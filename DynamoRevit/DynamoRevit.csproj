--- conflicted
+++ resolved
@@ -44,19 +44,12 @@
       <RequiredTargetFramework>3.0</RequiredTargetFramework>
     </Reference>
     <Reference Include="RevitAPI">
-<<<<<<< HEAD
-      <HintPath>..\..\..\..\..\..\revit\vDev\ReleaseWin32\RevitAPI.dll</HintPath>
-    </Reference>
-    <Reference Include="RevitAPIUI">
-      <HintPath>..\..\..\..\..\..\revit\vDev\ReleaseWin32\RevitAPIUI.dll</HintPath>
-=======
       <HintPath>..\..\..\..\..\..\Program Files\Autodesk\Revit Architecture 2013\Program\RevitAPI.dll</HintPath>
       <Private>False</Private>
     </Reference>
     <Reference Include="RevitAPIUI">
       <HintPath>..\..\..\..\..\..\Program Files\Autodesk\Revit Architecture 2013\Program\RevitAPIUI.dll</HintPath>
       <Private>False</Private>
->>>>>>> 20c93b74
     </Reference>
     <Reference Include="System" />
     <Reference Include="System.Core">
