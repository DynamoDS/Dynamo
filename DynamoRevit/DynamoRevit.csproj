--- conflicted
+++ resolved
@@ -44,19 +44,16 @@
       <RequiredTargetFramework>3.0</RequiredTargetFramework>
     </Reference>
     <Reference Include="RevitAPI">
-<<<<<<< HEAD
       <HintPath>..\..\..\..\r2013\ReleaseWin32\RevitAPI.dll</HintPath>
       <Private>False</Private>
     </Reference>
     <Reference Include="RevitAPIUI">
       <HintPath>..\..\..\..\r2013\ReleaseWin32\RevitAPIUI.dll</HintPath>
       <Private>False</Private>
-=======
       <HintPath>..\..\..\..\..\VasariSDK\2-5\References\RevitAPI.dll</HintPath>
     </Reference>
     <Reference Include="RevitAPIUI">
       <HintPath>..\..\..\..\..\VasariSDK\2-5\References\RevitAPIUI.dll</HintPath>
->>>>>>> ef207346
     </Reference>
     <Reference Include="System" />
     <Reference Include="System.Core">
