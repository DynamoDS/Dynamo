--- conflicted
+++ resolved
@@ -12,13 +12,8 @@
 WITHOUT WARRANTIES OR CONDITIONS OF ANY KIND, either express or implied.
 See the License for the specific language governing permissions and
 limitations under the License.
-<<<<<<< HEAD
--->
+
 <dynWorkspace X="10" Y="55" Name="solarradopt" Category="Analyze.Solar" ID="d9380158-c69d-4ea8-b6eb-ae495afb90d0">
-=======
---->
-<dynWorkspace X="10" Y="55" Name="solarradopt" Category="Miscellaneous" ID="d9380158-c69d-4ea8-b6eb-ae495afb90d0">
->>>>>>> bb2c023c
   <dynElements>
     <Dynamo.Nodes.dynSymbol type="Dynamo.Nodes.dynSymbol" guid="2a85adcd-37f6-4f62-a3dd-314335d11499" nickname="Variable" x="0" y="0">
       <Symbol value="fI" />
