import xml.etree.ElementTree as ET
import pprint

def main():
	tree = ET.parse('RevitAPI.xml')
	root = tree.getroot()

	wrapperPath = './DynamoRevitNodes.cs'
	categoriesPath = './DynamoRevitCategories.cs'

	# create a new text file to hold our wrapped classes
	try:
	   with open(wrapperPath) as f: pass
	except IOError as e:
	   print 'Could not find existing wrapper path .'

	f = open(wrapperPath, 'w')

	using=[	
	'using System;\n',
	'using System.Collections.Generic;\n',
	'using System.Linq;\n',
	'using Microsoft.FSharp.Core;\n'
	'using System.Reflection;\n',
	'using Autodesk.Revit.DB;\n',
	'using Autodesk.Revit;\n',
	'using Dynamo.Controls;\n',
	'using Dynamo.Utilities;\n',
	'using Dynamo.Connectors;\n',
	'using Dynamo.Revit;\n',
	'using Dynamo.FSchemeInterop;\n',
	'using Dynamo.FSchemeInterop.Node;\n',
	'using Microsoft.FSharp.Collections;\n',
	'using Value = Dynamo.FScheme.Value;\n']
	f.writelines(using)

	f.write('namespace Dynamo.Nodes\n')
	f.write('{\n')

	skip_list = [
	'Autodesk.Revit.DB.Transform.Identity',
	'Autodesk.Revit.DB.XYZ.BasisX',
	'Autodesk.Revit.DB.XYZ.BasisY',
	'Autodesk.Revit.DB.XYZ.BasisZ',
	'Autodesk.Revit.DB.XYZ.Zero',
	'Autodesk.Revit.DB.UV.BasisU',
	'Autodesk.Revit.DB.UV.BasisV',
	'Autodesk.Revit.DB.UV.Zero',
	'Autodesk.Revit.DB.Form.GetProfileAndCurveLoopIndexFromReference',
	'Autodesk.Revit.Creation.Document.NewFootPrintRoof',
	'Autodesk.Revit.DB.Solid.getGeometry',
	'Autodesk.Revit.DB.Profile.transformGPolyCurve'
	]

	valid_namespaces = {
	'Autodesk.Revit.Creation.Application':['application','create'], 
	'Autodesk.Revit.Creation.FamilyItemFactory':['create','factory','family'], 
	'Autodesk.Revit.Creation.Document':['create','document'], 
	'Autodesk.Revit.Creation.ItemFactoryBase':['factory','create','item'],

	'Autodesk.Revit.DB.Curve':['curve'],
	'Autodesk.Revit.DB.Arc':['curve','arc'],
	'Autodesk.Revit.DB.Ellipse':['curve','ellipse'],
	'Autodesk.Revit.DB.HermiteSpline':['curve','hermite','spline'],
	'Autodesk.Revit.DB.Line':['curve','line'],
	'Autodesk.Revit.DB.NurbSpline':['curve','nurbs'],

	'Autodesk.Revit.DB.Face':['face'],
	'Autodesk.Revit.DB.ConicalFace':['face','conical'],
	'Autodesk.Revit.DB.CylindricalFace':['face','cylinder','cylindrical'],
	'Autodesk.Revit.DB.HermiteFace':['face','hermite'],
	'Autodesk.Revit.DB.RevolvedFace':['face','revolved','revolve'],
	'Autodesk.Revit.DB.RuledFace':['face','ruled','rule'],

	'Autodesk.Revit.DB.GenericForm':['generic','form'],
    'Autodesk.Revit.DB.Blend':['generic','blend'],
    'Autodesk.Revit.DB.Extrusion':['generic','extrusion'],
    'Autodesk.Revit.DB.Form':['generic','form'],
    'Autodesk.Revit.DB.Revolution':['generic','form','revolution'],
    'Autodesk.Revit.DB.Sweep':['generic','form','sweep'],
    'Autodesk.Revit.DB.SweptBlend':['generic','sweep','swept','blend'],

    'Autodesk.Revit.DB.Edge':['edge'],
    'Autodesk.Revit.DB.GeometryInstance':['geometry','instance'],
    'Autodesk.Revit.DB.Mesh':['mesh'],
    'Autodesk.Revit.DB.Point':['point','pt'],
    'Autodesk.Revit.DB.PolyLine':['pline','polyline'],
    'Autodesk.Revit.DB.Profile':['profile'],
    'Autodesk.Revit.DB.Solid':['solid'],

    'Autodesk.Revit.DB.ReferencePoint':['point','reference','pt','coordinate','system'],
    
    'Autodesk.Revit.DB.Instance':['instance'],
    'Autodesk.Revit.DB.FamilyInstance':['family','instance'],
    'Autodesk.Revit.DB.PointCloudInstance':['point','cloud'],

    'Autodesk.Revit.DB.DividedSurface':['divide','divided','surface','adaptive','components'],

    'Autodesk.Revit.DB.AdaptiveComponentFamilyUtils':['adaptive','component','family','utils'],
    'Autodesk.Revit.DB.AdaptiveComponentInstanceUtils':['adpative', 'component','family','utils'],

    'Autodesk.Revit.DB.Transform':['transform','coordinate system','cs'],
    'Autodesk.Revit.DB.ModelArc':['model','curve','arc'],
    'Autodesk.Revit.DB.ModelCurve':['model','curve'],
    'Autodesk.Revit.DB.ModelSpline':['model','curve','spline'],
    'Autodesk.Revit.DB.ModelHermiteSpline':['model','curve','spline','hermite'],
    'Autodesk.Revit.DB.ModelEllipse':['model','curve','ellipse'],
    'Autodesk.Revit.DB.ModelLine':['model','curve','line'],

    'Autodesk.Revit.DB.XYZ':['xyz','point','pt'],
    'Autodesk.Revit.DB.UV':['uv','point','param'],

    'Autodesk.Revit.DB.Wall':['wall'],
    'Autodesk.Revit.DB.Material':['material','color'],
    'Autodesk.Revit.DB.Level':['level'],
    'Autodesk.Revit.DB.Color':['color'],
    'Autodesk.Revit.DB.BoundingBoxUV':['bounding','box','bounds','bbox'],
    'Autodesk.Revit.DB.BoundingBoxXYZ':['bounding','box','bounds','bbox'],

    'Autodesk.Revit.DB.AdaptivePointType':['adaptive','point','type'],

    'Autodesk.Revit.DB.ElementTransformUtils':['element','transform','utils','move','rotate','scale','mirror','reflect']
	}

	revit_types = {}
	
	# create a list to store the node
	# names that have been created
	node_names = []

	read_types(root, revit_types, valid_namespaces)
	read_methods(root, revit_types, valid_namespaces, node_names, skip_list)
	read_properties(root, revit_types, valid_namespaces, skip_list)
	read_fields(root, revit_types, valid_namespaces, skip_list)

	for key in revit_types.keys():
		revit_types[key].write(f, valid_namespaces);

	f.write('}\n')
	f.close()

	# create a new text file to hold our wrapped classes
	try:
	   with open(categoriesPath) as f: pass
	except IOError as e:
	   print 'Could not find existing categories path .'

	f = open(categoriesPath, 'w')
	using=[	
	'using System;\n']
	f.writelines(using)

	f.write('namespace Dynamo.Nodes\n')
	f.write('{\n')
	f.write('\tpublic static partial class BuiltinNodeCategories\n')
	f.write('\t{\n')

	# for namespace in valid_namespaces:
	# 	f.write('\t\tpublic const string ' + namespace.upper().replace('.','_') + ' = \"' + namespace + '\";\n')

	# put everyting in the Revit API category for now.
	f.write('\t\tpublic const string REVIT_API = \"Revit API\";\n')

	f.write('\t}\n')
	f.write('}\n')
	f.close();

class RevitType:
	def __init__(self, name, summary):
	    self.methods = []
	    self.properties = []
	    self.fields = []
	    self.name = name
	    self.summary = summary

	def __str__(self):
		string = self.name + "\n"
		string += self.summary + "\n"
		string += "Methods:\n"
		for m in self.methods:
			string += str(m) + "\n"
		string += "Properties:\n"
		for p in self.properties:
			string += str(p) + "\n"
		return string

	def write(self, f, valid_namespaces):
		for m in self.methods:
			m.write(f, valid_namespaces)
		for p in self.properties:
			p.write(f, valid_namespaces)
		for field in self.fields:
			field.write(f,valid_namespaces)

class RevitMethod:
	def __init__(self, name, summary, returns, node_names):
		self.name = name
		self.returns = returns
		self.summary = summary
		self.parameters=[]
		self.isStatic = False
		self.isConstructor = False

		if '(' in self.name:
			self.type = self.name.split('(')[0].rsplit('.',1)[0]
		else:
			self.type = self.name.rsplit('.',1)[0]

		if '#ctor' in self.name:
			self.isConstructor = True;
			self.nickName = self.name.split('.')[-2]
		else:
			splits = self.name.split('.')
			self.nickName = splits[-2] + '_' + splits[-1]
			
		#append an index to the method
		#if a similar method exists
		methodNameStub = self.nickName
		node_name_counter = 0
		while self.nickName in node_names:
			node_name_counter += 1
			self.nickName = methodNameStub + '_' + str(node_name_counter)
		
		node_names.append(self.nickName)
		node_name_counter = 0

		if '(' in self.name:
			self.methodCall = self.name.split('(')[0].split('.')[-1]  	
		else:
			self.methodCall = self.name.split('.')[-1] 

		if self.isConstructor:
			self.methodCall = self.name.rsplit('.',2)[1]

		self.match_method_call()

	def __str__(self):
		string = "name:" + self.name + "\n"
		string += "returns:" + self.returns + "\n"
		string += "summary:" + self.summary + "\n"
		string += "parameters:\n"
		for p in self.parameters:
			string += p.key + ":" + p.value +"\n"
		return string

	def write(self, f, valid_namespaces):

		# write comments for the constructor
		class_notes=[
		'\t///<summary>\n',
		'\t///' + 'Auto-generated Dynamo node wrapping ' + self.name + '\n',
		'\t///</summary>\n']
		f.writelines(class_notes)

		class_declaration = '\tpublic class API_' + self.nickName + ' : dynRevitAPINode\n'

		self.write_attributes(f, valid_namespaces)
<<<<<<< HEAD
		f.write('\tpublic class API_' + self.nickName + ' : dynAPIMethodNode\n')
=======
		f.write(class_declaration)
>>>>>>> 1aadd7c0
		f.write('\t{\n')

		self.write_constructor(f)
		#self.write_draw(f);

		f.write('\t}\n')
		f.write('\n')

	def write_attributes(self, f, valid_namespaces):
		search_tags = []
		for tag in valid_namespaces[self.type]:
			search_tags.append('\"' + tag + '\"')

		# node_attributes = ['\t[NodeName("' + self.nickName + '")]\n',
		# '\t[NodeSearchTags(' + ','.join(search_tags) + ')]\n',
		# '\t[NodeCategory(BuiltinNodeCategories.' + self.type.upper().replace('.','_') + ')]\n',
		# '\t[NodeDescription("' + self.summary.encode('utf-8').strip().replace('\n','').replace('\"','\\"') + '")]\n']

		#put everything in the Revit API category for now
		node_attributes = ['\t[NodeName("API_' + self.nickName + '")]\n',
		'\t[NodeSearchTags(' + ','.join(search_tags) + ')]\n',
		'\t[NodeCategory(BuiltinNodeCategories.REVIT_API)]\n',
		'\t[NodeDescription("' + self.summary.encode('utf-8').strip().replace('\n','').replace('\"','\\"') + '")]\n']

		f.writelines(node_attributes)

	def write_constructor(self, f):

		# write comments for the constructor
		constructor_notes=[
		'\t\t///<summary>\n',
		'\t\t///' + 'Auto-generated constructor for Dynamo node wrapping ' + self.name + '\n',
		'\t\t///</summary>\n']
		f.writelines(constructor_notes)

		f.write('\t\tpublic API_' + self.nickName + '()\n')
		f.write('\t\t{\n')

		# write some information for reflection
		f.write('\t\t\tbase_type = typeof(' + self.type + ');\n')

		params = []
		for p in self.parameters:
			params.append('typeof(' + convert_param(p.param_type) + ')')

		if self.isConstructor:
			f.write('\t\t\tmi = dynRevitUtils.GetAPIMethodInfo(base_type, \"' + self.methodCall + '\", true, new Type[]{' + ','.join(params) + '}, out return_type);\n')
		else:
			f.write('\t\t\tmi = dynRevitUtils.GetAPIMethodInfo(base_type, \"' + self.methodCall + '\", false, new Type[]{' + ','.join(params) + '}, out return_type);\n')

		f.write('\t\t\tpi = mi.GetParameters();\n')

		# use reflection to build an input port if the method is not
		# static and is not the constructor
		inport_add_condition =[
		'\t\t\tif (!mi.IsStatic &&\n',
		'\t\t\t\t!mi.IsConstructor &&\n',
		'\t\t\t\tbase_type != typeof(Autodesk.Revit.Creation.Document) &&\n',
        '\t\t\t\tbase_type != typeof(Autodesk.Revit.Creation.FamilyItemFactory) &&\n',
        '\t\t\t\tbase_type != typeof(Autodesk.Revit.Creation.ItemFactoryBase))\n',
		'\t\t\t{\n',
		'\t\t\t\tInPortData.Add(new PortData(\"' + match_inport_type(self.type) + '\", \"' + self.type + '\", typeof(object)));\n',
		'\t\t\t}\n']
		f.writelines(inport_add_condition)

		for param in self.parameters:
			param_description = param.description.encode('utf-8').strip().replace('\n','').replace('\"','\\"')
			f.write('\t\t\tInPortData.Add(new PortData(\"'+match_inport_type(param.param_type)+'\", \"' + param_description + '\",typeof(' + convert_param(param.param_type) + ')));\n')

		f.write('\t\t\tOutPortData.Add(new PortData(\"out\",\"'+self.summary.encode('utf-8').strip().replace('\n','').replace('\"','\\"')+'\",typeof(object)));\n')

		f.write('\t\t\tNodeUI.RegisterAllPorts();\n')
		f.write('\t\t}\n')
	
	def write_draw(self, f):
		f.write('\t\tDraw(){return dynRevitUtils.Draw(Elements);}\n')

	def match_method_call(self):

		# def_prefix = '((' + self.type + ')(args[0] as Value.Container).Item)'
		# the default prefix will be the first argument
		# any non-static, non constructor methods will have
		# an instance passed in that gets slotted into the 0th argument
		def_prefix = 'arg0'

		self.method_call_prefix = {
			"Autodesk.Revit.Creation.Application":'dynRevitSettings.Revit.Application.Create',
			"Autodesk.Revit.Creation.FamilyItemFactory":'dynRevitSettings.Doc.Document.FamilyCreate',
			"Autodesk.Revit.Creation.Document":'dynRevitSettings.Doc.Document.Create',
			"Autodesk.Revit.Creation.ItemFactoryBase":'dynRevitSettings.Doc.Document',
			"Autodesk.Revit.DB.AdaptiveComponentFamilyUtils":'Autodesk.Revit.DB.AdaptiveComponentFamilyUtils',
			"Autodesk.Revit.DB.AdaptiveComponentInstanceUtils":'Autodesk.Revit.DB.AdaptiveComponentInstanceUtils',
			"Autodesk.Revit.DB.ElementTransformUtils":'Autodesk.Revit.DB.ElementTransformUtils'
		}.get(self.type, def_prefix)

		if self.method_call_prefix is not def_prefix:
			self.isStatic = True

		if '.Create' in self.name:
			self.isStatic = True
			self.method_call_prefix = self.type

		if self.isConstructor:
			self.method_call_prefix = 'new ' + self.name.rsplit('.',2)[0]

class RevitProperty:
	def __init__(self, name, summary):
		self.name = name
		self.summary = summary
		self.parameters=[]
		self.isStatic = False
		self.type = self.name.split('(')[0].rsplit('.',1)[0]
		splits = self.name.split('(')[0].split('.')
		self.nickName = splits[-2] + '_' + splits[-1]

		if '(' in self.name:
			self.method_call = self.name.split('(')[0].split('.')[-1]  	
		else:
			self.method_call = self.name.split('.')[-1] 

	def __str__(self):
		string = self.name +"\n"
		string += self.summary +"\n"
		return string

	def write(self, f, valid_namespaces):
		self.write_attributes(f, valid_namespaces)
		f.write('\tpublic class API_' + self.nickName + ' : dynAPIPropertyNode\n')
		f.write('\t{\n')
		self.write_constructor(f)
		#self.write_evaluate(f)
		f.write('\t}\n')
		f.write('\n')

	def write_attributes(self,f, valid_namespaces):
		search_tags = []
		for tag in valid_namespaces[self.type]:
			search_tags.append('\"' + tag + '\"')

		# node_attributes = ['\t[NodeName("' + self.nickName + '")]\n',
		# '\t[NodeSearchTags(' + ','.join(search_tags) + ')]\n',
		# '\t[NodeCategory(BuiltinNodeCategories.' + self.type.upper().replace('.','_') + ')]\n',
		# '\t[NodeDescription("' + self.summary.encode('utf-8').strip().replace('\n','').replace('\"','\\"') + '")]\n']
		# f.writelines(node_attributes)

		#put everything in the Revit API category for now
		node_attributes = ['\t[NodeName("API_' + self.nickName + '")]\n',
		'\t[NodeSearchTags(' + ','.join(search_tags) + ')]\n',
		'\t[NodeCategory(BuiltinNodeCategories.REVIT_API)]\n',
		'\t[NodeDescription("' + self.summary.encode('utf-8').strip().replace('\n','').replace('\"','\\"') + '")]\n']
		f.writelines(node_attributes)

	def write_constructor(self, f):
		f.write('\t\tpublic API_' + self.nickName + '()\n')
		f.write('\t\t{\n')

		f.write('\t\t\tInPortData.Add(new PortData(\"'+match_inport_type(self.type)+'\", \"' + self.type + '\",typeof(' + convert_param(self.type) + ')));\n')
		f.write('\t\t\tOutPortData.Add(new PortData(\"out\",\"'+self.summary.encode('utf-8').strip().replace('\n','').replace('\"','\\"')+'\",typeof(object)));\n')
		f.write('\t\t\tNodeUI.RegisterAllPorts();\n')
		f.write('\t\t}\n')

	def write_evaluate(self, f):
		f.write('\t\tpublic override Value Evaluate(FSharpList<Value> args)\n')
		f.write('\t\t{\n')

		# for each incoming arg, cast it to the matching param
		f.write('\t\t\tvar arg0=(' + self.type + ')DynamoTypeConverter.ConvertInput(args[0], typeof(' + self.type + '));\n')
		f.write('\t\t\tvar result = arg0.' + self.method_call +  ';\n')

		f.write('\t\t\treturn DynamoTypeConverter.ConvertToValue(result);\n')
		f.write('\t\t}\n')

class RevitParameter:
	def __init__(self, name, param_type, description):
		self.name = name
		self.param_type = param_type
		self.description = description
		self.isOut = False
		if '@' in self.param_type:	
			self.isOut = True

	def write(self, index, input_index, outMember, argList, f):

		#we store the document reference on dynRevitSettings
		#so do not list it as a parameter.
		if self.param_type == 'Autodesk.Revit.DB.Document':
			f.write('\t\t\tvar arg' + str(index) + '=dynRevitSettings.Doc.Document;\n')
		else:
			f.write('\t\t\tvar arg' + str(index) + '=(' + convert_param(self.param_type).replace('@','') +')DynamoTypeConverter.ConvertInput(args[' + str(input_index) +'],typeof(' + convert_param(self.param_type).replace('@','') +'));\n')

		argList.append('arg' + str(index))

class RevitField:
	def __init__(self, name, summary):
		self.name = name
		self.nickName = self.name.rsplit('.',1)[1] # this should get the name of the field i.e. 'ViewDiscipline'
		self.summary = summary

	def write(self, f, valid_namespaces):
		self.write_attributes(f, valid_namespaces)
		f.write('\tpublic class API_' + self.nickName + ' : dynEnum\n')
		f.write('\t{\n')
		self.write_constructor(f)
		f.write('\t}\n')
		f.write('\n')

	def write_attributes(self, f, valid_namespaces):
		search_tags = []
		for tag in valid_namespaces[self.name]:
			search_tags.append('\"' + tag + '\"')

		# node_attributes = ['\t[NodeName("' + self.nickName + '")]\n',
		# '\t[NodeSearchTags(' + ','.join(search_tags) + ')]\n',
		# '\t[NodeCategory(BuiltinNodeCategories.' + self.name.upper().replace('.','_') + ')]\n',
		# '\t[NodeDescription("' + self.summary.encode('utf-8').strip().replace('\n','').replace('\"','\\"') + '")]\n']
		# f.writelines(node_attributes)

		#put everything in the Revit API namespace for now
		node_attributes = ['\t[NodeName("API_' + self.nickName + '")]\n',
		'\t[NodeSearchTags(' + ','.join(search_tags) + ')]\n',
		'\t[NodeCategory(BuiltinNodeCategories.REVIT_API)]\n',
		'\t[NodeDescription("' + self.summary.encode('utf-8').strip().replace('\n','').replace('\"','\\"') + '")]\n']
		f.writelines(node_attributes)

	def write_constructor(self,f):
		f.write('\t\tpublic API_' + self.nickName + '()\n')
		f.write('\t\t{\n')
		f.write('\t\t\tWireToEnum(Enum.GetValues(typeof(' + self.nickName + ')));\n')
		f.write('\t\t}\n')

def check_namespace(name, valid_namespaces):
	if '(' in name:
		check_name = name.split('(')[0].rsplit('.',1)[0].split(':')[1] 
	else:
		check_name = name.rsplit('.',1)[0].split(':')[1]

	for namespace in valid_namespaces.keys():
		if namespace == check_name:
			return True
	return False

def read_types(root, revit_types, valid_namespaces):
	for member in root.iter('members'):
		for member_data in member.findall('member'):
			member_name = member_data.get('name')
			if "T:" in member_name:
				if check_namespace(member_name, valid_namespaces):
					read_type(member_data, revit_types)

def read_methods(root, revit_types, valid_namespaces, node_names, skip_list):
	for member in root.iter('members'):
		for member_data in member.findall('member'):
			member_name = member_data.get('name')
			if "M:" in member_name:
				if check_namespace(member_name, valid_namespaces):
					read_method(member_data, revit_types, node_names,skip_list)

def read_properties(root, revit_types, valid_namespaces, skip_list):
	for member in root.iter('members'):
		for member_data in member.findall('member'):
			member_name = member_data.get('name')
			if "P:" in member_name:
				if check_namespace(member_name, valid_namespaces):
					read_property(member_data, revit_types, skip_list)

def read_fields(root, revit_types, valid_namespaces, skip_list):
	for member in root.iter('members'):
		for member_data in member.findall('member'):
			member_name = member_data.get('name')
			if "F:" in member_name:
				if check_namespace(member_name, valid_namespaces):
					read_field(member_data, revit_types, skip_list)

def read_type(member_data, revit_types):
	name = member_data.get('name').split(':')[1]
	try:
		summary = member_data.find('summary').text.replace('\n','')
	except:
		summary = ''

	newType = RevitType(name, summary)
	revit_types[name] = newType

def read_method(member_data, revit_types, node_names, skip_list):

	method_name = member_data.get('name').split(':')[1] #take off the M:

	param_types = []
	if '(' in method_name:
		param_types = method_name.split('(')[1][:-1].split(',')
		method_name = method_name.split('(')[0]
		#print len(param_types)

	if method_name in skip_list:
		return

	try:
		summary = member_data.find('summary').text.replace('\n','')
	except:
		summary = ''

	try:
		returns = member_data.find('returns').text.replace('\n','')
	except:
		returns = ''

	#do not read void members for now
	# if returns == '':
	# 	return

	#do not read operator overloads for now
	if 'op_' in method_name:
		return

	newMethod = RevitMethod(method_name, summary, returns, node_names)

	params = member_data.findall('param')

	#the Revit API xml has methods where there are
	#more parameter descriptions than there are parameters
	#in this case, just fill in the params with the input types
	if len(param_types) != len(params):
		# return
		# print method_name + ':' + str(len(param_types)) + ':' + str(len(params))
		for param_type in param_types:
			param_name = param_type
			param_description = param_type
			newParameter = RevitParameter(param_name, param_type,param_description)
			newMethod.parameters.append(newParameter)
	else:
		paramCount = 0
		for param in params:
			param_name = param.get('name').replace('\n','')
			if param.text is None:
				param_description = ''
			else:
				param_description = param.text
			newParameter = RevitParameter(param_name, param_types[paramCount],param_description)
			newMethod.parameters.append(newParameter)
			paramCount += 1



	#the type name is the method name minus the
	#last segment after the '.'
	#for static methods, no type will exist in the
	#types dictionary yet, so you need to add one
	type_name = method_name.rsplit('.',1)[0]
	if type_name not in revit_types:
		revit_types[type_name] = RevitType(type_name, '')
	revit_types[type_name].methods.append(newMethod)

def read_property(member_data, revit_types, skip_list):
	property_name = member_data.get('name').split(':')[1] #take off the M:
	try:
		summary = member_data.find('summary').text.replace('\n','')
	except:
		summary = ''

	param_types = []
	if '(' in property_name:
		param_types = property_name.split('(')[1][:-1].split(',')
		property_name = property_name.split('(')[0]

	if property_name in skip_list:
		return

	params = member_data.findall('param')

	#don't wrap properties with parameters now
	if len(param_types) > 0:
		return

	#the Revit API xml has methods where there are
	#more parameter descriptions than there are parameters
	#in this case, just return
	if len(param_types) != len(params):
		return
	
	newProperty = RevitProperty(property_name, summary)

	paramCount = 0
	for param in params:
		param_name = param.get('name').replace('\n','')
		if param.text is None:
			param_description = ''
		else:
			param_description = param.text
		newParameter = RevitParameter(param_name, param_types[paramCount],param_description)
		newProperty.parameters.append(newParameter)
		paramCount += 1

	if paramCount > 0:
		newProperty.isStatic = True

	#the type name is the method name minus the
	#last segment after the '.'
	type_name = property_name.rsplit('.',1)[0]
	if type_name not in revit_types:
		revit_types[type_name] = RevitType(type_name, '')
	revit_types[type_name].properties.append(newProperty)

def read_field(member_data, revit_types, skip_list):

	field_name = member_data.get('name').rsplit('.',1)[0].split(':')[1]

	try:
		summary = member_data.find('summary').text.replace('\n','')
	except:
		summary = ''

	newField = RevitField(field_name, summary)

	#fields from the api documentation represent the values
	#of enums. so you don't want to put ALL of them in the type list
	#just put the first one with this name in there
	if field_name not in revit_types:
		print field_name
		revit_types[field_name] = RevitType(field_name, '')
		revit_types[field_name].fields.append(newField)

def match_param(x):
    return {
        'System.Double': 'Value.Number',
        'System.Boolean': 'Value.Number',
        'System.Int32':'Value.Number',
        'System.String':'Value.String',
        'Autodesk.Revit.DB.CurveArray':'Value.List',
        'Autodesk.Revit.DB.CurveArrArray':'Value.List',
        'Autodesk.Revit.DB.ReferenceArray':'Value.List',
        'Autodesk.Revit.DB.ReferenceArrayArray':'Value.List',
        }.get(x, 'Value.Container') 

def match_inport_type(x):
	return{
		'System.Double':'n',
		'System.Int32':'i',
		'System.String':'s',
		'System.Boolean':'b',
		'Autodesk.Revit.DB.UV':'uv',
		'Autodesk.Revit.DB.XYZ':'xyz',
		'Autodesk.Revit.DB.Plane':'p',
		'Autodesk.Revit.DB.CurveArray':'crvs',
		'Autodesk.Revit.DB.CurveArrArray':'crvs',
		'Autodesk.Revit.DB.CategorySet':'cats',
		'Autodesk.Revit.DB.Level':'l',
		'Autodesk.Revit.DB.FamilySymbol':'fs',
		'Autodesk.Revit.DB.Curve':'crv',
		'Autodesk.Revit.DB.Structure.StructuralType':'st',
		'System.Collections.Generic.IList{Autodesk.Revit.DB.XYZ}':'lst',
		'System.Collections.Generic.IList{System.Double}':'lst',
		'Autodesk.Revit.DB.DoubleArray':'arr',
		'Autodesk.Revit.DB.Reference':'ref',
		'Autodesk.Revit.DB.PointLocationOnCurve':'loc',
		'Autodesk.Revit.DB.ViewPlan':'v',
		'Autodesk.Revit.DB.View':'v',
		'Autodesk.Revit.DB.WallType':'wt',
		'Autodesk.Revit.DB.Face':'f',
		'Autodesk.Revit.DB.Line':'crv',
		'Autodesk.Revit.DB.Element':'el',
		'System.Collections.Generic.IList{Autodesk.Revit.DB.ElementId}':'lst',
		'Autodesk.Revit.DB.SketchPlane':'sp',
		'Autodesk.Revit.DB.HorizontalAlign':'ha',
		'Autodesk.Revit.DB.ModelTextType':'mtt',
		'Autodesk.Revit.DB.Electrical.ElectricalSystemType':'ett',
		'Autodesk.Revit.DB.Plumbing.PipeSystemType':'pst',
		'Autodesk.Revit.DB.Mechanical.DuctSystemType':'dst',
		'Autodesk.Revit.DB.DimensionType':'dt',
		'Autodesk.Revit.DB.Arc':'arc',
		'Autodesk.Revit.DB.DimensionType':'dimt',
		'Autodesk.Revit.DB.ReferenceArray':'refa',
		'Autodesk.Revit.DB.Form':'frm',
		'Autodesk.Revit.DB.ReferenceArrayArray':'arar',
		'Autodesk.Revit.DB.SweepProfile':'swpp',
		'Autodesk.Revit.DB.ProfilePlaneLocation':'ppl',
		'Autodesk.Revit.DB.TextNoteLeaderTypes':'tnlts',
		'Autodesk.Revit.DB.TextNoteLeaderStyles':'tnls',
		'Autodesk.Revit.DB.TextAlignFlags':'tafs',
		'Autodesk.Revit.DB.MEPCurve':'mepcrv',
		'Autodesk.Revit.DB.Connector':'con',
		'Autodesk.Revit.DB.Plumbing.FlexPipeType':'fpt',
		'Autodesk.Revit.DB.Plumbing.PipeType':'pt'
	}.get(x,'val')

def convert_param(x):
	return x.replace('{','<').replace('}','>').replace('@','')
	# return{
	# 	'System.Collections.Generic.IList{Autodesk.Revit.DB.XYZ}':'IList<Autodesk.Revit.DB.XYZ>',
	# 	'System.Collections.Generic.ICollection{Autodesk.Revit.DB.ElementId}':'IList<Autodesk.Revit.DB.ElementId>',
	# 	'System.Collections.Generic.IList{System.Double}':'IList<double>',
	# 	'System.Collections.Generic.List{Autodesk.Revit.Creation.AreaCreationData}':'IList<Autodesk.Revit.Creation.AreaCreationData>',
	# 	'System.Collections.Generic.List{Autodesk.Revit.Creation.RoomCreationData}':'List<Autodesk.Revit.Creation.RoomCreationData>',
	# 	'System.Collections.Generic.List{Autodesk.Revit.Creation.ProfiledWallCreationData}':'List<Autodesk.Revit.Creation.ProfiledWallCreationData>',
	# 	'System.Collections.Generic.List{Autodesk.Revit.Creation.RectangularWallCreationData}':'List<Autodesk.Revit.Creation.RectangularWallCreationData>',
	# 	'System.Collections.Generic.List{Autodesk.Revit.Creation.TextNoteCreationData}':'List<Autodesk.Revit.Creation.TextNoteCreationData>',
	# 	'System.Collections.Generic.List{Autodesk.Revit.Creation.FamilyInstanceCreationData}':'List<Autodesk.Revit.Creation.FamilyInstanceCreationData>',
	# 	'System.Collections.Generic.IList{Autodesk.Revit.DB.Curve}':'List<Autodesk.Revit.DB.Curve>',
	# 	'System.Collections.Generic.IList{Autodesk.Revit.DB.Reference}':'List<Autodesk.Revit.DB.Reference>',
	# 	'Autodesk.Revit.DB.Phase!System.Runtime.CompilerServices.IsByValue':'Autodesk.Revit.DB.Phase'
	# }.get(x,x).replace('@','')

def conversion_method(x):
	return{
		'Autodesk.Revit.DB.ReferenceArrayArray':'dynRevitUtils.ConvertFSharpListListToReferenceArrayArray',
		'Autodesk.Revit.DB.ReferenceArray':'dynRevitUtils.ConvertFSharpListListToReferenceArray',
		'Autodesk.Revit.DB.CurveArrArray':'dynRevitUtils.ConvertFSharpListListToCurveArrayArray',
		'Autodesk.Revit.DB.CurveArray':'dynRevitUtils.ConvertFSharpListListToCurveArray',
		'System.Boolean':'Convert.ToBoolean'
	}.get(x,'')

if __name__ == "__main__":
    main()
<|MERGE_RESOLUTION|>--- conflicted
+++ resolved
@@ -255,11 +255,9 @@
 		class_declaration = '\tpublic class API_' + self.nickName + ' : dynRevitAPINode\n'
 
 		self.write_attributes(f, valid_namespaces)
-<<<<<<< HEAD
-		f.write('\tpublic class API_' + self.nickName + ' : dynAPIMethodNode\n')
-=======
+
 		f.write(class_declaration)
->>>>>>> 1aadd7c0
+
 		f.write('\t{\n')
 
 		self.write_constructor(f)
