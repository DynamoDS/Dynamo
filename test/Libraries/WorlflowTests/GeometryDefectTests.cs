--- conflicted
+++ resolved
@@ -450,7 +450,7 @@
             }
         }
 
-<<<<<<< HEAD
+
         
         [Test]
         public void MAGN_6799_ListMapDoesntWorkWithFlatten()
@@ -504,7 +504,7 @@
 
 
         }
-=======
+
         [Test]
         public void TestExportWithUnits()
         {
@@ -521,7 +521,7 @@
             Assert.IsTrue(exportPreview.Contains("exported.sat"));
         }
      
->>>>>>> ae32f3e6
+
         
     }
 }