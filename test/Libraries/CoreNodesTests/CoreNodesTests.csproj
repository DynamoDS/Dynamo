﻿<?xml version="1.0" encoding="utf-8"?>
<Project ToolsVersion="12.0" DefaultTargets="Build" xmlns="http://schemas.microsoft.com/developer/msbuild/2003">
  <ImportGroup Label="PropertySheets">
    <Import Project="$(SolutionDir)Config/CS.props" />
  </ImportGroup>
  <PropertyGroup>
    <Configuration Condition=" '$(Configuration)' == '' ">Debug</Configuration>
    <Platform Condition=" '$(Platform)' == '' ">AnyCPU</Platform>
    <ProductVersion>8.0.30703</ProductVersion>
    <SchemaVersion>2.0</SchemaVersion>
    <ProjectGuid>{09EC17AF-24D2-4542-A913-0C27AE345C18}</ProjectGuid>
    <OutputType>Library</OutputType>
    <AppDesignerFolder>Properties</AppDesignerFolder>
    <RootNamespace>DSCoreNodesTests</RootNamespace>
    <AssemblyName>DSCoreNodesTests</AssemblyName>
    <TargetFrameworkVersion>v4.8</TargetFrameworkVersion>
    <FileAlignment>512</FileAlignment>
    <TargetFrameworkProfile />
  </PropertyGroup>
  <PropertyGroup>
    <ResolveAssemblyWarnOrErrorOnTargetArchitectureMismatch>None</ResolveAssemblyWarnOrErrorOnTargetArchitectureMismatch>
  </PropertyGroup>
  <PropertyGroup Condition=" '$(Configuration)|$(Platform)' == 'Debug|AnyCPU' ">
    <DebugSymbols>true</DebugSymbols>
    <DebugType>full</DebugType>
    <Optimize>false</Optimize>
    <OutputPath>$(OutputPath)</OutputPath>
    <DefineConstants>DEBUG;TRACE</DefineConstants>
    <ErrorReport>prompt</ErrorReport>
    <WarningLevel>4</WarningLevel>
    <Prefer32Bit>false</Prefer32Bit>
  </PropertyGroup>
  <PropertyGroup Condition=" '$(Configuration)|$(Platform)' == 'Release|AnyCPU' ">
    <DebugType>pdbonly</DebugType>
    <Optimize>true</Optimize>
    <OutputPath>$(OutputPath)</OutputPath>
    <DefineConstants>TRACE</DefineConstants>
    <ErrorReport>prompt</ErrorReport>
    <WarningLevel>4</WarningLevel>
    <Prefer32Bit>false</Prefer32Bit>
  </PropertyGroup>
  <ItemGroup>
    <Reference Include="Moq, Version=4.2.1507.118, Culture=neutral, PublicKeyToken=69f491c39445e920, processorArchitecture=MSIL">
      <SpecificVersion>False</SpecificVersion>
      <HintPath>..\..\..\src\packages\Moq.4.2.1507.0118\lib\net40\Moq.dll</HintPath>
    </Reference>
    <Reference Include="nunit.framework, Version=2.6.3.13283, Culture=neutral, PublicKeyToken=96d09a1eb7f44a77, processorArchitecture=MSIL">
      <HintPath>..\..\..\src\packages\NUnit.2.6.3\lib\nunit.framework.dll</HintPath>
    </Reference>
    <Reference Include="ProtoGeometry, Version=2.9.0.2475, Culture=neutral, processorArchitecture=AMD64">
      <HintPath>..\..\..\src\packages\DynamoVisualProgramming.LibG_226_0_0.2.9.0.2475\lib\net48\ProtoGeometry.dll</HintPath>
      <Private>False</Private>
    </Reference>
    <Reference Include="System" />
    <Reference Include="System.Core" />
    <Reference Include="System.Drawing" />
    <Reference Include="System.Xml" />
  </ItemGroup>
  <ItemGroup>
    <Compile Include="ColorRangeTests.cs" />
<<<<<<< HEAD
    <Compile Include="CoreNodeModelsTests\EnumAsStringTests.cs" />
=======
>>>>>>> d5ea874b
    <Compile Include="CoreNodeModelsTests\SelectionTests.cs" />
    <Compile Include="DateTimeTests.cs" />
    <Compile Include="..\..\..\src\AssemblySharedInfoGenerator\AssemblySharedInfo.cs">
      <Link>Properties\AssemblySharedInfo.cs</Link>
    </Compile>
    <Compile Include="ColorTests.cs" />
    <Compile Include="ComparisonTests.cs" />
    <Compile Include="FileTests.cs" />
    <Compile Include="ListTests.cs" />
    <Compile Include="LogicTests.cs" />
    <Compile Include="MathTests.cs" />
    <Compile Include="NodeWithUITests.cs" />
    <Compile Include="NumberTests.cs" />
    <Compile Include="ObjectTests.cs" />
    <Compile Include="Properties\AssemblyInfo.cs" />
    <Compile Include="ProtoNodesTests.cs" />
    <Compile Include="QuadtreeTests.cs" />
    <Compile Include="Setup.cs" />
    <Compile Include="ThreadTests.cs" />
    <Compile Include="WebTests.cs" />
    <Compile Include="StringTests.cs" />
  </ItemGroup>
  <ItemGroup>
    <ProjectReference Include="..\..\..\src\DynamoCoreWpf\DynamoCoreWpf.csproj">
      <Project>{51BB6014-43F7-4F31-B8D3-E3C37EBEDAF4}</Project>
      <Name>DynamoCoreWpf</Name>
      <Private>False</Private>
    </ProjectReference>
    <ProjectReference Include="..\..\..\src\DynamoCore\DynamoCore.csproj">
      <Project>{7858fa8c-475f-4b8e-b468-1f8200778cf8}</Project>
      <Name>DynamoCore</Name>
      <Private>False</Private>
    </ProjectReference>
    <ProjectReference Include="..\..\..\src\DynamoUtilities\DynamoUtilities.csproj">
      <Project>{B5F435CB-0D8A-40B1-A4F7-5ECB3CE792A9}</Project>
      <Name>DynamoUtilities</Name>
      <Private>False</Private>
    </ProjectReference>
    <ProjectReference Include="..\..\..\src\Engine\ProtoCore\ProtoCore.csproj">
      <Project>{7a9e0314-966f-4584-baa3-7339cbb849d1}</Project>
      <Name>ProtoCore</Name>
      <Private>False</Private>
    </ProjectReference>
    <ProjectReference Include="..\..\..\src\Libraries\CoreNodeModels\CoreNodeModels.csproj">
      <Project>{d8262d40-4880-41e4-91e4-af8f480c8637}</Project>
      <Name>CoreNodeModels</Name>
      <Private>False</Private>
    </ProjectReference>
    <ProjectReference Include="..\..\..\src\Libraries\CoreNodes\CoreNodes.csproj">
      <Project>{87550b2b-6cb8-461e-8965-dfafe3aafb5c}</Project>
      <Name>CoreNodes</Name>
      <Private>False</Private>
    </ProjectReference>
    <ProjectReference Include="..\..\..\src\NodeServices\DynamoServices.csproj">
      <Project>{ef879a10-041d-4c68-83e7-3192685f1bae}</Project>
      <Name>DynamoServices</Name>
      <Private>False</Private>
    </ProjectReference>
    <ProjectReference Include="..\..\DynamoCoreTests\DynamoCoreTests.csproj">
      <Project>{472084ed-1067-4b2c-8737-3839a6143eb2}</Project>
      <Name>DynamoCoreTests</Name>
      <Private>False</Private>
    </ProjectReference>
    <ProjectReference Include="..\..\TestUINodes\TestUINodes.csproj">
      <Project>{ED1EA294-1BA1-45D6-A669-ECD2E24E21A9}</Project>
      <Name>TestUINodes</Name>
      <Private>False</Private>
    </ProjectReference>
    <ProjectReference Include="..\SystemTestServices\SystemTestServices.csproj">
      <Project>{89563cd0-509b-40a5-8728-9d3ec6fe8410}</Project>
      <Name>SystemTestServices</Name>
    </ProjectReference>
    <ProjectReference Include="..\TestServices\TestServices.csproj">
      <Project>{6cd0f0cf-8199-49f9-b0ea-0b9598b44419}</Project>
      <Name>TestServices</Name>
    </ProjectReference>
  </ItemGroup>
  <ItemGroup>
    <Service Include="{82A7F48D-3B50-4B1E-B82E-3ADA8210C358}" />
  </ItemGroup>
  <ItemGroup>
    <None Include="packages.config" />
  </ItemGroup>
  <Import Project="$(MSBuildToolsPath)\Microsoft.CSharp.targets" />
  <PropertyGroup>
    <PostBuildEvent>
    </PostBuildEvent>
  </PropertyGroup>
  <!-- To modify your build process, add your task inside one of the targets below and uncomment it. 
       Other similar extension points exist, see Microsoft.Common.targets.
  <Target Name="BeforeBuild">
  </Target>
  <Target Name="AfterBuild">
  </Target>
  -->
</Project><|MERGE_RESOLUTION|>--- conflicted
+++ resolved
@@ -58,10 +58,7 @@
   </ItemGroup>
   <ItemGroup>
     <Compile Include="ColorRangeTests.cs" />
-<<<<<<< HEAD
     <Compile Include="CoreNodeModelsTests\EnumAsStringTests.cs" />
-=======
->>>>>>> d5ea874b
     <Compile Include="CoreNodeModelsTests\SelectionTests.cs" />
     <Compile Include="DateTimeTests.cs" />
     <Compile Include="..\..\..\src\AssemblySharedInfoGenerator\AssemblySharedInfo.cs">
