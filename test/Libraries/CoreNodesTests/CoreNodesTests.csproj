﻿<Project Sdk="Microsoft.NET.Sdk">
  <ImportGroup Label="PropertySheets">
    <Import Project="$(SolutionDir)Config/CS_SDK.props" />
  </ImportGroup>
  <PropertyGroup>
    <ProductVersion>8.0.30703</ProductVersion>
    <SchemaVersion>2.0</SchemaVersion>
    <ProjectGuid>{09EC17AF-24D2-4542-A913-0C27AE345C18}</ProjectGuid>
    <OutputType>Library</OutputType>
    <AppDesignerFolder>Properties</AppDesignerFolder>
    <RootNamespace>DSCoreNodesTests</RootNamespace>
    <AssemblyName>DSCoreNodesTests</AssemblyName>
  </PropertyGroup>
  <ItemGroup>
    <PackageReference Include="Moq" Version="4.2.1507.0118" />
	  <PackageReference Include="NUnit" Version="2.6.3" />
<<<<<<< HEAD
	  <PackageReference Include="DynamoVisualProgramming.LibG_228_0_0" Version="2.13.0.7686" />
    <PackageReference Include="NUnitTestAdapter" Version="2.3.0" ExcludeAssets="all" />
    <PackageReference Include="Microsoft.NET.Test.Sdk" Version="16.6.1" />
=======
    <PackageReference Include="DynamoVisualProgramming.LibG_228_0_0" Version="2.13.0.8745" />
>>>>>>> 0b02c5cb
    <Reference Include="System" />
    <Reference Include="System.Core" />
    <Reference Include="System.Drawing" />
    <Reference Include="System.Xml" />
  </ItemGroup>
  <ItemGroup>
    <ProjectReference Include="..\..\..\src\DynamoCoreWpf\DynamoCoreWpf.csproj">
      <Project>{51BB6014-43F7-4F31-B8D3-E3C37EBEDAF4}</Project>
      <Name>DynamoCoreWpf</Name>
      <Private>False</Private>
    </ProjectReference>
    <ProjectReference Include="..\..\..\src\DynamoCore\DynamoCore.csproj">
      <Project>{7858fa8c-475f-4b8e-b468-1f8200778cf8}</Project>
      <Name>DynamoCore</Name>
      <Private>False</Private>
    </ProjectReference>
    <ProjectReference Include="..\..\..\src\DynamoUtilities\DynamoUtilities.csproj">
      <Project>{B5F435CB-0D8A-40B1-A4F7-5ECB3CE792A9}</Project>
      <Name>DynamoUtilities</Name>
      <Private>False</Private>
    </ProjectReference>
    <ProjectReference Include="..\..\..\src\Engine\ProtoCore\ProtoCore.csproj">
      <Project>{7a9e0314-966f-4584-baa3-7339cbb849d1}</Project>
      <Name>ProtoCore</Name>
      <Private>False</Private>
    </ProjectReference>
    <ProjectReference Include="..\..\..\src\Libraries\CoreNodeModels\CoreNodeModels.csproj">
      <Project>{d8262d40-4880-41e4-91e4-af8f480c8637}</Project>
      <Name>CoreNodeModels</Name>
      <Private>False</Private>
    </ProjectReference>
    <ProjectReference Include="..\..\..\src\Libraries\CoreNodes\CoreNodes.csproj">
      <Project>{87550b2b-6cb8-461e-8965-dfafe3aafb5c}</Project>
      <Name>CoreNodes</Name>
      <Private>False</Private>
    </ProjectReference>
    <ProjectReference Include="..\..\..\src\NodeServices\DynamoServices.csproj">
      <Project>{ef879a10-041d-4c68-83e7-3192685f1bae}</Project>
      <Name>DynamoServices</Name>
      <Private>False</Private>
    </ProjectReference>
    <ProjectReference Include="..\..\DynamoCoreTests\DynamoCoreTests.csproj">
      <Project>{472084ed-1067-4b2c-8737-3839a6143eb2}</Project>
      <Name>DynamoCoreTests</Name>
      <Private>False</Private>
    </ProjectReference>
    <ProjectReference Include="..\..\TestUINodes\TestUINodes.csproj">
      <Project>{ED1EA294-1BA1-45D6-A669-ECD2E24E21A9}</Project>
      <Name>TestUINodes</Name>
      <Private>False</Private>
    </ProjectReference>
    <ProjectReference Include="..\SystemTestServices\SystemTestServices.csproj">
      <Project>{89563cd0-509b-40a5-8728-9d3ec6fe8410}</Project>
      <Name>SystemTestServices</Name>
    </ProjectReference>
    <ProjectReference Include="..\TestServices\TestServices.csproj">
      <Project>{6cd0f0cf-8199-49f9-b0ea-0b9598b44419}</Project>
      <Name>TestServices</Name>
    </ProjectReference>
  </ItemGroup>
  <ItemGroup>
    <Service Include="{82A7F48D-3B50-4B1E-B82E-3ADA8210C358}" />
  </ItemGroup>
</Project><|MERGE_RESOLUTION|>--- conflicted
+++ resolved
@@ -14,13 +14,10 @@
   <ItemGroup>
     <PackageReference Include="Moq" Version="4.2.1507.0118" />
 	  <PackageReference Include="NUnit" Version="2.6.3" />
-<<<<<<< HEAD
 	  <PackageReference Include="DynamoVisualProgramming.LibG_228_0_0" Version="2.13.0.7686" />
     <PackageReference Include="NUnitTestAdapter" Version="2.3.0" ExcludeAssets="all" />
     <PackageReference Include="Microsoft.NET.Test.Sdk" Version="16.6.1" />
-=======
     <PackageReference Include="DynamoVisualProgramming.LibG_228_0_0" Version="2.13.0.8745" />
->>>>>>> 0b02c5cb
     <Reference Include="System" />
     <Reference Include="System.Core" />
     <Reference Include="System.Drawing" />
