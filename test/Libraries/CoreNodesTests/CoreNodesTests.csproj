﻿<Project Sdk="Microsoft.NET.Sdk">
  <ImportGroup Label="PropertySheets">
    <Import Project="$(SolutionDir)Config/CS_SDK.props" />
  </ImportGroup>
  <PropertyGroup>
    <ProductVersion>8.0.30703</ProductVersion>
    <SchemaVersion>2.0</SchemaVersion>
    <ProjectGuid>{09EC17AF-24D2-4542-A913-0C27AE345C18}</ProjectGuid>
    <OutputType>Library</OutputType>
    <AppDesignerFolder>Properties</AppDesignerFolder>
    <RootNamespace>DSCoreNodesTests</RootNamespace>
    <AssemblyName>DSCoreNodesTests</AssemblyName>
  </PropertyGroup>
  <ItemGroup>
    <PackageReference Include="Moq" Version="4.2.1507.0118" />
	  <PackageReference Include="NUnit" Version="2.6.3" />
<<<<<<< HEAD
    <PackageReference Include="DynamoVisualProgramming.LibG_228_0_0" Version="2.16.0.2365" />
=======
    <PackageReference Include="DynamoVisualProgramming.LibG_229_0_0" Version="2.16.0.3736"/>
>>>>>>> d5fdbc42
    <PackageReference Include="NUnitTestAdapter" Version="2.3.0" ExcludeAssets="all" />
    <PackageReference Include="Microsoft.NET.Test.Sdk" Version="16.6.1" />
    <Reference Include="System" />
    <Reference Include="System.Core" />
    <Reference Include="System.Drawing" />
    <Reference Include="System.Xml" />
  </ItemGroup>
  <ItemGroup>
    <ProjectReference Include="..\..\..\src\DynamoCoreWpf\DynamoCoreWpf.csproj">
      <Project>{51BB6014-43F7-4F31-B8D3-E3C37EBEDAF4}</Project>
      <Name>DynamoCoreWpf</Name>
      <Private>False</Private>
    </ProjectReference>
    <ProjectReference Include="..\..\..\src\DynamoCore\DynamoCore.csproj">
      <Project>{7858fa8c-475f-4b8e-b468-1f8200778cf8}</Project>
      <Name>DynamoCore</Name>
      <Private>False</Private>
    </ProjectReference>
    <ProjectReference Include="..\..\..\src\DynamoUtilities\DynamoUtilities.csproj">
      <Project>{B5F435CB-0D8A-40B1-A4F7-5ECB3CE792A9}</Project>
      <Name>DynamoUtilities</Name>
      <Private>False</Private>
    </ProjectReference>
    <ProjectReference Include="..\..\..\src\Engine\ProtoCore\ProtoCore.csproj">
      <Project>{7a9e0314-966f-4584-baa3-7339cbb849d1}</Project>
      <Name>ProtoCore</Name>
      <Private>False</Private>
    </ProjectReference>
    <ProjectReference Include="..\..\..\src\Libraries\CoreNodeModels\CoreNodeModels.csproj">
      <Project>{d8262d40-4880-41e4-91e4-af8f480c8637}</Project>
      <Name>CoreNodeModels</Name>
      <Private>False</Private>
    </ProjectReference>
    <ProjectReference Include="..\..\..\src\Libraries\CoreNodes\CoreNodes.csproj">
      <Project>{87550b2b-6cb8-461e-8965-dfafe3aafb5c}</Project>
      <Name>CoreNodes</Name>
      <Private>False</Private>
    </ProjectReference>
    <ProjectReference Include="..\..\..\src\NodeServices\DynamoServices.csproj">
      <Project>{ef879a10-041d-4c68-83e7-3192685f1bae}</Project>
      <Name>DynamoServices</Name>
      <Private>False</Private>
    </ProjectReference>
    <ProjectReference Include="..\..\DynamoCoreTests\DynamoCoreTests.csproj">
      <Project>{472084ed-1067-4b2c-8737-3839a6143eb2}</Project>
      <Name>DynamoCoreTests</Name>
      <Private>False</Private>
    </ProjectReference>
    <ProjectReference Include="..\..\TestUINodes\TestUINodes.csproj">
      <Project>{ED1EA294-1BA1-45D6-A669-ECD2E24E21A9}</Project>
      <Name>TestUINodes</Name>
      <Private>False</Private>
    </ProjectReference>
    <ProjectReference Include="..\SystemTestServices\SystemTestServices.csproj">
      <Project>{89563cd0-509b-40a5-8728-9d3ec6fe8410}</Project>
      <Name>SystemTestServices</Name>
    </ProjectReference>
    <ProjectReference Include="..\TestServices\TestServices.csproj">
      <Project>{6cd0f0cf-8199-49f9-b0ea-0b9598b44419}</Project>
      <Name>TestServices</Name>
    </ProjectReference>
  </ItemGroup>
  <ItemGroup>
    <Service Include="{82A7F48D-3B50-4B1E-B82E-3ADA8210C358}" />
  </ItemGroup>
</Project><|MERGE_RESOLUTION|>--- conflicted
+++ resolved
@@ -14,11 +14,8 @@
   <ItemGroup>
     <PackageReference Include="Moq" Version="4.2.1507.0118" />
 	  <PackageReference Include="NUnit" Version="2.6.3" />
-<<<<<<< HEAD
     <PackageReference Include="DynamoVisualProgramming.LibG_228_0_0" Version="2.16.0.2365" />
-=======
     <PackageReference Include="DynamoVisualProgramming.LibG_229_0_0" Version="2.16.0.3736"/>
->>>>>>> d5fdbc42
     <PackageReference Include="NUnitTestAdapter" Version="2.3.0" ExcludeAssets="all" />
     <PackageReference Include="Microsoft.NET.Test.Sdk" Version="16.6.1" />
     <Reference Include="System" />
