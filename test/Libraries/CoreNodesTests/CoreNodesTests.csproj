--- conflicted
+++ resolved
@@ -41,7 +41,6 @@
     <Prefer32Bit>false</Prefer32Bit>
   </PropertyGroup>
   <ItemGroup>
-<<<<<<< HEAD
     <Reference Include="Moq, Version=4.2.1507.118, Culture=neutral, PublicKeyToken=69f491c39445e920, processorArchitecture=MSIL">
       <SpecificVersion>False</SpecificVersion>
       <HintPath>..\..\..\src\packages\Moq.4.2.1507.0118\lib\net40\Moq.dll</HintPath>
@@ -53,8 +52,6 @@
       <HintPath>..\..\..\src\packages\DynamoVisualProgramming.LibG_227_0_0.2.9.0.2745\lib\net48\ProtoGeometry.dll</HintPath>
       <Private>False</Private>
     </Reference>
-=======
->>>>>>> 95008a97
     <Reference Include="System" />
     <Reference Include="System.Core" />
     <Reference Include="System.Drawing" />
