--- conflicted
+++ resolved
@@ -58,10 +58,7 @@
   </ItemGroup>
   <ItemGroup>
     <Compile Include="ColorRangeTests.cs" />
-<<<<<<< HEAD
     <Compile Include="CoreNodeModelsTests\BaseTypesTests.cs" />
-=======
->>>>>>> 1e77d23e
     <Compile Include="CoreNodeModelsTests\EnumAsStringTests.cs" />
     <Compile Include="CoreNodeModelsTests\SelectionTests.cs" />
     <Compile Include="DateTimeTests.cs" />
