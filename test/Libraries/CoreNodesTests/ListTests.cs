﻿using System;
using System.Collections;
using System.Collections.Generic;
using System.Linq;
using System.Runtime.Remoting.Messaging;
using System.Text;
using NUnit.Framework;
using DSCore;
using Enum = Dynamo.Nodes.Enum;
using List = DSCore.List;

namespace DSCoreNodesTests
{
    [TestFixture]
    internal static class ListTests
    {
        [Test]
        public static void UniqueInList()
        {
            Assert.AreEqual(
                new ArrayList { 1, 2, 3, 4, 5 },
                List.UniqueItems(new ArrayList { 1, 1, 2, 3, 4, 4, 5, 4, 2, 1, 3 }));
        }

        [Test]
        public static void ListContains()
        {
            Assert.IsTrue(List.ContainsItem(new ArrayList { 1, 2, 3, 4, 5 }, 4));
            Assert.IsFalse(List.ContainsItem(new ArrayList { 1, 2 }, 3));
            Assert.IsFalse(List.ContainsItem(new ArrayList(), 0));
        }

        [Test]
        public static void ReverseList()
        {
            Assert.AreEqual(new ArrayList { 5, 4, 3, 2, 1 }, List.Reverse(new List<int> { 1, 2, 3, 4, 5 }));
        }

        /*
        [Test]
        public static void CreateList()
        {
            Assert.AreEqual(new ArrayList { 1, 2, 3, 4, 5 }, List.Create(1, 2, 3, 4, 5));
        }
         * */

        [Test]
        public static void SortList()
        {
            Assert.AreEqual(
                new ArrayList { 1, 2, 3, 4, 5 },
                List.Sort(new ArrayList { 2, 3, 5, 4, 1 }));
        }

        //[Test]
        //public static void SortListByKey()
        //{
        //    Assert.AreEqual(
        //        new ArrayList { "", " ", "  ", "   " },
        //        List.SortByKey(
        //            new ArrayList { "  ", " ", "   ", "" },
        //            new Func<string, int>(s => s.Length)));
        //}

        //[Test]
        //public static void SortListByComparison()
        //{
        //    Assert.AreEqual(
        //        new ArrayList { 5, 4, 3, 2, 1 },
        //        List.SortByComparison(
        //            new ArrayList { 3, 1, 2, 5, 4},
        //            new Func<int, int, int>((i, i1) => i1 - i)));
        //}

        [Test]
        public static void ListMinimumValue()
        {
            Assert.AreEqual(0, List.MinimumItem(new ArrayList { 8, 4, 0, 66, 10 }));
        }

        //[Test]
        //public static void ListMinimumByKey()
        //{
        //    Assert.AreEqual(10, List.MinimumItemByKey(new ArrayList { 8, 10, 5, 7, 1, 2 }, new Func<int, int>(i => 10 - i)));
        //}

        [Test]
        public static void ListMaximumValue()
        {
            Assert.AreEqual(66, List.MaximumItem(new List<int> { 8, 4, 0, 66, 10 }));
        }

        [Test]
        public static void FilterListByMask()
        {
            Assert.AreEqual(
                new Dictionary<string, object>
                {
                    { "in", new List<int> { 1, 3, 5 } },
                    { "out", new List<int> { 2, 4, 6 } }
                },
                List.FilterByBoolMask(
                    new List<int> { 1, 2, 3, 4, 5, 6 },
                    new List<bool> { true, false, true, false, true, false }));

            Assert.AreEqual(
                new Dictionary<string, object>
                {
                    { "in", new List<object> { 1, 3, new List<object> { 5, 7 } } },
                    { "out", new List<object> { 2, 4, new List<object> { 6, 8 } } }
                },
                List.FilterByBoolMask(
                    new List<object> { 1, 2, 3, 4, new List<object> { 5, 6, 7, 8 } },
                    new List<object>
                    {
                        true,
                        false,
                        true,
                        false,
                        new List<object> { true, false, true, false }
                    }));
        }

        //[Test]
        //public static void ListMaximumByKey()
        //{
        //    Assert.AreEqual(1, List.MaximumItemByKey(new List<int> { 8, 10, 5, 7, 1, 2 }, new Func<int, int>(i => 10 - i)));
        //}

        //[Test]
        //public static void FilterList()
        //{
        //    Assert.AreEqual(new List<int> { 0, 1, 2, 3 }, List.Filter(Enumerable.Range(0, 10).ToList(), new Func<int, bool>(i => i < 4)));
        //}

        //[Test]
        //public static void FilterOutList()
        //{
        //    Assert.AreEqual(new List<int> { 0, 1, 2, 3 }, List.FilterOut(Enumerable.Range(0, 10).ToList(), new Func<int, bool>(i => i > 3)));
        //}

        //[Test]
        //public static void TrueForAllInList()
        //{
        //    Assert.IsTrue(List.TrueForAllItems(new List<int> { 0, 1, 2, 3, 4, 5 }, new Func<int, bool>(x => x < 10)));

        //    //Test short circuit
        //    Assert.IsFalse(List.TrueForAllItems(new List<int> { 10, 0 }, new Func<int, bool>(x => 10/x != 1)));
        //}

        //[Test]
        //public static void TrueForAnyInList()
        //{
        //    Assert.IsFalse(List.TrueForAnyItems(new List<int> { 0, 1, 2, 3, 4, 5 }, new Func<int, bool>(x => x >= 10)));

        //    //Test short circuit
        //    Assert.IsTrue(List.TrueForAnyItems(new List<int> { 10, 0 }, new Func<int, bool>(x => 10/x == 1)));
        //}

        [Test]
        public static void SplitList()
        {
            var results = List.Deconstruct(new List<int> { 0, 1, 2, 3, 4, 5 });

            // Explicitly test each aspect of the returned value.
            Assert.IsNotNull(results);
            Assert.AreEqual(2, results.Count);
            Assert.AreEqual("first", results.Keys.ElementAt(0));
            Assert.AreEqual("rest", results.Keys.ElementAt(1));
            Assert.AreEqual(0, results["first"]);

            var rest = results["rest"] as List<object>;
            Assert.IsNotNull(rest);
            Assert.AreEqual(new List<object> { 1, 2, 3, 4, 5 }, rest);
        }

        [Test]
        public static void AddToList()
        {
            Assert.AreEqual(new ArrayList { 0, 1, 2 }, List.AddItemToFront(0, new ArrayList { 1, 2 }));
        }

        [Test]
        public static void TakeValuesFromList()
        {
            Assert.AreEqual(new List<int> { 0, 1 }, List.TakeItems(new List<int> { 0, 1, 2 }, 2));
        }

        [Test]
        public static void DropValuesFromList()
        {
            Assert.AreEqual(new List<int> { 2 }, List.DropItems(new List<int> { 0, 1, 2 }, 2));
        }

        [Test]
        public static void ShiftListIndices()
        {
            Assert.AreEqual(new List<int> { 2, 0, 1 }, List.ShiftIndices(new List<int> { 0, 1, 2 }, 1));
            Assert.AreEqual(new List<int> { 1, 2, 0 }, List.ShiftIndices(new List<int> { 0, 1, 2 }, -1));
        }

        [Test]
        public static void GetFromList()
        {
            Assert.AreEqual(2, List.GetItemAtIndex(new List<int> { 0, 1, 2, 3 }, 2));
        }

        [Test]
        public static void TakeListSlice()
        {
            var list = new ArrayList(Enumerable.Range(0, 10).ToList());

            Assert.AreEqual(list, List.Slice(list));
            Assert.AreEqual(new ArrayList { 0, 1, 2, 3, 4 }, List.Slice(list, count: 5));
            Assert.AreEqual(new ArrayList { 1, 2, 3, 4, 5 }, List.Slice(list, 1, 5));
            Assert.AreEqual(new ArrayList { 0, 2, 4, 6, 8 }, List.Slice(list, step: 2));
        }

        [Test]
        public static void RemoveValueFromList()
        {
            Assert.AreEqual(new List<int> { 0, 1, 3, 4 }, List.RemoveItemAtIndex(new List<int> { 0, 1, 2, 3, 4 }, 2));
        }

        [Test]
        public static void RemoveMultipleValuesFromList()
        {
            Assert.AreEqual(
                new List<int> { 0, 4 },
<<<<<<< HEAD
                List.RemoveItemsAtIndices(new List<int> { 0, 1, 2, 3, 4 }, new int[] { 1, 2, 3 }));
        }

        [Test]
        public static void RemoveMultipleValuesFromNestedList()
        {
            var strings = new List<string>{"one","two"};
            Assert.AreEqual(
                new List<object> { 0, 4 },
                List.RemoveItemsAtIndices(new List<object> { 0, 1, strings, new List<object>{1, strings}, 4 }, new int[] { 1, 2, 3 }));
=======
                List.RemoveItemAtIndex(new List<int> { 0, 1, 2, 3, 4 }, new List<int> { 1, 2, 3 }));
>>>>>>> 83f3a898
        }

        [Test]
        public static void DropEveryNthValueFromList()
        {
            Assert.AreEqual(
                new List<int> { 1, 2, 4, 5, 7 },
                List.DropEveryNthItem(new List<int> { 0, 1, 2, 3, 4, 5, 6, 7 }, 3, 1));
        }

        [Test]
        public static void TakeEveryNthValueFromList()
        {
            Assert.AreEqual(
                new List<int> { 3, 6 },
                List.TakeEveryNthItem(new List<int> { 0, 1, 2, 3, 4, 5, 6, 7}, 3, 1));
        }

        [Test]
        public static void EmptyList()
        {
            Assert.AreEqual(0, List.Empty.Count);
        }

        [Test]
        public static void IsEmptyList()
        {
            Assert.IsTrue(List.IsEmpty(List.Empty));
            Assert.IsFalse(List.IsEmpty(new ArrayList { 1 }));
        }

        [Test]
        public static void ListCount()
        {
            Assert.AreEqual(0, List.Count(List.Empty));
            Assert.AreEqual(3, List.Count(new ArrayList { 0, 1, 2 }));
        }

        [Test]
        public static void JoinLists()
        {
            Assert.AreEqual(
                new ArrayList { 0, 1, 2, 3, 4 },
                List.Join(new ArrayList { 0, 1 }, new ArrayList { 2 }, new ArrayList(), new ArrayList { 3, 4 }));
        }

        [Test]
        public static void FirstInList()
        {
            Assert.AreEqual(0, List.FirstItem(new ArrayList { 0, 1, 2, 3 }));
        }

        [Test]
        public static void RestOfList()
        {
            Assert.AreEqual(new List<int> { 1 }, List.RestOfItems(new List<int> { 0, 1 }));
        }

        [Test]
        public static void PartitionList()
        {
            Assert.AreEqual(
                new ArrayList { new ArrayList { 0, 1 }, new ArrayList { 2, 3 } },
                List.Chop(new ArrayList { 0, 1, 2, 3 }, 2));
        }

        [Test]
        public static void ListDiagonalRight()
        {
            Assert.AreEqual(
                new ArrayList
                {
                    new ArrayList { 15 }, 
                    new ArrayList { 10, 16 }, 
                    new ArrayList { 5, 11, 17, },
                    new ArrayList { 0, 6, 12, 18 },
                    new ArrayList { 1, 7, 13, 19 },
                    new ArrayList { 2, 8, 14 },
                    new ArrayList { 3, 9 },
                    new ArrayList { 4 }
                },
                List.DiagonalRight(Enumerable.Range(0, 20).ToList(), 5));
        }

        [Test]
        public static void ListDiagonalLeft()
        {
            Assert.AreEqual(
                new ArrayList
                {
                    new ArrayList { 0 }, 
                    new ArrayList { 1, 5 }, 
                    new ArrayList { 2, 6, 10, },
                    new ArrayList { 3, 7, 11, 15 },
                    new ArrayList { 4, 8, 12, 16 },
                    new ArrayList { 9, 13, 17 },
                    new ArrayList { 14, 18 },
                    new ArrayList { 19 }
                },
                List.DiagonalLeft(Enumerable.Range(0, 20).ToList(), 5));
        }

        //[Test]
        //public static void TransposeListOfLists()
        //{
        //    Assert.AreEqual(
        //        new List<IList> { new ArrayList { 0, 3, 6 }, new ArrayList { 1, 4, 7 }, new ArrayList { 2, 5, 8 } },
        //        List.Transpose(
        //            new List<IList<object>>
        //            {
        //                new List<object> { 0, 1, 2 },
        //                new List<object> { 3, 4, 5 },
        //                new List<object> { 6, 7, 8 }
        //            }));
        //}

        [Test]
        public static void RepeatObject()
        {
            Assert.AreEqual(new List<object> { 1, 1, 1, 1 }, List.OfRepeatedItem(1, 4));
        }

        //[Test]
        //public static void FlattenListCompletely()
        //{
        //    Assert.AreEqual(
        //        new ArrayList { 0, 1, 2, 3, 4, 5, 6, 7, 8 },
        //        List.FlattenCompletely(
        //            new List<object>
        //            {
        //                new List<object> { 0, 1, 2 },
        //                new List<object> { 3, new List<object> { 4 }, 5 },
        //                new List<object> { 6, 7, 8 }
        //            }));
        //}

        //[Test]
        //public static void FlattenList()
        //{
        //    Assert.AreEqual(
        //        new ArrayList { 0, 1, 2, 3, new List<object> { 4 }, 5, 6, 7, 8 },
        //        List.Flatten(
        //            new List<object>
        //            {
        //                new List<object> { 0, 1, 2 },
        //                new List<object> { 3, new List<object> { 4 }, 5 },
        //                new List<object> { 6, 7, 8 }
        //            },
        //            1));
        //}

        [Test]
        public static void LastInList()
        {
            Assert.AreEqual(4, List.LastItem(Enumerable.Range(0, 5).ToList()));
        }

        [Test]
        public static void ShuffleList()
        {
            var numbers = Enumerable.Range(0, 100).ToList();
            var numberSet = new HashSet<int>(numbers);
            Assert.True(List.Shuffle(numbers).Cast<int>().All(numberSet.Contains));
        }

        //[Test]
        //public static void GroupListByKey()
        //{
        //    Assert.AreEqual(
        //        new ArrayList
        //        {
        //            new ArrayList { "a", "b", "c" },
        //            new ArrayList { "aa", "bb", "cc" },
        //            new ArrayList { "aaa", "bbb", "ccc" }
        //        },
        //        List.GroupByKey(
        //            new ArrayList { "a", "aa", "aaa", "b", "bb", "bbb", "c", "cc", "ccc" },
        //            new Func<string, int>(s => s.Length)));
        //}

        //[Test]
        //public static void MapList()
        //{
        //    Assert.AreEqual(
        //        new ArrayList { 1, 2, 3 },
        //        List.Map(new ArrayList { 0, 1, 2 }, new Func<int, int>(i => i + 1)));
        //}

        //[Test]
        //public static void CombineLists()
        //{
        //    var aList = new ArrayList { 1, 2, 3 };
        //    Assert.AreEqual(
        //        new ArrayList { 2, 4, 6 },
        //        List.Combine(new Func<int, int, int>((i, j) => i + j), aList, aList));
        //}

        //[Test]
        //public static void ReduceList()
        //{
        //    Assert.AreEqual(
        //        10,
        //        List.Reduce(
        //            new Func<int, int, int>((i, j) => i + j),
        //            0,
        //            Enumerable.Range(0, 5).ToList()));

        //    Assert.AreEqual(
        //        20,
        //        List.Reduce(
        //            new Func<int, int, int, int>((i, j, k) => i + j + k),
        //            0,
        //            Enumerable.Range(0, 5).ToList(),
        //            Enumerable.Range(0, 5).ToList()));
        //}

        [Test]
        public static void ListPermutations()
        {
            var check = List.Permutations(new ArrayList { "A", "B", "C", "D" }, 2);

            Console.WriteLine(string.Join("\n", check.Cast<IList>().Select(
                lst => string.Join("", lst.Cast<string>()))));

            Assert.AreEqual(
                new ArrayList
                {
                    new ArrayList { "A", "B" },
                    new ArrayList { "A", "C" },
                    new ArrayList { "A", "D" },
                    new ArrayList { "B", "A" },
                    new ArrayList { "B", "C" },
                    new ArrayList { "B", "D" },
                    new ArrayList { "C", "A" },
                    new ArrayList { "C", "B" },
                    new ArrayList { "C", "D" },
                    new ArrayList { "D", "A" },
                    new ArrayList { "D", "B" },
                    new ArrayList { "D", "C" }
                },
                check);
        }

        [Test]
        public static void ListCombinations()
        {
            var input = new ArrayList { "A", "B", "C", "D" };

            var check = List.Combinations(input, 2);

            Console.WriteLine(string.Join("\n", check.Cast<IList>().Select(
                lst => string.Join("", lst.Cast<string>()))));

            Assert.AreEqual(
                new ArrayList
                {
                    new ArrayList { "A", "B" },
                    new ArrayList { "A", "C" },
                    new ArrayList { "A", "D" },
                    new ArrayList { "B", "C" },
                    new ArrayList { "B", "D" },
                    new ArrayList { "C", "D" }
                },
                check);

            check = List.Combinations(input, 2, true);

            Assert.AreEqual(
                new ArrayList
                {
                    new ArrayList { "A", "A" },
                    new ArrayList { "A", "B" },
                    new ArrayList { "A", "C" },
                    new ArrayList { "A", "D" },
                    new ArrayList { "B", "B" },
                    new ArrayList { "B", "C" },
                    new ArrayList { "B", "D" },
                    new ArrayList { "C", "C" },
                    new ArrayList { "C", "D" },
                    new ArrayList { "D", "D" }
                },
                check);
        }
    }
}<|MERGE_RESOLUTION|>--- conflicted
+++ resolved
@@ -227,8 +227,7 @@
         {
             Assert.AreEqual(
                 new List<int> { 0, 4 },
-<<<<<<< HEAD
-                List.RemoveItemsAtIndices(new List<int> { 0, 1, 2, 3, 4 }, new int[] { 1, 2, 3 }));
+                List.RemoveItemAtIndex(new List<int> { 0, 1, 2, 3, 4 }, new int[] { 1, 2, 3 }));
         }
 
         [Test]
@@ -237,10 +236,7 @@
             var strings = new List<string>{"one","two"};
             Assert.AreEqual(
                 new List<object> { 0, 4 },
-                List.RemoveItemsAtIndices(new List<object> { 0, 1, strings, new List<object>{1, strings}, 4 }, new int[] { 1, 2, 3 }));
-=======
-                List.RemoveItemAtIndex(new List<int> { 0, 1, 2, 3, 4 }, new List<int> { 1, 2, 3 }));
->>>>>>> 83f3a898
+                List.RemoveItemAtIndex(new List<object> { 0, 1, strings, new List<object>{1, strings}, 4 }, new int[] { 1, 2, 3 }));
         }
 
         [Test]
