﻿using System;
using System.Collections.Generic;
using System.Linq;
using System.Text;
using System.Threading.Tasks;
using NUnit.Framework;
using System.IO;
<<<<<<< HEAD
using Data = DSCore.Data;
=======
using Data = DSCore.IO.Data;
>>>>>>> 16c59374
using Dynamo;

namespace DSCoreNodesTests
{
    [TestFixture]
    public class ImportExportTests : UnitTestBase
    {
        [Test]
        [Category("UnitTests")]
        public static void ImportCSV_PathTest()
        {
            string filePath = Path.Combine(TestDirectory, @"core\importExport\not a valid file.csv");
            Assert.Throws<FileNotFoundException>(() => Data.ImportCSV(filePath));
        }

        [Test]
        [Category("UnitTests")]
        public static void ImportCSVTest()
        {
            string filePath = Path.Combine(TestDirectory, @"core\importExport\test1.csv");
            var CSVList = Data.ImportCSV(filePath);
            Assert.AreEqual(CSVList, new List<object> {
                new List<object> { 2, 3, 4 },
                new List<object> { 4, 6, 8 },
                new List<object> { 6, 9, 12 },
                new List<object> { 8, 12, 16 }
            });
        }
        
        [Test]
        [Category("UnitTests")]
        public static void ImportCSVWithTransposeTest()
        {
            string filePath = Path.Combine(TestDirectory, @"core\importExport\test2.csv");
            var CSVList = Data.ImportCSV(filePath, true);
            Assert.AreEqual(CSVList, new List<object> {
                new List<object> { 1.2, 5.6, 7, 155 },
                new List<object> { 2, 0.009, 10, 3.3 },
                new List<object> { null, 3, 3, null }
            });
        }

        [Test, Category("UnitTests")]
        public void ExportCSVTest()
        {
            //Write data to CSV
            var data =
                Enumerable.Range(0, 10)
                    .Select(row => Enumerable.Range(0, 10).Select(col => row + col).Cast<object>().ToArray())
                    .ToArray();
            var fn = GetNewFileNameOnTempPath(".csv");
            Data.ExportCSV(fn, data);

            //Confirm it's correct
            Assert.AreEqual(data, Data.ImportCSV(fn));
        }
    }
}<|MERGE_RESOLUTION|>--- conflicted
+++ resolved
@@ -5,11 +5,7 @@
 using System.Threading.Tasks;
 using NUnit.Framework;
 using System.IO;
-<<<<<<< HEAD
-using Data = DSCore.Data;
-=======
 using Data = DSCore.IO.Data;
->>>>>>> 16c59374
 using Dynamo;
 
 namespace DSCoreNodesTests
