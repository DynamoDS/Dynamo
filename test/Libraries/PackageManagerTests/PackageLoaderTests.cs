using System;
using System.Collections.Generic;
using System.Globalization;
using System.IO;
using System.Linq;
using System.Reflection;
using System.Threading;
using Dynamo.Configuration;
using Dynamo.Core;
using Dynamo.Extensions;
using Dynamo.Graph.Nodes;
using Dynamo.Graph.Nodes.CustomNodes;
using Dynamo.Graph.Workspaces;
using Dynamo.Search.SearchElements;
using Dynamo.Models;
using Moq;
using NUnit.Framework;

namespace Dynamo.PackageManager.Tests
{
    class PackageLoaderTests : DynamoModelTestBase
    {
        private const string builtinPackRootDirName = @"Built-In Packages";

        public string PackagesDirectory { get { return Path.Combine(TestDirectory, "pkgs"); } }
        public string PackagesDirectorySigned { get { return Path.Combine(TestDirectory, "pkgs_signed"); } }
        internal string BuiltInPackagesTestDir { get { return Path.Combine(TestDirectory, "builtinpackages testdir", "Packages"); } }

        protected override void GetLibrariesToPreload(List<string> libraries)
        {
            libraries.Add("DesignScriptBuiltin.dll");
            libraries.Add("DSCoreNodes.dll");
            base.GetLibrariesToPreload(libraries);
        }

        [Test]
        public void ScanPackageDirectoryReturnsPackageForValidDirectory()
        {
            var pkgDir = Path.Combine(PackagesDirectory, "Custom Rounding");
            var loader = GetPackageLoader();
            var pkg = loader.ScanPackageDirectory(pkgDir);

            Assert.IsNotNull(pkg);
            Assert.AreEqual("CAAD_RWTH", pkg.Group);
            Assert.AreEqual("Custom Rounding", pkg.Name);
            Assert.AreEqual("0.1.4", pkg.VersionName);
            Assert.AreEqual("This collection of nodes allows rounding, rounding up and rounding down to a specified precision.", pkg.Description);
            Assert.AreEqual("Round Up To Precision - Rounds a number *up* to a specified precision, Round Down To Precision - "
                + "Rounds a number *down* to a specified precision, Round To Precision - Rounds a number to a specified precision", pkg.Contents);
            Assert.AreEqual("0.5.2.10107", pkg.EngineVersion);

            loader.LoadPackages(new List<Package> {pkg});

            Assert.AreEqual(3, pkg.LoadedCustomNodes.Count);
        }

        [Test]
        public void LoadPackagesDoesNotDuplicateLoadedAssemblies()
        {
            var pkgDir = Path.Combine(PackagesDirectory, "AnotherPackage");
            var loader = GetPackageLoader();
            var pkg = loader.ScanPackageDirectory(pkgDir);

            loader.LoadPackages(new List<Package> { pkg });
            Assert.AreEqual(1, pkg.LoadedAssemblies.Count);
            Assert.AreEqual("AnotherPackage", pkg.LoadedAssemblies.First().Name);
            Assert.IsTrue(pkg.LoadedAssemblies.First().IsNodeLibrary);
        }

        [Test]
        public void PackageLoaderRequestsExtensionsBeLoaded()
        {
            var loader = GetPackageLoader();
            var pkgDir = Path.Combine(PackagesDirectory, "SampleExtension");

            var extensionLoad = false;
            var extensionAdd = false;
            var extensionReady = false;
            var packageLoaded = false;

            loader.PackgeLoaded += (package) =>
            {
                packageLoaded = true;
            };

            loader.RequestLoadExtension += (extensionPath) =>
            {
                extensionLoad = true;
                var mockExtension = new Moq.Mock<IExtension>();
                mockExtension.Setup(ext => ext.Startup(It.IsAny<StartupParams>())).Callback(() => { Assert.Fail(); });
                mockExtension.Setup(ext => ext.Ready(It.IsAny<ReadyParams>()))
               .Callback(() => { extensionReady = true; });
                return mockExtension.Object;
            };
            loader.RequestAddExtension += (extension) =>
            {
                extensionAdd = true;
            };

            var pkg = loader.ScanPackageDirectory(pkgDir);
            loader.LoadPackages(new List<Package> {pkg});

            Assert.IsTrue(loader.RequestedExtensions.Count() == 1);
            Assert.IsTrue(extensionLoad);
            Assert.IsTrue(extensionAdd);
            Assert.IsTrue(extensionReady);
            Assert.IsTrue(packageLoaded);
        }

        [Test]
        public void PackageLoaderDoesNotRequestsViewExtensionsBeLoaded()
        {
            var loader = GetPackageLoader();
            var pkgDir = Path.Combine(PackagesDirectory, "SampleViewExtension");

            var viewExtensionLoad = false;
            var viewExtensionAdd = false;

            loader.RequestLoadExtension += (extensionPath) =>
            {
                viewExtensionLoad = true;
                return null;
            };
            loader.RequestAddExtension += (extension) =>
            {
                viewExtensionAdd = true;
            };

            var pkg = loader.ScanPackageDirectory(pkgDir);
            loader.LoadPackages(new List<Package> {pkg});

            Assert.IsTrue(!loader.RequestedExtensions.Any());
            Assert.IsFalse(viewExtensionLoad);
            Assert.IsFalse(viewExtensionAdd);
        }

        [Test]
        public void ScanPackageDirectoryReturnsNullForInvalidDirectory()
        {
            var pkgDir = "";
            var loader = GetPackageLoader();
            Assert.IsNull(loader.ScanPackageDirectory(pkgDir));
        }

        [Test]
        public void LoadPackagesReturnsAllValidPackagesInValidDirectory()
        {
            var loader = new PackageLoader(PackagesDirectory);
            var libraryLoader = new ExtensionLibraryLoader(CurrentDynamoModel);

            loader.PackagesLoaded += libraryLoader.LoadPackages;
            loader.RequestLoadNodeLibrary += (libraryLoader as ExtensionLibraryLoader).LoadLibraryAndSuppressZTSearchImport;

            loader.LoadAll(new LoadPackageParams
            {
                Preferences = CurrentDynamoModel.PreferenceSettings,
                PathManager = CurrentDynamoModel.PathManager
            });

            // There are 18 packages in "Dynamo\test\pkgs"
            Assert.AreEqual(18, loader.LocalPackages.Count());

            // Verify that interdependent packages are resolved successfully
            // TODO: Review these assertions. Lambdas are not using x, so they are basically just checking that test files exist.
            var libs = CurrentDynamoModel.LibraryServices.ImportedLibraries.ToList();
            Assert.IsTrue(libs.Any(x => File.Exists(Path.Combine(PackagesDirectory, "AnotherPackage", "bin", "AnotherPackage.dll"))));
            Assert.IsTrue(libs.Any(x => File.Exists(Path.Combine(PackagesDirectory, "Dependent Package", "bin", "DependentPackage.dll"))));
            Assert.IsTrue(libs.Any(x => File.Exists(Path.Combine(PackagesDirectory, "Package", "bin", "Package.dll"))));

            // Verify that interdependent packages are imported successfully
            var entries = CurrentDynamoModel.SearchModel.SearchEntries.ToList();
            Assert.IsTrue(entries.Any(x => x.FullName == "AnotherPackage.AnotherPackage.AnotherPackage.HelloAnotherWorld"));
            Assert.IsTrue(entries.Any(x => x.FullName == "DependentPackage.DependentPackage.DependentPackage.HelloWorld"));
            Assert.IsTrue(entries.Any(x => x.FullName == "Package.Package.Package.Hello"));
        }

        [Test]
        public void LoadingPackageDoesNotAffectLoadedSearchEntries()
        {
            var loader = new PackageLoader(PackagesDirectory);
            var libraryLoader = new ExtensionLibraryLoader(CurrentDynamoModel);

            loader.PackagesLoaded += libraryLoader.LoadPackages;
            loader.RequestLoadNodeLibrary += (libraryLoader as ExtensionLibraryLoader).LoadLibraryAndSuppressZTSearchImport;

            loader.LoadAll(new LoadPackageParams
            {
                Preferences = CurrentDynamoModel.PreferenceSettings,
                PathManager = CurrentDynamoModel.PathManager
            });

            // There are 18 packages in "Dynamo\test\pkgs"
            Assert.AreEqual(18, loader.LocalPackages.Count());

            // Simulate loading new package from PM
            string packageDirectory = Path.Combine(TestDirectory, @"core\packageDependencyTests\ZTTestPackage");
            var pkg = loader.ScanPackageDirectory(packageDirectory);
            loader.LoadPackages(new List<Package> {pkg});

            // Assert that node belonging to new package is imported
            var node = GetNodeInstance("ZTTestPackage.RRTestClass.RRTestClass");
            Assert.IsNotNull(node);

            // Check that node belonging to one of the preloaded packages exists and is unique
            var entries = CurrentDynamoModel.SearchModel.SearchEntries.ToList();
            Assert.IsTrue(entries.Count(x => x.FullName == "AnotherPackage.AnotherPackage.AnotherPackage.HelloAnotherWorld") == 1);
        }

        [Test]
        public void LoadingCustomNodeFromPackageSetsNodeInfoPackageInfoCorrectly()
        {
            var loader = new PackageLoader(PackagesDirectory);
            var libraryLoader = new ExtensionLibraryLoader(CurrentDynamoModel);

            loader.PackagesLoaded += libraryLoader.LoadPackages;
            loader.RequestLoadNodeLibrary += (libraryLoader as ExtensionLibraryLoader).LoadLibraryAndSuppressZTSearchImport;

            // This test needs the "isTestMode" flag to be turned off as an exception to be able 
            // to test duplicate custom node def loading.
            loader.RequestLoadCustomNodeDirectory +=
                (dir, pkgInfo) => CurrentDynamoModel.CustomNodeManager.AddUninitializedCustomNodesInPath(dir, isTestMode: false, packageInfo: pkgInfo);

            loader.LoadAll(new LoadPackageParams
            {
                Preferences = CurrentDynamoModel.PreferenceSettings,
                PathManager = CurrentDynamoModel.PathManager
            });

            var packageInfo = new PackageInfo("EvenOdd", new System.Version(1,0,0));
            var matchingNodes = CurrentDynamoModel.CustomNodeManager.NodeInfos.Where(x => x.Value.PackageInfo.Equals(packageInfo)).ToList();
            //the node should have the correct package info and should be marked a packageMember.
            Assert.AreEqual(1, matchingNodes.Count);
            Assert.IsTrue(matchingNodes.All(x=>x.Value.IsPackageMember == true));
        }

        [Test]
        public void PlacingCustomNodeInstanceFromPackageRetainsCorrectPackageInfoState()
        {
            var loader = GetPackageLoader();
            var libraryLoader = new ExtensionLibraryLoader(CurrentDynamoModel);

            loader.PackagesLoaded += libraryLoader.LoadPackages;
            loader.RequestLoadNodeLibrary += (libraryLoader as ExtensionLibraryLoader).LoadLibraryAndSuppressZTSearchImport;

            var packageDirectory = Path.Combine(TestDirectory, "pkgs", "EvenOdd");
            var package1 = Package.FromDirectory(packageDirectory, CurrentDynamoModel.Logger);
            loader.LoadPackages(new Package[] { package1});


            var packageInfo = new PackageInfo("EvenOdd", new System.Version(1, 0, 0));
            var matchingNodes = CurrentDynamoModel.CustomNodeManager.NodeInfos.Where(x => x.Value.PackageInfo.Equals(packageInfo)).ToList();
            //the node should have the correct package info and should be marked a packageMember.
            Assert.AreEqual(1, matchingNodes.Count);
            Assert.IsTrue(matchingNodes.All(x => x.Value.IsPackageMember == true));

            var cninst = CurrentDynamoModel.CustomNodeManager.CreateCustomNodeInstance(matchingNodes.FirstOrDefault().Key, null, true);
            this.CurrentDynamoModel.CurrentWorkspace.AddAndRegisterNode(cninst);

            matchingNodes = CurrentDynamoModel.CustomNodeManager.NodeInfos.Where(x => x.Value.PackageInfo.Equals(packageInfo)).ToList();
            Assert.AreEqual(1, matchingNodes.Count);
            Assert.IsTrue(matchingNodes.All(x => x.Value.IsPackageMember == true));
        }

 
        [Test]
        public void LoadingConflictingCustomNodePackageDoesNotGetLoaded()
        {
            var loader = new PackageLoader(PackagesDirectory);
            var libraryLoader = new ExtensionLibraryLoader(CurrentDynamoModel);

            loader.PackagesLoaded += libraryLoader.LoadPackages;
            loader.RequestLoadNodeLibrary += (libraryLoader as ExtensionLibraryLoader).LoadLibraryAndSuppressZTSearchImport;

            // This test needs the "isTestMode" flag to be turned off as an exception to be able 
            // to test duplicate custom node def loading.
            loader.RequestLoadCustomNodeDirectory +=
                (dir,pkgInfo) => CurrentDynamoModel.CustomNodeManager.AddUninitializedCustomNodesInPath(dir ,isTestMode: false, packageInfo: pkgInfo);

            loader.LoadAll(new LoadPackageParams
            {
                Preferences = CurrentDynamoModel.PreferenceSettings,
                PathManager = CurrentDynamoModel.PathManager
            });

            // There are 18 packages in "Dynamo\test\pkgs"
            Assert.AreEqual(18, loader.LocalPackages.Count());

            var entries = CurrentDynamoModel.SearchModel.SearchEntries.OfType<CustomNodeSearchElement>();

            // Check that conflicting custom node package "EvenOdd2" is not installed
            Assert.IsTrue(entries.Count(x => Path.GetDirectoryName(x.Path).EndsWith(@"EvenOdd2\dyf")) == 0);
            Assert.IsTrue(entries.Count(x => Path.GetDirectoryName(x.Path).EndsWith(@"EvenOdd\dyf") && 
                                             x.FullName == "Test.EvenOdd") == 1);
        }

        [Test]
        public void LoadingConflictingCustomNodePackage_AfterPlacingNode_DoesNotGetLoaded()
        {
            var loader = GetPackageLoader();
            var libraryLoader = new ExtensionLibraryLoader(CurrentDynamoModel);

            loader.PackagesLoaded += libraryLoader.LoadPackages;
            loader.RequestLoadNodeLibrary += (libraryLoader as ExtensionLibraryLoader).LoadLibraryAndSuppressZTSearchImport;


            var packageDirectory = Path.Combine(TestDirectory, "pkgs", "EvenOdd");
            var packageDirectory2 = Path.Combine(TestDirectory, "pkgs", "EvenOdd2");
            var package1 = Package.FromDirectory(packageDirectory,CurrentDynamoModel.Logger);
            var package2 = Package.FromDirectory(packageDirectory2, CurrentDynamoModel.Logger);
            loader.LoadPackages(new Package[] { package1,package2 });

            // 2 packages loaded as expected
            var expectedLoadedPackageNum = 0;
            foreach (var pkg in loader.LocalPackages)
            {
                if (pkg.Name == "EvenOdd" || pkg.Name == "EvenOdd2")
                {
                    expectedLoadedPackageNum++;
                }
            }
            Assert.AreEqual(2, expectedLoadedPackageNum);

            var entries = CurrentDynamoModel.SearchModel.SearchEntries.OfType<CustomNodeSearchElement>();

            // Check that conflicting custom node package "EvenOdd2" is not installed
            Assert.IsTrue(entries.Count(x => Path.GetDirectoryName(x.Path).EndsWith(@"EvenOdd2\dyf")) == 0);
            Assert.IsTrue(entries.Count(x => Path.GetDirectoryName(x.Path).EndsWith(@"EvenOdd\dyf") &&
                                             x.FullName == "Test.EvenOdd") == 1);

            var customNodeInstance = CurrentDynamoModel.CustomNodeManager.CreateCustomNodeInstance(Guid.Parse("3f19c484-d3f3-49ba-88c2-6c386a41f6ac"));
            //this will reset the info.
            this.CurrentDynamoModel.CurrentWorkspace.AddAndRegisterNode(customNodeInstance);

            //load again.
            loader.LoadPackages(new Package[] { package1, package2 });

            //reassert conflicting package not loaded.
            Assert.IsTrue(entries.Count(x => Path.GetDirectoryName(x.Path).EndsWith(@"EvenOdd2\dyf")) == 0);
            Assert.IsTrue(entries.Count(x => Path.GetDirectoryName(x.Path).EndsWith(@"EvenOdd\dyf") &&
                                             x.FullName == "Test.EvenOdd") == 1);
        }

        // This can occur when a user copies a custom node from a package into definitions folder.
        // TODO not exactly clear what behavior should be.
        [Test]
        [Category("TechDebt")]
        [Category("Failure")]
        public void CreatingConflictingCustomNodeWithPackage_WillOverwriteCustomNodeInPackage_GUIDStillOwnedByPackage()
        {
            var loader = GetPackageLoader();
            var libraryLoader = new ExtensionLibraryLoader(CurrentDynamoModel);

            loader.PackagesLoaded += libraryLoader.LoadPackages;
            loader.RequestLoadNodeLibrary += (libraryLoader as ExtensionLibraryLoader).LoadLibraryAndSuppressZTSearchImport;

            var packageDirectory = Path.Combine(TestDirectory, "pkgs", "EvenOdd");
            var package1 = Package.FromDirectory(packageDirectory, CurrentDynamoModel.Logger);
            loader.LoadPackages(new Package[] { package1 });

            // There is 1 package loaded directly
            Assert.AreEqual(1, loader.LocalPackages.Count());

            var entries = CurrentDynamoModel.SearchModel.SearchEntries.OfType<CustomNodeSearchElement>();

            Assert.IsTrue(entries.Count(x => Path.GetDirectoryName(x.Path).EndsWith(@"EvenOdd\dyf") &&
                                             x.FullName == "Test.EvenOdd") == 1);

            var customNodeWS = CurrentDynamoModel.CustomNodeManager.CreateCustomNode("aConlictingNode",
                "aCategory",
                "a node that will conflict via id with loaded package",
                Guid.Parse("3f19c484-d3f3-49ba-88c2-6c386a41f6ac"));
            customNodeWS.AddAndRegisterNode(new Output());
            Assert.AreEqual(1, customNodeWS.Nodes.Count());
            var tempPath = GetNewFileNameOnTempPath(".dyf");
            customNodeWS.Save(tempPath);

            var customNodeInstance = CurrentDynamoModel.CustomNodeManager.CreateCustomNodeInstance(Guid.Parse("3f19c484-d3f3-49ba-88c2-6c386a41f6ac"));
            //this will reset the info.
            this.CurrentDynamoModel.CurrentWorkspace.AddAndRegisterNode(customNodeInstance);
            //the definition now points to the updated function
            Assert.AreEqual(1, this.CurrentDynamoModel.CurrentWorkspace.Nodes.OfType<Function>().FirstOrDefault().Definition.FunctionBody.Count());
            Assert.AreEqual(1, this.CurrentDynamoModel.CustomNodeManager.LoadedDefinitions.Where(x => x.FunctionId == customNodeInstance.Definition.FunctionId).FirstOrDefault().FunctionBody.Count());

            var matchingNode = CurrentDynamoModel.CustomNodeManager.NodeInfos[customNodeInstance.Definition.FunctionId];
            Assert.IsNotNull(matchingNode);
            //This still points to the package the guid came from - should it?
            Assert.False(matchingNode.IsPackageMember);

        }

        //TODO I cannot get this to replicate the behavior I see in Dynamo which that loading a package on top of a 
        //loose conflicting custom node will overwrite it and log an error message. (package overwrite message)
        [Test]
        [Category("TechDebt")]
        [Category("Failure")]
        public void LoadingAPackageThatConflictsWithLooseLoadedCustomNodeWillOverwriteLocalCustomNode()
        {
            var customNodeWS = CurrentDynamoModel.CustomNodeManager.CreateCustomNode("aConlictingNode",
             "aCategory",
             "a node that will conflict via id with loaded package",
             Guid.Parse("3f19c484-d3f3-49ba-88c2-6c386a41f6ac"));
            customNodeWS.AddAndRegisterNode(new Output());
            Assert.AreEqual(1, customNodeWS.Nodes.Count());
            //var tempPath = GetNewFileNameOnTempPath(".dyf");
            //customNodeWS.Save(tempPath);

            //var customNodeInstance = CurrentDynamoModel.CustomNodeManager.CreateCustomNodeInstance(Guid.Parse("3f19c484-d3f3-49ba-88c2-6c386a41f6ac"));
            //this will reset the info.
            //this.CurrentDynamoModel.CurrentWorkspace.AddAndRegisterNode(customNodeInstance);
          

            var loader = GetPackageLoader();
            var libraryLoader = new ExtensionLibraryLoader(CurrentDynamoModel);

            loader.PackagesLoaded += libraryLoader.LoadPackages;
            loader.RequestLoadNodeLibrary += (libraryLoader as ExtensionLibraryLoader).LoadLibraryAndSuppressZTSearchImport;

            var packageDirectory = Path.Combine(TestDirectory, "pkgs", "EvenOdd");
            var package1 = Package.FromDirectory(packageDirectory, CurrentDynamoModel.Logger);
            loader.LoadPackages(new Package[] { package1 });

            // There is 1 package loaded directly
            Assert.AreEqual(1, loader.LocalPackages.Count());

            var entries = CurrentDynamoModel.SearchModel.SearchEntries.OfType<CustomNodeSearchElement>();

            Assert.IsTrue(entries.Count(x => Path.GetDirectoryName(x.Path).EndsWith(@"EvenOdd\dyf") &&
                                             x.FullName == "Test.EvenOdd") == 1);

            Assert.IsTrue(entries.Count(x =>x.FullName == "aCategory.aConlictingNode") == 0);

            var customNodeInstance2 = CurrentDynamoModel.CustomNodeManager.CreateCustomNodeInstance(Guid.Parse("3f19c484-d3f3-49ba-88c2-6c386a41f6ac"), "Test.EvenOdd",true);
            //this will reset the info.
            this.CurrentDynamoModel.CurrentWorkspace.AddAndRegisterNode(customNodeInstance2);
            Assert.AreEqual(3, customNodeInstance2.InPorts.Count());
            //the definition now points to the updated function
            //Assert.AreEqual(4, this.CurrentDynamoModel.CurrentWorkspace.Nodes.OfType<Function>().LastOrDefault().Definition.FunctionBody.Count());
            //Assert.AreEqual(4, this.CurrentDynamoModel.CustomNodeManager.LoadedDefinitions.Where(x => x.FunctionId == customNodeInstance2.Definition.FunctionId).Count());
            

            var matchingNode = CurrentDynamoModel.CustomNodeManager.NodeInfos[customNodeInstance2.Definition.FunctionId];
            Assert.IsNotNull(matchingNode);
            //This still points to the package the guid came from - should it?
            Assert.True(matchingNode.IsPackageMember);

        }

        [Test]
        public void LoadPackagesReturnsNoPackagesForInvalidDirectory()
        {
            var pkgDir = Path.Combine(PackagesDirectory, "No directory");
            var loader = new PackageLoader(pkgDir);
            loader.LoadAll(new LoadPackageParams
            {
                Preferences = this.CurrentDynamoModel.PreferenceSettings
            });

            Assert.AreEqual(0, loader.LocalPackages.Count());
        }

        [Test]
        public void GetOwnerPackageReturnsPackageForValidFunctionDefinition()
        {
            var loader = new PackageLoader(PackagesDirectory);
            loader.RequestLoadCustomNodeDirectory +=
                (dir,pkgInfo) => this.CurrentDynamoModel.CustomNodeManager.AddUninitializedCustomNodesInPath(dir, true, pkgInfo);

            loader.LoadAll(new LoadPackageParams
            {
                Preferences = this.CurrentDynamoModel.PreferenceSettings
            });

            var pkg = loader.LocalPackages.FirstOrDefault(x => x.Name == "Custom Rounding");
            Assert.AreEqual(3, pkg.LoadedCustomNodes.Count);

            foreach (var nodeInfo in pkg.LoadedCustomNodes)
            {
                CustomNodeDefinition funcDef;
                Assert.IsTrue(this.CurrentDynamoModel.CustomNodeManager.TryGetFunctionDefinition(nodeInfo.FunctionId, true, out funcDef));
                Assert.IsNotNull(funcDef);

                var foundPkg = loader.GetOwnerPackage(nodeInfo);

                Assert.IsNotNull(foundPkg);
                Assert.AreEqual(pkg.Name, foundPkg.Name);
                Assert.IsTrue(pkg.Name == foundPkg.Name);
            }
        }

        [Test]
        public void GetOwnerPackageReturnsNullForInvalidFunction()
        {
            var loader = new PackageLoader(PackagesDirectory);

            CustomNodeInfo info;
            Assert.IsTrue(
                this.CurrentDynamoModel.CustomNodeManager.AddUninitializedCustomNode(
                    Path.Combine(new string[] { TestDirectory, "core", "combine", "combine2.dyf" }),
                    true,
                    out info));

            CustomNodeDefinition funcDef;
            Assert.IsTrue(this.CurrentDynamoModel.CustomNodeManager.TryGetFunctionDefinition(info.FunctionId, true, out funcDef));
            var foundPkg = loader.GetOwnerPackage(info);
            Assert.IsNull(foundPkg);
        }

        [Test]
        public void PackageLoadExceptionTest()
        {
            string openPath = Path.Combine(TestDirectory, @"core\PackageLoadExceptionTest.dyn");
            OpenModel(openPath);

            var loader = GetPackageLoader();

            // Load the package when the graph is open in the workspace. 
            string packageDirectory = Path.Combine(PackagesDirectory, "Ampersand");
            var pkg = loader.ScanPackageDirectory(packageDirectory);
            loader.LoadPackages(new List<Package> { pkg });

            // Dummy nodes are resolved, and more importantly, no exception was thrown.
            Assert.AreEqual(0, CurrentDynamoModel.CurrentWorkspace.Nodes.OfType<DummyNode>().Count());
        }

        /// <summary>
        /// This test simulates loading a mixed package type (containing both CN and ZT nodes)
        /// on the fly and verifying that the nodes in the graph are resolved and run afterwards.
        /// </summary>
        [Test]
        public void MixedPackageLoadTest()
        {
            string openPath = Path.Combine(TestDirectory, @"core\MixedPackageLoadTest.dyn");
            OpenModel(openPath);

            AssertPreviewValue("654bfcc3463e4950824336d4c9bd6126", null);
            AssertPreviewValue("576f11ed5837460d80f2e354d853de68", null);

            var loader = GetPackageLoader();

            // Load the package when the graph is open in the workspace. 
            string packageDirectory = Path.Combine(PackagesDirectory, "Mixed Package");
            var pkg = loader.ScanPackageDirectory(packageDirectory);
            loader.LoadPackages(new List<Package> { pkg });

            var libs = CurrentDynamoModel.LibraryServices.ImportedLibraries.ToList();
            Assert.IsTrue(libs.Any(x => File.Exists(Path.Combine(PackagesDirectory, "Mixed Package", "bin", "FrogRiverOne.dll"))));

            // Assert value of loaded ZT node.
            AssertPreviewValue("654bfcc3463e4950824336d4c9bd6126", 9);

            // Assert value of loaded CN is non-null.
            AssertNonNull("576f11ed5837460d80f2e354d853de68");
        }

        [Test]
        public void LoadingAPackageWithBinariesDoesNotAffectCustomNodesUsedInHomeWorkspace()
        {
            // Open a custom node definition and a workspace where this custom node is used.
            OpenModel(Path.Combine(TestDirectory, @"core\PackageLoadReset\test.dyf"));
            OpenModel(Path.Combine(TestDirectory, @"core\PackageLoadReset\MissingNode.dyn"));

            // Get the custom node.
            var functionNodes = CurrentDynamoModel.CurrentWorkspace.Nodes.OfType<Function>();
            Assert.AreEqual(1, functionNodes.Count());
            var functionNode = functionNodes.First();

            // Custom node should be good before loading the package.
            Assert.AreEqual(ElementState.Active, functionNode.State);
            AssertPreviewValue(functionNode.AstIdentifierGuid, 7);

            // Load a package which contains binaries, when the graph is open in the workspace. 
            var loader = GetPackageLoader();
            var pkg = loader.ScanPackageDirectory(Path.Combine(PackagesDirectory, "Mixed Package"));
            loader.LoadPackages(new List<Package> { pkg });

            // Custom node should remain good after loading the package.
            Assert.AreEqual(ElementState.Active, functionNode.State);
            AssertPreviewValue(functionNode.AstIdentifierGuid, 7);
        }

        [Test]
        public void ScanPackageDirectoryWithCheckingCertificatesEnabledWillNotLoadPackageWithoutValidCertificate()
        {
            var loader = new PackageLoader(new [] {PackagesDirectory}, new [] {PackagesDirectorySigned});
            var libraryLoader = new ExtensionLibraryLoader(CurrentDynamoModel);

            loader.PackagesLoaded += libraryLoader.LoadPackages;
            loader.RequestLoadNodeLibrary += libraryLoader.LoadNodeLibrary;

            var pkgDir = Path.Combine(PackagesDirectorySigned, "Unsigned Package");
            var pkg = loader.ScanPackageDirectory(pkgDir, true);

            // Assert that ScanPackageDirectory returns no packages
            Assert.IsNull(pkg);
        }

        [Test]
        public void ScanPackageDirectoryWithCheckingCertificatesEnabledWillNotLoadPackageWithAlteredCertificate()
        {
            var loader = new PackageLoader(new[] { PackagesDirectory }, new[] { PackagesDirectorySigned });
            var libraryLoader = new ExtensionLibraryLoader(CurrentDynamoModel);

            loader.PackagesLoaded += libraryLoader.LoadPackages;
            loader.RequestLoadNodeLibrary += libraryLoader.LoadNodeLibrary;

            var pkgDir = Path.Combine(PackagesDirectorySigned, "Modfied Signed Package");
            var pkg = loader.ScanPackageDirectory(pkgDir, true);

            // Assert that ScanPackageDirectory returns no packages
            Assert.IsNull(pkg);
        }
        [Test]
        public void ScanPackageDirectoryWithCheckingCertificatesEnabledWillLoadPackageWithValidCertificate()
        {
            var loader = new PackageLoader(new[] { PackagesDirectory }, new[] { PackagesDirectorySigned });
            var libraryLoader = new ExtensionLibraryLoader(CurrentDynamoModel);

            loader.PackagesLoaded += libraryLoader.LoadPackages;
            loader.RequestLoadNodeLibrary += libraryLoader.LoadNodeLibrary;

            var pkgDir = Path.Combine(PackagesDirectorySigned, "Signed Package");
            var pkg = loader.ScanPackageDirectory(pkgDir, true);

            // Assert that ScanPackageDirectory returns a package
            Assert.IsNotNull(pkg);
            Assert.IsTrue(pkg.RequiresSignedEntryPoints);
            loader.LoadPackages(new List<Package> { pkg });

            // Verify that package resolved successfully
            var libs = CurrentDynamoModel.LibraryServices.ImportedLibraries.ToList();
            Assert.IsTrue(libs.Contains(Path.Combine(PackagesDirectorySigned, "Signed Package", "bin", "SignedPackage.dll")));

            // Verify that the package are imported successfully
            var entries = CurrentDynamoModel.SearchModel.SearchEntries.ToList();
            Assert.IsTrue(entries.Any(x => x.FullName == "SignedPackage.SignedPackage.SignedPackage.Hello"));
        }

        //signedpackage generated from internal repo at SignedDynamoTestingPackages

        [Test]
        public void HasValidBuiltinPackagesAndDefaultPackagesPath()
        {
            // Arrange
<<<<<<< HEAD
            var loader = new PackageLoader(new[] { PackagesDirectory }, new[] { PackagesDirectorySigned });
            var directory = Path.Combine(Path.GetDirectoryName(Assembly.GetAssembly(loader.GetType()).Location),
                builtinPackRootDirName, PathManager.PackagesDirectoryName);

            // Act
            var pathManager = CurrentDynamoModel.PathManager as PathManager;
            var builtinpackageLocation = pathManager.BuiltinPackagesDirectory;
            var defaultDirectory = loader.DefaultPackagesDirectory;
=======
            var pathManager = CurrentDynamoModel.PathManager as PathManager;
            var directory = Path.Combine(Path.GetDirectoryName(Assembly.GetAssembly(pathManager.GetType()).Location),
                @"Standard Library", @"Packages");

            // Act
            var standardDirectory = pathManager.StandardLibraryDirectory;
            var defaultDirectory = pathManager.DefaultPackagesDirectory;
>>>>>>> 832f6e86

            // Assert
            Assert.IsNotNullOrEmpty(builtinpackageLocation);
            Assert.IsTrue(string.Equals(builtinpackageLocation, directory, StringComparison.OrdinalIgnoreCase));
            Assert.AreNotEqual(defaultDirectory, directory);
        }
<<<<<<< HEAD
        [Test]
        public void HasValidBuiltinPackageAndDefaultPackagesPathWhenBuiltinPackageTokenIsAddedFirst()
        {
            // Arrange
            var loader = new PackageLoader(new[] { DynamoModel.BuiltInPackagesToken, PackagesDirectory }, new[] { PackagesDirectorySigned });
            var directory = Path.Combine(Path.GetDirectoryName(Assembly.GetAssembly(loader.GetType()).Location),
                builtinPackRootDirName, PathManager.PackagesDirectoryName);

            // Act
            var pathManager = CurrentDynamoModel.PathManager as PathManager;
            var builtinpackageLocation = pathManager.BuiltinPackagesDirectory;
            var defaultDirectory = loader.DefaultPackagesDirectory;

            // Assert
            Assert.IsNotNullOrEmpty(builtinpackageLocation);
            Assert.IsTrue(string.Equals(builtinpackageLocation, directory, StringComparison.OrdinalIgnoreCase));
            Assert.AreNotEqual(defaultDirectory, directory);
        }
        [Test]
        public void HasValidBuiltinPackageAndDefaultPackagesPathWhenBuiltInPackageTokenIsAddedLast()
        {
            // Arrange
            var loader = new PackageLoader(new[] { PackagesDirectory, DynamoModel.BuiltInPackagesToken }, new[] { PackagesDirectorySigned });
            var directory = Path.Combine(Path.GetDirectoryName(Assembly.GetAssembly(loader.GetType()).Location),
                builtinPackRootDirName, PathManager.PackagesDirectoryName);

            // Act
            var pathManager = CurrentDynamoModel.PathManager as PathManager;
            var builtinpackageLocation = pathManager.BuiltinPackagesDirectory;
            var defaultDirectory = loader.DefaultPackagesDirectory;

            // Assert
            Assert.IsNotNullOrEmpty(builtinpackageLocation);
            Assert.IsTrue(string.Equals(builtinpackageLocation, directory, StringComparison.OrdinalIgnoreCase));
            Assert.AreNotEqual(defaultDirectory, directory);
        }
=======

>>>>>>> 832f6e86
        [Test]
        public void PackageInBuiltinPackageLocationIsLoaded()
        {
           //setup clean loader
            var loader = new PackageLoader(new string[0], BuiltInPackagesTestDir);
            var settings = new PreferenceSettings();
            settings.DisableBuiltinPackages = false;

            var loaderParams = new LoadPackageParams()
            {
                PathManager = CurrentDynamoModel.PathManager,
                Preferences = settings
            };
            //invoke the load
            loader.LoadAll(loaderParams);

            //assert the package in builtIn packages was loaded.
            Assert.IsTrue(loader.LocalPackages.Any(x => x.BinaryDirectory.Contains("SignedPackage2")));
            Assert.AreEqual(1, loader.LocalPackages.Count());
            
        }

        [Test]
        public void DisablingBuiltinPackagesCorrectlyDisablesLoading()
        {

            //setup clean loader
<<<<<<< HEAD
            (CurrentDynamoModel.PathManager as PathManager).BuiltinPackagesDirectory = BuiltInPackagesTestDir;
=======
            (CurrentDynamoModel.PathManager as PathManager).StandardLibraryDirectory = StandardLibraryTestDirectory;
>>>>>>> 832f6e86
            var loader = new PackageLoader(CurrentDynamoModel.PathManager);
            var settings = new PreferenceSettings();
            settings.DisableBuiltinPackages = true;

            var loaderParams = new LoadPackageParams()
            { PathManager = CurrentDynamoModel.PathManager,
                Preferences = settings };
            //then invoke load

            loader.LoadAll(loaderParams);

            //assert the package in builtIn packages was not loaded.
            Assert.IsFalse(loader.LocalPackages.Any(x => x.Name.Contains("SignedPackage2")));
            Assert.AreEqual(0, loader.LocalPackages.Count());
            
        }
        //signedpackge2 generated from internal repo at SignedDynamoTestingPackages

        [Test]
        public void PackageInCustomPackagePathIsLoaded()
        {
            //setup clean loader where builtIn packages is a custom package path
            var loader = new PackageLoader(new[] { BuiltInPackagesTestDir }, string.Empty);
            var settings = new PreferenceSettings();
            //just to be certain this is false.
            settings.DisableCustomPackageLocations = false;
            settings.CustomPackageFolders = new List<string>() { BuiltInPackagesTestDir };
            var loaderParams = new LoadPackageParams()
            {
                PathManager = CurrentDynamoModel.PathManager,
                Preferences = settings
            };
            //invoke the load
            loader.LoadAll(loaderParams);

            //assert the package in the custom package path was loaded
            Assert.IsTrue(loader.LocalPackages.Any(x => x.BinaryDirectory.Contains("SignedPackage2")));
            Assert.AreEqual(1, loader.LocalPackages.Count());
            
        }
        [Test]
        public void DisablingCustomPackagePathsCorrectlyDisablesLoading()
        {
            //setup clean loader where builtIn packages is a custom package path
            var loader = new PackageLoader(new[] { BuiltInPackagesTestDir }, string.Empty);
            var settings = new PreferenceSettings();
            //disable custom package paths
            settings.DisableCustomPackageLocations = true;
            settings.CustomPackageFolders = new List<string>() { BuiltInPackagesTestDir };
            var loaderParams = new LoadPackageParams()
            {
                PathManager = CurrentDynamoModel.PathManager,
                Preferences = settings
            };
            //invoke the load
            loader.LoadAll(loaderParams);

            //assert the package in the custom package path was not loaded
            Assert.IsFalse(loader.LocalPackages.Any(x => x.BinaryDirectory.Contains("SignedPackage2")));
            Assert.AreEqual(0, loader.LocalPackages.Count());
           
        }

        [Test]
        public void PackageLoaderLoadPackageWithBadVersion()
        {
            // Arrange
            var loader = GetPackageLoader();
            var badPackageLocation = Path.Combine(PackagesDirectory, @"BadVersion\PackageWithBadVersion");

            // Act
            var badPackage = loader.ScanPackageDirectory(badPackageLocation);

            // Assert
            Assert.IsNull(badPackage);
            Assert.IsNull(loader.LocalPackages.FirstOrDefault(package => package.Description == @"Bad package"));
        }

        [Test]
        public void PackageLoaderLoadMultiplePackagesWithBadVersion()
        {
            // Arrange
            var loader = GetPackageLoader();
            var goodPackageLocation = Path.Combine(PackagesDirectory, @"BadVersion\PackageWithGoodVersion");
            var badPackageLocation = Path.Combine(PackagesDirectory, @"BadVersion\PackageWithBadVersion");

            // Act
            var goodPackage = loader.ScanPackageDirectory(goodPackageLocation);
            var badPackage = loader.ScanPackageDirectory(badPackageLocation);

            // Assert
            Assert.IsNotNull(goodPackage);
            Assert.IsNull(badPackage);
            Assert.IsNotNull(loader.LocalPackages.FirstOrDefault(package => package.Description == @"Good package"));
            Assert.IsNull(loader.LocalPackages.FirstOrDefault(package => package.Description == @"Bad package"));
        }

        [Test]
        public void PackageLoaderLoadMultiplePackagesWithBadVersionReversed()
        {
            // Arrange
            var loader = GetPackageLoader();
            var goodPackageLocation = Path.Combine(PackagesDirectory, @"BadVersion\PackageWithGoodVersion");
            var badPackageLocation = Path.Combine(PackagesDirectory, @"BadVersion\PackageWithBadVersion");

            // Act
            var badPackage = loader.ScanPackageDirectory(badPackageLocation);
            var goodPackage = loader.ScanPackageDirectory(goodPackageLocation);

            // Assert
            Assert.IsNotNull(goodPackage);
            Assert.IsNull(badPackage);
            Assert.IsNotNull(loader.LocalPackages.FirstOrDefault(package => package.Description == @"Good package"));
            Assert.IsNull(loader.LocalPackages.FirstOrDefault(package => package.Description == @"Bad package"));
        }


        [Test]
        public void PackageLoaderLoadNewPackage()
        {
            // Arrange
            var loader = GetPackageLoader();
            var oldPackageLocation = Path.Combine(PackagesDirectory, @"Version\PackageWithOldVersion");
            var newPackageLocation = Path.Combine(PackagesDirectory, @"Version\PackageWithNewVersion");

            // Act
            var oldPackage = loader.ScanPackageDirectory(oldPackageLocation);
            var newPackage = loader.ScanPackageDirectory(newPackageLocation);

            // Assert
            Assert.IsNotNull(oldPackage);
            Assert.IsNull(newPackage);
            Assert.AreEqual("Package", oldPackage.Name);
            Assert.AreEqual("1.0.0", oldPackage.VersionName);
            Assert.IsNull(loader.LocalPackages.FirstOrDefault(package => package.Description == @"New package"));
            Assert.IsNotNull(loader.LocalPackages.FirstOrDefault(package => package.Description == @"Old package"));
        }

        [Test]
        public void PackageLoaderLoadOldPackage()
        {
            // Arrange
            var loader = GetPackageLoader();
            var oldPackageLocation = Path.Combine(PackagesDirectory, @"Version\PackageWithOldVersion");
            var newPackageLocation = Path.Combine(PackagesDirectory, @"Version\PackageWithNewVersion");

            // Act
            var newPackage = loader.ScanPackageDirectory(newPackageLocation);
            var oldPackage = loader.ScanPackageDirectory(oldPackageLocation);

            // Assert
            Assert.IsNull(oldPackage);
            Assert.IsNotNull(newPackage);
            Assert.AreEqual("Package", newPackage.Name);
            Assert.AreEqual("2.0.0", newPackage.VersionName);
            Assert.IsNotNull(loader.LocalPackages.FirstOrDefault(package => package.Description == @"New package"));
            Assert.IsNull(loader.LocalPackages.FirstOrDefault(package => package.Description == @"Old package"));
        }

        //TODO this test should probably be removed after refactor that Aparajit is doing.
        [Test]
        public void BuiltInPackagesIsNotExposedInPathManager()
        {
            // Arrange
            var pathManager = CurrentDynamoModel.PathManager;

            // Act
            var defaultPackageDirectory = pathManager.DefaultPackagesDirectory;
            var packageDirectories = pathManager.PackagesDirectories;
            var defaultUserDefinitions = pathManager.DefaultUserDefinitions;
            var userDefinitions = pathManager.DefinitionDirectories;

            // Assert
<<<<<<< HEAD
            const string ExpectedToken = @"%BuiltInPackages%";
            Assert.AreNotEqual(ExpectedToken, defaultPackageDirectory);
            Assert.AreEqual(3, packageDirectories.Count());
            Assert.IsFalse(packageDirectories.Contains(ExpectedToken));
            Assert.IsTrue(packageDirectories.Contains((pathManager as PathManager).BuiltinPackagesDirectory));
            Assert.AreNotEqual(ExpectedToken, defaultUserDefinitions);
            Assert.AreEqual(3, userDefinitions.Count());
            Assert.IsFalse(userDefinitions.Contains(ExpectedToken));
            Assert.IsTrue(userDefinitions.Contains((pathManager as PathManager).BuiltinPackagesDirectory));
=======
            Assert.AreNotEqual(@"%StandardLibrary%", defaultPackageDirectory);
            Assert.AreEqual(3, packageDirectories.Count());
            Assert.IsFalse(packageDirectories.Contains(@"%StandardLibrary%"));
            Assert.IsTrue(packageDirectories.Contains((pathManager as PathManager).StandardLibraryDirectory));
            Assert.AreNotEqual(@"%StandardLibrary%", defaultUserDefinitions);
            Assert.AreEqual(3, userDefinitions.Count());
            Assert.IsFalse(userDefinitions.Contains(@"%StandardLibrary%"));
            Assert.IsTrue(userDefinitions.Contains((pathManager as PathManager).StandardLibraryDirectory));
>>>>>>> 832f6e86
        }

        [Test]
        public void PathManagerDefaultPackagesDirectory()
        {
            var pathManager = CurrentDynamoModel.PathManager;
            var settings = CurrentDynamoModel.PreferenceSettings;

            Assert.NotNull(settings);
            Assert.NotNull(pathManager);

            // The default selected package path for install in preference settings is AppData
            // if not set from the UI.
            var selectedPackagePathInstallDir = settings.SelectedPackagePathForInstall;
            var appDataFolder = GetAppDataFolder();
            Assert.AreEqual(appDataFolder, selectedPackagePathInstallDir);

            var fullPath = Path.Combine(appDataFolder, PathManager.PackagesDirectoryName);
            Assert.AreEqual(fullPath, pathManager.DefaultPackagesDirectory);

            // The preference setting SelectedPackagePathForInstall property affects
            // the DefaultPackagesDirectory property of the PathManager as this is how the 
            // the package download path is actually set in the package manager client.
            settings.SelectedPackagePathForInstall = Path.GetTempPath();
            Assert.AreEqual(Path.GetTempPath(), pathManager.DefaultPackagesDirectory);
        }

        [Test]
        public void LocalizedPackageLocalizedCorrectly()
        {
            var esculture = CultureInfo.CreateSpecificCulture("es-ES");

            // Save current culture - usually "en-US"
            var currentCulture = Thread.CurrentThread.CurrentCulture;
            var currentUICulture = Thread.CurrentThread.CurrentUICulture;

            // Set "es-ES"
            Thread.CurrentThread.CurrentCulture = esculture;
            Thread.CurrentThread.CurrentUICulture = esculture;

            var loader = new PackageLoader(new[] { PackagesDirectory }, new[] {string.Empty});
            var libraryLoader = new ExtensionLibraryLoader(CurrentDynamoModel);

            loader.PackagesLoaded += libraryLoader.LoadPackages;
            loader.RequestLoadNodeLibrary += libraryLoader.LoadNodeLibrary;

            var pkgDir = Path.Combine(PackagesDirectory, "Dynamo Samples");
            var pkg = loader.ScanPackageDirectory(pkgDir, false);

            // Assert that ScanPackageDirectory returns a package
            Assert.IsNotNull(pkg);
            loader.LoadPackages(new List<Package> { pkg });       

            // Verify that the package are imported successfully
            var entries = CurrentDynamoModel.SearchModel.SearchEntries.ToList();
            var nse = entries.Where(x => x.FullName == "SampleLibraryUI.Examples.LocalizedNode").FirstOrDefault();
            Assert.IsNotNull(nse);

            //verify that the node has the correctly localized description
            Assert.AreEqual("Un nodo de interfaz de usuario de muestra que muestra una interfaz de usuario personalizada."
                , nse.Description);
            var node = nse.CreateNode();
            Assert.AreEqual("Un nodo de interfaz de usuario de muestra que muestra una interfaz de usuario personalizada."
               , nse.Description);

            // Restore "en-US"
            Thread.CurrentThread.CurrentCulture = currentCulture;
            Thread.CurrentThread.CurrentUICulture = currentUICulture;
        }

        [Test]
        public void IsUnderPackageControlIsCorrectForValidFunctionDefinition()
        {
            Assert.Inconclusive("Finish me");

        }

        [Test]
        public void IsUnderPackageControlIsCorrectForValidType()
        {
            Assert.Inconclusive("Finish me");

        }

        [Test]
        public void IsUnderPackageControlIsCorrectForValidPath()
        {
            Assert.Inconclusive("Finish me");

        }

        [Test]
        public void CanGetPackageFromRootReturnsPackageForValidDirectory()
        {
            Assert.Inconclusive("Finish me");

        }

        [Test]
        public void CanGetPackageFromRootReturnsNullForInvalidDirectory()
        {
            Assert.Inconclusive("Finish me");

        }

    }
}<|MERGE_RESOLUTION|>--- conflicted
+++ resolved
@@ -641,70 +641,20 @@
         public void HasValidBuiltinPackagesAndDefaultPackagesPath()
         {
             // Arrange
-<<<<<<< HEAD
-            var loader = new PackageLoader(new[] { PackagesDirectory }, new[] { PackagesDirectorySigned });
+            var pathManager = CurrentDynamoModel.PathManager as PathManager;
             var directory = Path.Combine(Path.GetDirectoryName(Assembly.GetAssembly(loader.GetType()).Location),
-                builtinPackRootDirName, PathManager.PackagesDirectoryName);
+               builtinPackRootDirName, PathManager.PackagesDirectoryName);
 
             // Act
-            var pathManager = CurrentDynamoModel.PathManager as PathManager;
             var builtinpackageLocation = pathManager.BuiltinPackagesDirectory;
             var defaultDirectory = loader.DefaultPackagesDirectory;
-=======
-            var pathManager = CurrentDynamoModel.PathManager as PathManager;
-            var directory = Path.Combine(Path.GetDirectoryName(Assembly.GetAssembly(pathManager.GetType()).Location),
-                @"Standard Library", @"Packages");
-
-            // Act
-            var standardDirectory = pathManager.StandardLibraryDirectory;
-            var defaultDirectory = pathManager.DefaultPackagesDirectory;
->>>>>>> 832f6e86
 
             // Assert
             Assert.IsNotNullOrEmpty(builtinpackageLocation);
             Assert.IsTrue(string.Equals(builtinpackageLocation, directory, StringComparison.OrdinalIgnoreCase));
             Assert.AreNotEqual(defaultDirectory, directory);
         }
-<<<<<<< HEAD
-        [Test]
-        public void HasValidBuiltinPackageAndDefaultPackagesPathWhenBuiltinPackageTokenIsAddedFirst()
-        {
-            // Arrange
-            var loader = new PackageLoader(new[] { DynamoModel.BuiltInPackagesToken, PackagesDirectory }, new[] { PackagesDirectorySigned });
-            var directory = Path.Combine(Path.GetDirectoryName(Assembly.GetAssembly(loader.GetType()).Location),
-                builtinPackRootDirName, PathManager.PackagesDirectoryName);
-
-            // Act
-            var pathManager = CurrentDynamoModel.PathManager as PathManager;
-            var builtinpackageLocation = pathManager.BuiltinPackagesDirectory;
-            var defaultDirectory = loader.DefaultPackagesDirectory;
-
-            // Assert
-            Assert.IsNotNullOrEmpty(builtinpackageLocation);
-            Assert.IsTrue(string.Equals(builtinpackageLocation, directory, StringComparison.OrdinalIgnoreCase));
-            Assert.AreNotEqual(defaultDirectory, directory);
-        }
-        [Test]
-        public void HasValidBuiltinPackageAndDefaultPackagesPathWhenBuiltInPackageTokenIsAddedLast()
-        {
-            // Arrange
-            var loader = new PackageLoader(new[] { PackagesDirectory, DynamoModel.BuiltInPackagesToken }, new[] { PackagesDirectorySigned });
-            var directory = Path.Combine(Path.GetDirectoryName(Assembly.GetAssembly(loader.GetType()).Location),
-                builtinPackRootDirName, PathManager.PackagesDirectoryName);
-
-            // Act
-            var pathManager = CurrentDynamoModel.PathManager as PathManager;
-            var builtinpackageLocation = pathManager.BuiltinPackagesDirectory;
-            var defaultDirectory = loader.DefaultPackagesDirectory;
-
-            // Assert
-            Assert.IsNotNullOrEmpty(builtinpackageLocation);
-            Assert.IsTrue(string.Equals(builtinpackageLocation, directory, StringComparison.OrdinalIgnoreCase));
-            Assert.AreNotEqual(defaultDirectory, directory);
-        }
-=======
-
->>>>>>> 832f6e86
+
         [Test]
         public void PackageInBuiltinPackageLocationIsLoaded()
         {
@@ -732,11 +682,7 @@
         {
 
             //setup clean loader
-<<<<<<< HEAD
             (CurrentDynamoModel.PathManager as PathManager).BuiltinPackagesDirectory = BuiltInPackagesTestDir;
-=======
-            (CurrentDynamoModel.PathManager as PathManager).StandardLibraryDirectory = StandardLibraryTestDirectory;
->>>>>>> 832f6e86
             var loader = new PackageLoader(CurrentDynamoModel.PathManager);
             var settings = new PreferenceSettings();
             settings.DisableBuiltinPackages = true;
@@ -910,7 +856,6 @@
             var userDefinitions = pathManager.DefinitionDirectories;
 
             // Assert
-<<<<<<< HEAD
             const string ExpectedToken = @"%BuiltInPackages%";
             Assert.AreNotEqual(ExpectedToken, defaultPackageDirectory);
             Assert.AreEqual(3, packageDirectories.Count());
@@ -920,16 +865,6 @@
             Assert.AreEqual(3, userDefinitions.Count());
             Assert.IsFalse(userDefinitions.Contains(ExpectedToken));
             Assert.IsTrue(userDefinitions.Contains((pathManager as PathManager).BuiltinPackagesDirectory));
-=======
-            Assert.AreNotEqual(@"%StandardLibrary%", defaultPackageDirectory);
-            Assert.AreEqual(3, packageDirectories.Count());
-            Assert.IsFalse(packageDirectories.Contains(@"%StandardLibrary%"));
-            Assert.IsTrue(packageDirectories.Contains((pathManager as PathManager).StandardLibraryDirectory));
-            Assert.AreNotEqual(@"%StandardLibrary%", defaultUserDefinitions);
-            Assert.AreEqual(3, userDefinitions.Count());
-            Assert.IsFalse(userDefinitions.Contains(@"%StandardLibrary%"));
-            Assert.IsTrue(userDefinitions.Contains((pathManager as PathManager).StandardLibraryDirectory));
->>>>>>> 832f6e86
         }
 
         [Test]
