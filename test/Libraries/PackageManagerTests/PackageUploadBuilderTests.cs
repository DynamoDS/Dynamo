--- conflicted
+++ resolved
@@ -280,10 +280,6 @@
 
         #endregion
 
-<<<<<<< HEAD
-
-=======
->>>>>>> b9ebacaa
         #region NewRequestBody
 
         [Test]
