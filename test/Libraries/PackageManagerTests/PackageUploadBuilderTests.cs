--- conflicted
+++ resolved
@@ -280,10 +280,6 @@
 
         #endregion
 
-<<<<<<< HEAD
-
-=======
->>>>>>> c9c76aa6
         #region NewRequestBody
 
         [Test]
