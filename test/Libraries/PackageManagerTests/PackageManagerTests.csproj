--- conflicted
+++ resolved
@@ -9,31 +9,19 @@
     <RootNamespace>PackageManagerTests</RootNamespace>
     <AssemblyName>PackageManagerTests</AssemblyName>
   </PropertyGroup>
-<<<<<<< HEAD
     <ItemGroup>
         <PackageReference Include="Microsoft.NET.Test.Sdk" Version="17.3.2" />
         <PackageReference Include="RestSharp" Version="106.12.0" />
         <PackageReference Include="Newtonsoft.Json" Version="13.0.1" />
         <PackageReference Include="Moq" Version="4.18.4" />
-  <PackageReference Include="Greg" Version="2.4.0.4766">
+        <PackageReference Include="Greg" Version="2.5.0.5076">
             <PrivateAssets>all</PrivateAssets>
             <IncludeAssets>compile; build; native; contentfiles; analyzers; buildtransitive</IncludeAssets>
         </PackageReference>
     </ItemGroup>
+  
     <ItemGroup Condition=" '$(TargetFramework)' == 'net48' ">
-      
-        <PackageReference Include="NUnit" Version="2.6.3" />
-=======
-  <ItemGroup>
-    <PackageReference Include="Greg" Version="2.5.0.5076">
-      <PrivateAssets>all</PrivateAssets>
-      <IncludeAssets>compile; build; native; contentfiles; analyzers; buildtransitive</IncludeAssets>
-    </PackageReference>
-      <PackageReference Include="Moq" Version="4.18.4" />
-    <PackageReference Include="Newtonsoft.Json" Version="13.0.1" />
     <PackageReference Include="NUnit" Version="2.6.3" />
-    <PackageReference Include="RestSharp" Version="106.12.0" />
->>>>>>> a7274d7b
     <PackageReference Include="NUnitTestAdapter" Version="2.3.0" ExcludeAssets="all" />
     <Reference Include="System" />
     <Reference Include="System.Core" />
