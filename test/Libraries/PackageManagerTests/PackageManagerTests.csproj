<Project Sdk="Microsoft.NET.Sdk">
    <PropertyGroup>
      <UILib>true</UILib>
    </PropertyGroup>
    <ImportGroup Label="PropertySheets">
    <Import Project="$(SolutionDir)Config/CS_SDK.props" />
  </ImportGroup>
  <PropertyGroup>
    <ProjectGuid>{2A70F3B5-7AEA-42FE-8DD5-8427C28D0025}</ProjectGuid>
    <OutputType>Library</OutputType>
    <AppDesignerFolder>Properties</AppDesignerFolder>
    <RootNamespace>PackageManagerTests</RootNamespace>
    <AssemblyName>PackageManagerTests</AssemblyName>
  </PropertyGroup>
    <ItemGroup>
        <PackageReference Include="Microsoft.NET.Test.Sdk" Version="17.3.2" />
        <PackageReference Include="RestSharp" Version="109.0.1">
          <PrivateAssets>all</PrivateAssets>
          <IncludeAssets>compile; build; native; contentfiles; analyzers; buildtransitive</IncludeAssets>
        </PackageReference>
        <PackageReference Include="Newtonsoft.Json" Version="13.0.1" />
        <PackageReference Include="Moq" Version="4.18.4" />
<<<<<<< HEAD
        <PackageReference Include="Greg" Version="2.5.0.6325">
=======
        <PackageReference Include="Greg" Version="3.0.0.2955">
>>>>>>> 16425c6b
            <PrivateAssets>all</PrivateAssets>
            <IncludeAssets>compile; build; native; contentfiles; analyzers; buildtransitive</IncludeAssets>
        </PackageReference>
    </ItemGroup>

    <!--net6.0 net8.0 etc-->
    <ItemGroup Condition=" '$(TargetFramework)' != 'net48' ">
        <PackageReference Include="NUnit" Version="3.13.3" />
        <PackageReference Include="NUnit3TestAdapter" Version="4.2.1" />
    </ItemGroup>
  <ItemGroup>
    <ProjectReference Include="..\..\..\src\DynamoPackages\DynamoPackages.csproj">
      <Project>{47533b7c-0e1a-44a4-8511-b438645f052a}</Project>
      <Name>DynamoPackages</Name>
      <Private>False</Private>
    </ProjectReference>
    <ProjectReference Include="..\..\DynamoCoreTests\DynamoCoreTests.csproj">
      <Project>{472084ed-1067-4b2c-8737-3839a6143eb2}</Project>
      <Name>DynamoCoreTests</Name>
      <Private>False</Private>
    </ProjectReference>
    <ProjectReference Include="..\..\..\src\DynamoCore\DynamoCore.csproj">
      <Project>{7858fa8c-475f-4b8e-b468-1f8200778cf8}</Project>
      <Name>DynamoCore</Name>
    </ProjectReference>
  </ItemGroup>
  <ItemGroup>
    <Service Include="{82A7F48D-3B50-4B1E-B82E-3ADA8210C358}" />
  </ItemGroup>
</Project><|MERGE_RESOLUTION|>--- conflicted
+++ resolved
@@ -20,11 +20,8 @@
         </PackageReference>
         <PackageReference Include="Newtonsoft.Json" Version="13.0.1" />
         <PackageReference Include="Moq" Version="4.18.4" />
-<<<<<<< HEAD
         <PackageReference Include="Greg" Version="2.5.0.6325">
-=======
         <PackageReference Include="Greg" Version="3.0.0.2955">
->>>>>>> 16425c6b
             <PrivateAssets>all</PrivateAssets>
             <IncludeAssets>compile; build; native; contentfiles; analyzers; buildtransitive</IncludeAssets>
         </PackageReference>
