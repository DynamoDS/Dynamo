--- conflicted
+++ resolved
@@ -52,11 +52,7 @@
 
             Assert.AreEqual(1, fs.DirectoriesCreated.Count());
             Assert.AreEqual(2, fs.CopiedFiles.Count());
-<<<<<<< HEAD
-            Assert.AreEqual(2, fs.DeletedFiles.Count());   
-=======
             Assert.AreEqual(2, fs.DeletedFiles.Count());
->>>>>>> b9ebacaa
             Assert.AreEqual(1, fs.NewFilesWritten.Count());
         }
 
@@ -177,36 +173,6 @@
             Assert.IsTrue(remappedPaths.Any(x => x.Item1 == files[1] && x.Item2 == dyfDir));
         }
 
-
-        [Test]
-        public void BuildRetainPackageDirectory_RemapsCustomNodePaths()
-        {
-            var files = new List<IEnumerable<string>>() { new[] { @"C:\folder1\file1.dyf" }, new[] { @"C:\folder2\file2.dyf" } };
-            var pkg = new Package(@"C:\pkg", "Foo", "0.1.0", "MIT");
-            var fs = new RecordedFileSystem((fn) => files.SelectMany(files => files).ToList().Any((x) => ComparePaths(x, fn)));
-
-            var pr = new Mock<IPathRemapper>();
-            var remappedPaths = new List<Tuple<string, string>>();
-
-            pr.Setup(x => x.SetPath(files[0].First(), It.IsAny<string>()))
-                .Callback((string f, string s) => remappedPaths.Add(new Tuple<string, string>(f, s)));
-
-            pr.Setup(x => x.SetPath(files[1].First(), It.IsAny<string>()))
-                .Callback((string f, string s) => remappedPaths.Add(new Tuple<string, string>(f, s)));
-
-            var db = new PackageDirectoryBuilder(fs, pr.Object);
-
-            var pkgsDir = @"C:\dynamopackages";
-
-            db.BuildRetainDirectory(pkg, pkgsDir, files, Enumerable.Empty<string>());
-
-            var dyfDir1 = Path.Combine(pkgsDir, pkg.Name, Path.GetFileName( Path.GetDirectoryName(files[0].First()) ), Path.GetFileName(files[0].First()));
-            var dyfDir2 = Path.Combine(pkgsDir, pkg.Name, Path.GetFileName( Path.GetDirectoryName(files[1].First()) ), Path.GetFileName(files[1].First()));
-
-            Assert.IsTrue(remappedPaths.Any(x => x.Item1 == files[0].First() && x.Item2 == dyfDir1));
-            Assert.IsTrue(remappedPaths.Any(x => x.Item1 == files[1].First() && x.Item2 == dyfDir2));
-        }
-
         [Test]
         public void BuildRetainPackageDirectory_RemapsCustomNodePaths()
         {
@@ -266,30 +232,6 @@
             Assert.AreEqual(docDir, pkg.NodeDocumentaionDirectory);
         }
 
-
-
-        [Test]
-        public void BuildRetainPackageDirectory_UpdatesTheArgumentPackageWithNewDirectories()
-        {
-            var files = new List<IEnumerable<string>>() { new[] { @"C:\folder1\file1.dyf" }, new[] { @"C:\folder2\file2.dyf" } };
-            var pkg = new Package(@"C:\pkg", "Foo", "0.1.0", "MIT");
-            var fs = new RecordedFileSystem((fn) => files.SelectMany(files => files).ToList().Any((x) => ComparePaths(x, fn)));
-
-
-            var pr = new Mock<IPathRemapper>();
-            var db = new PackageDirectoryBuilder(fs, pr.Object);
-
-            var pkgsDir = @"C:\dynamopackages";
-
-            db.BuildRetainDirectory(pkg, pkgsDir, files, Enumerable.Empty<string>());
-
-            var rootDir = Path.Combine(pkgsDir, pkg.Name);
-
-            // The package itself is updated
-
-            Assert.AreEqual(rootDir, pkg.RootDirectory);
-        }
-
         [Test]
         public void BuildRetainPackageDirectory_UpdatesTheArgumentPackageWithNewDirectories()
         {
@@ -337,7 +279,6 @@
             Assert.IsTrue(fs.CopiedFiles.Any(x => ComparePaths(x.Item2, Path.Combine(dyfDir, "file2.dyf"))));
         }
 
-
         [Test]
         public void BuildPackageRetainDirectory_CopiesTheOriginalFiles()
         {
@@ -364,31 +305,6 @@
         }
 
         [Test]
-        public void BuildPackageRetainDirectory_CopiesTheOriginalFiles()
-        {
-            var files = new List<IEnumerable<string>>() { new[] { @"C:\folder1\file1.dyf" }, new[] { @"C:\folder2\file2.dyf" } };
-            var pkg = new Package(@"C:\pkg", "Foo", "0.1.0", "MIT");
-            var fs = new RecordedFileSystem((fn) => files.SelectMany(files => files).ToList().Any((x) => ComparePaths(x, fn)));
-
-            var pr = new Mock<IPathRemapper>();
-            var db = new PackageDirectoryBuilder(fs, pr.Object);
-
-            var pkgsDir = @"C:\dynamopackages";
-
-            db.BuildRetainDirectory(pkg, pkgsDir, files, Enumerable.Empty<string>());
-
-            var dyfDir1 = Path.Combine(pkgsDir, pkg.Name, Path.GetFileName(Path.GetDirectoryName(files[0].First())));
-            var dyfDir2 = Path.Combine(pkgsDir, pkg.Name, Path.GetFileName(Path.GetDirectoryName(files[1].First())));
-
-            Assert.AreEqual(2, fs.CopiedFiles.Count());
-            Assert.AreEqual(2, fs.DeletedFiles.Count());
-            Assert.AreEqual(0, fs.DeletedDirectories.Count());
-
-            Assert.IsTrue(fs.CopiedFiles.Any(x => ComparePaths(x.Item2, Path.Combine(dyfDir1, "file1.dyf"))));
-            Assert.IsTrue(fs.CopiedFiles.Any(x => ComparePaths(x.Item2, Path.Combine(dyfDir2, "file2.dyf"))));
-        }
-
-        [Test]
         public void BuildPackageDirectory_CopiesMarkDownFiles()
         {
             var files = new[] { @"C:\file1.dyn", @"C:\file2.dyn" };
@@ -415,34 +331,6 @@
             Assert.IsTrue(fs.CopiedFiles.Any(x => ComparePaths(x.Item2, Path.Combine(mdDir, "file3.jpg"))));
         }
 
-
-        [Test]
-        public void BuildRetainPackageDirectory_CopiesMarkDownFiles()
-        {
-            var files = new List<IEnumerable<string>>() { new[] { @"C:\folder1\file1.dyn" }, new[] { @"C:\folder2\file2.dyn" } };
-            var markdownFiles = new[] { @"C:\file1.md", @"C:\file2.md", @"C:\image\file3.jpg" };
-            var pkg = new Package(@"C:\pkg", "Foo", "0.1.0", "MIT");
-            var fs = new RecordedFileSystem((fn) => files.SelectMany(files => files).ToList().Any((x) => ComparePaths(x, fn)));
-
-            var pr = new Mock<IPathRemapper>();
-            var db = new PackageDirectoryBuilder(fs, pr.Object);
-
-            var pkgsDir = @"C:\dynamopackages";
-
-            db.BuildRetainDirectory(pkg, pkgsDir, files, markdownFiles);
-
-            var mdDir = Path.Combine(pkgsDir, pkg.Name, PackageDirectoryBuilder.DocumentationDirectoryName);
-
-            Assert.AreEqual(5, fs.CopiedFiles.Count());
-            Assert.AreEqual(0, fs.DeletedFiles.Count());
-            Assert.AreEqual(0, fs.DeletedDirectories.Count());
-
-            Assert.IsTrue(fs.CopiedFiles.Any(x => ComparePaths(x.Item2, Path.Combine(mdDir, "file1.md"))));
-            Assert.IsTrue(fs.CopiedFiles.Any(x => ComparePaths(x.Item2, Path.Combine(mdDir, "file2.md"))));
-            Assert.IsTrue(fs.CopiedFiles.Any(x => ComparePaths(x.Item2, Path.Combine(mdDir, "file3.jpg"))));
-        }
-
-        // Why?
         [Test]
         public void BuildRetainPackageDirectory_CopiesMarkDownFiles()
         {
@@ -542,7 +430,7 @@
 
             Assert.AreEqual(5, fs.DirectoriesCreated.Count());
             Assert.AreEqual(4, fs.CopiedFiles.Count());
-            Assert.AreEqual(3, fs.DeletedFiles.Count());   
+            Assert.AreEqual(3, fs.DeletedFiles.Count());
             Assert.AreEqual(2, fs.DeletedDirectories.Count());
             Assert.AreEqual(1, fs.NewFilesWritten.Count());
         }
@@ -569,6 +457,7 @@
             var pkgsDir = @"C:\dynamopackages";
             db.BuildRetainDirectory(pkg, pkgsDir, files, Enumerable.Empty<string>());
 
+
             Assert.AreEqual(1, fs.DirectoriesCreated.Count());
             Assert.AreEqual(4, fs.CopiedFiles.Count());
             Assert.AreEqual(3, fs.DeletedFiles.Count());
@@ -576,36 +465,6 @@
             Assert.AreEqual(1, fs.NewFilesWritten.Count());
         }
 
-        [Test]
-        public void BuildRetainPackageDirectory_DoesNotIncludeUnselectedFiles()
-        {
-            // For http://adsk-oss.myjetbrains.com/youtrack/issue/MAGN-7676
-
-            var files = new List<IEnumerable<string>>() { new[] { "C:/pkg/bin/file1.dll", "C:/pkg/dyf/file2.dyf",
-                "C:/pkg/extra/file3.txt", "C:/pkg/extra/subfolder/file4.dwg" } };
-            var pkg = new Package(@"C:\pkg", "Foo", "0.1.0", "MIT");
-            var fs = new RecordedFileSystem((fn) => files.SelectMany(files => files).ToList().Any((x) => ComparePaths(x, fn)));
-
-            // Specifying directory contents in the disk
-            fs.SetFiles(new List<string>() {
-                "C:/pkg/bin/file1.dll", "C:/pkg/dyf/file2.dyf", "C:/pkg/dyf/backup/file2.dyf.0.backup",
-                "C:/pkg/extra/file3.txt", "C:/pkg/extra/Backup/file3.txt.backup", "C:/pkg/extra/subfolder/file4.dwg" });
-            fs.SetDirectories(new List<string>() {
-                "C:/pkg/bin", "C:/pkg/dyf", "C:/pkg/dyf/backup", "C:/pkg/extra",
-                "C:/pkg/extra/Backup", "C:/pkg/extra/subfolder" });
-
-            var db = new PackageDirectoryBuilder(fs, MockMaker.Empty<IPathRemapper>());
-            var pkgsDir = @"C:\dynamopackages";
-            db.BuildRetainDirectory(pkg, pkgsDir, files, Enumerable.Empty<string>());
-
-
-            Assert.AreEqual(1, fs.DirectoriesCreated.Count());
-            Assert.AreEqual(4, fs.CopiedFiles.Count());
-            Assert.AreEqual(3, fs.DeletedFiles.Count());
-            Assert.AreEqual(2, fs.DeletedDirectories.Count());
-            Assert.AreEqual(1, fs.NewFilesWritten.Count());
-        }
-
         #endregion
 
         #region CopyFilesIntoPackageDirectory
