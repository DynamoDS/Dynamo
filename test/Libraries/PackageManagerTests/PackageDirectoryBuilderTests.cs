using System;
using System.Collections.Generic;
using System.IO;
using System.Linq;
using Dynamo.PackageManager.Interfaces;
using Dynamo.Tests;
using Moq;
using NUnit.Framework;

namespace Dynamo.PackageManager.Tests
{
    class PackageDirectoryBuilderTests
    {
        public static bool ComparePaths(string path1, string path2)
        {
            return PackageDirectoryBuilder.NormalizePath(path1) == PackageDirectoryBuilder.NormalizePath(path2);
        }

        #region BuildPackageDirectory

        [Test]
        public void BuildPackageDirectory_DoesExpectedNumberOfOperations()
        {
            var files = new[] { @"C:\file1.dyf", @"C:\file2.dyf" };
            var pkg = new Package(@"C:\pkg", "Foo", "0.1.0", "MIT");

            var fs = new RecordedFileSystem((fn) => files.Any((x) => ComparePaths(x,fn)));

            var db = new PackageDirectoryBuilder(fs, MockMaker.Empty<IPathRemapper>());

            var pkgsDir = @"C:\dynamopackages";

            db.BuildDirectory(pkg, pkgsDir, files, Enumerable.Empty<string>());

            Assert.AreEqual(5, fs.DirectoriesCreated.Count());
            Assert.AreEqual(2, fs.CopiedFiles.Count());
            Assert.AreEqual(2, fs.DeletedFiles.Count());
            Assert.AreEqual(1, fs.NewFilesWritten.Count());
        }

        [Test]
        public void BuildRetainPackageDirectory_DoesExpectedNumberOfOperations()
        {
            var files = new List<IEnumerable<string>>() { new[] { @"C:\pkg\folder1\file1.dyf" }, new[] { @"C:\pkg\folder2\file2.dyf" } };
            var pkg = new Package(@"C:\pkg", "Foo", "0.1.0", "MIT");
            var fs = new RecordedFileSystem((fn) => files.SelectMany(files => files).ToList().Any((x) => ComparePaths(x, fn)));
            var db = new PackageDirectoryBuilder(fs, MockMaker.Empty<IPathRemapper>());

            var pkgsDir = @"C:\dynamopackages";
            var roots = new List<string> { @"C:\pkg\" };

            db.BuildRetainDirectory(pkg, pkgsDir, roots, files, Enumerable.Empty<string>());

            Assert.AreEqual(1, fs.DirectoriesCreated.Count());
            Assert.AreEqual(2, fs.CopiedFiles.Count());
            Assert.AreEqual(2, fs.DeletedFiles.Count());
            Assert.AreEqual(1, fs.NewFilesWritten.Count());
        }

        [Test]
        public void BuildPackageDirectory_BuildsExpectedDirectories()
        {
            var files = new[] { @"C:\file1.dyf", @"C:\file2.dyf" };
            var pkg = new Package(@"C:\pkg", "Foo", "0.1.0", "MIT");

            var fs = new RecordedFileSystem((fn) => files.Contains(fn));

            var db = new PackageDirectoryBuilder(fs, MockMaker.Empty<IPathRemapper>());

            var pkgsDir = @"C:\dynamopackages";

            db.BuildDirectory(pkg, pkgsDir, files, Enumerable.Empty<string>());

            var rootDir = Path.Combine(pkgsDir, pkg.Name);
            var binDir = Path.Combine(pkgsDir, pkg.Name, PackageDirectoryBuilder.BinaryDirectoryName);
            var dyfDir = Path.Combine(pkgsDir, pkg.Name, PackageDirectoryBuilder.CustomNodeDirectoryName);
            var extraDir = Path.Combine(pkgsDir, pkg.Name, PackageDirectoryBuilder.ExtraDirectoryName);
            var docDir = Path.Combine(pkgsDir, pkg.Name, PackageDirectoryBuilder.DocumentationDirectoryName);

            Assert.IsTrue(fs.DirectoriesCreated.Any(x => x.FullName == rootDir));
            Assert.IsTrue(fs.DirectoriesCreated.Any(x => x.FullName == dyfDir));
            Assert.IsTrue(fs.DirectoriesCreated.Any(x => x.FullName == binDir));
            Assert.IsTrue(fs.DirectoriesCreated.Any(x => x.FullName == extraDir));
            Assert.IsTrue(fs.DirectoriesCreated.Any(x => x.FullName == docDir));
        }

        [Test]
        public void BuildRetainPackageDirectory_BuildsExpectedDirectories()
        {
            var files = new List<IEnumerable<string>>() { new[] { @"C:\pkg\folder1\file1.dyf" }, new[] { @"C:\pkg\folder2\file2.dyf" } };
            var pkg = new Package(@"C:\pkg", "Foo", "0.1.0", "MIT");
            var fs = new RecordedFileSystem((fn) => files.SelectMany(files => files).ToList().Any((x) => ComparePaths(x, fn)));
            var db = new PackageDirectoryBuilder(fs, MockMaker.Empty<IPathRemapper>());

            var pkgsDir = @"C:\dynamopackages";
            var roots = new List<string> { @"C:\pkg\" };

            db.BuildRetainDirectory(pkg, pkgsDir, roots, files, Enumerable.Empty<string>());

            var rootDir = Path.Combine(pkgsDir, pkg.Name);

            Assert.IsTrue(fs.DirectoriesCreated.Any(x => x.FullName == rootDir));
        }

        [Test]
        public void BuildPackageDirectory_FormsPackageHeader()
        {
            var files = new[] { @"C:\pkg\file1.dyf", @"C:\pkg\file2.dyf" };
            var pkg = new Package(@"C:\pkg", "Foo", "0.1.0", "MIT");

            var fs = new RecordedFileSystem((fn) => files.Contains(fn));

            var pr = new Mock<IPathRemapper>();
            var db = new PackageDirectoryBuilder(fs, pr.Object);

            var pkgsDir = @"C:\dynamopackages";

            // where the magic happens...
            db.BuildDirectory(pkg, pkgsDir, files, Enumerable.Empty<string>());

            var rootDir = Path.Combine(pkgsDir, pkg.Name);

            Assert.AreEqual(1, fs.NewFilesWritten.Count());
            Assert.IsTrue(fs.NewFilesWritten.Any(x => x.Item1 == Path.Combine(rootDir, PackageDirectoryBuilder.PackageJsonName)));
        }

        [Test]
        public void BuildRetainPackageDirectory_FormsPackageHeader()
        {
            var files = new List<IEnumerable<string>>() { new[] { @"C:\pkg\folder1\file1.dyf" }, new[] { @"C:\pkg\folder2\file2.dyf" } };
            var pkg = new Package(@"C:\pkg", "Foo", "0.1.0", "MIT");
            var fs = new RecordedFileSystem((fn) => files.SelectMany(files => files).ToList().Any((x) => ComparePaths(x, fn)));

            var pr = new Mock<IPathRemapper>();
            var db = new PackageDirectoryBuilder(fs, pr.Object);

            var pkgsDir = @"C:\dynamopackages";
            var roots = new List<string> { @"C:\pkg\" };

            // where the magic happens...
            db.BuildRetainDirectory(pkg, pkgsDir, roots, files, Enumerable.Empty<string>());

            var rootDir = Path.Combine(pkgsDir, pkg.Name);

            Assert.AreEqual(1, fs.NewFilesWritten.Count());
            Assert.IsTrue(fs.NewFilesWritten.Any(x => x.Item1 == Path.Combine(rootDir, PackageDirectoryBuilder.PackageJsonName)));
        }

        [Test]
        public void BuildPackageDirectory_RemapsCustomNodePaths()
        {
            var files = new[] { @"C:\file1.dyf", @"C:\file2.dyf" };
            var pkg = new Package(@"C:\pkg", "Foo", "0.1.0", "MIT");

            var fs = new RecordedFileSystem((fn) => files.Contains(fn));

            var pr = new Mock<IPathRemapper>();

            var remappedPaths = new List<Tuple<string, string>>();

            pr.Setup(x => x.SetPath(files[0], It.IsAny<string>()))
                .Callback((string f, string s) => remappedPaths.Add(new Tuple<string, string>(f, s)));

            pr.Setup(x => x.SetPath(files[1], It.IsAny<string>()))
                .Callback((string f, string s) => remappedPaths.Add(new Tuple<string, string>(f, s)));

            var db = new PackageDirectoryBuilder(fs, pr.Object);

            var pkgsDir = @"C:\dynamopackages";

            db.BuildDirectory(pkg, pkgsDir, files, Enumerable.Empty<string>());

            var dyfDir = Path.Combine(pkgsDir, pkg.Name, PackageDirectoryBuilder.CustomNodeDirectoryName);

            Assert.IsTrue(remappedPaths.Any(x => x.Item1 == files[0] && x.Item2 == dyfDir));
            Assert.IsTrue(remappedPaths.Any(x => x.Item1 == files[1] && x.Item2 == dyfDir));
        }

        [Test]
        public void BuildRetainPackageDirectory_RemapsCustomNodePaths()
        {
            var files = new List<IEnumerable<string>>() { new[] { @"C:\pkg\folder1\file1.dyf" }, new[] { @"C:\pkg\folder2\file2.dyf" } };
            var pkg = new Package(@"C:\pkg", "Foo", "0.1.0", "MIT");
            var fs = new RecordedFileSystem((fn) => files.SelectMany(files => files).ToList().Any((x) => ComparePaths(x, fn)));

            var pr = new Mock<IPathRemapper>();
            var remappedPaths = new List<Tuple<string, string>>();

            pr.Setup(x => x.SetPath(files[0].First(), It.IsAny<string>()))
                .Callback((string f, string s) => remappedPaths.Add(new Tuple<string, string>(f, s)));

            pr.Setup(x => x.SetPath(files[1].First(), It.IsAny<string>()))
                .Callback((string f, string s) => remappedPaths.Add(new Tuple<string, string>(f, s)));

            var db = new PackageDirectoryBuilder(fs, pr.Object);

            var pkgsDir = @"C:\dynamopackages";
            var roots = new List<string> { @"C:\pkg\" };

            // where the magic happens...
            db.BuildRetainDirectory(pkg, pkgsDir, roots, files, Enumerable.Empty<string>());

            var dyfDir1 = Path.Combine(pkgsDir, pkg.Name, Path.GetFileName(Path.GetDirectoryName(files[0].First())), Path.GetFileName(files[0].First()));
            var dyfDir2 = Path.Combine(pkgsDir, pkg.Name, Path.GetFileName(Path.GetDirectoryName(files[1].First())), Path.GetFileName(files[1].First()));

            Assert.IsTrue(remappedPaths.Any(x => x.Item1 == files[0].First() && x.Item2 == dyfDir1));
            Assert.IsTrue(remappedPaths.Any(x => x.Item1 == files[1].First() && x.Item2 == dyfDir2));
        }

        [Test]
        public void BuildPackageDirectory_UpdatesTheArgumentPackageWithNewDirectories()
        {
            var files = new[] { @"C:\file1.dyf", @"C:\file2.dyf" };
            var pkg = new Package(@"C:\pkg", "Foo", "0.1.0", "MIT");

            var fs = new RecordedFileSystem((fn) => files.Contains(fn));

            var pr = new Mock<IPathRemapper>();
            var db = new PackageDirectoryBuilder(fs, pr.Object);

            var pkgsDir = @"C:\dynamopackages";

            db.BuildDirectory(pkg, pkgsDir, files, Enumerable.Empty<string>());

            var rootDir = Path.Combine(pkgsDir, pkg.Name);
            var binDir = Path.Combine(pkgsDir, pkg.Name, PackageDirectoryBuilder.BinaryDirectoryName);
            var dyfDir = Path.Combine(pkgsDir, pkg.Name, PackageDirectoryBuilder.CustomNodeDirectoryName);
            var extraDir = Path.Combine(pkgsDir, pkg.Name, PackageDirectoryBuilder.ExtraDirectoryName);
            var docDir = Path.Combine(pkgsDir, pkg.Name, PackageDirectoryBuilder.DocumentationDirectoryName);

            // The package itself is updated

            Assert.AreEqual(rootDir, pkg.RootDirectory);
            Assert.AreEqual(binDir, pkg.BinaryDirectory);
            Assert.AreEqual(dyfDir, pkg.CustomNodeDirectory);
            Assert.AreEqual(extraDir, pkg.ExtraDirectory);
            Assert.AreEqual(docDir, pkg.NodeDocumentaionDirectory);
        }

        [Test]
        public void BuildRetainPackageDirectory_UpdatesTheArgumentPackageWithNewDirectories()
        {
            var files = new List<IEnumerable<string>>() { new[] { @"C:\pkg\folder1\file1.dyf" }, new[] { @"C:\pkg\folder2\file2.dyf" } };
            var pkg = new Package(@"C:\pkg", "Foo", "0.1.0", "MIT");
            var fs = new RecordedFileSystem((fn) => files.SelectMany(files => files).ToList().Any((x) => ComparePaths(x, fn)));


            var pr = new Mock<IPathRemapper>();
            var db = new PackageDirectoryBuilder(fs, pr.Object);

            var pkgsDir = @"C:\dynamopackages";
            var roots = new List<string> { @"C:\pkg\" };

            db.BuildRetainDirectory(pkg, pkgsDir, roots, files, Enumerable.Empty<string>());

            var rootDir = Path.Combine(pkgsDir, pkg.Name);

            // The package itself is updated

            Assert.AreEqual(rootDir, pkg.RootDirectory);
        }

        [Test]
        public void BuildPackageDirectory_CopiesTheOriginalFiles()
        {
            var files = new[] { @"C:\pkg\file1.dyf", @"C:\pkg\file2.dyf" };
            var pkg = new Package(@"C:\pkg", "Foo", "0.1.0", "MIT");

            var fs = new RecordedFileSystem((fn) => files.Contains(fn));

            var pr = new Mock<IPathRemapper>();
            var db = new PackageDirectoryBuilder(fs, pr.Object);

            var pkgsDir = @"C:\dynamopackages";

            db.BuildDirectory(pkg, pkgsDir, files, Enumerable.Empty<string>());

            var dyfDir = Path.Combine(pkgsDir, pkg.Name, PackageDirectoryBuilder.CustomNodeDirectoryName);

            Assert.AreEqual(2, fs.CopiedFiles.Count());
            Assert.AreEqual(2, fs.DeletedFiles.Count());
            Assert.AreEqual(0, fs.DeletedDirectories.Count());

            Assert.IsTrue(fs.CopiedFiles.Any(x => ComparePaths(x.Item2, Path.Combine(dyfDir, "file1.dyf"))));
            Assert.IsTrue(fs.CopiedFiles.Any(x => ComparePaths(x.Item2, Path.Combine(dyfDir, "file2.dyf"))));
        }

        [Test]
        public void BuildPackageRetainDirectory_CopiesTheOriginalFiles()
        {
            var files = new List<IEnumerable<string>>() { new[] { @"C:\pkg\folder1\file1.dyf" }, new[] { @"C:\pkg\folder2\file2.dyf" } };
            var pkg = new Package(@"C:\pkg", "Foo", "0.1.0", "MIT");
            var fs = new RecordedFileSystem((fn) => files.SelectMany(files => files).ToList().Any((x) => ComparePaths(x, fn)));

            var pr = new Mock<IPathRemapper>();
            var db = new PackageDirectoryBuilder(fs, pr.Object);

            var pkgsDir = @"C:\dynamopackages";
            var roots = new List<string> { @"C:\pkg\" };

            db.BuildRetainDirectory(pkg, pkgsDir, roots, files, Enumerable.Empty<string>());

            var dyfDir1 = Path.Combine(pkgsDir, pkg.Name, Path.GetFileName(Path.GetDirectoryName(files[0].First())));
            var dyfDir2 = Path.Combine(pkgsDir, pkg.Name, Path.GetFileName(Path.GetDirectoryName(files[1].First())));

            Assert.AreEqual(2, fs.CopiedFiles.Count());
            Assert.AreEqual(2, fs.DeletedFiles.Count());
            Assert.AreEqual(0, fs.DeletedDirectories.Count());

            Assert.IsTrue(fs.CopiedFiles.Any(x => ComparePaths(x.Item2, Path.Combine(dyfDir1, "file1.dyf"))));
            Assert.IsTrue(fs.CopiedFiles.Any(x => ComparePaths(x.Item2, Path.Combine(dyfDir2, "file2.dyf"))));
        }

        [Test]
        public void BuildPackageDirectory_CopiesMarkDownFiles()
        {
            var files = new[] { @"C:\pkg\file1.dyn", @"C:\pkg\file2.dyn" };
            var markdownFiles = new[] { @"C:\file1.md", @"C:\file2.md", @"C:\image\file3.jpg" };
            var pkg = new Package(@"C:\pkg", "Foo", "0.1.0", "MIT");

            var fs = new RecordedFileSystem((fn) => files.Contains(fn));

            var pr = new Mock<IPathRemapper>();
            var db = new PackageDirectoryBuilder(fs, pr.Object);

            var pkgsDir = @"C:\dynamopackages";

            db.BuildDirectory(pkg, pkgsDir, files, markdownFiles);

            var mdDir = Path.Combine(pkgsDir, pkg.Name, PackageDirectoryBuilder.DocumentationDirectoryName);

            Assert.AreEqual(5, fs.CopiedFiles.Count());
            Assert.AreEqual(0, fs.DeletedFiles.Count());
            Assert.AreEqual(0, fs.DeletedDirectories.Count());

            Assert.IsTrue(fs.CopiedFiles.Any(x => ComparePaths(x.Item2, Path.Combine(mdDir, "file1.md"))));
            Assert.IsTrue(fs.CopiedFiles.Any(x => ComparePaths(x.Item2, Path.Combine(mdDir, "file2.md"))));
            Assert.IsTrue(fs.CopiedFiles.Any(x => ComparePaths(x.Item2, Path.Combine(mdDir, "file3.jpg"))));
        }

        [Test]
        public void BuildRetainPackageDirectory_CopiesMarkDownFiles()
        {
            var files = new List<IEnumerable<string>>() { new[] { @"C:\folder1\file1.dyn" }, new[] { @"C:\folder2\file2.dyn" } };
            var markdownFiles = new[] { @"C:\file1.md", @"C:\file2.md", @"C:\image\file3.jpg" };
            var pkg = new Package(@"C:\pkg", "Foo", "0.1.0", "MIT");
            var fs = new RecordedFileSystem((fn) => files.SelectMany(files => files).ToList().Any((x) => ComparePaths(x, fn)));

            var pr = new Mock<IPathRemapper>();
            var db = new PackageDirectoryBuilder(fs, pr.Object);

            var pkgsDir = @"C:\dynamopackages";
            var roots = new List<string> { @"C:\pkg\" };

<<<<<<< HEAD
            db.BuildRetainDirectory(pkg, pkgsDir, roots, files, Enumerable.Empty<string>());
=======
            db.BuildRetainDirectory(pkg, pkgsDir, roots, files, markdownFiles);
>>>>>>> 3c17f6b6

            var mdDir = Path.Combine(pkgsDir, pkg.Name, PackageDirectoryBuilder.DocumentationDirectoryName);

            Assert.AreEqual(5, fs.CopiedFiles.Count());
            Assert.AreEqual(0, fs.DeletedFiles.Count());
            Assert.AreEqual(0, fs.DeletedDirectories.Count());

            Assert.IsTrue(fs.CopiedFiles.Any(x => ComparePaths(x.Item2, Path.Combine(mdDir, "file1.md"))));
            Assert.IsTrue(fs.CopiedFiles.Any(x => ComparePaths(x.Item2, Path.Combine(mdDir, "file2.md"))));
            Assert.IsTrue(fs.CopiedFiles.Any(x => ComparePaths(x.Item2, Path.Combine(mdDir, "file3.jpg"))));
        }

        [Test]
        public void BuildPackageDirectory_DeletesTheOriginalFiles()
        {
            var files = new[] { @"C:\pkg\file1.dyf", @"C:\pkg\file2.dyf" };
            var pkg = new Package(@"C:\pkg", "Foo", "0.1.0", "MIT");

            var fs = new RecordedFileSystem((fn) => files.Contains(fn));

            var pr = new Mock<IPathRemapper>();

            var db = new PackageDirectoryBuilder(fs, pr.Object);

            var pkgsDir = @"C:\dynamopackages";

            db.BuildDirectory(pkg, pkgsDir, files, Enumerable.Empty<string>());

            // The original files are moved

            Assert.AreEqual(2, fs.DeletedFiles.Count());
            Assert.AreEqual(0, fs.DeletedDirectories.Count());

            Assert.Contains(files[0], fs.DeletedFiles.ToList());
            Assert.Contains(files[1], fs.DeletedFiles.ToList());
        }

        [Test]
        public void BuildRetainPackageDirectory_DeletesTheOriginalFiles()
        {
            var files = new List<IEnumerable<string>>() { new[] { @"C:\pkg\folder1\file1.dyf" }, new[] { @"C:\pkg\folder2\file2.dyf" } };
            var pkg = new Package(@"C:\pkg", "Foo", "0.1.0", "MIT");
            var fs = new RecordedFileSystem((fn) => files.SelectMany(files => files).ToList().Any((x) => ComparePaths(x, fn)));

            var pr = new Mock<IPathRemapper>();

            var db = new PackageDirectoryBuilder(fs, pr.Object);

            var pkgsDir = @"C:\dynamopackages";
            var roots = new List<string> { @"C:\pkg\" };

            db.BuildRetainDirectory(pkg, pkgsDir, roots, files, Enumerable.Empty<string>());

            // The original files are moved

            Assert.AreEqual(2, fs.DeletedFiles.Count());
            Assert.AreEqual(0, fs.DeletedDirectories.Count());

            Assert.Contains(files[0].First(), fs.DeletedFiles.ToList());
            Assert.Contains(files[1].First(), fs.DeletedFiles.ToList());
        }

        [Test]
        public void BuildPackageDirectory_DoesNotIncludeUnselectedFiles()
        {
            // For http://adsk-oss.myjetbrains.com/youtrack/issue/MAGN-7676

            var files = new[] { "C:/pkg/bin/file1.dll", "C:/pkg/dyf/file2.dyf",
                "C:/pkg/extra/file3.txt", "C:/pkg/extra/subfolder/file4.dwg" };
            var pkg = new Package("C:/pkg", "Foo", "0.1.0", "MIT");
            var fs = new RecordedFileSystem((fn) => files.Any((x) => ComparePaths(x, fn)));

            // Specifying directory contents in the disk
            fs.SetFiles(new List<string>() {
                "C:/pkg/bin/file1.dll", "C:/pkg/dyf/file2.dyf", "C:/pkg/dyf/backup/file2.dyf.0.backup",
                "C:/pkg/extra/file3.txt", "C:/pkg/extra/Backup/file3.txt.backup", "C:/pkg/extra/subfolder/file4.dwg" });
            fs.SetDirectories(new List<string>() {
                "C:/pkg/bin", "C:/pkg/dyf", "C:/pkg/dyf/backup", "C:/pkg/extra",
                "C:/pkg/extra/Backup", "C:/pkg/extra/subfolder" });

            var db = new PackageDirectoryBuilder(fs, MockMaker.Empty<IPathRemapper>());
            var pkgsDir = @"C:\dynamopackages";
            db.BuildDirectory(pkg, pkgsDir, files, Enumerable.Empty<string>());

            Assert.AreEqual(5, fs.DirectoriesCreated.Count());
            Assert.AreEqual(4, fs.CopiedFiles.Count());
            Assert.AreEqual(3, fs.DeletedFiles.Count());
            Assert.AreEqual(2, fs.DeletedDirectories.Count());
            Assert.AreEqual(1, fs.NewFilesWritten.Count());
        }

        [Test]
        public void BuildRetainPackageDirectory_DoesNotIncludeUnselectedFiles()
        {
            // For http://adsk-oss.myjetbrains.com/youtrack/issue/MAGN-7676

            var files = new List<IEnumerable<string>>() { new[] { "C:/pkg/bin/file1.dll", "C:/pkg/dyf/file2.dyf",
                "C:/pkg/extra/file3.txt", "C:/pkg/extra/subfolder/file4.dwg" } };
            var pkg = new Package(@"C:\pkg", "Foo", "0.1.0", "MIT");
            var fs = new RecordedFileSystem((fn) => files.SelectMany(files => files).ToList().Any((x) => ComparePaths(x, fn)));

            // Specifying directory contents in the disk
            fs.SetFiles(new List<string>() {
                "C:/pkg/bin/file1.dll", "C:/pkg/dyf/file2.dyf", "C:/pkg/dyf/backup/file2.dyf.0.backup",
                "C:/pkg/extra/file3.txt", "C:/pkg/extra/Backup/file3.txt.backup", "C:/pkg/extra/subfolder/file4.dwg" });
            fs.SetDirectories(new List<string>() {
                "C:/pkg/bin", "C:/pkg/dyf", "C:/pkg/dyf/backup", "C:/pkg/extra",
                "C:/pkg/extra/Backup", "C:/pkg/extra/subfolder" });

            var db = new PackageDirectoryBuilder(fs, MockMaker.Empty<IPathRemapper>());
            var pkgsDir = @"C:\dynamopackages";
            var roots = new List<string> { @"C:\pkg\" };

            db.BuildRetainDirectory(pkg, pkgsDir, roots, files, Enumerable.Empty<string>());


            Assert.AreEqual(1, fs.DirectoriesCreated.Count());
            Assert.AreEqual(4, fs.CopiedFiles.Count());
            Assert.AreEqual(3, fs.DeletedFiles.Count());
            Assert.AreEqual(2, fs.DeletedDirectories.Count());
            Assert.AreEqual(1, fs.NewFilesWritten.Count());
        }


        [Test]
        public void BuildRetainPackageDirectory_CreatesCorrectSingleFolderStructure()
        {
            var files = new List<IEnumerable<string>>() { new[] { @"C:\pkg\folder1\file1.dyf" }, new[] { @"C:\pkg\folder1\subfolder1\file2.dyf" } };
            var pkg = new Package(@"C:\pkg", "Foo", "0.1.0", "MIT");
            var fs = new RecordedFileSystem((fn) => files.SelectMany(files => files).ToList().Any((x) => ComparePaths(x, fn)));
            var db = new PackageDirectoryBuilder(fs, MockMaker.Empty<IPathRemapper>());

            var pkgsDir = @"C:\dynamopackages";
            var roots = new List<string> { @"C:\pkg\" };

            db.BuildRetainDirectory(pkg, pkgsDir, roots, files, Enumerable.Empty<string>());

            var rootDir = Path.Combine(pkgsDir, pkg.Name);

            Assert.IsTrue(fs.CopiedFiles.Any(x => x.Item2.Equals(@"C:\dynamopackages\Foo\file1.dyf")));
            Assert.IsTrue(fs.CopiedFiles.Any(x => x.Item2.Equals(@"C:\dynamopackages\Foo\subfolder1\file2.dyf")));
        }



        [Test]
        public void BuildRetainPackageDirectory_CreatesCorrectMultipleFolderStructure()
        {
            var files = new List<IEnumerable<string>>() { new[] { @"C:\pkg\PackageTest\loc1\sub1\file1.dyf" }, new[] { @"C:\pkg\PackageTest2\loc1\file2.dyf" } };
            var pkg = new Package(@"C:\pkg", "Foo", "0.1.0", "MIT");
            var fs = new RecordedFileSystem((fn) => files.SelectMany(files => files).ToList().Any((x) => ComparePaths(x, fn)));
            var db = new PackageDirectoryBuilder(fs, MockMaker.Empty<IPathRemapper>());

            var pkgsDir = @"C:\dynamopackages";
            var roots = new List<string> { @"C:\pkg\" };

            db.BuildRetainDirectory(pkg, pkgsDir, roots, files, Enumerable.Empty<string>());

            var rootDir = Path.Combine(pkgsDir, pkg.Name);

            Assert.IsTrue(fs.CopiedFiles.Any(x => x.Item2.Equals(@"C:\dynamopackages\Foo\PackageTest\loc1\sub1\file1.dyf")));
            Assert.IsTrue(fs.CopiedFiles.Any(x => x.Item2.Equals(@"C:\dynamopackages\Foo\PackageTest2\loc1\file2.dyf")));
        }


        #endregion

        #region CopyFilesIntoPackageDirectory

        [Test]
        public void CopyFilesIntoPackageDirectory_DoesNotMoveFilesAlreadyWithinDirectory()
        {
            var files = new[] { @"C:\foo/dyf\file1.dyf", @"C:\\foo\dyf\file2.DYF", @"C:\\foo\dyf\file3.dyf",
                @"C:\foo/bin\file1.dll", @"C:\\foo\bin\file2.DLL", @"C:\\foo\bin\file3.dll",
                @"C:\foo/extra\file1.pdf", @"C:\\foo\extra\file2.rvt", @"C:\\foo\extra\file3.poo", @"C:\\foo\doc\file1.md", @"C:\\foo\doc\file2.png" };

            var fs = new RecordedFileSystem((fn) => files.Contains(fn), (dn) => true);
            var f = new PackageDirectoryBuilder(fs, new Mock<IPathRemapper>().Object);

            var dyf = new Mock<IDirectoryInfo>();
            dyf.SetupGet((i) => i.FullName).Returns(() => "C:/foo/dyf");

            var bin = new Mock<IDirectoryInfo>();
            bin.SetupGet((i) => i.FullName).Returns(() => "C:/foo/bin");

            var extra = new Mock<IDirectoryInfo>();
            extra.SetupGet((i) => i.FullName).Returns(() => "C:/foo/extra");

            var doc = new Mock<IDirectoryInfo>();
            doc.SetupGet((i) => i.FullName).Returns(() => "C:/foo/doc");

            f.CopyFilesIntoPackageDirectory(files, Enumerable.Empty<string>(), dyf.Object, bin.Object, extra.Object, doc.Object);

            // no files should be copied, they are all already within their intended directory
            Assert.IsEmpty(fs.CopiedFiles);
        }

        #endregion

        #region DeleteDyfFilesDuringBuild
        [Test]
        public void BuildPackageDirectory_DeletesOriginalDyfFiles()
        {
            // This tests asserts that the initial custom definition files will be deleted in the build process 
            var files = new[] { @"C:\pkg\file1.dyf", @"C:\pkg\file2.DYF" };
            var pkg = new Package(@"C:\pkg", "Foo", "0.1.0", "MIT");

            var fs = new RecordedFileSystem((fn) => files.Contains(fn));

            var pr = new Mock<IPathRemapper>();
            var db = new PackageDirectoryBuilder(fs, pr.Object);

            var pkgsDir = @"C:\dynamopackages";

            db.BuildDirectory(pkg, pkgsDir, files, Enumerable.Empty<string>());

            var dyfDir = Path.Combine(pkgsDir, pkg.Name, PackageDirectoryBuilder.CustomNodeDirectoryName);

            Assert.AreEqual(files.Length, fs.CopiedFiles.Count());
            Assert.AreEqual(files.Length, fs.DeletedFiles.Count());
        }

        #endregion

    }
}<|MERGE_RESOLUTION|>--- conflicted
+++ resolved
@@ -352,11 +352,7 @@
             var pkgsDir = @"C:\dynamopackages";
             var roots = new List<string> { @"C:\pkg\" };
 
-<<<<<<< HEAD
-            db.BuildRetainDirectory(pkg, pkgsDir, roots, files, Enumerable.Empty<string>());
-=======
             db.BuildRetainDirectory(pkg, pkgsDir, roots, files, markdownFiles);
->>>>>>> 3c17f6b6
 
             var mdDir = Path.Combine(pkgsDir, pkg.Name, PackageDirectoryBuilder.DocumentationDirectoryName);
 
