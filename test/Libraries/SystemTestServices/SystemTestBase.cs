using System;
using System.Collections.Generic;
using System.IO;
using System.Linq;
using System.Reflection;
using System.Text;
using System.Threading;

using Dynamo;
using Dynamo.Controls;
using Dynamo.Interfaces;
using Dynamo.Models;
using Dynamo.Tests;
using Dynamo.ViewModels;
using DynamoShapeManager;
using DynamoUtilities;

using NUnit.Framework;

using ProtoCore.Mirror;

using TestServices;

namespace SystemTestServices
{
    /// <summary>
    /// SystemTestBase is the base class for all 
    /// Dynamo system tests.
    /// </summary>
    public abstract class SystemTestBase
    {
        protected IPathResolver pathResolver;
        protected string workingDirectory;
        private Preloader preloader;
<<<<<<< HEAD
        private AssemblyResolver assemblyResolver;
=======
        private TestSessionConfiguration testConfig;
>>>>>>> 6dd5f945

        #region protected properties

        protected DynamoViewModel ViewModel { get; set; }

        protected DynamoView View { get; set; }

        protected DynamoModel Model { get; set; }

        protected string ExecutingDirectory
        {
            get { return Path.GetDirectoryName(Assembly.GetExecutingAssembly().Location); }
        }

        protected string TempFolder { get; private set; }

        #endregion

        #region public methods

        [SetUp]
        public virtual void Setup()
        {
<<<<<<< HEAD
            if (assemblyResolver == null)
            {
                assemblyResolver = new AssemblyResolver();
                assemblyResolver.Setup();
            }
=======
            var testConfig = GetTestSessionConfiguration();

            AssemblyResolver.Setup(testConfig.DynamoCorePath);
>>>>>>> 6dd5f945

            SetupCore();

            if (string.IsNullOrEmpty(workingDirectory))
            {
                workingDirectory = Path.GetDirectoryName(Assembly.GetExecutingAssembly().Location);
            }

            CreateTemporaryFolder();

            // Setup Temp PreferenceSetting Location for testing
            PreferenceSettings.DynamoTestPath = Path.Combine(TempFolder, "UserPreferenceTest.xml");

            StartDynamo(testConfig);
        }

        /// <summary>
        /// Override this method in derived class to return a 
        /// custom configuration.
        /// </summary>
        /// <returns></returns>
        protected virtual TestSessionConfiguration GetTestSessionConfiguration()
        {
            return new TestSessionConfiguration();
        }

        [TearDown]
        public virtual void TearDown()
        {
            //Ensure that we leave the workspace marked as
            //not having changes.
            ViewModel.HomeSpace.HasUnsavedChanges = false;

            if (View.IsLoaded)
                View.Close();

            if (ViewModel != null)
            {
                var shutdownParams = new DynamoViewModel.ShutdownParams(false, false);

                ViewModel.PerformShutdownSequence(shutdownParams);
                ViewModel = null;
            }

            View = null;
            Model = null;
            preloader = null;
            pathResolver = null;

            if (assemblyResolver != null)
            {
                assemblyResolver.TearDown();
                assemblyResolver = null;
            }

            GC.Collect();

            try
            {
                var directory = new DirectoryInfo(TempFolder);
                directory.Delete(true);
            }
            catch (Exception ex)
            {
                Console.WriteLine(ex.StackTrace);
            }
        }

        [TestFixtureTearDown]
        public virtual void FinalTearDown()
        {
            // Fix for COM exception on close
            // See: http://stackoverflow.com/questions/6232867/com-exceptions-on-exit-with-wpf 
            //Dispatcher.CurrentDispatcher.InvokeShutdown();
        }

        #endregion

        #region protected methods

        /// <summary>
        /// SetupCore allows inheritors to provide custom setup logic.
        /// </summary>
        protected virtual void SetupCore(){}

        protected virtual void StartDynamo(TestSessionConfiguration testConfig)
        {
            preloader = new Preloader(testConfig.DynamoCorePath, testConfig.RequestedLibraryVersion);
            preloader.Preload();

            Model = DynamoModel.Start(
                new DynamoModel.DefaultStartConfiguration()
                {
                    StartInTestMode = true,
                    PathResolver = pathResolver,
                    GeometryFactoryPath = preloader.GeometryFactoryPath
                });

            ViewModel = DynamoViewModel.Start(
                new DynamoViewModel.StartConfiguration()
                {
                    DynamoModel = Model
                });

            //create the view
            View = new DynamoView(ViewModel);
            View.Show();

            SynchronizationContext.SetSynchronizationContext(new SynchronizationContext());
        }

        /// <summary>
        /// Open and run a Dynamo definition given a relative
        /// path from the working directory.
        /// </summary>
        /// <param name="subPath"></param>
        protected void OpenAndRunDynamoDefinition(string subPath)
        {
            OpenDynamoDefinition(subPath);
            Assert.DoesNotThrow(() => ((HomeWorkspaceModel)Model.CurrentWorkspace).Run());
        }

        /// <summary>
        /// Open a Dynamo definition given a relative
        /// path from the working directory
        /// </summary>
        /// <param name="relativeFilePath"></param>
        protected void OpenDynamoDefinition(string relativeFilePath)
        {
            string samplePath = Path.Combine(workingDirectory, relativeFilePath);
            string testPath = Path.GetFullPath(samplePath);

            Assert.IsTrue(File.Exists(testPath), string.Format("Could not find file: {0} for testing.", testPath));

            ViewModel.OpenCommand.Execute(testPath);
        }

        protected bool IsNodeInErrorOrWarningState(string guid)
        {
            var model = ViewModel.Model;
            var node = model.CurrentWorkspace.NodeFromWorkspace(guid);
            Assert.IsNotNull(node);
            return node.State == Dynamo.Models.ElementState.Error ||
                    node.State == Dynamo.Models.ElementState.Warning;
        }

        protected void AssertNoDummyNodes()
        {
            var nodes = ViewModel.Model.CurrentWorkspace.Nodes;

            double dummyNodesCount = nodes.OfType<DSCoreNodesUI.DummyNode>().Count();
            if (dummyNodesCount >= 1)
            {
                Assert.Fail("Number of dummy nodes found in Sample: " + dummyNodesCount);
            }
        }

        protected void CreateTemporaryFolder()
        {
            string tempPath = Path.GetTempPath();
            TempFolder = Path.Combine(tempPath, "dynamoTmp\\" + Guid.NewGuid().ToString("N"));

            if (!Directory.Exists(TempFolder))
                Directory.CreateDirectory(TempFolder);
        }

        protected static bool IsFuzzyEqual(double d0, double d1, double tol)
        {
            return System.Math.Abs(d0 - d1) < tol;
        }

        #endregion

        #region public methods

        public static string GetTestDirectory(string executingDirectory)
        {
            var directory = new DirectoryInfo(executingDirectory);
            return Path.Combine(directory.Parent.Parent.Parent.FullName, "test");
        }

        public void RunCurrentModel()
        {
            Assert.DoesNotThrow(() => Model.Workspaces.OfType<HomeWorkspaceModel>().First().Run());
        }

        public void AssertPreviewCount(string guid, int count)
        {
            string varname = GetVarName(guid);
            var mirror = GetRuntimeMirror(varname);
            Assert.IsNotNull(mirror);

            var data = mirror.GetData();
            Assert.IsTrue(data.IsCollection);
            Assert.AreEqual(count, data.GetElements().Count);
        }

        public NodeModel GetNode<T>(string guid) where T : NodeModel
        {
            var allNodes = ViewModel.Model.CurrentWorkspace.Nodes;
            var nodes = allNodes.Where(x => string.CompareOrdinal(x.GUID.ToString(), guid) == 0);
            if (nodes.Count() < 1)
                return null;
            else if (nodes.Count() > 1)
                throw new Exception("There are more than one nodes with the same GUID!");
            return nodes.ElementAt(0) as T;
        }

        public object GetPreviewValue(string guid)
        {
            string varname = GetVarName(guid);
            var mirror = GetRuntimeMirror(varname);
            Assert.IsNotNull(mirror);

            return mirror.GetData().Data;
        }

        /// <summary>
        /// Get a collection from a node's mirror data.
        /// </summary>
        /// <param name="guid"></param>
        /// <returns>A list of objects if the data is a collection, else null.</returns>
        public List<object> GetPreviewCollection(string guid)
        {
            string varname = GetVarName(guid);
            var mirror = GetRuntimeMirror(varname);
            Assert.IsNotNull(mirror);
            var data = mirror.GetData();
            if (data == null)
            {
                Assert.Fail("The mirror has no data.");
            }

            var dataColl = mirror.GetData().GetElements();
            if (dataColl == null)
            {
                return null;
            }

            var elements = dataColl.Select(x => x.Data).ToList();

            return elements;
        }

        public object GetPreviewValueAtIndex(string guid, int index)
        {
            string varname = GetVarName(guid);
            var mirror = GetRuntimeMirror(varname);
            Assert.IsNotNull(mirror);
            var data = mirror.GetData();
            if (data == null) return null;
            if (!data.IsCollection) return null;
            var elements = data.GetElements();
            return elements[index].Data;
        }

        public List<object> GetFlattenedPreviewValues(string guid)
        {
            string varname = GetVarName(guid);
            var mirror = GetRuntimeMirror(varname);
            Assert.IsNotNull(mirror);
            var data = mirror.GetData();
            if (data == null) return null;
            if (!data.IsCollection)
            {
                return data.Data == null ? new List<object>() : new List<object>() { data.Data };
            }
            var elements = data.GetElements();

            var objects = GetSublistItems(elements);

            return objects;
        }

        public void AssertClassName(string guid, string className)
        {
            string varname = GetVarName(guid);
            var mirror = GetRuntimeMirror(varname);
            Assert.IsNotNull(mirror);
            var classInfo = mirror.GetData().Class;
            Assert.AreEqual(classInfo.ClassName, className);
        }

        #endregion

        private static List<object> GetSublistItems(IEnumerable<MirrorData> datas)
        {
            var objects = new List<object>();
            foreach (var data in datas)
            {
                if (!data.IsCollection)
                {
                    objects.Add(data.Data);
                }
                else
                {
                    objects.AddRange(GetSublistItems(data.GetElements()));
                }
            }
            return objects;
        }

        private string GetVarName(string guid)
        {
            var model = ViewModel.Model;
            var node = model.CurrentWorkspace.NodeFromWorkspace(guid);
            Assert.IsNotNull(node);
            return node.AstIdentifierBase;
        }

        private RuntimeMirror GetRuntimeMirror(string varName)
        {
            RuntimeMirror mirror = null;
            Assert.DoesNotThrow(() => mirror = ViewModel.Model.EngineController.GetMirror(varName));
            return mirror;
        }

    }
}<|MERGE_RESOLUTION|>--- conflicted
+++ resolved
@@ -32,11 +32,8 @@
         protected IPathResolver pathResolver;
         protected string workingDirectory;
         private Preloader preloader;
-<<<<<<< HEAD
         private AssemblyResolver assemblyResolver;
-=======
         private TestSessionConfiguration testConfig;
->>>>>>> 6dd5f945
 
         #region protected properties
 
@@ -60,17 +57,13 @@
         [SetUp]
         public virtual void Setup()
         {
-<<<<<<< HEAD
+            var testConfig = GetTestSessionConfiguration();
+
             if (assemblyResolver == null)
             {
                 assemblyResolver = new AssemblyResolver();
-                assemblyResolver.Setup();
-            }
-=======
-            var testConfig = GetTestSessionConfiguration();
-
-            AssemblyResolver.Setup(testConfig.DynamoCorePath);
->>>>>>> 6dd5f945
+                assemblyResolver.Setup(testConfig.DynamoCorePath);
+            }
 
             SetupCore();
 
