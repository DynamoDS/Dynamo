using System.Collections.Generic;
using System.Diagnostics;
using System.IO;
using System.Linq;
using Autodesk.DesignScript.Geometry;
using CoreNodeModels.Input;
using Dynamo.Graph.Nodes;
using Dynamo.Graph.Workspaces;
using NUnit.Framework;

namespace Dynamo.Tests
{
    class DynamoSamples : DynamoModelTestBase
    {
        protected override void GetLibrariesToPreload(List<string> libraries)
        {
            libraries.Add("VMDataBridge.dll");  // Required for Watch node.
            libraries.Add("ProtoGeometry.dll"); // Required for Surface.
            libraries.Add("DesignScriptBuiltin.dll");
            libraries.Add("DSCoreNodes.dll");   // Required for built-in nodes.
            libraries.Add("DSCPython.dll");  // Required for Python tests.
            libraries.Add("FunctionObject.ds"); // Required for partially applied nodes.
            libraries.Add("DSOffice.dll"); // Required for Excel testing.
            base.GetLibrariesToPreload(libraries);
        }

        [Test, Category("SmokeTests")]
        public void Basics_Basic03()
        {
            OpenSampleModel(@"en-US\Basics\Basics_Basic03.dyn");

            // check all the nodes and connectors are loaded
            Assert.AreEqual(10, CurrentDynamoModel.CurrentWorkspace.Nodes.Count());
            Assert.AreEqual(9, CurrentDynamoModel.CurrentWorkspace.Connectors.Count());

            RunCurrentModel();

            AssertPreviewValue("980b45cf-716b-4c8e-b7c2-47a23abf85ed", 9);

            AssertPreviewCount("42d739c7-8e21-4275-9a12-cbcbfd3cf569", 4);

        }

        [Test, Category("SmokeTests")]
        public void Core_AttractorPoint()
        {
            OpenSampleModel(@"en-US\Core\Core_AttractorPoint.dyn");

            // check all the nodes and connectors are loaded
            Assert.AreEqual(12, CurrentDynamoModel.CurrentWorkspace.Nodes.Count());
            Assert.AreEqual(15, CurrentDynamoModel.CurrentWorkspace.Connectors.Count());

            RunCurrentModel();

            var solidNodeId = "ef3eaed0-7a8e-47a9-b06e-416bb30ec72f";
            AssertPreviewCount(solidNodeId, 100);

            // output will be 99 Cylinders, so putting verification for all Cylinder creation
            for (int i = 0; i <= 99; i++)
            {
                var cylinder = GetPreviewValueAtIndex(solidNodeId, i) as Solid;
                Assert.IsNotNull(cylinder);
            }
        }

        [Test, Category("SmokeTests")]
        public void Core_CodeBlocks_01()
        {
            OpenSampleModel(@"en-US\Core\Core_CodeBlocks.dyn");

            // check all the nodes and connectors are loaded
            Assert.AreEqual(104, CurrentDynamoModel.CurrentWorkspace.Nodes.Count());
            Assert.AreEqual(80, CurrentDynamoModel.CurrentWorkspace.Connectors.Count());

            RunCurrentModel();

            //============================================================================
            // Examples from First Section of DYN files (there are total 6 sections)

            // Checking decimal points in CBN: 3.142
            AssertPreviewValue("c184fd253755407ba6086b80996df549", 3.14);

            // Checking String in CBN: "Less is more."
            AssertPreviewValue("0aea97cdb971438c92165575e5d693df", "Less is more.");

            // Checking Multiplication in CBN: 3*5
            AssertPreviewValue("30848488006e4a92a23fbdd17e1a85d8", 15.0);
        }

        [Test, Category("SmokeTests")]
        public void Core_CodeBlocks_02()
        {
            OpenSampleModel(@"en-US\Core\Core_CodeBlocks.dyn");

            // check all the nodes and connectors are loaded
            Assert.AreEqual(104, CurrentDynamoModel.CurrentWorkspace.Nodes.Count());
            Assert.AreEqual(80, CurrentDynamoModel.CurrentWorkspace.Connectors.Count());

            RunCurrentModel();

            //============================================================================
            // Examples from Second Section of DYN files (there are total 6 sections)

            var pointNodeID = "238c40dbe78b41238b7c21625a9ba06a";
            // output will be Point @ 0,-10
            var pt1 = GetPreviewValue(pointNodeID) as Point;
            Assert.AreEqual(0, pt1.X);
            Assert.AreEqual(-10, pt1.Y);

            var cbnNodeID = "26d3385a14f84aeca233a3d7bb0248f4";
            // output will be Point @ 0,0,0
            var pt = GetPreviewValue(cbnNodeID) as Point;
            Assert.AreEqual(0, pt.X);
            Assert.AreEqual(0, pt.Y);
            Assert.AreEqual(0, pt.Z);

            var pointVecAdd = "830475257e894a3ba744a4640def0e57";
            // Add Point and Vector in CBN
            var pt2 = GetPreviewValue(pointVecAdd) as Point;
            Assert.AreEqual(0, pt2.X);
            Assert.AreEqual(0, pt2.Y);
            Assert.AreEqual(1, pt2.Z);

            var nodeID = "3639dc028a7741e086e1cc34307bcb42";
            // Getting Property in CBN
            AssertPreviewValue(nodeID, 10);

            var cbnNodeID1 = "d55dadaea1f04a4ea23a7a897db02c85";
            // CBN with different input
            var pt3 = GetPreviewValue(cbnNodeID1) as Point;
            Assert.AreEqual(10, pt3.X);
            Assert.AreEqual(-10, pt3.Y);
            Assert.AreEqual(0, pt3.Z);
            //=============================================================================
        }

        [Test, Category("SmokeTests")]
        public void Core_CodeBlocks_03()
        {
            OpenSampleModel(@"en-US\Core\Core_CodeBlocks.dyn");

            // check all the nodes and connectors are loaded
            Assert.AreEqual(104, CurrentDynamoModel.CurrentWorkspace.Nodes.Count());
            Assert.AreEqual(80, CurrentDynamoModel.CurrentWorkspace.Connectors.Count());

            RunCurrentModel();

            //============================================================================
            // Examples from Third Section of DYN files (there are total 6 sections)
            // This section is for creating and accessing List in CBN.

            // Multiline CBN
            string nodeID = "e211542ff30140eea2c43c5f87ae479b";
            var cbn = CurrentDynamoModel.CurrentWorkspace.NodeFromWorkspace(nodeID);
            Assert.AreNotEqual(ElementState.Error, cbn.State);
            Assert.AreEqual(6, cbn.OutPorts.Count);
            Assert.AreEqual(0, cbn.InPorts.Count);
            AssertPreviewValue(nodeID, new string[] { "alpha", "beta", "charlie", "delta", "echo" });

            // Indexing in CBN using Range expression
            AssertPreviewValue("1f6946f3b2ea490fb505737d8a9c22a0",
                new string[] { "charlie", "delta" });

            // Indexing in CBN for 2D Array
            AssertPreviewValue("8abf1aba83174c3d872cbd5cdb9c4437", "dirty clothes");
            //=============================================================================

        }

        [Test, Category("SmokeTests")]
        public void Core_CodeBlocks_04()
        {
            OpenSampleModel(@"en-US\Core\Core_CodeBlocks.dyn");

            // check all the nodes and connectors are loaded
            Assert.AreEqual(104, CurrentDynamoModel.CurrentWorkspace.Nodes.Count());
            Assert.AreEqual(80, CurrentDynamoModel.CurrentWorkspace.Connectors.Count());

            RunCurrentModel();

            //============================================================================
            // Examples from Fifth Section of DYN files (there are total 6 sections)
            // This section is for Defining Functions in CBN

            // Writing Function CBN
            string nodeID = "c31fab7f5cd042c2a21b7644c748b29a";
            var cbn = CurrentDynamoModel.CurrentWorkspace.NodeFromWorkspace(nodeID);
            Assert.AreNotEqual(ElementState.Error, cbn.State);
            Assert.AreEqual(0, cbn.OutPorts.Count);
            Assert.AreEqual(0, cbn.InPorts.Count);

            // Using Function in CBN. Fucntion was writting in another CBN.
            AssertPreviewValue("c25ac1d9c87444778c5287b87496b940", 3);

            AssertPreviewValue("95710e5082324b8cb5e52a6f8a19e326", "catdog");
            //=============================================================================

        }

        [Test, Category("SmokeTests")]
        public void Core_CodeBlocks_05()
        {
            OpenSampleModel(@"en-US\Core\Core_CodeBlocks.dyn");

            // check all the nodes and connectors are loaded
            Assert.AreEqual(104, CurrentDynamoModel.CurrentWorkspace.Nodes.Count());
            Assert.AreEqual(80, CurrentDynamoModel.CurrentWorkspace.Connectors.Count());

            RunCurrentModel();

            //============================================================================
            // Examples from Last Section of DYN files (there are total 6 sections)
            // This section is for Writing entire code in CBN
            // Calling function with different argument in CBN

            // Writing entire code in CBN to create some Geometry object.
            string nodeID = "15af5d1edb7347b5b849a541fc5ec868";
            var cbn = CurrentDynamoModel.CurrentWorkspace.NodeFromWorkspace(nodeID);
            Assert.AreNotEqual(ElementState.Error, cbn.State);
            Assert.AreEqual(11, cbn.OutPorts.Count);
            Assert.AreEqual(0, cbn.InPorts.Count);

            var nurbsCurve = GetPreviewValue(nodeID) as NurbsCurve;

            var cbnNodeID = "de7376216b3c49f28a28736d69b2ded3";
            AssertPreviewCount(cbnNodeID, 24);

            for (int i = 0; i <= 23; i++)
            {
                var nurbsCurve1 = GetPreviewValueAtIndex(cbnNodeID, i) as NurbsCurve;
                Assert.IsNotNull(nurbsCurve1);
            }
            //=============================================================================
        }

        [Test, Category("SmokeTests")]
        public void Core_ListLacing()
        {
            OpenSampleModel(@"en-US\Core\Core_ListLacing.dyn");

            // check all the nodes and connectors are loaded
            Assert.AreEqual(19, CurrentDynamoModel.CurrentWorkspace.Nodes.Count());
            Assert.AreEqual(20, CurrentDynamoModel.CurrentWorkspace.Connectors.Count());

            RunCurrentModel();

            // Shortest Lacing
            string lineNodeID = "e93fee37-1901-4162-8f73-6b5e98c1167f";
            AssertPreviewCount(lineNodeID, 6);

            // There should be 6 line created with Shortest lacing.
            for (int i = 0; i <= 5; i++)
            {
                var line = GetPreviewValueAtIndex(lineNodeID, i) as Line;
                Assert.IsNotNull(line);
            }

            // Longest Lacing
            string lineNodeID1 = "de2b1391-95e0-4b3d-b7f0-43d03d5c5b5a";
            AssertPreviewCount(lineNodeID1, 10);

            // There should be 10 lines created with Shortest lacing.
            for (int i = 0; i <= 9; i++)
            {
                var line = GetPreviewValueAtIndex(lineNodeID1, i) as Line;
                Assert.IsNotNull(line);
            }

            // CrossProduct Lacing
            string lineNodeID2 = "c16658b3-42dc-4a45-b58a-10e3f6bb2f67";
            AssertPreviewCount(lineNodeID2, 10);


        }

        [Test, Category("SmokeTests")]
        public void Core_Math_01()
        {
            OpenSampleModel(@"en-US\Core\Core_Math.dyn");

            // check all the nodes and connectors are loaded
            Assert.AreEqual(151, CurrentDynamoModel.CurrentWorkspace.Nodes.Count());
            Assert.AreEqual(157, CurrentDynamoModel.CurrentWorkspace.Connectors.Count());

            RunCurrentModel();

            // Operators Test
            // Arithmetic Operators in CBN and Formula Node.
            AssertPreviewValue("5ae3c3563e8343a9a12695b82cdcacc1", 1); // CBN
            AssertPreviewValue("4151d6e37dff4800a066d1b0fccfd423", 1); //Formula Node

            // Boolean Operators in CBN and Formula Node.
            AssertPreviewValue("cb92c120c2d74277b8b1213ba6800e91", false); // CBN 
            AssertPreviewValue("cb966af8f0d84965aeaa1ee0c4cbc373", false); //Formula Node

            // Rounding Operators in CBN and Formula Node.
            AssertPreviewValue("6583492a29c94ac4923f5b0a23f0838a", 4); // CBN 
            AssertPreviewValue("0a71dd7243b74370a2e9a05b61256827", 4); //Formula Node

        }

        [Test, Category("SmokeTests")]
        public void Core_Math_02()
        {
            OpenSampleModel(@"en-US\Core\Core_Math.dyn");

            // check all the nodes and connectors are loaded
            Assert.AreEqual(151, CurrentDynamoModel.CurrentWorkspace.Nodes.Count());
            Assert.AreEqual(157, CurrentDynamoModel.CurrentWorkspace.Connectors.Count());

            RunCurrentModel();

            // Testing from the section "Angles in nodes or Code Block are in radians."
            var cbnNodeID1 = "8e406f77898f4e2cb2091fcfc3104214";
            var arc = GetPreviewValue(cbnNodeID1) as Arc;
            Assert.IsNotNull(arc);
            Assert.AreEqual(20, arc.StartPoint.X);
            Assert.AreEqual(35, arc.StartPoint.Y);
            Assert.AreEqual(0, arc.StartPoint.Z);

            var cbnNodeID2 = "89f252d833e74575acbacb127c2fd303";
            var arc1 = GetPreviewValue(cbnNodeID2) as Arc;
            Assert.IsNotNull(arc1);
            Assert.AreEqual(-1.8875070607700219, arc1.EndPoint.X);
            Assert.AreEqual(30.369954957503836, arc1.EndPoint.Y);
            Assert.AreEqual(0, arc1.EndPoint.Z);

        }

        [Test, Category("SmokeTests")]
        public void Core_Math_03()
        {
            OpenSampleModel(@"en-US\Core\Core_Math.dyn");

            // check all the nodes and connectors are loaded
            Assert.AreEqual(151, CurrentDynamoModel.CurrentWorkspace.Nodes.Count());
            Assert.AreEqual(157, CurrentDynamoModel.CurrentWorkspace.Connectors.Count());

            RunCurrentModel();

            // Testing from the section "Angles in nodes or Code Block are in radians."
            var cbnNodeID1 = "ceec2673d0974245938d6a3a7abb24f4";
            var nurbsCurve = GetPreviewValue(cbnNodeID1) as NurbsCurve;
            Assert.IsNotNull(nurbsCurve);

            var cbnNodeID2 = "288d67b19d8948bd9dcc15f7f443b09c";
            var nurbsCurve1 = GetPreviewValue(cbnNodeID2) as NurbsCurve;
            Assert.IsNotNull(nurbsCurve1);

        }

        [Test, Category("SmokeTests")]
        public void Core_Math_04()
        {
            OpenSampleModel(@"en-US\Core\Core_Math.dyn");

            // check all the nodes and connectors are loaded
            Assert.AreEqual(151, CurrentDynamoModel.CurrentWorkspace.Nodes.Count());
            Assert.AreEqual(157, CurrentDynamoModel.CurrentWorkspace.Connectors.Count());

            RunCurrentModel();

            // Testing from the section "Different ways to approach dealing with Math functions."
            var cbnNodeID1 = "354a6f9e05d04370a72ba14a2c831362";
            var surface = GetPreviewValue(cbnNodeID1) as Surface;
            Assert.IsNotNull(surface);
            Assert.IsFalse(surface.Closed);
            Assert.IsFalse(surface.ClosedInU);
            Assert.IsFalse(surface.ClosedInV);

            var cbnNodeID2 = "019f2710869d4f26ac773e8332b78bb6";
            var surface1 = GetPreviewValue(cbnNodeID2) as Surface;
            Assert.IsNotNull(surface1);
            Assert.IsFalse(surface1.Closed);
            Assert.IsFalse(surface1.ClosedInU);
            Assert.IsFalse(surface1.ClosedInV);

            var cbnNodeID3 = "4941b1c0004542239aee1b7a936c7d4a";
            var surface2 = GetPreviewValue(cbnNodeID3) as Surface;
            Assert.IsNotNull(surface2);
            Assert.IsFalse(surface2.Closed);
            Assert.IsFalse(surface2.ClosedInU);
            Assert.IsFalse(surface2.ClosedInV);

            // All surfaces are creating in a differnet ways and involving many Math operations
            // that is the reason I have put verification all 3 surfaces.
        }

        [Test, Category("SmokeTests")]
        public void Core_PassingFunctions()
        {
            OpenSampleModel(@"en-US\Core\Core_PassingFunctions.dyn");

            // check all the nodes and connectors are loaded
            Assert.AreEqual(16, CurrentDynamoModel.CurrentWorkspace.Nodes.Count());
            Assert.AreEqual(15, CurrentDynamoModel.CurrentWorkspace.Connectors.Count());

            RunCurrentModel();

            // Creating Surface using Curve.Extrude
            string curveNodeID = "2abb7d97-6b23-4b26-91af-c11407503a66";
            AssertPreviewCount(curveNodeID, 2);

            // Creating Surface using Curve.Extrude
            string curveNodeID1 = "44b197d9-25e2-4afe-96d2-badc82b0e37d";
            AssertPreviewCount(curveNodeID1, 8);
        }

        [Test, Category("SmokeTests")]
        public void Core_Python()
        {
            OpenSampleModel(@"en-US\Core\Core_Python.dyn");

            // check all the nodes and connectors are loaded
            Assert.AreEqual(15, CurrentDynamoModel.CurrentWorkspace.Nodes.Count());
            Assert.AreEqual(13, CurrentDynamoModel.CurrentWorkspace.Connectors.Count());

            RunCurrentModel();

            AssertPreviewValue("b1be50ed-f93c-4d9c-b7c4-55d97e820672", 55);
            AssertPreviewValue("e14a4953-9115-4344-ac65-e7243e4975e3", 
                new int[] { 0, 1, 3, 6, 10, 15, 21, 28, 36, 45, 55 });

            // Checking first putput of CBN
            var watch1 = "516af144-3b9d-45b3-9f0f-4864055cf9e0";
            var line = GetPreviewValue(watch1) as Line;
            Assert.IsNotNull(line);
            Assert.AreEqual(-10, line.EndPoint.X);

            // Checking second putput of CBN
            var watch2 = "6d21b7b3-7073-42ed-8927-34d225a90f1a";
            var nurbsCurve = GetPreviewValue(watch2) as NurbsCurve;
            Assert.IsNotNull(nurbsCurve);
            Assert.AreEqual(3, nurbsCurve.Degree);

            // Checking third putput of CBN
            var watch3 = "df5d88d2-dfc5-42d4-b5dd-2ded5c79980c";
            var surface = GetPreviewValue(watch3) as Surface;
            Assert.IsNotNull(surface);
            Assert.IsFalse(surface.Closed);
            Assert.IsFalse(surface.ClosedInU);
            Assert.IsFalse(surface.ClosedInV);

        }

        [Test, Category("SmokeTests")]
        public void Core_RangeSyntax()
        {
            OpenSampleModel(@"en-US\Core\Core_RangeSyntax.dyn");

            // check all the nodes and connectors are loaded
            Assert.AreEqual(31, CurrentDynamoModel.CurrentWorkspace.Nodes.Count());
            Assert.AreEqual(22, CurrentDynamoModel.CurrentWorkspace.Connectors.Count());

            RunCurrentModel();

            // CBN 0..#howMany..3;
            AssertPreviewValue("99552b5ccaf64ae485ab9e8660643726", new int[] { 0, 3, 6, 9, 12, 15, 18 });

            // CBN 0..10..2;
            AssertPreviewValue("2750ebb54e0b487fb2a122494fd159d8",
                new int[] { 0, 2, 4, 6, 8, 10 });

            // Range Sequence Node;
            AssertPreviewValue("8b6a80c25218459a8bf75a0cb5b558d6",
                new int[] { 0, 2, 4, 6, 8, 10, 12, 14 });

        }

        [Test, Category("SmokeTests")]
        public void Core_Strings()
        {
            OpenSampleModel(@"en-US\Core\Core_Strings.dyn");

            // check all the nodes and connectors are loaded
            Assert.AreEqual(53, CurrentDynamoModel.CurrentWorkspace.Nodes.Count());
            Assert.AreEqual(56, CurrentDynamoModel.CurrentWorkspace.Connectors.Count());

            RunCurrentModel();

            // Output from String.CountOccurrences, which is using so many String Operations.;
            AssertPreviewValue("a93dc4ad9f2a4158b994363ce737a070", 2);

            // String.Contains;
            Dictionary<int, object> validationData = new Dictionary<int, object>()
			{
				{4, true},
				{12, false},
                {16, true},
                {20, true},
			};
            SelectivelyAssertPreviewValues("d78216bfd28d4b15b6050b6a66f603c9", validationData);
        }

        [Test, Category("SmokeTests")]
        public void ImportExport_CSV_to_Stuff()
        {
            OpenSampleModel(@"en-US\ImportExport\ImportExport_CSV to Stuff.dyn");

            var filename = CurrentDynamoModel.CurrentWorkspace.FirstNodeFromWorkspace<Filename>();

            string resultPath = SampleDirectory + "Data\\helix.csv";
          
            //we cannot count on this path never changing as the samples path
            //must be updated to match dynamo version number
            filename.Value = resultPath;

            RunCurrentModel();

            const string lineNodeID = "0cde47c6-106f-4a0a-9566-872fd23a0a20";
            AssertPreviewCount(lineNodeID, 201);

            // There should be 201 Points.
            for (int i = 0; i <= 200; i++)
            {
                var point = GetPreviewValueAtIndex(lineNodeID, i) as Point;
                Assert.IsNotNull(point);
            }
        }

        [Test, Category("ExcelTest"), Category("ExcelTestInterop")]
        public void ImportExport_Data_To_Excel()
        {
            OpenSampleModel(@"en-US\ImportExport\ImportExport_Data To Excel.dyn", true);

            var filename = CurrentDynamoModel.CurrentWorkspace.FirstNodeFromWorkspace<Filename>();

            string resultPath = Path.Combine(TempFolder, "icosohedron_points.csv");

            //we cannot count on this path never changing as the samples path
            //must be updated to match dynamo version number
            filename.Value = resultPath;

            RunCurrentModel();

            const string lineNodeID = "48175079-300b-4b1d-9953-e23d570dce12";
            AssertPreviewCount(lineNodeID, 65);

            // Killing excel process if there is any after running the graph.
            foreach (var process in Process.GetProcessesByName("EXCEL"))
            {
                if (process.MainWindowTitle.Equals("icosohedron_points - Excel"))
                {
                    process.Kill();
                    break;
                }
            }
        }

<<<<<<< HEAD
        [Test, Category("ExcelTest"), Category("SmokeTests")]
=======
        [Test, Category("ExcelTestInterop"), Category("Failure")]
            //Todo Ritesh: Locally passing but failing on CI.
            //After fixing issue with this test case add Smoke Test Category.
>>>>>>> d1dd01f9
        public void ImportExport_Excel_to_Dynamo()
        {
            OpenSampleModel(@"en-US\ImportExport\ImportExport_Excel to Dynamo.dyn", true);

            var filename = CurrentDynamoModel.CurrentWorkspace.FirstNodeFromWorkspace<Filename>();

            string inputFile = Path.Combine(SampleDirectory, "Data\\helix.xlsx");

            //we cannot count on this path never changing as the samples path
            //must be updated to match dynamo version number
            filename.Value = inputFile;

            RunCurrentModel();

            const string lineNodeID = "d538c147-b79f-4f11-9c00-1efd7f9b3c09";
            AssertPreviewCount(lineNodeID, 201);

            // There should be 201 Points.
            for (int i = 0; i <= 200; i++)
            {
                var point = GetPreviewValueAtIndex(lineNodeID, i) as Point;
                Assert.IsNotNull(point);
            }

            // Killing excel process if there is any after running the graph.
            foreach (var process in Process.GetProcessesByName("EXCEL"))
            {
                if (process.MainWindowTitle.Equals("helix - Excel"))
                {
                    process.Kill();
                    break;
                }
            }
        }
    }
}<|MERGE_RESOLUTION|>--- conflicted
+++ resolved
@@ -547,13 +547,7 @@
             }
         }
 
-<<<<<<< HEAD
-        [Test, Category("ExcelTest"), Category("SmokeTests")]
-=======
-        [Test, Category("ExcelTestInterop"), Category("Failure")]
-            //Todo Ritesh: Locally passing but failing on CI.
-            //After fixing issue with this test case add Smoke Test Category.
->>>>>>> d1dd01f9
+        [Test, Category("ExcelTestInterop"), Category("SmokeTests")]
         public void ImportExport_Excel_to_Dynamo()
         {
             OpenSampleModel(@"en-US\ImportExport\ImportExport_Excel to Dynamo.dyn", true);
