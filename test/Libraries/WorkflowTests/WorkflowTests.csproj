--- conflicted
+++ resolved
@@ -11,11 +11,8 @@
   </PropertyGroup>
   <ItemGroup>
 	  <PackageReference Include="NUnit" Version="2.6.3" />
-<<<<<<< HEAD
     <PackageReference Include="DynamoVisualProgramming.LibG_228_0_0" Version="2.16.0.2365" />
-=======
     <PackageReference Include="DynamoVisualProgramming.LibG_229_0_0" Version="2.16.0.3357"/>
->>>>>>> 53e2800d
     <PackageReference Include="NUnitTestAdapter" Version="2.3.0" ExcludeAssets="all" />
     <PackageReference Include="Microsoft.NET.Test.Sdk" Version="16.6.1" />
     <Reference Include="System" />
