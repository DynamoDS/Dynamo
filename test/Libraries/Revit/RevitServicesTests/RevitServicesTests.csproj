--- conflicted
+++ resolved
@@ -78,14 +78,11 @@
     <Compile Include="Properties\AssemblyInfo.cs" />
   </ItemGroup>
   <ItemGroup>
-<<<<<<< HEAD
-=======
     <ProjectReference Include="..\..\..\..\src\DynamoRevit\DynamoRevit.csproj">
       <Project>{FD56AE51-739E-4893-8DE4-925D60C7097C}</Project>
       <Name>DynamoRevit</Name>
       <Private>False</Private>
     </ProjectReference>
->>>>>>> 025b0667
     <ProjectReference Include="..\..\..\..\src\Libraries\Revit\RevitServices\RevitServices.csproj">
       <Project>{E4701F9E-41AB-4044-8166-85D924FEB632}</Project>
       <Name>RevitServices</Name>
