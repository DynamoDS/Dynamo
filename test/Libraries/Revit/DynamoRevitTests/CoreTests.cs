--- conflicted
+++ resolved
@@ -51,12 +51,9 @@
             
             //test the shortest lacing
             xyzNode.ArgumentLacing = LacingStrategy.Shortest;
-<<<<<<< HEAD
-            dynSettings.Controller.RunExpression(true);
-
-=======
-            ViewModel.Model.RunExpression();
->>>>>>> 608bc944
+
+            ViewModel.Model.RunExpression();
+
             var fec = new FilteredElementCollector((Autodesk.Revit.DB.Document)DocumentManager.Instance.CurrentDBDocument);
             fec.OfClass(typeof(ReferencePoint));
             Assert.AreEqual(4, fec.ToElements().Count());
@@ -156,12 +153,9 @@
             Assert.IsNotNull(DocumentManager.Instance.CurrentDBDocument);
 
             ////update the double node so the graph reevaluates
-<<<<<<< HEAD
-            var node = dynSettings.Controller.DynamoModel.Nodes.OfType<BasicInteractive<double>>().First();
-=======
             var doubleNodes = ViewModel.Model.Nodes.Where(x => x is BasicInteractive<double>);
             BasicInteractive<double> node = doubleNodes.First() as BasicInteractive<double>;
->>>>>>> 608bc944
+
             node.Value = node.Value + .1;
 
             ////run the expression again
