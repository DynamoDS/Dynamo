﻿using NUnit.Framework;

using RevitServices.Persistence;

using RevitNodesTests;

using RevitTestServices;

using RTF.Framework;

namespace RevitNodesTests.Elements
{
    [TestFixture]
<<<<<<< HEAD
    public class AbstractElementTests : RevitNodeTestBase
=======
    public class AbstractElementTests : GeometricNodeTestBase
>>>>>>> f9ec5cda
    {
        [Test, Ignore, Category("Failure")]
        [TestModel(@".\empty.rfa")]
        public void GetParameterByName_ValidArgs()
        {
            Assert.Inconclusive("Finish me.");
        }

        [Test]
        [TestModel(@".\empty.rfa")]
        public void SetParameterByName_ValidArgs()
        {
            ElementBinder.IsEnabled = false;

            var refPt = Revit.Elements.ReferencePoint.ByCoordinates(0, 0, 0);

            refPt.SetParameterByName("Name", "Tom");
            refPt.SetParameterByName("Name", "Dick");
            refPt.SetParameterByName("Name", "Harry");

            refPt.SetParameterByName("Mirrored", true);
            refPt.SetParameterByName("Mirrored", false);
        }

        [Test]
        [TestModel(@".\empty.rfa")]
        public void SetParametersByName_InvalidArgs()
        {
            ElementBinder.IsEnabled = false;

            var refPt = Revit.Elements.ReferencePoint.ByCoordinates(0, 0, 0);

            //assert an exception is thrown when a parameter is not found
            Assert.Throws<System.Exception>
                (() => refPt.SetParameterByName("Blah", -1.0));

            //assert an exception is thrown when a parameter is found
            //but the value supplied is not of the correct type
            Assert.Throws<System.Exception>
                (() => refPt.SetParameterByName("Name", -1.0));
        }

        [Test, Ignore, Category("Failure")]
        [TestModel(@".\empty.rfa")]
        public void OverrideColorInView_ValidArgs()
        {
            Assert.Inconclusive("Finish me.");
        }
    }
}<|MERGE_RESOLUTION|>--- conflicted
+++ resolved
@@ -11,11 +11,7 @@
 namespace RevitNodesTests.Elements
 {
     [TestFixture]
-<<<<<<< HEAD
     public class AbstractElementTests : RevitNodeTestBase
-=======
-    public class AbstractElementTests : GeometricNodeTestBase
->>>>>>> f9ec5cda
     {
         [Test, Ignore, Category("Failure")]
         [TestModel(@".\empty.rfa")]
