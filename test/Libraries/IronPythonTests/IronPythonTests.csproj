--- conflicted
+++ resolved
@@ -14,11 +14,8 @@
   <ItemGroup>
 	  <PackageReference Include="AvalonEdit" Version="4.3.1.9430" />
 	  <PackageReference Include="NUnit" Version="2.6.3" />
-<<<<<<< HEAD
     <PackageReference Include="DynamoVisualProgramming.LibG_228_0_0" Version="2.13.0.8705"/>
-=======
     <PackageReference Include="DynamoVisualProgramming.LibG_228_0_0" Version="2.13.0.8734"/>
->>>>>>> a3f42fdb
     <PackageReference Include="DynamicLanguageRuntime" Version="1.2.2" />
 	  <PackageReference Include="Newtonsoft.Json" Version="8.0.3" />
 	  <PackageReference Include="IronPython" Version="2.7.9" />
