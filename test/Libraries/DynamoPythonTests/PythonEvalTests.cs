--- conflicted
+++ resolved
@@ -171,24 +171,6 @@
         }
 
         [Test]
-<<<<<<< HEAD
-        public void IronPythonGivesCorrectErrorLineNumberAndLoadsStdLib()
-        {
-            var code = @"
-from xml.dom.minidom import parseString
-my_xml = parseString('invalid XML!')
-";
-            try
-            {
-                DSIronPython.IronPythonEvaluator.EvaluateIronPythonScript(code, new ArrayList(), new ArrayList());
-                Assert.Fail("An exception was expected");
-            }
-            catch (Exception exc)
-            {
-                StringAssert.StartsWith(@"Traceback (most recent call last):
-  File ""<string>"", line 3, in <module>", exc.Message);
-                StringAssert.EndsWith("Data at the root level is invalid. Line 1, position 1.", exc.Message);
-=======
         public void CPythonEngineWithErrorRaisesCorrectEvent()
         {
           
@@ -231,7 +213,26 @@
             {
                 DSCPython.CPythonEvaluator.EvaluationEnd -= CPythonEvaluator_EvaluationEnd;
                 Assert.AreEqual(2, count);
->>>>>>> 4ff9d4f4
+            }
+        }
+
+        [Test]
+        public void IronPythonGivesCorrectErrorLineNumberAndLoadsStdLib()
+        {
+            var code = @"
+from xml.dom.minidom import parseString
+my_xml = parseString('invalid XML!')
+";
+            try
+            {
+                DSIronPython.IronPythonEvaluator.EvaluateIronPythonScript(code, new ArrayList(), new ArrayList());
+                Assert.Fail("An exception was expected");
+            }
+            catch (Exception exc)
+            {
+                StringAssert.StartsWith(@"Traceback (most recent call last):
+  File ""<string>"", line 3, in <module>", exc.Message);
+                StringAssert.EndsWith("Data at the root level is invalid. Line 1, position 1.", exc.Message);
             }
         }
 
