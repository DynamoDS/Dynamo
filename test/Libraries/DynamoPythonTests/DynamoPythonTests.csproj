--- conflicted
+++ resolved
@@ -39,7 +39,6 @@
     <Prefer32Bit>false</Prefer32Bit>
   </PropertyGroup>
   <ItemGroup>
-<<<<<<< HEAD
     <Reference Include="ICSharpCode.AvalonEdit, Version=4.3.1.9429, Culture=neutral, PublicKeyToken=9cc39be672370310, processorArchitecture=MSIL">
       <HintPath>..\..\..\src\packages\AvalonEdit.4.3.1.9430\lib\Net40\ICSharpCode.AvalonEdit.dll</HintPath>
       <SpecificVersion>False</SpecificVersion>
@@ -61,8 +60,6 @@
       <HintPath>..\..\..\src\packages\DynamicLanguageRuntime.1.2.2\lib\net45\Microsoft.Dynamic.dll</HintPath>
       <Private>False</Private>
     </Reference>
-=======
->>>>>>> 84f02b49
     <Reference Include="Microsoft.Practices.Prism">
       <HintPath>..\..\..\extern\prism\Microsoft.Practices.Prism.dll</HintPath>
       <Private>False</Private>
