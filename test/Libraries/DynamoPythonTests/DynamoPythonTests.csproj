--- conflicted
+++ resolved
@@ -71,13 +71,10 @@
       <Private>False</Private>
     </Reference>
     <Reference Include="PresentationCore" />
-<<<<<<< HEAD
     <Reference Include="ProtoGeometry, Version=2.12.0.5264, Culture=neutral, processorArchitecture=AMD64">
       <HintPath>..\..\..\src\packages\DynamoVisualProgramming.LibG_227_0_0.2.12.0.5264\lib\net48\ProtoGeometry.dll</HintPath>
-=======
     <Reference Include="ProtoGeometry, Version=2.12.0.6216, Culture=neutral, processorArchitecture=AMD64">
       <HintPath>..\..\..\src\packages\DynamoVisualProgramming.LibG_227_0_0.2.12.0.6216\lib\net48\ProtoGeometry.dll</HintPath>
->>>>>>> b3b8f0d7
       <Private>False</Private>
     </Reference>
     <Reference Include="Python.Runtime, Version=2.5.1.7, Culture=neutral, PublicKeyToken=null" />
