<Project Sdk="Microsoft.NET.Sdk">
    <PropertyGroup>
        <UILib>true</UILib>
    </PropertyGroup>
  <ImportGroup Label="PropertySheets">
    <Import Project="$(SolutionDir)Config/CS_SDK.props" />
  </ImportGroup>
  <PropertyGroup>
    <ProductVersion>8.0.30703</ProductVersion>
    <SchemaVersion>2.0</SchemaVersion>
    <ProjectGuid>{773988FE-EDF6-45CB-A63F-482955EB3553}</ProjectGuid>
    <OutputType>Library</OutputType>
    <AppDesignerFolder>Properties</AppDesignerFolder>
    <RootNamespace>DynamoPythonTests</RootNamespace>
    <AssemblyName>DynamoPythonTests</AssemblyName>
  </PropertyGroup>
  <ItemGroup>
    <PackageReference Include="AvalonEdit" Version="6.3.0.90" />
    <PackageReference Include="NUnit" Version="3.13.3" />
    <PackageReference Include="NUnit3TestAdapter" Version="4.2.1" />
    <PackageReference Include="DynamoVisualProgramming.LibG_232_0_0" Version="4.0.0.3011"/>
    <PackageReference Include="DynamicLanguageRuntime" Version="1.2.2" />
    <PackageReference Include="Newtonsoft.Json" Version="13.0.1" />
    <PackageReference Include="Microsoft.NET.Test.Sdk" Version="17.3.2" />
<<<<<<< HEAD
      <PackageReference Include="DynamoVisualProgramming.PythonEngine.PythonNet3" Version="1.4.2">
=======
      <PackageReference Include="DynamoVisualProgramming.PythonEngine.PythonNet3" Version="1.4.4">
>>>>>>> 13c6cae9
          <ExcludeAssets>runtime;native;contentFiles;build;buildTransitive;analyzers</ExcludeAssets>
          <PrivateAssets>all</PrivateAssets>
      </PackageReference>
  </ItemGroup>
  <ItemGroup>
    <ProjectReference Include="..\..\..\src\DynamoCoreWpf\DynamoCoreWpf.csproj">
      <Project>{51BB6014-43F7-4F31-B8D3-E3C37EBEDAF4}</Project>
      <Name>DynamoCoreWpf</Name>
      <Private>False</Private>
    </ProjectReference>
    <ProjectReference Include="..\..\..\src\DynamoCore\DynamoCore.csproj">
      <Project>{7858FA8C-475F-4B8E-B468-1F8200778CF8}</Project>
      <Name>DynamoCore</Name>
      <Private>False</Private>
    </ProjectReference>
    <ProjectReference Include="..\..\..\src\Engine\ProtoCore\ProtoCore.csproj">
      <Project>{7A9E0314-966F-4584-BAA3-7339CBB849D1}</Project>
      <Name>ProtoCore</Name>
      <Private>False</Private>
    </ProjectReference>
    <ProjectReference Include="..\..\..\src\Libraries\PythonNodeModelsWpf\PythonNodeModelsWpf.csproj">
      <Project>{01DE9B06-0BCB-4D8A-862E-E8170F5D6B4F}</Project>
      <Name>PythonNodeModelsWpf</Name>
      <Private>False</Private>
    </ProjectReference>
    <ProjectReference Include="..\..\..\src\Libraries\PythonNodeModels\PythonNodeModels.csproj">
      <Project>{8872ca17-c10d-43b9-8393-5c5a57065eb0}</Project>
      <Name>PythonNodeModels</Name>
      <Private>False</Private>
    </ProjectReference>
    <ProjectReference Include="..\..\..\src\NodeServices\DynamoServices.csproj">
      <Project>{ef879a10-041d-4c68-83e7-3192685f1bae}</Project>
      <Name>DynamoServices</Name>
      <Private>False</Private>
    </ProjectReference>
    <ProjectReference Include="..\..\..\src\PythonMigrationViewExtension\PythonMigrationViewExtension.csproj" />
    <ProjectReference Include="..\..\DynamoCoreTests\DynamoCoreTests.csproj">
      <Project>{472084ed-1067-4b2c-8737-3839a6143eb2}</Project>
      <Name>DynamoCoreTests</Name>
      <Private>False</Private>
    </ProjectReference>
    <ProjectReference Include="..\..\..\src\DynamoUtilities\DynamoUtilities.csproj">
      <Project>{B5F435CB-0D8A-40B1-A4F7-5ECB3CE792A9}</Project>
      <Name>DynamoUtilities</Name>
      <Private>False</Private>
    </ProjectReference>
    <ProjectReference Include="..\..\DynamoCoreWpfTests\DynamoCoreWpfTests.csproj">
      <Project>{7dd8077a-201e-4c56-96c5-3c901a51bdf3}</Project>
      <Name>DynamoCoreWpfTests</Name>
      <Private>False</Private>
    </ProjectReference>
    <ProjectReference Include="..\SystemTestServices\SystemTestServices.csproj">
      <Project>{89563cd0-509b-40a5-8728-9d3ec6fe8410}</Project>
      <Name>SystemTestServices</Name>
      <Private>False</Private>
    </ProjectReference>
    <ProjectReference Include="..\TestServices\TestServices.csproj" />
  </ItemGroup>
  <ItemGroup>
    <Service Include="{82A7F48D-3B50-4B1E-B82E-3ADA8210C358}" />
  </ItemGroup>
  <ItemGroup>
    <None Include="$([System.IO.Path]::GetFullPath('$(SolutionDir)..\test\core\packageDependencyTests\PythonEnginePackage.zip'))" />
  </ItemGroup>    
  <Target Name="UnpackEngineTestPackage" AfterTargets="Build">
    <PropertyGroup>
      <PkgTestsRoot>$([System.IO.Path]::GetFullPath('$(SolutionDir)..\test\core\packageDependencyTests\'))</PkgTestsRoot>
      <ZipPath>$(PkgTestsRoot)PythonEnginePackage.zip</ZipPath>
      <DestRoot>$(PkgTestsRoot)PythonEnginePackage\</DestRoot>
    </PropertyGroup>
    <RemoveDir Directories="$(DestRoot)" Condition="Exists('$(DestRoot)')" />
    <Exec Command="powershell -NoProfile -ExecutionPolicy Bypass -Command &quot;Add-Type -AssemblyName 'System.IO.Compression.FileSystem'; [System.IO.Compression.ZipFile]::ExtractToDirectory('$(ZipPath)','$(DestRoot)')&quot;" />
  </Target>    
</Project><|MERGE_RESOLUTION|>--- conflicted
+++ resolved
@@ -22,11 +22,8 @@
     <PackageReference Include="DynamicLanguageRuntime" Version="1.2.2" />
     <PackageReference Include="Newtonsoft.Json" Version="13.0.1" />
     <PackageReference Include="Microsoft.NET.Test.Sdk" Version="17.3.2" />
-<<<<<<< HEAD
       <PackageReference Include="DynamoVisualProgramming.PythonEngine.PythonNet3" Version="1.4.2">
-=======
       <PackageReference Include="DynamoVisualProgramming.PythonEngine.PythonNet3" Version="1.4.4">
->>>>>>> 13c6cae9
           <ExcludeAssets>runtime;native;contentFiles;build;buildTransitive;analyzers</ExcludeAssets>
           <PrivateAssets>all</PrivateAssets>
       </PackageReference>
