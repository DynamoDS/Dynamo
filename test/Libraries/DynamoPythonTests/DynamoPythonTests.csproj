--- conflicted
+++ resolved
@@ -43,13 +43,10 @@
       <Private>False</Private>
     </Reference>
     <Reference Include="PresentationCore" />
-<<<<<<< HEAD
     <Reference Include="ProtoGeometry, Version=2.9.0.2744, Culture=neutral, processorArchitecture=AMD64">
       <HintPath>..\..\..\src\packages\DynamoVisualProgramming.LibG_227_0_0.2.9.0.2745\lib\net48\ProtoGeometry.dll</HintPath>
       <Private>False</Private>
     </Reference>
-=======
->>>>>>> 95008a97
     <Reference Include="Python.Runtime, Version=2.5.1.0, Culture=neutral, PublicKeyToken=null" />
     <Reference Include="System" />
     <Reference Include="System.Core" />
