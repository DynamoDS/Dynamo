--- conflicted
+++ resolved
@@ -46,12 +46,7 @@
         }
 
         [Test]
-<<<<<<< HEAD
         public void TestListDecoding()
-=======
-        [Category("Failure")]
-        public void TestListEncoding()
->>>>>>> a9da2d29
         {
             string code = @"
 import sys
@@ -60,7 +55,6 @@
 from DSCore import List
 
 l = ['a']
-<<<<<<< HEAD
 # Python list => .NET IList
 untypedList = List.AddItemToEnd('b', l)
 untypedList.Add('c')
@@ -74,18 +68,6 @@
 ";
             var empty = new ArrayList();
             var expected = new ArrayList { new ArrayList { "a", "b", "c" }, new ArrayList { "b", "b" } } ;
-=======
-# Python list => .NET IList - Does not work in CPython
-l = List.AddItemToEnd('b',l)
-# .NET IList => Python list - Does not work in IronPython. Couldn't test CPython because of previous bug
-# l.append('c')
-l.Add(c)
-
-OUT = l
-";
-            var empty = new ArrayList();
-            var expected = new ArrayList { "a", "b", "c" };
->>>>>>> a9da2d29
             foreach (var pythonEvaluator in Evaluators)
             {
                 var result = pythonEvaluator(code, empty, empty);
@@ -106,15 +88,7 @@
 from DSCore import List
 from array import array
 
-# Python array => .NET IList - array is in a builtin library. This does not work in either engine
-# native = array('l', [1,2])
-# native = List.AddItemToEnd(3, native) 
-
-<<<<<<< HEAD
 # .NET array => Python list
-=======
-# .NET array => Python list - Works in both engines
->>>>>>> a9da2d29
 a = DummyCollection.MakeArray(1,2)
 a[0] = a[1] + 1
 b = len(a)
@@ -134,12 +108,7 @@
         }
 
         [Test]
-<<<<<<< HEAD
         public void TestTupleDecoding()
-=======
-        [Category("Failure")]
-        public void TestTupleEncoding()
->>>>>>> a9da2d29
         {
             string code = @"
 import sys
@@ -150,15 +119,9 @@
 from DSCore import List
 
 t = (1,2,3)
-<<<<<<< HEAD
 # Python tuple => .NET array
 a = DummyCollection.MakeArray(t)
 # Python tuple => .NET IList
-=======
-# Python tuple => .NET array - Works in both
-a = DummyCollection.MakeArray(t)
-# Python tuple => .NET IList - Does not work in CPython
->>>>>>> a9da2d29
 l = List.AddItemToEnd(4, t)
 
 OUT = a, l
@@ -174,12 +137,7 @@
         }
 
         [Test]
-<<<<<<< HEAD
         public void TestRangeDecodingCPython()
-=======
-        [Category("Failure")]
-        public void TestRangeEncoding()
->>>>>>> a9da2d29
         {
             string code = @"
 import sys
@@ -192,31 +150,16 @@
 r = range(0, 10, 2)
 # Python range => .NET array - Works in both
 a = DummyCollection.MakeArray(r)
-<<<<<<< HEAD
 # Python range => .NET IList - Does not work in IronPython
 l = List.AddItemToEnd(10, range(0, 10, 2))
-=======
-# Python range => .NET IList - Does not work in CPython
-l = List.AddItemToEnd(10, r)
->>>>>>> a9da2d29
 
 OUT = a, l
 ";
             var empty = new ArrayList();
             var expected = new ArrayList { new ArrayList { 0, 2, 4, 6, 8 }, new ArrayList { 0, 2, 4, 6, 8, 10 } };
-<<<<<<< HEAD
-            PythonEvaluatorDelegate pythonEvaluator = DSCPython.CPythonEvaluator.EvaluatePythonScript;
-            var result = pythonEvaluator(code, empty, empty);
+            var result = DSCPython.CPythonEvaluator.EvaluatePythonScript(code, empty, empty);
             Assert.IsTrue(result is IEnumerable);
             CollectionAssert.AreEqual(expected, result as IEnumerable);
-=======
-            foreach (var pythonEvaluator in Evaluators)
-            {
-                var result = pythonEvaluator(code, empty, empty);
-                Assert.IsTrue(result is IEnumerable);
-                CollectionAssert.AreEqual(expected, result as IEnumerable);
-            }
->>>>>>> a9da2d29
         }
 
         [Test]
