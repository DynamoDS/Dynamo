﻿<Project Sdk="Microsoft.NET.Sdk">
  <ImportGroup Label="PropertySheets">
    <Import Project="$(SolutionDir)Config/CS_SDK.props" />
  </ImportGroup>
  <PropertyGroup>
    <ProjectGuid>{6CD0F0CF-8199-49F9-B0EA-0B9598B44419}</ProjectGuid>
    <OutputType>Library</OutputType>
    <AppDesignerFolder>Properties</AppDesignerFolder>
    <RootNamespace>TestServices</RootNamespace>
    <AssemblyName>TestServices</AssemblyName>
  </PropertyGroup>
  <ItemGroup>
	  <PackageReference Include="NUnit" Version="2.6.3" />
<<<<<<< HEAD
    <PackageReference Include="DynamoVisualProgramming.LibG_228_0_0" Version="2.13.0.8705"/>
=======
    <PackageReference Include="DynamoVisualProgramming.LibG_228_0_0" Version="2.13.0.8734"/>
>>>>>>> a3f42fdb
    <Reference Include="System" />
    <Reference Include="System.Configuration" />
    <Reference Include="System.Core" />
  </ItemGroup>
  <ItemGroup>
    <ProjectReference Include="..\..\..\src\DynamoCore\DynamoCore.csproj">
      <Project>{7858fa8c-475f-4b8e-b468-1f8200778cf8}</Project>
      <Name>DynamoCore</Name>
    </ProjectReference>
    <ProjectReference Include="..\..\..\src\DynamoUtilities\DynamoUtilities.csproj">
      <Project>{b5f435cb-0d8a-40b1-a4f7-5ecb3ce792a9}</Project>
      <Name>DynamoUtilities</Name>
      <Private>False</Private>
    </ProjectReference>
    <ProjectReference Include="..\..\..\src\NodeServices\DynamoServices.csproj">
      <Project>{ef879a10-041d-4c68-83e7-3192685f1bae}</Project>
      <Name>DynamoServices</Name>
      <Private>False</Private>
    </ProjectReference>
    <ProjectReference Include="..\..\..\src\Tools\DynamoShapeManager\DynamoShapeManager.csproj">
      <Project>{263fa9c1-f81e-4a8e-95e0-8cdae20f177b}</Project>
      <Name>DynamoShapeManager</Name>
    </ProjectReference>
  </ItemGroup>
</Project><|MERGE_RESOLUTION|>--- conflicted
+++ resolved
@@ -11,11 +11,8 @@
   </PropertyGroup>
   <ItemGroup>
 	  <PackageReference Include="NUnit" Version="2.6.3" />
-<<<<<<< HEAD
     <PackageReference Include="DynamoVisualProgramming.LibG_228_0_0" Version="2.13.0.8705"/>
-=======
     <PackageReference Include="DynamoVisualProgramming.LibG_228_0_0" Version="2.13.0.8734"/>
->>>>>>> a3f42fdb
     <Reference Include="System" />
     <Reference Include="System.Configuration" />
     <Reference Include="System.Core" />
