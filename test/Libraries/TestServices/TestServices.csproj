--- conflicted
+++ resolved
@@ -38,7 +38,6 @@
     <Prefer32Bit>false</Prefer32Bit>
   </PropertyGroup>
   <ItemGroup>
-<<<<<<< HEAD
     <Reference Include="nunit.framework, Version=2.6.3.13283, Culture=neutral, PublicKeyToken=96d09a1eb7f44a77, processorArchitecture=MSIL">
       <HintPath>..\..\..\src\packages\NUnit.2.6.3\lib\nunit.framework.dll</HintPath>
     </Reference>
@@ -46,8 +45,6 @@
       <HintPath>..\..\..\src\packages\DynamoVisualProgramming.LibG_227_0_0.2.9.0.2745\lib\net48\ProtoGeometry.dll</HintPath>
       <Private>False</Private>
     </Reference>
-=======
->>>>>>> 95008a97
     <Reference Include="System" />
     <Reference Include="System.configuration" />
     <Reference Include="System.Core" />
