--- conflicted
+++ resolved
@@ -566,40 +566,67 @@
         }
 
         [Test]
-<<<<<<< HEAD
         public void CloseWorkspaceShouldClearPresets()
-=======
+        {
+            var model = CurrentDynamoModel;
+            //create some numbers
+            var numberNode1 = new DoubleInput();
+            numberNode1.Value = "1";
+            var numberNode2 = new DoubleInput();
+            numberNode2.Value = "2";
+
+            var addNode = new DSFunction(model.LibraryServices.GetFunctionDescriptor("+"));
+
+             //add the nodes
+            model.CurrentWorkspace.AddNode(numberNode1, false);
+            model.CurrentWorkspace.AddNode(numberNode2, false);
+            model.CurrentWorkspace.AddNode(addNode, false);
+            //connect them up
+            ConnectorModel.Make(numberNode1, addNode, 0, 0);
+            ConnectorModel.Make(numberNode2, addNode, 0, 1);
+
+            Assert.AreEqual(model.CurrentWorkspace.Nodes.Count(), 3);
+            Assert.AreEqual(model.CurrentWorkspace.Connectors.Count(), 2);
+
+            //create the first state with the numbers selected
+            DynamoSelection.Instance.Selection.Add(numberNode1);
+            DynamoSelection.Instance.Selection.Add(numberNode2);
+            var IDS = DynamoSelection.Instance.Selection.OfType<NodeModel>().Select(x => x.GUID).ToList();
+            //create the preset from 2 nodes
+            model.CurrentWorkspace.AddPreset(
+                 "state1",
+                 "3", IDS);
+
+            Assert.AreEqual(1, model.CurrentWorkspace.Presets.Count());
+
+            //Clear the current workspace
+            model.ClearCurrentWorkspace();
+            
+            //Clearing the workspace should clear the presets
+           Assert.AreEqual(0, model.CurrentWorkspace.Presets.Count());
+        }
+
+        [Test]
         [Category("UnitTests")]
         public void AddPresetShouldSetDirtyFlag()
->>>>>>> f3c26070
-        {
-            var model = CurrentDynamoModel;
-            //create some numbers
-            var numberNode1 = new DoubleInput();
-<<<<<<< HEAD
-
+
+        {
+            var model = CurrentDynamoModel;
+            //create some numbers
+            var numberNode1 = new DoubleInput();
             numberNode1.Value = "1";
             var numberNode2 = new DoubleInput();
             numberNode2.Value = "2";
 
             var addNode = new DSFunction(model.LibraryServices.GetFunctionDescriptor("+"));
-
-=======
-            numberNode1.Value = "1";
-            var numberNode2 = new DoubleInput();
-            numberNode2.Value = "2";
-            var addNode = new DSFunction(model.LibraryServices.GetFunctionDescriptor("+"));
-
+           
             //Check for Dirty flag
             Assert.AreEqual(model.CurrentWorkspace.HasUnsavedChanges,false);
 
->>>>>>> f3c26070
             //add the nodes
             model.CurrentWorkspace.AddNode(numberNode1, false);
             model.CurrentWorkspace.AddNode(numberNode2, false);
             model.CurrentWorkspace.AddNode(addNode, false);
-<<<<<<< HEAD
-=======
 
             //Check for Dirty flag
             Assert.AreEqual(model.CurrentWorkspace.HasUnsavedChanges, true);
@@ -608,13 +635,10 @@
             model.CurrentWorkspace.HasUnsavedChanges = false;
             Assert.AreEqual(model.CurrentWorkspace.HasUnsavedChanges, false);
             
->>>>>>> f3c26070
             //connect them up
             ConnectorModel.Make(numberNode1, addNode, 0, 0);
             ConnectorModel.Make(numberNode2, addNode, 0, 1);
 
-<<<<<<< HEAD
-=======
             //Check for Dirty flag - After the connection the dirty flag should be set.
             Assert.AreEqual(model.CurrentWorkspace.HasUnsavedChanges, true);
 
@@ -622,7 +646,6 @@
             model.CurrentWorkspace.HasUnsavedChanges = false;
             Assert.AreEqual(model.CurrentWorkspace.HasUnsavedChanges, false);
 
->>>>>>> f3c26070
             Assert.AreEqual(model.CurrentWorkspace.Nodes.Count(), 3);
             Assert.AreEqual(model.CurrentWorkspace.Connectors.Count(), 2);
 
@@ -632,21 +655,11 @@
             var IDS = DynamoSelection.Instance.Selection.OfType<NodeModel>().Select(x => x.GUID).ToList();
             //create the preset from 2 nodes
             model.CurrentWorkspace.AddPreset(
-<<<<<<< HEAD
                  "state1",
                  "3", IDS);
 
             Assert.AreEqual(1, model.CurrentWorkspace.Presets.Count());
-
-            //Clear the current workspace
-            model.ClearCurrentWorkspace();
-            
-            //Clearing the workspace should clear the presets
-            Assert.AreEqual(0, model.CurrentWorkspace.Presets.Count());
-=======
-                "state1",
-                "3", IDS);
-
+          
             //change values
             numberNode1.Value = "2";
             numberNode2.Value = "3";
@@ -662,7 +675,6 @@
 
             //Check for Dirty flag - After the Preset the dirty flag should be set.
             Assert.AreEqual(model.CurrentWorkspace.HasUnsavedChanges, true);
->>>>>>> f3c26070
         }
     }
 }