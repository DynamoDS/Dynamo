--- conflicted
+++ resolved
@@ -8,11 +8,7 @@
 
 namespace Dynamo.Tests
 {
-<<<<<<< HEAD
-    internal class CustomNodeWorkspaceOpening : DSEvaluationViewModelUnitTest
-=======
     internal class CustomNodeWorkspaceOpening : DynamoModelTestBase
->>>>>>> c121b046
     {
         public void OpenTestFile(string folder, string fileName)
         {
