using System.Collections.Generic;
using System.IO;
using Dynamo.Configuration;
using Dynamo.Models;
using NUnit.Framework;
using System.Linq;
using System.Xml;
using System;
using Dynamo.Interfaces;
using System.Reflection;

namespace Dynamo.Tests.Configuration
{
    [TestFixture]
    class PreferenceSettingsTests : UnitTestBase
    {
        [Test]
        [Category("UnitTests")]
        public void TestLoad()
        {
            string settingDirectory = Path.Combine(TestDirectory, "settings");
            string settingsFilePath = Path.Combine(settingDirectory, "DynamoSettings-PythonTemplate-initial.xml");
            string initialPyFilePath = Path.Combine(settingDirectory, @"PythonTemplate-initial.py");

            // Assert files required for test exist
            Assert.IsTrue(File.Exists(settingsFilePath));

            var settings = PreferenceSettings.Load(settingsFilePath);

            Assert.IsNotNull(settings);
        }

        [Test]
        [Category("UnitTests")]
        public void TestGetPythonTemplateFilePath()
        {
            string settingDirectory = Path.Combine(TestDirectory, "settings");
            string settingsFilePath = Path.Combine(settingDirectory, "DynamoSettings-PythonTemplate-initial.xml");
            string initialPyFilePath = Path.Combine(settingDirectory, @"PythonTemplate-initial.py");

            // Assert files required for test exist
            Assert.IsTrue(File.Exists(settingsFilePath));
            Assert.IsTrue(File.Exists(initialPyFilePath));

            PreferenceSettings.Load(settingsFilePath);

            string pythonTemplateFilePath = Path.Combine(settingDirectory, PreferenceSettings.GetPythonTemplateFilePath());

            Assert.AreEqual(pythonTemplateFilePath, initialPyFilePath);
        }

        [Test]
        [Category("UnitTests")]
        public void TestSettingsSerialization()
        {
            string tempPath = System.IO.Path.GetTempPath();
            tempPath = Path.Combine(tempPath, "userPreference.xml");

            PreferenceSettings settings = new PreferenceSettings();

            // Assert defaults
            Assert.AreEqual(settings.GetIsBackgroundPreviewActive("MyBackgroundPreview"), true);
            Assert.AreEqual(settings.ShowCodeBlockLineNumber, true);
            Assert.AreEqual(settings.IsIronPythonDialogDisabled, false);
            Assert.AreEqual(settings.ShowTabsAndSpacesInScriptEditor, false);
            Assert.AreEqual(settings.EnableNodeAutoComplete, true);
            Assert.AreEqual(settings.EnableNotificationCenter, true);
            Assert.AreEqual(settings.DefaultPythonEngine, string.Empty);
            Assert.AreEqual(settings.MaxNumRecentFiles, PreferenceSettings.DefaultMaxNumRecentFiles);
            Assert.AreEqual(settings.ViewExtensionSettings.Count, 0);
            Assert.AreEqual(settings.DefaultRunType, RunType.Automatic);

            // Save
            settings.Save(tempPath);
            settings = PreferenceSettings.Load(tempPath);

            // Assert deserialized values are same when saved with defaults
            Assert.AreEqual(settings.GetIsBackgroundPreviewActive("MyBackgroundPreview"), true);
            Assert.AreEqual(settings.ShowCodeBlockLineNumber, true);
            Assert.AreEqual(settings.IsIronPythonDialogDisabled, false);
            Assert.AreEqual(settings.ShowTabsAndSpacesInScriptEditor, false);
            Assert.AreEqual(settings.EnableNodeAutoComplete, true);
            Assert.AreEqual(settings.EnableNotificationCenter, true);
            Assert.AreEqual(settings.DefaultPythonEngine, string.Empty);
            Assert.AreEqual(settings.MaxNumRecentFiles, PreferenceSettings.DefaultMaxNumRecentFiles);
            Assert.AreEqual(settings.ViewExtensionSettings.Count, 0);
            Assert.AreEqual(settings.DefaultRunType, RunType.Automatic);

            // Change setting values
            settings.SetIsBackgroundPreviewActive("MyBackgroundPreview", false);
            settings.ShowCodeBlockLineNumber = false;
            settings.IsIronPythonDialogDisabled = true;
            settings.ShowTabsAndSpacesInScriptEditor = true;
            settings.DefaultPythonEngine = "CP3";
            settings.MaxNumRecentFiles = 24;
            settings.EnableNodeAutoComplete = false;
            settings.EnableNotificationCenter = false;
            settings.DefaultRunType = RunType.Manual;
            settings.ViewExtensionSettings.Add(new ViewExtensionSettings()
            {
                Name = "MyExtension",
                UniqueId = "1234",
                DisplayMode = ViewExtensionDisplayMode.FloatingWindow,
                WindowSettings = new WindowSettings()
                {
                    Left = 123,
                    Top = 456,
                    Height = 321,
                    Width = 654,
                    Status = WindowStatus.Maximized
                }
            });
            settings.GroupStyleItemsList.Add(new GroupStyleItem 
            {
                Name = "TestGroup", 
                HexColorString = "000000" 
            });

            // Save
            settings.Save(tempPath);
            settings = PreferenceSettings.Load(tempPath);

            // Assert deserialized values are same as last changed
            Assert.AreEqual(settings.GetIsBackgroundPreviewActive("MyBackgroundPreview"), false);
            Assert.AreEqual(settings.ShowCodeBlockLineNumber, false);
            Assert.AreEqual(settings.IsIronPythonDialogDisabled, true);
            Assert.AreEqual(settings.ShowTabsAndSpacesInScriptEditor, true);
            Assert.AreEqual(settings.DefaultPythonEngine, "CP3");
            Assert.AreEqual(settings.MaxNumRecentFiles, 24);
            Assert.AreEqual(settings.EnableNodeAutoComplete, false);
            Assert.AreEqual(settings.EnableNotificationCenter, false);
            Assert.AreEqual(settings.ViewExtensionSettings.Count, 1);
            var extensionSettings = settings.ViewExtensionSettings[0];
            Assert.AreEqual(settings.DefaultRunType, RunType.Manual);
            Assert.AreEqual(extensionSettings.Name, "MyExtension");
            Assert.AreEqual(extensionSettings.UniqueId, "1234");
            Assert.AreEqual(extensionSettings.DisplayMode, ViewExtensionDisplayMode.FloatingWindow);
            Assert.IsNotNull(extensionSettings.WindowSettings);
            var windowSettings = extensionSettings.WindowSettings;
            Assert.AreEqual(windowSettings.Left, 123);
            Assert.AreEqual(windowSettings.Top, 456);
            Assert.AreEqual(windowSettings.Height, 321);
            Assert.AreEqual(windowSettings.Width, 654);
            Assert.AreEqual(windowSettings.Status, WindowStatus.Maximized);
            // Load function will only deserialize the customized style
            Assert.AreEqual(settings.GroupStyleItemsList.Count, 1);
            var styleItemsList = settings.GroupStyleItemsList[0];
            Assert.AreEqual(styleItemsList.Name, "TestGroup");
            Assert.AreEqual(styleItemsList.HexColorString, "000000");
        }

        [Test]
        [Category("UnitTests")]
        public void TestMigrateStdLibTokenToBuiltInToken()
        {
            string settingDirectory = Path.Combine(TestDirectory, "settings");
            string settingsFilePath = Path.Combine(settingDirectory, "DynamoSettings-stdlibtoken.xml");
            Assert.IsTrue(File.ReadAllText(settingsFilePath).Contains(DynamoModel.StandardLibraryToken));
            // Assert files required for test exist
            Assert.IsTrue(File.Exists(settingsFilePath));
            var settings = PreferenceSettings.Load(settingsFilePath);

            var token = settings.CustomPackageFolders[1];

            Assert.AreEqual(DynamoModel.BuiltInPackagesToken,token);
        }

        [Test]
        [Category("UnitTests")]
        public void TestSerializationDisableTrustWarnings()
        {
            //create new prefs
            var prefs = new PreferenceSettings();
            //assert default.
            Assert.IsFalse(prefs.DisableTrustWarnings);
            prefs.SetTrustWarningsDisabled(true);
            Assert.True(prefs.DisableTrustWarnings);
            //save
            var tempPath = GetNewFileNameOnTempPath(".xml");
            prefs.Save(tempPath);

            //load
            var settingsLoaded = PreferenceSettings.Load(tempPath);
            Assert.IsTrue(settingsLoaded.DisableTrustWarnings);
        }

        [Test]
        [Category("UnitTests")]
        public void TestSerializationTrustedLocations()
        {
            //create new prefs
            var prefs = new PreferenceSettings();
            //assert default.
            Assert.AreEqual(0, prefs.TrustedLocations.Count);
            prefs.SetTrustedLocations(new List<string>() { Path.GetTempPath() });
            Assert.AreEqual(1, prefs.TrustedLocations.Count);
            //save
            var tempPath = GetNewFileNameOnTempPath(".xml");
            prefs.Save(tempPath);

            //load
            var settingsLoaded = PreferenceSettings.Load(tempPath);
            Assert.AreEqual(1, settingsLoaded.TrustedLocations.Count);

            Assert.IsTrue(settingsLoaded.IsTrustedLocation(Path.GetTempPath()));
        }        

        /// <summary>
        /// Struct to support the comparison between two PreferenceSettings instances
        /// </summary>
        struct PreferencesComparison
        {
            public List<string> Properties { get; set; }
            public List<String> SamePropertyValues { get; set; }
            public List<String> DifferentPropertyValues { get; set; }          
        }

        /// <summary>
        /// Indicates if the Property has at least one custom attribute that is going to be excluded from the mapping
        /// </summary>
        /// <param name="property"></param>
        /// <returns></returns>
        bool PropertyHasExcludedAttributes(PropertyInfo property)
        {
            return property.GetCustomAttributes(typeof(System.ObsoleteAttribute), true).Length > 0 ||
                    property.GetCustomAttributes(typeof(System.Xml.Serialization.XmlIgnoreAttribute), true).Length > 0;
        }

        /// <summary>
        /// Checks if a property has a static mapped field
        /// </summary>
        /// <param name="preferenceInstance"></param>
        /// <param name="property"></param>
        /// <returns></returns>
        bool PropertyHasStaticField(PreferenceSettings preferenceInstance, PropertyInfo property)
        {
            return preferenceInstance.StaticFields().ConvertAll(fieldName => fieldName.ToUpper()).Contains(property.Name.ToUpper());
        }

        /// <summary>
        /// Compare the property values of two PreferenceSettings instances
        /// </summary>
        /// <param name="defaultSettings"></param>
        /// <param name="newGeneralSettings"></param>
        /// <returns>3 List of Properties, the properties that have been evaluated, the properties that have the same values and the properties that have different values</returns>
        PreferencesComparison comparePrefenceSettings(PreferenceSettings defaultSettings, PreferenceSettings newGeneralSettings)
        {
            var result = new PreferencesComparison();
            var propertiesWithSameValue = new List<string>();
            var propertiesWithDifferentValue = new List<string>();
            var evaluatedProperties = new List<string>();
            var destinationProperties = defaultSettings.GetType().GetProperties();

            foreach (var destinationPi in destinationProperties)
            {
                var sourcePi = newGeneralSettings.GetType().GetProperty(destinationPi.Name);

                if (!PropertyHasExcludedAttributes(destinationPi) && !PropertyHasStaticField(defaultSettings, destinationPi))
                {
                    evaluatedProperties.Add(destinationPi.Name);
                    var newValue = sourcePi.GetValue(newGeneralSettings, null);
                    var oldValue = destinationPi.GetValue(defaultSettings, null);

                    if (destinationPi.PropertyType == typeof(List<string>))
                    {
                        var newList = (List<string>)sourcePi.GetValue(newGeneralSettings, null);
                        var oldList = (List<string>)destinationPi.GetValue(defaultSettings, null);
                        if (newList.Except(oldList).ToList().Count == 0)
                        {
                            propertiesWithSameValue.Add(destinationPi.Name);
                        }
                        else
                        {
                            propertiesWithDifferentValue.Add(destinationPi.Name);
                        }
                    }
                    else if (destinationPi.PropertyType == typeof(List<GroupStyleItem>))
                    {
                        if (((List<GroupStyleItem>)sourcePi.GetValue(newGeneralSettings, null)).Count ==
                            ((List<GroupStyleItem>)destinationPi.GetValue(defaultSettings, null)).Count)
                        {
                            propertiesWithSameValue.Add(destinationPi.Name);
                        }
                        else
                        {
                            propertiesWithDifferentValue.Add(destinationPi.Name);
                        }
                    }
                    else if (destinationPi.PropertyType == typeof(List<ViewExtensionSettings>))
                    {
                        if (((List<ViewExtensionSettings>)sourcePi.GetValue(newGeneralSettings, null)).Count ==
                            ((List<ViewExtensionSettings>)destinationPi.GetValue(defaultSettings, null)).Count)
                        {
                            propertiesWithSameValue.Add(destinationPi.Name);
                        }
                        else
                        {
                            propertiesWithDifferentValue.Add(destinationPi.Name);
                        }
                    }
                    else if (destinationPi.PropertyType == typeof(List<BackgroundPreviewActiveState>))
                    {
                        if (((List<BackgroundPreviewActiveState>)sourcePi.GetValue(newGeneralSettings, null)).Count ==
                            ((List<BackgroundPreviewActiveState>)destinationPi.GetValue(defaultSettings, null)).Count)
                        {
                            propertiesWithSameValue.Add(destinationPi.Name);
                        }
                        else
                        {
                            propertiesWithDifferentValue.Add(destinationPi.Name);
                        }
                    }
                    else
                    {
                        if (newValue?.ToString() == oldValue?.ToString())
                        {
                            propertiesWithSameValue.Add(destinationPi.Name);
                        }
                        else
                        {
                            propertiesWithDifferentValue.Add(destinationPi.Name);
                        }
                    }
                }
            }
            
            result.SamePropertyValues = propertiesWithSameValue;
            result.DifferentPropertyValues = propertiesWithDifferentValue;
            result.Properties = evaluatedProperties;
            return result;
        }

        [Test]
        [Category("UnitTests")]
        public void TestImportCopySettings()
        {
            string settingDirectory = Path.Combine(TestDirectory, "settings");
            string newSettingslFilePath = Path.Combine(settingDirectory, "DynamoSettings-NewSettings.xml");

            var defaultSettings = new PreferenceSettings();
            var newSettings = PreferenceSettings.Load(newSettingslFilePath);

            // validation
            Assert.IsTrue(newSettings.IsCreatedFromValidFile, "The new settings file is invalid");

            bool newSettingsExist = File.Exists(newSettingslFilePath);
            var checkDifference = comparePrefenceSettings(defaultSettings, newSettings);
            int diffProps = checkDifference.DifferentPropertyValues.Count;
            int totProps = checkDifference.Properties.Count;
            string firstPropertyWithSameValue = checkDifference.Properties.Except(checkDifference.DifferentPropertyValues).ToList().FirstOrDefault();
            string defSettNumberFormat = defaultSettings.NumberFormat;
            string newSettNumberFormat = newSettings.NumberFormat;
            string failMessage = $"The file {newSettingslFilePath} exist: {newSettingsExist.ToString()} | DiffProps: {diffProps.ToString()} | TotProps: {totProps.ToString()} | Default Sett NumberFormat: {defSettNumberFormat} | New Sett NumberFormat: {newSettNumberFormat} | First Property with the same value {firstPropertyWithSameValue}";

            // checking if the new Setting are completely different from the Default
            Assert.IsTrue(checkDifference.DifferentPropertyValues.Count == checkDifference.Properties.Count, failMessage);

            newSettings.CopyProperties(defaultSettings);
            // Explicit copy
            defaultSettings.SetTrustWarningsDisabled(newSettings.DisableTrustWarnings);
            defaultSettings.SetTrustedLocations(newSettings.TrustedLocations);

            // checking if the default Setting instance has the same property values of the new one
            var checkEquality = comparePrefenceSettings(defaultSettings, newSettings);            
            Assert.IsTrue(checkEquality.SamePropertyValues.Count == checkEquality.Properties.Count);
        }

        [Test]
        [Category("UnitTests")]
<<<<<<< HEAD
        public void TestTaintedFile()
        {
            string settingDirectory = Path.Combine(TestDirectory, "settings");
            string newSettingslFilePath = Path.Combine(settingDirectory, "DynamoSettings-TaintedSettings.xml");

            var newSettings = PreferenceSettings.Load(newSettingslFilePath);

            Assert.IsFalse(newSettings.IsCreatedFromValidFile, "The new settings file is valid");
=======
        public void TestAskForTrustedLocation()
        {
            //Settings
            bool isOpenedFile = true;
            bool isHomeSpace = true;
            bool isShowStartPage = false;
            bool isFileInTrustedLocation = false;            
            bool isDisableTrustWarnings = false;

            // getting result
            PreferenceSettings.AskForTrustedLocationResult result = PreferenceSettings.AskForTrustedLocation(
                isOpenedFile,
                isFileInTrustedLocation,
                isHomeSpace,
                isShowStartPage,
                isDisableTrustWarnings);

            // checking the result            
            Assert.IsTrue(result == PreferenceSettings.AskForTrustedLocationResult.Ask, $"Conditions info: is opened file : {isOpenedFile} | is file in trusted location : {isFileInTrustedLocation} | is home space : {isHomeSpace} | is show Start page : {isShowStartPage} | is disable trust warnings : {isDisableTrustWarnings}");
>>>>>>> 3dfd37e7
        }
    }
}<|MERGE_RESOLUTION|>--- conflicted
+++ resolved
@@ -367,7 +367,6 @@
 
         [Test]
         [Category("UnitTests")]
-<<<<<<< HEAD
         public void TestTaintedFile()
         {
             string settingDirectory = Path.Combine(TestDirectory, "settings");
@@ -376,7 +375,10 @@
             var newSettings = PreferenceSettings.Load(newSettingslFilePath);
 
             Assert.IsFalse(newSettings.IsCreatedFromValidFile, "The new settings file is valid");
-=======
+        }
+
+        [Test]
+        [Category("UnitTests")]
         public void TestAskForTrustedLocation()
         {
             //Settings
@@ -396,7 +398,6 @@
 
             // checking the result            
             Assert.IsTrue(result == PreferenceSettings.AskForTrustedLocationResult.Ask, $"Conditions info: is opened file : {isOpenedFile} | is file in trusted location : {isFileInTrustedLocation} | is home space : {isHomeSpace} | is show Start page : {isShowStartPage} | is disable trust warnings : {isDisableTrustWarnings}");
->>>>>>> 3dfd37e7
         }
     }
 }