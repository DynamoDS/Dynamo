﻿using System;
<<<<<<< HEAD
using System.Collections.Generic;
=======
>>>>>>> f479a813
using System.Linq;
using Dynamo.Search;
using Dynamo.Search.SearchElements;
using Dynamo.UI;
using Dynamo.ViewModels;
using Dynamo.Wpf.ViewModels;
using NUnit.Framework;

namespace Dynamo.Tests
{
    [TestFixture]
    internal class SearchViewModelTests
    {
        private static NodeSearchModel model;
        private static SearchViewModel viewModel;

        [SetUp]
        public void Init()
        {
            model = new NodeSearchModel();
            viewModel = new SearchViewModel(null, model);
        }

        [Test]
        [Category("UnitTests")]
        [Category("Failure")]
        public void PopulateSearchTextWithSelectedResultReturnsExpectedResult()
        {
            const string catName = "Animals";
            const string descr = "";
            const string path = "";

            model.Add(new CustomNodeSearchElement(null, new CustomNodeInfo(Guid.NewGuid(), "xyz", catName, descr, path)));
            model.Add(new CustomNodeSearchElement(null, new CustomNodeInfo(Guid.NewGuid(), "abc", catName, descr, path)));
            model.Add(new CustomNodeSearchElement(null, new CustomNodeInfo(Guid.NewGuid(), "cat", catName, descr, path)));
            model.Add(new CustomNodeSearchElement(null, new CustomNodeInfo(Guid.NewGuid(), "dog", catName, descr, path)));
            model.Add(new CustomNodeSearchElement(null, new CustomNodeInfo(Guid.NewGuid(), "frog", catName, descr, path)));
            model.Add(new CustomNodeSearchElement(null, new CustomNodeInfo(Guid.NewGuid(), "Noodle", catName, descr, path)));

            viewModel.SearchAndUpdateResults("xy");
            viewModel.PopulateSearchTextWithSelectedResult();
            Assert.AreEqual("xyz", viewModel.SearchText);

            viewModel.SearchAndUpdateResults("ood");
            viewModel.PopulateSearchTextWithSelectedResult();
            Assert.AreEqual("Noodle", viewModel.SearchText);

            viewModel.SearchAndUpdateResults("do");
            viewModel.PopulateSearchTextWithSelectedResult();
            Assert.AreEqual("dog", viewModel.SearchText);
        }

        [Test]
        [Category("UnitTests")]
        public void ShortenCategoryNameTests()
        {
            var categoryName = "";
            var result = Nodes.Utilities.ShortenCategoryName(categoryName);
            Assert.AreEqual(string.Empty, result);

            categoryName = null;
            result = Nodes.Utilities.ShortenCategoryName(categoryName);
            Assert.AreEqual(string.Empty, result);

            categoryName = "Category1";
            result = Nodes.Utilities.ShortenCategoryName(categoryName);
            Assert.AreEqual("Category1", result);

            categoryName = "Cat1 Cat" + Configurations.CategoryDelimiter + "Cat2 Cat" +
                                    Configurations.CategoryDelimiter + "Cat3";
            result = Nodes.Utilities.ShortenCategoryName(categoryName);
            Assert.AreEqual("Cat1 Cat " + Configurations.ShortenedCategoryDelimiter + " Cat2 Cat " +
                                      Configurations.ShortenedCategoryDelimiter + " Cat3", result);

            categoryName = "TenSymbol" + Configurations.CategoryDelimiter +
                           "TenSymbol" + Configurations.CategoryDelimiter +
                           "TenSymbol" + Configurations.CategoryDelimiter +
                           "TenSymbol" + Configurations.CategoryDelimiter +
                           "TenSymbol" + Configurations.CategoryDelimiter +
                           "MoreSymbols";
            result = Nodes.Utilities.ShortenCategoryName(categoryName);
            Assert.AreEqual("TenSymbol " + Configurations.ShortenedCategoryDelimiter +
                           " ... " + Configurations.ShortenedCategoryDelimiter +
                           " TenSymbol " + Configurations.ShortenedCategoryDelimiter +
                           " TenSymbol " + Configurations.ShortenedCategoryDelimiter +
                           " MoreSymbols", result);
        }

<<<<<<< HEAD
        #region InsertEntry tests

        [Test]
        [Category("UnitTests")]
        public void InsertEntry01EmptyTree()
        {
            var elementVM = CreateCustomNodeViewModel("Member", "TopCategory.SubCategory");

            Assert.IsFalse(viewModel.BrowserRootCategories.Any());

            viewModel.InsertEntry(elementVM, elementVM.Model.Categories);

            var category = viewModel.BrowserRootCategories.First(c => c.Name == "TopCategory").
                SubCategories.First(c => c.Name == "Classes" && c is ClassesNodeCategoryViewModel).
                SubCategories.First(c => c.Name == "SubCategory");

            Assert.IsTrue(category.Items.Contains(elementVM));
        }

        [Test]
        [Category("UnitTests")]
        public void InsertEntry02TheSameClass()
        {
            // Tree preparation
            var elementVM = CreateCustomNodeViewModel("Member1", "TopCategory.SubCategory");
            viewModel.InsertEntry(elementVM, elementVM.Model.Categories);

            // Second member addition to the same class. 
            elementVM = CreateCustomNodeViewModel("Member2", "TopCategory.SubCategory");
            viewModel.InsertEntry(elementVM, elementVM.Model.Categories);

            var category = viewModel.BrowserRootCategories.First(c => c.Name == "TopCategory").
                SubCategories.First(c => c.Name == "Classes" && c is ClassesNodeCategoryViewModel).
                SubCategories.First(c => c.Name == "SubCategory");

            Assert.IsNotNull(category.Items.FirstOrDefault(el => el.Name == "Member2"));
        }

        [Test]
        [Category("UnitTests")]
        public void InsertEntry03TheSameClassesContainer()
        {
            // Tree preparation
            var elementVM = CreateCustomNodeViewModel("Member1", "TopCategory.SubCategory1");
            viewModel.InsertEntry(elementVM, elementVM.Model.Categories);

            // Member addition to new class but the same classes container.
            elementVM = CreateCustomNodeViewModel("Member2", "TopCategory.SubCategory2");
            viewModel.InsertEntry(elementVM, elementVM.Model.Categories);

            var theClass = viewModel.BrowserRootCategories.First(c => c.Name == "TopCategory").
                SubCategories.First(c => c.Name == "Classes" && c is ClassesNodeCategoryViewModel);

            Assert.AreEqual(2, theClass.SubCategories.Count);
            Assert.IsNotNull(theClass.SubCategories.FirstOrDefault(c => c.Name == "SubCategory1"));

            var category = theClass.SubCategories.FirstOrDefault(c => c.Name == "SubCategory2");

            Assert.AreEqual(2, theClass.SubCategories.Count);
            Assert.IsNotNull(category);
            Assert.IsNotNull(category.Items.FirstOrDefault(c => c.Name == "Member2"));
        }

        [Test]
        [Category("UnitTests")]
        public void InsertEntry04NewPathIsLonger()
        {
            // Tree preparation
            var elementVM = CreateCustomNodeViewModel("Member1", "TopCategory.SubCategory1");
            viewModel.InsertEntry(elementVM, elementVM.Model.Categories);

            // Member addition to new path. Top category is the same. 
            elementVM = CreateCustomNodeViewModel("Member2", "TopCategory.SubCategory2.SubSubCat2");
            viewModel.InsertEntry(elementVM, elementVM.Model.Categories);

            var category = viewModel.BrowserRootCategories.First(c => c.Name == "TopCategory").
                SubCategories.First(c => c.Name == "SubCategory2").
                SubCategories.First(c => c.Name == "Classes" && c is ClassesNodeCategoryViewModel).
                SubCategories.First(c => c.Name == "SubSubCat2");

            Assert.IsNotNull(category.Items.FirstOrDefault(el => el.Name == "Member2"));
        }

        [Test]
        [Category("UnitTests")]
        public void InsertEntry05AddCategoryToClass()
        {
            // Tree preparation
            var elementVM = CreateCustomNodeViewModel("Member1", "TopCategory.SubCategory1");
            viewModel.InsertEntry(elementVM, elementVM.Model.Categories);

            // New member with new category addition to class. 
            elementVM = CreateCustomNodeViewModel("Member2", "TopCategory.SubCategory1.SubSubCat1");
            viewModel.InsertEntry(elementVM, elementVM.Model.Categories);

            var category = viewModel.BrowserRootCategories.First(c => c.Name == "TopCategory").
                SubCategories.First(c => c.Name == "SubCategory1");

            Assert.IsNotNull(category.Items.FirstOrDefault(el => el.Name == "Member1"));

            category = viewModel.BrowserRootCategories.First(c => c.Name == "TopCategory").
                SubCategories.First(c => c.Name == "SubCategory1").
                SubCategories.First(c => c.Name == "Classes" && c is ClassesNodeCategoryViewModel).
                SubCategories.First(c => c.Name == "SubSubCat1");

            Assert.IsNotNull(category.Items.FirstOrDefault(el => el.Name == "Member2"));
        }

        [Test]
        [Category("UnitTests")]
        public void InsertEntry06AddCategoryToClassDoNotRemoveClass()
        {
            // Tree preparation
            var elementVM = CreateCustomNodeViewModel("Member1", "TopCategory.SubCategory1");
            viewModel.InsertEntry(elementVM, elementVM.Model.Categories);

            elementVM = CreateCustomNodeViewModel("Member2", "TopCategory.SubCategory2");
            viewModel.InsertEntry(elementVM, elementVM.Model.Categories);

            // New member with new category addition to class.
            elementVM = CreateCustomNodeViewModel("Member3", "TopCategory.SubCategory1.SubSubCat1");
            viewModel.InsertEntry(elementVM, elementVM.Model.Categories);

            var category = viewModel.BrowserRootCategories.First(c => c.Name == "TopCategory").
                SubCategories.First(c => c.Name == "SubCategory1");

            Assert.IsNotNull(category.Items.FirstOrDefault(el => el.Name == "Member1"));

            category = viewModel.BrowserRootCategories.First(c => c.Name == "TopCategory").
                SubCategories.First(c => c.Name == "Classes" && c is ClassesNodeCategoryViewModel).
                SubCategories.First(c => c.Name == "SubCategory2");

            Assert.IsNotNull(category.Items.FirstOrDefault(el => el.Name == "Member2"));

            category = viewModel.BrowserRootCategories.First(c => c.Name == "TopCategory").
                SubCategories.First(c => c.Name == "SubCategory1").
                SubCategories.First(c => c.Name == "Classes" && c is ClassesNodeCategoryViewModel).
                SubCategories.First(c => c.Name == "SubSubCat1");

            Assert.IsNotNull(category.Items.FirstOrDefault(el => el.Name == "Member3"));
        }

        #endregion

        #region RemoveEntry tests

        [Test]
        [Category("UnitTests")]
        public void RemoveEntry01NotExistentEntryEmptyTree()
        {
            var element = CreateCustomNode("Member1", "TopCategory.SubCategory1");

            // No exception expected.
            viewModel.RemoveEntry(element);
        }

        [Test]
        [Category("UnitTests")]
        public void RemoveEntry02NotExistentEntryNonEmptyTree()
        {
            var element = CreateCustomNode("Member1", "TopCategory.SubCategory1");
            viewModel.InsertEntry(CreateCustomNodeViewModel(element), element.Categories);

            element = CreateCustomNode("Member2", "TopCategory.SubCategory1");
            viewModel.RemoveEntry(element);

            var category = viewModel.BrowserRootCategories.First(c => c.Name == "TopCategory").
                SubCategories.First(c => c.Name == "Classes" && c is ClassesNodeCategoryViewModel).
                SubCategories.First(c => c.Name == "SubCategory1");

            Assert.IsNotNull(category.Items.FirstOrDefault(it => it.Name == "Member1"));

            element = CreateCustomNode("Member2", "TopCategory");
            viewModel.RemoveEntry(element);

            category = viewModel.BrowserRootCategories.First(c => c.Name == "TopCategory").
                SubCategories.First(c => c.Name == "Classes" && c is ClassesNodeCategoryViewModel).
                SubCategories.First(c => c.Name == "SubCategory1");

            Assert.IsNotNull(category.Items.FirstOrDefault(it => it.Name == "Member1"));
        }

        [Test]
        [Category("UnitTests")]
        public void RemoveEntry03ClassInformationViewModelPresented()
        {
            var element = CreateCustomNode("Member1", "TopCategory.SubCategory1");
            viewModel.InsertEntry(CreateCustomNodeViewModel(element), element.Categories);

            var theClass = viewModel.BrowserRootCategories.First(c => c.Name == "TopCategory").
                SubCategories.First(c => c.Name == "Classes" && c is ClassesNodeCategoryViewModel);

            theClass.Items.Add(new ClassInformationViewModel());

            viewModel.RemoveEntry(element);

            Assert.IsFalse(viewModel.BrowserRootCategories.Any());
        }

        [Test]
        [Category("UnitTests")]
        public void RemoveEntry04TheSameClass()
        {
            // Tree preparation
            var element = CreateCustomNode("Member1", "TopCategory.SubCategory1");
            viewModel.InsertEntry(CreateCustomNodeViewModel(element), element.Categories);

            element = CreateCustomNode("Member2", "TopCategory.SubCategory1");
            viewModel.InsertEntry(CreateCustomNodeViewModel(element), element.Categories);

            viewModel.RemoveEntry(element);

            var category = viewModel.BrowserRootCategories.First(c => c.Name == "TopCategory").
                SubCategories.First(c => c.Name == "Classes" && c is ClassesNodeCategoryViewModel).
                SubCategories.First(c => c.Name == "SubCategory1");

            Assert.AreEqual(1, category.Items.Count);
            Assert.IsNotNull(category.Items.FirstOrDefault(c => c.Name == "Member1"));
        }

        [Test]
        [Category("UnitTests")]
        public void RemoveEntry05TheSameClassesContainer()
        {
            // Tree preparation
            var element = CreateCustomNode("Member1", "TopCategory.SubCategory1");
            viewModel.InsertEntry(CreateCustomNodeViewModel(element), element.Categories);

            element = CreateCustomNode("Member2", "TopCategory.SubCategory2");
            viewModel.InsertEntry(CreateCustomNodeViewModel(element), element.Categories);

            viewModel.RemoveEntry(element);

            var category = viewModel.BrowserRootCategories.First(c => c.Name == "TopCategory");

            Assert.IsNull(category.SubCategories.FirstOrDefault(c => c.Name == "SubCategory2"));
        }

        [Test]
        [Category("UnitTests")]
        public void RemoveEntry06OldPathIsLonger()
        {
            // Tree preparation
            var element = CreateCustomNode("Member1", "TopCategory.SubCategory1");
            viewModel.InsertEntry(CreateCustomNodeViewModel(element), element.Categories);

            element = CreateCustomNode("Member2", "TopCategory.SubCategory2.SubSubCat2");
            viewModel.InsertEntry(CreateCustomNodeViewModel(element), element.Categories);

            viewModel.RemoveEntry(element);

            var category = viewModel.BrowserRootCategories.First(c => c.Name == "TopCategory");

            Assert.IsNull(category.SubCategories.FirstOrDefault(c => c.Name == "SubCategory2"));
        }

        [Test]
        [Category("UnitTests")]
        public void RemoveEntry07RemoveCategoryFromClass()
        {
            // Tree preparation
            var element = CreateCustomNode("Member1", "TopCategory.SubCategory1");
            viewModel.InsertEntry(CreateCustomNodeViewModel(element), element.Categories);

            element = CreateCustomNode("Member2", "TopCategory.SubCategory1.SubSubCat1");
            viewModel.InsertEntry(CreateCustomNodeViewModel(element), element.Categories);

            viewModel.RemoveEntry(element);

            var category = viewModel.BrowserRootCategories.First(c => c.Name == "TopCategory").
                SubCategories.First(c => c.Name == "Classes" && c is ClassesNodeCategoryViewModel).
                SubCategories.First(c => c.Name == "SubCategory1");

            Assert.AreEqual(1, category.Items.Count);
            Assert.IsNotNull(category.Items.FirstOrDefault(c => c.Name == "Member1"));
        }

        [Test]
        [Category("UnitTests")]
        public void RemoveEntry08RemoveCategoryFromClassAddClassToContainer()
        {
            // Tree preparation            
            var element = CreateCustomNode("Member1", "TopCategory.SubCategory1");
            viewModel.InsertEntry(CreateCustomNodeViewModel(element), element.Categories);

            element = CreateCustomNode("Member2", "TopCategory.SubCategory2");
            viewModel.InsertEntry(CreateCustomNodeViewModel(element), element.Categories);

            element = CreateCustomNode("Member3", "TopCategory.SubCategory1.SubSubCat1");
            viewModel.InsertEntry(CreateCustomNodeViewModel(element), element.Categories);

            viewModel.RemoveEntry(element);

            var theClass = viewModel.BrowserRootCategories.First(c => c.Name == "TopCategory").
                SubCategories.First(c => c.Name == "Classes" && c is ClassesNodeCategoryViewModel);

            Assert.AreEqual(2, theClass.Items.Count);
            Assert.IsNotNull(theClass.SubCategories.FirstOrDefault(c => c.Name == "SubCategory1"));
            Assert.IsNotNull(theClass.SubCategories.FirstOrDefault(c => c.Name == "SubCategory2"));
        }

        [Test]
        [Category("UnitTests")]
        public void RemoveEntry09RemoveAllNodes()
        {
            var searchElements = PrepareTestTree();

            foreach (var element in searchElements)
                viewModel.RemoveEntry(element.Model);

            Assert.IsFalse(viewModel.BrowserRootCategories.Any());
        }

        #endregion

        #region Helpers

        private static NodeSearchElement CreateCustomNode(string name, string category,
            string description = "", string path = "")
        {
            var element = new CustomNodeSearchElement(null,
                new CustomNodeInfo(Guid.NewGuid(), name, category, description, path));

            return element;
        }

        private static NodeSearchElementViewModel CreateCustomNodeViewModel(string name, string category,
            string description = "", string path = "")
        {
            var element = CreateCustomNode(name, category, description, path);
            return new NodeSearchElementViewModel(element);
        }

        private static NodeSearchElementViewModel CreateCustomNodeViewModel(NodeSearchElement element)
        {
            return new NodeSearchElementViewModel(element);
        }

        /// <summary>
        /// Build complex tree.
        /// </summary>
        /// <returns>All members of built tree.</returns>
        private static IEnumerable<NodeSearchElementViewModel> PrepareTestTree()
        {
            // Next tree will be built.
            // Used blocks: ─, │, ┌, ┐, ┤, ├, ┴, ┬. 
            //
            //                                        Top
            //                          ┌──────────────┼────────────┐
            //                       Sub1_1         Sub1_2       Sub1_3
            //             ┌────────────┤              │            │
            //          Sub2_1         Classes      Sub2_3       Sub2_4
            //    ┌────────┤            │              │            ├────────────┐
            // Classes     Member2   Sub2_2         Classes         Member6   Classes
            //    │                     │              │                         │
            // Sub3_1                   Member3        │                      Sub3_4
            //    │                              ┌─────┴─────┐                   |
            //    Member1                     Sub3_2      Sub3_3                 Member7
            //                                   │           │
            //                                   Member4     Member5
            //
            var searchElements = new List<NodeSearchElementViewModel>();

            searchElements.Add(CreateCustomNodeViewModel("Member1", "Top.Sub1_1.Sub2_1.Sub3_1"));
            searchElements.Add(CreateCustomNodeViewModel("Member2", "Top.Sub1_1.Sub2_1"));
            searchElements.Add(CreateCustomNodeViewModel("Member3", "Top.Sub1_1.Sub2_2"));
            searchElements.Add(CreateCustomNodeViewModel("Member4", "Top.Sub1_2.Sub2_3.Sub3_2"));
            searchElements.Add(CreateCustomNodeViewModel("Member5", "Top.Sub1_2.Sub2_3.Sub3_3"));
            searchElements.Add(CreateCustomNodeViewModel("Member6", "Top.Sub1_3.Sub2_4"));
            searchElements.Add(CreateCustomNodeViewModel("Member7", "Top.Sub1_3.Sub2_4.Sub3_4"));

            return searchElements;
        }

        #endregion
=======
        [Test]
        [Category("UnitTests")]
        public void ChangeRootCategoryExpandStateTest()
        {
            // No exception expected.
            viewModel.ChangeRootCategoryExpandState(null, false);

            // No exception expected.
            viewModel.ChangeRootCategoryExpandState("", false);

            // No exception expected.
            viewModel.ChangeRootCategoryExpandState("CategoryWhichDoesntExist", true);

            var element = new CustomNodeSearchElement(
                   null,
                   new CustomNodeInfo(Guid.NewGuid(), "Member", "TopCategory.SubCategory.SomeClass", "", ""));
            model.Add(element);

            viewModel.ChangeRootCategoryExpandState("TopCategory", true);
            var rootCategory = viewModel.BrowserRootCategories.First(c => c.Name == "TopCategory");

            Assert.IsTrue(rootCategory.IsExpanded);

            viewModel.ChangeRootCategoryExpandState("TopCategory", false);
            Assert.IsFalse(rootCategory.IsExpanded);
        }
>>>>>>> f479a813
    }
}<|MERGE_RESOLUTION|>--- conflicted
+++ resolved
@@ -1,8 +1,5 @@
 ﻿using System;
-<<<<<<< HEAD
 using System.Collections.Generic;
-=======
->>>>>>> f479a813
 using System.Linq;
 using Dynamo.Search;
 using Dynamo.Search.SearchElements;
@@ -91,7 +88,6 @@
                            " MoreSymbols", result);
         }
 
-<<<<<<< HEAD
         #region InsertEntry tests
 
         [Test]
@@ -467,33 +463,5 @@
         }
 
         #endregion
-=======
-        [Test]
-        [Category("UnitTests")]
-        public void ChangeRootCategoryExpandStateTest()
-        {
-            // No exception expected.
-            viewModel.ChangeRootCategoryExpandState(null, false);
-
-            // No exception expected.
-            viewModel.ChangeRootCategoryExpandState("", false);
-
-            // No exception expected.
-            viewModel.ChangeRootCategoryExpandState("CategoryWhichDoesntExist", true);
-
-            var element = new CustomNodeSearchElement(
-                   null,
-                   new CustomNodeInfo(Guid.NewGuid(), "Member", "TopCategory.SubCategory.SomeClass", "", ""));
-            model.Add(element);
-
-            viewModel.ChangeRootCategoryExpandState("TopCategory", true);
-            var rootCategory = viewModel.BrowserRootCategories.First(c => c.Name == "TopCategory");
-
-            Assert.IsTrue(rootCategory.IsExpanded);
-
-            viewModel.ChangeRootCategoryExpandState("TopCategory", false);
-            Assert.IsFalse(rootCategory.IsExpanded);
-        }
->>>>>>> f479a813
     }
 }