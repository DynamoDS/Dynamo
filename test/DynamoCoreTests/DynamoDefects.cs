﻿using System.IO;
using NUnit.Framework;
using Dynamo.Utilities;
using Dynamo.Models;
using System.Collections.Generic;
<<<<<<< HEAD
<<<<<<< Updated upstream
using ProtoCore.Mirror;
=======
>>>>>>> Stashed changes
=======
>>>>>>> c796d70b
using Dynamo.Nodes;

namespace Dynamo.Tests
{
    [TestFixture]
    class DynamoDefects : DSEvaluationViewModelUnitTest
    {
        // Note: Pelase only add test cases those are related to defects.

        [Test]
        public void T01_Defect_MAGN_110()
        {
            string openPath = Path.Combine(GetTestDirectory(), @"core\DynamoDefects\Defect_MAGN_110.dyn");
            RunModel(openPath);
            Dictionary<int, object> validationData = new Dictionary<int, object>()
            {
                {2,1},
            };

            SelectivelyAssertPreviewValues("339dd778-8d2c-4ae2-9fdc-26c1572f8eb6", validationData);
        }

        [Test]
        public void Defect_MAGN_942_Equal()
        {
            string openPath = Path.Combine(GetTestDirectory(), @"core\DynamoDefects\Defect_MAGN_942_Equal.dyn");
            RunModel(openPath);

            Dictionary<int, object> validationData = new Dictionary<int, object>()
            {
                {0,0},
                {5,1},
                {10,0},          
            };

            SelectivelyAssertPreviewValues("3806c656-56bd-4878-9082-b2d27644abd1", validationData);
        }

        [Test]
        public void Defect_MAGN_942_GreaterThan()
        {
            DynamoModel model = ViewModel.Model;
            string openPath = Path.Combine(GetTestDirectory(), @"core\DynamoDefects\Defect_MAGN_942_GreaterThan.dyn");
            RunModel(openPath);

            Dictionary<int, object> validationData = new Dictionary<int, object>()
            {
                {0,0},
                {1,0},
                {7,1},    
                {9,1},
            };

            SelectivelyAssertPreviewValues("7ec8271d-be03-4d53-ae78-b94c4db484e1", validationData);

        }

        [Test]
        public void Defect_MAGN_942_GreaterThanOrEqual()
        {
            string openPath = Path.Combine(GetTestDirectory(), @"core\DynamoDefects\Defect_MAGN_942_GreaterThanOrEqual.dyn");
            RunModel(openPath);

            Dictionary<int, object> validationData = new Dictionary<int, object>()
            {
                {2,0},
                {4,0},
                {6,1},    
                {8,1},
            };

            SelectivelyAssertPreviewValues("3806c656-56bd-4878-9082-b2d27644abd1", validationData);

        }
        
        [Test]
        public void Defect_MAGN_942_LessThan()
        {
            DynamoModel model = ViewModel.Model;
            string openPath = Path.Combine(GetTestDirectory(), @"core\DynamoDefects\Defect_MAGN_942_LessThan.dyn");
            RunModel(openPath);

            AssertPreviewValue("7ec8271d-be03-4d53-ae78-b94c4db484e1", new int[] { 1, 1, 1, 1, 1 });
        }

        [Test]
        public void Defect_MAGN_942_LessThanOrEqual()
        {
            string openPath = Path.Combine(GetTestDirectory(), @"core\DynamoDefects\Defect_MAGN_942_LessThanOrEqual.dyn");
            RunModel(openPath);

            AssertPreviewValue("6adba162-ef10-4664-9c9c-d0280a56a52a", new int[] { 0, 1, 1, 1, 0, 1 });

        }

        [Test]
        public void Defect_MAGN_1206()
        {
            //Detail steps are here http://adsk-oss.myjetbrains.com/youtrack/issue/MAGN-1206
            DynamoModel model = ViewModel.Model;
            string openPath = Path.Combine(GetTestDirectory(), @"core\DynamoDefects\Defect_MAGN_1206.dyn");
            ViewModel.OpenCommand.Execute(openPath);

            ViewModel.Model.RunExpression();
            var add = model.CurrentWorkspace.NodeFromWorkspace<Dynamo.Nodes.DSFunction>("ccb2eda9-0966-4ab8-a186-0d5f844559c1");
            Assert.AreEqual(20, add.CachedValue.Data);
        }

        [Test]
        public void Defect_MAGN_2566()
        {
            //Detail steps are here http://adsk-oss.myjetbrains.com/youtrack/issue/MAGN-2566
            DynamoModel model = ViewModel.Model;
            string openPath = Path.Combine(GetTestDirectory(), @"core\DynamoDefects\Defect_MAGN_2566.dyn");
            RunModel(openPath);

             // check all the nodes and connectors are loaded
            Assert.AreEqual(11, model.CurrentWorkspace.Nodes.Count);
            Assert.AreEqual(10, model.CurrentWorkspace.Connectors.Count);

            //ViewModel.Model.RunExpression();

            // Checking Point.X
            AssertPreviewValue("eea90465-db68-4494-a85e-4d7c687b68e6", 0);

            // Checking Sphere.Radius
            AssertPreviewValue("18dbc746-18a4-4e4e-839b-14523e648f79", 1);

            // Checking Cylinder.Radius
            AssertPreviewValue("ca9b1501-bc63-49f4-af2d-8d4b4aab2e80", new int[] { 1, 1 });

            // Checking Cylinder.Height
            AssertPreviewValue("310b22ae-e3ce-462a-8391-c7e0c9a532f2", new int[] { 10, 1 });

        }

        [Test]
        public void Defect_MAGN_3256()
        {
            //Detail steps are here http://adsk-oss.myjetbrains.com/youtrack/issue/MAGN-3256
            DynamoModel model = ViewModel.Model;
            string openPath = Path.Combine(GetTestDirectory(), @"core\DynamoDefects\Defect_MAGN_3256.dyn");
            RunModel(openPath);

            // check all the nodes and connectors are loaded
            Assert.AreEqual(4, model.CurrentWorkspace.Nodes.Count);
            Assert.AreEqual(6, model.CurrentWorkspace.Connectors.Count);

            ViewModel.Model.RunExpression();

            AssertPreviewValue("21780859-f85e-44ff-bedb-bd016ca7398d", 5.706339);

        }

        [Test]
        public void Defect_MAGN_3646()
        {
            //Detail steps are here http://adsk-oss.myjetbrains.com/youtrack/issue/MAGN-3646
            DynamoModel model = ViewModel.Model;
            string openPath = Path.Combine(GetTestDirectory(), @"core\DynamoDefects\Defect_MAGN_3646.dyn");
            RunModel(openPath);

            // check all the nodes and connectors are loaded
            Assert.AreEqual(2, model.CurrentWorkspace.Nodes.Count);
            Assert.AreEqual(0, model.CurrentWorkspace.Connectors.Count);

            ViewModel.Model.RunExpression();

            AssertPreviewValue("d12c17f4-2f73-42fa-9990-7fe9a723e6a1", 0.00001);
            AssertPreviewValue("d12c17f4-2f73-42fa-9990-7fe9a723e6a1", 0.0000000000000001);
        }

        [Test]
        public void Defect_MAGN_3648()
        {
            // Details are available in defect http://adsk-oss.myjetbrains.com/youtrack/issue/MAGN-3648

            DynamoModel model = ViewModel.Model;
            string openPath = Path.Combine(GetTestDirectory(), @"core\DynamoDefects\Defect_MAGN_3648.dyn");

            OpenModel(openPath);

            Assert.AreEqual(4, model.CurrentWorkspace.Nodes.Count);
            Assert.AreEqual(3, model.CurrentWorkspace.Connectors.Count);

            //Check the CBN for input and output ports count and for error as well.
            string nodeID = "e378c03e-4aae-4bde-b4c5-f16a6bed358f";
            var cbn = model.CurrentWorkspace.NodeFromWorkspace(nodeID);
            Assert.AreNotEqual(ElementState.Error, cbn.State);
            Assert.AreEqual(1, cbn.OutPorts.Count);
            Assert.AreEqual(0, cbn.InPorts.Count);

            Assert.DoesNotThrow(() => ViewModel.Model.RunExpression());

            AssertPreviewValue(nodeID, 1);

        }

        [Test]
        public void Defect_MAGN_3726()
        {
            //Detail steps are here http://adsk-oss.myjetbrains.com/youtrack/issue/MAGN-3726
            DynamoModel model = ViewModel.Model;
            string openPath = Path.Combine(GetTestDirectory(), @"core\DynamoDefects\Defect_MAGN_3726.dyn");
            RunModel(openPath);

            // check all the nodes and connectors are loaded
            Assert.AreEqual(5, model.CurrentWorkspace.Nodes.Count);
            Assert.AreEqual(4, model.CurrentWorkspace.Connectors.Count);

            ViewModel.Model.RunExpression();

            AssertPreviewValue("02985f61-2ece-4fe2-b78a-dfb21aa589ff",
                new string[] { "0a", "10a", "20a", "30a", "40a", "50a" });
        }

        [Test]
        public void Defect_MAGN_847()
        {
            //Detail steps are here http://adsk-oss.myjetbrains.com/youtrack/issue/MAGN-847
            DynamoModel model = ViewModel.Model;
            string openPath = Path.Combine(GetTestDirectory(), @"core\DynamoDefects\Defect_MAGN_847.dyn");
            RunModel(openPath);

            AssertPreviewCount("2ea813c4-7729-45b5-b23b-d7a3377f0b31", 4);
            DoubleInput doubleInput = model.CurrentWorkspace.NodeFromWorkspace
                ("7eba96c0-4715-47f0-a874-01f1887ac465") as DoubleInput;
<<<<<<< Updated upstream
            doubleInput.Value ="6..8";
=======
            doubleInput.Value = "6..8";
>>>>>>> Stashed changes
            RunCurrentModel();
            AssertPreviewCount("2ea813c4-7729-45b5-b23b-d7a3377f0b31", 3);

        }
<<<<<<< Updated upstream

=======
>>>>>>> Stashed changes
    }
}<|MERGE_RESOLUTION|>--- conflicted
+++ resolved
@@ -3,13 +3,8 @@
 using Dynamo.Utilities;
 using Dynamo.Models;
 using System.Collections.Generic;
-<<<<<<< HEAD
-<<<<<<< Updated upstream
+using Dynamo.Nodes;
 using ProtoCore.Mirror;
-=======
->>>>>>> Stashed changes
-=======
->>>>>>> c796d70b
 using Dynamo.Nodes;
 
 namespace Dynamo.Tests
@@ -233,22 +228,14 @@
             DynamoModel model = ViewModel.Model;
             string openPath = Path.Combine(GetTestDirectory(), @"core\DynamoDefects\Defect_MAGN_847.dyn");
             RunModel(openPath);
-
             AssertPreviewCount("2ea813c4-7729-45b5-b23b-d7a3377f0b31", 4);
             DoubleInput doubleInput = model.CurrentWorkspace.NodeFromWorkspace
                 ("7eba96c0-4715-47f0-a874-01f1887ac465") as DoubleInput;
-<<<<<<< Updated upstream
             doubleInput.Value ="6..8";
-=======
-            doubleInput.Value = "6..8";
->>>>>>> Stashed changes
             RunCurrentModel();
             AssertPreviewCount("2ea813c4-7729-45b5-b23b-d7a3377f0b31", 3);
 
         }
-<<<<<<< Updated upstream
-
-=======
->>>>>>> Stashed changes
+
     }
 }