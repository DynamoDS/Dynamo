﻿using System;
using System.IO;
using System.Linq;
using System.Xml;
using Dynamo.DSEngine;
using Dynamo.Nodes;
using Dynamo.Search;
using Dynamo.Search.SearchElements;
using NUnit.Framework;
using DynCmd = Dynamo.Models.DynamoModel;
using Dynamo.ViewModels;
using ProtoCore;
using Dynamo.Core;

namespace Dynamo.Tests
{
    [TestFixture]
    class LibraryTests 
    {
        private LibraryServices libraryServices;
        private ProtoCore.Core libraryCore;
<<<<<<< HEAD
        private PathManager pathManager = new PathManager(null, null);
=======
        private PathManager pathManager = new PathManager(new PathManagerParams());
>>>>>>> b91c9e79

        protected static bool LibraryLoaded { get; set; }

        [SetUp]
        public void Setup()
        {
            libraryCore = new ProtoCore.Core(new Options { RootCustomPropertyFilterPathName = string.Empty });
            libraryCore.Compilers.Add(ProtoCore.Language.kAssociative, new ProtoAssociative.Compiler(libraryCore));
            libraryCore.Compilers.Add(ProtoCore.Language.kImperative, new ProtoImperative.Compiler(libraryCore));
            libraryCore.ParsingMode = ParseMode.AllowNonAssignment;
            libraryServices = new LibraryServices(libraryCore, pathManager);

            RegisterEvents();
        }

        [TearDown]
        public void Cleanup()
        {
            UnRegisterEvents();
            libraryServices.Dispose();
        }

        private void RegisterEvents()
        {
            libraryServices.LibraryLoaded += OnLibraryLoaded;
            libraryServices.LibraryLoadFailed += OnLibraryLoadFailed;
        }

        private void UnRegisterEvents()
        {
            libraryServices.LibraryLoaded -= OnLibraryLoaded;
            libraryServices.LibraryLoadFailed -= OnLibraryLoadFailed;
        }

        public static void OnLibraryLoaded(object sender, EventArgs e)
        {
            LibraryLoaded = true;
        }

        public static void OnLibraryLoadFailed(object sender, EventArgs e)
        {
            LibraryServices.LibraryLoadFailedEventArgs a = e as LibraryServices.LibraryLoadFailedEventArgs;
            if (null != a)
                Assert.Fail("Failed to load library: " + a.LibraryPath);
            else
                Assert.Fail("Failed to load library");
        }

        #region Test cases
        [Test]
        [Category("UnitTests")]
        public void TestLoadNoNamespaceClass()
        {
            LibraryLoaded = false;

            string libraryPath = "FFITarget.dll";

            // All we need to do here is to ensure that the target has been loaded
            // at some point, so if it's already thre, don't try and reload it
            if (!libraryServices.IsLibraryLoaded(libraryPath))
            {
                libraryServices.ImportLibrary(libraryPath);
                Assert.IsTrue(LibraryLoaded);
            }

            // Get function groups for global classes with no namespace
            var functions = libraryServices.GetFunctionGroups(libraryPath)
                                            .Where(x => x.Functions
                                            .Where(y => string.IsNullOrEmpty(y.Namespace)).Any());

            if (functions.Any())
            {
                var ctorfg = functions.Where(x => x.Functions.Where(y => y.Type == FunctionType.Constructor).Any());
                Assert.IsTrue(ctorfg.Any());
                foreach (var fg in ctorfg)
                {
                    foreach (var ctor in fg.Functions)
                        Assert.IsTrue(ctor.ClassName == ctor.UnqualifedClassName);
                }

            }
        }

        [Test]
        [Category("UnitTests")]
        public void TestZeroTouchMigrationNoFileFound()
        {
            LibraryLoaded = false;

            string libraryPath = "FFITarget.dll";

            string tempPath = Path.GetTempPath();
            var uniqueDirectory = Directory.CreateDirectory(Path.Combine(Path.GetTempPath(), Guid.NewGuid().ToString()));
            var tempDirectory = uniqueDirectory.FullName;
            string tempLibraryPath = Path.Combine(tempDirectory, libraryPath);

            File.Copy(libraryPath, tempLibraryPath);

            libraryServices.ImportLibrary(tempLibraryPath);

            Assert.IsTrue(LibraryLoaded);
        }

        [Test]
        [Category("UnitTests")]
        public void TestZeroTouchMigrationFileBadlyFormatted()
        {
            LibraryLoaded = false;

            string libraryPath = "FFITarget.dll";
            string badXMLPath = "FFITarget.Migrations.xml";

            string badXmlText = "<?xml version=\"1.0\"?>" + System.Environment.NewLine +
                "<migrations>" + System.Environment.NewLine +
                "<priorNameHint>" + System.Environment.NewLine +
                "Because I'm bad, I'm bad, Really, Really Bad." + System.Environment.NewLine +
                "</priorNameHint>" + System.Environment.NewLine +
                "</migrations>" + System.Environment.NewLine;

            string tempPath = Path.GetTempPath();
            var uniqueDirectory = Directory.CreateDirectory(Path.Combine(Path.GetTempPath(), Guid.NewGuid().ToString()));
            var tempDirectory = uniqueDirectory.FullName;
            string tempLibraryPath = Path.Combine(tempDirectory, libraryPath);
            string tempBadXMLPath = Path.Combine(tempDirectory, badXMLPath);

            File.Copy(libraryPath, tempLibraryPath);

            System.IO.File.WriteAllText(tempBadXMLPath, badXmlText);

            // The proper behavior is for ImportLibrary to ignore the migrations file if it's badly formatted

            libraryServices.ImportLibrary(tempLibraryPath);

            Assert.IsTrue(LibraryLoaded);
        }

        [Test]
        [Category("UnitTests")]
        public void TestZeroTouchMigrationCannotFindOldMethodName()
        {
            LibraryLoaded = false;

            string libraryPath = "FFITarget.dll";
            string badXMLPath = "FFITarget.Migrations.xml";

            string badXmlText = "<?xml version=\"1.0\"?>" + System.Environment.NewLine +
                "<migrations>" + System.Environment.NewLine +
                "<priorNameHint>" + System.Environment.NewLine +
                "<oldName>I.Am.A.Method.That.Does.Not.Exist</oldName>" + System.Environment.NewLine +
                "<newName>FFITarget.Dummy.TwiceNewName</newName>" + System.Environment.NewLine +
                "</priorNameHint>" + System.Environment.NewLine +
                "</migrations>" + System.Environment.NewLine;

            string tempPath = Path.GetTempPath();
            var uniqueDirectory = Directory.CreateDirectory(Path.Combine(Path.GetTempPath(), Guid.NewGuid().ToString()));
            var tempDirectory = uniqueDirectory.FullName;
            string tempLibraryPath = Path.Combine(tempDirectory, libraryPath);
            string tempBadXMLPath = Path.Combine(tempDirectory, badXMLPath);

            File.Copy(libraryPath, tempLibraryPath);

            System.IO.File.WriteAllText(tempBadXMLPath, badXmlText);

            // The proper behavior is for ImportLibrary to ignore the migrations file if it has errors

            libraryServices.ImportLibrary(tempLibraryPath);

            Assert.IsTrue(LibraryLoaded);
        }

        [Test]
        [Category("UnitTests")]
        public void MethodWithRefOutParams_NoLoad()
        {
            LibraryLoaded = false;

            string libraryPath = "FFITarget.dll";

            // All we need to do here is to ensure that the target has been loaded
            // at some point, so if it's already thre, don't try and reload it
            if (!libraryServices.IsLibraryLoaded(libraryPath))
            {
                libraryServices.ImportLibrary(libraryPath);
                Assert.IsTrue(LibraryLoaded);
            }

            // Get function groups for ClassFunctionality Class
            var functions = libraryServices.GetFunctionGroups(libraryPath)
                                            .SelectMany(x => x.Functions)
                                            .Where(y => y.ClassName.Contains("FFITarget.ClassWithRefParams"));

            Assert.IsTrue(functions.Select(x => x.FunctionName).Contains("ClassWithRefParams"));

            foreach (var function in functions)
            {
                string functionName = function.FunctionName;
                Assert.IsTrue(functionName != "MethodWithRefParameter" && functionName != "MethodWithOutParameter" && functionName != "MethodWithRefOutParameters");
            }
        }

        [Test]
        [Category("UnitTests")]
        public void DumpLibraryToXmlZeroTouchTest()
        {
            var searchViewModel = new SearchViewModel(null, new NodeSearchModel());

            LibraryLoaded = false;

            string libraryPath = "DSOffice.dll";

            // All we need to do here is to ensure that the target has been loaded
            // at some point, so if it's already here, don't try and reload it
            if (!libraryServices.IsLibraryLoaded(libraryPath))
            {
                libraryServices.ImportLibrary(libraryPath);
                Assert.IsTrue(LibraryLoaded);
            }

            var fgToCompare = libraryServices.GetFunctionGroups(libraryPath);
            foreach (var funcGroup in fgToCompare)
            {
                foreach (var functionDescriptor in funcGroup.Functions)
                {
                    if (functionDescriptor.IsVisibleInLibrary && !functionDescriptor.DisplayName.Contains("GetType"))
                    {
                        searchViewModel.Model.Add(new ZeroTouchSearchElement(functionDescriptor));
                    }
                }
            }

            var document = searchViewModel.Model.ComposeXmlForLibrary();

            Assert.AreEqual("LibraryTree", document.DocumentElement.Name);

            XmlNode node, subNode;
            foreach (var functionGroup in fgToCompare)
            {
                foreach (var function in functionGroup.Functions)
                {
                    // Obsolete, not visible and "GetType" functions are not presented in UI tree.
                    // So they are should not be presented in dump.
                    if (function.IsObsolete || !function.IsVisibleInLibrary || function.FunctionName.Contains("GetType"))
                        continue;

                    var category = function.Category;
                    var group = SearchElementGroup.Action;
                    category = searchViewModel.Model.ProcessNodeCategory(category, ref group);

                    node = document.SelectSingleNode(string.Format(
                        "//{0}[FullCategoryName='{1}' and Name='{2}']",
                        typeof(ZeroTouchSearchElement).FullName, category, function.FunctionName));
                    Assert.IsNotNull(node);

                    subNode = node.SelectSingleNode("Group");
                    Assert.IsNotNull(subNode.FirstChild);
                    Assert.AreEqual(group.ToString(), subNode.FirstChild.Value);

                    // 'FullCategoryName' is already checked.
                    // 'Name' is already checked.

                    subNode = node.SelectSingleNode("Description");
                    Assert.IsNotNull(subNode.FirstChild);

                    // No check Description on text equality because for some reason 
                    // function.Descriptions are different in real executing Dynamo and
                    // Dynamo started from tests.
                    //
                    // For example: 
                    // tests  function.Description: Excel.ReadFromFile (file: FileInfo, sheetName: string): var[][]
                    // normal function.Description: Excel.ReadFromFile (file: var, sheetName: string): var[][]
                }
            }
        }

        [Test]
        [Category("UnitTests")]
        public void TestDefaultArgumentAttribute()
        {
            string libraryPath = "FFITarget.dll";
            if (!libraryServices.IsLibraryLoaded(libraryPath))
            {
                libraryServices.ImportLibrary(libraryPath);
            }

            // Get function groups for ClassFunctionality Class
            var functions = libraryServices.GetFunctionGroups(libraryPath)
                                            .SelectMany(x => x.Functions)
                                            .Where(y => y.ClassName.Contains("FFITarget.TestData") && y.FunctionName.Equals("GetCircleArea"));

            Assert.IsTrue(functions.Any());
            var func = functions.First();

            Assert.IsTrue(func.Parameters.First().DefaultValue.ToString().Equals("TestData.GetFloat()"));
        }

        #endregion
    }
}<|MERGE_RESOLUTION|>--- conflicted
+++ resolved
@@ -19,11 +19,7 @@
     {
         private LibraryServices libraryServices;
         private ProtoCore.Core libraryCore;
-<<<<<<< HEAD
-        private PathManager pathManager = new PathManager(null, null);
-=======
         private PathManager pathManager = new PathManager(new PathManagerParams());
->>>>>>> b91c9e79
 
         protected static bool LibraryLoaded { get; set; }
 
