﻿using System;
using System.IO;
using System.Linq;
<<<<<<< HEAD
using System.Text;
using Dynamo.Search;
=======
using System.Xml;
using Dynamo.DSEngine;
using Dynamo.Nodes;
using NUnit.Framework;
using DynCmd = Dynamo.Models.DynamoModel;
>>>>>>> ecfadefa

namespace Dynamo.Tests
{
    [TestFixture]
    class LibraryTests : DSEvaluationViewModelUnitTest
    {
        protected static bool LibraryLoaded { get; set; }

        [SetUp]
        public override void Init()
        {
            base.Init();
            RegisterEvents();
        }

        [TearDown]
        public override void Cleanup()
        {
            UnRegisterEvents();
            base.Cleanup();
        }

        private void RegisterEvents()
        {
            libraryServices.LibraryLoaded += OnLibraryLoaded;
            libraryServices.LibraryLoadFailed += OnLibraryLoadFailed;
        }

        private void UnRegisterEvents()
        {
            libraryServices.LibraryLoaded -= OnLibraryLoaded;
            libraryServices.LibraryLoadFailed -= OnLibraryLoadFailed;
        }

        public static void OnLibraryLoaded(object sender, EventArgs e)
        {
            LibraryLoaded = true;
        }

        public static void OnLibraryLoadFailed(object sender, EventArgs e)
        {
            LibraryServices.LibraryLoadFailedEventArgs a = e as LibraryServices.LibraryLoadFailedEventArgs;
            if (null != a)
                Assert.Fail("Failed to load library: " + a.LibraryPath);
            else
                Assert.Fail("Failed to load library");
        }

        private CodeBlockNodeModel CreateCodeBlockNode()
        {
            var nodeGuid = Guid.NewGuid();
            var command = new DynCmd.CreateNodeCommand(
                nodeGuid, "Code Block", 0, 0, true, false);

            ViewModel.ExecuteCommand(command);
            var workspace = ViewModel.Model.CurrentWorkspace;
            var cbn = workspace.NodeFromWorkspace<CodeBlockNodeModel>(nodeGuid);

            Assert.IsNotNull(cbn);
            return cbn;
        }

        private void UpdateCodeBlockNodeContent(CodeBlockNodeModel cbn, string value)
        {
            var command = new DynCmd.UpdateModelValueCommand(cbn.GUID, "Code", value);
            ViewModel.ExecuteCommand(command);
        }

        #region Test cases
        [Test]
        [Category("UnitTests")]
        public void TestLoadNoNamespaceClass()
        {
            LibraryLoaded = false;

            string libraryPath = "FFITarget.dll";

            // All we need to do here is to ensure that the target has been loaded
            // at some point, so if it's already thre, don't try and reload it
            if (!libraryServices.IsLibraryLoaded(libraryPath))
            {
                libraryServices.ImportLibrary(libraryPath, ViewModel.Model.Logger, SearchModel.ElementType.CustomDll);
                Assert.IsTrue(LibraryLoaded);
            }

            // Get function groups for global classes with no namespace
            var functions = libraryServices.GetFunctionGroups(libraryPath)
                                            .Where(x => x.Functions
                                            .Where(y => string.IsNullOrEmpty(y.Namespace)).Any());

            if (functions.Any())
            {
                var ctorfg = functions.Where(x => x.Functions.Where(y => y.Type == FunctionType.Constructor).Any());
                Assert.IsTrue(ctorfg.Any());
                foreach (var fg in ctorfg)
                {
                    foreach (var ctor in fg.Functions)
                        Assert.IsTrue(ctor.ClassName == ctor.UnqualifedClassName);
                }

            }
        }

        [Test]
        [Category("UnitTests")]
        public void TestZeroTouchMigrationNoFileFound()
        {
            LibraryLoaded = false;

            string libraryPath = "FFITarget.dll";

            string tempPath = Path.GetTempPath();
            var uniqueDirectory = Directory.CreateDirectory(Path.Combine(Path.GetTempPath(), Guid.NewGuid().ToString()));
            var tempDirectory = uniqueDirectory.FullName;
            string tempLibraryPath = Path.Combine(tempDirectory, libraryPath);

            File.Copy(libraryPath, tempLibraryPath);

            libraryServices.ImportLibrary(tempLibraryPath, ViewModel.Model.Logger, SearchModel.ElementType.CustomDll);

            Assert.IsTrue(LibraryLoaded);
        }

        [Test]
        [Category("UnitTests")]
        public void TestZeroTouchMigrationFileBadlyFormatted()
        {
            LibraryLoaded = false;

            string libraryPath = "FFITarget.dll";
            string badXMLPath = "FFITarget.Migrations.xml";

            string badXmlText = "<?xml version=\"1.0\"?>" + System.Environment.NewLine +
                "<migrations>" + System.Environment.NewLine +
                "<priorNameHint>" + System.Environment.NewLine +
                "Because I'm bad, I'm bad, Really, Really Bad." + System.Environment.NewLine +
                "</priorNameHint>" + System.Environment.NewLine +
                "</migrations>" + System.Environment.NewLine;

            string tempPath = Path.GetTempPath();
            var uniqueDirectory = Directory.CreateDirectory(Path.Combine(Path.GetTempPath(), Guid.NewGuid().ToString()));
            var tempDirectory = uniqueDirectory.FullName;
            string tempLibraryPath = Path.Combine(tempDirectory, libraryPath);
            string tempBadXMLPath = Path.Combine(tempDirectory, badXMLPath);

            File.Copy(libraryPath, tempLibraryPath);

            System.IO.File.WriteAllText(tempBadXMLPath, badXmlText);

            // The proper behavior is for ImportLibrary to ignore the migrations file if it's badly formatted

            libraryServices.ImportLibrary(tempLibraryPath, ViewModel.Model.Logger, SearchModel.ElementType.CustomDll);

            Assert.IsTrue(LibraryLoaded);
        }

        [Test]
        [Category("UnitTests")]
        public void TestZeroTouchMigrationCannotFindOldMethodName()
        {
            LibraryLoaded = false;

            string libraryPath = "FFITarget.dll";
            string badXMLPath = "FFITarget.Migrations.xml";

            string badXmlText = "<?xml version=\"1.0\"?>" + System.Environment.NewLine +
                "<migrations>" + System.Environment.NewLine +
                "<priorNameHint>" + System.Environment.NewLine +
                "<oldName>I.Am.A.Method.That.Does.Not.Exist</oldName>" + System.Environment.NewLine +
                "<newName>FFITarget.Dummy.TwiceNewName</newName>" + System.Environment.NewLine +
                "</priorNameHint>" + System.Environment.NewLine +
                "</migrations>" + System.Environment.NewLine;

            string tempPath = Path.GetTempPath();
            var uniqueDirectory = Directory.CreateDirectory(Path.Combine(Path.GetTempPath(), Guid.NewGuid().ToString()));
            var tempDirectory = uniqueDirectory.FullName;
            string tempLibraryPath = Path.Combine(tempDirectory, libraryPath);
            string tempBadXMLPath = Path.Combine(tempDirectory, badXMLPath);

            File.Copy(libraryPath, tempLibraryPath);

            System.IO.File.WriteAllText(tempBadXMLPath, badXmlText);

            // The proper behavior is for ImportLibrary to ignore the migrations file if it has errors

            libraryServices.ImportLibrary(tempLibraryPath, ViewModel.Model.Logger, SearchModel.ElementType.CustomDll);

            Assert.IsTrue(LibraryLoaded);
        }

        [Test]
        [Category("UnitTests")]
        public void MethodWithRefOutParams_NoLoad()
        {
            LibraryLoaded = false;

            string libraryPath = "FFITarget.dll";

            // All we need to do here is to ensure that the target has been loaded
            // at some point, so if it's already thre, don't try and reload it
            if (!libraryServices.IsLibraryLoaded(libraryPath))
            {
                libraryServices.ImportLibrary(libraryPath, ViewModel.Model.Logger);
                Assert.IsTrue(LibraryLoaded);
            }

            // Get function groups for ClassFunctionality Class
            var functions = libraryServices.GetFunctionGroups(libraryPath)
                                            .SelectMany(x => x.Functions)
                                            .Where(y => y.ClassName.Contains("FFITarget.ClassWithRefParams"));

            Assert.IsTrue(functions.Select(x => x.Name).Contains("ClassWithRefParams"));

            foreach (var function in functions)
            {
                string functionName = function.Name;
                Assert.IsTrue(functionName != "MethodWithRefParameter" && functionName != "MethodWithOutParameter" && functionName != "MethodWithRefOutParameters");
            }

        }

        [Test]
        [Category("UnitTests")]
        public void LibraryLoaded_PrecompileCBN_ShowConflictWarnings()
        {

            var model = ViewModel.Model;

            // Create the initial code block node.
            var codeBlockNodeOne = CreateCodeBlockNode();
            UpdateCodeBlockNodeContent(codeBlockNodeOne, "Point.ByCoordinates();");

            // We should have one code block node by now.
            Assert.AreEqual(1, model.Nodes.Count());

            // Run 
            Assert.DoesNotThrow(() => ViewModel.Model.RunExpression());

            string libraryPath = "FFITarget.dll";

            var libraryServices = ViewModel.Model.EngineController.LibraryServices;

            // All we need to do here is to ensure that the target has been loaded
            // at some point, so if it's already thre, don't try and reload it
            if (!libraryServices.IsLibraryLoaded(libraryPath))
            {
                libraryServices.ImportLibrary(libraryPath, ViewModel.Model.Logger);
            }


            // Assert that once a library with classname conflicts is loaded the CBN
            // displays the warning
            Assert.IsTrue(codeBlockNodeOne.ToolTipText.Contains(string.Format(
                ProtoCore.StringConstants.kMultipleSymbolFoundFromName, "Point", "")));
        }

        [Test]
        [Category("UnitTests")]
        public void DumpLibraryToXmlZeroTouchTest()
        {
            LibraryLoaded = false;

            string libraryPath = "DSOffice.dll";

            // All we need to do here is to ensure that the target has been loaded
            // at some point, so if it's already here, don't try and reload it
            if (!libraryServices.IsLibraryLoaded(libraryPath))
            {
                libraryServices.ImportLibrary(libraryPath, ViewModel.Model.Logger);
                Assert.IsTrue(LibraryLoaded);
            }

            var fgToCompare = libraryServices.GetFunctionGroups(libraryPath);

            var document = ViewModel.SearchViewModel.Model.ComposeXmlForLibrary();

            Assert.AreEqual("LibraryTree", document.DocumentElement.Name);

            XmlNode node, subNode;
            foreach (var functionGroup in fgToCompare)
            {
                foreach (var function in functionGroup.Functions)
                {
                    // Obsolete, not visible and "GetType" functions are not presented in UI tree.
                    // So they are should not be presented in dump.
                    if (function.IsObsolete || !function.IsVisibleInLibrary || function.Name.Contains("GetType"))
                        continue;

                    node = document.SelectSingleNode(string.Format(
                    "//Dynamo.Search.SearchElements.DSFunctionNodeSearchElement[FullCategoryName='{0}' and Name='{1}']", function.Category, function.Name));
                    Assert.IsNotNull(node);

                    // 'FullCategoryName' is already checked.

                    subNode = node.SelectSingleNode("FullName");
                    Assert.IsNotNull(subNode);

                    // 'Name' is already checked.

                    subNode = node.SelectSingleNode("Description");
                    Assert.IsNotNull(subNode.FirstChild);

                    // No check Description on text equality because for some reason 
                    // function.Descriptions are different in real executing Dynamo and
                    // Dynamo started from tests.
                    //
                    // For example: 
                    // tests  function.Description: Excel.ReadFromFile (file: FileInfo, sheetName: string): var[][]
                    // normal function.Description: Excel.ReadFromFile (file: var, sheetName: string): var[][]
                }
            }
        }

        #endregion
    }
}<|MERGE_RESOLUTION|>--- conflicted
+++ resolved
@@ -1,16 +1,11 @@
 ﻿using System;
 using System.IO;
 using System.Linq;
-<<<<<<< HEAD
-using System.Text;
-using Dynamo.Search;
-=======
 using System.Xml;
 using Dynamo.DSEngine;
 using Dynamo.Nodes;
 using NUnit.Framework;
 using DynCmd = Dynamo.Models.DynamoModel;
->>>>>>> ecfadefa
 
 namespace Dynamo.Tests
 {
@@ -92,7 +87,7 @@
             // at some point, so if it's already thre, don't try and reload it
             if (!libraryServices.IsLibraryLoaded(libraryPath))
             {
-                libraryServices.ImportLibrary(libraryPath, ViewModel.Model.Logger, SearchModel.ElementType.CustomDll);
+                libraryServices.ImportLibrary(libraryPath, ViewModel.Model.Logger);
                 Assert.IsTrue(LibraryLoaded);
             }
 
@@ -129,7 +124,7 @@
 
             File.Copy(libraryPath, tempLibraryPath);
 
-            libraryServices.ImportLibrary(tempLibraryPath, ViewModel.Model.Logger, SearchModel.ElementType.CustomDll);
+            libraryServices.ImportLibrary(tempLibraryPath, ViewModel.Model.Logger);
 
             Assert.IsTrue(LibraryLoaded);
         }
@@ -162,7 +157,7 @@
 
             // The proper behavior is for ImportLibrary to ignore the migrations file if it's badly formatted
 
-            libraryServices.ImportLibrary(tempLibraryPath, ViewModel.Model.Logger, SearchModel.ElementType.CustomDll);
+            libraryServices.ImportLibrary(tempLibraryPath, ViewModel.Model.Logger);
 
             Assert.IsTrue(LibraryLoaded);
         }
@@ -196,7 +191,7 @@
 
             // The proper behavior is for ImportLibrary to ignore the migrations file if it has errors
 
-            libraryServices.ImportLibrary(tempLibraryPath, ViewModel.Model.Logger, SearchModel.ElementType.CustomDll);
+            libraryServices.ImportLibrary(tempLibraryPath, ViewModel.Model.Logger);
 
             Assert.IsTrue(LibraryLoaded);
         }
