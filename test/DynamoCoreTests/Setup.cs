using System;
using System.IO;
using System.Reflection;
using Dynamo.Models;
using Dynamo.Utilities;
using NUnit.Framework;

    [SetUpFixture]
    public class Setup
    {
        private AssemblyHelper assemblyHelper;

<<<<<<< HEAD
=======
        /// <summary>
        /// Skip loading WPF nodes during DynamoCore tests because they will fail to load and will generate too many useless logs
        /// </summary>
        /// <param name="assemblyPath"></param>
        /// <returns></returns>
>>>>>>> 1610ada8
        private bool NodeModelAssemblyLoader_shouldLoadAssemblyPath(string assemblyPath)
        {
            if (assemblyPath.Contains("WPF", StringComparison.OrdinalIgnoreCase) || assemblyPath.Contains("UI", StringComparison.OrdinalIgnoreCase))
            {
                return false;
            }
            return true;
        }

        [OneTimeSetUp]
        public void RunBeforeAllTests()
        {
            var assemblyPath = Assembly.GetExecutingAssembly().Location;
            var moduleRootFolder = new DirectoryInfo(assemblyPath).Parent;

            var resolutionPaths = new[]
            {
                // These tests need "CoreNodeModels.dll" under "nodes" folder.
                Path.Combine(moduleRootFolder.FullName, "nodes"),
                Path.Combine(moduleRootFolder.Parent.Parent.Parent.FullName, "test", "test_dependencies")
            };

            assemblyHelper = new AssemblyHelper(moduleRootFolder.FullName, resolutionPaths);
            AppDomain.CurrentDomain.AssemblyResolve += assemblyHelper.ResolveAssembly;
            NodeModelAssemblyLoader.shouldLoadAssemblyPath += NodeModelAssemblyLoader_shouldLoadAssemblyPath;
        }

        [OneTimeTearDown]
        public void RunAfterAllTests()
        {
            AppDomain.CurrentDomain.AssemblyResolve -= assemblyHelper.ResolveAssembly;
            assemblyHelper = null;
            NodeModelAssemblyLoader.shouldLoadAssemblyPath -= NodeModelAssemblyLoader_shouldLoadAssemblyPath;
        }
    }<|MERGE_RESOLUTION|>--- conflicted
+++ resolved
@@ -10,14 +10,11 @@
     {
         private AssemblyHelper assemblyHelper;
 
-<<<<<<< HEAD
-=======
         /// <summary>
         /// Skip loading WPF nodes during DynamoCore tests because they will fail to load and will generate too many useless logs
         /// </summary>
         /// <param name="assemblyPath"></param>
         /// <returns></returns>
->>>>>>> 1610ada8
         private bool NodeModelAssemblyLoader_shouldLoadAssemblyPath(string assemblyPath)
         {
             if (assemblyPath.Contains("WPF", StringComparison.OrdinalIgnoreCase) || assemblyPath.Contains("UI", StringComparison.OrdinalIgnoreCase))
