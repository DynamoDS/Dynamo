﻿using NUnit.Framework;
using System.IO;
using System;
using System.Linq;
using System.Collections.Generic;
using Dynamo.Engine.NodeToCode;
using Dynamo.Graph.Workspaces;
using Dynamo.Graph.Nodes.CustomNodes;
using Dynamo.Graph.Nodes;
using Dynamo.Models;
<<<<<<< HEAD
using Newtonsoft.Json;
using Dynamo.Engine;
using ProtoCore.Namespace;
=======
using Dynamo.Events;
>>>>>>> dab46fa9

namespace Dynamo.Tests
{
    /* The Serialization tests compare the results of a workspace opened and executed from its 
     * original .dyn format, to one converted to json, deserialized and executed. In the process,
     * the tests save the following files:
     *  - xxx.json file representing the serialized version of the workspace to json, where xxx is the 
     *  original .dyn file name. 
     *  - xxx_data.json file containing the cached values of each of the workspaces
     *  - xxx.ds file containing the Design Script code for the workspace.
     */ 
    [TestFixture, Category("Serialization")]
    class SerializationTests : DynamoModelTestBase
    {
        protected override void GetLibrariesToPreload(List<string> libraries)
        {
            libraries.Add("VMDataBridge.dll");
            libraries.Add("ProtoGeometry.dll");
            libraries.Add("DSCoreNodes.dll");
            base.GetLibrariesToPreload(libraries);
        }

        /// <summary>
        /// Caches workspaces data for comparison.
        /// </summary>
        internal class WorkspaceComparisonData
        {
            public Guid Guid { get; set; }
            public int NodeCount { get; set; }
            public int ConnectorCount { get; set; }
            public int GroupCount { get; set; }
            public int NoteCount { get; set; }
            public Dictionary<Guid,Type> NodeTypeMap { get; set; }
            public Dictionary<Guid,List<object>> NodeDataMap { get; set; }
            public Dictionary<Guid,int> InportCountMap { get; set; }
            public Dictionary<Guid,int> OutportCountMap { get; set; }
            public string DesignScript { get; set; }

            public WorkspaceComparisonData(WorkspaceModel workspace, EngineController controller)
            {
                Guid = workspace.Guid;
                NodeCount = workspace.Nodes.Count();
                ConnectorCount = workspace.Connectors.Count();
                GroupCount = workspace.Annotations.Count();
                NoteCount = workspace.Notes.Count();
                NodeTypeMap = new Dictionary<Guid, Type>();
                NodeDataMap = new Dictionary<Guid, List<object>>();
                InportCountMap = new Dictionary<Guid, int>();
                OutportCountMap = new Dictionary<Guid, int>();

                foreach (var n in workspace.Nodes)
                {
                    NodeTypeMap.Add(n.GUID, n.GetType());

                    var portvalues = new List<object>();
                    foreach (var p in n.OutPorts)
                    {
                        var value = n.GetValue(p.Index, controller);
                        if (value.IsCollection)
                        {
                            portvalues.Add(GetStringRepOfCollection(value));
                        }
                        else
                        {
                            portvalues.Add(value.StringData);
                        }
                    }
                    
                    NodeDataMap.Add(n.GUID, portvalues);
                    InportCountMap.Add(n.GUID, n.InPorts.Count);
                    OutportCountMap.Add(n.GUID, n.OutPorts.Count);
                }
            }
        }

        private static string GetStringRepOfCollection(ProtoCore.Mirror.MirrorData collection)
        {
            var items = string.Join(",", collection.GetElements().Select(x => x.IsCollection ? GetStringRepOfCollection(x) : x.StringData));
            return "{" + items + "}";
        }

        private void CompareWorkspaces(WorkspaceComparisonData a, WorkspaceComparisonData b)
        {
            var nodeDiff = a.NodeTypeMap.Except(b.NodeTypeMap);
            if (nodeDiff.Any())
            {
                Assert.Fail("The workspaces don't have the same number of nodes. The json workspace is missing: " + string.Join(",", nodeDiff.Select(i => i.Value.ToString())));
            }
            Assert.AreEqual(a.NodeCount, b.NodeCount, "The workspaces don't have the same number of nodes.");
            Assert.AreEqual(a.ConnectorCount, b.ConnectorCount, "The workspaces don't have the same number of connectors.");
            Assert.AreEqual(a.GroupCount, b.GroupCount, "The workspaces don't have the same number of groups.");
            Assert.AreEqual(a.NoteCount, b.NoteCount, "The workspaces don't have the same number of notes.");
            foreach(var kvp in a.InportCountMap)
            {
                var countA = kvp.Value;
                var countB = b.InportCountMap[kvp.Key];
                Assert.AreEqual(countA, countB, string.Format("One {0} node has {1} inports, while the other has {2}", a.NodeTypeMap[kvp.Key], countA, countB));
            }
            foreach (var kvp in a.OutportCountMap)
            {
                var countA = kvp.Value;
                var countB = b.OutportCountMap[kvp.Key];
                Assert.AreEqual(countA, countB, string.Format("One {0} node has {1} outports, while the other has {2}", a.NodeTypeMap[kvp.Key], countA, countB));
            }

            foreach (var kvp in a.NodeDataMap)
            {
                var valueA = kvp.Value;
                var valueB = b.NodeDataMap[kvp.Key];

                Assert.AreEqual(a.NodeTypeMap[kvp.Key], b.NodeTypeMap[kvp.Key]);

                try
                {
                    // When values are geometry, sometimes the creation
                    // of the string representation for forming this message
                    // fails. 
                    Assert.AreEqual(valueA, valueB,
                    string.Format("Node Type:{0} value, {1} is not equal to {2}",
                    a.NodeTypeMap[kvp.Key], valueA, valueB));
                }
                catch
                {
                    continue;
                }
            }
        }

        [Test]
        public void CustomNodeSerializationTest()
        {
            var customNodeTestPath = Path.Combine(TestDirectory , @"core\CustomNodes\TestAdd.dyn");
            DoWorkspaceOpenAndCompare(customNodeTestPath);
        }

        [Test]
        public void AllTypesSerialize()
        {
            var customNodeTestPath = Path.Combine(TestDirectory, @"core\serialization\serialization.dyn");
            DoWorkspaceOpenAndCompare(customNodeTestPath);
        }

        public object[] FindWorkspaces()
        {
            var di = new DirectoryInfo(TestDirectory);
            var fis = di.GetFiles("*.dyn", SearchOption.AllDirectories);
            return fis.Select(fi=>fi.FullName).ToArray();
        }

        /// <summary>
        /// This parameterized test finds all .dyn files in directories within
        /// the test directory, opens them and executes, then converts them to
        /// json and executes again, comparing the values from the two runs.
        /// </summary>
        /// <param name="filePath">The path to a .dyn file. This parameter is supplied
        /// by the test framework.</param>
        [Test, TestCaseSource("FindWorkspaces")]
        public void SerializationTest(string filePath)
        {
            DoWorkspaceOpenAndCompare(filePath);
        }

        private static List<string> bannedTests = new List<string>()
            {
                "NestedIF",
                "recorded",
                "excel",
                "CASE",
                "WatchPreviewBubble",
                "visualization",
                "migration",
                "missing_custom_node",
                "Dummy.dyn",
                // Tests which require late initialization
                // of custom nodes...
                "noro.dyn",
                "Number1.dyn",
                "MultipleIF",
                "packageTest"
            };

        private void DoWorkspaceOpenAndCompare(string filePath)
        {
            var openPath = filePath;

            if (bannedTests.Any(t => filePath.Contains(t)))
            {
                Assert.Inconclusive("Skipping test known to kill the test framework...");
            }

            OpenModel(openPath);

            var model = CurrentDynamoModel;
            var ws1 = model.CurrentWorkspace;

            var dummyNodes = ws1.Nodes.Where(n => n is DummyNode);
            if (dummyNodes.Any())
            {
                Assert.Inconclusive("The Workspace contains dummy nodes for: " + string.Join(",", dummyNodes.Select(n => n.NickName).ToArray()));
            }

<<<<<<< HEAD
            if (((HomeWorkspaceModel)ws1).RunSettings.RunType == Models.RunType.Manual)
=======
            TimeSpan desktopExecutionTime;

            ExecutionStateHandler postExecHandler = (session) =>
            {
                desktopExecutionTime = (TimeSpan)session.GetParameterValue(Session.ParameterKeys.LastExecutionDuration);
            };

            ExecutionEvents.GraphPostExecution += postExecHandler;

            if (((HomeWorkspaceModel)ws1).RunSettings.RunType== Models.RunType.Manual)
>>>>>>> dab46fa9
            {
                RunCurrentModel();
            }

<<<<<<< HEAD
            var wcd1 = new WorkspaceComparisonData(ws1, CurrentDynamoModel.EngineController);
=======
            ExecutionEvents.GraphPostExecution -= postExecHandler;

            var wcd1 = new WorkspaceComparisonData(ws1);

            var json = Autodesk.Workspaces.Utilities.SaveWorkspaceToJson(model.CurrentWorkspace, model.LibraryServices,
                model.EngineController, model.Scheduler, model.NodeFactory, DynamoModel.IsTestMode, false, 
                model.CustomNodeManager);

            Assert.IsNotNullOrEmpty(json);
>>>>>>> dab46fa9

            var fi = new FileInfo(filePath);
            var filePathBase = Path.Combine(Path.GetTempPath() + @"\json\" + Path.GetFileNameWithoutExtension(fi.Name));

            ConvertCurrentWorkspaceToDesignScriptAndSave(filePathBase);

            string json = ConvertCurrentWorkspaceToJsonAndSave(model, filePathBase);

            SaveWorkspaceComparisonData(wcd1, filePathBase);

            var ws2 = Autodesk.Workspaces.Utilities.LoadWorkspaceFromJson(json, model.LibraryServices,
                model.EngineController, model.Scheduler, model.NodeFactory, DynamoModel.IsTestMode, false,
                model.CustomNodeManager);

            if (ws2 is CustomNodeWorkspaceModel)
            {
                model.AddCustomNodeWorkspace((CustomNodeWorkspaceModel)ws2);
            }

            foreach (var c in ws2.Connectors)
            {
                Assert.NotNull(c.Start.Owner, "The node is not set for the start of connector " + c.GUID + ". The end node is " + c.End.Owner + ".");
                Assert.NotNull(c.End.Owner, "The node is not set for the end of connector " + c.GUID + ". The start node is " + c.Start.Owner + ".");
            }

            // The following logic is taken from the DynamoModel.Open method.
            // It assumes a single home workspace model. So, we remove all 
            // others, before adding a new one.
            if (ws2 is HomeWorkspaceModel)
            {
                var currentHomeSpaces = model.Workspaces.OfType<HomeWorkspaceModel>().ToList();
                if (currentHomeSpaces.Any())
                {
                    var end = ws2 is HomeWorkspaceModel ? 0 : 1;

                    for (var i = currentHomeSpaces.Count - 1; i >= end; i--)
                    {
                        model.RemoveWorkspace(currentHomeSpaces[i]);
                    }
                }

                model.AddWorkspace(ws2);

                var hws = ws2 as HomeWorkspaceModel;
                if (hws != null)
                {
                    model.ResetEngine();

                    if (hws.RunSettings.RunType == RunType.Periodic)
                    {
                        hws.StartPeriodicEvaluation();
                    }
                }

                model.CurrentWorkspace = ws2;
            }

            Assert.NotNull(ws2);

            dummyNodes = ws2.Nodes.Where(n => n is DummyNode);
            if (dummyNodes.Any())
            {
                Assert.Inconclusive("The Workspace contains dummy nodes for: " + string.Join(",", dummyNodes.Select(n => n.NickName).ToArray()));
            }

            var wcd2 = new WorkspaceComparisonData(ws1, CurrentDynamoModel.EngineController);

            CompareWorkspaces(wcd1, wcd2);

            var functionNodes = ws2.Nodes.Where(n => n is Function).Cast<Function>();
            if (functionNodes.Any())
            {
                Assert.True(functionNodes.All(n => CurrentDynamoModel.CustomNodeManager.LoadedDefinitions.Contains(n.Definition)));
            }

            foreach (var c in ws2.Connectors)
            {
                Assert.NotNull(c.Start.Owner);
                Assert.NotNull(c.End.Owner);
                Assert.True(ws2.Nodes.Contains(c.Start.Owner));
                Assert.True(ws2.Nodes.Contains(c.End.Owner));
            }
        }

<<<<<<< HEAD
        private static void SaveWorkspaceComparisonData(WorkspaceComparisonData wcd1, string filePathBase)
        {
            var data = wcd1.NodeDataMap.Zip(wcd1.NodeTypeMap, (a, b) =>
            {
                var dict = new Dictionary<string, Dictionary<string, object>>();
                var dataDict = new Dictionary<string, object>();
                dataDict.Add("node_type", b.Value.ToString());
                dataDict.Add("port_values", a.Value);
                dict.Add(a.Key.ToString(), dataDict);
                return dict;
            });

            var dataMapStr = JsonConvert.SerializeObject(data,
                            new JsonSerializerSettings()
                            {
                                Formatting = Formatting.Indented,
                                ReferenceLoopHandling = ReferenceLoopHandling.Ignore
                            });

            var dataPath = filePathBase + "_data.json";
            if (File.Exists(dataPath))
            {
                File.Delete(dataPath);
            }
            File.WriteAllText(dataPath, dataMapStr);
        }

        private static string ConvertCurrentWorkspaceToJsonAndSave(DynamoModel model, string filePathBase)
        {
            var json = Autodesk.Workspaces.Utilities.SaveWorkspaceToJson(model.CurrentWorkspace, model.LibraryServices,
                model.EngineController, model.Scheduler, model.NodeFactory, DynamoModel.IsTestMode, false,
                model.CustomNodeManager);

            Assert.IsNotNullOrEmpty(json);

            var tempPath = Path.GetTempPath();
            var jsonFolder = Path.Combine(tempPath, "json");

            if (!Directory.Exists(jsonFolder))
            {
                Directory.CreateDirectory(jsonFolder);
            }

            var jsonPath = filePathBase + ".json";
            if (File.Exists(jsonPath))
            {
                File.Delete(jsonPath);
            }
            File.WriteAllText(jsonPath, json);

            return json;
        }

        private void ConvertCurrentWorkspaceToDesignScriptAndSave(string filePathBase)
        {
            try
            {


                var workspace = CurrentDynamoModel.CurrentWorkspace;

                var libCore = CurrentDynamoModel.EngineController.LibraryServices.LibraryManagementCore;
                var libraryServices = new LibraryCustomizationServices(CurrentDynamoModel.PathManager);
                var nameProvider = new NamingProvider(libCore, libraryServices);
                var controller = CurrentDynamoModel.EngineController;
                var resolver = CurrentDynamoModel.CurrentWorkspace.ElementResolver;
                var namingProvider = new NamingProvider(controller.LibraryServices.LibraryManagementCore, libraryServices);

                var result = NodeToCodeCompiler.NodeToCode(libCore, workspace.Nodes, workspace.Nodes, namingProvider);
                NodeToCodeCompiler.ReplaceWithShortestQualifiedName(
                        controller.LibraryServices.LibraryManagementCore.ClassTable, result.AstNodes, resolver);
                var codegen = new ProtoCore.CodeGenDS(result.AstNodes);
                var ds = codegen.GenerateCode();

                var dsPath = filePathBase + ".ds";
                if (File.Exists(dsPath))
                {
                    File.Delete(dsPath);
                }
                File.WriteAllText(dsPath, ds);
            }
            catch
            {
                Assert.Inconclusive("The current workspace could not be converted to Design Script.");
            }
=======
        private void ExecutionEvents_GraphPostExecution(Session.IExecutionSession session)
        {
            throw new NotImplementedException();
>>>>>>> dab46fa9
        }
    }
}<|MERGE_RESOLUTION|>--- conflicted
+++ resolved
@@ -8,13 +8,9 @@
 using Dynamo.Graph.Nodes.CustomNodes;
 using Dynamo.Graph.Nodes;
 using Dynamo.Models;
-<<<<<<< HEAD
 using Newtonsoft.Json;
 using Dynamo.Engine;
-using ProtoCore.Namespace;
-=======
 using Dynamo.Events;
->>>>>>> dab46fa9
 
 namespace Dynamo.Tests
 {
@@ -25,16 +21,36 @@
      *  original .dyn file name. 
      *  - xxx_data.json file containing the cached values of each of the workspaces
      *  - xxx.ds file containing the Design Script code for the workspace.
-     */ 
+     */
     [TestFixture, Category("Serialization")]
     class SerializationTests : DynamoModelTestBase
     {
+        private TimeSpan lastExecutionDuration = new TimeSpan();
+
         protected override void GetLibrariesToPreload(List<string> libraries)
         {
             libraries.Add("VMDataBridge.dll");
             libraries.Add("ProtoGeometry.dll");
             libraries.Add("DSCoreNodes.dll");
             base.GetLibrariesToPreload(libraries);
+        }
+
+        [SetUp]
+        public override void Setup()
+        {
+            ExecutionEvents.GraphPostExecution += ExecutionEvents_GraphPostExecution;
+            base.Setup();
+        }
+
+        [TearDown]
+        public void TearDown()
+        {
+            ExecutionEvents.GraphPostExecution -= ExecutionEvents_GraphPostExecution;
+        }
+
+        private void ExecutionEvents_GraphPostExecution(Session.IExecutionSession session)
+        {
+            lastExecutionDuration = (TimeSpan)session.GetParameterValue(Session.ParameterKeys.LastExecutionDuration);
         }
 
         /// <summary>
@@ -216,37 +232,12 @@
                 Assert.Inconclusive("The Workspace contains dummy nodes for: " + string.Join(",", dummyNodes.Select(n => n.NickName).ToArray()));
             }
 
-<<<<<<< HEAD
-            if (((HomeWorkspaceModel)ws1).RunSettings.RunType == Models.RunType.Manual)
-=======
-            TimeSpan desktopExecutionTime;
-
-            ExecutionStateHandler postExecHandler = (session) =>
-            {
-                desktopExecutionTime = (TimeSpan)session.GetParameterValue(Session.ParameterKeys.LastExecutionDuration);
-            };
-
-            ExecutionEvents.GraphPostExecution += postExecHandler;
-
             if (((HomeWorkspaceModel)ws1).RunSettings.RunType== Models.RunType.Manual)
->>>>>>> dab46fa9
             {
                 RunCurrentModel();
             }
 
-<<<<<<< HEAD
             var wcd1 = new WorkspaceComparisonData(ws1, CurrentDynamoModel.EngineController);
-=======
-            ExecutionEvents.GraphPostExecution -= postExecHandler;
-
-            var wcd1 = new WorkspaceComparisonData(ws1);
-
-            var json = Autodesk.Workspaces.Utilities.SaveWorkspaceToJson(model.CurrentWorkspace, model.LibraryServices,
-                model.EngineController, model.Scheduler, model.NodeFactory, DynamoModel.IsTestMode, false, 
-                model.CustomNodeManager);
-
-            Assert.IsNotNullOrEmpty(json);
->>>>>>> dab46fa9
 
             var fi = new FileInfo(filePath);
             var filePathBase = Path.Combine(Path.GetTempPath() + @"\json\" + Path.GetFileNameWithoutExtension(fi.Name));
@@ -255,7 +246,9 @@
 
             string json = ConvertCurrentWorkspaceToJsonAndSave(model, filePathBase);
 
-            SaveWorkspaceComparisonData(wcd1, filePathBase);
+            SaveWorkspaceComparisonData(wcd1, filePathBase, lastExecutionDuration);
+
+            lastExecutionDuration = new TimeSpan();
 
             var ws2 = Autodesk.Workspaces.Utilities.LoadWorkspaceFromJson(json, model.LibraryServices,
                 model.EngineController, model.Scheduler, model.NodeFactory, DynamoModel.IsTestMode, false,
@@ -331,27 +324,30 @@
             }
         }
 
-<<<<<<< HEAD
-        private static void SaveWorkspaceComparisonData(WorkspaceComparisonData wcd1, string filePathBase)
-        {
-            var data = wcd1.NodeDataMap.Zip(wcd1.NodeTypeMap, (a, b) =>
+        private static void SaveWorkspaceComparisonData(WorkspaceComparisonData wcd1, string filePathBase, TimeSpan executionDuration)
+        {
+            var nodeData = wcd1.NodeDataMap.Zip(wcd1.NodeTypeMap, (a, b) =>
             {
                 var dict = new Dictionary<string, Dictionary<string, object>>();
-                var dataDict = new Dictionary<string, object>();
-                dataDict.Add("node_type", b.Value.ToString());
-                dataDict.Add("port_values", a.Value);
-                dict.Add(a.Key.ToString(), dataDict);
+                var nodeDataDict = new Dictionary<string, object>();
+                nodeDataDict.Add("node_type", b.Value.ToString());
+                nodeDataDict.Add("port_values", a.Value);
+                dict.Add(a.Key.ToString(), nodeDataDict);
                 return dict;
             });
 
-            var dataMapStr = JsonConvert.SerializeObject(data,
+            var workspaceDataDict = new Dictionary<string, object>();
+            workspaceDataDict.Add("node_data", nodeData);
+            workspaceDataDict.Add("execution_duration", executionDuration);
+
+            var dataMapStr = JsonConvert.SerializeObject(workspaceDataDict,
                             new JsonSerializerSettings()
                             {
                                 Formatting = Formatting.Indented,
                                 ReferenceLoopHandling = ReferenceLoopHandling.Ignore
                             });
 
-            var dataPath = filePathBase + "_data.json";
+            var dataPath = filePathBase + ".data";
             if (File.Exists(dataPath))
             {
                 File.Delete(dataPath);
@@ -417,11 +413,6 @@
             {
                 Assert.Inconclusive("The current workspace could not be converted to Design Script.");
             }
-=======
-        private void ExecutionEvents_GraphPostExecution(Session.IExecutionSession session)
-        {
-            throw new NotImplementedException();
->>>>>>> dab46fa9
         }
     }
 }