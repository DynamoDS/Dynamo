﻿using NUnit.Framework;
using System.IO;
using System;
using System.Linq;
using System.Collections.Generic;
using Dynamo.Engine.NodeToCode;
using Dynamo.Graph.Workspaces;
using Dynamo.Graph.Nodes.CustomNodes;
using Dynamo.Graph.Nodes;
using Dynamo.Models;
using Newtonsoft.Json;
using Dynamo.Engine;
using Dynamo.Events;

namespace Dynamo.Tests
{
    /* The Serialization tests compare the results of a workspace opened and executed from its 
     * original .dyn format, to one converted to json, deserialized and executed. In the process,
     * the tests save the following files:
     *  - xxx.json file representing the serialized version of the workspace to json, where xxx is the 
     *  original .dyn file name. 
     *  - xxx_data.json file containing the cached values of each of the workspaces
     *  - xxx.ds file containing the Design Script code for the workspace.
     */
    [TestFixture, Category("Serialization")]
    class SerializationTests : DynamoModelTestBase
    {
        private TimeSpan lastExecutionDuration = new TimeSpan();

        protected override void GetLibrariesToPreload(List<string> libraries)
        {
            libraries.Add("VMDataBridge.dll");
            libraries.Add("ProtoGeometry.dll");
            libraries.Add("DSCoreNodes.dll");
            base.GetLibrariesToPreload(libraries);
        }

        [TestFixtureSetUp]
        public void FixtureSetup()
        {
            ExecutionEvents.GraphPostExecution += ExecutionEvents_GraphPostExecution;
        }

        [TearDown]
        public void TearDown()
        {
            ExecutionEvents.GraphPostExecution -= ExecutionEvents_GraphPostExecution;
        }

        private void ExecutionEvents_GraphPostExecution(Session.IExecutionSession session)
        {
            lastExecutionDuration = (TimeSpan)session.GetParameterValue(Session.ParameterKeys.LastExecutionDuration);
        }

        /// <summary>
        /// Caches workspaces data for comparison.
        /// </summary>
        internal class WorkspaceComparisonData
        {
            public Guid Guid { get; set; }
            public int NodeCount { get; set; }
            public int ConnectorCount { get; set; }
            public int GroupCount { get; set; }
            public int NoteCount { get; set; }
            public Dictionary<Guid,Type> NodeTypeMap { get; set; }
            public Dictionary<Guid,List<object>> NodeDataMap { get; set; }
            public Dictionary<Guid,int> InportCountMap { get; set; }
            public Dictionary<Guid,int> OutportCountMap { get; set; }
            public string DesignScript { get; set; }

            public WorkspaceComparisonData(WorkspaceModel workspace, EngineController controller)
            {
                Guid = workspace.Guid;
                NodeCount = workspace.Nodes.Count();
                ConnectorCount = workspace.Connectors.Count();
                GroupCount = workspace.Annotations.Count();
                NoteCount = workspace.Notes.Count();
                NodeTypeMap = new Dictionary<Guid, Type>();
                NodeDataMap = new Dictionary<Guid, List<object>>();
                InportCountMap = new Dictionary<Guid, int>();
                OutportCountMap = new Dictionary<Guid, int>();

                foreach (var n in workspace.Nodes)
                {
                    NodeTypeMap.Add(n.GUID, n.GetType());

                    var portvalues = new List<object>();
                    foreach (var p in n.OutPorts)
                    {
                        var value = n.GetValue(p.Index, controller);
                        if (value.IsCollection)
                        {
                            portvalues.Add(GetStringRepOfCollection(value));
                        }
                        else
                        {
                            portvalues.Add(value.StringData);
                        }
                    }
                    
                    NodeDataMap.Add(n.GUID, portvalues);
                    InportCountMap.Add(n.GUID, n.InPorts.Count);
                    OutportCountMap.Add(n.GUID, n.OutPorts.Count);
                }
            }
        }

        private static string GetStringRepOfCollection(ProtoCore.Mirror.MirrorData collection)
        {
            var items = string.Join(",", collection.GetElements().Select(x => x.IsCollection ? GetStringRepOfCollection(x) : x.StringData));
            return "{" + items + "}";
        }

        private void CompareWorkspaces(WorkspaceComparisonData a, WorkspaceComparisonData b)
        {
            var nodeDiff = a.NodeTypeMap.Except(b.NodeTypeMap);
            if (nodeDiff.Any())
            {
                Assert.Fail("The workspaces don't have the same number of nodes. The json workspace is missing: " + string.Join(",", nodeDiff.Select(i => i.Value.ToString())));
            }
            Assert.AreEqual(a.NodeCount, b.NodeCount, "The workspaces don't have the same number of nodes.");
            Assert.AreEqual(a.ConnectorCount, b.ConnectorCount, "The workspaces don't have the same number of connectors.");
            Assert.AreEqual(a.GroupCount, b.GroupCount, "The workspaces don't have the same number of groups.");
            Assert.AreEqual(a.NoteCount, b.NoteCount, "The workspaces don't have the same number of notes.");
            foreach(var kvp in a.InportCountMap)
            {
                var countA = kvp.Value;
                var countB = b.InportCountMap[kvp.Key];
                Assert.AreEqual(countA, countB, string.Format("One {0} node has {1} inports, while the other has {2}", a.NodeTypeMap[kvp.Key], countA, countB));
            }
            foreach (var kvp in a.OutportCountMap)
            {
                var countA = kvp.Value;
                var countB = b.OutportCountMap[kvp.Key];
                Assert.AreEqual(countA, countB, string.Format("One {0} node has {1} outports, while the other has {2}", a.NodeTypeMap[kvp.Key], countA, countB));
            }

            foreach (var kvp in a.NodeDataMap)
            {
                var valueA = kvp.Value;
                var valueB = b.NodeDataMap[kvp.Key];

                Assert.AreEqual(a.NodeTypeMap[kvp.Key], b.NodeTypeMap[kvp.Key]);

                try
                {
                    // When values are geometry, sometimes the creation
                    // of the string representation for forming this message
                    // fails. 
                    Assert.AreEqual(valueA, valueB,
                    string.Format("Node Type:{0} value, {1} is not equal to {2}",
                    a.NodeTypeMap[kvp.Key], valueA, valueB));
                }
                catch
                {
                    continue;
                }
            }
        }

        [Test]
        public void CustomNodeSerializationTest()
        {
            var customNodeTestPath = Path.Combine(TestDirectory , @"core\CustomNodes\TestAdd.dyn");
            DoWorkspaceOpenAndCompare(customNodeTestPath);
        }

        [Test]
        public void AllTypesSerialize()
        {
            var customNodeTestPath = Path.Combine(TestDirectory, @"core\serialization\serialization.dyn");
            DoWorkspaceOpenAndCompare(customNodeTestPath);
        }

        public object[] FindWorkspaces()
        {
            var di = new DirectoryInfo(TestDirectory);
            var fis = di.GetFiles("*.dyn", SearchOption.AllDirectories);
            return fis.Select(fi=>fi.FullName).ToArray();
        }

        /// <summary>
        /// This parameterized test finds all .dyn files in directories within
        /// the test directory, opens them and executes, then converts them to
        /// json and executes again, comparing the values from the two runs.
        /// </summary>
        /// <param name="filePath">The path to a .dyn file. This parameter is supplied
        /// by the test framework.</param>
        [Test, TestCaseSource("FindWorkspaces")]
        public void SerializationTest(string filePath)
        {
            DoWorkspaceOpenAndCompare(filePath);
        }

        private static List<string> bannedTests = new List<string>()
            {
                "NestedIF",
                "recorded",
                "excel",
                "CASE",
                "WatchPreviewBubble",
                "visualization",
                "migration",
                "missing_custom_node",
                "Dummy.dyn",
                // Tests which require late initialization
                // of custom nodes...
                "noro.dyn",
                "Number1.dyn",
                "MultipleIF",
                "packageTest",
                "reduce-example",
                "TestFrozen"
            };

        private void DoWorkspaceOpenAndCompare(string filePath)
        {
            var openPath = filePath;

            if (bannedTests.Any(t => filePath.Contains(t)))
            {
                Assert.Inconclusive("Skipping test known to kill the test framework...");
            }

            OpenModel(openPath);

            var model = CurrentDynamoModel;
            var ws1 = model.CurrentWorkspace;

            var dummyNodes = ws1.Nodes.Where(n => n is DummyNode);
            if (dummyNodes.Any())
            {
                Assert.Inconclusive("The Workspace contains dummy nodes for: " + string.Join(",", dummyNodes.Select(n => n.NickName).ToArray()));
            }

            if (((HomeWorkspaceModel)ws1).RunSettings.RunType== Models.RunType.Manual)
            {
                RunCurrentModel();
            }

            var wcd1 = new WorkspaceComparisonData(ws1, CurrentDynamoModel.EngineController);

<<<<<<< HEAD
            var json = Autodesk.Workspaces.Utilities.SaveWorkspaceToJson(model.CurrentWorkspace, model.LibraryServices,
                model.GetCurrentEngineController(), model.GetCurrentScheduler(), model.NodeFactory, DynamoModel.IsTestMode, false, 
                model.CustomNodeManager);
=======
            var fi = new FileInfo(filePath);
            var filePathBase = Path.Combine(Path.GetTempPath() + @"\json\" + Path.GetFileNameWithoutExtension(fi.Name));
>>>>>>> 14792579

            ConvertCurrentWorkspaceToDesignScriptAndSave(filePathBase);

            string json = ConvertCurrentWorkspaceToJsonAndSave(model, filePathBase);

            SaveWorkspaceComparisonData(wcd1, filePathBase, lastExecutionDuration);

            lastExecutionDuration = new TimeSpan();

            var ws2 = Autodesk.Workspaces.Utilities.LoadWorkspaceFromJson(json, model.LibraryServices,
                model.GetCurrentEngineController(), model.GetCurrentScheduler(), model.NodeFactory, DynamoModel.IsTestMode, false,
                model.CustomNodeManager);

            if (ws2 is CustomNodeWorkspaceModel)
            {
                model.AddCustomNodeWorkspace((CustomNodeWorkspaceModel)ws2);
            }

            foreach (var c in ws2.Connectors)
            {
                Assert.NotNull(c.Start.Owner, "The node is not set for the start of connector " + c.GUID + ". The end node is " + c.End.Owner + ".");
                Assert.NotNull(c.End.Owner, "The node is not set for the end of connector " + c.GUID + ". The start node is " + c.Start.Owner + ".");
            }

            // The following logic is taken from the DynamoModel.Open method.
            // It assumes a single home workspace model. So, we remove all 
            // others, before adding a new one.
            if (ws2 is HomeWorkspaceModel)
            {
                var currentHomeSpaces = model.Workspaces.OfType<HomeWorkspaceModel>().ToList();
                if (currentHomeSpaces.Any())
                {
                    var end = ws2 is HomeWorkspaceModel ? 0 : 1;

                    for (var i = currentHomeSpaces.Count - 1; i >= end; i--)
                    {
                        model.RemoveWorkspace(currentHomeSpaces[i]);
                    }
                }

                model.AddWorkspace(ws2);

                var hws = ws2 as HomeWorkspaceModel;
                if (hws != null)
                {
                    model.ResetEngine();

                    if (hws.RunSettings.RunType == RunType.Periodic)
                    {
                        hws.StartPeriodicEvaluation();
                    }
                }

                model.CurrentWorkspace = ws2;
            }

            Assert.NotNull(ws2);

            dummyNodes = ws2.Nodes.Where(n => n is DummyNode);
            if (dummyNodes.Any())
            {
                Assert.Inconclusive("The Workspace contains dummy nodes for: " + string.Join(",", dummyNodes.Select(n => n.NickName).ToArray()));
            }

            var wcd2 = new WorkspaceComparisonData(ws2, CurrentDynamoModel.EngineController);

            CompareWorkspaces(wcd1, wcd2);

            var functionNodes = ws2.Nodes.Where(n => n is Function).Cast<Function>();
            if (functionNodes.Any())
            {
                Assert.True(functionNodes.All(n => CurrentDynamoModel.CustomNodeManager.LoadedDefinitions.Contains(n.Definition)));
            }

            foreach (var c in ws2.Connectors)
            {
                Assert.NotNull(c.Start.Owner);
                Assert.NotNull(c.End.Owner);
                Assert.True(ws2.Nodes.Contains(c.Start.Owner));
                Assert.True(ws2.Nodes.Contains(c.End.Owner));
            }
        }

        private static void SaveWorkspaceComparisonData(WorkspaceComparisonData wcd1, string filePathBase, TimeSpan executionDuration)
        {
            var nodeData = new Dictionary<string, Dictionary<string, object>>();
            foreach(var d in wcd1.NodeDataMap)
            {
                var t = wcd1.NodeTypeMap[d.Key];
                var nodeDataDict = new Dictionary<string, object>();
                nodeDataDict.Add("nodeType", t.ToString());
                nodeDataDict.Add("portValues", d.Value);
                nodeData.Add(d.Key.ToString(), nodeDataDict);
            }

            var workspaceDataDict = new Dictionary<string, object>();
            workspaceDataDict.Add("nodeData", nodeData);
            workspaceDataDict.Add("executionDuration", executionDuration);

            var dataMapStr = JsonConvert.SerializeObject(workspaceDataDict,
                            new JsonSerializerSettings()
                            {
                                Formatting = Formatting.Indented,
                                ReferenceLoopHandling = ReferenceLoopHandling.Ignore
                            });

            var dataPath = filePathBase + ".data";
            if (File.Exists(dataPath))
            {
                File.Delete(dataPath);
            }
            File.WriteAllText(dataPath, dataMapStr);
        }

        private static string ConvertCurrentWorkspaceToJsonAndSave(DynamoModel model, string filePathBase)
        {
            var json = Autodesk.Workspaces.Utilities.SaveWorkspaceToJson(model.CurrentWorkspace, model.LibraryServices,
                model.EngineController, model.Scheduler, model.NodeFactory, DynamoModel.IsTestMode, false,
                model.CustomNodeManager);

            Assert.IsNotNullOrEmpty(json);

            var tempPath = Path.GetTempPath();
            var jsonFolder = Path.Combine(tempPath, "json");

            if (!Directory.Exists(jsonFolder))
            {
                Directory.CreateDirectory(jsonFolder);
            }

            var jsonPath = filePathBase + ".json";
            if (File.Exists(jsonPath))
            {
                File.Delete(jsonPath);
            }
            File.WriteAllText(jsonPath, json);

            return json;
        }

        private void ConvertCurrentWorkspaceToDesignScriptAndSave(string filePathBase)
        {
            try
            {


                var workspace = CurrentDynamoModel.CurrentWorkspace;

                var libCore = CurrentDynamoModel.EngineController.LibraryServices.LibraryManagementCore;
                var libraryServices = new LibraryCustomizationServices(CurrentDynamoModel.PathManager);
                var nameProvider = new NamingProvider(libCore, libraryServices);
                var controller = CurrentDynamoModel.EngineController;
                var resolver = CurrentDynamoModel.CurrentWorkspace.ElementResolver;
                var namingProvider = new NamingProvider(controller.LibraryServices.LibraryManagementCore, libraryServices);

                var result = NodeToCodeCompiler.NodeToCode(libCore, workspace.Nodes, workspace.Nodes, namingProvider);
                NodeToCodeCompiler.ReplaceWithShortestQualifiedName(
                        controller.LibraryServices.LibraryManagementCore.ClassTable, result.AstNodes, resolver);
                var codegen = new ProtoCore.CodeGenDS(result.AstNodes);
                var ds = codegen.GenerateCode();

                var dsPath = filePathBase + ".ds";
                if (File.Exists(dsPath))
                {
                    File.Delete(dsPath);
                }
                File.WriteAllText(dsPath, ds);
            }
            catch
            {
                Assert.Inconclusive("The current workspace could not be converted to Design Script.");
            }
        }
    }
}<|MERGE_RESOLUTION|>--- conflicted
+++ resolved
@@ -238,16 +238,10 @@
                 RunCurrentModel();
             }
 
-            var wcd1 = new WorkspaceComparisonData(ws1, CurrentDynamoModel.EngineController);
-
-<<<<<<< HEAD
-            var json = Autodesk.Workspaces.Utilities.SaveWorkspaceToJson(model.CurrentWorkspace, model.LibraryServices,
-                model.GetCurrentEngineController(), model.GetCurrentScheduler(), model.NodeFactory, DynamoModel.IsTestMode, false, 
-                model.CustomNodeManager);
-=======
+            var wcd1 = new WorkspaceComparisonData(ws1, CurrentDynamoModel.GetCurrentEngineController());
+
             var fi = new FileInfo(filePath);
             var filePathBase = Path.Combine(Path.GetTempPath() + @"\json\" + Path.GetFileNameWithoutExtension(fi.Name));
->>>>>>> 14792579
 
             ConvertCurrentWorkspaceToDesignScriptAndSave(filePathBase);
 
@@ -312,7 +306,7 @@
                 Assert.Inconclusive("The Workspace contains dummy nodes for: " + string.Join(",", dummyNodes.Select(n => n.NickName).ToArray()));
             }
 
-            var wcd2 = new WorkspaceComparisonData(ws2, CurrentDynamoModel.EngineController);
+            var wcd2 = new WorkspaceComparisonData(ws2, CurrentDynamoModel.GetCurrentEngineController());
 
             CompareWorkspaces(wcd1, wcd2);
 
@@ -365,7 +359,7 @@
         private static string ConvertCurrentWorkspaceToJsonAndSave(DynamoModel model, string filePathBase)
         {
             var json = Autodesk.Workspaces.Utilities.SaveWorkspaceToJson(model.CurrentWorkspace, model.LibraryServices,
-                model.EngineController, model.Scheduler, model.NodeFactory, DynamoModel.IsTestMode, false,
+                model.GetCurrentEngineController(), model.GetCurrentScheduler(), model.NodeFactory, DynamoModel.IsTestMode, false,
                 model.CustomNodeManager);
 
             Assert.IsNotNullOrEmpty(json);
@@ -396,10 +390,10 @@
 
                 var workspace = CurrentDynamoModel.CurrentWorkspace;
 
-                var libCore = CurrentDynamoModel.EngineController.LibraryServices.LibraryManagementCore;
+                var libCore = CurrentDynamoModel.GetCurrentEngineController().LibraryServices.LibraryManagementCore;
                 var libraryServices = new LibraryCustomizationServices(CurrentDynamoModel.PathManager);
                 var nameProvider = new NamingProvider(libCore, libraryServices);
-                var controller = CurrentDynamoModel.EngineController;
+                var controller = CurrentDynamoModel.GetCurrentEngineController();
                 var resolver = CurrentDynamoModel.CurrentWorkspace.ElementResolver;
                 var namingProvider = new NamingProvider(controller.LibraryServices.LibraryManagementCore, libraryServices);
 
