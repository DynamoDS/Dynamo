﻿using NUnit.Framework;
using System.IO;
using System;
using System.Linq;
using System.Collections.Generic;
using Dynamo.Engine.NodeToCode;
using Dynamo.Graph.Workspaces;
using Dynamo.Graph.Nodes.CustomNodes;
using Dynamo.Graph.Nodes;
using Dynamo.Models;
using Newtonsoft.Json;
using Dynamo.Engine;
using Dynamo.Events;
using System.Text.RegularExpressions;
using Dynamo.Utilities;

namespace Dynamo.Tests
{
    /* The Serialization tests compare the results of a workspace opened and executed from its
     * original .dyn format, to one converted to json, deserialized and executed. In the process,
     * the tests save the following files:
     *  - xxx.json file representing the serialized version of the workspace to json, where xxx is the
     *  original .dyn file name.
     *  - xxx_data.json file containing the cached values of each of the workspaces
     *  - xxx.ds file containing the Design Script code for the workspace.
     */
    [TestFixture, Category("Serialization")]
    class SerializationTests : DynamoModelTestBase
    {
        private TimeSpan lastExecutionDuration = new TimeSpan();
        private Dictionary<Guid, string> modelsGuidToIdMap = new Dictionary<Guid, string>();


        protected override void GetLibrariesToPreload(List<string> libraries)
        {
            libraries.Add("VMDataBridge.dll");
            libraries.Add("ProtoGeometry.dll");
            libraries.Add("DSCoreNodes.dll");
            base.GetLibrariesToPreload(libraries);
        }

        [TestFixtureSetUp]
        public void FixtureSetup()
        {
            ExecutionEvents.GraphPostExecution += ExecutionEvents_GraphPostExecution;
        }

        [TestFixtureTearDown]
        public void TearDown()
        {
            ExecutionEvents.GraphPostExecution -= ExecutionEvents_GraphPostExecution;
        }

        private void ExecutionEvents_GraphPostExecution(Session.IExecutionSession session)
        {
            lastExecutionDuration = (TimeSpan)session.GetParameterValue(Session.ParameterKeys.LastExecutionDuration);
        }

        /// <summary>
        /// Caches workspaces data for comparison.
        /// </summary>
        internal class WorkspaceComparisonData
        {
            public Guid Guid { get; set; }
            public int NodeCount { get; set; }
            public int ConnectorCount { get; set; }
            public int GroupCount { get; set; }
            public int NoteCount { get; set; }
            public Dictionary<Guid,Type> NodeTypeMap { get; set; }
            public Dictionary<Guid,List<object>> NodeDataMap { get; set; }
            public Dictionary<Guid,int> InportCountMap { get; set; }
            public Dictionary<Guid,int> OutportCountMap { get; set; }
            public string DesignScript { get; set; }

            public WorkspaceComparisonData(WorkspaceModel workspace, EngineController controller)
            {
                Guid = workspace.Guid;
                NodeCount = workspace.Nodes.Count();
                ConnectorCount = workspace.Connectors.Count();
                GroupCount = workspace.Annotations.Count();
                NoteCount = workspace.Notes.Count();
                NodeTypeMap = new Dictionary<Guid, Type>();
                NodeDataMap = new Dictionary<Guid, List<object>>();
                InportCountMap = new Dictionary<Guid, int>();
                OutportCountMap = new Dictionary<Guid, int>();

                foreach (var n in workspace.Nodes)
                {
                    NodeTypeMap.Add(n.GUID, n.GetType());

                    var portvalues = n.OutPorts.Select(p =>
                        GetDataOfValue(n.GetValue(p.Index, controller))).ToList<object>();

                    NodeDataMap.Add(n.GUID, portvalues);
                    InportCountMap.Add(n.GUID, n.InPorts.Count);
                    OutportCountMap.Add(n.GUID, n.OutPorts.Count);
                }
            }
        }

        private static object GetDataOfValue(ProtoCore.Mirror.MirrorData value)
        {
            if (value.IsCollection)
            {
                return value.GetElements().Select(x => GetDataOfValue(x)).ToList<object>();
            }

            if (!value.IsPointer)
            {
                var data = value.Data;

                if (data != null)
                {
                    return data;
                }
            }

            return value.StringData;
        }

        private void CompareWorkspacesDifferentGuids(WorkspaceComparisonData a, WorkspaceComparisonData b)
        {
            var nodeDiff = a.NodeTypeMap.Select(x=>x.Value).Except(b.NodeTypeMap.Select(x => x.Value));
            if (nodeDiff.Any())
            {
                Assert.Fail("The workspaces don't have the same number of nodes. The json workspace is missing: " + string.Join(",", nodeDiff.Select(i => i.ToString())));
            }
            Assert.AreEqual(a.NodeCount, b.NodeCount, "The workspaces don't have the same number of nodes.");
            Assert.AreEqual(a.ConnectorCount, b.ConnectorCount, "The workspaces don't have the same number of connectors.");
            Assert.AreEqual(a.GroupCount, b.GroupCount, "The workspaces don't have the same number of groups.");
            Assert.AreEqual(a.NoteCount, b.NoteCount, "The workspaces don't have the same number of notes.");
            foreach (var kvp in a.InportCountMap)
            {
                var countA = kvp.Value;
                //convert the old guid to the new guid
                var newGuid = GuidUtility.Create(GuidUtility.UrlNamespace, this.modelsGuidToIdMap[kvp.Key]);
                var countB = b.InportCountMap[newGuid];
                Assert.AreEqual(countA, countB, string.Format("One {0} node has {1} inports, while the other has {2}", a.NodeTypeMap[kvp.Key], countA, countB));
            }
            foreach (var kvp in a.OutportCountMap)
            {
                var countA = kvp.Value;
                //convert the old guid to the new guid
                var newGuid = GuidUtility.Create(GuidUtility.UrlNamespace, this.modelsGuidToIdMap[kvp.Key]);
                var countB = b.OutportCountMap[newGuid];
                Assert.AreEqual(countA, countB, string.Format("One {0} node has {1} outports, while the other has {2}", a.NodeTypeMap[kvp.Key], countA, countB));
            }

            foreach (var kvp in a.NodeDataMap)
            {
                var valueA = kvp.Value;
                //convert the old guid to the new guid
                var newGuid = GuidUtility.Create(GuidUtility.UrlNamespace, this.modelsGuidToIdMap[kvp.Key]);
                var valueB = b.NodeDataMap[newGuid];

                Assert.AreEqual(a.NodeTypeMap[kvp.Key], b.NodeTypeMap[newGuid]);

                try
                {
                    // When values are geometry, sometimes the creation
                    // of the string representation for forming this message
                    // fails.
                    Assert.AreEqual(valueA, valueB,
                    string.Format("Node Type:{0} value, {1} is not equal to {2}",
                    a.NodeTypeMap[kvp.Key], valueA, valueB));
                }
                catch
                {
                    continue;
                }
            }
        }

        private void CompareWorkspaces(WorkspaceComparisonData a, WorkspaceComparisonData b)
        {
            var nodeDiff = a.NodeTypeMap.Except(b.NodeTypeMap);
            if (nodeDiff.Any())
            {
                Assert.Fail("The workspaces don't have the same number of nodes. The json workspace is missing: " + string.Join(",", nodeDiff.Select(i => i.Value.ToString())));
            }
            Assert.AreEqual(a.NodeCount, b.NodeCount, "The workspaces don't have the same number of nodes.");
            Assert.AreEqual(a.ConnectorCount, b.ConnectorCount, "The workspaces don't have the same number of connectors.");
            Assert.AreEqual(a.GroupCount, b.GroupCount, "The workspaces don't have the same number of groups.");
            Assert.AreEqual(a.NoteCount, b.NoteCount, "The workspaces don't have the same number of notes.");
            foreach(var kvp in a.InportCountMap)
            {
                var countA = kvp.Value;
                var countB = b.InportCountMap[kvp.Key];
                Assert.AreEqual(countA, countB, string.Format("One {0} node has {1} inports, while the other has {2}", a.NodeTypeMap[kvp.Key], countA, countB));
            }
            foreach (var kvp in a.OutportCountMap)
            {
                var countA = kvp.Value;
                var countB = b.OutportCountMap[kvp.Key];
                Assert.AreEqual(countA, countB, string.Format("One {0} node has {1} outports, while the other has {2}", a.NodeTypeMap[kvp.Key], countA, countB));
            }

            foreach (var kvp in a.NodeDataMap)
            {
                var valueA = kvp.Value;
                var valueB = b.NodeDataMap[kvp.Key];

                Assert.AreEqual(a.NodeTypeMap[kvp.Key], b.NodeTypeMap[kvp.Key]);

                try
                {
                    // When values are geometry, sometimes the creation
                    // of the string representation for forming this message
                    // fails.
                    Assert.AreEqual(valueA, valueB,
                    string.Format("Node Type:{0} value, {1} is not equal to {2}",
                    a.NodeTypeMap[kvp.Key], valueA, valueB));
                }
                catch
                {
                    continue;
                }
            }
        }

        [Test]
        public void CustomNodeSerializationTest()
        {
            var customNodeTestPath = Path.Combine(TestDirectory , @"core\CustomNodes\TestAdd.dyn");
            DoWorkspaceOpenAndCompare(customNodeTestPath, ConvertCurrentWorkspaceToJsonAndSave, CompareWorkspaces);
        }

        [Test]
        public void AllTypesSerialize()
        {
            var customNodeTestPath = Path.Combine(TestDirectory, @"core\serialization\serialization.dyn");
            DoWorkspaceOpenAndCompare(customNodeTestPath, ConvertCurrentWorkspaceToJsonAndSave, CompareWorkspaces);
        }

        public object[] FindWorkspaces()
        {
            var di = new DirectoryInfo(TestDirectory);
            var fis = di.GetFiles("*.dyn", SearchOption.AllDirectories);
            return fis.Select(fi=>fi.FullName).ToArray();
        }

        /// <summary>
        /// This parameterized test finds all .dyn files in directories within
        /// the test directory, opens them and executes, then converts them to
        /// json and executes again, comparing the values from the two runs.
        /// </summary>
        /// <param name="filePath">The path to a .dyn file. This parameter is supplied
        /// by the test framework.</param>
        [Test, TestCaseSource("FindWorkspaces")]
        public void SerializationTest(string filePath)
        {
            DoWorkspaceOpenAndCompare(filePath,ConvertCurrentWorkspaceToJsonAndSave,CompareWorkspaces);
        }

        /// <summary>
        /// This parameterized test finds all .dyn files in directories within
        /// the test directory, opens them and executes, then converts them to
        /// json and executes again, comparing the values from the two runs.
        /// This set of tests has slightly modified json where the id properties
        /// are altered when serialized to test deserialization of non-guid ids.
        /// </summary>
        /// <param name="filePath">The path to a .dyn file. This parameter is supplied
        /// by the test framework.</param>
        [Test, TestCaseSource("FindWorkspaces")]
        public void SerializationNonGuidIdsTest(string filePath)
        {
            modelsGuidToIdMap.Clear();
            DoWorkspaceOpenAndCompare(filePath,ConvertCurrentWorkspaceToNonGuidJsonAndSave, CompareWorkspacesDifferentGuids);
        }

        private static List<string> bannedTests = new List<string>()
            {
                "NestedIF",
                "recorded",
                "excel",
                "CASE",
                "WatchPreviewBubble",
                "visualization",
                "migration",
                "missing_custom_node",
                "Dummy.dyn",
                // Tests which require late initialization
                // of custom nodes...
                "noro.dyn",
                "Number1.dyn",
                "MultipleIF",
                "packageTest",
                "reduce-example",
                "TestFrozen"
            };

        private void DoWorkspaceOpenAndCompare(string filePath,
            Func<DynamoModel,string,string> saveFunction,
            Action<WorkspaceComparisonData, WorkspaceComparisonData> workspaceCompareFunction)
        {
            var openPath = filePath;

            if (bannedTests.Any(t => filePath.Contains(t)))
            {
                Assert.Inconclusive("Skipping test known to kill the test framework...");
            }

            OpenModel(openPath);

            var model = CurrentDynamoModel;
            var ws1 = model.CurrentWorkspace;

            var dummyNodes = ws1.Nodes.Where(n => n is DummyNode);
            if (dummyNodes.Any())
            {
                Assert.Inconclusive("The Workspace contains dummy nodes for: " + string.Join(",", dummyNodes.Select(n => n.NickName).ToArray()));
            }

            var cbnErrorNodes = ws1.Nodes.Where(n => n is CodeBlockNodeModel && n.State == ElementState.Error);
            if (cbnErrorNodes.Any())
            {
                Assert.Inconclusive("The Workspace contains code block nodes in error state due to which rest " +
                                    "of the graph will not execute; skipping test ...");
            }

            if (((HomeWorkspaceModel)ws1).RunSettings.RunType== Models.RunType.Manual)
            {
                RunCurrentModel();
            }

            var wcd1 = new WorkspaceComparisonData(ws1, CurrentDynamoModel.EngineController);

            var dirPath = Path.Combine(Path.GetTempPath(), "json");
            if (!Directory.Exists(dirPath))
            {
                Directory.CreateDirectory(dirPath);
            }
            var fi = new FileInfo(filePath);
            var filePathBase = dirPath + @"\" +  Path.GetFileNameWithoutExtension(fi.Name);

            ConvertCurrentWorkspaceToDesignScriptAndSave(filePathBase);

            string json = saveFunction(model, filePathBase);

            SaveWorkspaceComparisonData(wcd1, filePathBase, lastExecutionDuration);

            lastExecutionDuration = new TimeSpan();

            var ws2 = WorkspaceModel.FromJson(json, model.LibraryServices,
                model.EngineController, model.Scheduler, model.NodeFactory, DynamoModel.IsTestMode, false,
                model.CustomNodeManager);

            if (ws2 is CustomNodeWorkspaceModel)
            {
                model.AddCustomNodeWorkspace((CustomNodeWorkspaceModel)ws2);
            }

            foreach (var c in ws2.Connectors)
            {
                Assert.NotNull(c.Start.Owner, "The node is not set for the start of connector " + c.GUID + ". The end node is " + c.End.Owner + ".");
                Assert.NotNull(c.End.Owner, "The node is not set for the end of connector " + c.GUID + ". The start node is " + c.Start.Owner + ".");
            }

            // The following logic is taken from the DynamoModel.Open method.
            // It assumes a single home workspace model. So, we remove all
            // others, before adding a new one.
            if (ws2 is HomeWorkspaceModel)
            {
                var currentHomeSpaces = model.Workspaces.OfType<HomeWorkspaceModel>().ToList();
                if (currentHomeSpaces.Any())
                {
                    var end = ws2 is HomeWorkspaceModel ? 0 : 1;

                    for (var i = currentHomeSpaces.Count - 1; i >= end; i--)
                    {
                        model.RemoveWorkspace(currentHomeSpaces[i]);
                    }
                }

                model.AddWorkspace(ws2);

                var hws = ws2 as HomeWorkspaceModel;
                if (hws != null)
                {
                    model.ResetEngine();

                    if (hws.RunSettings.RunType == RunType.Periodic)
                    {
                        hws.StartPeriodicEvaluation();
                    }
                }

                model.CurrentWorkspace = ws2;
            }

            Assert.NotNull(ws2);

            dummyNodes = ws2.Nodes.Where(n => n is DummyNode);
            if (dummyNodes.Any())
            {
                Assert.Inconclusive("The Workspace contains dummy nodes for: " + string.Join(",", dummyNodes.Select(n => n.NickName).ToArray()));
            }

            var wcd2 = new WorkspaceComparisonData(ws2, CurrentDynamoModel.EngineController);

            workspaceCompareFunction(wcd1, wcd2);

            var functionNodes = ws2.Nodes.Where(n => n is Function).Cast<Function>();
            if (functionNodes.Any())
            {
                Assert.True(functionNodes.All(n => CurrentDynamoModel.CustomNodeManager.LoadedDefinitions.Contains(n.Definition)));
            }

            foreach (var c in ws2.Connectors)
            {
                Assert.NotNull(c.Start.Owner);
                Assert.NotNull(c.End.Owner);
                Assert.True(ws2.Nodes.Contains(c.Start.Owner));
                Assert.True(ws2.Nodes.Contains(c.End.Owner));
            }
        }

        private static void SaveWorkspaceComparisonData(WorkspaceComparisonData wcd1, string filePathBase, TimeSpan executionDuration)
        {
            var nodeData = new Dictionary<string, Dictionary<string, object>>();
            foreach(var d in wcd1.NodeDataMap)
            {
                var t = wcd1.NodeTypeMap[d.Key];
                var nodeDataDict = new Dictionary<string, object>();
                nodeDataDict.Add("nodeType", t.ToString());
                nodeDataDict.Add("portValues", d.Value);
                nodeData.Add(d.Key.ToString(), nodeDataDict);
            }

            var workspaceDataDict = new Dictionary<string, object>();
            workspaceDataDict.Add("nodeData", nodeData);
            workspaceDataDict.Add("executionDuration", executionDuration.TotalSeconds);

            var dataMapStr = JsonConvert.SerializeObject(workspaceDataDict,
                            new JsonSerializerSettings()
                            {
                                Formatting = Formatting.Indented,
                                ReferenceLoopHandling = ReferenceLoopHandling.Ignore
                            });

            var dataPath = filePathBase + ".data";
            if (File.Exists(dataPath))
            {
                File.Delete(dataPath);
            }
            File.WriteAllText(dataPath, dataMapStr);
        }

        private static string ConvertCurrentWorkspaceToJsonAndSave(DynamoModel model, string filePathBase)
        {
<<<<<<< HEAD
            var json = model.CurrentWorkspace.ToJson();
=======
            var json = model.CurrentWorkspace.ToJson(model.LibraryServices,
                model.EngineController, model.Scheduler, model.NodeFactory, DynamoModel.IsTestMode, false,
                model.CustomNodeManager);
>>>>>>> 848e1f69

            Assert.IsNotNullOrEmpty(json);

            var tempPath = Path.GetTempPath();
            var jsonFolder = Path.Combine(tempPath, "json");

            if (!Directory.Exists(jsonFolder))
            {
                Directory.CreateDirectory(jsonFolder);
            }

            var jsonPath = filePathBase + ".json";
            if (File.Exists(jsonPath))
            {
                File.Delete(jsonPath);
            }
            File.WriteAllText(jsonPath, json);

            return json;
        }

        private string ConvertCurrentWorkspaceToNonGuidJsonAndSave(DynamoModel model, string filePathBase)
        {
<<<<<<< HEAD
            var json = model.CurrentWorkspace.ToJson();
=======
            var json = model.CurrentWorkspace.ToJson(model.LibraryServices,
                model.EngineController, model.Scheduler, model.NodeFactory, DynamoModel.IsTestMode, false,
                model.CustomNodeManager);
>>>>>>> 848e1f69
            var idcount = 0;

            //alter the output json so that all node ids are not guids
            foreach(var nodeId in model.CurrentWorkspace.Nodes.Select(x => x.GUID))
            {
                modelsGuidToIdMap.Add(nodeId, idcount.ToString());
                json = json.Replace(nodeId.ToString(), idcount.ToString());
                idcount = idcount + 1;
            }

            //alter the output json so that all port ids are not guids
            foreach (var node in model.CurrentWorkspace.Nodes)
            {
              foreach(var port in node.InPorts)
                {
                    modelsGuidToIdMap.Add(port.GUID, idcount.ToString());
                    json = json.Replace(port.GUID.ToString(), idcount.ToString());
                    idcount = idcount + 1;
                }

                foreach (var port in node.OutPorts)
                {
                    modelsGuidToIdMap.Add(port.GUID, idcount.ToString());
                    json = json.Replace(port.GUID.ToString(), idcount.ToString());
                    idcount = idcount + 1;
                }
            }
            //alter the output json so that all connectorModel ids are not guids
            foreach (var connector in model.CurrentWorkspace.Connectors)
            {
                modelsGuidToIdMap.Add(connector.GUID, idcount.ToString());
                json = json.Replace(connector.GUID.ToString(), idcount.ToString());
                idcount = idcount + 1;
            }
            //alter the output json so that all annotationModel ids are not guids
            foreach (var annotation in model.CurrentWorkspace.Annotations)
            {
                modelsGuidToIdMap.Add(annotation.GUID, idcount.ToString());
                json = json.Replace(annotation.GUID.ToString(), idcount.ToString());
                idcount = idcount + 1;
            }

            Assert.IsNotNullOrEmpty(json);

            var tempPath = Path.GetTempPath();
            var jsonFolder = Path.Combine(tempPath, "jsonNonGuid");

            if (!Directory.Exists(jsonFolder))
            {
                Directory.CreateDirectory(jsonFolder);
            }

            var jsonPath = filePathBase + ".jsonNonGuid";
            if (File.Exists(jsonPath))
            {
                File.Delete(jsonPath);
            }
            File.WriteAllText(jsonPath, json);

            return json;
        }

        private void ConvertCurrentWorkspaceToDesignScriptAndSave(string filePathBase)
        {
            try
            {
                var workspace = CurrentDynamoModel.CurrentWorkspace;

                var libCore = CurrentDynamoModel.EngineController.LibraryServices.LibraryManagementCore;
                var libraryServices = new LibraryCustomizationServices(CurrentDynamoModel.PathManager);
                var nameProvider = new NamingProvider(libCore, libraryServices);
                var controller = CurrentDynamoModel.EngineController;
                var resolver = CurrentDynamoModel.CurrentWorkspace.ElementResolver;
                var namingProvider = new NamingProvider(controller.LibraryServices.LibraryManagementCore, libraryServices);

                var result = NodeToCodeCompiler.NodeToCode(libCore, workspace.Nodes, workspace.Nodes, namingProvider);
                NodeToCodeCompiler.ReplaceWithShortestQualifiedName(
                        controller.LibraryServices.LibraryManagementCore.ClassTable, result.AstNodes, resolver);
                var codegen = new ProtoCore.CodeGenDS(result.AstNodes);
                var ds = codegen.GenerateCode();

                var dsPath = filePathBase + ".ds";
                if (File.Exists(dsPath))
                {
                    File.Delete(dsPath);
                }
                File.WriteAllText(dsPath, ds);
            }
            catch
            {
                Assert.Inconclusive("The current workspace could not be converted to Design Script.");
            }
        }
    }
}<|MERGE_RESOLUTION|>--- conflicted
+++ resolved
@@ -448,14 +448,7 @@
 
         private static string ConvertCurrentWorkspaceToJsonAndSave(DynamoModel model, string filePathBase)
         {
-<<<<<<< HEAD
             var json = model.CurrentWorkspace.ToJson();
-=======
-            var json = model.CurrentWorkspace.ToJson(model.LibraryServices,
-                model.EngineController, model.Scheduler, model.NodeFactory, DynamoModel.IsTestMode, false,
-                model.CustomNodeManager);
->>>>>>> 848e1f69
-
             Assert.IsNotNullOrEmpty(json);
 
             var tempPath = Path.GetTempPath();
@@ -478,13 +471,7 @@
 
         private string ConvertCurrentWorkspaceToNonGuidJsonAndSave(DynamoModel model, string filePathBase)
         {
-<<<<<<< HEAD
             var json = model.CurrentWorkspace.ToJson();
-=======
-            var json = model.CurrentWorkspace.ToJson(model.LibraryServices,
-                model.EngineController, model.Scheduler, model.NodeFactory, DynamoModel.IsTestMode, false,
-                model.CustomNodeManager);
->>>>>>> 848e1f69
             var idcount = 0;
 
             //alter the output json so that all node ids are not guids
