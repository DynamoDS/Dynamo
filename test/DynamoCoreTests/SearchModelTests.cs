--- conflicted
+++ resolved
@@ -430,9 +430,6 @@
         }
         #endregion
 
-<<<<<<< HEAD
-        // TODO(Vladimir): take a look.
-
         [Test]
         [Category("UnitTests")]
         public void ProcessNodeCategoryTests()
@@ -463,9 +460,6 @@
             Assert.AreEqual(SearchElementGroup.Create, group);
         }
 
-
-=======
->>>>>>> ed3888c3
         #region Remove Nodes
 
         [Test]
