--- conflicted
+++ resolved
@@ -162,10 +162,7 @@
     <Compile Include="UnitTestBase.cs" />
     <Compile Include="UpdateManagerTests.cs" />
     <Compile Include="Updates\BinaryVersionTests.cs" />
-<<<<<<< HEAD
     <Compile Include="Updates\UpdatesTests.cs" />
-=======
->>>>>>> a45cf10c
     <Compile Include="UserDataMigrationTests.cs" />
     <Compile Include="VersionUtilitiesTests.cs" />
     <Compile Include="WorkspaceHeaderTests.cs" />
