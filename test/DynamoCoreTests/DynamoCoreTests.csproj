﻿<?xml version="1.0" encoding="utf-8"?>
<Project ToolsVersion="12.0" DefaultTargets="Build" xmlns="http://schemas.microsoft.com/developer/msbuild/2003">
  <ImportGroup Label="PropertySheets">
    <Import Project="$(SolutionDir)Config/CS.props" />
  </ImportGroup>
  <PropertyGroup>
    <Configuration Condition=" '$(Configuration)' == '' ">Debug</Configuration>
    <Platform Condition=" '$(Platform)' == '' ">AnyCPU</Platform>
    <ProductVersion>8.0.30703</ProductVersion>
    <SchemaVersion>2.0</SchemaVersion>
    <ProjectGuid>{472084ED-1067-4B2C-8737-3839A6143EB2}</ProjectGuid>
    <OutputType>Library</OutputType>
    <AppDesignerFolder>Properties</AppDesignerFolder>
    <RootNamespace>Dynamo.Tests</RootNamespace>
    <AssemblyName>DynamoCoreTests</AssemblyName>
    <TargetFrameworkVersion>v4.7</TargetFrameworkVersion>
    <FileAlignment>512</FileAlignment>
    <ResolveAssemblyWarnOrErrorOnTargetArchitectureMismatch>None</ResolveAssemblyWarnOrErrorOnTargetArchitectureMismatch>
    <TargetFrameworkProfile />
  </PropertyGroup>
  <PropertyGroup Condition=" '$(Configuration)|$(Platform)' == 'Debug|AnyCPU' ">
    <DebugSymbols>true</DebugSymbols>
    <DebugType>full</DebugType>
    <Optimize>false</Optimize>
    <OutputPath>$(OutputPath)</OutputPath>
    <DefineConstants>DEBUG;TRACE</DefineConstants>
    <ErrorReport>prompt</ErrorReport>
    <WarningLevel>4</WarningLevel>
    <TreatWarningsAsErrors>false</TreatWarningsAsErrors>
    <ResolveAssemblyWarnOrErrorOnTargetArchitectureMismatch>None</ResolveAssemblyWarnOrErrorOnTargetArchitectureMismatch>
    <Prefer32Bit>false</Prefer32Bit>
  </PropertyGroup>
  <PropertyGroup Condition=" '$(Configuration)|$(Platform)' == 'Release|AnyCPU' ">
    <DebugType>none</DebugType>
    <Optimize>true</Optimize>
    <OutputPath>$(OutputPath)</OutputPath>
    <DefineConstants>TRACE</DefineConstants>
    <ErrorReport>prompt</ErrorReport>
    <WarningLevel>4</WarningLevel>
    <ResolveAssemblyWarnOrErrorOnTargetArchitectureMismatch>None</ResolveAssemblyWarnOrErrorOnTargetArchitectureMismatch>
    <Prefer32Bit>false</Prefer32Bit>
  </PropertyGroup>
  <ItemGroup>
    <Reference Include="Analytics.NET.Core, Version=1.0.0.0, Culture=neutral, processorArchitecture=MSIL">
      <SpecificVersion>False</SpecificVersion>
      <HintPath>..\..\extern\Analytics.NET\Analytics.NET.Core.dll</HintPath>
    </Reference>
    <Reference Include="Greg, Version=1.3.7408.23353, Culture=neutral, processorArchitecture=MSIL">
      <HintPath>..\..\src\packages\Greg.1.3.7408.23353\lib\net47\Greg.dll</HintPath>
      <Private>True</Private>
    </Reference>
    <Reference Include="Microsoft.CSharp" />
    <Reference Include="Moq, Version=4.2.1507.118, Culture=neutral, PublicKeyToken=69f491c39445e920, processorArchitecture=MSIL">
      <HintPath>..\..\src\packages\Moq.4.2.1507.0118\lib\net40\Moq.dll</HintPath>
      <SpecificVersion>False</SpecificVersion>
      <Private>True</Private>
    </Reference>
    <Reference Include="Newtonsoft.Json, Version=8.0.0.0, Culture=neutral, PublicKeyToken=30ad4fe6b2a6aeed, processorArchitecture=MSIL">
      <HintPath>..\..\src\packages\Newtonsoft.Json.8.0.3\lib\net45\Newtonsoft.Json.dll</HintPath>
      <Private>True</Private>
    </Reference>
    <Reference Include="nunit.framework, Version=2.6.3.13283, Culture=neutral, PublicKeyToken=96d09a1eb7f44a77, processorArchitecture=MSIL">
      <SpecificVersion>False</SpecificVersion>
      <HintPath>$(NunitPath)\nunit.framework.dll</HintPath>
    </Reference>
    <Reference Include="RestSharp, Version=105.2.3.0, Culture=neutral, processorArchitecture=MSIL">
      <HintPath>..\..\src\packages\RestSharp.105.2.3\lib\net46\RestSharp.dll</HintPath>
    </Reference>
    <Reference Include="System" />
    <Reference Include="System.configuration" />
    <Reference Include="System.Core" />
    <Reference Include="System.XML" />
  </ItemGroup>
  <ItemGroup>
    <Compile Include="..\..\src\AssemblySharedInfoGenerator\AssemblySharedInfo.cs">
      <Link>Properties\AssemblySharedInfo.cs</Link>
    </Compile>
    <Compile Include="AnalyticsTests.cs" />
    <Compile Include="Configuration\ContextTests.cs" />
    <Compile Include="Configuration\DebugModesTests.cs" />
    <Compile Include="Configuration\ExecutionSessionTests.cs" />
    <Compile Include="Configuration\PreferenceSettingsTests.cs" />
    <Compile Include="Core\DynamoSelectionTests.cs" />
    <Compile Include="Core\AssemblyLoadedEventArgsTests.cs" />
    <Compile Include="Core\NotificationObjectTests.cs" />
    <Compile Include="Core\CrashPromptArgsTests.cs" />
    <Compile Include="DSCoreDataTests.cs" />
    <Compile Include="HomgeneousListTests.cs" />
    <Compile Include="AtLevelTest.cs" />
    <Compile Include="AttributeTest.cs" />
    <Compile Include="DummyNodeTests.cs" />
    <Compile Include="ImperativeClodeBlockTest.cs" />
    <Compile Include="InheritanceTests.cs" />
    <Compile Include="InputOutputDataTests.cs" />
    <Compile Include="libGPreloaderTests.cs" />
    <Compile Include="ListAtLevelTests.cs" />
    <Compile Include="Logging\AnalyticsServiceTest.cs" />
    <Compile Include="Logging\DynamoLoggerTest.cs" />
    <Compile Include="Logging\HeartBeatTest.cs" />
    <Compile Include="Logging\LogSourceTests.cs" />
    <Compile Include="Logging\LogTest.cs" />
    <Compile Include="Logging\DynamoAnalyticsClientTest.cs" />
    <Compile Include="Logging\StabilityTrackingTest.cs" />
    <Compile Include="Migration\MigrationReportTests.cs" />
    <Compile Include="Migration\MigrationTests.cs" />
    <Compile Include="Migration\WorkspaceMigrationsTests.cs" />
<<<<<<< HEAD
    <Compile Include="Models\CreateAndConnectNodeCommandTest.cs" />
    <Compile Include="Models\CreateCustomNodeCommandTest.cs" />
    <Compile Include="Models\CreateNodeCommandTest.cs" />
    <Compile Include="Models\CreateNoteCommandTest.cs" />
    <Compile Include="Models\CreateProxyNodeCommandTest.cs" />
    <Compile Include="Models\ForceRunCancelCommandTest.cs" />
    <Compile Include="Models\GroupModelCommandTests.cs" />
    <Compile Include="Models\ModelEventCommandTest.cs" />
    <Compile Include="Models\MutateTestCommandTest.cs" />
    <Compile Include="Models\OpenFileCommandTest.cs" />
    <Compile Include="Models\PausePlaybackCommandTest.cs" />
    <Compile Include="Models\PresetCommandTests.cs" />
    <Compile Include="Models\RecordableCommandsTest.cs" />
    <Compile Include="Models\SelectModelCommandTest.cs" />
    <Compile Include="Models\UndoRedoCommandTest.cs" />
    <Compile Include="Models\UpdateModelValueCommandTest.cs" />
=======
    <Compile Include="Models\DynamoModelEventArgsTest.cs" />
    <Compile Include="Models\DynamoModelEventsTest.cs" />
>>>>>>> 38791dbf
    <Compile Include="MultiOutputNodeTest.cs" />
    <Compile Include="NodeExecutionTest.cs" />
    <Compile Include="AnnotationModelTest.cs" />
    <Compile Include="AsyncTaskExtensionsTests.cs" />
    <Compile Include="AuthenticationManagerTests.cs" />
    <Compile Include="CallsiteTests.cs" />
    <Compile Include="CrashProtectionTests.cs" />
    <Compile Include="DefaultArgumentMigrationTests.cs" />
    <Compile Include="DefaultArgumentTests.cs" />
    <Compile Include="DSEvaluationUnitTestBase.cs" />
    <Compile Include="DynamoModelTestBase.cs" />
    <Compile Include="ExtensionTests.cs" />
    <Compile Include="MessageLogTests.cs" />
    <Compile Include="MockMaker.cs" />
    <Compile Include="NodeConstructionTests.cs" />
    <Compile Include="Nodes\DictionaryTests.cs" />
    <Compile Include="Nodes\DropDownTests.cs" />
    <Compile Include="NodeToCodeTest.cs" />
    <Compile Include="PackageDependencyTests.cs" />
    <Compile Include="PresetsTests.cs" />
    <Compile Include="PeriodicEvaluationTests.cs" />
    <Compile Include="ProfilingTest.cs" />
    <Compile Include="Search\BrowserInternalElementTest.cs" />
    <Compile Include="Search\BrowserItemTest.cs" />
    <Compile Include="Search\SearchDictionaryTest.cs" />
    <Compile Include="Search\SearchElements\CodeBlockNodeSearchElementTest.cs" />
    <Compile Include="Search\SearchElements\CustomNodeSearchElementTest.cs" />
    <Compile Include="Search\SearchElements\NodeModelSearchElementTest.cs" />
    <Compile Include="Search\SearchElements\NodeSearchElementTest.cs" />
    <Compile Include="Search\SearchElements\SearchElementBaseTest.cs" />
    <Compile Include="Search\SearchLibraryTest.cs" />
    <Compile Include="SerializationTests.cs" />
    <Compile Include="TestZeroTouchClass.cs" />
    <Compile Include="TypedParametersToStringTests.cs" />
    <Compile Include="CodeBlockNodeTests.cs" />
    <Compile Include="CustomNodeWorkspaceOpening.cs" />
    <Compile Include="DSEvaluationModelTest.cs" />
    <Compile Include="DSFunctionNodeTest.cs" />
    <Compile Include="DSLibraryTest.cs" />
    <Compile Include="DynamoDefects.cs" />
    <Compile Include="LibraryCustomizationTests.cs" />
    <Compile Include="LibraryTests.cs" />
    <Compile Include="MigrationManagerTests.cs" />
    <Compile Include="MigrationTestFramework.cs" />
    <Compile Include="NodeMigrationTests.cs" />
    <Compile Include="Nodes\FormulaTests.cs" />
    <Compile Include="Nodes\HigherOrder.cs" />
    <Compile Include="Nodes\IfTest.cs" />
    <Compile Include="AstBuildFailTest.cs" />
    <Compile Include="ScopedNodeTest.cs" />
    <Compile Include="SchedulerTests.cs" />
    <Compile Include="Setup.cs" />
    <Compile Include="UnicodeTest.cs" />
    <Compile Include="UnitTestBase.cs" />
    <Compile Include="UpdateManagerTests.cs" />
    <Compile Include="Updates\BinaryVersionTests.cs" />
    <Compile Include="Updates\UpdatesTests.cs" />
    <Compile Include="UserDataMigrationTests.cs" />
    <Compile Include="VersionUtilitiesTests.cs" />
    <Compile Include="WorkspaceHeaderTests.cs" />
    <Compile Include="CoreTests.cs" />
    <Compile Include="CoreDynTests.cs" />
    <Compile Include="CustomNodes.cs" />
    <Compile Include="FileReading.cs" />
    <Compile Include="Nodes\ListTests.cs" />
    <Compile Include="Nodes\LogicTests.cs" />
    <Compile Include="Nodes\StringTests.cs" />
    <Compile Include="SearchModelTests.cs" />
    <Compile Include="Properties\AssemblyInfo.cs" />
    <Compile Include="Settings.cs" />
    <Compile Include="UndoRedoRecorderTests.cs" />
    <Compile Include="UnitsOfMeasureTests.cs" />
    <Compile Include="UtilityTests.cs" />
    <Compile Include="XmlDocumentationTests.cs" />
    <Compile Include="XmlHelperTests.cs" />
  </ItemGroup>
  <ItemGroup>
    <ProjectReference Include="..\..\src\DynamoCore\DynamoCore.csproj">
      <Project>{7858FA8C-475F-4B8E-B468-1F8200778CF8}</Project>
      <Name>DynamoCore</Name>
      <Private>False</Private>
    </ProjectReference>
    <ProjectReference Include="..\..\src\DynamoPackages\DynamoPackages.csproj">
      <Project>{47533b7c-0e1a-44a4-8511-b438645f052a}</Project>
      <Name>DynamoPackages</Name>
    </ProjectReference>
    <ProjectReference Include="..\..\src\Engine\ProtoAssociative\ProtoAssociative.csproj">
      <Project>{7318d5e5-9d15-4abe-8a51-92f58d4f0b85}</Project>
      <Name>ProtoAssociative</Name>
      <Private>False</Private>
    </ProjectReference>
    <ProjectReference Include="..\..\src\Engine\ProtoCore\ProtoCore.csproj">
      <Project>{7a9e0314-966f-4584-baa3-7339cbb849d1}</Project>
      <Name>ProtoCore</Name>
      <Private>False</Private>
    </ProjectReference>
    <ProjectReference Include="..\..\src\Engine\ProtoImperative\ProtoImperative.csproj">
      <Project>{0d3d43dc-bd7e-46f0-93f7-1c6a6cc79948}</Project>
      <Name>ProtoImperative</Name>
      <Private>False</Private>
    </ProjectReference>
    <ProjectReference Include="..\..\src\Libraries\DesignScriptBuiltin\DesignScriptBuiltin.csproj">
      <Project>{c0d6dee5-5532-4345-9c66-4c00d7fdb8be}</Project>
      <Name>DesignScriptBuiltin</Name>
    </ProjectReference>
    <ProjectReference Include="..\..\src\Libraries\CoreNodeModels\CoreNodeModels.csproj">
      <Project>{d8262d40-4880-41e4-91e4-af8f480c8637}</Project>
      <Name>CoreNodeModels</Name>
      <Private>False</Private>
    </ProjectReference>
    <ProjectReference Include="..\..\src\Libraries\DSOffice\DSOffice.csproj">
      <Project>{9b4fdc96-e2f9-4b8f-894a-4294405d50e7}</Project>
      <Name>DSOffice</Name>
    </ProjectReference>
    <ProjectReference Include="..\..\src\Libraries\DynamoUnits\Units.csproj">
      <Project>{6e0a079e-85f1-45a1-ad5b-9855e4344809}</Project>
      <Name>Units</Name>
      <Private>False</Private>
    </ProjectReference>
    <ProjectReference Include="..\..\src\DynamoUtilities\DynamoUtilities.csproj">
      <Project>{B5F435CB-0D8A-40B1-A4F7-5ECB3CE792A9}</Project>
      <Name>DynamoUtilities</Name>
      <Private>False</Private>
    </ProjectReference>
    <ProjectReference Include="..\..\src\Libraries\PythonNodeModelsWpf\PythonNodeModelsWpf.csproj">
      <Project>{01de9b06-0bcb-4d8a-862e-e8170f5d6b4f}</Project>
      <Name>PythonNodeModelsWpf</Name>
      <Private>False</Private>
    </ProjectReference>
    <ProjectReference Include="..\..\src\Libraries\PythonNodeModels\PythonNodeModels.csproj">
      <Project>{8872ca17-c10d-43b9-8393-5c5a57065eb0}</Project>
      <Name>PythonNodeModels</Name>
      <Private>False</Private>
    </ProjectReference>
    <ProjectReference Include="..\..\src\NodeServices\DynamoServices.csproj">
      <Project>{ef879a10-041d-4c68-83e7-3192685f1bae}</Project>
      <Name>DynamoServices</Name>
      <Private>False</Private>
    </ProjectReference>
    <ProjectReference Include="..\..\src\Tools\DynamoShapeManager\DynamoShapeManager.csproj">
      <Project>{263fa9c1-f81e-4a8e-95e0-8cdae20f177b}</Project>
      <Name>DynamoShapeManager</Name>
    </ProjectReference>
    <ProjectReference Include="..\Engine\FFITarget\FFITarget.csproj">
      <Project>{c70fe632-5500-4c57-b3d6-9b5574137551}</Project>
      <Name>FFITarget</Name>
    </ProjectReference>
    <ProjectReference Include="..\Libraries\SystemTestServices\SystemTestServices.csproj">
      <Project>{89563cd0-509b-40a5-8728-9d3ec6fe8410}</Project>
      <Name>SystemTestServices</Name>
    </ProjectReference>
    <ProjectReference Include="..\Libraries\TestServices\TestServices.csproj">
      <Project>{6cd0f0cf-8199-49f9-b0ea-0b9598b44419}</Project>
      <Name>TestServices</Name>
    </ProjectReference>
  </ItemGroup>
  <ItemGroup>
    <Service Include="{82A7F48D-3B50-4B1E-B82E-3ADA8210C358}" />
  </ItemGroup>
  <ItemGroup>
    <None Include="packages.config" />
  </ItemGroup>
  <ItemGroup />
  <Import Project="$(MSBuildToolsPath)\Microsoft.CSharp.targets" />
  <!-- To modify your build process, add your task inside one of the targets below and uncomment it. 
       Other similar extension points exist, see Microsoft.Common.targets.
  <Target Name="BeforeBuild">
  </Target>
  <Target Name="AfterBuild">
  </Target>
  -->
</Project><|MERGE_RESOLUTION|>--- conflicted
+++ resolved
@@ -104,7 +104,6 @@
     <Compile Include="Migration\MigrationReportTests.cs" />
     <Compile Include="Migration\MigrationTests.cs" />
     <Compile Include="Migration\WorkspaceMigrationsTests.cs" />
-<<<<<<< HEAD
     <Compile Include="Models\CreateAndConnectNodeCommandTest.cs" />
     <Compile Include="Models\CreateCustomNodeCommandTest.cs" />
     <Compile Include="Models\CreateNodeCommandTest.cs" />
@@ -121,10 +120,8 @@
     <Compile Include="Models\SelectModelCommandTest.cs" />
     <Compile Include="Models\UndoRedoCommandTest.cs" />
     <Compile Include="Models\UpdateModelValueCommandTest.cs" />
-=======
     <Compile Include="Models\DynamoModelEventArgsTest.cs" />
     <Compile Include="Models\DynamoModelEventsTest.cs" />
->>>>>>> 38791dbf
     <Compile Include="MultiOutputNodeTest.cs" />
     <Compile Include="NodeExecutionTest.cs" />
     <Compile Include="AnnotationModelTest.cs" />
