﻿<?xml version="1.0" encoding="utf-8"?>
<Project ToolsVersion="4.0" DefaultTargets="Build" xmlns="http://schemas.microsoft.com/developer/msbuild/2003">
  <ImportGroup Label="PropertySheets">
    <Import Project="$(SolutionDir)Config/CS.props" />
  </ImportGroup>
  <PropertyGroup>
    <Configuration Condition=" '$(Configuration)' == '' ">Debug</Configuration>
    <Platform Condition=" '$(Platform)' == '' ">AnyCPU</Platform>
    <ProductVersion>8.0.30703</ProductVersion>
    <SchemaVersion>2.0</SchemaVersion>
    <ProjectGuid>{472084ED-1067-4B2C-8737-3839A6143EB2}</ProjectGuid>
    <OutputType>Library</OutputType>
    <AppDesignerFolder>Properties</AppDesignerFolder>
    <RootNamespace>Dynamo.Tests</RootNamespace>
    <AssemblyName>DynamoCoreTests</AssemblyName>
    <TargetFrameworkVersion>v4.0</TargetFrameworkVersion>
    <FileAlignment>512</FileAlignment>
    <ResolveAssemblyWarnOrErrorOnTargetArchitectureMismatch>None</ResolveAssemblyWarnOrErrorOnTargetArchitectureMismatch>
  </PropertyGroup>
  <PropertyGroup Condition=" '$(Configuration)|$(Platform)' == 'Debug|AnyCPU' ">
    <DebugSymbols>true</DebugSymbols>
    <DebugType>full</DebugType>
    <Optimize>false</Optimize>
    <OutputPath>$(OutputPath)</OutputPath>
    <DefineConstants>DEBUG;TRACE</DefineConstants>
    <ErrorReport>prompt</ErrorReport>
    <WarningLevel>4</WarningLevel>
    <TreatWarningsAsErrors>false</TreatWarningsAsErrors>
    <ResolveAssemblyWarnOrErrorOnTargetArchitectureMismatch>None</ResolveAssemblyWarnOrErrorOnTargetArchitectureMismatch>
  </PropertyGroup>
  <PropertyGroup Condition=" '$(Configuration)|$(Platform)' == 'Release|AnyCPU' ">
    <DebugType>none</DebugType>
    <Optimize>true</Optimize>
    <OutputPath>$(OutputPath)</OutputPath>
    <DefineConstants>TRACE</DefineConstants>
    <ErrorReport>prompt</ErrorReport>
    <WarningLevel>4</WarningLevel>
    <ResolveAssemblyWarnOrErrorOnTargetArchitectureMismatch>None</ResolveAssemblyWarnOrErrorOnTargetArchitectureMismatch>
  </PropertyGroup>
  <ItemGroup>
    <Reference Include="Greg, Version=1.0.0.0, Culture=neutral, processorArchitecture=MSIL">
      <SpecificVersion>False</SpecificVersion>
      <HintPath>..\..\extern\greg\Greg.dll</HintPath>
      <Private>False</Private>
    </Reference>
    <Reference Include="Microsoft.CSharp" />
    <Reference Include="Moq, Version=4.2.1312.1622, Culture=neutral, PublicKeyToken=69f491c39445e920, processorArchitecture=MSIL">
      <SpecificVersion>False</SpecificVersion>
      <HintPath>..\..\extern\Moq\Moq.dll</HintPath>
    </Reference>
    <Reference Include="nunit.framework, Version=2.6.2.12296, Culture=neutral, PublicKeyToken=96d09a1eb7f44a77, processorArchitecture=MSIL">
      <SpecificVersion>False</SpecificVersion>
      <HintPath>$(NunitPath)\nunit.framework.dll</HintPath>
    </Reference>
    <Reference Include="System" />
    <Reference Include="System.Core" />
    <Reference Include="System.XML" />
  </ItemGroup>
  <ItemGroup>
    <Compile Include="AnnotationModelTest.cs" />
    <Compile Include="AstBuilderTest.cs" />
    <Compile Include="AsyncTaskExtensionsTests.cs" />
    <Compile Include="CallsiteTests.cs" />
    <Compile Include="CrashProtectionTests.cs" />
    <Compile Include="DefaultArgumentMigrationTests.cs" />
    <Compile Include="DefaultArgumentTests.cs" />
    <Compile Include="DSEvaluationUnitTestBase.cs" />
    <Compile Include="DynamoModelTestBase.cs" />
    <Compile Include="MessageLogTests.cs" />
    <Compile Include="MockMaker.cs" />
    <Compile Include="NodeConstructionTests.cs" />
    <Compile Include="NodeToCodeTest.cs" />
<<<<<<< HEAD
    <Compile Include="PackageManager\PackageTests.cs" />
    <Compile Include="PresetsTests.cs" />
    <Compile Include="PackageManager\RecordedFileSystem.cs" />
=======
>>>>>>> 99f4765e
    <Compile Include="PeriodicEvaluationTests.cs" />
    <Compile Include="TestZeroTouchClass.cs" />
    <Compile Include="TypedParametersToStringTests.cs" />
    <Compile Include="CodeBlockNodeTests.cs" />
    <Compile Include="CustomNodeWorkspaceOpening.cs" />
    <Compile Include="DSEvaluationModelTest.cs" />
    <Compile Include="DSFunctionNodeTest.cs" />
    <Compile Include="DSLibraryTest.cs" />
    <Compile Include="DynamoDefects.cs" />
    <Compile Include="LibraryCustomizationTests.cs" />
    <Compile Include="LibraryTests.cs" />
    <Compile Include="MigrationManagerTests.cs" />
    <Compile Include="MigrationTestFramework.cs" />
    <Compile Include="NodeMigrationTests.cs" />
    <Compile Include="Nodes\FormulaTests.cs" />
    <Compile Include="Nodes\HigherOrder.cs" />
    <Compile Include="Nodes\IfTest.cs" />
    <Compile Include="AstBuildFailTest.cs" />
    <Compile Include="ScopedNodeTest.cs" />
    <Compile Include="SchedulerTests.cs" />
    <Compile Include="Setup.cs" />
    <Compile Include="UnicodeTest.cs" />
    <Compile Include="UnitTestBase.cs" />
    <Compile Include="UpdateManagerTests.cs" />
    <Compile Include="UserDataMigrationTests.cs" />
    <Compile Include="VersionUtilitiesTests.cs" />
    <Compile Include="WorkspaceHeaderTests.cs" />
    <Compile Include="CoreTests.cs" />
    <Compile Include="CoreDynTests.cs" />
    <Compile Include="CustomNodes.cs" />
    <Compile Include="FileReading.cs" />
    <Compile Include="Nodes\ListTests.cs" />
    <Compile Include="Nodes\LogicTests.cs" />
    <Compile Include="Nodes\StringTests.cs" />
    <Compile Include="SearchModelTests.cs" />
    <Compile Include="Properties\AssemblyInfo.cs" />
    <Compile Include="Settings.cs" />
    <Compile Include="UndoRedoRecorderTests.cs" />
    <Compile Include="UnitsOfMeasureTests.cs" />
    <Compile Include="UtilityTests.cs" />
    <Compile Include="XmlDocumentationTests.cs" />
    <Compile Include="XmlHelperTests.cs" />
  </ItemGroup>
  <ItemGroup>
    <ProjectReference Include="..\..\src\DynamoCore\DynamoCore.csproj">
      <Project>{7858FA8C-475F-4B8E-B468-1F8200778CF8}</Project>
      <Name>DynamoCore</Name>
      <Private>False</Private>
    </ProjectReference>
    <ProjectReference Include="..\..\src\Engine\ProtoAssociative\ProtoAssociative.csproj">
      <Project>{7318d5e5-9d15-4abe-8a51-92f58d4f0b85}</Project>
      <Name>ProtoAssociative</Name>
      <Private>False</Private>
    </ProjectReference>
    <ProjectReference Include="..\..\src\Engine\ProtoCore\ProtoCore.csproj">
      <Project>{7a9e0314-966f-4584-baa3-7339cbb849d1}</Project>
      <Name>ProtoCore</Name>
      <Private>False</Private>
    </ProjectReference>
    <ProjectReference Include="..\..\src\Engine\ProtoImperative\ProtoImperative.csproj">
      <Project>{0d3d43dc-bd7e-46f0-93f7-1c6a6cc79948}</Project>
      <Name>ProtoImperative</Name>
      <Private>False</Private>
    </ProjectReference>
    <ProjectReference Include="..\..\src\Libraries\CoreNodeModels\CoreNodeModels.csproj">
      <Project>{d8262d40-4880-41e4-91e4-af8f480c8637}</Project>
      <Name>CoreNodeModels</Name>
      <Private>False</Private>
    </ProjectReference>
    <ProjectReference Include="..\..\src\Libraries\DynamoUnits\Units.csproj">
      <Project>{6e0a079e-85f1-45a1-ad5b-9855e4344809}</Project>
      <Name>Units</Name>
      <Private>False</Private>
    </ProjectReference>
    <ProjectReference Include="..\..\src\DynamoUtilities\DynamoUtilities.csproj">
      <Project>{B5F435CB-0D8A-40B1-A4F7-5ECB3CE792A9}</Project>
      <Name>DynamoUtilities</Name>
      <Private>False</Private>
    </ProjectReference>
    <ProjectReference Include="..\..\src\Libraries\IronPython\IronPythonUI.csproj">
      <Project>{01de9b06-0bcb-4d8a-862e-e8170f5d6b4f}</Project>
      <Name>IronPythonUI</Name>
      <Private>False</Private>
    </ProjectReference>
    <ProjectReference Include="..\..\src\Tools\DynamoShapeManager\DynamoShapeManager.csproj">
      <Project>{263fa9c1-f81e-4a8e-95e0-8cdae20f177b}</Project>
      <Name>DynamoShapeManager</Name>
    </ProjectReference>
    <ProjectReference Include="..\Libraries\SystemTestServices\SystemTestServices.csproj">
      <Project>{89563cd0-509b-40a5-8728-9d3ec6fe8410}</Project>
      <Name>SystemTestServices</Name>
    </ProjectReference>
    <ProjectReference Include="..\Libraries\TestServices\TestServices.csproj">
      <Project>{6cd0f0cf-8199-49f9-b0ea-0b9598b44419}</Project>
      <Name>TestServices</Name>
    </ProjectReference>
  </ItemGroup>
  <Import Project="$(MSBuildToolsPath)\Microsoft.CSharp.targets" />
  <!-- To modify your build process, add your task inside one of the targets below and uncomment it. 
       Other similar extension points exist, see Microsoft.Common.targets.
  <Target Name="BeforeBuild">
  </Target>
  <Target Name="AfterBuild">
  </Target>
  -->
</Project><|MERGE_RESOLUTION|>--- conflicted
+++ resolved
@@ -70,12 +70,9 @@
     <Compile Include="MockMaker.cs" />
     <Compile Include="NodeConstructionTests.cs" />
     <Compile Include="NodeToCodeTest.cs" />
-<<<<<<< HEAD
     <Compile Include="PackageManager\PackageTests.cs" />
     <Compile Include="PresetsTests.cs" />
     <Compile Include="PackageManager\RecordedFileSystem.cs" />
-=======
->>>>>>> 99f4765e
     <Compile Include="PeriodicEvaluationTests.cs" />
     <Compile Include="TestZeroTouchClass.cs" />
     <Compile Include="TypedParametersToStringTests.cs" />
