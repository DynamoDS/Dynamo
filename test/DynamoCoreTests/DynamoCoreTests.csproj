﻿<?xml version="1.0" encoding="utf-8"?>
<Project ToolsVersion="12.0" DefaultTargets="Build" xmlns="http://schemas.microsoft.com/developer/msbuild/2003">
  <ImportGroup Label="PropertySheets">
    <Import Project="$(SolutionDir)Config/CS.props" />
  </ImportGroup>
  <PropertyGroup>
    <Configuration Condition=" '$(Configuration)' == '' ">Debug</Configuration>
    <Platform Condition=" '$(Platform)' == '' ">AnyCPU</Platform>
    <ProductVersion>8.0.30703</ProductVersion>
    <SchemaVersion>2.0</SchemaVersion>
    <ProjectGuid>{472084ED-1067-4B2C-8737-3839A6143EB2}</ProjectGuid>
    <OutputType>Library</OutputType>
    <AppDesignerFolder>Properties</AppDesignerFolder>
    <RootNamespace>Dynamo.Tests</RootNamespace>
    <AssemblyName>DynamoCoreTests</AssemblyName>
    <TargetFrameworkVersion>v4.7</TargetFrameworkVersion>
    <FileAlignment>512</FileAlignment>
    <ResolveAssemblyWarnOrErrorOnTargetArchitectureMismatch>None</ResolveAssemblyWarnOrErrorOnTargetArchitectureMismatch>
    <TargetFrameworkProfile />
  </PropertyGroup>
  <PropertyGroup Condition=" '$(Configuration)|$(Platform)' == 'Debug|AnyCPU' ">
    <DebugSymbols>true</DebugSymbols>
    <DebugType>full</DebugType>
    <Optimize>false</Optimize>
    <OutputPath>$(OutputPath)</OutputPath>
    <DefineConstants>DEBUG;TRACE</DefineConstants>
    <ErrorReport>prompt</ErrorReport>
    <WarningLevel>4</WarningLevel>
    <TreatWarningsAsErrors>false</TreatWarningsAsErrors>
    <ResolveAssemblyWarnOrErrorOnTargetArchitectureMismatch>None</ResolveAssemblyWarnOrErrorOnTargetArchitectureMismatch>
    <Prefer32Bit>false</Prefer32Bit>
  </PropertyGroup>
  <PropertyGroup Condition=" '$(Configuration)|$(Platform)' == 'Release|AnyCPU' ">
    <DebugType>none</DebugType>
    <Optimize>true</Optimize>
    <OutputPath>$(OutputPath)</OutputPath>
    <DefineConstants>TRACE</DefineConstants>
    <ErrorReport>prompt</ErrorReport>
    <WarningLevel>4</WarningLevel>
    <ResolveAssemblyWarnOrErrorOnTargetArchitectureMismatch>None</ResolveAssemblyWarnOrErrorOnTargetArchitectureMismatch>
    <Prefer32Bit>false</Prefer32Bit>
  </PropertyGroup>
  <ItemGroup>
    <Reference Include="Analytics.NET.Core, Version=1.0.0.0, Culture=neutral, processorArchitecture=MSIL">
      <SpecificVersion>False</SpecificVersion>
      <HintPath>..\..\extern\Analytics.NET\Analytics.NET.Core.dll</HintPath>
    </Reference>
    <Reference Include="Greg, Version=1.3.7396.24567, Culture=neutral, processorArchitecture=MSIL">
      <HintPath>..\..\src\packages\Greg.1.3.7396.24567\lib\net47\Greg.dll</HintPath>
	  <Private>True</Private>
    </Reference>
    <Reference Include="Microsoft.CSharp" />
    <Reference Include="Moq, Version=4.2.1507.118, Culture=neutral, PublicKeyToken=69f491c39445e920, processorArchitecture=MSIL">
      <HintPath>..\..\src\packages\Moq.4.2.1507.0118\lib\net40\Moq.dll</HintPath>
      <SpecificVersion>False</SpecificVersion>
      <Private>True</Private>
    </Reference>
    <Reference Include="Newtonsoft.Json, Version=8.0.0.0, Culture=neutral, PublicKeyToken=30ad4fe6b2a6aeed, processorArchitecture=MSIL">
      <HintPath>..\..\src\packages\Newtonsoft.Json.8.0.3\lib\net45\Newtonsoft.Json.dll</HintPath>
      <Private>True</Private>
    </Reference>
    <Reference Include="nunit.framework, Version=2.6.3.13283, Culture=neutral, PublicKeyToken=96d09a1eb7f44a77, processorArchitecture=MSIL">
      <SpecificVersion>False</SpecificVersion>
      <HintPath>$(NunitPath)\nunit.framework.dll</HintPath>
    </Reference>
    <Reference Include="RestSharp, Version=105.2.3.0, Culture=neutral, processorArchitecture=MSIL">
      <HintPath>..\..\src\packages\RestSharp.105.2.3\lib\net46\RestSharp.dll</HintPath>
    </Reference>
    <Reference Include="System" />
    <Reference Include="System.configuration" />
    <Reference Include="System.Core" />
    <Reference Include="System.XML" />
  </ItemGroup>
  <ItemGroup>
    <Compile Include="..\..\src\AssemblySharedInfoGenerator\AssemblySharedInfo.cs">
      <Link>Properties\AssemblySharedInfo.cs</Link>
    </Compile>
    <Compile Include="AnalyticsTests.cs" />
    <Compile Include="Configuration\ContextTests.cs" />
    <Compile Include="Configuration\ExecutionSessionTests.cs" />
    <Compile Include="Configuration\PreferenceSettingsTests.cs" />
<<<<<<< HEAD
    <Compile Include="Core\NotificationObjectTests.cs" />
=======
>>>>>>> 819a25d9
    <Compile Include="Core\CrashPromptArgsTests.cs" />
    <Compile Include="DSCoreDataTests.cs" />
    <Compile Include="HomgeneousListTests.cs" />
    <Compile Include="AtLevelTest.cs" />
    <Compile Include="AttributeTest.cs" />
    <Compile Include="DummyNodeTests.cs" />
    <Compile Include="ImperativeClodeBlockTest.cs" />
    <Compile Include="InheritanceTests.cs" />
    <Compile Include="InputOutputDataTests.cs" />
    <Compile Include="libGPreloaderTests.cs" />
    <Compile Include="ListAtLevelTests.cs" />
    <Compile Include="Logging\AnalyticsServiceTest.cs" />
    <Compile Include="Logging\DynamoLoggerTest.cs" />
    <Compile Include="Logging\HeartBeatTest.cs" />
    <Compile Include="Logging\LogSourceTests.cs" />
    <Compile Include="Logging\LogTest.cs" />
    <Compile Include="Logging\DynamoAnalyticsClientTest.cs" />
    <Compile Include="Logging\StabilityTrackingTest.cs" />
    <Compile Include="Migration\MigrationReportTests.cs" />
    <Compile Include="Migration\MigrationTests.cs" />
    <Compile Include="Migration\WorkspaceMigrationsTests.cs" />
    <Compile Include="MultiOutputNodeTest.cs" />
    <Compile Include="NodeExecutionTest.cs" />
    <Compile Include="AnnotationModelTest.cs" />
    <Compile Include="AsyncTaskExtensionsTests.cs" />
    <Compile Include="AuthenticationManagerTests.cs" />
    <Compile Include="CallsiteTests.cs" />
    <Compile Include="CrashProtectionTests.cs" />
    <Compile Include="DefaultArgumentMigrationTests.cs" />
    <Compile Include="DefaultArgumentTests.cs" />
    <Compile Include="DSEvaluationUnitTestBase.cs" />
    <Compile Include="DynamoModelTestBase.cs" />
    <Compile Include="ExtensionTests.cs" />
    <Compile Include="MessageLogTests.cs" />
    <Compile Include="MockMaker.cs" />
    <Compile Include="NodeConstructionTests.cs" />
    <Compile Include="Nodes\DictionaryTests.cs" />
    <Compile Include="Nodes\DropDownTests.cs" />
    <Compile Include="NodeToCodeTest.cs" />
    <Compile Include="PackageDependencyTests.cs" />
    <Compile Include="PresetsTests.cs" />
    <Compile Include="PeriodicEvaluationTests.cs" />
    <Compile Include="ProfilingTest.cs" />
    <Compile Include="SerializationTests.cs" />
    <Compile Include="TestZeroTouchClass.cs" />
    <Compile Include="TypedParametersToStringTests.cs" />
    <Compile Include="CodeBlockNodeTests.cs" />
    <Compile Include="CustomNodeWorkspaceOpening.cs" />
    <Compile Include="DSEvaluationModelTest.cs" />
    <Compile Include="DSFunctionNodeTest.cs" />
    <Compile Include="DSLibraryTest.cs" />
    <Compile Include="DynamoDefects.cs" />
    <Compile Include="LibraryCustomizationTests.cs" />
    <Compile Include="LibraryTests.cs" />
    <Compile Include="MigrationManagerTests.cs" />
    <Compile Include="MigrationTestFramework.cs" />
    <Compile Include="NodeMigrationTests.cs" />
    <Compile Include="Nodes\FormulaTests.cs" />
    <Compile Include="Nodes\HigherOrder.cs" />
    <Compile Include="Nodes\IfTest.cs" />
    <Compile Include="AstBuildFailTest.cs" />
    <Compile Include="ScopedNodeTest.cs" />
    <Compile Include="SchedulerTests.cs" />
    <Compile Include="Setup.cs" />
    <Compile Include="UnicodeTest.cs" />
    <Compile Include="UnitTestBase.cs" />
    <Compile Include="UpdateManagerTests.cs" />
    <Compile Include="UserDataMigrationTests.cs" />
    <Compile Include="VersionUtilitiesTests.cs" />
    <Compile Include="WorkspaceHeaderTests.cs" />
    <Compile Include="CoreTests.cs" />
    <Compile Include="CoreDynTests.cs" />
    <Compile Include="CustomNodes.cs" />
    <Compile Include="FileReading.cs" />
    <Compile Include="Nodes\ListTests.cs" />
    <Compile Include="Nodes\LogicTests.cs" />
    <Compile Include="Nodes\StringTests.cs" />
    <Compile Include="SearchModelTests.cs" />
    <Compile Include="Properties\AssemblyInfo.cs" />
    <Compile Include="Settings.cs" />
    <Compile Include="UndoRedoRecorderTests.cs" />
    <Compile Include="UnitsOfMeasureTests.cs" />
    <Compile Include="UtilityTests.cs" />
    <Compile Include="XmlDocumentationTests.cs" />
    <Compile Include="XmlHelperTests.cs" />
  </ItemGroup>
  <ItemGroup>
    <ProjectReference Include="..\..\src\DynamoCore\DynamoCore.csproj">
      <Project>{7858FA8C-475F-4B8E-B468-1F8200778CF8}</Project>
      <Name>DynamoCore</Name>
      <Private>False</Private>
    </ProjectReference>
    <ProjectReference Include="..\..\src\DynamoPackages\DynamoPackages.csproj">
      <Project>{47533b7c-0e1a-44a4-8511-b438645f052a}</Project>
      <Name>DynamoPackages</Name>
    </ProjectReference>
    <ProjectReference Include="..\..\src\Engine\ProtoAssociative\ProtoAssociative.csproj">
      <Project>{7318d5e5-9d15-4abe-8a51-92f58d4f0b85}</Project>
      <Name>ProtoAssociative</Name>
      <Private>False</Private>
    </ProjectReference>
    <ProjectReference Include="..\..\src\Engine\ProtoCore\ProtoCore.csproj">
      <Project>{7a9e0314-966f-4584-baa3-7339cbb849d1}</Project>
      <Name>ProtoCore</Name>
      <Private>False</Private>
    </ProjectReference>
    <ProjectReference Include="..\..\src\Engine\ProtoImperative\ProtoImperative.csproj">
      <Project>{0d3d43dc-bd7e-46f0-93f7-1c6a6cc79948}</Project>
      <Name>ProtoImperative</Name>
      <Private>False</Private>
    </ProjectReference>
    <ProjectReference Include="..\..\src\Libraries\DesignScriptBuiltin\DesignScriptBuiltin.csproj">
      <Project>{c0d6dee5-5532-4345-9c66-4c00d7fdb8be}</Project>
      <Name>DesignScriptBuiltin</Name>
    </ProjectReference>
    <ProjectReference Include="..\..\src\Libraries\CoreNodeModels\CoreNodeModels.csproj">
      <Project>{d8262d40-4880-41e4-91e4-af8f480c8637}</Project>
      <Name>CoreNodeModels</Name>
      <Private>False</Private>
    </ProjectReference>
    <ProjectReference Include="..\..\src\Libraries\DSOffice\DSOffice.csproj">
      <Project>{9b4fdc96-e2f9-4b8f-894a-4294405d50e7}</Project>
      <Name>DSOffice</Name>
    </ProjectReference>
    <ProjectReference Include="..\..\src\Libraries\DynamoUnits\Units.csproj">
      <Project>{6e0a079e-85f1-45a1-ad5b-9855e4344809}</Project>
      <Name>Units</Name>
      <Private>False</Private>
    </ProjectReference>
    <ProjectReference Include="..\..\src\DynamoUtilities\DynamoUtilities.csproj">
      <Project>{B5F435CB-0D8A-40B1-A4F7-5ECB3CE792A9}</Project>
      <Name>DynamoUtilities</Name>
      <Private>False</Private>
    </ProjectReference>
    <ProjectReference Include="..\..\src\Libraries\PythonNodeModelsWpf\PythonNodeModelsWpf.csproj">
      <Project>{01de9b06-0bcb-4d8a-862e-e8170f5d6b4f}</Project>
      <Name>PythonNodeModelsWpf</Name>
      <Private>False</Private>
    </ProjectReference>
    <ProjectReference Include="..\..\src\Libraries\PythonNodeModels\PythonNodeModels.csproj">
      <Project>{8872ca17-c10d-43b9-8393-5c5a57065eb0}</Project>
      <Name>PythonNodeModels</Name>
      <Private>False</Private>
    </ProjectReference>
    <ProjectReference Include="..\..\src\NodeServices\DynamoServices.csproj">
      <Project>{ef879a10-041d-4c68-83e7-3192685f1bae}</Project>
      <Name>DynamoServices</Name>
      <Private>False</Private>
    </ProjectReference>
    <ProjectReference Include="..\..\src\Tools\DynamoShapeManager\DynamoShapeManager.csproj">
      <Project>{263fa9c1-f81e-4a8e-95e0-8cdae20f177b}</Project>
      <Name>DynamoShapeManager</Name>
    </ProjectReference>
    <ProjectReference Include="..\Engine\FFITarget\FFITarget.csproj">
      <Project>{c70fe632-5500-4c57-b3d6-9b5574137551}</Project>
      <Name>FFITarget</Name>
    </ProjectReference>
    <ProjectReference Include="..\Libraries\SystemTestServices\SystemTestServices.csproj">
      <Project>{89563cd0-509b-40a5-8728-9d3ec6fe8410}</Project>
      <Name>SystemTestServices</Name>
    </ProjectReference>
    <ProjectReference Include="..\Libraries\TestServices\TestServices.csproj">
      <Project>{6cd0f0cf-8199-49f9-b0ea-0b9598b44419}</Project>
      <Name>TestServices</Name>
    </ProjectReference>
  </ItemGroup>
  <ItemGroup>
    <Service Include="{82A7F48D-3B50-4B1E-B82E-3ADA8210C358}" />
  </ItemGroup>
  <ItemGroup>
    <None Include="packages.config" />
  </ItemGroup>
  <Import Project="$(MSBuildToolsPath)\Microsoft.CSharp.targets" />
  <!-- To modify your build process, add your task inside one of the targets below and uncomment it. 
       Other similar extension points exist, see Microsoft.Common.targets.
  <Target Name="BeforeBuild">
  </Target>
  <Target Name="AfterBuild">
  </Target>
  -->
</Project><|MERGE_RESOLUTION|>--- conflicted
+++ resolved
@@ -79,10 +79,7 @@
     <Compile Include="Configuration\ContextTests.cs" />
     <Compile Include="Configuration\ExecutionSessionTests.cs" />
     <Compile Include="Configuration\PreferenceSettingsTests.cs" />
-<<<<<<< HEAD
     <Compile Include="Core\NotificationObjectTests.cs" />
-=======
->>>>>>> 819a25d9
     <Compile Include="Core\CrashPromptArgsTests.cs" />
     <Compile Include="DSCoreDataTests.cs" />
     <Compile Include="HomgeneousListTests.cs" />
