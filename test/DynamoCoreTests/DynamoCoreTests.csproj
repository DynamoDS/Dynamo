﻿<?xml version="1.0" encoding="utf-8"?>
<Project ToolsVersion="15.0" DefaultTargets="Build" xmlns="http://schemas.microsoft.com/developer/msbuild/2003">
  <ImportGroup Label="PropertySheets">
    <Import Project="$(SolutionDir)Config/CS.props" />
  </ImportGroup>
  <PropertyGroup>
    <Configuration Condition=" '$(Configuration)' == '' ">Debug</Configuration>
    <Platform Condition=" '$(Platform)' == '' ">AnyCPU</Platform>
    <ProductVersion>8.0.30703</ProductVersion>
    <SchemaVersion>2.0</SchemaVersion>
    <ProjectGuid>{472084ED-1067-4B2C-8737-3839A6143EB2}</ProjectGuid>
    <OutputType>Library</OutputType>
    <AppDesignerFolder>Properties</AppDesignerFolder>
    <RootNamespace>Dynamo.Tests</RootNamespace>
    <AssemblyName>DynamoCoreTests</AssemblyName>
    <TargetFrameworkVersion>v4.8</TargetFrameworkVersion>
    <FileAlignment>512</FileAlignment>
    <ResolveAssemblyWarnOrErrorOnTargetArchitectureMismatch>None</ResolveAssemblyWarnOrErrorOnTargetArchitectureMismatch>
    <TargetFrameworkProfile />
  </PropertyGroup>
  <PropertyGroup Condition=" '$(Configuration)|$(Platform)' == 'Debug|AnyCPU' ">
    <DebugSymbols>true</DebugSymbols>
    <DebugType>full</DebugType>
    <Optimize>false</Optimize>
    <OutputPath>$(OutputPath)</OutputPath>
    <DefineConstants>DEBUG;TRACE</DefineConstants>
    <ErrorReport>prompt</ErrorReport>
    <WarningLevel>4</WarningLevel>
    <TreatWarningsAsErrors>false</TreatWarningsAsErrors>
    <ResolveAssemblyWarnOrErrorOnTargetArchitectureMismatch>None</ResolveAssemblyWarnOrErrorOnTargetArchitectureMismatch>
    <Prefer32Bit>false</Prefer32Bit>
  </PropertyGroup>
  <PropertyGroup Condition=" '$(Configuration)|$(Platform)' == 'Release|AnyCPU' ">
    <DebugType>none</DebugType>
    <Optimize>true</Optimize>
    <OutputPath>$(OutputPath)</OutputPath>
    <DefineConstants>TRACE</DefineConstants>
    <ErrorReport>prompt</ErrorReport>
    <WarningLevel>4</WarningLevel>
    <ResolveAssemblyWarnOrErrorOnTargetArchitectureMismatch>None</ResolveAssemblyWarnOrErrorOnTargetArchitectureMismatch>
    <Prefer32Bit>false</Prefer32Bit>
  </PropertyGroup>
  <ItemGroup>
    <Reference Include="Analytics.NET.Core, Version=1.0.0.0, Culture=neutral, processorArchitecture=MSIL">
      <SpecificVersion>False</SpecificVersion>
      <HintPath>..\..\extern\Analytics.NET\Analytics.NET.Core.dll</HintPath>
    </Reference>
<<<<<<< HEAD
    <Reference Include="Greg, Version=2.0.7843.19074, Culture=neutral, processorArchitecture=MSIL">
      <SpecificVersion>False</SpecificVersion>
      <HintPath>..\..\src\packages\Greg.2.0.7843.19074\lib\net48\Greg.dll</HintPath>
=======
    <Reference Include="Greg, Version=2.1.7962.24801, Culture=neutral, processorArchitecture=MSIL">
      <HintPath>..\..\src\packages\Greg.2.1.7962.24801\lib\net48\Greg.dll</HintPath>
>>>>>>> 9b4209e0
    </Reference>
    <Reference Include="Microsoft.CSharp" />
    <Reference Include="Moq, Version=4.2.1507.118, Culture=neutral, PublicKeyToken=69f491c39445e920, processorArchitecture=MSIL">
      <HintPath>..\..\src\packages\Moq.4.2.1507.0118\lib\net40\Moq.dll</HintPath>
      <SpecificVersion>False</SpecificVersion>
      <Private>True</Private>
    </Reference>
    <Reference Include="Newtonsoft.Json, Version=8.0.0.0, Culture=neutral, PublicKeyToken=30ad4fe6b2a6aeed, processorArchitecture=MSIL">
      <HintPath>..\..\src\packages\Newtonsoft.Json.8.0.3\lib\net45\Newtonsoft.Json.dll</HintPath>
      <Private>True</Private>
    </Reference>
    <Reference Include="nunit.framework, Version=2.6.3.13283, Culture=neutral, PublicKeyToken=96d09a1eb7f44a77, processorArchitecture=MSIL">
      <HintPath>..\..\src\packages\NUnit.2.6.3\lib\nunit.framework.dll</HintPath>
    </Reference>
    <Reference Include="RestSharp, Version=106.12.0.0, Culture=neutral, PublicKeyToken=598062e77f915f75, processorArchitecture=MSIL">
      <HintPath>..\..\src\packages\RestSharp.106.12.0\lib\net452\RestSharp.dll</HintPath>
    </Reference>
    <Reference Include="System" />
    <Reference Include="System.Configuration" />
    <Reference Include="System.Core" />
    <Reference Include="System.Web" />
    <Reference Include="System.XML" />
  </ItemGroup>
  <ItemGroup>
    <Compile Include="..\..\src\AssemblySharedInfoGenerator\AssemblySharedInfo.cs">
      <Link>Properties\AssemblySharedInfo.cs</Link>
    </Compile>
    <Compile Include="AnalyticsTests.cs" />
    <Compile Include="Configuration\ContextTests.cs" />
    <Compile Include="Configuration\DebugModesTests.cs" />
    <Compile Include="Configuration\ExecutionSessionTests.cs" />
    <Compile Include="Configuration\PreferenceSettingsTests.cs" />
    <Compile Include="Core\DynamoSelectionTests.cs" />
    <Compile Include="Core\AssemblyLoadedEventArgsTests.cs" />
    <Compile Include="Core\NotificationObjectTests.cs" />
    <Compile Include="Core\CrashPromptArgsTests.cs" />
    <Compile Include="DefaultPythonEngineTests.cs" />
    <Compile Include="DelayedGraphExecutionTests.cs" />
    <Compile Include="DSCoreDataTests.cs" />
    <Compile Include="Engine\CodeCompletion\CodeCompletionServicesTest.cs" />
    <Compile Include="Engine\CodeGeneration\CompilingEventArgsTest.cs" />
    <Compile Include="Engine\Profiling\ProfilingDataTest.cs" />
    <Compile Include="Engine\EngineControllerTest.cs" />
    <Compile Include="Engine\LinkedListOfListTest.cs" />
    <Compile Include="Engine\LiveRunnerServicesTest.cs" />
    <Compile Include="Engine\ShortestQualifiedNameReplacerTest.cs" />
    <Compile Include="Extensions\ExtensionCommandExecutiveTest.cs" />
    <Compile Include="Extensions\ExtensionLoaderTest.cs" />
    <Compile Include="Extensions\ExtensionManagerTest.cs" />
    <Compile Include="Graph\Annotations\AnnotationModelTests.cs" />
    <Compile Include="Graph\Connectors\ConnectorModelTests.cs" />
    <Compile Include="Graph\Nodes\NodeAttributesTests.cs" />
    <Compile Include="Graph\Nodes\NodeModelTests.cs" />
    <Compile Include="Graph\Workspaces\CustomNodeWorkspaceModelTests.cs" />
    <Compile Include="Graph\Workspaces\HomeWorkspaceModelTests.cs" />
    <Compile Include="Graph\Workspaces\IdReferenceResolverTests.cs" />
    <Compile Include="Graph\Workspaces\WorkspaceModelTests.cs" />
    <Compile Include="HomgeneousListTests.cs" />
    <Compile Include="AtLevelTest.cs" />
    <Compile Include="AttributeTest.cs" />
    <Compile Include="DummyNodeTests.cs" />
    <Compile Include="ImperativeClodeBlockTest.cs" />
    <Compile Include="InheritanceTests.cs" />
    <Compile Include="InputOutputDataTests.cs" />
    <Compile Include="libGPreloaderTests.cs" />
    <Compile Include="Linting\LinterManagerTests.cs" />
    <Compile Include="ListAtLevelTests.cs" />
    <Compile Include="Logging\AnalyticsServiceTest.cs" />
    <Compile Include="Logging\DynamoLoggerTest.cs" />
    <Compile Include="Logging\HeartBeatTest.cs" />
    <Compile Include="Logging\LogSourceTests.cs" />
    <Compile Include="Logging\LogTest.cs" />
    <Compile Include="Logging\DynamoAnalyticsClientTest.cs" />
    <Compile Include="Logging\StabilityTrackingTest.cs" />
    <Compile Include="Migration\MigrationReportTests.cs" />
    <Compile Include="Migration\MigrationTests.cs" />
    <Compile Include="Migration\WorkspaceMigrationsTests.cs" />
    <Compile Include="Models\DynamoModelCommandsTest.cs" />
    <Compile Include="Models\CreateAndConnectNodeCommandTest.cs" />
    <Compile Include="Models\CreateCustomNodeCommandTest.cs" />
    <Compile Include="Models\CreateNodeCommandTest.cs" />
    <Compile Include="Models\CreateNoteCommandTest.cs" />
    <Compile Include="Models\CreateProxyNodeCommandTest.cs" />
    <Compile Include="Models\ForceRunCancelCommandTest.cs" />
    <Compile Include="Models\GroupModelCommandTests.cs" />
    <Compile Include="Models\ModelEventCommandTest.cs" />
    <Compile Include="Models\MutateTestCommandTest.cs" />
    <Compile Include="Models\OpenFileCommandTest.cs" />
    <Compile Include="Models\PausePlaybackCommandTest.cs" />
    <Compile Include="Models\PresetCommandTests.cs" />
    <Compile Include="Models\RecordableCommandsTest.cs" />
    <Compile Include="Models\RunSettingsTest.cs" />
    <Compile Include="Models\SelectModelCommandTest.cs" />
    <Compile Include="Models\UndoRedoCommandTest.cs" />
    <Compile Include="Models\UpdateModelValueCommandTest.cs" />
    <Compile Include="Models\DynamoModelEventArgsTest.cs" />
    <Compile Include="Models\DynamoModelEventsTest.cs" />
    <Compile Include="MultiOutputNodeTest.cs" />
    <Compile Include="NodeExecutionTest.cs" />
    <Compile Include="AnnotationModelTest.cs" />
    <Compile Include="AsyncTaskExtensionsTests.cs" />
    <Compile Include="AuthenticationManagerTests.cs" />
    <Compile Include="CallsiteTests.cs" />
    <Compile Include="CrashProtectionTests.cs" />
    <Compile Include="DefaultArgumentMigrationTests.cs" />
    <Compile Include="DefaultArgumentTests.cs" />
    <Compile Include="DSEvaluationUnitTestBase.cs" />
    <Compile Include="DynamoModelTestBase.cs" />
    <Compile Include="ExtensionTests.cs" />
    <Compile Include="MessageLogTests.cs" />
    <Compile Include="MockMaker.cs" />
    <Compile Include="NodeConstructionTests.cs" />
    <Compile Include="Nodes\DictionaryTests.cs" />
    <Compile Include="Nodes\DropDownTests.cs" />
    <Compile Include="NodeToCodeTest.cs" />
    <Compile Include="PackageDependencyTests.cs" />
    <Compile Include="PresetsTests.cs" />
    <Compile Include="PeriodicEvaluationTests.cs" />
    <Compile Include="ProfilingTest.cs" />
    <Compile Include="PropertiesTests\PropertiesTests.cs" />
    <Compile Include="PythonMigrationAssistantTests.cs" />
    <Compile Include="Search\BrowserInternalElementTest.cs" />
    <Compile Include="Search\BrowserItemTest.cs" />
    <Compile Include="Search\SearchDictionaryTest.cs" />
    <Compile Include="Search\SearchElements\CodeBlockNodeSearchElementTest.cs" />
    <Compile Include="Search\SearchElements\CustomNodeSearchElementTest.cs" />
    <Compile Include="Search\SearchElements\NodeModelSearchElementTest.cs" />
    <Compile Include="Search\SearchElements\NodeSearchElementTest.cs" />
    <Compile Include="Search\SearchElements\SearchElementBaseTest.cs" />
    <Compile Include="Search\SearchLibraryTest.cs" />
    <Compile Include="SerializationTests.cs" />
    <Compile Include="StorageExtensionTests.cs" />
    <Compile Include="TestZeroTouchClass.cs" />
    <Compile Include="TypedParametersToStringTests.cs" />
    <Compile Include="CodeBlockNodeTests.cs" />
    <Compile Include="CustomNodeWorkspaceOpening.cs" />
    <Compile Include="DSEvaluationModelTest.cs" />
    <Compile Include="DSFunctionNodeTest.cs" />
    <Compile Include="DSLibraryTest.cs" />
    <Compile Include="DynamoDefects.cs" />
    <Compile Include="LibraryCustomizationTests.cs" />
    <Compile Include="LibraryTests.cs" />
    <Compile Include="MigrationManagerTests.cs" />
    <Compile Include="MigrationTestFramework.cs" />
    <Compile Include="NodeMigrationTests.cs" />
    <Compile Include="Nodes\FormulaTests.cs" />
    <Compile Include="Nodes\HigherOrder.cs" />
    <Compile Include="Nodes\IfTest.cs" />
    <Compile Include="AstBuildFailTest.cs" />
    <Compile Include="ScopedNodeTest.cs" />
    <Compile Include="SchedulerTests.cs" />
    <Compile Include="Setup.cs" />
    <Compile Include="UnicodeTest.cs" />
    <Compile Include="UnitTestBase.cs" />
    <Compile Include="UpdateManagerTests.cs" />
    <Compile Include="Updates\BinaryVersionTests.cs" />
    <Compile Include="Updates\UpdatesTests.cs" />
    <Compile Include="UserDataMigrationTests.cs" />
    <Compile Include="Utilities\UtilitiesTests.cs" />
    <Compile Include="VersionUtilitiesTests.cs" />
    <Compile Include="Visualization\DefaultGraphicPrimitivesTest.cs" />
    <Compile Include="Visualization\DefaultRenderPackageTest.cs" />
    <Compile Include="Visualization\RenderPackageCacheTest.cs" />
    <Compile Include="WorkspaceHeaderTests.cs" />
    <Compile Include="CoreTests.cs" />
    <Compile Include="CoreDynTests.cs" />
    <Compile Include="CustomNodes.cs" />
    <Compile Include="FileReading.cs" />
    <Compile Include="Nodes\ListTests.cs" />
    <Compile Include="Nodes\LogicTests.cs" />
    <Compile Include="Nodes\StringTests.cs" />
    <Compile Include="SearchModelTests.cs" />
    <Compile Include="Properties\AssemblyInfo.cs" />
    <Compile Include="Settings.cs" />
    <Compile Include="UndoRedoRecorderTests.cs" />
    <Compile Include="UnitsOfMeasureTests.cs" />
    <Compile Include="UtilityTests.cs" />
    <Compile Include="XmlDocumentationTests.cs" />
    <Compile Include="XmlHelperTests.cs" />
  </ItemGroup>
  <ItemGroup>
    <ProjectReference Include="..\..\src\DynamoCore\DynamoCore.csproj">
      <Project>{7858FA8C-475F-4B8E-B468-1F8200778CF8}</Project>
      <Name>DynamoCore</Name>
      <Private>False</Private>
    </ProjectReference>
    <ProjectReference Include="..\..\src\DynamoPackages\DynamoPackages.csproj">
      <Project>{47533b7c-0e1a-44a4-8511-b438645f052a}</Project>
      <Name>DynamoPackages</Name>
    </ProjectReference>
    <ProjectReference Include="..\..\src\Engine\ProtoAssociative\ProtoAssociative.csproj">
      <Project>{7318d5e5-9d15-4abe-8a51-92f58d4f0b85}</Project>
      <Name>ProtoAssociative</Name>
      <Private>False</Private>
    </ProjectReference>
    <ProjectReference Include="..\..\src\Engine\ProtoCore\ProtoCore.csproj">
      <Project>{7a9e0314-966f-4584-baa3-7339cbb849d1}</Project>
      <Name>ProtoCore</Name>
      <Private>False</Private>
    </ProjectReference>
    <ProjectReference Include="..\..\src\Engine\ProtoImperative\ProtoImperative.csproj">
      <Project>{0d3d43dc-bd7e-46f0-93f7-1c6a6cc79948}</Project>
      <Name>ProtoImperative</Name>
      <Private>False</Private>
    </ProjectReference>
    <ProjectReference Include="..\..\src\Engine\ProtoScript\ProtoScript.csproj">
      <Project>{a4794476-7d0e-41c0-ad83-4ab929c0a46c}</Project>
      <Name>ProtoScript</Name>
    </ProjectReference>
    <ProjectReference Include="..\..\src\Libraries\DesignScriptBuiltin\DesignScriptBuiltin.csproj">
      <Project>{c0d6dee5-5532-4345-9c66-4c00d7fdb8be}</Project>
      <Name>DesignScriptBuiltin</Name>
    </ProjectReference>
    <ProjectReference Include="..\..\src\Libraries\CoreNodeModels\CoreNodeModels.csproj">
      <Project>{d8262d40-4880-41e4-91e4-af8f480c8637}</Project>
      <Name>CoreNodeModels</Name>
      <Private>False</Private>
    </ProjectReference>
    <ProjectReference Include="..\..\src\Libraries\DSOffice\DSOffice.csproj">
      <Project>{9b4fdc96-e2f9-4b8f-894a-4294405d50e7}</Project>
      <Name>DSOffice</Name>
    </ProjectReference>
    <ProjectReference Include="..\..\src\Libraries\DynamoUnits\Units.csproj">
      <Project>{6e0a079e-85f1-45a1-ad5b-9855e4344809}</Project>
      <Name>Units</Name>
      <Private>False</Private>
    </ProjectReference>
    <ProjectReference Include="..\..\src\DynamoUtilities\DynamoUtilities.csproj">
      <Project>{B5F435CB-0D8A-40B1-A4F7-5ECB3CE792A9}</Project>
      <Name>DynamoUtilities</Name>
      <Private>False</Private>
    </ProjectReference>
    <ProjectReference Include="..\..\src\Libraries\PythonNodeModels\PythonNodeModels.csproj">
      <Project>{8872ca17-c10d-43b9-8393-5c5a57065eb0}</Project>
      <Name>PythonNodeModels</Name>
      <Private>False</Private>
    </ProjectReference>
    <ProjectReference Include="..\..\src\NodeServices\DynamoServices.csproj">
      <Project>{ef879a10-041d-4c68-83e7-3192685f1bae}</Project>
      <Name>DynamoServices</Name>
      <Private>False</Private>
    </ProjectReference>
    <ProjectReference Include="..\..\src\PythonMigrationViewExtension\PythonMigrationViewExtension.csproj">
      <Project>{10AF430D-0D3A-49CE-A63D-848912959745}</Project>
      <Name>PythonMigrationViewExtension</Name>
    </ProjectReference>
    <ProjectReference Include="..\..\src\Tools\DynamoShapeManager\DynamoShapeManager.csproj">
      <Project>{263fa9c1-f81e-4a8e-95e0-8cdae20f177b}</Project>
      <Name>DynamoShapeManager</Name>
    </ProjectReference>
    <ProjectReference Include="..\Engine\FFITarget\FFITarget.csproj">
      <Project>{c70fe632-5500-4c57-b3d6-9b5574137551}</Project>
      <Name>FFITarget</Name>
    </ProjectReference>
    <ProjectReference Include="..\Libraries\SystemTestServices\SystemTestServices.csproj">
      <Project>{89563cd0-509b-40a5-8728-9d3ec6fe8410}</Project>
      <Name>SystemTestServices</Name>
    </ProjectReference>
    <ProjectReference Include="..\Libraries\TestServices\TestServices.csproj">
      <Project>{6cd0f0cf-8199-49f9-b0ea-0b9598b44419}</Project>
      <Name>TestServices</Name>
    </ProjectReference>
    <ProjectReference Include="..\TestUINodes\TestUINodes.csproj">
      <Project>{ED1EA294-1BA1-45D6-A669-ECD2E24E21A9}</Project>
      <Name>TestUINodes</Name>
      <Private>False</Private>
    </ProjectReference>
  </ItemGroup>
  <ItemGroup>
    <Service Include="{82A7F48D-3B50-4B1E-B82E-3ADA8210C358}" />
  </ItemGroup>
  <Import Project="$(MSBuildToolsPath)\Microsoft.CSharp.targets" />
  <!-- To modify your build process, add your task inside one of the targets below and uncomment it. 
       Other similar extension points exist, see Microsoft.Common.targets.
  <Target Name="BeforeBuild">
  </Target>
  <Target Name="AfterBuild">
  </Target>
  -->
</Project><|MERGE_RESOLUTION|>--- conflicted
+++ resolved
@@ -45,14 +45,11 @@
       <SpecificVersion>False</SpecificVersion>
       <HintPath>..\..\extern\Analytics.NET\Analytics.NET.Core.dll</HintPath>
     </Reference>
-<<<<<<< HEAD
     <Reference Include="Greg, Version=2.0.7843.19074, Culture=neutral, processorArchitecture=MSIL">
       <SpecificVersion>False</SpecificVersion>
       <HintPath>..\..\src\packages\Greg.2.0.7843.19074\lib\net48\Greg.dll</HintPath>
-=======
     <Reference Include="Greg, Version=2.1.7962.24801, Culture=neutral, processorArchitecture=MSIL">
       <HintPath>..\..\src\packages\Greg.2.1.7962.24801\lib\net48\Greg.dll</HintPath>
->>>>>>> 9b4209e0
     </Reference>
     <Reference Include="Microsoft.CSharp" />
     <Reference Include="Moq, Version=4.2.1507.118, Culture=neutral, PublicKeyToken=69f491c39445e920, processorArchitecture=MSIL">
