﻿using System.Collections.Generic;
using System.IO;
using System.Linq;
using Dynamo.Nodes;
using NUnit.Framework;
using DSCoreNodesUI;
using System.Xml;

using PythonNodeModels;

namespace Dynamo.Tests
{
    public class NodeMigrationTests : DynamoModelTestBase
    {
        protected override void GetLibrariesToPreload(List<string> libraries)
        {
            libraries.Add("ProtoGeometry.dll");
            libraries.Add("DSCoreNodes.dll");
            libraries.Add("DSOffice.dll");
            libraries.Add("FunctionObject.ds");
            base.GetLibrariesToPreload(libraries);
        }

        #region Dynamo Core Node Migration Tests

        [Test]
        [Category("Failure")]
        public void TestMigration_Analyze_Color()
        {
            TestMigration("TestMigration_Analyze_Color.dyn");
        }

        [Test]
        [Category("Failure")]
        public void TestMigration_Analyze_Structure()
        {
            TestMigration("TestMigration_Analyze_Structure.dyn");
        }

        [Test]
        [Category("Failure")]
        public void TestMigration_Core_Evaluate()
        {
            TestMigration("TestMigration_Core_Evaluate.dyn");
        }

        [Test]
        [Category("Failure")]
        public void TestMigration_Core_Functions()
        {
            TestMigration("TestMigration_Core_Functions.dyn");
        }

        [Test]
        public void TestMigration_Core_Input()
        {
            TestMigration("TestMigration_Core_Input.dyn");
        }

        [Test]
        public void TestMigration_Core_List()
        {
            TestMigration("TestMigration_Core_List.dyn");
        }

        [Test]
        public void TestMigration_Core_Scripting()
        {
            TestMigration("TestMigration_Core_Scripting.dyn");
        }

        [Test]
        public void TestMigration_Core_Strings()
        {
            TestMigration("TestMigration_Core_Strings.dyn");
        }

        [Test]
        [Category("Failure")]
        public void TestMigration_Core_Time()
        {
            TestMigration("TestMigration_Core_Time.dyn");
        }

        [Test]
        public void TestMigration_Core_Watch()
        {
            TestMigration("TestMigration_Core_Watch.dyn");
        }

        [Test]
        public void TestMigration_InputOutput_Excel()
        {
            TestMigration("TestMigration_InputOutput_Excel.dyn");
        }

        [Test]
        public void TestMigration_InputOutput_File()
        {
            TestMigration("TestMigration_InputOutput_File.dyn");
        }

        [Test]
        [Category("Failure")]
        public void TestMigration_InputOutput_Hardware()
        {
            TestMigration("TestMigration_InputOutput_Hardware.dyn");
        }

        [Test]
        public void TestMigration_Logic_Comparison()
        {
            TestMigration("TestMigration_Logic_Comparison.dyn");
        }

        [Test]
        public void TestMigration_Logic_Conditional()
        {
            TestMigration("TestMigration_Logic_Conditional.dyn");
        }

        [Test]
        public void TestMigration_Logic_Effect()
        {
            TestMigration("TestMigration_Logic_Effect.dyn");
        }

        [Test]
        public void TestMigration_Logic_Math()
        {
            TestMigration("TestMigration_Logic_Math.dyn");
        }

        [Test]
        public void TestStringInput()
        {
            OpenModel(GetDynPath("TestStringInput.dyn"));

            var workspace = CurrentDynamoModel.CurrentWorkspace;
            var strNode = workspace.NodeFromWorkspace<StringInput>(
                "dc27fc31-fdad-40b5-906e-bbba9caf43a6");

            Assert.AreEqual(2, workspace.Nodes.Count());
            Assert.AreEqual(1, workspace.Connectors.Count());

            Assert.NotNull(strNode); // Ensure the StringInput node is migrated.
            Assert.AreEqual("First line\r\nSecond line with\ttab\r\nThird line with \"quotes\"", strNode.Value);

            RunCurrentModel(); // Execute the opened file.
            AssertPreviewValue("f6d7a6c3-5df4-45c0-911b-04d39b4c1959", 58);
        }

        [Test]
        public void TestLessThan()
        {
            OpenModel(GetDynPath("TestLessThan.dyn"));

            var workspace = CurrentDynamoModel.CurrentWorkspace;
            var dsfn1 = workspace.NodeFromWorkspace<DSFunction>(
                "dfcf9eed-6552-496d-a410-c358aec19bad");
            var dsfn2 = workspace.NodeFromWorkspace<DSFunction>(
                "09f99160-c7d4-4a8b-b8d5-8610c39a1507");
            var dsfn3 = workspace.NodeFromWorkspace<DSFunction>(
                 "3f361451-01e7-4608-bb07-fb80b3a09063");

            Assert.AreEqual(5, workspace.Nodes.Count());
            Assert.AreEqual(6, workspace.Connectors.Count());

            Assert.NotNull(dsfn1);
            Assert.NotNull(dsfn2);
            Assert.NotNull(dsfn3); 

            RunCurrentModel();
            AssertPreviewValue("dfcf9eed-6552-496d-a410-c358aec19bad", true);
            AssertPreviewValue("09f99160-c7d4-4a8b-b8d5-8610c39a1507", false);
            AssertPreviewValue("3f361451-01e7-4608-bb07-fb80b3a09063", false);
        }

        [Test]
        public void TestLessThanOrEqual()
        {
            OpenModel(GetDynPath("TestLessThanOrEqual.dyn"));

            var workspace = CurrentDynamoModel.CurrentWorkspace;
            var dsfn1 = workspace.NodeFromWorkspace<DSFunction>(
                "0675d6cf-7674-46cd-af68-b1b4b0579dad");
            var dsfn2 = workspace.NodeFromWorkspace<DSFunction>(
                "f9110b2d-f4bb-48a5-89d2-174c9813bcb1");
            var dsfn3 = workspace.NodeFromWorkspace<DSFunction>(
                 "36ca91dc-537d-46bc-80b6-6e5e65bff303");

            Assert.AreEqual(5, workspace.Nodes.Count());
            Assert.AreEqual(6, workspace.Connectors.Count());

            Assert.NotNull(dsfn1);
            Assert.NotNull(dsfn2);
            Assert.NotNull(dsfn3);

            RunCurrentModel();
            AssertPreviewValue("0675d6cf-7674-46cd-af68-b1b4b0579dad", true);
            AssertPreviewValue("f9110b2d-f4bb-48a5-89d2-174c9813bcb1", false);
            AssertPreviewValue("36ca91dc-537d-46bc-80b6-6e5e65bff303", true);
        }

        [Test]
        public void TestGreaterThan()
        {
            OpenModel(GetDynPath("TestGreaterThan.dyn"));

            var workspace = CurrentDynamoModel.CurrentWorkspace;
            var dsfn1 = workspace.NodeFromWorkspace<DSFunction>(
                "8ed4f1a0-b74b-4ca0-b4bd-69db32918da9");
            var dsfn2 = workspace.NodeFromWorkspace<DSFunction>(
                "57d38d6e-1b66-4e23-93dc-e2399de14417");
            var dsfn3 = workspace.NodeFromWorkspace<DSFunction>(
                 "30fa3b8d-878f-458b-a8da-7867f9144eb9");

            Assert.AreEqual(5, workspace.Nodes.Count());
            Assert.AreEqual(6, workspace.Connectors.Count());

            Assert.NotNull(dsfn1);
            Assert.NotNull(dsfn2);
            Assert.NotNull(dsfn3);

            RunCurrentModel();
            AssertPreviewValue("8ed4f1a0-b74b-4ca0-b4bd-69db32918da9", false);
            AssertPreviewValue("57d38d6e-1b66-4e23-93dc-e2399de14417", true);
            AssertPreviewValue("30fa3b8d-878f-458b-a8da-7867f9144eb9", false);
        }

        [Test]
        public void TestGreaterThanOrEqual()
        {
            OpenModel(GetDynPath("TestGreaterThanOrEqual.dyn"));

            var workspace = CurrentDynamoModel.CurrentWorkspace;
            var dsfn1 = workspace.NodeFromWorkspace<DSFunction>(
                "7e1c8fcc-3725-4338-aab8-6a55a4dbe705");
            var dsfn2 = workspace.NodeFromWorkspace<DSFunction>(
                "f3d151a6-9c94-43dd-bc5b-e2f585456c63");
            var dsfn3 = workspace.NodeFromWorkspace<DSFunction>(
                 "ecd771cc-5025-4511-8871-cdc1e7318097");

            Assert.AreEqual(5, workspace.Nodes.Count());
            Assert.AreEqual(6, workspace.Connectors.Count());

            Assert.NotNull(dsfn1);
            Assert.NotNull(dsfn2);
            Assert.NotNull(dsfn3);

            RunCurrentModel();
            AssertPreviewValue("7e1c8fcc-3725-4338-aab8-6a55a4dbe705", false);
            AssertPreviewValue("f3d151a6-9c94-43dd-bc5b-e2f585456c63", true);
            AssertPreviewValue("ecd771cc-5025-4511-8871-cdc1e7318097", true);
        }

        [Test]
        public void TestEqual()
        {
            OpenModel(GetDynPath("TestEqual.dyn"));

            var workspace = CurrentDynamoModel.CurrentWorkspace;
            var dsfn1 = workspace.NodeFromWorkspace<DSFunction>(
                "e617dce2-a65e-45c3-8c43-2cb1d13a47be");
            var dsfn2 = workspace.NodeFromWorkspace<DSFunction>(
                "66787824-b9b6-4f14-abce-08dd4662ce89");
            var dsfn3 = workspace.NodeFromWorkspace<DSFunction>(
                 "07464c17-ca41-42e7-ac93-220e4c50cc0b");

            Assert.AreEqual(6, workspace.Nodes.Count());
            Assert.AreEqual(6, workspace.Connectors.Count());

            Assert.NotNull(dsfn1);
            Assert.NotNull(dsfn2);
            Assert.NotNull(dsfn3);

            RunCurrentModel();
            AssertPreviewValue("e617dce2-a65e-45c3-8c43-2cb1d13a47be", false);
            AssertPreviewValue("66787824-b9b6-4f14-abce-08dd4662ce89", true);
            AssertPreviewValue("07464c17-ca41-42e7-ac93-220e4c50cc0b", true);
        }

        [Test]
        public void TestAnd()
        {
            OpenModel(GetDynPath("TestAnd.dyn"));

            var workspace = CurrentDynamoModel.CurrentWorkspace;
            var logicn1 = workspace.NodeFromWorkspace<DSCore.Logic.And>(
                "0ac391e1-d11a-40ed-96b2-d3aabbdad5c7");
            var logicn2 = workspace.NodeFromWorkspace<DSCore.Logic.And>(
                "0dff8bbb-6a02-444c-8c96-c44c6a248357");
            var logicn3 = workspace.NodeFromWorkspace<DSCore.Logic.And>(
                 "4a61ddb0-999d-412d-9330-52f0a982b214");

            Assert.AreEqual(5, workspace.Nodes.Count());
            Assert.AreEqual(6, workspace.Connectors.Count());

            Assert.NotNull(logicn1);
            Assert.NotNull(logicn2);
            Assert.NotNull(logicn3);

            RunCurrentModel();
            AssertPreviewValue("0ac391e1-d11a-40ed-96b2-d3aabbdad5c7", false);
            AssertPreviewValue("0dff8bbb-6a02-444c-8c96-c44c6a248357", false);
            AssertPreviewValue("4a61ddb0-999d-412d-9330-52f0a982b214", true);
        }

        [Test]
        public void TestAnd_NumberInput()
        {
            OpenModel(GetDynPath("TestAnd_NumberInput.dyn"));

            var workspace = CurrentDynamoModel.CurrentWorkspace;
            var logicn1 = workspace.NodeFromWorkspace<DSCore.Logic.And>(
                "0ac391e1-d11a-40ed-96b2-d3aabbdad5c7");
            var logicn2 = workspace.NodeFromWorkspace<DSCore.Logic.And>(
                "0dff8bbb-6a02-444c-8c96-c44c6a248357");
            var logicn3 = workspace.NodeFromWorkspace<DSCore.Logic.And>(
                 "4a61ddb0-999d-412d-9330-52f0a982b214");

            Assert.AreEqual(5, workspace.Nodes.Count());
            Assert.AreEqual(6, workspace.Connectors.Count());

            Assert.NotNull(logicn1);
            Assert.NotNull(logicn2);
            Assert.NotNull(logicn3);

            RunCurrentModel();
            AssertPreviewValue("0ac391e1-d11a-40ed-96b2-d3aabbdad5c7", false);
            AssertPreviewValue("0dff8bbb-6a02-444c-8c96-c44c6a248357", false);
            AssertPreviewValue("4a61ddb0-999d-412d-9330-52f0a982b214", true);
        }

        [Test]
        public void TestOr()
        {
            OpenModel(GetDynPath("TestOr.dyn"));

            var workspace = CurrentDynamoModel.CurrentWorkspace;
            var logicn1 = workspace.NodeFromWorkspace<DSCore.Logic.Or>(
                "64cfe13f-370c-446e-9f51-58d60278cdff");
            var logicn2 = workspace.NodeFromWorkspace<DSCore.Logic.Or>(
                "a0b23231-737f-44f6-aa12-640ee5390fa5");
            var logicn3 = workspace.NodeFromWorkspace<DSCore.Logic.Or>(
                 "60a2b505-f173-4f65-a42e-cdd3708900f8");

            Assert.AreEqual(5, workspace.Nodes.Count());
            Assert.AreEqual(6, workspace.Connectors.Count());

            Assert.NotNull(logicn1);
            Assert.NotNull(logicn2);
            Assert.NotNull(logicn3);

            RunCurrentModel();
            AssertPreviewValue("64cfe13f-370c-446e-9f51-58d60278cdff", true);
            AssertPreviewValue("a0b23231-737f-44f6-aa12-640ee5390fa5", false);
            AssertPreviewValue("60a2b505-f173-4f65-a42e-cdd3708900f8", true);
        }

        [Test]
        public void TestOr_NumberInput()
        {
            OpenModel(GetDynPath("TestOr_NumberInput.dyn"));

            var workspace = CurrentDynamoModel.CurrentWorkspace;
            var logicn1 = workspace.NodeFromWorkspace<DSCore.Logic.Or>(
                "64cfe13f-370c-446e-9f51-58d60278cdff");
            var logicn2 = workspace.NodeFromWorkspace<DSCore.Logic.Or>(
                "a0b23231-737f-44f6-aa12-640ee5390fa5");
            var logicn3 = workspace.NodeFromWorkspace<DSCore.Logic.Or>(
                 "60a2b505-f173-4f65-a42e-cdd3708900f8");

            Assert.AreEqual(5, workspace.Nodes.Count());
            Assert.AreEqual(6, workspace.Connectors.Count());

            Assert.NotNull(logicn1);
            Assert.NotNull(logicn2);
            Assert.NotNull(logicn3);

            RunCurrentModel();
            AssertPreviewValue("64cfe13f-370c-446e-9f51-58d60278cdff", true);
            AssertPreviewValue("a0b23231-737f-44f6-aa12-640ee5390fa5", false);
            AssertPreviewValue("60a2b505-f173-4f65-a42e-cdd3708900f8", true);
        }

        [Test]
        public void TestXor()
        {
            OpenModel(GetDynPath("TestXor.dyn"));

            var workspace = CurrentDynamoModel.CurrentWorkspace;
            var logicn1 = workspace.NodeFromWorkspace<DSFunction>(
                "950a1260-417d-484f-95e9-5a3d164fc537");
            var logicn2 = workspace.NodeFromWorkspace<DSFunction>(
                "0e1e3c27-436d-48c5-b25f-cd319d836ac1");
            var logicn3 = workspace.NodeFromWorkspace<DSFunction>(
                 "17aa70a5-8038-425a-b049-9627a73a071c");

            Assert.AreEqual(5, workspace.Nodes.Count());
            Assert.AreEqual(6, workspace.Connectors.Count());

            Assert.NotNull(logicn1);
            Assert.NotNull(logicn2);
            Assert.NotNull(logicn3);

            RunCurrentModel();
            AssertPreviewValue("950a1260-417d-484f-95e9-5a3d164fc537", true);
            AssertPreviewValue("0e1e3c27-436d-48c5-b25f-cd319d836ac1", false);
            AssertPreviewValue("17aa70a5-8038-425a-b049-9627a73a071c", false);
        }

        [Test]
        public void TestXor_NumberInput()
        {
            OpenModel(GetDynPath("TestXor_NumberInput.dyn"));

            var workspace = CurrentDynamoModel.CurrentWorkspace;
            var logicn1 = workspace.NodeFromWorkspace<DSFunction>(
                "950a1260-417d-484f-95e9-5a3d164fc537");
            var logicn2 = workspace.NodeFromWorkspace<DSFunction>(
                "0e1e3c27-436d-48c5-b25f-cd319d836ac1");
            var logicn3 = workspace.NodeFromWorkspace<DSFunction>(
                 "17aa70a5-8038-425a-b049-9627a73a071c");

            Assert.AreEqual(5, workspace.Nodes.Count());
            Assert.AreEqual(6, workspace.Connectors.Count());

            Assert.NotNull(logicn1);
            Assert.NotNull(logicn2);
            Assert.NotNull(logicn3);

            RunCurrentModel();
            AssertPreviewValue("950a1260-417d-484f-95e9-5a3d164fc537", true);
            AssertPreviewValue("0e1e3c27-436d-48c5-b25f-cd319d836ac1", false);
            AssertPreviewValue("17aa70a5-8038-425a-b049-9627a73a071c", false);
        }

        [Test]
        public void TestNot()
        {
            OpenModel(GetDynPath("TestNot.dyn"));

            var workspace = CurrentDynamoModel.CurrentWorkspace;
            var logicn1 = workspace.NodeFromWorkspace<DSFunction>(
                "4efaa4dd-00d7-4478-8619-364dd5528637");
            var logicn2 = workspace.NodeFromWorkspace<DSFunction>(
                "6ceae932-650f-409e-a836-009c5e0b9707");

            Assert.AreEqual(4, workspace.Nodes.Count());
            Assert.AreEqual(2, workspace.Connectors.Count());

            Assert.NotNull(logicn1);
            Assert.NotNull(logicn2);

            RunCurrentModel();
            AssertPreviewValue("4efaa4dd-00d7-4478-8619-364dd5528637", true);
            AssertPreviewValue("6ceae932-650f-409e-a836-009c5e0b9707", false);
        }

        [Test]
        public void TestNot_NumberInput()
        {
            OpenModel(GetDynPath("TestNot_NumberInput.dyn"));

            var workspace = CurrentDynamoModel.CurrentWorkspace;
            var logicn1 = workspace.NodeFromWorkspace<DSFunction>(
                "4efaa4dd-00d7-4478-8619-364dd5528637");
            var logicn2 = workspace.NodeFromWorkspace<DSFunction>(
                "6ceae932-650f-409e-a836-009c5e0b9707");

            Assert.AreEqual(4, workspace.Nodes.Count());
            Assert.AreEqual(2, workspace.Connectors.Count());

            Assert.NotNull(logicn1);
            Assert.NotNull(logicn2);

            RunCurrentModel();
            AssertPreviewValue("4efaa4dd-00d7-4478-8619-364dd5528637", true);
            AssertPreviewValue("6ceae932-650f-409e-a836-009c5e0b9707", false);
        }

        [Test]
        public void TestAdd()
        {
            OpenModel(GetDynPath("TestAdd.dyn"));

            var workspace = CurrentDynamoModel.CurrentWorkspace;
            var operationn1 = workspace.NodeFromWorkspace<DSFunction>(
                "2b5a7c02-7c21-4c1e-83f6-c8073f8e2473");
            var operationn2 = workspace.NodeFromWorkspace<DSFunction>(
                "aa4872a0-741b-43fc-8e73-3c1e8655ac3b");
            var operationn3 = workspace.NodeFromWorkspace<DSFunction>(
                "91fffb4d-f6cc-4770-b9c7-b64accaeca8c");

            Assert.AreEqual(7, workspace.Nodes.Count());
            Assert.AreEqual(6, workspace.Connectors.Count());

            Assert.NotNull(operationn1);
            Assert.NotNull(operationn2);
            Assert.NotNull(operationn3);

            RunCurrentModel();
            AssertPreviewValue("2b5a7c02-7c21-4c1e-83f6-c8073f8e2473", 7);
            AssertPreviewValue("aa4872a0-741b-43fc-8e73-3c1e8655ac3b", 1);
            AssertPreviewValue("91fffb4d-f6cc-4770-b9c7-b64accaeca8c", 4.5);
        }

        [Test]
        public void TestSubtract()
        {
            OpenModel(GetDynPath("TestSubtract.dyn"));

            var workspace = CurrentDynamoModel.CurrentWorkspace;
            var operationn1 = workspace.NodeFromWorkspace<DSFunction>(
                "c716fe96-15c2-4fc1-a683-ffcdbd864d9d");
            var operationn2 = workspace.NodeFromWorkspace<DSFunction>(
                "dc8aaac2-6709-4f84-bdfc-432a1cc04f33");
            var operationn3 = workspace.NodeFromWorkspace<DSFunction>(
                "945b64a3-6504-43f1-87fa-f46c4bc23f1a");

            Assert.AreEqual(7, workspace.Nodes.Count());
            Assert.AreEqual(6, workspace.Connectors.Count());

            Assert.NotNull(operationn1);
            Assert.NotNull(operationn2);
            Assert.NotNull(operationn3);

            RunCurrentModel();
            AssertPreviewValue("c716fe96-15c2-4fc1-a683-ffcdbd864d9d", -3);
            AssertPreviewValue("dc8aaac2-6709-4f84-bdfc-432a1cc04f33", 3);
            AssertPreviewValue("945b64a3-6504-43f1-87fa-f46c4bc23f1a", -0.5);
        }

        [Test]
        public void TestMultiply()
        {
            OpenModel(GetDynPath("TestMultiply.dyn"));

            var workspace = CurrentDynamoModel.CurrentWorkspace;
            var operationn1 = workspace.NodeFromWorkspace<DSFunction>(
                "a1582b3f-388a-47a5-8785-3ee3700878e1");
            var operationn2 = workspace.NodeFromWorkspace<DSFunction>(
                "a02fdbea-c30c-439b-a967-b0a46d981344");
            var operationn3 = workspace.NodeFromWorkspace<DSFunction>(
                "0cd1e263-1c38-4f1e-893d-874b593f939b");

            Assert.AreEqual(7, workspace.Nodes.Count());
            Assert.AreEqual(6, workspace.Connectors.Count());

            Assert.NotNull(operationn1);
            Assert.NotNull(operationn2);
            Assert.NotNull(operationn3);

            RunCurrentModel();
            AssertPreviewValue("a1582b3f-388a-47a5-8785-3ee3700878e1", 10);
            AssertPreviewValue("a02fdbea-c30c-439b-a967-b0a46d981344", -2);
            AssertPreviewValue("0cd1e263-1c38-4f1e-893d-874b593f939b", 5);
        }

        [Test]
        public void TestDivide()
        {
            OpenModel(GetDynPath("TestDivide.dyn"));

            var workspace = CurrentDynamoModel.CurrentWorkspace;
            var operationn1 = workspace.NodeFromWorkspace<DSFunction>(
                "d2311f8d-2bf8-4aed-bf4b-708b993171ac");
            var operationn2 = workspace.NodeFromWorkspace<DSFunction>(
                "802d27f8-9259-4050-bd7c-214ff83fa98a");
            var operationn3 = workspace.NodeFromWorkspace<DSFunction>(
                "5c498c26-1536-4b51-8d0f-f613fc025896");
            var operationn4 = workspace.NodeFromWorkspace<DSFunction>(
                "1737dfb3-f470-4a32-bac9-34aa4c18606b");
            var operationn5 = workspace.NodeFromWorkspace<DSFunction>(
                "9b902150-dc32-4e00-8ba6-1819887528ae");

            Assert.AreEqual(10, workspace.Nodes.Count());
            Assert.AreEqual(10, workspace.Connectors.Count());

            Assert.NotNull(operationn1);
            Assert.NotNull(operationn2);
            Assert.NotNull(operationn3);
            Assert.NotNull(operationn2);
            Assert.NotNull(operationn3);

            RunCurrentModel();
            AssertPreviewValue("d2311f8d-2bf8-4aed-bf4b-708b993171ac", 0.4);
            AssertPreviewValue("802d27f8-9259-4050-bd7c-214ff83fa98a", -2);
            AssertPreviewValue("5c498c26-1536-4b51-8d0f-f613fc025896", 0.8);
            AssertPreviewValue("1737dfb3-f470-4a32-bac9-34aa4c18606b", 0);
            //AssertInfinity("9b902150-dc32-4e00-8ba6-1819887528ae");
            
        }

        [Test]
        [Category("Failure")]
        public void TestModulo()
        {
            OpenModel(GetDynPath("TestModulo.dyn"));

            var workspace = CurrentDynamoModel.CurrentWorkspace;
            var operationn1 = workspace.NodeFromWorkspace<DSFunction>(
                "3f4c4485-5149-479a-aa11-e66e72c76b37");
            var operationn2 = workspace.NodeFromWorkspace<DSFunction>(
                "99c18e93-bb19-458b-97f3-b3467aa10364");
            var operationn3 = workspace.NodeFromWorkspace<DSFunction>(
                "85f6a5e8-3e3c-4944-a7cb-ba856d755f87");
            var operationn4 = workspace.NodeFromWorkspace<DSFunction>(
                "2be464f1-81d0-4427-b588-a22d94e8118c");

            Assert.AreEqual(9, workspace.Nodes.Count());
            Assert.AreEqual(8, workspace.Connectors.Count());

            Assert.NotNull(operationn1);
            Assert.NotNull(operationn2);
            Assert.NotNull(operationn3);
            Assert.NotNull(operationn4);

            RunCurrentModel();
            AssertPreviewValue("3f4c4485-5149-479a-aa11-e66e72c76b37", 3);
            AssertPreviewValue("99c18e93-bb19-458b-97f3-b3467aa10364", 1);

            //the new one does not support double
            AssertPreviewValue("85f6a5e8-3e3c-4944-a7cb-ba856d755f87", null);  

            AssertPreviewValue("2be464f1-81d0-4427-b588-a22d94e8118c", 1);
        }

        [Test]
        public void TestPower()
        {
            OpenModel(GetDynPath("TestPower.dyn"));

            var workspace = CurrentDynamoModel.CurrentWorkspace;
            var operationn1 = workspace.NodeFromWorkspace<DSFunction>(
                "f5a5aa45-dadf-4d4e-901e-3fe40ade85b9");
            var operationn2 = workspace.NodeFromWorkspace<DSFunction>(
                "78d7cf92-0fbb-44ac-82bd-dc1b629c921a");
            var operationn3 = workspace.NodeFromWorkspace<DSFunction>(
                "e84563cd-9bc5-402f-9808-2a685efa3e9b");
            var operationn4 = workspace.NodeFromWorkspace<DSFunction>(
                "d7709ae9-ab6c-4923-8624-d1348fa66fde");

            Assert.AreEqual(8, workspace.Nodes.Count());
            Assert.AreEqual(8, workspace.Connectors.Count());

            Assert.NotNull(operationn1);
            Assert.NotNull(operationn2);
            Assert.NotNull(operationn3);
            Assert.NotNull(operationn4);

            RunCurrentModel();
            AssertPreviewValue("f5a5aa45-dadf-4d4e-901e-3fe40ade85b9", 243);
            AssertPreviewValue("78d7cf92-0fbb-44ac-82bd-dc1b629c921a", 10 / 11);
            AssertPreviewValue("e84563cd-9bc5-402f-9808-2a685efa3e9b", -32);
            AssertPreviewValue("d7709ae9-ab6c-4923-8624-d1348fa66fde", 15.58846);
        }

        [Test]
        public void TestRound()
        {
            OpenModel(GetDynPath("TestRound.dyn"));

            var workspace = CurrentDynamoModel.CurrentWorkspace;
            var operationn1 = workspace.NodeFromWorkspace<DSFunction>(
                "dafc3f8e-3a6a-413a-996a-6014c40c0df0");
            var operationn2 = workspace.NodeFromWorkspace<DSFunction>(
                "02d52330-4bb3-4127-abd2-3a16d6bbb701");
            var operationn3 = workspace.NodeFromWorkspace<DSFunction>(
                "05ff29d6-48d8-4923-90ab-6bc8acaaa9fb");
            var operationn4 = workspace.NodeFromWorkspace<DSFunction>(
                "8ce8a844-70d2-4861-962b-3caccb9398d9");
            var operationn5 = workspace.NodeFromWorkspace<DSFunction>(
                "dbd083ba-91ec-4e70-a1b9-10efd09daf33");

            Assert.AreEqual(10, workspace.Nodes.Count());
            Assert.AreEqual(5, workspace.Connectors.Count());

            Assert.NotNull(operationn1);
            Assert.NotNull(operationn2);
            Assert.NotNull(operationn3);
            Assert.NotNull(operationn4);
            Assert.NotNull(operationn5);

            RunCurrentModel();
            AssertPreviewValue("dafc3f8e-3a6a-413a-996a-6014c40c0df0", 3);
            AssertPreviewValue("02d52330-4bb3-4127-abd2-3a16d6bbb701", -2);
            AssertPreviewValue("05ff29d6-48d8-4923-90ab-6bc8acaaa9fb", 2);
            AssertPreviewValue("8ce8a844-70d2-4861-962b-3caccb9398d9", 2);
            AssertPreviewValue("dbd083ba-91ec-4e70-a1b9-10efd09daf33", 3);
        }

        [Test]
        public void TestFloor()
        {
            OpenModel(GetDynPath("TestFloor.dyn"));

            var workspace = CurrentDynamoModel.CurrentWorkspace;
            var operationn1 = workspace.NodeFromWorkspace<DSFunction>(
                "802f2203-5164-4940-a5e7-6e2760c3c8c9");
            var operationn2 = workspace.NodeFromWorkspace<DSFunction>(
                "89a095a4-28c8-4178-9936-3c47a05f412b");
            var operationn3 = workspace.NodeFromWorkspace<DSFunction>(
                "7aeb508e-fc46-47bd-bdb9-7873a83f3bcb");
            var operationn4 = workspace.NodeFromWorkspace<DSFunction>(
                "a40332b1-ebf2-4d6a-8f82-60cdb990678f");
            var operationn5 = workspace.NodeFromWorkspace<DSFunction>(
                "16ecedce-1dff-4e71-aa7c-a09e1c7e2041");
            var operationn6 = workspace.NodeFromWorkspace<DSFunction>(
                "3120bce8-45de-49b1-9a7e-743b94608ff4");

            Assert.AreEqual(12, workspace.Nodes.Count());
            Assert.AreEqual(6, workspace.Connectors.Count());

            Assert.NotNull(operationn1);
            Assert.NotNull(operationn2);
            Assert.NotNull(operationn3);
            Assert.NotNull(operationn4);
            Assert.NotNull(operationn5);
            Assert.NotNull(operationn6);

            RunCurrentModel();
            AssertPreviewValue("802f2203-5164-4940-a5e7-6e2760c3c8c9", 3);
            AssertPreviewValue("89a095a4-28c8-4178-9936-3c47a05f412b", -2);
            AssertPreviewValue("7aeb508e-fc46-47bd-bdb9-7873a83f3bcb", 2);
            AssertPreviewValue("a40332b1-ebf2-4d6a-8f82-60cdb990678f", 2);
            AssertPreviewValue("16ecedce-1dff-4e71-aa7c-a09e1c7e2041", 2);
            AssertPreviewValue("3120bce8-45de-49b1-9a7e-743b94608ff4", -3);
        }

        [Test]
        public void TestCeiling()
        {
            OpenModel(GetDynPath("TestCeiling.dyn"));

            var workspace = CurrentDynamoModel.CurrentWorkspace;
            var operationn1 = workspace.NodeFromWorkspace<DSFunction>(
                "3e185854-ff13-403e-9667-8abe48f5125e");
            var operationn2 = workspace.NodeFromWorkspace<DSFunction>(
                "d18afe2d-cac8-4042-8edf-68554eb69814");
            var operationn3 = workspace.NodeFromWorkspace<DSFunction>(
                "ebeed92b-68cc-4850-b13b-e6d230bc9a8d");
            var operationn4 = workspace.NodeFromWorkspace<DSFunction>(
                "5bfae2bc-3c0f-4adf-931a-20709bd9e6ad");
            var operationn5 = workspace.NodeFromWorkspace<DSFunction>(
                "7f999e43-cc26-4dab-923e-e7fc1d1fb902");
            var operationn6 = workspace.NodeFromWorkspace<DSFunction>(
                "1ef510c8-5f3b-4654-8fb7-bcd7827ccb07");

            Assert.AreEqual(12, workspace.Nodes.Count());
            Assert.AreEqual(6, workspace.Connectors.Count());

            Assert.NotNull(operationn1);
            Assert.NotNull(operationn2);
            Assert.NotNull(operationn3);
            Assert.NotNull(operationn4);
            Assert.NotNull(operationn5);
            Assert.NotNull(operationn6);

            RunCurrentModel();
            AssertPreviewValue("3e185854-ff13-403e-9667-8abe48f5125e", 3);
            AssertPreviewValue("d18afe2d-cac8-4042-8edf-68554eb69814", -2);
            AssertPreviewValue("ebeed92b-68cc-4850-b13b-e6d230bc9a8d", 3);
            AssertPreviewValue("5bfae2bc-3c0f-4adf-931a-20709bd9e6ad", 3);
            AssertPreviewValue("7f999e43-cc26-4dab-923e-e7fc1d1fb902", 3);
            AssertPreviewValue("1ef510c8-5f3b-4654-8fb7-bcd7827ccb07", -2);
        }

        [Test]
        public void TestEulersNumber()
        {
            OpenModel(GetDynPath("TestEulersNumber.dyn"));

            var workspace = CurrentDynamoModel.CurrentWorkspace;
            var constantn1 = workspace.NodeFromWorkspace<DSFunction>(
                "74416af6-c22c-4822-8b65-c5deea710a38");

            Assert.AreEqual(1, workspace.Nodes.Count());
            Assert.AreEqual(0, workspace.Connectors.Count());

            Assert.NotNull(constantn1);

            RunCurrentModel();
            AssertPreviewValue("74416af6-c22c-4822-8b65-c5deea710a38", 2.718282);
        }

        [Test]
        public void TestNumberRange()
        {
            OpenModel(GetDynPath("TestNumberRange.dyn"));

            AssertPreviewValue("b2b256b2-ab76-428c-93be-3ad03fd8e527", new int[] { 1, 2, 3, 4, 5 });
        }

        [Test]
        public void TestNumberSequence()
        {
            OpenModel(GetDynPath("TestNumberSequence.dyn"));

            AssertPreviewValue("0d42e506-7463-410e-8273-6aa1020c298d", new int[] { 2, 4, 6 });
        }

        [Test]
        public void TestPi()
        {
            OpenModel(GetDynPath("TestPi.dyn"));

            var workspace = CurrentDynamoModel.CurrentWorkspace;
            var constantn1 = workspace.NodeFromWorkspace<DSFunction>(
                "3e82b16c-b928-4d20-a9cb-1dc27498255f");

            Assert.AreEqual(1, workspace.Nodes.Count());
            Assert.AreEqual(0, workspace.Connectors.Count());

            Assert.NotNull(constantn1);

            RunCurrentModel();
            AssertPreviewValue("3e82b16c-b928-4d20-a9cb-1dc27498255f", 3.141593);
        }

        [Test]
        public void Test2Pi()
        {
            OpenModel(GetDynPath("Test2Pi.dyn"));

            var workspace = CurrentDynamoModel.CurrentWorkspace;
            var constantn1 = workspace.NodeFromWorkspace<DSFunction>(
                "3017f3cb-7097-4180-b72e-9dcc19d7d690");

            Assert.AreEqual(1, workspace.Nodes.Count());
            Assert.AreEqual(0, workspace.Connectors.Count());

            Assert.NotNull(constantn1);

            RunCurrentModel();
            AssertPreviewValue("3017f3cb-7097-4180-b72e-9dcc19d7d690", 6.283185);
        }

        [Test]
        public void TestSine()
        {
            OpenModel(GetDynPath("TestSine.dyn"));

            var workspace = CurrentDynamoModel.CurrentWorkspace;
            var operationn1 = workspace.NodeFromWorkspace<DSFunction>(
                "0b6eeb02-bcd1-4a35-8b7b-97e2064edc64");
            var operationn2 = workspace.NodeFromWorkspace<DSFunction>(
                "5e5129e0-96e6-4734-92d4-93cfeabf1361");
            var operationn3 = workspace.NodeFromWorkspace<DSFunction>(
                "ccd4a119-a4b0-46ad-9947-082af9671554");
            var operationn4 = workspace.NodeFromWorkspace<DSFunction>(
                "5742cca7-b528-478e-93ec-47dbf41a4159");

            //During migraton, the manager will add a toDegree node. 
            //So the number of node and connector will be increased.
            Assert.AreEqual(8 + 4, workspace.Nodes.Count());
            Assert.AreEqual(4 + 4, workspace.Connectors.Count());

            Assert.NotNull(operationn1);
            Assert.NotNull(operationn2);
            Assert.NotNull(operationn3);
            Assert.NotNull(operationn4);

            RunCurrentModel();
            AssertPreviewValue("0b6eeb02-bcd1-4a35-8b7b-97e2064edc64", 0);
            AssertPreviewValue("5e5129e0-96e6-4734-92d4-93cfeabf1361", 0.14112);
            AssertPreviewValue("ccd4a119-a4b0-46ad-9947-082af9671554", 0.9589234);
            AssertPreviewValue("5742cca7-b528-478e-93ec-47dbf41a4159", -0.6665387);
        }

        [Test]
        public void TestCosine()
        {
            OpenModel(GetDynPath("TestCosine.dyn"));

            var workspace = CurrentDynamoModel.CurrentWorkspace;
            var operationn1 = workspace.NodeFromWorkspace<DSFunction>(
                "af6f8751-fa5e-4727-b6c6-713cf2c75d15");
            var operationn2 = workspace.NodeFromWorkspace<DSFunction>(
                "c0f5111c-3a3b-427e-8188-ba76648261d3");
            var operationn3 = workspace.NodeFromWorkspace<DSFunction>(
                "19f7e93f-a2d4-4e7d-b4e2-154770b45598");
            var operationn4 = workspace.NodeFromWorkspace<DSFunction>(
                "84ba68a3-d409-4267-a677-c22daf3136e4");

            //During migraton, the manager will add a toDegree node. 
            //So the number of node and connector will be increased.
            Assert.AreEqual(8 + 4, workspace.Nodes.Count());
            Assert.AreEqual(4 + 4, workspace.Connectors.Count());

            Assert.NotNull(operationn1);
            Assert.NotNull(operationn2);
            Assert.NotNull(operationn3);
            Assert.NotNull(operationn4);

            RunCurrentModel();
            AssertPreviewValue("af6f8751-fa5e-4727-b6c6-713cf2c75d15", 1);
            AssertPreviewValue("c0f5111c-3a3b-427e-8188-ba76648261d3", -0.9899925);
            AssertPreviewValue("19f7e93f-a2d4-4e7d-b4e2-154770b45598", 0.2836622);
            AssertPreviewValue("84ba68a3-d409-4267-a677-c22daf3136e4", 0.7454705);
        }

        [Test]
        public void TestTangent()
        {
            OpenModel(GetDynPath("TestTangent.dyn"));

            var workspace = CurrentDynamoModel.CurrentWorkspace;
            var operationn1 = workspace.NodeFromWorkspace<DSFunction>(
                "990cacd7-a552-484a-bc46-564416dca5e5");
            var operationn2 = workspace.NodeFromWorkspace<DSFunction>(
                "7e4399cc-4236-425d-ab5d-96ca98fe7cc3");
            var operationn3 = workspace.NodeFromWorkspace<DSFunction>(
                "b3bc9d5e-9fd2-4072-900c-16b71f7b76f4");
            var operationn4 = workspace.NodeFromWorkspace<DSFunction>(
                "5c04bbde-85c2-4c63-bacf-c802a9aca7d7");

            //During migraton, the manager will add a toDegree node. 
            //So the number of node and connector will be increased.
            Assert.AreEqual(8 + 4, workspace.Nodes.Count());
            Assert.AreEqual(4 + 4, workspace.Connectors.Count());

            Assert.NotNull(operationn1);
            Assert.NotNull(operationn2);
            Assert.NotNull(operationn3);
            Assert.NotNull(operationn4);

            RunCurrentModel();
            AssertPreviewValue("990cacd7-a552-484a-bc46-564416dca5e5", 0);
            AssertPreviewValue("7e4399cc-4236-425d-ab5d-96ca98fe7cc3", -0.1425465);
            AssertPreviewValue("b3bc9d5e-9fd2-4072-900c-16b71f7b76f4", 3.380515);
            AssertPreviewValue("5c04bbde-85c2-4c63-bacf-c802a9aca7d7", -0.8941181);
        }

        [Test]
        public void TestInverseSine()
        {
            OpenModel(GetDynPath("TestInverseSine.dyn"));

            var workspace = CurrentDynamoModel.CurrentWorkspace;
            var operationn1 = workspace.NodeFromWorkspace<DSFunction>(
                "041a0818-393a-4d47-a534-3471774adfe5");
            var operationn2 = workspace.NodeFromWorkspace<DSFunction>(
                "9e267757-8a43-45e6-93c1-84f37fc52e82");
            var operationn3 = workspace.NodeFromWorkspace<DSFunction>(
                "1bf23e76-f4b4-4b31-a7bf-cd84f87c56ed");
            var operationn4 = workspace.NodeFromWorkspace<DSFunction>(
                "6b28ac3e-509f-459f-bd8b-99b550efeb56");
            var operationn5 = workspace.NodeFromWorkspace<DSFunction>(
                "ecb6438c-ed36-4f16-b6e5-ea9c6481d234");

            //During migraton, the manager will add a toRadius node. 
            //So the number of node and connector will be increased.
            Assert.AreEqual(10 + 5, workspace.Nodes.Count());
            Assert.AreEqual(5 + 5, workspace.Connectors.Count());

            Assert.NotNull(operationn1);
            Assert.NotNull(operationn2);
            Assert.NotNull(operationn3);
            Assert.NotNull(operationn4);
            Assert.NotNull(operationn5);

            RunCurrentModel();
            AssertPreviewValue("041a0818-393a-4d47-a534-3471774adfe5", 0);
            AssertPreviewValue("9e267757-8a43-45e6-93c1-84f37fc52e82", 0.5235988);
            AssertPreviewValue("1bf23e76-f4b4-4b31-a7bf-cd84f87c56ed", 1.570796);
            AssertPreviewValue("6b28ac3e-509f-459f-bd8b-99b550efeb56", -0.4115168);
            //AssertPreviewValue("ecb6438c-ed36-4f16-b6e5-ea9c6481d234", null);
        }

        [Test]
        public void TestInverseCosine()
        {
            OpenModel(GetDynPath("TestInverseCosine.dyn"));

            var workspace = CurrentDynamoModel.CurrentWorkspace;
            var operationn1 = workspace.NodeFromWorkspace<DSFunction>(
                "0d6cdacb-3a11-47dc-b26a-ce4cbc621a7a");
            var operationn2 = workspace.NodeFromWorkspace<DSFunction>(
                "5527c25b-0131-406d-a543-62b07d39a847");
            var operationn3 = workspace.NodeFromWorkspace<DSFunction>(
                "40812d36-596a-4d8e-85aa-fdeb36995942");
            var operationn4 = workspace.NodeFromWorkspace<DSFunction>(
                "a8d4c4d4-d0b4-4dc2-9334-80a29835924e");
            var operationn5 = workspace.NodeFromWorkspace<DSFunction>(
                "e644aebb-8bc6-449e-9250-8c5a6cc486ec");

            //During migraton, the manager will add a toRadius node. 
            //So the number of node and connector will be increased.
            Assert.AreEqual(10 + 5, workspace.Nodes.Count());
            Assert.AreEqual(5 + 5, workspace.Connectors.Count());

            Assert.NotNull(operationn1);
            Assert.NotNull(operationn2);
            Assert.NotNull(operationn3);
            Assert.NotNull(operationn4);
            Assert.NotNull(operationn5);

            RunCurrentModel();
            AssertPreviewValue("0d6cdacb-3a11-47dc-b26a-ce4cbc621a7a", 1.570796);
            AssertPreviewValue("5527c25b-0131-406d-a543-62b07d39a847", 1.047198);
            AssertPreviewValue("40812d36-596a-4d8e-85aa-fdeb36995942", 0);
            AssertPreviewValue("a8d4c4d4-d0b4-4dc2-9334-80a29835924e", 1.982313);
            //AssertPreviewValue("e644aebb-8bc6-449e-9250-8c5a6cc486ec", null);
        }

        [Test]
        public void TestInverseTangent()
        {
            OpenModel(GetDynPath("TestInverseTangent.dyn"));

            var workspace = CurrentDynamoModel.CurrentWorkspace;
            var operationn1 = workspace.NodeFromWorkspace<DSFunction>(
                "bdaeb25f-654b-4db9-9c2a-9377d9ebe3f3");
            var operationn2 = workspace.NodeFromWorkspace<DSFunction>(
                "15b42154-c3ed-4216-93fe-a3a0b7146074");
            var operationn3 = workspace.NodeFromWorkspace<DSFunction>(
                "2a8fbba7-e455-406a-88e2-6caa4f3983eb");
            var operationn4 = workspace.NodeFromWorkspace<DSFunction>(
                "22787711-c6a0-4fd6-beb6-4e2eefa7f1d7");
            var operationn5 = workspace.NodeFromWorkspace<DSFunction>(
                "969df084-1636-4654-8d13-a52502861123");

            //During migraton, the manager will add a toRadius node. 
            //So the number of node and connector will be increased.
            Assert.AreEqual(10 + 5, workspace.Nodes.Count());
            Assert.AreEqual(5 + 5, workspace.Connectors.Count());

            Assert.NotNull(operationn1);
            Assert.NotNull(operationn2);
            Assert.NotNull(operationn3);
            Assert.NotNull(operationn4);
            Assert.NotNull(operationn5);

            RunCurrentModel();
            AssertPreviewValue("bdaeb25f-654b-4db9-9c2a-9377d9ebe3f3", 0);
            AssertPreviewValue("15b42154-c3ed-4216-93fe-a3a0b7146074", 0.4636476);
            AssertPreviewValue("2a8fbba7-e455-406a-88e2-6caa4f3983eb", 0.7853982);
            AssertPreviewValue("22787711-c6a0-4fd6-beb6-4e2eefa7f1d7", -0.3805064);
            AssertPreviewValue("969df084-1636-4654-8d13-a52502861123", 1.107149);
        }

        [Test]
        public void TestAverage()
        {
            OpenModel(GetDynPath("TestAverage.dyn"));

            var workspace = CurrentDynamoModel.CurrentWorkspace;
            var operationn1 = workspace.NodeFromWorkspace<DSFunction>(
                "d4f242c5-9c20-4633-b661-157ab45a416c");
            var operationn2 = workspace.NodeFromWorkspace<DSFunction>(
                "3d59ccad-57ed-44bc-9d55-27574fc725de");
            var operationn3 = workspace.NodeFromWorkspace<DSFunction>(
                "d65de7e9-f7f7-4f2b-9be7-daad3b3c837a");
            var operationn4 = workspace.NodeFromWorkspace<DSFunction>(
                "af486a6c-a558-4a0b-860f-8c3800f5b8b5");

            Assert.AreEqual(8, workspace.Nodes.Count());
            Assert.AreEqual(4, workspace.Connectors.Count());

            Assert.NotNull(operationn1);
            Assert.NotNull(operationn2);
            Assert.NotNull(operationn3);
            Assert.NotNull(operationn4);

            RunCurrentModel();
            AssertPreviewValue("d4f242c5-9c20-4633-b661-157ab45a416c", 5.5);
            AssertPreviewValue("3d59ccad-57ed-44bc-9d55-27574fc725de", 5.5);
            AssertPreviewValue("d65de7e9-f7f7-4f2b-9be7-daad3b3c837a", -5.5);
            AssertPreviewValue("af486a6c-a558-4a0b-860f-8c3800f5b8b5", 5);
        }

        [Test]
        public void TestIf()
        {
            OpenModel(GetDynPath("TestIf.dyn"));

            var workspace = CurrentDynamoModel.CurrentWorkspace;
            var logicn1 = workspace.NodeFromWorkspace<DSCoreNodesUI.Logic.If>(
                "c3685d47-d29e-4015-83d1-4b7e20274c0e");
            var logicn2 = workspace.NodeFromWorkspace<DSCoreNodesUI.Logic.If>(
                "274166dc-4c76-4e42-8856-817978a0dd7c");

            Assert.AreEqual(6, workspace.Nodes.Count());
            Assert.AreEqual(6, workspace.Connectors.Count());

            Assert.NotNull(logicn1);
            Assert.NotNull(logicn2);

            RunCurrentModel();
            AssertPreviewValue("c3685d47-d29e-4015-83d1-4b7e20274c0e", 3);
            AssertPreviewValue("274166dc-4c76-4e42-8856-817978a0dd7c", 2);
        }

        [Test]
        public void TestListCreate()
        {
            OpenModel(GetDynPath("TestListCreate.dyn"));

            var workspace = CurrentDynamoModel.CurrentWorkspace;
            var listn1 = workspace.NodeFromWorkspace<DSCoreNodesUI.CreateList>(
                "db161881-4239-408c-9ab2-d507fcb4d25f");
            var listn2 = workspace.NodeFromWorkspace<DSCoreNodesUI.CreateList>(
                "f336c24a-3617-4da4-ace2-d0bd5fe02ebc");
            var listn3 = workspace.NodeFromWorkspace<DSCoreNodesUI.CreateList>(
                "ec723754-21fe-48bc-98ca-d8231e6879af");
            var listn4 = workspace.NodeFromWorkspace<DSCoreNodesUI.CreateList>(
                "82a91a49-0c3b-4ed3-851d-ffe9d64593ea");
            var listn5 = workspace.NodeFromWorkspace<DSCoreNodesUI.CreateList>(
                "9bb7f4ae-3ace-43c4-ab91-2cc6126975c1");
            var listn6 = workspace.NodeFromWorkspace<DSCoreNodesUI.CreateList>(
                "e8f77740-93b5-4129-9cf2-9ae7b4a0aa06");

            Assert.AreEqual(12, workspace.Nodes.Count());
            Assert.AreEqual(11, workspace.Connectors.Count());

            Assert.NotNull(listn1);
            Assert.NotNull(listn2);
            Assert.NotNull(listn3);
            Assert.NotNull(listn4);
            Assert.NotNull(listn5);
            Assert.NotNull(listn6);

            RunCurrentModel();

            //does not check the _singleFunction value for "db161881-4239-408c-9ab2-d507fcb4d25f"

            AssertPreviewValue("f336c24a-3617-4da4-ace2-d0bd5fe02ebc", 
                new object[] {1, -1.5, -1.5});
            AssertPreviewValue("ec723754-21fe-48bc-98ca-d8231e6879af", 
                new object[] {"Hi,", "I am", "a test"});
            AssertPreviewValue("82a91a49-0c3b-4ed3-851d-ffe9d64593ea",
                new object[] {new int[] {1, 2, 3, 4, 5, 6, 7, 8, 9, 10}});
            AssertPreviewValue("9bb7f4ae-3ace-43c4-ab91-2cc6126975c1", new object[] {1, "Hi,"});
            AssertPreviewValue("e8f77740-93b5-4129-9cf2-9ae7b4a0aa06",
                new object[] {new int[] {1, 2, 3, 4, 5, 6, 7, 8, 9, 10}, 1});
        }

        [Test]
        public void TestAddToList()
        {
            OpenModel(GetDynPath("TestAddToList.dyn"));

            var workspace = CurrentDynamoModel.CurrentWorkspace;
            var listn1 = workspace.NodeFromWorkspace<DSFunction>(
                "d3e45f5d-9200-450f-84a3-1de1f26a1a72");
            var listn2 = workspace.NodeFromWorkspace<DSFunction>(
                "7f4729ca-d023-4d76-a45a-5641223eaa15");
            var listn3 = workspace.NodeFromWorkspace<DSFunction>(
                "0f086699-08f6-4c58-8ac6-c9d7a79c6163");
            var listn4 = workspace.NodeFromWorkspace<DSFunction>(
                "a6c40764-1009-4d43-9728-17fc1e03caa8");

            Assert.AreEqual(8, workspace.Nodes.Count());
            Assert.AreEqual(8, workspace.Connectors.Count());

            Assert.NotNull(listn1);
            Assert.NotNull(listn2);
            Assert.NotNull(listn3);
            Assert.NotNull(listn4);

            RunCurrentModel();
            AssertPreviewValue("d3e45f5d-9200-450f-84a3-1de1f26a1a72", 
                new object[] {0, 1, 2, 3, 4, 5});
            AssertPreviewValue("7f4729ca-d023-4d76-a45a-5641223eaa15",
                new object[] {0.1, 1, 2, 3, 4, 5});
            AssertPreviewValue("0f086699-08f6-4c58-8ac6-c9d7a79c6163",
                new object[] {"oh", 1, 2, 3, 4, 5});
            AssertPreviewValue("a6c40764-1009-4d43-9728-17fc1e03caa8",
                new object[] {new object[] {1, 2, 3, 4, 5}, 1, 2, 3, 4, 5});
        }

        [Test]
        public void TestEmptyList()
        {
            OpenModel(GetDynPath("TestEmptyList.dyn"));

            var workspace = CurrentDynamoModel.CurrentWorkspace;
            var listn1 = workspace.NodeFromWorkspace<DSFunction>(
                "1201c055-31a3-46ff-997c-e634c7d061fa");

            Assert.AreEqual(1, workspace.Nodes.Count());
            Assert.AreEqual(0, workspace.Connectors.Count());

            Assert.NotNull(listn1);

            RunCurrentModel();
            AssertPreviewValue("1201c055-31a3-46ff-997c-e634c7d061fa", new object[] { });
        }

        [Test]
        public void TestIsEmptyList()
        {
            OpenModel(GetDynPath("TestIsEmptyList.dyn"));

            var workspace = CurrentDynamoModel.CurrentWorkspace;
            var listn1 = workspace.NodeFromWorkspace<DSFunction>(
                "f03dd785-bdc3-478f-b281-ea9db063b356");
            var listn2 = workspace.NodeFromWorkspace<DSFunction>(
                "79d4216d-695d-425e-b1e7-51535e46ae98");
            var listn3 = workspace.NodeFromWorkspace<DSFunction>(
                "1ec03940-2cad-431f-807e-c6ec0f7ae3bb");
            var listn4 = workspace.NodeFromWorkspace<DSFunction>(
                "ecd5e943-e6b5-44ca-bb52-3b5c39971ea7");

            Assert.AreEqual(8, workspace.Nodes.Count());
            Assert.AreEqual(4, workspace.Connectors.Count());

            Assert.NotNull(listn1);
            Assert.NotNull(listn2);
            Assert.NotNull(listn3);
            Assert.NotNull(listn4);

            RunCurrentModel();
            AssertPreviewValue("f03dd785-bdc3-478f-b281-ea9db063b356", false);
            AssertPreviewValue("79d4216d-695d-425e-b1e7-51535e46ae98", false);
            AssertPreviewValue("1ec03940-2cad-431f-807e-c6ec0f7ae3bb", false);
            AssertPreviewValue("ecd5e943-e6b5-44ca-bb52-3b5c39971ea7", true);
        }

        [Test]
        public void TestListLength()
        {
            OpenModel(GetDynPath("TestListLength.dyn"));

            var workspace = CurrentDynamoModel.CurrentWorkspace;
            var listn1 = workspace.NodeFromWorkspace<DSFunction>(
                "b3c61406-d429-43d4-8db0-7da92fce1eb5");
            var listn2 = workspace.NodeFromWorkspace<DSFunction>(
                "badd9669-7cb7-4ea4-a271-1fe81fe437b4");
            var listn3 = workspace.NodeFromWorkspace<DSFunction>(
                "4477b43e-0f51-486d-98a5-27ee0b312819");

            Assert.AreEqual(6, workspace.Nodes.Count());
            Assert.AreEqual(3, workspace.Connectors.Count());

            Assert.NotNull(listn1);
            Assert.NotNull(listn2);
            Assert.NotNull(listn3);

            RunCurrentModel();
            AssertPreviewValue("b3c61406-d429-43d4-8db0-7da92fce1eb5", 1);
            AssertPreviewValue("badd9669-7cb7-4ea4-a271-1fe81fe437b4", 10);
            AssertPreviewValue("4477b43e-0f51-486d-98a5-27ee0b312819", 0);
        }

        [Test]
        public void TestListLength_NestedList()
        {
            OpenModel(GetDynPath("TestListLength_NestedList.dyn"));

            var workspace = CurrentDynamoModel.CurrentWorkspace;
            var listn1 = workspace.NodeFromWorkspace<DSFunction>(
                "23b91324-69db-46b7-aa0b-b57fcd723264");

            Assert.AreEqual(3, workspace.Nodes.Count());
            Assert.AreEqual(3, workspace.Connectors.Count());

            Assert.NotNull(listn1);

            RunCurrentModel();
            AssertPreviewValue("23b91324-69db-46b7-aa0b-b57fcd723264", 2);
        }

        [Test]
        public void TestFirstOfList()
        {
            OpenModel(GetDynPath("TestFirstOfList.dyn"));

            var workspace = CurrentDynamoModel.CurrentWorkspace;
            var listn1 = workspace.NodeFromWorkspace<DSFunction>(
                "28383b05-d53a-47e0-ab4c-5c5d83208f25");
            var listn2 = workspace.NodeFromWorkspace<DSFunction>(
                "5b093fdd-c63a-4efa-a0b7-4bd7c2330752");
            var listn3 = workspace.NodeFromWorkspace<DSFunction>(
                "218c3a8e-9c4a-4a8c-8b13-6f2fb758df3f");

            Assert.AreEqual(6, workspace.Nodes.Count());
            Assert.AreEqual(3, workspace.Connectors.Count());

            Assert.NotNull(listn1);
            Assert.NotNull(listn2);
            Assert.NotNull(listn3);

            RunCurrentModel();
            AssertPreviewValue("28383b05-d53a-47e0-ab4c-5c5d83208f25", 1);
            AssertPreviewValue("5b093fdd-c63a-4efa-a0b7-4bd7c2330752", null);
            AssertPreviewValue("218c3a8e-9c4a-4a8c-8b13-6f2fb758df3f", 1);
        }

        [Test]
        public void TestFirstOfList_NestedList()
        {
            OpenModel(GetDynPath("TestFirstOfList_NestedList.dyn"));

            var workspace = CurrentDynamoModel.CurrentWorkspace;
            var listn1 = workspace.NodeFromWorkspace<DSFunction>(
                "6a575df0-0540-46ff-8b9d-15787835f064");

            Assert.AreEqual(3, workspace.Nodes.Count());
            Assert.AreEqual(3, workspace.Connectors.Count());

            Assert.NotNull(listn1);

            RunCurrentModel();
            AssertPreviewValue("6a575df0-0540-46ff-8b9d-15787835f064", 
                new object[] {1, 2, 3, 4, 5});
        }

        [Test]
        public void TestRandomSeed()
        {
            OpenModel(GetDynPath("TestRandomSeed.dyn"));

            var workspace = CurrentDynamoModel.CurrentWorkspace;
            var operationn1 = workspace.NodeFromWorkspace<DSFunction>(
                "e069c343-46be-4e01-a3b3-9321e89d0775");
            var operationn2 = workspace.NodeFromWorkspace<DSFunction>(
                "71149321-db95-4064-a311-aadfe0cec404");

            Assert.AreEqual(4, workspace.Nodes.Count());
            Assert.AreEqual(2, workspace.Connectors.Count());

            Assert.NotNull(operationn1);
            Assert.NotNull(operationn2);
        }

        [Test]
        public void TestRandom()
        {
            OpenModel(GetDynPath("TestRandom.dyn"));

            var workspace = CurrentDynamoModel.CurrentWorkspace;
            var operationn1 = workspace.NodeFromWorkspace<DSFunction>(
                "8a4329e2-d0d5-4fe2-9bba-f4291502eb1c");

            Assert.AreEqual(1, workspace.Nodes.Count());
            Assert.AreEqual(0, workspace.Connectors.Count());

            Assert.NotNull(operationn1);
        }

        [Test]
        public void TestRandomList()
        {
            OpenModel(GetDynPath("TestRandomList.dyn"));

            var workspace = CurrentDynamoModel.CurrentWorkspace;
            var operationn1 = workspace.NodeFromWorkspace<DSFunction>(
                "399e524f-15b6-4100-b7bd-9331c329a717");
            var operationn2 = workspace.NodeFromWorkspace<DSFunction>(
                "010adb65-ae28-408f-a91e-c5b0fae2c387");

            Assert.AreEqual(4, workspace.Nodes.Count());
            Assert.AreEqual(2, workspace.Connectors.Count());

            Assert.NotNull(operationn1);
            Assert.NotNull(operationn2);
        }

        [Test]
        public void TestTakeFromList()
        {
            OpenModel(GetDynPath("TestTakeFromList.dyn"));

            var workspace = CurrentDynamoModel.CurrentWorkspace;
            var listn1 = workspace.NodeFromWorkspace<DSFunction>(
                "f08875de-8aa4-4bae-aedd-8bb26ae73a35");

            Assert.AreEqual(3, workspace.Nodes.Count());
            Assert.AreEqual(2, workspace.Connectors.Count());

            Assert.NotNull(listn1);

            RunCurrentModel();
            AssertPreviewValue("f08875de-8aa4-4bae-aedd-8bb26ae73a35",
                new object[] {1, 2});
        }

        [Test]
        public void TestTakeFromList_ListOfListAsInput()
        {
            OpenModel(GetDynPath("TestTakeFromList_ListOfListAsInput.dyn"));

            var workspace = CurrentDynamoModel.CurrentWorkspace;
            var listn1 = workspace.NodeFromWorkspace<DSFunction>(
                "f08875de-8aa4-4bae-aedd-8bb26ae73a35");

            Assert.AreEqual(4, workspace.Nodes.Count());
            Assert.AreEqual(6, workspace.Connectors.Count());

            Assert.NotNull(listn1);

            RunCurrentModel();
            AssertPreviewValue("f08875de-8aa4-4bae-aedd-8bb26ae73a35",
                new object[] {new object[] {1, 2, 3, 4, 5}, new object[] {1, 2, 3, 4, 5}});
        }

        [Test]
        [Category("Failure")]
        public void TestTakeEveryNth()
        {
            OpenModel(GetDynPath("TestTakeEveryNth.dyn"));

            var workspace = CurrentDynamoModel.CurrentWorkspace;
            var listn1 = workspace.NodeFromWorkspace<DSFunction>(
                "adffbefb-4f91-4b6e-bcef-59f8f7adf9f4");

            Assert.AreEqual(4, workspace.Nodes.Count());
            Assert.AreEqual(3, workspace.Connectors.Count());

            Assert.NotNull(listn1);

            RunCurrentModel();
            AssertPreviewValue("adffbefb-4f91-4b6e-bcef-59f8f7adf9f4",
                new object[] {4, 7, 10});
        }

        [Test]
        public void TestTakeEveryNth_ListOfListAsInput()
        {
            OpenModel(GetDynPath("TestTakeEveryNth_ListOfListAsInput.dyn"));

            var workspace = CurrentDynamoModel.CurrentWorkspace;
            var listn1 = workspace.NodeFromWorkspace<DSFunction>(
                "adffbefb-4f91-4b6e-bcef-59f8f7adf9f4");

            Assert.AreEqual(5, workspace.Nodes.Count());
            Assert.AreEqual(9, workspace.Connectors.Count());

            Assert.NotNull(listn1);

            RunCurrentModel();
            AssertPreviewValue("adffbefb-4f91-4b6e-bcef-59f8f7adf9f4",
                new object[] { new object[] { 1, 2}, new object[] { 1, 2} });
        }

        [Test]
        public void TestRemoveFromList()
        {
            OpenModel(GetDynPath("TestRemoveFromList.dyn"));

            var workspace = CurrentDynamoModel.CurrentWorkspace;
            var listn1 = workspace.NodeFromWorkspace<DSFunction>(
                "5295f03d-531c-4f0e-b852-47eef1f8c38c");
            var listn2 = workspace.NodeFromWorkspace<DSFunction>(
                "b6769722-96ae-437d-9c64-cc82f2f6fb01");

            Assert.AreEqual(5, workspace.Nodes.Count());
            Assert.AreEqual(4, workspace.Connectors.Count());

            Assert.NotNull(listn1);
            Assert.NotNull(listn2);

            RunCurrentModel();
            AssertPreviewValue("5295f03d-531c-4f0e-b852-47eef1f8c38c",
                new object[] {1, 2, 3, 4, 5, 7, 8, 9, 10});
            AssertPreviewValue("b6769722-96ae-437d-9c64-cc82f2f6fb01",
                new object[] {1, 2, 7, 8, 9, 10});
        }

        [Test]
        public void TestRemoveFromList_ListOfListAsInput()
        {
            OpenModel(GetDynPath("TestRemoveFromList_ListOfListAsInput.dyn"));

            var workspace = CurrentDynamoModel.CurrentWorkspace;
            var listn1 = workspace.NodeFromWorkspace<DSFunction>(
                "5295f03d-531c-4f0e-b852-47eef1f8c38c");

            Assert.AreEqual(4, workspace.Nodes.Count());
            Assert.AreEqual(6, workspace.Connectors.Count());

            Assert.NotNull(listn1);

            RunCurrentModel();
            AssertPreviewValue("5295f03d-531c-4f0e-b852-47eef1f8c38c",
                new object[] {new object[] {1, 2}, new object[] {1, 2}, new object[] {1, 2}});
        }

        [Test]
        public void TestDropFromList()
        {
            OpenModel(GetDynPath("TestDropFromList.dyn"));

            var workspace = CurrentDynamoModel.CurrentWorkspace;
            var listn1 = workspace.NodeFromWorkspace<DSFunction>(
                "c250a8d2-4e16-4e87-a8a8-f738329e61b1");

            Assert.AreEqual(3, workspace.Nodes.Count());
            Assert.AreEqual(2, workspace.Connectors.Count());

            Assert.NotNull(listn1);

            RunCurrentModel();
            AssertPreviewValue("c250a8d2-4e16-4e87-a8a8-f738329e61b1",
                new object[] {9, 10});
        }

        [Test]
        public void TestDropFromList_ListOfListAsInput()
        {
            OpenModel(GetDynPath("TestDropFromList_ListOfListAsInput.dyn"));

            var workspace = CurrentDynamoModel.CurrentWorkspace;
            var listn1 = workspace.NodeFromWorkspace<DSFunction>(
                "c250a8d2-4e16-4e87-a8a8-f738329e61b1");

            Assert.AreEqual(4, workspace.Nodes.Count());
            Assert.AreEqual(6, workspace.Connectors.Count());

            Assert.NotNull(listn1);

            RunCurrentModel();
            AssertPreviewValue("c250a8d2-4e16-4e87-a8a8-f738329e61b1",
                new object[] { new object[] { 1, 2, 3, 4, 5 }, new object[] { 1, 2, 3, 4, 5 } });
        }

        [Test]
        public void TestDropEveryNth()
        {
            OpenModel(GetDynPath("TestDropEveryNth.dyn"));

            var workspace = CurrentDynamoModel.CurrentWorkspace;
            var listn1 = workspace.NodeFromWorkspace<DSFunction>(
                "9e3e4a46-9874-4322-a126-2ada785f3f80");

            Assert.AreEqual(4, workspace.Nodes.Count());
            Assert.AreEqual(3, workspace.Connectors.Count());

            Assert.NotNull(listn1);

            RunCurrentModel();
            AssertPreviewValue("9e3e4a46-9874-4322-a126-2ada785f3f80",
                new object[] {2, 3, 5, 6, 8, 9});
        }

        [Test]
        public void TestDropEveryNth_ListOfListAsInput()
        {
            OpenModel(GetDynPath("TestDropEveryNth_ListOfListAsInput.dyn"));

            var workspace = CurrentDynamoModel.CurrentWorkspace;
            var listn1 = workspace.NodeFromWorkspace<DSFunction>(
                "9e3e4a46-9874-4322-a126-2ada785f3f80");

            Assert.AreEqual(5, workspace.Nodes.Count());
            Assert.AreEqual(9, workspace.Connectors.Count());

            Assert.NotNull(listn1);

            RunCurrentModel();
            AssertPreviewValue("9e3e4a46-9874-4322-a126-2ada785f3f80",
                new object[] {new object[] {1, 2}, new object[] {1, 2}, 
                    new object[] {1, 2}, new object[] {1, 2}});
        }

        [Test]
        public void TestSort()
        {
            OpenModel(GetDynPath("TestSort.dyn"));

            var workspace = CurrentDynamoModel.CurrentWorkspace;
            var listn1 = workspace.NodeFromWorkspace<DSFunction>(
                "77a79c75-15a4-4b0a-b326-00df04c689b6");

            Assert.AreEqual(8, workspace.Nodes.Count());
            Assert.AreEqual(7, workspace.Connectors.Count());

            Assert.NotNull(listn1);

            RunCurrentModel();
            AssertPreviewValue("77a79c75-15a4-4b0a-b326-00df04c689b6",
                new object[] {-7, 0, 2, 2, 2.5, 9});
        }

        [Test]
        public void TestSortByKey()
        {
            OpenModel(GetDynPath("TestSortByKey.dyn"));

            var workspace = CurrentDynamoModel.CurrentWorkspace;
            var listn1 = workspace.NodeFromWorkspace<DSFunction>(
                "3c619222-858f-4f7c-b001-3a4a248f8f77");

            Assert.AreEqual(10, workspace.Nodes.Count());
            Assert.AreEqual(9, workspace.Connectors.Count());

            Assert.NotNull(listn1);

            RunCurrentModel();
            AssertPreviewValue("3c619222-858f-4f7c-b001-3a4a248f8f77",
                new object[] {2, 2.5, 2, 9, 0, -7});
        }

        [Test]
        public void TestNewList()
        {
            OpenModel(GetDynPath("TestNewList.dyn"));

            var workspace = CurrentDynamoModel.CurrentWorkspace;
            var listn1 = workspace.NodeFromWorkspace<DSCoreNodesUI.CreateList>(
                "ff8f5f64-c9f3-4814-896a-6ef679a35275");
            var listn2 = workspace.NodeFromWorkspace<DSCoreNodesUI.CreateList>(
                "2d58dbc4-62ad-4a12-974b-52d5986053b5");
            var listn3 = workspace.NodeFromWorkspace<DSCoreNodesUI.CreateList>(
                "0c98e395-e2f4-49c1-abda-d1bcb3c24cbd");

            Assert.AreEqual(10, workspace.Nodes.Count());
            Assert.AreEqual(12, workspace.Connectors.Count());

            Assert.NotNull(listn1);
            Assert.NotNull(listn2);
            Assert.NotNull(listn3);

            RunCurrentModel();
            AssertPreviewValue("ff8f5f64-c9f3-4814-896a-6ef679a35275", 
                new object[] { 1,1,-1,2.5 });
            AssertPreviewValue("2d58dbc4-62ad-4a12-974b-52d5986053b5",
                new object[] {"hi,", "I am", 1, "test"});
            AssertPreviewValue("0c98e395-e2f4-49c1-abda-d1bcb3c24cbd",
                new object[] {new object[] {1, 2, 3}, 1, 1, 1});
        }

        [Test]
        public void TestShiftListIndices()
        {
            OpenModel(GetDynPath("TestShiftListIndices.dyn"));

            var workspace = CurrentDynamoModel.CurrentWorkspace;
            var listn1 = workspace.NodeFromWorkspace<DSFunction>(
                "1dd7ff84-90db-4e1c-a0ca-9fe9119dbea6");

            Assert.AreEqual(3, workspace.Nodes.Count());
            Assert.AreEqual(2, workspace.Connectors.Count());

            Assert.NotNull(listn1);

            RunCurrentModel();
            AssertPreviewValue("1dd7ff84-90db-4e1c-a0ca-9fe9119dbea6",
                new object[] {6, 7, 8, 9, 10, 1, 2, 3, 4, 5});
        }

        [Test]
        public void TestShiftListIndices_ListOfListAsInput()
        {
            OpenModel(GetDynPath("TestShiftListIndices_ListOfListAsInput.dyn"));

            var workspace = CurrentDynamoModel.CurrentWorkspace;
            var listn1 = workspace.NodeFromWorkspace<DSFunction>(
                "1dd7ff84-90db-4e1c-a0ca-9fe9119dbea6");

            Assert.AreEqual(4, workspace.Nodes.Count());
            Assert.AreEqual(6, workspace.Connectors.Count());

            Assert.NotNull(listn1);

            RunCurrentModel();
            AssertPreviewValue("1dd7ff84-90db-4e1c-a0ca-9fe9119dbea6",
                new object[] {new object[] {1, 2}, new object[] {1, 2}, 
                    new object[] {1, 2}, new object[] {1, 2}});
        }

        [Test]
        public void TestGetFromList()
        {
            OpenModel(GetDynPath("TestGetFromList.dyn"));

            var workspace = CurrentDynamoModel.CurrentWorkspace;
            var listn1 = workspace.NodeFromWorkspace<DSFunction>(
                "ce22d1d1-c5e4-4684-8414-9a115848a06f");

            Assert.AreEqual(3, workspace.Nodes.Count());
            Assert.AreEqual(2, workspace.Connectors.Count());

            Assert.NotNull(listn1);

            RunCurrentModel();
            AssertPreviewValue("ce22d1d1-c5e4-4684-8414-9a115848a06f", 5);
        }

        [Test]
        public void TestGetFromList_ListOfListAsInput()
        {
            OpenModel(GetDynPath("TestGetFromList_ListOfListAsInput.dyn"));

            var workspace = CurrentDynamoModel.CurrentWorkspace;
            var listn1 = workspace.NodeFromWorkspace<DSFunction>(
                "ce22d1d1-c5e4-4684-8414-9a115848a06f");

            Assert.AreEqual(4, workspace.Nodes.Count());
            Assert.AreEqual(6, workspace.Connectors.Count());

            Assert.NotNull(listn1);

            RunCurrentModel();
            AssertPreviewValue("ce22d1d1-c5e4-4684-8414-9a115848a06f",
                new object[] {1, 2});

        }

        [Test]
        [Category("Failure")]
        public void TestSliceList()
        {
            OpenModel(GetDynPath("TestSliceList.dyn"));

            var workspace = CurrentDynamoModel.CurrentWorkspace;
            var listn1 = workspace.NodeFromWorkspace<DSFunction>(
                "fbe895a7-e97a-47f3-b5bf-536d652aa603");
            var listn2 = workspace.NodeFromWorkspace<DSFunction>(
                "797b1b02-c815-4808-9889-296bc6d176fd");

            //During migraton, the manager will add a toRadius node. 
            //So the number of node and connector will be increased.
            Assert.AreEqual(6 + 2, workspace.Nodes.Count());
            Assert.AreEqual(6 + 2, workspace.Connectors.Count());

            Assert.NotNull(listn1);
            Assert.NotNull(listn2);

            RunCurrentModel();
            AssertPreviewValue("fbe895a7-e97a-47f3-b5bf-536d652aa603", 
                new object[] {6});
            AssertPreviewValue("797b1b02-c815-4808-9889-296bc6d176fd", 
                new object[] {6, 7, 8});
        }

        [Test]
        [Category("Failure")]
        public void TestSliceList_ListOfListAsInput()
        {
            OpenModel(GetDynPath("TestSliceList_ListOfListAsInput.dyn"));

            var workspace = CurrentDynamoModel.CurrentWorkspace;
            var listn1 = workspace.NodeFromWorkspace<DSFunction>(
                "fbe895a7-e97a-47f3-b5bf-536d652aa603");

            //During migraton, the manager will add a toRadius node. 
            //So the number of node and connector will be increased.
            Assert.AreEqual(5 + 1, workspace.Nodes.Count());
            Assert.AreEqual(7 + 1, workspace.Connectors.Count());

            Assert.NotNull(listn1);

            RunCurrentModel();
            AssertPreviewValue("fbe895a7-e97a-47f3-b5bf-536d652aa603",
                new object[] {new object[] {1, 2}, new object[] {1, 2}});
        }

        [Test]
        public void TestCompose()
        {
            OpenModel(GetDynPath("TestCompose.dyn"));

            var workspace = CurrentDynamoModel.CurrentWorkspace;

            //During migraton, the manager will add a toRadius node. 
            //So the number of node and connector will be increased.
            Assert.AreEqual(8, workspace.Nodes.Count());
            Assert.AreEqual(7, workspace.Connectors.Count());

            RunCurrentModel();
            AssertPreviewValue("a748df54-06dd-4159-a339-f824f190d5ea", 6);
        }

        [Test]
        public void TestNumberInput()
        {
            OpenModel(GetDynPath("TestNumberInput.dyn"));

            var workspace = CurrentDynamoModel.CurrentWorkspace;
            Assert.AreEqual(12, workspace.Nodes.Count());
            Assert.AreEqual(16, workspace.Connectors.Count());

            var number5 = workspace.NodeFromWorkspace<DoubleInput>(
                "ddf4b266-29b6-4609-b1fe-dba814d4babd");
            var number10 = workspace.NodeFromWorkspace<DoubleInput>(
                "27d6c83d-602c-4d44-a9b6-ab229cb2143d");
            var number50 = workspace.NodeFromWorkspace<DoubleInput>(
                "ffd50d99-b51d-4104-9e19-041219ca5740");
            var numberRange = workspace.NodeFromWorkspace<DoubleInput>(
                "eb6aa95d-8be4-4ca7-95a6-e696904a71fa");
            var numberStep = workspace.NodeFromWorkspace<DoubleInput>(
                "5fde015f-8a95-4b46-ba64-29de06850938");
            var numberCount = workspace.NodeFromWorkspace<DoubleInput>(
                "ace69b4e-5092-42cf-9fba-9aee6729509d");
            var numberApprox = workspace.NodeFromWorkspace<DoubleInput>(
                "30e9b7fd-fc09-4243-a34a-146ad841868a");
            var numberIncr = workspace.NodeFromWorkspace<DoubleInput>(
                "bede0d80-6382-4430-9403-a14c3916e041");

            Assert.NotNull(number5);
            Assert.NotNull(number10);
            Assert.NotNull(number50);
            Assert.NotNull(numberRange);
            Assert.NotNull(numberStep);
            Assert.NotNull(numberCount);
            Assert.NotNull(numberApprox);
            Assert.NotNull(numberIncr);

            RunCurrentModel(); // Execute the migrated graph.

            AssertPreviewValue("ddf4b266-29b6-4609-b1fe-dba814d4babd", 5);
            AssertPreviewValue("27d6c83d-602c-4d44-a9b6-ab229cb2143d", 10);
            AssertPreviewValue("ffd50d99-b51d-4104-9e19-041219ca5740", 50);

            AssertPreviewValue("eb6aa95d-8be4-4ca7-95a6-e696904a71fa",
                new int[] {
                    10, 11, 12, 13, 14, 15, 16, 17, 18, 19,
                    20, 21, 22, 23, 24, 25, 26, 27, 28, 29,
                    30, 31, 32, 33, 34, 35, 36, 37, 38, 39,
                    40, 41, 42, 43, 44, 45, 46, 47, 48, 49,
                    50 });

            AssertPreviewValue("5fde015f-8a95-4b46-ba64-29de06850938",
                new int[] { 10, 15, 20, 25, 30, 35, 40, 45, 50 });

            AssertPreviewValue("ace69b4e-5092-42cf-9fba-9aee6729509d",
                new int[] { 10, 20, 30, 40, 50 });

            AssertPreviewValue("30e9b7fd-fc09-4243-a34a-146ad841868a",
                new int[] { 10, 15, 20, 25, 30, 35, 40, 45, 50 });

            AssertPreviewValue("bede0d80-6382-4430-9403-a14c3916e041", 5);
        }

        [Test]
        [Category("Failure")]
        public void TestXyzAverage()
        {
            OpenModel(GetDynPath("TestXyzAverage.dyn"));

            var workspace = CurrentDynamoModel.CurrentWorkspace;
            var x = workspace.NodeFromWorkspace<DSFunction>(
                "024dbc25-b0a9-478f-9cc7-7005e44f0c5e");
            var y = workspace.NodeFromWorkspace<DSFunction>(
                "38085784-b781-4429-a37c-89fa56c97f68");
            var z = workspace.NodeFromWorkspace<DSFunction>(
                "6e68a338-d71e-4b72-a806-9c6b9e917c50");

            Assert.AreEqual(14 + 6, workspace.Nodes.Count());
            Assert.AreEqual(19 + 8, workspace.Connectors.Count());

            Assert.NotNull(x);
            Assert.NotNull(y);
            Assert.NotNull(z);

            RunCurrentModel();
            AssertPreviewValue("024dbc25-b0a9-478f-9cc7-7005e44f0c5e", 0);
            AssertPreviewValue("38085784-b781-4429-a37c-89fa56c97f68", -1.666667);
            AssertPreviewValue("6e68a338-d71e-4b72-a806-9c6b9e917c50", 0);
        }

        [Test]
        public void TestXyPlane()
        {
            OpenModel(GetDynPath("TestXyPlane.dyn"));

            var workspace = CurrentDynamoModel.CurrentWorkspace;

            Assert.AreEqual(12, workspace.Nodes.Count());
            Assert.AreEqual(14, workspace.Connectors.Count());

            RunCurrentModel();
            AssertPreviewValue("4957d6b3-27c4-4cb5-939c-057ccf17ac48", new double[]{1});
            AssertPreviewValue("e5621d44-334a-4814-ad29-aa37fdd059be", new double[]{1});
            AssertPreviewValue("3890ec6d-1d41-4988-b827-11d9965b6cf8", new double[]{0});
        }

        [Test]
        public void TestYzPlane()
        {
            OpenModel(GetDynPath("TestYzPlane.dyn"));

            var workspace = CurrentDynamoModel.CurrentWorkspace;

            Assert.AreEqual(12, workspace.Nodes.Count());
            Assert.AreEqual(14, workspace.Connectors.Count());

            RunCurrentModel();
            AssertPreviewValue("36b34044-9251-4e1d-af19-37db6396cd23", new double[] { 0 });
            AssertPreviewValue("34363f7d-42f6-4985-9684-667a5190e428", new double[] { 3 });
            AssertPreviewValue("fb96ef37-84d5-4c83-9a06-ed78b5b3d8ca", new double[] { 3 });
        }

        [Test]
        public void TestXzPlane()
        {
            OpenModel(GetDynPath("TestXzPlane.dyn"));

            var workspace = CurrentDynamoModel.CurrentWorkspace;

            Assert.AreEqual(12, workspace.Nodes.Count());
            Assert.AreEqual(14, workspace.Connectors.Count());

            RunCurrentModel();
            AssertPreviewValue("5acac8cc-65ca-4410-a851-5b86a3987c1b", new double[] { 2 });
            AssertPreviewValue("66e28a4b-09c6-4386-98c4-958bf7aad87f", new double[] { 0 });
            AssertPreviewValue("635a4533-d522-4bf7-83a7-4f178fabd18f", new double[] { 2 });
        }

        [Test]
        public void TestWriteText()
        {
            OpenModel(GetDynPath("TestWriteFile.dyn"));

            var workspace = CurrentDynamoModel.CurrentWorkspace;

            Assert.AreEqual(4, workspace.Nodes.Count());
            Assert.AreEqual(3, workspace.Connectors.Count());

            var path = workspace.NodeFromWorkspace<Dynamo.Nodes.StringInput>("1651f446-1b0f-4d5b-be59-c59bf9f80142");
            string fullPath = Path.Combine(TempFolder, "filewriter.txt");
            path.Value = fullPath;

            RunCurrentModel();

            Assert.IsTrue(File.Exists(fullPath));
            Assert.AreEqual("test", File.ReadAllText(fullPath));
        }

        [Test]
        public void TestMigration_GroupByKey()
        {
            TestMigration("TestMigration_GroupByKey.dyn");
        }

        [Test]
        public void TestMigration_GroupByKeyUI()
        {
            TestMigration("TestMigration_GroupByKeyUI.dyn");
        }

        [Test]
        public void TestMigration_SortByKey()
        {
            TestMigration("TestMigration_SortByKey.dyn");
        }

        [Test]
<<<<<<< HEAD
        public void TestMigration_ListCreate()
        {
            TestMigration("TestMigration_ListCreate.dyn");
            var workspace = CurrentDynamoModel.CurrentWorkspace;

            var listNode = workspace.NodeFromWorkspace<CreateList>("0e3d28ac-1a96-4598-a575-3bc7074dfc82");
            Assert.AreEqual("List.ByItems", listNode.NickName);
=======
        public void TestMigration_SortByKeyUI()
        {
            TestMigration("TestMigration_SortByKeyUI.dyn");
>>>>>>> 99499e55
        }

        #endregion

        #region Dynamo Libraries Node Migration Tests

        [Test]
        [Category("Failure")]
        public void LibraryTestReferencePoint()
        {
            OpenModel(GetDynPath("LibraryTestReferencePoint.dyn"));
            var workspace = CurrentDynamoModel.CurrentWorkspace;

            // check that all nodes and connectors are loaded
            Assert.AreEqual(5, workspace.Nodes.Count());
            Assert.AreEqual(5, workspace.Connectors.Count());

            // check that no nodes are migrated to dummy nodes
            Assert.AreEqual(0, workspace.Nodes.AsQueryable().Count(x => x is Dynamo.Nodes.DummyNode));

            // check that the node is migrated to a DSFunction nicknamed "ReferencePoint.ByPoint"
            StringAssert.Contains("Reference", workspace.NodeFromWorkspace<DSFunction>(
                "d615cc73-d32d-4b1f-b519-0b8f9b903ebf").NickName);
        }

        [Test]
        [Category("Failure")]
        public void LibraryTestCreateFamilyInstance()
        {
            OpenModel(GetDynPath("LibraryTestCreateFamilyInstance.dyn"));
            var workspace = CurrentDynamoModel.CurrentWorkspace;

            // check that all nodes and connectors are loaded
            Assert.AreEqual(5, workspace.Nodes.Count());
            Assert.AreEqual(5, workspace.Connectors.Count());

            // check that no nodes are migrated to dummy nodes
            Assert.AreEqual(0, workspace.Nodes.AsQueryable().Count(x => x is Dynamo.Nodes.DummyNode));

            // check that the node is migrated to a DSFunction nicknamed "FamilyInstance.ByPoint"
            StringAssert.Contains("Instance", workspace.NodeFromWorkspace<DSFunction>(
                "fc83b9b2-42c6-4a9f-8f60-a6ee29ef8a34").NickName);
        }

        [Test]
        [Category("Failure")]
        public void LibraryTestModelCurve()
        {
            OpenModel(GetDynPath("LibraryTestModelCurve.dyn"));
            var workspace = CurrentDynamoModel.CurrentWorkspace;

            // check that all nodes and connectors are loaded
            Assert.AreEqual(5, workspace.Nodes.Count());
            Assert.AreEqual(5, workspace.Connectors.Count());

            // check that no nodes are migrated to dummy nodes
            Assert.AreEqual(0, workspace.Nodes.AsQueryable().Count(x => x is Dynamo.Nodes.DummyNode));

            // check that the node is migrated to a DSFunction nicknamed "ModelCurve.ByCurve"
            StringAssert.Contains("Model", workspace.NodeFromWorkspace<DSFunction>(
                "fdea006e-b127-4280-a407-4058b78b93a3").NickName);
        }

        [Test]
        public void LibraryTestPythonScript()
        {
            OpenModel(GetDynPath("LibraryTestPythonScript.dyn"));
            var workspace = CurrentDynamoModel.CurrentWorkspace;

            // check that all nodes and connectors are loaded
            Assert.AreEqual(5, workspace.Nodes.Count());
            Assert.AreEqual(6, workspace.Connectors.Count());

            // check that no nodes are migrated to dummy nodes
            Assert.AreEqual(0, workspace.Nodes.AsQueryable().Count(x => x is Dynamo.Nodes.DummyNode));

            // check that the node is migrated to a PythonNode which retains the old script
            StringAssert.Contains("OUT = OUT", workspace.NodeFromWorkspace<PythonNode>(
                "caef9f81-c9a6-47aa-92c9-dc3b8fd6f7d7").Script);
        }

        [Test]
        public void LibraryTestExcelRead()
        {
            OpenModel(GetDynPath("LibraryTestExcelRead.dyn"));
            var workspace = CurrentDynamoModel.CurrentWorkspace;

            // check that all nodes and connectors are loaded
            Assert.AreEqual(7, workspace.Nodes.Count());
            Assert.AreEqual(6, workspace.Connectors.Count());

            // check that no nodes are migrated to dummy nodes
            Assert.AreEqual(0, workspace.Nodes.AsQueryable().Count(x => x is Dynamo.Nodes.DummyNode));

            // check that some of the nodes are Excel nodes
            Assert.AreEqual(4, workspace.Nodes.AsQueryable().Count(x => x.NickName.Contains("Excel")));
        }

        [Test]
        [Category("Failure")]
        public void TestSaveDontCorruptForUnresolvedNodes()
        {
            var model = CurrentDynamoModel;
            var exPath = Path.Combine(TestDirectory, @"core\migration");
            var oldPath = Path.Combine(exPath, @"TestSaveDontCorruptForUnresolvedNodes.dyn");
            OpenModel(oldPath);

            var newPath = this.GetNewFileNameOnTempPath("dyn");
            var res = CurrentDynamoModel.CurrentWorkspace.SaveAs(newPath, model.EngineController.LiveRunnerRuntimeCore);

            Assert.IsTrue(res);
            Assert.IsTrue(File.Exists(newPath));

            XmlDocument docOld = new XmlDocument();
            docOld.Load(oldPath);
            XmlDocument docNew = new XmlDocument();
            docNew.Load(newPath);

            XmlNodeList oldNodes = docOld.GetElementsByTagName("DSRevitNodesUI.ElementTypes");
            XmlNodeList newNodes = docNew.GetElementsByTagName("DSRevitNodesUI.ElementTypes");
            if (!oldNodes[0].InnerXml.Equals(newNodes[0].InnerXml))
            {
                Assert.Fail("the content of the unresolved node has been changed after saving");
            }

            oldNodes = docOld.GetElementsByTagName("Dynamo.Nodes.DSFunction");
            newNodes = docNew.GetElementsByTagName("Dynamo.Nodes.DSFunction");
            if (!oldNodes[0].InnerXml.Equals(newNodes[0].InnerXml))
            {
                Assert.Fail("the content of the unresolved node has been changed after saving");
            }
            if (!oldNodes[1].InnerXml.Equals(newNodes[1].InnerXml))
            {
                Assert.Fail("the content of the unresolved node has been changed after saving");
            }
        }


        [Test]
        [Category("Failure")]
        public void TestSaveDontCorruptForDeprecatedNodes()
        {
            var model = CurrentDynamoModel;
            var exPath = Path.Combine(TestDirectory, @"core\migration");
            var oldPath = Path.Combine(exPath, @"TestSaveDontCorruptForDeprecatedNodes.dyn");
            OpenModel(oldPath);

            var newPath = this.GetNewFileNameOnTempPath("dyn");
            var res = CurrentDynamoModel.CurrentWorkspace.SaveAs(newPath, model.EngineController.LiveRunnerRuntimeCore);

            Assert.IsTrue(res);
            Assert.IsTrue(File.Exists(newPath));

            XmlDocument docOld = new XmlDocument();
            docOld.Load(oldPath);
            XmlDocument docNew = new XmlDocument();
            docNew.Load(newPath);

            XmlNodeList oldNodes = docOld.GetElementsByTagName("Dynamo.Nodes.Now");
            XmlNodeList newNodes = docNew.GetElementsByTagName("Dynamo.Nodes.Now");
            if (!oldNodes[0].InnerXml.Equals(newNodes[0].InnerXml))
            {
                Assert.Fail("the content of the deprecated node has been changed after saving");
            }

            oldNodes = docOld.GetElementsByTagName("Dynamo.Nodes.Future");
            newNodes = docNew.GetElementsByTagName("Dynamo.Nodes.Future");
            if (!oldNodes[0].InnerXml.Equals(newNodes[0].InnerXml))
            {
                Assert.Fail("the content of the deprecated node has been changed after saving");
            }
        }
        #endregion

        #region Private Helper Methods

        private string GetDynPath(string sourceDynFile)
        {
            string sourceDynPath = TestDirectory;
            sourceDynPath = Path.Combine(sourceDynPath, @"core\migration\");
            return Path.Combine(sourceDynPath, sourceDynFile);
        }

        private CodeBlockNodeModel GetCodeBlockNode(string nodeGuid)
        {
            var workspace = CurrentDynamoModel.CurrentWorkspace;
            return workspace.NodeFromWorkspace<CodeBlockNodeModel>(
                System.Guid.Parse(nodeGuid));
        }

        private void TestMigration(string filename)
        {
            OpenModel(GetDynPath(filename));
            Assert.DoesNotThrow(BeginRun);

            var nodes = CurrentDynamoModel.CurrentWorkspace.Nodes;
            int unresolvedNodeCount = 0;
            string str = "\n";

            foreach (var node in nodes.OfType<Dynamo.Nodes.DummyNode>())
            {
                if (node.NodeNature == DummyNode.Nature.Unresolved)
                {
                    unresolvedNodeCount++;
                    str += node.NickName;
                    str += "\n";
                }
            }

            if (unresolvedNodeCount >= 1)
            {
                Assert.Fail("Number of unresolved nodes found in TestCase: " + unresolvedNodeCount + str);
            }
        }

        #endregion
    }
}<|MERGE_RESOLUTION|>--- conflicted
+++ resolved
@@ -1940,19 +1940,9 @@
         }
 
         [Test]
-<<<<<<< HEAD
-        public void TestMigration_ListCreate()
-        {
-            TestMigration("TestMigration_ListCreate.dyn");
-            var workspace = CurrentDynamoModel.CurrentWorkspace;
-
-            var listNode = workspace.NodeFromWorkspace<CreateList>("0e3d28ac-1a96-4598-a575-3bc7074dfc82");
-            Assert.AreEqual("List.ByItems", listNode.NickName);
-=======
         public void TestMigration_SortByKeyUI()
         {
             TestMigration("TestMigration_SortByKeyUI.dyn");
->>>>>>> 99499e55
         }
 
         #endregion
