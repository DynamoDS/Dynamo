--- conflicted
+++ resolved
@@ -6,7 +6,6 @@
 {
     public class HigherOrder : DSEvaluationViewModelUnitTest
     {
-<<<<<<< HEAD
         protected override void GetLibrariesToPreload(List<string> libraries)
         {
             libraries.Add("DSCoreNodes.dll");
@@ -14,10 +13,7 @@
             base.GetLibrariesToPreload(libraries);
         }
 
-        string TestFolder { get { return GetTestDirectory(); } }
-=======
         string TestFolder { get { return TestDirectory; } }
->>>>>>> 0256a602
 
         [Test]
         public void ComposeOrder()
