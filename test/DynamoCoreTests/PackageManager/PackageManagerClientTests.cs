﻿using System;
using System.Collections.Generic;
using System.Linq;
using Dynamo.Tests;
using Greg;
using Greg.Requests;
using Greg.Responses;
using Moq;
using NUnit.Framework;

namespace Dynamo.PackageManager.Tests
{
    class PackageManagerClientTests
    {
        #region ListAll

        [Test]
        public void ListAll_ReturnsNonEmptyListWhenPackagesAreAvailable()
        {
            // Returned content
            var mpl = new ResponseWithContentBody<List<PackageHeader>>
            {
                content = new List<PackageHeader>()
                {
                    new PackageHeader()
                },
                success = true
            };

            // Returns mpl for any arguments
            var c = new Mock<IGregClient>();
            c.Setup(x =>
                x.ExecuteAndDeserializeWithContent<List<PackageHeader>>(It.IsAny<HeaderCollectionDownload>()))
                .Returns(mpl);

            var m = new PackageManagerClient(c.Object, MockMaker.Empty<IPackageUploadBuilder>(), "");

            var pl = m.ListAll();
            Assert.AreNotEqual(0, pl.Count());
        }

        [Test]
        public void ListAll_ReturnsEmptyListWhenQueryThrowsException()
        {
            // Returns mpl for any arguments
            var c = new Mock<IGregClient>();
            c.Setup(x =>
                x.ExecuteAndDeserializeWithContent<List<PackageHeader>>(It.IsAny<HeaderCollectionDownload>()))
                .Throws(new Exception("Fail!"));

            var m = new PackageManagerClient(c.Object, MockMaker.Empty<IPackageUploadBuilder>(), "");

            var pl = m.ListAll();
            Assert.AreEqual(0, pl.Count());
        }

        #endregion

        #region DownloadPackageHeader

        [Test]
        public void DownloadPackageHeader_SucceedsForValidPackage()
        {
            var id = "1";

            // Returned content
            var mp = new ResponseWithContentBody<PackageHeader>
            {
                content = new PackageHeader()
                {
                    _id = id
                },
                success = true
            };

            // Returns mock for any arguments
            var c = new Mock<IGregClient>();
            c.Setup(x =>
                x.ExecuteAndDeserializeWithContent<PackageHeader>(It.IsAny<HeaderDownload>()))
                .Returns(mp);

            var pc = new PackageManagerClient(c.Object, MockMaker.Empty<IPackageUploadBuilder>(), "");

            PackageHeader header;
            var res = pc.DownloadPackageHeader(id, out header);

            Assert.AreEqual(id, header._id);
            Assert.IsTrue(res.Success);
        }

        [Test]
        public void DownloadPackageHeader_ReturnsFailureObjectWhenDownloadThrowsAnException()
        {
            // Returns mock for any arguments
            var c = new Mock<IGregClient>();
            c.Setup(x =>
                x.ExecuteAndDeserializeWithContent<PackageHeader>(It.IsAny<HeaderDownload>()))
                .Throws<Exception>();

            var pc = new PackageManagerClient(c.Object, MockMaker.Empty<IPackageUploadBuilder>(), "");

            PackageHeader header;
            var res = pc.DownloadPackageHeader("1", out header);

            Assert.IsFalse(res.Success);
        }

        #endregion

        #region DownloadPackage

        [Test]
        public void DownloadPackage_GivesValidFileForValidPackage()
        {
            Assert.Inconclusive("Requires additional changes to Greg to mock.  PackageDownload.GetFileFromResponse is not mockable");
            
            //var fs = new Mock<IFileSystem>();
            //fs.Setup(x => x.FileExists("I:/do/not/know.zip"));

            //var gc = new Mock<IGregClient>();
            //gc.Setup(x => x.Execute(It.IsAny<PackageDownload>())).Returns( Mockable

            //var pc = new PackageManagerClient(gc.Object, MockMaker.Empty<IPackageUploadBuilder>(), "");
        }

        [Test]
        public void DownloadPackage_ReturnsFailureObjectWhenDownloadThrowsAnException()
        {
            var gc = new Mock<IGregClient>();
            gc.Setup(x => x.Execute(It.IsAny<PackageDownload>())).Throws(new Exception("Failed to get your package!"));

            var pc = new PackageManagerClient(gc.Object, MockMaker.Empty<IPackageUploadBuilder>(), "");

            string downloadPath;
            var res = pc.DownloadPackage("1", "0.1", out downloadPath);

            Assert.IsNull(downloadPath);
            Assert.IsFalse(res.Success);
        }

        #endregion

        #region Upvote

        [Test]
        public void Upvote_ReturnsTrueWhenRequestSucceeds()
        {
            var gc = new Mock<IGregClient>();
            gc.Setup(x => x.ExecuteAndDeserialize(It.IsAny<Upvote>())).Returns(new ResponseBody()
            {
                success = true
            });

            var pc = new PackageManagerClient(gc.Object, MockMaker.Empty<IPackageUploadBuilder>(), "");

            var res = pc.Upvote("id");

            Assert.IsTrue(res);
        }

        [Test]
        public void Upvote_ReturnsFalseWhenRequestThrowsException()
        {
            var gc = new Mock<IGregClient>();
            gc.Setup(x => x.ExecuteAndDeserialize(It.IsAny<Upvote>())).Throws<Exception>();

            var pc = new PackageManagerClient(gc.Object, MockMaker.Empty<IPackageUploadBuilder>(), "");

            var res = pc.Upvote("id");

            Assert.IsFalse(res);
        }

        #endregion

        #region Downvote

        [Test]
        public void Downvote_ReturnsTrueWhenRequestSucceeds()
        {
            var gc = new Mock<IGregClient>();
            gc.Setup(x => x.ExecuteAndDeserialize(It.IsAny<Downvote>())).Returns(new ResponseBody()
            {
                success = true
            });

            var pc = new PackageManagerClient(gc.Object, MockMaker.Empty<IPackageUploadBuilder>(), "");

            var res = pc.Downvote("id");

            Assert.IsTrue(res);
        }

        [Test]
        public void Downvote_ReturnsFalseWhenRequestThrowsException()
        {
            var gc = new Mock<IGregClient>();
            gc.Setup(x => x.ExecuteAndDeserialize(It.IsAny<Downvote>())).Throws<Exception>();

            var pc = new PackageManagerClient(gc.Object, MockMaker.Empty<IPackageUploadBuilder>(), "");

            var res = pc.Downvote("id");

            Assert.IsFalse(res);
        }

        #endregion

        #region GetTermsOfUseAcceptanceStatus

        [Test]
        public void GetTermsOfUseAcceptanceStatus_ReturnsTrueWhenAccepted()
        {
            var resp = new ResponseWithContentBody<TermsOfUseStatus>()
            {
                content = new TermsOfUseStatus()
                {
                    accepted = true
                }
            };

            var gc = new Mock<IGregClient>();
            gc.Setup(x => x.ExecuteAndDeserializeWithContent<TermsOfUseStatus>(It.IsAny<TermsOfUse>())).Returns(resp);

            var pc = new PackageManagerClient(gc.Object, MockMaker.Empty<IPackageUploadBuilder>(), "");

            var res = pc.GetTermsOfUseAcceptanceStatus();

            Assert.IsTrue(res);
        }

        [Test]
        public void GetTermsOfUseAcceptanceStatus_ReturnsFalseWhenNotAccepted()
        {
            var resp = new ResponseWithContentBody<TermsOfUseStatus>()
            {
                content = new TermsOfUseStatus()
                {
                    accepted = false
                }
            };

            var gc = new Mock<IGregClient>();
            gc.Setup(x => x.ExecuteAndDeserializeWithContent<TermsOfUseStatus>(It.IsAny<TermsOfUse>())).Returns(resp);

            var pc = new PackageManagerClient(gc.Object, MockMaker.Empty<IPackageUploadBuilder>(), "");

            var res = pc.GetTermsOfUseAcceptanceStatus();

            Assert.IsFalse(res);
        }

        [Test]
        public void GetTermsOfUseAcceptanceStatus_ReturnsFalseWhenRequestThrowsAnException()
        {
            var gc = new Mock<IGregClient>();
            gc.Setup(x => x.ExecuteAndDeserializeWithContent<TermsOfUseStatus>(It.IsAny<TermsOfUse>()))
                .Throws<Exception>();

            var pc = new PackageManagerClient(gc.Object, MockMaker.Empty<IPackageUploadBuilder>(), "");

            var res = pc.GetTermsOfUseAcceptanceStatus();

            Assert.IsFalse(res);
        }

        #endregion

        #region SetTermsOfUseAcceptanceStatus

        [Test]
        public void SetTermsOfUseAcceptanceStatus_ReturnsTrueWhenRequestSucceeds()
        {
            var resp = new ResponseWithContentBody<TermsOfUseStatus>()
            {
                content = new TermsOfUseStatus()
                {
                    accepted = true
                }
            };

            var gc = new Mock<IGregClient>();
            gc.Setup(x => x.ExecuteAndDeserializeWithContent<TermsOfUseStatus>(It.IsAny<TermsOfUse>())).Returns(resp);

            var pc = new PackageManagerClient(gc.Object, MockMaker.Empty<IPackageUploadBuilder>(), "");

            var res = pc.SetTermsOfUseAcceptanceStatus();

            Assert.IsTrue(res);
        }

        [Test]
        public void SetTermsOfUseAcceptanceStatus_ReturnsTrueWhenRequestThrowsAnException()
        {
            var gc = new Mock<IGregClient>();
            gc.Setup(x => x.ExecuteAndDeserializeWithContent<TermsOfUseStatus>(It.IsAny<TermsOfUse>())).Throws<Exception>();

            var pc = new PackageManagerClient(gc.Object, MockMaker.Empty<IPackageUploadBuilder>(), "");

            var res = pc.SetTermsOfUseAcceptanceStatus();

            Assert.IsFalse(res);
        }

        #endregion

        #region Publish

        [Test]
        public void Publish_SetsHandleToDoneWhenNewPackagePublishSucceeds()
        {
            var gc = new Mock<IGregClient>();
            gc.Setup(x => x.ExecuteAndDeserialize(It.IsAny<PackageUpload>()))
                .Returns(new ResponseBody()
                {
                    success = true
                });

            var pc = new PackageManagerClient(gc.Object, MockMaker.Empty<IPackageUploadBuilder>(), "");

            var pkg = new Package("", "Package", "0.1.0", "MIT");

            var handle = new PackageUploadHandle(PackageUploadBuilder.NewRequestBody(pkg));
            pc.Publish(pkg, Enumerable.Empty<string>(), false, handle);

            Assert.AreEqual(PackageUploadHandle.State.Uploaded, handle.UploadState);
        }

        [Test]
        public void Publish_SetsHandleToDoneWhenNewPackageVersionPublishSucceeds()
        {
            var gc = new Mock<IGregClient>();
            gc.Setup(x => x.ExecuteAndDeserialize(It.IsAny<PackageVersionUpload>()))
                .Returns(new ResponseBody()
                {
                    success = true
                });

            var pc = new PackageManagerClient(gc.Object, MockMaker.Empty<IPackageUploadBuilder>(), "");

            var pkg = new Package("", "Package", "0.1.0", "MIT");

            var handle = new PackageUploadHandle(PackageUploadBuilder.NewRequestBody(pkg));
            pc.Publish(pkg, Enumerable.Empty<string>(), false, handle);

            Assert.AreEqual(PackageUploadHandle.State.Uploaded, handle.UploadState);
        }

        [Test]
        public void Publish_SetsErrorStatusWhenRequestThrowsAnException()
        {
            var gc = new Mock<IGregClient>();
            gc.Setup(x => x.ExecuteAndDeserialize(It.IsAny<PackageUpload>())).Throws<Exception>();

            var pc = new PackageManagerClient(gc.Object, MockMaker.Empty<IPackageUploadBuilder>(), "");

            var pkg = new Package("", "Package", "0.1.0", "MIT");

            var handle = new PackageUploadHandle(PackageUploadBuilder.NewRequestBody(pkg));
            pc.Publish(pkg, Enumerable.Empty<string>(), false, handle);

            Assert.AreEqual(PackageUploadHandle.State.Error, handle.UploadState);
        }

        #endregion

        #region Deprecate

        [Test]
        public void Deprecate_ReturnsSuccessObjectWhenRequestSucceeds()
        {
            var gc = new Mock<IGregClient>();
            gc.Setup(x => x.ExecuteAndDeserialize(It.IsAny<Deprecate>())).Returns(new ResponseBody()
            {
                success = true
            });

            var pc = new PackageManagerClient(gc.Object, MockMaker.Empty<IPackageUploadBuilder>(), "");

            var res = pc.Deprecate("id");

            Assert.IsTrue(res.Success);
        }

        [Test]
        public void Deprecate_ReturnsFailureObjectWhenRequestFails()
        {
            var gc = new Mock<IGregClient>();
            gc.Setup(x => x.ExecuteAndDeserialize(It.IsAny<Deprecate>())).Returns(new ResponseBody()
            {
                success = false // set to false
            });

            var pc = new PackageManagerClient(gc.Object, MockMaker.Empty<IPackageUploadBuilder>(), "");

            var res = pc.Deprecate("id");

            Assert.IsFalse(res.Success);
        }

        [Test]
        public void Deprecate_ReturnsFailureObjectWhenRequestThrowsException()
        {
            var gc = new Mock<IGregClient>();
            gc.Setup(x => x.ExecuteAndDeserialize(It.IsAny<Deprecate>())).Throws(new Exception());

            var pc = new PackageManagerClient(gc.Object, MockMaker.Empty<IPackageUploadBuilder>(), "");

            var res = pc.Deprecate("id");

            Assert.IsFalse(res.Success);
        }

        #endregion

        #region Undeprecate

        [Test]
        public void Undeprecate_ReturnsSuccessObjectWhenRequestSucceeds()
        {
            var gc = new Mock<IGregClient>();
            gc.Setup(x => x.ExecuteAndDeserialize(It.IsAny<Undeprecate>())).Returns(new ResponseBody()
            {
                success = true
            });

            var pc = new PackageManagerClient(gc.Object, MockMaker.Empty<IPackageUploadBuilder>(), "");

            var res = pc.Undeprecate("id");

            Assert.IsTrue(res.Success);
        }

        [Test]
        public void Undeprecate_ReturnsFailureObjectWhenRequestFails()
        {
            var gc = new Mock<IGregClient>();
            gc.Setup(x => x.ExecuteAndDeserialize(It.IsAny<Undeprecate>())).Returns(new ResponseBody()
            {
                success = false // set to false
            });

            var pc = new PackageManagerClient(gc.Object, MockMaker.Empty<IPackageUploadBuilder>(), "");

            var res = pc.Undeprecate("id");

            Assert.IsFalse(res.Success);
        }

        [Test]
        public void Undeprecate_ReturnsFailureObjectWhenRequestThrowsException()
        {
            var gc = new Mock<IGregClient>();
            gc.Setup(x => x.ExecuteAndDeserialize(It.IsAny<Undeprecate>())).Throws(new Exception());

            var pc = new PackageManagerClient(gc.Object, MockMaker.Empty<IPackageUploadBuilder>(), "");

            var res = pc.Undeprecate("id");

            Assert.IsFalse(res.Success);
        }

        #endregion

<<<<<<< HEAD
=======
        #region Logout

        [Test]
        public void Logout_CausesLogoutMethodToBeInvokedOnAuthProvider()
        {
            var logoutCalled = false;

            var ap = new Mock<IAuthProvider>();
            ap.Setup(x => x.Logout()).Callback(() => logoutCalled = true);

            var gc = new Mock<IGregClient>();
            gc.Setup(x => x.AuthProvider).Returns(ap.Object);

            var pc = new PackageManagerClient(gc.Object, MockMaker.Empty<IPackageUploadBuilder>(), "");

            pc.Logout();

            Assert.IsTrue(logoutCalled);
        }
        
        #endregion

        #region Login

        [Test]
        public void Login_CausesLoginMethodToBeInvokedOnAuthProvider()
        {
            var called = false;

            var ap = new Mock<IAuthProvider>();
            ap.Setup(x => x.Login()).Callback(() => called = true);

            var gc = new Mock<IGregClient>();
            gc.Setup(x => x.AuthProvider).Returns(ap.Object);

            var pc = new PackageManagerClient(gc.Object, MockMaker.Empty<IPackageUploadBuilder>(), "");

            pc.Login();

            Assert.IsTrue(called);
        }

        #endregion
>>>>>>> 974700d7
    }
}<|MERGE_RESOLUTION|>--- conflicted
+++ resolved
@@ -462,51 +462,5 @@
 
         #endregion
 
-<<<<<<< HEAD
-=======
-        #region Logout
-
-        [Test]
-        public void Logout_CausesLogoutMethodToBeInvokedOnAuthProvider()
-        {
-            var logoutCalled = false;
-
-            var ap = new Mock<IAuthProvider>();
-            ap.Setup(x => x.Logout()).Callback(() => logoutCalled = true);
-
-            var gc = new Mock<IGregClient>();
-            gc.Setup(x => x.AuthProvider).Returns(ap.Object);
-
-            var pc = new PackageManagerClient(gc.Object, MockMaker.Empty<IPackageUploadBuilder>(), "");
-
-            pc.Logout();
-
-            Assert.IsTrue(logoutCalled);
-        }
-        
-        #endregion
-
-        #region Login
-
-        [Test]
-        public void Login_CausesLoginMethodToBeInvokedOnAuthProvider()
-        {
-            var called = false;
-
-            var ap = new Mock<IAuthProvider>();
-            ap.Setup(x => x.Login()).Callback(() => called = true);
-
-            var gc = new Mock<IGregClient>();
-            gc.Setup(x => x.AuthProvider).Returns(ap.Object);
-
-            var pc = new PackageManagerClient(gc.Object, MockMaker.Empty<IPackageUploadBuilder>(), "");
-
-            pc.Login();
-
-            Assert.IsTrue(called);
-        }
-
-        #endregion
->>>>>>> 974700d7
     }
 }