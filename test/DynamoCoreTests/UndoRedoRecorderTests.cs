﻿using System;
using System.Collections.Generic;
using System.Linq;
using System.Text;
using System.Xml;
using System.IO;
using Dynamo.Core;
using Dynamo.Nodes;
using Dynamo.Models;
using Dynamo.Utilities;
using DSCoreNodesUI;
using NUnit.Framework;
using System.Reflection;

namespace Dynamo.Tests
{
    #region Sample Test Classes

    class DummyModel : Models.ModelBase
    {
        #region Public Class Methods/Properties

        internal static DummyModel CreateBlankInstance()
        {
            return new DummyModel();
        }

        protected DummyModel() { }

        internal DummyModel(int identifier, int radius)
        {
            this.Identifier = identifier;
            this.Radius = radius;
        }

        internal void DoubleRadius()
        {
            this.Radius = 2 * this.Radius;
        }

        internal int Identifier { get; private set; }
        internal int Radius { get; private set; }

        internal const string RadiusName = "Radius";
        internal const string IdName = "Id";

        #endregion

        #region Serialization/Deserialization Methods

        protected override void SerializeCore(XmlElement element, SaveContext context)
        {
            XmlElementHelper helper = new XmlElementHelper(element);
            helper.SetAttribute(DummyModel.RadiusName, this.Radius);
            helper.SetAttribute(DummyModel.IdName, this.Identifier);
        }

        protected override void DeserializeCore(XmlElement element, SaveContext context)
        {
            XmlElementHelper helper = new XmlElementHelper(element);
            this.Radius = helper.ReadInteger(DummyModel.RadiusName);
            this.Identifier = helper.ReadInteger(DummyModel.IdName);
        }

        #endregion
    }

    class DummyWorkspace : IUndoRedoRecorderClient
    {
        private List<DummyModel> models = new List<DummyModel>();
        private UndoRedoRecorder undoRecorder = null;

        #region Public Class Operational Methods

        internal DummyWorkspace()
        {
            undoRecorder = new UndoRedoRecorder(this);
        }

        internal void AddModel(DummyModel model)
        {
            models.Add(model);
            undoRecorder.BeginActionGroup();
            undoRecorder.RecordCreationForUndo(model);
            undoRecorder.EndActionGroup();
        }

        internal void ModifyModel(int identifier)
        {
            DummyModel model = GetModel(identifier);
            undoRecorder.BeginActionGroup();
            undoRecorder.RecordModificationForUndo(model);
            undoRecorder.EndActionGroup();
            model.DoubleRadius();
        }

        internal void RemoveModel(int identifier)
        {
            DummyModel model = GetModel(identifier);
            undoRecorder.BeginActionGroup();
            undoRecorder.RecordDeletionForUndo(model);
            undoRecorder.EndActionGroup();
            models.Remove(model);
        }

        internal void RemoveModels(int []identifiers)
        {
            undoRecorder.BeginActionGroup();

            foreach (int identifier in identifiers)
            {
                DummyModel model = GetModel(identifier);
                undoRecorder.RecordDeletionForUndo(model);
                models.Remove(model);
            }

            undoRecorder.EndActionGroup();
        }

        internal DummyModel GetModel(int identifier)
        {
            return models.Find((x)=>(x.Identifier == identifier));
        }

        internal UndoRedoRecorder Recorder { get { return undoRecorder; } }

        #endregion

        #region IUndoRedoRecorderClient Members

        public void DeleteModel(XmlElement modelData)
        {
            XmlElementHelper helper = new XmlElementHelper(modelData);
            int identifier = helper.ReadInteger(DummyModel.IdName);
            models.RemoveAll((x) => (x.Identifier == identifier));
        }

        public void ReloadModel(XmlElement modelData)
        {
            XmlElementHelper helper = new XmlElementHelper(modelData);
            int identifier = helper.ReadInteger(DummyModel.IdName);
            DummyModel model = models.First((x) => (x.Identifier == identifier));
            model.Deserialize(modelData, SaveContext.Undo);
        }

        public void CreateModel(XmlElement modelData)
        {
            DummyModel model = DummyModel.CreateBlankInstance();
            model.Deserialize(modelData, SaveContext.Undo);
            models.Add(model);
        }

        public ModelBase GetModelForElement(XmlElement modelData)
        {
            XmlElementHelper helper = new XmlElementHelper(modelData);
            int identifier = helper.ReadInteger(DummyModel.IdName);
            return (models.Find((x) => (x.Identifier == identifier)));
        }

        #endregion
    }

    #endregion

    internal class UndoRedoRecorderTests
    {
        private DummyWorkspace workspace = null;
        private UndoRedoRecorder recorder = null;

        [SetUp]
        public void SetupTests()
        {
            workspace = new DummyWorkspace();
            recorder = workspace.Recorder;
        }

        [TearDown]
        public void TearDownTests()
        {
            workspace = null;
        }

        [Test]
        public void TestDefaultRecorderStates()
        {
            Assert.AreEqual(false, recorder.CanUndo);
            Assert.AreEqual(false, recorder.CanRedo);
        }

        [Test]
        public void TestConstructor()
        {
            Assert.Throws<ArgumentNullException>(() =>
            {
                UndoRedoRecorder temp = new UndoRedoRecorder(null);
            });
        }

        [Test]
        public void TestBeginActionGroup00()
        {
            Assert.Throws<InvalidOperationException>(() =>
            {
                recorder.BeginActionGroup();
                recorder.BeginActionGroup(); // Exception.
            });
        }

        [Test]
        public void TestBeginActionGroup01()
        {
            recorder.BeginActionGroup();
            recorder.EndActionGroup();
            recorder.BeginActionGroup();
            recorder.EndActionGroup(); // Successful.
        }

        [Test]
        public void TestEndActionGroup00()
        {
            Assert.Throws<InvalidOperationException>(() =>
            {
                recorder.EndActionGroup(); // Without begin.
            });
        }

        [Test]
        public void TestEndActionGroup01()
        {
            Assert.Throws<InvalidOperationException>(() =>
            {
                recorder.BeginActionGroup();
                recorder.EndActionGroup();
                recorder.EndActionGroup(); // Without begin.
            });
        }

        [Test]
        public void TestCreationUndoRedo()
        {
            // Ensure the recorder is in its default states.
            Assert.AreEqual(false, recorder.CanUndo);
            Assert.AreEqual(false, recorder.CanRedo);

            // Add a model into workspace, make sure it exists.
            workspace.AddModel(new DummyModel(1, 10));
            Assert.AreNotEqual(null, workspace.GetModel(1));

            // Make sure we can now undo.
            Assert.AreEqual(true, recorder.CanUndo);
            Assert.AreEqual(false, recorder.CanRedo);

            recorder.Undo(); // Undo the creation.
            Assert.AreEqual(false, recorder.CanUndo);
            Assert.AreEqual(true, recorder.CanRedo);

            // Make sure the creation has been undone.
            Assert.AreEqual(null, workspace.GetModel(1));

            recorder.Redo(); // Redo the creation.
            Assert.AreEqual(true, recorder.CanUndo);
            Assert.AreEqual(false, recorder.CanRedo);

            // Make sure the creation has been redone.
            Assert.AreNotEqual(null, workspace.GetModel(1));
        }

        [Test]
        public void TestDeletionUndoRedo()
        {
            // Ensure the recorder is in its default states.
            Assert.AreEqual(false, recorder.CanUndo);
            Assert.AreEqual(false, recorder.CanRedo);

            // Add a model into workspace, make sure it exists.
            workspace.AddModel(new DummyModel(1, 10));
            Assert.AreNotEqual(null, workspace.GetModel(1));

            // Make sure we can now undo.
            Assert.AreEqual(true, recorder.CanUndo);
            Assert.AreEqual(false, recorder.CanRedo);

            // Delete the inserted model and make sure it is gone.
            workspace.RemoveModel(1);
            Assert.AreEqual(null, workspace.GetModel(1));

            // Make sure we can now undo.
            Assert.AreEqual(true, recorder.CanUndo);
            Assert.AreEqual(false, recorder.CanRedo);

            recorder.Undo(); // Undo the deletion (undo's still possible).
            Assert.AreEqual(true, recorder.CanUndo);
            Assert.AreEqual(true, recorder.CanRedo);

            // Make sure the deletion has been undone.
            Assert.AreNotEqual(null, workspace.GetModel(1));

            recorder.Undo(); // Undo the creation.
            Assert.AreEqual(false, recorder.CanUndo);
            Assert.AreEqual(true, recorder.CanRedo);

            // Make sure the creation has been undone.
            Assert.AreEqual(null, workspace.GetModel(1));

            recorder.Redo(); // Redo the creation (redo's still possible).
            Assert.AreEqual(true, recorder.CanUndo);
            Assert.AreEqual(true, recorder.CanRedo);

            // Make sure the creation has been redone.
            Assert.AreNotEqual(null, workspace.GetModel(1));

            recorder.Redo(); // Redo the deletion.
            Assert.AreEqual(true, recorder.CanUndo);
            Assert.AreEqual(false, recorder.CanRedo);

            // Make sure the model has been deleted.
            Assert.AreEqual(null, workspace.GetModel(1));
        }

        [Test]
        public void TestDeletionsUndoRedo()
        {
            // Ensure the recorder is in its default states.
            Assert.AreEqual(false, recorder.CanUndo);
            Assert.AreEqual(false, recorder.CanRedo);

            // Add models into workspace, make sure they exist.
            workspace.AddModel(new DummyModel(1, 10));
            workspace.AddModel(new DummyModel(2, 20));
            Assert.AreNotEqual(null, workspace.GetModel(1));
            Assert.AreNotEqual(null, workspace.GetModel(2));

            // Make sure we can now undo.
            Assert.AreEqual(true, recorder.CanUndo);
            Assert.AreEqual(false, recorder.CanRedo);

            // Delete the inserted models and make sure they're gone.
            workspace.RemoveModels(new int[] { 1, 2 });
            Assert.AreEqual(null, workspace.GetModel(1));
            Assert.AreEqual(null, workspace.GetModel(2));

            // Make sure we can now undo.
            Assert.AreEqual(true, recorder.CanUndo);
            Assert.AreEqual(false, recorder.CanRedo);

            recorder.Undo(); // Undo the deletion (undo's still possible).
            Assert.AreEqual(true, recorder.CanUndo);
            Assert.AreEqual(true, recorder.CanRedo);

            // Make sure the deletion has been undone.
            Assert.AreNotEqual(null, workspace.GetModel(1));
            Assert.AreNotEqual(null, workspace.GetModel(2));

            recorder.Undo(); // Undo the creation.
            Assert.AreEqual(true, recorder.CanUndo);
            Assert.AreEqual(true, recorder.CanRedo);

            // Make sure the creation of '2' has been undone.
            Assert.AreNotEqual(null, workspace.GetModel(1));
            Assert.AreEqual(null, workspace.GetModel(2));

            recorder.Undo(); // Undo the creation.
            Assert.AreEqual(false, recorder.CanUndo);
            Assert.AreEqual(true, recorder.CanRedo);

            // Make sure the creation of '1' has been undone.
            Assert.AreEqual(null, workspace.GetModel(1));
            Assert.AreEqual(null, workspace.GetModel(2));

            recorder.Redo(); // Redo the creation of '1'.
            Assert.AreEqual(true, recorder.CanUndo);
            Assert.AreEqual(true, recorder.CanRedo);

            // Make sure the creation of '1' has been redone.
            Assert.AreNotEqual(null, workspace.GetModel(1));
            Assert.AreEqual(null, workspace.GetModel(2));

            recorder.Redo(); // Redo the creation of '2'.
            Assert.AreEqual(true, recorder.CanUndo);
            Assert.AreEqual(true, recorder.CanRedo);

            // Make sure the creation of '2' has been redone.
            Assert.AreNotEqual(null, workspace.GetModel(1));
            Assert.AreNotEqual(null, workspace.GetModel(2));

            recorder.Redo(); // Redo the deletion.
            Assert.AreEqual(true, recorder.CanUndo);
            Assert.AreEqual(false, recorder.CanRedo);

            // Make sure the model has been deleted.
            Assert.AreEqual(null, workspace.GetModel(1));
            Assert.AreEqual(null, workspace.GetModel(2));
        }

        [Test]
        public void TestModificationUndoRedo00()
        {
            // Ensure the recorder is in its default states.
            Assert.AreEqual(false, recorder.CanUndo);
            Assert.AreEqual(false, recorder.CanRedo);

            // Add a model into workspace, make sure it exists.
            workspace.AddModel(new DummyModel(1, 10));
            DummyModel inserted = workspace.GetModel(1);
            Assert.AreNotEqual(null, inserted);
            Assert.AreEqual(10, inserted.Radius);

            // Make sure we can now undo.
            Assert.AreEqual(true, recorder.CanUndo);
            Assert.AreEqual(false, recorder.CanRedo);

            // Double the radius property...
            workspace.ModifyModel(1);
            DummyModel modified = workspace.GetModel(1);
            Assert.AreNotEqual(null, modified);
            Assert.AreEqual(20, modified.Radius);

            // Make sure we can still undo.
            Assert.AreEqual(true, recorder.CanUndo);
            Assert.AreEqual(false, recorder.CanRedo);

            recorder.Undo(); // Undo the modification (undo's still possible).
            Assert.AreEqual(true, recorder.CanUndo);
            Assert.AreEqual(true, recorder.CanRedo);

            // Make sure the modification has been undone
            DummyModel undone = workspace.GetModel(1);
            Assert.AreNotEqual(null, undone);
            Assert.AreEqual(10, undone.Radius);

            recorder.Redo(); // Redo the modification.
            Assert.AreEqual(true, recorder.CanUndo);
            Assert.AreEqual(false, recorder.CanRedo);

            // Make sure the modification has been undone
            DummyModel redone = workspace.GetModel(1);
            Assert.AreNotEqual(null, redone);
            Assert.AreEqual(20, redone.Radius);
        }

        [Test]
        public void TestModificationUndoRedo01()
        {
            // Add a model into workspace, make sure it exists.
            workspace.AddModel(new DummyModel(1, 10));
            DummyModel model = workspace.GetModel(1);
            Assert.AreEqual(10, model.Radius);

            workspace.ModifyModel(1); // Double radius to 20.
            Assert.AreEqual(20, workspace.GetModel(1).Radius);

            workspace.ModifyModel(1); // Double radius to 40.
            Assert.AreEqual(40, workspace.GetModel(1).Radius);

            recorder.Undo(); // Should go back to 20.
            Assert.AreEqual(20, workspace.GetModel(1).Radius);

            recorder.Redo(); // Should go back to 40.
            Assert.AreEqual(40, workspace.GetModel(1).Radius);

            recorder.Undo(); // Should go back to 20.
            Assert.AreEqual(20, workspace.GetModel(1).Radius);

            recorder.Undo(); // Should go back to 10.
            Assert.AreEqual(10, workspace.GetModel(1).Radius);

            recorder.Redo(); // Should go back to 20.
            Assert.AreEqual(20, workspace.GetModel(1).Radius);

            recorder.Undo(); // Should go back to 10.
            Assert.AreEqual(10, workspace.GetModel(1).Radius);

            recorder.Undo(); // Should undo creation.
            Assert.AreEqual(null, workspace.GetModel(1));

            recorder.Redo(); // Should redo creation.
            Assert.AreEqual(10, workspace.GetModel(1).Radius);
        }

        [Test]
        public void TestRedoStackWipeOut()
        {
            // Add a model into workspace, make sure it exists.
            workspace.AddModel(new DummyModel(1, 10));
            DummyModel model = workspace.GetModel(1);
            Assert.AreEqual(10, model.Radius);

            // Only undo should be enabled.
            Assert.AreEqual(true, recorder.CanUndo);
            Assert.AreEqual(false, recorder.CanRedo);

            recorder.Undo(); // Undo creation.
            Assert.AreEqual(false, recorder.CanUndo);
            Assert.AreEqual(true, recorder.CanRedo);

            // Scenario 1: Creating a new model while 
            // redo-stack is non-empty wipes the redo stack out.
            workspace.AddModel(new DummyModel(2, 10));
            Assert.AreEqual(true, recorder.CanUndo);
            Assert.AreEqual(false, recorder.CanRedo); // Redo stack wiped out.

            workspace.ModifyModel(2); // Modify the model once.
            Assert.AreEqual(20, workspace.GetModel(2).Radius);
            Assert.AreEqual(true, recorder.CanUndo);
            Assert.AreEqual(false, recorder.CanRedo);

            workspace.ModifyModel(2); // Modify the model once more.
            Assert.AreEqual(40, workspace.GetModel(2).Radius);
            Assert.AreEqual(true, recorder.CanUndo);
            Assert.AreEqual(false, recorder.CanRedo);

            recorder.Undo(); // Undo the second modification.
            Assert.AreEqual(20, workspace.GetModel(2).Radius);
            Assert.AreEqual(true, recorder.CanUndo);
            Assert.AreEqual(true, recorder.CanRedo); // We can now redo.

            // Scenario 2: Modifying an existing model while 
            // redo-stack is non-empty wipes the redo stack out.
            workspace.ModifyModel(2); // Push another modification.
            Assert.AreEqual(40, workspace.GetModel(2).Radius);
            Assert.AreEqual(true, recorder.CanUndo);
            Assert.AreEqual(false, recorder.CanRedo); // Redo stack wiped out.

            workspace.RemoveModel(2); // Delete the model.
            Assert.AreEqual(null, workspace.GetModel(2));
            Assert.AreEqual(true, recorder.CanUndo);
            Assert.AreEqual(false, recorder.CanRedo);

            recorder.Undo(); // Undo deletion.
            Assert.AreEqual(40, workspace.GetModel(2).Radius);
            Assert.AreEqual(true, recorder.CanUndo);
            Assert.AreEqual(true, recorder.CanRedo); // Redo stack is back.

            // Scenario 3: Deleting an existing model while 
            // redo-stack is non-empty wipes the redo stack out.
            workspace.RemoveModel(2); // Delete the model again.
            Assert.AreEqual(null, workspace.GetModel(2));
            Assert.AreEqual(true, recorder.CanUndo);
            Assert.AreEqual(false, recorder.CanRedo); // Redo stack wiped out.
        }

        [Test]
        public void TestClearingStacks00()
        {
            // Ensure the recorder is in its default states.
            Assert.AreEqual(false, recorder.CanUndo);
            Assert.AreEqual(false, recorder.CanRedo);

            // Create two models and undo once (so both undo-redo are enabled).
            workspace.AddModel(new DummyModel(1, 10));
            workspace.AddModel(new DummyModel(2, 20));

            Assert.AreEqual(true, recorder.CanUndo);
            Assert.AreEqual(false, recorder.CanRedo);

            recorder.Undo();
            Assert.AreEqual(true, recorder.CanUndo);
            Assert.AreEqual(true, recorder.CanRedo);

            recorder.Clear(); // Clear recorded undo/redo actions.
            Assert.AreEqual(false, recorder.CanUndo);
            Assert.AreEqual(false, recorder.CanRedo);
        }

        [Test]
        public void TestClearingStacks01()
        {
            Assert.Throws<InvalidOperationException>(() =>
            {
                recorder.BeginActionGroup();
                recorder.Clear(); // Clearing with an open group.
            });
        }

        [Test]
        public void TestPopFromUndoGroup()
        {
            //Assert that it cannot pop from an empty undostack
            Assert.Throws<InvalidOperationException>(() => { recorder.PopFromUndoGroup(); });

            //Add models
            workspace.AddModel(new DummyModel(1, 10));
            workspace.AddModel(new DummyModel(2, 10));

            Assert.AreEqual(true, recorder.CanUndo);
            Assert.AreEqual(false, recorder.CanRedo);

            recorder.Undo();

            //Assert that there was an Action Group that was just pushed on top of the undo stack
            Assert.Throws<InvalidOperationException>(() => { recorder.PopFromUndoGroup(); });
        }
    }

    internal class SerializationTests : DynamoUnitTest
    {
        [Test]
        public void TestBasicAttributes()
        {
            var model = dynSettings.Controller.DynamoModel;
            model.CreateNode(400, 100, "Dynamo.Nodes.Addition");
            var sumNode = Controller.DynamoViewModel.Model.Nodes[0] as Addition;

            //Assert inital values
            Assert.AreEqual(400, sumNode.X);
            Assert.AreEqual(100, sumNode.Y);
            Assert.AreEqual("Dynamo.Nodes.Addition", sumNode.GetType().ToString());
            Assert.AreEqual("Add", sumNode.NickName);
            Assert.AreEqual(LacingStrategy.Longest, sumNode.ArgumentLacing);
            Assert.AreEqual(true, sumNode.IsVisible);
            Assert.AreEqual(true, sumNode.IsUpstreamVisible);
            Assert.AreEqual(true, sumNode.InteractionEnabled);
            Assert.AreEqual(ElementState.Dead, sumNode.State);

            //Serialize node and then change values
            XmlDocument xmlDoc = new XmlDocument();
            XmlElement serializedEl = sumNode.Serialize(xmlDoc, SaveContext.Undo);
            sumNode.X = 250;
            sumNode.Y = 0;
            sumNode.NickName = "TestNode";
            sumNode.ArgumentLacing = LacingStrategy.CrossProduct;
            sumNode.IsVisible = false;
            sumNode.IsUpstreamVisible = false;
            sumNode.InteractionEnabled = false;
            sumNode.State = ElementState.Active;

            //Assert New Changes
            Assert.AreEqual(250, sumNode.X);
            Assert.AreEqual(0, sumNode.Y);
            Assert.AreEqual("TestNode", sumNode.NickName);
            Assert.AreEqual(LacingStrategy.CrossProduct, sumNode.ArgumentLacing);
            Assert.AreEqual(false, sumNode.IsVisible);
            Assert.AreEqual(false, sumNode.IsUpstreamVisible);
            Assert.AreEqual(false, sumNode.InteractionEnabled);
            Assert.AreEqual(ElementState.Active, sumNode.State);

            //Deserialize and Assert Old values
            sumNode.Deserialize(serializedEl, SaveContext.Undo);
            Assert.AreEqual(400, sumNode.X);
            Assert.AreEqual(100, sumNode.Y);
            Assert.AreEqual("Dynamo.Nodes.Addition", sumNode.GetType().ToString());
            Assert.AreEqual("Add", sumNode.NickName);
            Assert.AreEqual(LacingStrategy.Longest, sumNode.ArgumentLacing);
            Assert.AreEqual(true, sumNode.IsVisible);
            Assert.AreEqual(true, sumNode.IsUpstreamVisible);
            Assert.AreEqual(true, sumNode.InteractionEnabled);
            Assert.AreEqual(ElementState.Dead, sumNode.State);
        }

        [Test]
        public void TestDoubleInput()
        {
            var model = dynSettings.Controller.DynamoModel;
            model.CreateNode(400, 0, "Number");

            var numNode = Controller.DynamoViewModel.Model.Nodes[0] as DoubleInput;
            numNode.Value = "0.0";
            numNode.X = 400; //To check if base Serialization method is being called

            //Assert initial values
            Assert.AreEqual(400, numNode.X);
            Assert.AreEqual("0.0", numNode.Value);

            //Serialize node and then change values
            XmlDocument xmlDoc = new XmlDocument();
            XmlElement serializedEl = numNode.Serialize(xmlDoc, SaveContext.Undo);
            numNode.X = 250;
            numNode.Value = "4";

            //Assert new changes
            Assert.AreEqual(250, numNode.X);
            Assert.AreEqual("4", numNode.Value);

            //Deserialize and aasert old values
            numNode.Deserialize(serializedEl, SaveContext.Undo);
            Assert.AreEqual(400, numNode.X);
            Assert.AreEqual("0.0", numNode.Value);
        }

        [Test]
        public void TestDoubleSliderInput()
        {
            var model = dynSettings.Controller.DynamoModel;
            model.CreateNode(400, 0, "Number Slider");

            var numNode = Controller.DynamoViewModel.Model.Nodes[0] as DoubleSliderInput;
            numNode.X = 400; //To check if NodeModel base Serialization method is being called
            numNode.Value = 50.0; //To check if Double class's Serialization methods work
            numNode.Max = 100.0;
            numNode.Min = 0.0;

            //Assert initial values
            Assert.AreEqual(400, numNode.X);
            Assert.AreEqual(50.0, numNode.Value);
            Assert.AreEqual(0.0, numNode.Min);
            Assert.AreEqual(100.0, numNode.Max);

            //Serialize node and then change values
            XmlDocument xmlDoc = new XmlDocument();
            XmlElement serializedEl = numNode.Serialize(xmlDoc, SaveContext.Undo);
            numNode.X = 250;
            numNode.Value = 4.0;
            numNode.Max = 189.0;
            numNode.Min = 2.0;

            //Assert new changes
            Assert.AreEqual(250, numNode.X);
            Assert.AreEqual(4.0, numNode.Value);
            Assert.AreEqual(2.0, numNode.Min);
            Assert.AreEqual(189.0, numNode.Max);

            //Deserialize and aasert old values
            numNode.Deserialize(serializedEl, SaveContext.Undo);
            Assert.AreEqual(400, numNode.X);
            Assert.AreEqual(50.0, numNode.Value);
            Assert.AreEqual(0.0, numNode.Min);
            Assert.AreEqual(100.0, numNode.Max);
        }

        [Test]
        public void TestBool()
        {
            var model = dynSettings.Controller.DynamoModel;
            model.CreateNode(0, 0, "Boolean");

            var boolNode = Controller.DynamoViewModel.Model.Nodes[0] as DSCoreNodesUI.BoolSelector;
            boolNode.Value = false;
            boolNode.X = 400; //To check if base Serialization method is being called

            //Assert initial values
            Assert.AreEqual(400, boolNode.X);
            Assert.AreEqual(false, boolNode.Value);

            //Serialize node and then change values
            XmlDocument xmlDoc = new XmlDocument();
            XmlElement serializedEl = boolNode.Serialize(xmlDoc, SaveContext.Undo);
            boolNode.X = 250;
            boolNode.Value = true;

            //Assert new changes
            Assert.AreEqual(250, boolNode.X);
            Assert.AreEqual(true, boolNode.Value);

            //Deserialize and aasert old values
            boolNode.Deserialize(serializedEl, SaveContext.Undo);
            Assert.AreEqual(400, boolNode.X);
            Assert.AreEqual(false, boolNode.Value);
        }

        [Test]
        public void TestStringInput()
        {
            var strNode = new StringInput();
            strNode.Value = "Enter";
            strNode.X = 400; //To check if base Serialization method is being called

            //Assert initial values
            Assert.AreEqual(400, strNode.X);
            Assert.AreEqual("Enter", strNode.Value);

            //Serialize node and then change values
            XmlDocument xmlDoc = new XmlDocument();
            XmlElement serializedEl = strNode.Serialize(xmlDoc, SaveContext.Undo);
            strNode.X = 250;
            strNode.Value = "Exit";

            //Assert new changes
            Assert.AreEqual(250, strNode.X);
            Assert.AreEqual("Exit", strNode.Value);

            //Deserialize and aasert old values
            strNode.Deserialize(serializedEl, SaveContext.Undo);
            Assert.AreEqual(400, strNode.X);
            Assert.AreEqual("Enter", strNode.Value);
        }

        [Test]
        public void TestStringFileName()
        {
            // "StringDirectory" class validates the directory name, so here we use one that we 
            // know for sure exists so the validation process won't turn it into empty string.
            var validFilePath = Assembly.GetExecutingAssembly().Location;
            var validDirectoryName = Path.GetDirectoryName(validFilePath);

            var strNode = new StringDirectory();
            strNode.Value = validDirectoryName;
            strNode.X = 400; //To check if base Serialization method is being called

            //Assert initial values
            Assert.AreEqual(400, strNode.X);
            Assert.AreEqual(validDirectoryName, strNode.Value);

            //Serialize node and then change values
            XmlDocument xmlDoc = new XmlDocument();
            XmlElement serializedEl = strNode.Serialize(xmlDoc, SaveContext.Undo);
            strNode.X = 250;
            strNode.Value = "Invalid file path";

            //Assert new changes
            Assert.AreEqual(250, strNode.X);
            Assert.AreEqual("Invalid file path", strNode.Value);

            //Deserialize and aasert old values
            strNode.Deserialize(serializedEl, SaveContext.Undo);
            Assert.AreEqual(400, strNode.X);
            Assert.AreEqual(validDirectoryName, strNode.Value);
        }

        [Test]
        public void TestVariableInput()
        {
<<<<<<< HEAD
            var model = dynSettings.Controller.DynamoModel;
            model.CreateNode(0, 0, "DSCore.List.Create@var[]..[]");

            var listNode = Controller.DynamoViewModel.Model.Nodes[0] as Dynamo.Nodes.DSVarArgFunction;
=======
            var listNode = new Dynamo.Nodes.NewList();
>>>>>>> 475cb44e
            listNode.X = 400; //To check if base Serialization method is being called
            listNode.InPortData.Add(new PortData("index 1", "Item Index #1", typeof(object)));
            listNode.InPortData.Add(new PortData("index 2", "Item Index #2", typeof(object)));

            //Assert initial values
            Assert.AreEqual(400, listNode.X);
            Assert.AreEqual(3, listNode.InPortData.Count);

            //Serialize node and then change values
            XmlDocument xmlDoc = new XmlDocument();
            XmlElement serializedEl = listNode.Serialize(xmlDoc, SaveContext.Undo);
            listNode.X = 250;
            listNode.InPortData.RemoveAt(listNode.InPortData.Count - 1);

            //Assert new changes
            Assert.AreEqual(250, listNode.X);
            Assert.AreEqual(2, listNode.InPortData.Count);

            //Deserialize and aasert old values
            listNode.Deserialize(serializedEl, SaveContext.Undo);
            Assert.AreEqual(400, listNode.X);
            Assert.AreEqual(3, listNode.InPortData.Count);
            Assert.AreEqual("index 2", listNode.InPortData.ElementAt(2).NickName);
        }

        [Test]
        public void TestSublists()
        {
            var strNode = new Sublists();
            strNode.Value = "Enter";
            strNode.X = 400; //To check if base Serialization method is being called

            //Assert initial values
            Assert.AreEqual(400, strNode.X);
            Assert.AreEqual("Enter", strNode.Value);

            //Serialize node and then change values
            XmlDocument xmlDoc = new XmlDocument();
            XmlElement serializedEl = strNode.Serialize(xmlDoc, SaveContext.Undo);
            strNode.X = 250;
            strNode.Value = "Exit";

            //Assert new changes
            Assert.AreEqual(250, strNode.X);
            Assert.AreEqual("Exit", strNode.Value);

            //Deserialize and aasert old values
            strNode.Deserialize(serializedEl, SaveContext.Undo);
            Assert.AreEqual(400, strNode.X);
            Assert.AreEqual("Enter", strNode.Value);
        }

        [Test]
        public void TestFormula()
        {
            var model = dynSettings.Controller.DynamoModel;
            model.CreateNode(0, 0, "Formula");

            var formulaNode = Controller.DynamoViewModel.Model.Nodes[0] as Formula;
            formulaNode.FormulaString = "x+y";
            formulaNode.X = 400; //To check if base Serialization method is being called

            //Assert initial values
            Assert.AreEqual(400, formulaNode.X);
            Assert.AreEqual("x+y", formulaNode.FormulaString);
            Assert.AreEqual(2, formulaNode.InPortData.Count);

            //Serialize node and then change values
            XmlDocument xmlDoc = new XmlDocument();
            XmlElement serializedEl = formulaNode.Serialize(xmlDoc, SaveContext.Undo);
            formulaNode.X = 250;
            formulaNode.FormulaString = "x+y+z";

            //Assert new changes
            Assert.AreEqual(250, formulaNode.X);
            Assert.AreEqual(3, formulaNode.InPortData.Count);
            Assert.AreEqual("x+y+z", formulaNode.FormulaString);

            //Deserialize and aasert old values
            formulaNode.Deserialize(serializedEl, SaveContext.Undo);
            Assert.AreEqual(400, formulaNode.X);
            Assert.AreEqual("x+y", formulaNode.FormulaString);
            Assert.AreEqual(2, formulaNode.InPortData.Count);
        }

        [Test]
        public void TestFunctionNode()
        {
            var model = Controller.DynamoModel;
            var examplePath = Path.Combine(GetTestDirectory(), @"core\custom_node_serialization\");
            string openPath = Path.Combine(examplePath, "graph function.dyn");
            string openPath2 = Path.Combine(examplePath, "GraphFunction.dyf");
            Assert.IsTrue(
                Controller.CustomNodeManager.AddFileToPath(openPath2)!= null);
            model.Open(openPath);

            dynSettings.Controller.RunExpression(null);
            System.Threading.Thread.Sleep(500);

            // check if the node is loaded
            //Assert.AreEqual(1, model.CurrentWorkspace.Nodes.Count);

            var graphNode = model.CurrentWorkspace.NodeFromWorkspace<Function>("9c8c2279-6f59-417c-8218-3b337230bd99");
            //var graphNode = (Function)model.Nodes.First(x => x is Function);

            //Assert initial values
            Assert.AreEqual(534.75, graphNode.X);
            Assert.AreEqual("07e6b150-d902-4abb-8103-79193552eee7", graphNode.Symbol);
            Assert.AreEqual("GraphFunction", graphNode.NickName);
            Assert.AreEqual(4, graphNode.InPortData.Count);
            Assert.AreEqual("y = f(x)", graphNode.InPortData[3].NickName);

            //Serialize node and then change values
            XmlDocument xmlDoc = new XmlDocument();
            XmlElement serializedEl = graphNode.Serialize(xmlDoc, SaveContext.Undo);
            graphNode.X = 250;
            graphNode.NickName = "NewNode";
            graphNode.InPortData.RemoveAt(graphNode.InPortData.Count - 1);

            //Assert new changes
            Assert.AreEqual(250, graphNode.X);
            Assert.AreEqual(3, graphNode.InPortData.Count);
            Assert.AreEqual("NewNode", graphNode.NickName);

            //Deserialize and aasert old values
            graphNode.Deserialize(serializedEl, SaveContext.Undo);
            Assert.AreEqual(534.75, graphNode.X);
            Assert.AreEqual(4, graphNode.InPortData.Count);
            Assert.AreEqual("GraphFunction", graphNode.NickName);
            Assert.AreEqual("y = f(x)", graphNode.InPortData[3].NickName);
        }
    }
}<|MERGE_RESOLUTION|>--- conflicted
+++ resolved
@@ -809,14 +809,7 @@
         [Test]
         public void TestVariableInput()
         {
-<<<<<<< HEAD
-            var model = dynSettings.Controller.DynamoModel;
-            model.CreateNode(0, 0, "DSCore.List.Create@var[]..[]");
-
-            var listNode = Controller.DynamoViewModel.Model.Nodes[0] as Dynamo.Nodes.DSVarArgFunction;
-=======
             var listNode = new Dynamo.Nodes.NewList();
->>>>>>> 475cb44e
             listNode.X = 400; //To check if base Serialization method is being called
             listNode.InPortData.Add(new PortData("index 1", "Item Index #1", typeof(object)));
             listNode.InPortData.Add(new PortData("index 2", "Item Index #2", typeof(object)));
