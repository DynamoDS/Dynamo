--- conflicted
+++ resolved
@@ -26,11 +26,8 @@
         [SetUp]
         public void Setup()
         {
-<<<<<<< HEAD
-=======
             //TODO_MSIL: remove the dependency on the old VM by implementing
             //necesary Emit functions(ex mitFunctionDefinition and EmitImportStatements and all the preloading logic)
->>>>>>> 0eb29b9c
             liveRunner = new ProtoScript.Runners.LiveRunner();
 
             List<string> libraries = new List<string>();
