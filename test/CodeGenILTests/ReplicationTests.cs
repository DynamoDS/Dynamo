using NUnit.Framework;
using ProtoCore.Utils;
using System;
using System.Collections.Generic;
using System.Linq;

namespace CodeGenILTests
{
    class ReplicationTests : MicroTests
    {
        [Test]
        public void MSIL_Arithmetic_List_And_List_Same_Length()
        {
            string dscode = @"
import(""DesignScriptBuiltin.dll"");
import(""DSCoreNodes.dll"");
list3 = DSCore.Math.Max([ 1, 4, 7, 2], [ 5, 8, 3, 6 ]);
";
            var ast = ParserUtils.Parse(dscode).Body;
            var output = codeGen.EmitAndExecute(ast);
            Assert.IsNotEmpty(output);

            Assert.IsTrue(output.ContainsKey("list3"));

            var expectedResult = new int[] { 5, 8, 7, 6 };
            var result = output["list3"];
            Assert.AreEqual(expectedResult, result);
        }
        #region longest
        [Test]
        public void ZTLongestLacing_ShouldReturn4Results()
        {
            string dscode = @"
import(""DesignScriptBuiltin.dll"");
import(""DSCoreNodes.dll"");
list3 = DSCore.Math.Max(10, [ 5, 8, 3, 6 ]<1L>);
";
            var ast = ParserUtils.Parse(dscode).Body;
            var output = codeGen.EmitAndExecute(ast);
            Assert.IsNotEmpty(output);

            Assert.IsTrue(output.ContainsKey("list3"));

            var expectedResult = new int[] { 10,10,10,10};
            var result = output["list3"];
            Assert.AreEqual(expectedResult, result);
        }
        [Test]
        public void ZTLongestLacing_ShouldReturn4NestedResults_WithGuide()
        {
            string dscode = @"
import(""DesignScriptBuiltin.dll"");
import(""DSCoreNodes.dll"");
list3 = DSCore.Math.Max([10], [ 5, 8, 3, 6 ]<1L>);
";
            var ast = ParserUtils.Parse(dscode).Body;
            var output = codeGen.EmitAndExecute(ast);
            Assert.IsNotEmpty(output);

            Assert.IsTrue(output.ContainsKey("list3"));

            var expectedResult = new object[] { new[] { 10 }, new[] { 10 }, new[] { 10 }, new[] { 10 } };
            var result = output["list3"];
            Assert.AreEqual(expectedResult, result);
        }
        [Test]
        public void ZTLongestLacing_ShouldReturn4NestedResults_WithHigherGuideOnListOfSingleItem1()
        {
            string dscode = @"
import(""DesignScriptBuiltin.dll"");
import(""DSCoreNodes.dll"");
list3 = DSCore.Math.Max([10]<2>, [ 5, 8, 3, 6 ]<1L>);
";
            var ast = ParserUtils.Parse(dscode).Body;
            var output = codeGen.EmitAndExecute(ast);
            Assert.IsNotEmpty(output);

            Assert.IsTrue(output.ContainsKey("list3"));

            var expectedResult = new object[] { new[] { 10 }, new[] { 10 }, new[] { 10 }, new[] { 10 } };
            var result = output["list3"];
            Assert.AreEqual(expectedResult, result);
        }
        [Test]
        public void ZTLongestLacing_ShouldReturn4NestedResults_WithHigherGuideOnListOfSingleItem2()
        {
            string dscode = @"
import(""DesignScriptBuiltin.dll"");
import(""DSCoreNodes.dll"");
list3 = DSCore.Math.Max([10]<2>, [ 5, 8, 3, 6 ]<1>);
";
            var ast = ParserUtils.Parse(dscode).Body;
            var output = codeGen.EmitAndExecute(ast);
            Assert.IsNotEmpty(output);

            Assert.IsTrue(output.ContainsKey("list3"));

            var expectedResult = new object[] { new[] { 10 }, new[] { 10 }, new[] { 10 }, new[] { 10 } };
            var result = output["list3"];
            Assert.AreEqual(expectedResult, result);
        }
        [Test]
        public void ZTLongestLacing_ShouldReturn4Results_WithoutGuide()
        {
            string dscode = @"
import(""DesignScriptBuiltin.dll"");
import(""DSCoreNodes.dll"");
list3 = DSCore.Math.Max(10, [ 5, 8, 3, 6 ]);
";
            var ast = ParserUtils.Parse(dscode).Body;
            var output = codeGen.EmitAndExecute(ast);
            Assert.IsNotEmpty(output);

            Assert.IsTrue(output.ContainsKey("list3"));

            var expectedResult = new int[] { 10, 10, 10, 10 };
            var result = output["list3"];
            Assert.AreEqual(expectedResult, result);
        }
<<<<<<< HEAD
        [Test]
        [Category("Failure")]
=======

        [Test]
>>>>>>> 75c2f6fc
        public void ZTLongestLacing_ShouldReturn4Results_WithHigherGuideOnList()
        {
            string dscode = @"
import(""DesignScriptBuiltin.dll"");
import(""DSCoreNodes.dll"");
list3 = DSCore.Math.Max([10]<1>, [ 5, 8, 3, 6 ]<2>);
";
            var ast = ParserUtils.Parse(dscode).Body;
            var output = codeGen.EmitAndExecute(ast);
            Assert.IsNotEmpty(output);

            Assert.IsTrue(output.ContainsKey("list3"));

<<<<<<< HEAD
            var expectedResult = new int[] { 10, 10, 10, 10 };
            var result = output["list3"];
            Assert.AreEqual(expectedResult, result);
        }
        [Test]
        [Category("Failure")]
=======
            var expectedResult = new object[] { new int[] { 10, 10, 10, 10 } };
            var result = output["list3"];
            Assert.AreEqual(expectedResult, result);
        }

        [Test]
>>>>>>> 75c2f6fc
        public void ZTLongestLacing_ShouldReturn3Lists_2Guides()
        {
            string dscode = @"
import(""DesignScriptBuiltin.dll"");
import(""DSCoreNodes.dll"");
list3 = DSCore.Math.Max([10,3]<1L>, [[1,1],[2,2,2],[4,4,4,4]]<1>);
";
            var ast = ParserUtils.Parse(dscode).Body;
            var output = codeGen.EmitAndExecute(ast);
            Assert.IsNotEmpty(output);

            Assert.IsTrue(output.ContainsKey("list3"));

            var expectedResult = new int[][] {
                new[] { 10, 10 },
                new int[] { 3, 3, 3 },
                new int[] { 4, 4, 4, 4 } };
            var result = output["list3"];
            Assert.AreEqual(expectedResult, result);
        }
<<<<<<< HEAD
        [Test]
        [Category("Failure")]
=======

        [Test]
>>>>>>> 75c2f6fc
        public void ZTLongestLacing_ShouldReturn3Lists_2Guides2()
        {
            string dscode = @"
import(""DesignScriptBuiltin.dll"");
import(""DSCoreNodes.dll"");
list3 = DSCore.Math.Max([10,3]<1>, [[1,1],[2,2,2],[4,4,4,4]]<1L>);
";
            var ast = ParserUtils.Parse(dscode).Body;
            var output = codeGen.EmitAndExecute(ast);
            Assert.IsNotEmpty(output);

            Assert.IsTrue(output.ContainsKey("list3"));

            var expectedResult = new int[][] {
                new[] { 10, 10 },
                new int[] { 3, 3, 3 },
                new int[] { 4, 4, 4, 4 } };
            var result = output["list3"];
            Assert.AreEqual(expectedResult, result);
        }
        [Test]
        public void ZTLongestLacing_ShouldReturn6Lists_2Guides()
        {
            string dscode = @"
import(""DesignScriptBuiltin.dll"");
import(""DSCoreNodes.dll"");
list3 = DSCore.Math.Max([10,3]<2>, [[1,1],[2,2,2],[4,4,4,4]]<1>);
";
            var ast = ParserUtils.Parse(dscode).Body;
            var output = codeGen.EmitAndExecute(ast);
            Assert.IsNotEmpty(output);

            Assert.IsTrue(output.ContainsKey("list3"));

            var expectedResult = new int[][][] {
                new []{new[] { 10, 10 },
                new int[] { 3, 3 } },

                 new []{new[] { 10, 10,10 },
                new int[] { 3, 3, 3 } },

                  new []{new[] { 10, 10,10,10 },
                new int[] { 4, 4, 4,4 } } };

            var result = output["list3"];
            Assert.AreEqual(expectedResult, result);
        }
        #endregion
        #region shortest
        [Test]
        public void ZTShortestLacing_ShouldReturnSingleItem_AndBeDefault()
        {
            string dscode = @"
import(""DesignScriptBuiltin.dll"");
import(""DSCoreNodes.dll"");
list3 = DSCore.Math.Max([10], [ 5, 8, 3, 6 ]);
";
            var ast = ParserUtils.Parse(dscode).Body;
            var output = codeGen.EmitAndExecute(ast);
            Assert.IsNotEmpty(output);

            Assert.IsTrue(output.ContainsKey("list3"));
<<<<<<< HEAD

            var expectedResult = new int[] { 10 };
            var result = output["list3"];
            Assert.AreEqual(expectedResult, result);
        }
        [Test]
        public void ZTShortestLacing_ShouldReturnSingleItem_WithSameGuide()
        {
            string dscode = @"
import(""DesignScriptBuiltin.dll"");
import(""DSCoreNodes.dll"");
list3 = DSCore.Math.Max([10]<1>, [ 5, 8, 3, 6 ]<1>);
";
            var ast = ParserUtils.Parse(dscode).Body;
            var output = codeGen.EmitAndExecute(ast);
            Assert.IsNotEmpty(output);

=======

            var expectedResult = new int[] { 10 };
            var result = output["list3"];
            Assert.AreEqual(expectedResult, result);
        }
        [Test]
        public void ZTShortestLacing_ShouldReturnSingleItem_WithSameGuide()
        {
            string dscode = @"
import(""DesignScriptBuiltin.dll"");
import(""DSCoreNodes.dll"");
list3 = DSCore.Math.Max([10]<1>, [ 5, 8, 3, 6 ]<1>);
";
            var ast = ParserUtils.Parse(dscode).Body;
            var output = codeGen.EmitAndExecute(ast);
            Assert.IsNotEmpty(output);

>>>>>>> 75c2f6fc
            Assert.IsTrue(output.ContainsKey("list3"));

            var expectedResult = new int[] { 10 };
            var result = output["list3"];
            Assert.AreEqual(expectedResult, result);
        }
        [Test]
        public void ZTShortestLacing_ShouldReturn2Results_NoGuides()
        {
            string dscode = @"
import(""DesignScriptBuiltin.dll"");
import(""DSCoreNodes.dll"");
list3 = DSCore.Math.Max([10,3], [ 1,1,1,1]);
";
            var ast = ParserUtils.Parse(dscode).Body;
            var output = codeGen.EmitAndExecute(ast);
            Assert.IsNotEmpty(output);

            Assert.IsTrue(output.ContainsKey("list3"));

            var expectedResult = new int[] { 10,3 };
            var result = output["list3"];
            Assert.AreEqual(expectedResult, result);
        }
        [Test]
        public void ZTShortestLacing_ShouldReturn2Lists_NoGuides()
        {
            string dscode = @"
import(""DesignScriptBuiltin.dll"");
import(""DSCoreNodes.dll"");
list3 = DSCore.Math.Max([10,3], [[1,1],[2,2,2],[4,4,4,4]]);
";
            var ast = ParserUtils.Parse(dscode).Body;
            var output = codeGen.EmitAndExecute(ast);
            Assert.IsNotEmpty(output);

            Assert.IsTrue(output.ContainsKey("list3"));

            var expectedResult = new int[][] { new[] { 10,10 }, new int[] { 3, 3, 3 } };
            var result = output["list3"];
            Assert.AreEqual(expectedResult, result);
        }
<<<<<<< HEAD
=======
        [Test]
        public void ZTShortestLacing_ArbitraryRank_ReplicateFirstArg()
        {
            string dscode = @"
import(""DesignScriptBuiltin.dll"");
import(""DSCoreNodes.dll"");
import(""FFITarget.dll"");
list3 = FFITarget.ReplicationTestA.ArbitraryRank(0..3,0..2);
";
            var ast = ParserUtils.Parse(dscode).Body;
            var output = codeGen.EmitAndExecute(ast);
            Assert.IsNotEmpty(output);

            Assert.IsTrue(output.ContainsKey("list3"));

            var expectedResult = new int[] {3,4,5,6 };
            var result = output["list3"];
            Assert.AreEqual(expectedResult, result);
        }
        [Test]
        public void ZTShortestLacing_ArbitraryRank_ReplicateBothArgs()
        {
            string dscode = @"
import(""DesignScriptBuiltin.dll"");
import(""DSCoreNodes.dll"");
import(""FFITarget.dll"");
list3 = FFITarget.ReplicationTestA.ArbitraryRank(0..3,(0..2)<1><2>);
";
            var ast = ParserUtils.Parse(dscode).Body;
            var output = codeGen.EmitAndExecute(ast);
            Assert.IsNotEmpty(output);

            Assert.IsTrue(output.ContainsKey("list3"));

            var expectedResult = new int[][] {
                new[] { 1,2,3,4 },
                new[] { 1,2,3,4 },
                new[] { 1,2,3,4 } };
            var result = output["list3"];
            Assert.AreEqual(expectedResult, result);
        }
>>>>>>> 75c2f6fc
        #endregion
        [Test]
        public void MSIL_Arithmetic_No_Replication()
        {
            string dscode = @"
import(""DesignScriptBuiltin.dll"");
import(""DSCoreNodes.dll"");
list = DSCore.Math.Sum([ 1, 2, 3 ]);
";
            var ast = ParserUtils.Parse(dscode).Body;
            var output = codeGen.EmitAndExecute(ast);
            Assert.IsNotEmpty(output);

            Assert.IsTrue(output.ContainsKey("list"));

            var result = (double)output["list"];
            Assert.AreEqual(6, result);
        }

        [Test]
        public void MSIL_List_No_Replication()
        {
            string dscode = @"
import(""DesignScriptBuiltin.dll"");
import(""DSCoreNodes.dll"");
list = DSCore.List.Reverse([ 1, 2, 3 ]);
";
            var ast = ParserUtils.Parse(dscode).Body;
            var output = codeGen.EmitAndExecute(ast);
            Assert.IsNotEmpty(output);

            Assert.IsTrue(output.ContainsKey("list"));

            var result = output["list"];
            Assert.AreEqual(new object[] { 3, 2, 1 }, result);
        }

        [Test]
        public void MSIL_Replication_BuiltinMethods()
        {
            string code =
            @" 
                import(""DesignScriptBuiltin.dll"");
                import(""DSCoreNodes.dll"");
                x = [0,1,2,3];
                y = [0,1];
                z = [ ""int"", ""double"" ];
                test1 = DSCore.List.Contains (x, y);
                test2 = DSCore.List.IndexOf (x, y);
                test3 = DSCore.List.RemoveItemAtIndex (x, y);
                test4 = DSCore.List.NormalizeDepth (x, y);
            ";

            var ast = ParserUtils.Parse(code).Body;
            var output = codeGen.EmitAndExecute(ast);
            Assert.IsNotEmpty(output);

            Assert.AreEqual(output["test1"], new Object[] { true, true });
            Assert.AreEqual(output["test2"], new Object[] { 0, 1 });
            Assert.AreEqual(output["test3"], new Object[] { 2, 3 });
            Assert.AreEqual(output["test4"], new Object[] { new Object[] { 0, 1, 2, 3 }, new Object[] { 0, 1, 2, 3 } });
        }

        [Test]
        public void MSIL_ReplicationGuides_BuiltinMethods()
        {
            string code =
            @" 
                import(""DesignScriptBuiltin.dll"");
                import(""DSCoreNodes.dll"");
                x = [[0,1],[2,3]];
                y = [0,1];
                z = [ ""int"", ""double"" ];
                test1 = DSCore.List.Contains(x<1>, y<2>);
                test2 = DSCore.List.IndexOf(x<1>, y<2>);
                test3 = DSCore.List.RemoveItemAtIndex(x<1>, y<2>);
                test4 = DSCore.List.Insert(x<1>, y<2>, y<2>);
                test5 = DSCore.List.NormalizeDepth(x<1>, y<2>);
            ";

            var ast = ParserUtils.Parse(code).Body;
            var output = codeGen.EmitAndExecute(ast);
            Assert.IsNotEmpty(output);

            Assert.AreEqual(output["test1"], new Object[] { new Object[] { true, true }, new Object[] { false, false } });
            Assert.AreEqual(output["test2"], new Object[] { new Object[] { 0, 1 }, new Object[] { -1, -1 } });
            Assert.AreEqual(output["test3"], new Object[] { new Object[] { new Object[] { 1 }, new Object[] { 0 } }, new Object[] { new Object[] { 3 }, new Object[] { 2 } } });
            Assert.AreEqual(output["test4"], new Object[] { new Object[] { new Object[] { 0, 0, 1 }, new Object[] { 0, 1, 1 } }, new Object[] { new Object[] { 0, 2, 3 }, new Object[] { 2, 1, 3 } } });
            Assert.AreEqual(output["test5"], new Object[] { new Object[] { new Object[] { 0, 1 }, new Object[] { 0, 1 } }, new Object[] { new Object[] { 2, 3 }, new Object[] { 2, 3 } } });
        }


        private bool AreEqual(object a, object b)
        {
            if (a == null && b == null) return true;

            if (a == null || b == null) return false;

            if (a.GetType() == typeof(int) && b.GetType() == typeof(int))
            {
                return (int)a == (int)b;
            }

            bool isAIEnum = typeof(IEnumerable<object>).IsAssignableFrom(a.GetType());
            bool isBIEnum = typeof(IEnumerable<object>).IsAssignableFrom(b.GetType());
            if (isAIEnum && isBIEnum)
            {
                var aIEnum = (a as IEnumerable<object>).ToList();
                var bIEnum = (b as IEnumerable<object>).ToList();

                if (aIEnum.Count() != bIEnum.Count()) 
                { 
                    return false; 
                }

                for (int ii=0; ii < aIEnum.Count(); ii++)
                {
                    if (!AreEqual(aIEnum[ii], bIEnum[ii]))
                    {
                        return false;
                    }
                }

                return true;
            }
            else if (isAIEnum || isBIEnum)
            {
                return false;
            }

            var aR = a as FFITarget.ReplicationTestA;
            var bR = b as FFITarget.ReplicationTestA;
            if (aR != null && bR != null)
            {
                return aR.X == bR.X &&
                       aR.Y == bR.Y &&
                       aR.Z == bR.Z;
            }
            return false;
        }

        [Test]
        public void CrossProductReplication_ResultPassedAs2DArray()
        {
            string code =
            @"
                import(""ProtoGeometry.dll"");
                import(""DesignScriptBuiltin.dll"");
                import(""DSCoreNodes.dll"");
                t1 = (1..3);
                point1 = Autodesk.DesignScript.Geometry.Point.ByCoordinates(t1<1>, t1<2>, 0);
                nurbsCurve1 = Autodesk.DesignScript.Geometry.NurbsCurve.ByPoints(point1);
            ";
            var ast = ParserUtils.Parse(code).Body;
            var output = codeGen.EmitAndExecute(ast);
            Assert.IsNotEmpty(output);

            Assert.AreEqual(new long[] { 1, 2, 3 }, output["t1"]);
            var pointGrid = output["point1"] as object[];
            Assert.NotNull(pointGrid);
            Assert.AreEqual(3, pointGrid.Length);
            foreach (var row in pointGrid)
            {
                var ptRow = row as object[];
                Assert.NotNull(ptRow);

                Assert.AreEqual(3, ptRow.Length);
                Assert.True(ptRow[0] is Autodesk.DesignScript.Geometry.Point);
                Assert.True(ptRow[1] is Autodesk.DesignScript.Geometry.Point);
                Assert.True(ptRow[2] is Autodesk.DesignScript.Geometry.Point);
            }
            var nurbs = output["nurbsCurve1"] as object[];
            Assert.NotNull(nurbs);

            Assert.AreEqual(3, nurbs.Length);
            foreach (var obj in nurbs)
            {
                Assert.True(obj is Autodesk.DesignScript.Geometry.NurbsCurve);
            }
        }

        [Test]
        public void MSIL_FuncCall_Double_SomeGuides()
        {
            string code =
            @"
            import(""DesignScriptBuiltin.dll"");
            import (""FFITarget.dll"");
            x = [0.0,1.0];
            y = [2.0,3.0];
            z = [4.0,5.0 ];
            test1 = FFITarget.ReplicationTestA.ReplicationTestA(x, y, z);  
            test2 = FFITarget.ReplicationTestA.ReplicationTestA(0,0,0);
            test3 = FFITarget.ReplicationTestA.ReplicationTestA(x<1>, y<2>, z); 
            test4 = FFITarget.ReplicationTestA.foo(x, y<2>, z);      
            ";

            var ast = ParserUtils.Parse(code).Body;
            var output = codeGen.EmitAndExecute(ast);
            Assert.IsNotEmpty(output);

            Assert.IsTrue(AreEqual(
                new Object[] {
                    new FFITarget.ReplicationTestA() { X = 0, Y = 2, Z = 4 },
                    new FFITarget.ReplicationTestA() { X = 1, Y = 3, Z = 5 }
                },
                output["test1"]));

            Assert.IsTrue(AreEqual(new FFITarget.ReplicationTestA() { X = 0, Y = 0, Z = 0 },
                output["test2"]));

            Assert.IsTrue(AreEqual(
                new Object[] {
                    new Object[] {
                        new Object[] {
                            new FFITarget.ReplicationTestA() { X = 0, Y = 2, Z = 4 },
                            new FFITarget.ReplicationTestA() { X = 0, Y = 2, Z = 5 }
                        },
                        new Object[] {
                            new FFITarget.ReplicationTestA() { X = 0, Y = 3, Z = 4 },
                            new FFITarget.ReplicationTestA() { X = 0, Y = 3, Z = 5 }
                        }
                    },
                    new Object[] {
                        new Object[] {
                            new FFITarget.ReplicationTestA() { X = 1, Y = 2, Z = 4 },
                            new FFITarget.ReplicationTestA() { X = 1, Y = 2, Z = 5 }
                        },
                        new Object[] {
                            new FFITarget.ReplicationTestA() { X = 1, Y = 3, Z = 4 },
                            new FFITarget.ReplicationTestA() { X = 1, Y = 3, Z = 5 }
                        }
                    },
                },
                output["test3"]));

            Assert.IsTrue(AreEqual(
                new Object[] {
                    new Object[] { 6, 8 },
                    new Object[] { 7, 9 }
                },
                output["test4"]));
        }
    }
}<|MERGE_RESOLUTION|>--- conflicted
+++ resolved
@@ -117,13 +117,9 @@
             var result = output["list3"];
             Assert.AreEqual(expectedResult, result);
         }
-<<<<<<< HEAD
+
         [Test]
         [Category("Failure")]
-=======
-
-        [Test]
->>>>>>> 75c2f6fc
         public void ZTLongestLacing_ShouldReturn4Results_WithHigherGuideOnList()
         {
             string dscode = @"
@@ -137,21 +133,13 @@
 
             Assert.IsTrue(output.ContainsKey("list3"));
 
-<<<<<<< HEAD
             var expectedResult = new int[] { 10, 10, 10, 10 };
             var result = output["list3"];
             Assert.AreEqual(expectedResult, result);
         }
+
         [Test]
         [Category("Failure")]
-=======
-            var expectedResult = new object[] { new int[] { 10, 10, 10, 10 } };
-            var result = output["list3"];
-            Assert.AreEqual(expectedResult, result);
-        }
-
-        [Test]
->>>>>>> 75c2f6fc
         public void ZTLongestLacing_ShouldReturn3Lists_2Guides()
         {
             string dscode = @"
@@ -172,13 +160,9 @@
             var result = output["list3"];
             Assert.AreEqual(expectedResult, result);
         }
-<<<<<<< HEAD
+
         [Test]
         [Category("Failure")]
-=======
-
-        [Test]
->>>>>>> 75c2f6fc
         public void ZTLongestLacing_ShouldReturn3Lists_2Guides2()
         {
             string dscode = @"
@@ -199,6 +183,7 @@
             var result = output["list3"];
             Assert.AreEqual(expectedResult, result);
         }
+
         [Test]
         public void ZTLongestLacing_ShouldReturn6Lists_2Guides()
         {
@@ -241,12 +226,12 @@
             Assert.IsNotEmpty(output);
 
             Assert.IsTrue(output.ContainsKey("list3"));
-<<<<<<< HEAD
 
             var expectedResult = new int[] { 10 };
             var result = output["list3"];
             Assert.AreEqual(expectedResult, result);
         }
+
         [Test]
         public void ZTShortestLacing_ShouldReturnSingleItem_WithSameGuide()
         {
@@ -259,31 +244,13 @@
             var output = codeGen.EmitAndExecute(ast);
             Assert.IsNotEmpty(output);
 
-=======
+            Assert.IsTrue(output.ContainsKey("list3"));
 
             var expectedResult = new int[] { 10 };
             var result = output["list3"];
             Assert.AreEqual(expectedResult, result);
         }
-        [Test]
-        public void ZTShortestLacing_ShouldReturnSingleItem_WithSameGuide()
-        {
-            string dscode = @"
-import(""DesignScriptBuiltin.dll"");
-import(""DSCoreNodes.dll"");
-list3 = DSCore.Math.Max([10]<1>, [ 5, 8, 3, 6 ]<1>);
-";
-            var ast = ParserUtils.Parse(dscode).Body;
-            var output = codeGen.EmitAndExecute(ast);
-            Assert.IsNotEmpty(output);
-
->>>>>>> 75c2f6fc
-            Assert.IsTrue(output.ContainsKey("list3"));
-
-            var expectedResult = new int[] { 10 };
-            var result = output["list3"];
-            Assert.AreEqual(expectedResult, result);
-        }
+
         [Test]
         public void ZTShortestLacing_ShouldReturn2Results_NoGuides()
         {
@@ -302,6 +269,7 @@
             var result = output["list3"];
             Assert.AreEqual(expectedResult, result);
         }
+
         [Test]
         public void ZTShortestLacing_ShouldReturn2Lists_NoGuides()
         {
@@ -320,8 +288,7 @@
             var result = output["list3"];
             Assert.AreEqual(expectedResult, result);
         }
-<<<<<<< HEAD
-=======
+
         [Test]
         public void ZTShortestLacing_ArbitraryRank_ReplicateFirstArg()
         {
@@ -363,8 +330,8 @@
             var result = output["list3"];
             Assert.AreEqual(expectedResult, result);
         }
->>>>>>> 75c2f6fc
         #endregion
+
         [Test]
         public void MSIL_Arithmetic_No_Replication()
         {
