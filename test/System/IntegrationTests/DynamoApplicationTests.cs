--- conflicted
+++ resolved
@@ -71,11 +71,7 @@
             var asmMockPath = @"./doesNotExist/";
             Assert.DoesNotThrow(() =>
             {
-<<<<<<< HEAD
-                var model = Dynamo.Applications.StartupUtils.MakeModel(true, asmMockPath, "DynamoFormIt");
-=======
                 var model = StartupUtils.MakeModel(true, asmMockPath);
->>>>>>> c794268e
                 Assert.IsNotNull(model);
             });
         }
