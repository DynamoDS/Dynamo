using System;
using System.Collections.Generic;
using System.IO;
using System.Linq;
using System.Reflection;
using NodeDocumentationMarkdownGenerator;
using NodeDocumentationMarkdownGenerator.Commands;
using NodeDocumentationMarkdownGenerator.Verbs;
using NUnit.Framework;

namespace NodeDocumentationMarkdownGeneratorTests
{
    [TestFixture]
    public class MarkdownGeneratorCommandTests
    {
        private const string CORENODEMODELS_DLL_NAME = "CoreNodeModels.dll";
        private const string LibraryViewExtension_DLL_NAME = "LibraryViewExtensionWebView2.dll";
        private static readonly string DynamoCoreDir = Path.GetDirectoryName(System.Reflection.Assembly.GetExecutingAssembly().Location);
        private static readonly string DynamoCoreNodesDir = Path.Combine(DynamoCoreDir, "Nodes");
        private static string DynamoRepoRoot = new DirectoryInfo(DynamoCoreDir).Parent.Parent.Parent.FullName;
        private static readonly string NodeGeneratorToolBuildPath = Path.Combine(DynamoRepoRoot, "src","tools", "NodeDocumentationMarkdownGenerator","bin",
    "AnyCPU"
            );
        private static readonly string toolsTestFilesDirectory = Path.GetFullPath(Path.Combine(DynamoRepoRoot, "test","Tools", "docGeneratorTestFiles"));
        private static readonly string testLayoutSpecPath = Path.Combine(toolsTestFilesDirectory, "testlayoutspec.json");
        private static readonly string mockedDictionaryRoot = Path.Combine(toolsTestFilesDirectory, "sampledictionarycontent");
        private static readonly string mockedDictionaryJson = Path.Combine(mockedDictionaryRoot, "Dynamo_Nodes_Documentation.json");

        private static readonly List<string> preloadedLibraryPaths = new List<string>
            {
                "VMDataBridge.dll",
                "ProtoGeometry.dll",
                "DesignScriptBuiltin.dll",
                "DSCoreNodes.dll",
                "DSOffice.dll",
                "DSCPython.dll",
                "FunctionObject.ds",
                "BuiltIn.ds",
                "DynamoConversions.dll",
                "DynamoUnits.dll",
                "Tessellation.dll",
                "Analysis.dll",
                "GeometryColor.dll"
            };

        private DirectoryInfo tempDirectory = null;

        [OneTimeSetUp]
        public void FixtureSetup()
        {
            try
            {
                AppDomain.CurrentDomain.AssemblyResolve += CurrentDomain_AssemblyResolve;
                var libviewExtensionAssem = Assembly.LoadFrom(Path.Combine(DynamoCoreDir, LibraryViewExtension_DLL_NAME));
                SaveCoreLayoutSpecToPath(libviewExtensionAssem, testLayoutSpecPath);
            }
            catch(Exception e)
            {
                Console.WriteLine(e.Message);
                Console.WriteLine(e.StackTrace);
            }
        }

        [OneTimeTearDown]
        public void FixtureTearDown()
        {
            AppDomain.CurrentDomain.AssemblyResolve -= CurrentDomain_AssemblyResolve;
            if (File.Exists(testLayoutSpecPath))
            {
                File.Delete(testLayoutSpecPath);
            }
        }

        private Assembly CurrentDomain_AssemblyResolve(object sender, ResolveEventArgs args)
        {
            //resovle assemblies from the tool's bin folder - nmgt is not copied to dynamo bin.
            var requestedAssembly = new AssemblyName(args.Name);
            var masks = new[] { "*.dll", "*.exe" };
            var files = masks.SelectMany(x=> new DirectoryInfo(NodeGeneratorToolBuildPath).EnumerateFiles(x, SearchOption.AllDirectories));
            var found = files.Where(f => Path.GetFileNameWithoutExtension(f.FullName) == requestedAssembly.Name).FirstOrDefault();
            if (found != null)
            {
                return Assembly.LoadFrom(found.FullName);
            }
            return null;
        }

        [SetUp]
        public void SetUp()
        {
            AppDomain.CurrentDomain.AssemblyResolve += Program.CurrentDomain_AssemblyResolve;
        }

        [TearDown]
        public void CleanUp()
        {
            AppDomain.CurrentDomain.AssemblyResolve -= Program.CurrentDomain_AssemblyResolve;

            if (tempDirectory == null || !tempDirectory.Exists) return;

            tempDirectory.Delete(true);
            tempDirectory = null;
        }

        [Test]
        public void ProducesCorrectOutputFromDirectory()
        {
            // Test output is generated with the following args:
            // 
            // NodeDocumentationMarkdownGenerator.exe
            // fromdirectory
            // -i "..\Dynamo\bin\nodes"
            // -o "..\Dynamo\test\Tools\docGeneratorTestFiles\TestMdOutput_CoreNodeModels"
            // -f "CoreNodeModels.dll"

            // Arrange
            var testOutputDirName = "TestMdOutput_CoreNodeModels";
            var expectedOutputDirectory = new DirectoryInfo(Path.Combine(toolsTestFilesDirectory, testOutputDirName));
            Assert.That(expectedOutputDirectory.Exists);

            var coreNodeModelsDll = Path.Combine(DynamoCoreNodesDir, CORENODEMODELS_DLL_NAME);
            Assert.That(File.Exists(coreNodeModelsDll));

            // Act
            tempDirectory = CreateTempOutputDirectory();
            Assert.That(tempDirectory.Exists);

            var opts = new FromDirectoryOptions
            {
                InputFolderPath = DynamoCoreNodesDir,
                OutputFolderPath = tempDirectory.FullName,
                Filter = new List<string> { CORENODEMODELS_DLL_NAME },
                ReferencePaths = new List<string>()
            };

            FromDirectoryCommand.HandleDocumentationFromDirectory(opts);

            var generatedFileNames = tempDirectory.GetFiles().Select(x => x.Name);

            // Assert file names are correct.
            CollectionAssert.AreEquivalent(expectedOutputDirectory.GetFiles().Select(x => x.Name), generatedFileNames);
        }

        [Test]
        public void ProducesCorrectOutputFromCoreDirectory_preloadedbinaries()
        {
            // Arrange
            var testOutputDirName = "TestMdOutput_CoreNodeModels";
         
            // Act
            tempDirectory = CreateTempOutputDirectory();
            Assert.That(tempDirectory.Exists);

            var opts = new FromDirectoryOptions
            {
                InputFolderPath = DynamoCoreDir,
                RecursiveScan = true,
                OutputFolderPath = tempDirectory.FullName,
                Filter = preloadedLibraryPaths.Concat(new string[] 
                {CORENODEMODELS_DLL_NAME,"GeometryUI.dll","PythonNodeModels.dll","Watch3dNodeModels.dll","UnitsNodeModels.dll","" }),
                ReferencePaths = new List<string>()
            };

            FromDirectoryCommand.HandleDocumentationFromDirectory(opts);

            var generatedFileNames = tempDirectory.GetFiles().Select(x => x.Name);
<<<<<<< HEAD
            Assert.AreEqual(705, generatedFileNames.Count());
=======
            Assert.AreEqual(709, generatedFileNames.Count());
>>>>>>> 33789bbd
        }

        [Test]
        public void ProducesCorrectOutputFromCoreDirectory_dsFiles()
        {
            // Arrange
            var testOutputDirName = "TestMdOutput_CoreNodeModels";

            var expectedFileNames = new List<string>
            {
                "LoopWhile.md", 
                "List.Equals.md", 
                "List.GroupByFunction.md",
                "List.MaximumItemByKey.md",
                "List.MinimumItemByKey.md", 
                "List.Rank.md", 
                "List.RemoveIfNot.md", 
                "List.SortByFunction.md", 
                "List.TrueForAll.md", 
                "List.TrueForAny.md"
            };

            // Act
            tempDirectory = CreateTempOutputDirectory();
            Assert.That(tempDirectory.Exists);

            var opts = new FromDirectoryOptions
            {
                InputFolderPath = DynamoCoreDir,
                OutputFolderPath = tempDirectory.FullName,
                Filter = new List<string> { "FunctionObject.ds",
                "BuiltIn.ds", },
                ReferencePaths = new List<string>()
            };

            FromDirectoryCommand.HandleDocumentationFromDirectory(opts);

            var generatedFileNames = tempDirectory.GetFiles().Select(x => x.Name);
            //assert count is correct.
            Assert.AreEqual(10, generatedFileNames.Count());
            CollectionAssert.AreEquivalent(expectedFileNames, generatedFileNames);

        }


        [Test]
        public void DictionaryContentIsFoundCorrectlyForCoreNodes()
        {
            // Test output is generated with the following args:
            // 
            // NodeDocumentationMarkdownGenerator.exe
            // fromdirectory
            // -i "..\Dynamo\bin\nodes"
            // -o "..\Dynamo\test\Tools\docGeneratorTestFiles\TestMdOutput_CoreNodeModels"
            // -d "..\Dynamo\test\Tools\docGeneratorTestFiles\sampledictionarycontent\Dynamo_Nodes_Documentation.json"
            // -x  "..\Dynamo\test\Tools\docGeneratorTestFiles\testlayoutspec.json"
            // -f "CoreNodeModels.dll"

            // Arrange
            var testOutputDirName = "TestMdOutput_CoreNodeModels";
 
            var coreNodeModelsDll = Path.Combine(DynamoCoreNodesDir, CORENODEMODELS_DLL_NAME);
            Assert.That(File.Exists(coreNodeModelsDll));

            // Act
            tempDirectory = CreateTempOutputDirectory();
            Assert.That(tempDirectory.Exists);

            var opts = new FromDirectoryOptions
            {
                InputFolderPath = DynamoCoreNodesDir,
                OutputFolderPath = tempDirectory.FullName,
                DictionaryDirectory = mockedDictionaryJson,
                LayoutSpecPath = testLayoutSpecPath,
                Filter = new List<string> { CORENODEMODELS_DLL_NAME },
                ReferencePaths = new List<string>(),
                Overwrite = true
            };

            FromDirectoryCommand.HandleDocumentationFromDirectory(opts);

            var generatedFileNames = tempDirectory.GetFiles().Select(x => x.FullName);

            //assert that the generated markdown files all contain an "indepth section" from the dictionary entry, which means
            //they were all found.

            Assert.True(generatedFileNames.Where(x=>Path.GetExtension(x).Contains("md")).All(x => File.ReadAllText(x).ToLower().Contains("in depth")));
          
        }

        [Test]
        public void DictionaryImagesAreCompressed()
        {
           
            // Arrange
            var testOutputDirName = "TestMdOutput_CoreNodeModels";
            var sizesBeforeCompression = new DirectoryInfo(mockedDictionaryRoot).GetFiles("*.*", SearchOption.AllDirectories).Where(
                x => x.Extension.ToLower().Contains("gif") || x.Extension.ToLower().Contains("jpg")).OrderBy(x=>x.FullName).Select(f => File.ReadAllBytes(f.FullName).Length).ToArray();

            var coreNodeModelsDll = Path.Combine(DynamoCoreNodesDir, CORENODEMODELS_DLL_NAME);
            Assert.That(File.Exists(coreNodeModelsDll));

            // Act
            tempDirectory = CreateTempOutputDirectory();
            Assert.That(tempDirectory.Exists);

            var opts = new FromDirectoryOptions
            {
                InputFolderPath = DynamoCoreNodesDir,
                OutputFolderPath = tempDirectory.FullName,
                DictionaryDirectory = mockedDictionaryJson,
                LayoutSpecPath = testLayoutSpecPath,
                Filter = new List<string> { CORENODEMODELS_DLL_NAME },
                ReferencePaths = new List<string>(),
                Overwrite = true,
                CompressGifs = true,
                CompressImages = true,
                Verbose = true
            };

            FromDirectoryCommand.HandleDocumentationFromDirectory(opts);

            var generatedFileImages = tempDirectory.GetFiles().Where(
                x => x.Extension.ToLower().Contains("gif") || x.Extension.ToLower().Contains("jpg")).OrderBy(x => x.FullName);
            var generatedFileSizes = generatedFileImages.Select(x=> File.ReadAllBytes(x.FullName).Length);
            //check all files were larger before in bytes.
            Assert.IsTrue(generatedFileSizes.Select((x, i) => sizesBeforeCompression[i] >= x).All(x=>x));

        }


        [Test]
        public void ProducesCorrectOutputFromPackage()
        {
            // Arrange
            var packageName = "Dynamo Samples";
            var packageDirectory = Path.GetFullPath(Path.Combine(toolsTestFilesDirectory, @"..\..\pkgs", packageName));
            var testOutputDirName = "doc";
            tempDirectory = new DirectoryInfo(Path.Combine(packageDirectory, testOutputDirName));
            Assert.IsFalse(tempDirectory.Exists);

            var expectedFileNames = new List<string>
            {
                "Examples.BasicExample.Awesome.md",
                "Examples.BasicExample.Create(point).md",
                "Examples.BasicExample.Create(x, y, z).md",
                "Examples.BasicExample.MultiReturnExample.md",
                "Examples.BasicExample.MultiReturnExample2.md",
                "Examples.BasicExample.Point.md",
                "Examples.CustomRenderExample.Create.md",
                "Examples.PeriodicIncrement.Increment.md",
                "Examples.PeriodicUpdateExample.PointField.md",
                "Examples.TransformableExample.ByGeometry.md",
                "Examples.TransformableExample.Geometry.md",
                "Examples.TransformableExample.TransformObject.md",
                "SampleLibraryUI.Examples.ButtonCustomNodeModel.md",
                "SampleLibraryUI.Examples.DropDownExample.md",
                "SampleLibraryUI.Examples.LocalizedCustomNodeModel.md",
                "SampleLibraryUI.Examples.SliderCustomNodeModel.md"
            };
            
            // Act
            var opts = new FromPackageOptions
            {
                InputFolderPath = packageDirectory,
                ReferencePaths = new List<string> { toolsTestFilesDirectory }
            };

            FromPackageFolderCommand.HandlePackageDocumentation(opts);

            tempDirectory.Refresh();

            // Assert
            Assert.IsTrue(tempDirectory.Exists);
            CollectionAssert.AreEquivalent(expectedFileNames, tempDirectory.GetFiles().Select(x => x.Name));
        }

        [Test]
        public void ProducesCorrectOutputFromPackageIncludingDYF()
        {
            // Arrange
            var packageName = "EvenOdd";
            var packageDirectory = Path.GetFullPath(Path.Combine(toolsTestFilesDirectory, @"..\..\pkgs", packageName));
            var testOutputDirName = "doc";
            tempDirectory = new DirectoryInfo(Path.Combine(packageDirectory, testOutputDirName));
            Assert.IsFalse(tempDirectory.Exists);

            var expectedFileNames = new List<string>
            {

                "Test.EvenOdd.md"
            };

            // Act
            var opts = new FromPackageOptions
            {
                InputFolderPath = packageDirectory,
                Overwrite = true
            };

            FromPackageFolderCommand.HandlePackageDocumentation(opts);

            tempDirectory.Refresh();

            // Assert
            Assert.IsTrue(tempDirectory.Exists);
            CollectionAssert.AreEquivalent(expectedFileNames, tempDirectory.GetFiles().Select(x => x.Name));
        }


        [Test]
        public void CanOverWriteExistingFiles()
        {
            // Arrange
            var originalOutDirName = "TestMdOutput_CoreNodeModels";
            var originalOutDir = new DirectoryInfo(Path.Combine(toolsTestFilesDirectory, originalOutDirName));

            // Act
            tempDirectory = CreateTempOutputDirectory();
            Assert.That(tempDirectory.Exists);

            CopyFilesRecursively(originalOutDir, tempDirectory);

            var lastWriteTimeBefore = tempDirectory
                .GetFiles()
                .Select(x => x.LastWriteTime)
                .ToList();

            var opts = new FromDirectoryOptions
            {
                InputFolderPath = DynamoCoreNodesDir,
                OutputFolderPath = tempDirectory.FullName,
                Filter = new List<string> { CORENODEMODELS_DLL_NAME },
                ReferencePaths = new List<string>(),
                Overwrite = false
            };

            FromDirectoryCommand.HandleDocumentationFromDirectory(opts);

            tempDirectory.Refresh();
            var lastWriteTimeAfterCommandWithoutOverwrite = tempDirectory
                .GetFiles()
                .Select(x => x.LastWriteTime)
                .ToList();

            opts.Overwrite = true;
            FromDirectoryCommand.HandleDocumentationFromDirectory(opts);

            tempDirectory.Refresh();
            var lastWriteTimeAfterCommandWithOverwrite = tempDirectory
                .GetFiles()
                .Select(x => x.LastWriteTime)
                .ToList();

            // Assert
            Assert.IsTrue(lastWriteTimeAfterCommandWithOverwrite.Count() == lastWriteTimeBefore.Count());

            // Compare last write times on original files
            // and new files without overwrite (-w)
            for (int i = 0; i < lastWriteTimeBefore.Count(); i++)
            {
                // as overwrite has not been specified here
                // it is expected that last write time will
                // be the same for all the files
                Assert.That(DateTime.Compare(lastWriteTimeBefore[i], lastWriteTimeAfterCommandWithoutOverwrite[i]) == 0);
            }

            // Compare last write times on original files
            // and new files with overwrite (-w)
            for (int i = 0; i < lastWriteTimeBefore.Count(); i++)
            {
                // if Compare returns less than 0 first element
                // is earlier then 2nd
                Assert.That(DateTime.Compare(lastWriteTimeBefore[i], lastWriteTimeAfterCommandWithOverwrite[i]) < 0);
            }

            CollectionAssert.AreEquivalent(
                originalOutDir.GetFiles().Select(x => x.Name), 
                tempDirectory.GetFiles().Select(x => x.Name));
        }

        [Test]
        public void CanScanAssemblyFromPath()
        {
            // Arrange
            var assemblyPath = Path.Combine(DynamoCoreNodesDir, CORENODEMODELS_DLL_NAME);
            var coreNodeModelMdFilesDir = new DirectoryInfo(Path.Combine(toolsTestFilesDirectory, "TestMdOutput_CoreNodeModels"));
            var coreNodeModelMdFiles = coreNodeModelMdFilesDir.GetFiles();

            // Act
            var mdFileInfos = AssemblyHandler.ScanAssemblies(new List<string> { assemblyPath });


            // Assert
            Assert.IsTrue(coreNodeModelMdFiles.Count() == mdFileInfos.Count);
            AssertMdFileInfos(mdFileInfos, coreNodeModelMdFiles);
        }
        [Test]
        public void ReferencesFlagAddsReferencePaths()
        {   
            // Arrange
            //using the dynamosamples package as a reference because it's not in the default bin paths.
            var packageName = "Dynamo Samples";
            var packageDirectory = Path.GetFullPath(Path.Combine(toolsTestFilesDirectory, @"..\..\pkgs", packageName)); ;
            var opts = new FromDirectoryOptions
            {
                InputFolderPath = DynamoCoreNodesDir,
                Filter = new string[] { "doesnotexist.dll" },
                ReferencePaths = new List<string> { packageDirectory }
            };


            // Act
            FromDirectoryCommand.HandleDocumentationFromDirectory(opts);


            // Assert
            Assert.IsTrue(Program.ReferenceAssemblyPaths.Select(x => new FileInfo(x).Name).Contains("SampleLibraryUI.dll"));
        }

        [Test]
        public void CanRenameFile()
        {
            // Arrange
            var originalOutDirName = "fallback_docs";
            var originalOutDir = new DirectoryInfo(Path.Combine(toolsTestFilesDirectory, originalOutDirName));

            var targetMdFile = "CoreNodeModels.HigherOrder.Map.md";
            var renamedTargetMdFile = "SVLKFMPW6YIPCHS5TA2H3KJQQTSPUZOGUBWJG3VEPVFVB7DMGFDQ.md";

            tempDirectory = CreateTempOutputDirectory();
            Assert.That(tempDirectory.Exists);

            CopyFilesRecursively(originalOutDir, tempDirectory);
            var mdFile = Path.Combine(tempDirectory.FullName, targetMdFile);
            var renamedMdFile = Path.Combine(tempDirectory.FullName, renamedTargetMdFile);

            // Act
            var opts = new RenameOptions
            {
                InputMdFile = mdFile
            };

            RenameCommand.HandleRename(opts);

            // Assert
            var mdFiles = tempDirectory.GetFiles("*.md", SearchOption.TopDirectoryOnly)
                .Select(x => x.Name);

            var content = File.ReadAllText(renamedMdFile);

            Assert.IsTrue(mdFiles.Contains(renamedTargetMdFile));
            Assert.IsTrue(content.Contains("CoreNodeModels.HigherOrder.Map"));
        }

        [Test]
        public void CanRenameFileLongName()
        {
            // Arrange
            var originalOutDirName = "fallback_docs";
            var filesDirectory = "LongNameFiles";
            var emptySpaceChar = "%20";
            var originalOutDir = new DirectoryInfo(Path.Combine(toolsTestFilesDirectory, originalOutDirName, filesDirectory));

            tempDirectory = CreateTempOutputDirectory();
            Assert.That(tempDirectory.Exists);

            CopyFilesRecursively(originalOutDir, tempDirectory);

            var originalMdFile = tempDirectory.GetFiles("*.md", SearchOption.TopDirectoryOnly)
                .Select(x => x.Name).FirstOrDefault();
            Assert.IsNotNull(originalMdFile);

            //Check that the original MD file contains space characters URL encoded
            var originalMdFileContent = Path.Combine(tempDirectory.FullName, originalMdFile);
            Assert.IsTrue(File.ReadAllText(originalMdFileContent).Contains(emptySpaceChar));

            // Act
            var opts = new RenameOptions
            {
                InputMdDirectory = tempDirectory.FullName,
                MaxLength = 90
            };

            //Rename all the files in the temp directory
            RenameCommand.HandleRename(opts);

            // Assert
            var finalMdFile = tempDirectory.GetFiles("*.md", SearchOption.TopDirectoryOnly)
                .Select(x => x.Name).FirstOrDefault();
            Assert.IsNotNull(finalMdFile);

            var hashedName = Path.GetFileNameWithoutExtension(finalMdFile); 

            //Validates that all the renamed files start with the hashed name
            var allFiles = tempDirectory.GetFiles("*.*", SearchOption.TopDirectoryOnly).Select(x => x.Name);
            foreach(var file in allFiles)
            {
                Assert.IsTrue(file.StartsWith(hashedName));
            }

            //Get the image file name renamed
            var imageFile = tempDirectory.GetFiles("*.jpg", SearchOption.TopDirectoryOnly)
                .Select(x => x.Name).FirstOrDefault();
            Assert.IsNotNull(imageFile);

            //Validates that the image file name is present inside the md file content.
            var finalMdFileContent = Path.Combine(tempDirectory.FullName, finalMdFile);
            Assert.IsTrue(File.ReadAllText(finalMdFileContent).Contains(imageFile));
        }

        [Test]
        public void CanRenameFilesInADirectory()
        {
            // Arrange
            var originalOutDirName = "fallback_docs";
            var originalOutDir = new DirectoryInfo(Path.Combine(toolsTestFilesDirectory, originalOutDirName));

            var expectedFileNames = new List<string>
            {
                "FGRJU5ZIMM4EKNHFEXZGHJTKI73262KTH4CSUBI2IEXVH46TACRA.md",
                "HEG35EENB6LZZUAB4OKNCYCDHDTBEF7IR2YWCH7I4EOIQPFOJGFQ.md",
                "SVLKFMPW6YIPCHS5TA2H3KJQQTSPUZOGUBWJG3VEPVFVB7DMGFDQ.md",
                "list.rank.md",
                "loopwhile.md"
            };

            tempDirectory = CreateTempOutputDirectory();
            Assert.That(tempDirectory.Exists);

            CopyFilesRecursively(originalOutDir, tempDirectory);

            // Act
            var opts = new RenameOptions
            {
                InputMdDirectory = tempDirectory.FullName,
                MaxLength = 15
            };

            RenameCommand.HandleRename(opts);

            // Assert
            CollectionAssert.AreEquivalent(expectedFileNames, tempDirectory.GetFiles().Select(x => x.Name));
        }

        #region Helpers
        internal void AssertMdFileInfos(List<MdFileInfo> mdFileInfos, FileInfo[] coreNodeModelMdFiles)
        {
            var expectedFileNames = coreNodeModelMdFiles.Select(x => Path.GetFileNameWithoutExtension(x.FullName));
            var expectedMdFileInfoNamespace = "CoreNodeModels";
            foreach (var info in mdFileInfos)
            {
                Assert.That(expectedFileNames.Contains(info.FileName));
                Assert.IsTrue(info.NodeNamespace.StartsWith(expectedMdFileInfoNamespace));
            }
        }

        protected DirectoryInfo CreateTempOutputDirectory()
        {
            string tempDirectoryPath = Path.Combine(Path.GetTempPath(), $"{Guid.NewGuid()}_markdownGeneratorTestOutput");
            var tempDir = Directory.CreateDirectory(tempDirectoryPath);
            return tempDir;
        }

        protected static void CopyFilesRecursively(DirectoryInfo originalDir, DirectoryInfo targetDir)
        {
            foreach (var file in originalDir.GetFiles())
            {
                file.CopyTo(Path.Combine(targetDir.FullName, file.Name));
            }
        }

        protected static void SaveCoreLayoutSpecToPath(Assembly assembly, string savePath)
        {
            var resource = "Dynamo.LibraryViewExtensionWebView2.Packages.LibrarieJS.layoutSpecs.json";
            assembly = assembly == null ? Assembly.GetExecutingAssembly() : assembly;
            var stream = assembly.GetManifestResourceStream(resource);
            var fs = File.Create(savePath);
            stream.Seek(0, SeekOrigin.Begin);
            stream.CopyTo(fs);
            fs.Close();
            stream.Close();
        }
        #endregion
    }
}<|MERGE_RESOLUTION|>--- conflicted
+++ resolved
@@ -164,11 +164,7 @@
             FromDirectoryCommand.HandleDocumentationFromDirectory(opts);
 
             var generatedFileNames = tempDirectory.GetFiles().Select(x => x.Name);
-<<<<<<< HEAD
-            Assert.AreEqual(705, generatedFileNames.Count());
-=======
-            Assert.AreEqual(709, generatedFileNames.Count());
->>>>>>> 33789bbd
+            Assert.AreEqual(707, generatedFileNames.Count());
         }
 
         [Test]
