--- conflicted
+++ resolved
@@ -162,11 +162,7 @@
 
             var generatedFileNames = tempDirectory.GetFiles().Select(x => x.Name);
             //assert count is correct.
-<<<<<<< HEAD
-            //TODO this should be greater but 2 tsplines nodes have such long signatures the paths are too long for windows.
-=======
             //TODO this should be 685 - but 2 tsplines nodes have such long signatures the paths are too long for windows.
->>>>>>> 5d68e0ed
             Assert.AreEqual(683, generatedFileNames.Count());
         }
         [Test]
