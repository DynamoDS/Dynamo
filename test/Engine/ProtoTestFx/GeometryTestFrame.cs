--- conflicted
+++ resolved
@@ -112,12 +112,7 @@
 
             //Run
 
-<<<<<<< HEAD
-            ProtoCore.RuntimeCore runtimeCore = new RuntimeCore();
-            mirror = fsr.Execute(code, core, runtimeCore);
-=======
             mirror = fsr.Execute(code, core, out runtimeCoreOut);
->>>>>>> 706b7dd2
 
             //sw.Close();
 
