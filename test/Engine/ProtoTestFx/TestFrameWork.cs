--- conflicted
+++ resolved
@@ -397,7 +397,6 @@
         {
             sourceCode = sourceCode.Insert(0, "import(\"DesignScriptBuiltin.dll\");");
 
-<<<<<<< HEAD
             if (testMSILExecution)
             {
                 Console.WriteLine($"!!!!test {NUnit.Framework.TestContext.CurrentContext.Test.Name} being run with MSIL compiler!!!!");
@@ -424,8 +423,6 @@
                 return null;
             }
 
-=======
->>>>>>> afa3c910
             if (testImport)
             {
                 Guid g;
