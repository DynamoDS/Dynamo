<<<<<<< HEAD
using System;
using System.Collections.Generic;
using System.Linq;
using NUnit.Framework;
using ProtoCore.DSASM;
using ProtoCore.DSASM.Mirror;
using ProtoCore.Utils;
using ProtoFFI;
namespace ProtoTest.UtilsTests
{
    [TestFixture]
    class ClassUtilsTest : ProtoTestBase
    {
        [Test]
        public void GetUpcastChainTest()
        {
            String code =
@"class A {}
class B extends A {}
class C extends B {}
";
            ProtoScript.Runners.ProtoScriptTestRunner fsr = new ProtoScript.Runners.ProtoScriptTestRunner();
            ExecutionMirror mirror = fsr.Execute(code, core, runtimeCore);
            int idA = core.ClassTable.IndexOf("A");
            int idB = core.ClassTable.IndexOf("B");
            int idC = core.ClassTable.IndexOf("C");
            ClassNode cnA = core.ClassTable.ClassNodes[idA];
            ClassNode cnB = core.ClassTable.ClassNodes[idB];
            ClassNode cnC = core.ClassTable.ClassNodes[idC];
            List<int> idsA = ClassUtils.GetClassUpcastChain(cnA, core);
            List<int> idsB = ClassUtils.GetClassUpcastChain(cnB, core);
            List<int> idsC = ClassUtils.GetClassUpcastChain(cnC, core);
            Assert.IsTrue(idsA.Count == 2);
            Assert.IsTrue(idsA.Contains(idA));

            Assert.IsTrue(idsB.Count == 3);
            Assert.IsTrue(idsB.Contains(idA));
            Assert.IsTrue(idsB.Contains(idB));
            Assert.IsTrue(idsC.Count == 4);
            Assert.IsTrue(idsC.Contains(idA));
            Assert.IsTrue(idsC.Contains(idB));
            Assert.IsTrue(idsC.Contains(idC));
        }
    }
}
=======
using System;
using System.Collections.Generic;
using System.Linq;
using NUnit.Framework;
using ProtoCore.DSASM;
using ProtoCore.DSASM.Mirror;
using ProtoCore.Utils;
using ProtoFFI;
namespace ProtoTest.UtilsTests
{
    [TestFixture]
    class ClassUtilsTest : ProtoTestBase
    {
        [Test]
        public void GetUpcastChainTest()
        {
            String code =
@"class A {}
class B extends A {}
class C extends B {}
";
            ProtoScript.Runners.ProtoScriptTestRunner fsr = new ProtoScript.Runners.ProtoScriptTestRunner();
            ProtoCore.RuntimeCore runtimeCore = null;
            ExecutionMirror mirror = fsr.Execute(code, core, out runtimeCore);
            int idA = core.ClassTable.IndexOf("A");
            int idB = core.ClassTable.IndexOf("B");
            int idC = core.ClassTable.IndexOf("C");
            ClassNode cnA = core.ClassTable.ClassNodes[idA];
            ClassNode cnB = core.ClassTable.ClassNodes[idB];
            ClassNode cnC = core.ClassTable.ClassNodes[idC];
            List<int> idsA = ClassUtils.GetClassUpcastChain(cnA, runtimeCore);
            List<int> idsB = ClassUtils.GetClassUpcastChain(cnB, runtimeCore);
            List<int> idsC = ClassUtils.GetClassUpcastChain(cnC, runtimeCore);
            Assert.IsTrue(idsA.Count == 2);
            Assert.IsTrue(idsA.Contains(idA));

            Assert.IsTrue(idsB.Count == 3);
            Assert.IsTrue(idsB.Contains(idA));
            Assert.IsTrue(idsB.Contains(idB));
            Assert.IsTrue(idsC.Count == 4);
            Assert.IsTrue(idsC.Contains(idA));
            Assert.IsTrue(idsC.Contains(idB));
            Assert.IsTrue(idsC.Contains(idC));
        }
    }
}
>>>>>>> 706b7dd2
<|MERGE_RESOLUTION|>--- conflicted
+++ resolved
@@ -1,94 +1,46 @@
-<<<<<<< HEAD
-using System;
-using System.Collections.Generic;
-using System.Linq;
-using NUnit.Framework;
-using ProtoCore.DSASM;
-using ProtoCore.DSASM.Mirror;
-using ProtoCore.Utils;
-using ProtoFFI;
-namespace ProtoTest.UtilsTests
-{
-    [TestFixture]
-    class ClassUtilsTest : ProtoTestBase
-    {
-        [Test]
-        public void GetUpcastChainTest()
-        {
-            String code =
-@"class A {}
-class B extends A {}
-class C extends B {}
-";
-            ProtoScript.Runners.ProtoScriptTestRunner fsr = new ProtoScript.Runners.ProtoScriptTestRunner();
-            ExecutionMirror mirror = fsr.Execute(code, core, runtimeCore);
-            int idA = core.ClassTable.IndexOf("A");
-            int idB = core.ClassTable.IndexOf("B");
-            int idC = core.ClassTable.IndexOf("C");
-            ClassNode cnA = core.ClassTable.ClassNodes[idA];
-            ClassNode cnB = core.ClassTable.ClassNodes[idB];
-            ClassNode cnC = core.ClassTable.ClassNodes[idC];
-            List<int> idsA = ClassUtils.GetClassUpcastChain(cnA, core);
-            List<int> idsB = ClassUtils.GetClassUpcastChain(cnB, core);
-            List<int> idsC = ClassUtils.GetClassUpcastChain(cnC, core);
-            Assert.IsTrue(idsA.Count == 2);
-            Assert.IsTrue(idsA.Contains(idA));
-
-            Assert.IsTrue(idsB.Count == 3);
-            Assert.IsTrue(idsB.Contains(idA));
-            Assert.IsTrue(idsB.Contains(idB));
-            Assert.IsTrue(idsC.Count == 4);
-            Assert.IsTrue(idsC.Contains(idA));
-            Assert.IsTrue(idsC.Contains(idB));
-            Assert.IsTrue(idsC.Contains(idC));
-        }
-    }
-}
-=======
-using System;
-using System.Collections.Generic;
-using System.Linq;
-using NUnit.Framework;
-using ProtoCore.DSASM;
-using ProtoCore.DSASM.Mirror;
-using ProtoCore.Utils;
-using ProtoFFI;
-namespace ProtoTest.UtilsTests
-{
-    [TestFixture]
-    class ClassUtilsTest : ProtoTestBase
-    {
-        [Test]
-        public void GetUpcastChainTest()
-        {
-            String code =
-@"class A {}
-class B extends A {}
-class C extends B {}
-";
-            ProtoScript.Runners.ProtoScriptTestRunner fsr = new ProtoScript.Runners.ProtoScriptTestRunner();
-            ProtoCore.RuntimeCore runtimeCore = null;
-            ExecutionMirror mirror = fsr.Execute(code, core, out runtimeCore);
-            int idA = core.ClassTable.IndexOf("A");
-            int idB = core.ClassTable.IndexOf("B");
-            int idC = core.ClassTable.IndexOf("C");
-            ClassNode cnA = core.ClassTable.ClassNodes[idA];
-            ClassNode cnB = core.ClassTable.ClassNodes[idB];
-            ClassNode cnC = core.ClassTable.ClassNodes[idC];
-            List<int> idsA = ClassUtils.GetClassUpcastChain(cnA, runtimeCore);
-            List<int> idsB = ClassUtils.GetClassUpcastChain(cnB, runtimeCore);
-            List<int> idsC = ClassUtils.GetClassUpcastChain(cnC, runtimeCore);
-            Assert.IsTrue(idsA.Count == 2);
-            Assert.IsTrue(idsA.Contains(idA));
-
-            Assert.IsTrue(idsB.Count == 3);
-            Assert.IsTrue(idsB.Contains(idA));
-            Assert.IsTrue(idsB.Contains(idB));
-            Assert.IsTrue(idsC.Count == 4);
-            Assert.IsTrue(idsC.Contains(idA));
-            Assert.IsTrue(idsC.Contains(idB));
-            Assert.IsTrue(idsC.Contains(idC));
-        }
-    }
-}
->>>>>>> 706b7dd2
+using System;
+using System.Collections.Generic;
+using System.Linq;
+using NUnit.Framework;
+using ProtoCore.DSASM;
+using ProtoCore.DSASM.Mirror;
+using ProtoCore.Utils;
+using ProtoFFI;
+namespace ProtoTest.UtilsTests
+{
+    [TestFixture]
+    class ClassUtilsTest : ProtoTestBase
+    {
+        [Test]
+        public void GetUpcastChainTest()
+        {
+            String code =
+@"class A {}+class B extends A {}+class C extends B {}+";
+            ProtoScript.Runners.ProtoScriptTestRunner fsr = new ProtoScript.Runners.ProtoScriptTestRunner();
+            ProtoCore.RuntimeCore runtimeCore = null;
+            ExecutionMirror mirror = fsr.Execute(code, core, out runtimeCore);
+            int idA = core.ClassTable.IndexOf("A");
+            int idB = core.ClassTable.IndexOf("B");
+            int idC = core.ClassTable.IndexOf("C");
+            ClassNode cnA = core.ClassTable.ClassNodes[idA];
+            ClassNode cnB = core.ClassTable.ClassNodes[idB];
+            ClassNode cnC = core.ClassTable.ClassNodes[idC];
+            List<int> idsA = ClassUtils.GetClassUpcastChain(cnA, runtimeCore);
+            List<int> idsB = ClassUtils.GetClassUpcastChain(cnB, runtimeCore);
+            List<int> idsC = ClassUtils.GetClassUpcastChain(cnC, runtimeCore);
+            Assert.IsTrue(idsA.Count == 2);
+            Assert.IsTrue(idsA.Contains(idA));
+
+            Assert.IsTrue(idsB.Count == 3);
+            Assert.IsTrue(idsB.Contains(idA));
+            Assert.IsTrue(idsB.Contains(idB));
+            Assert.IsTrue(idsC.Count == 4);
+            Assert.IsTrue(idsC.Contains(idA));
+            Assert.IsTrue(idsC.Contains(idB));
+            Assert.IsTrue(idsC.Contains(idC));
+        }
+    }
+}