using System;
using System.Collections.Generic;
using System.Linq;
using System.Text;
namespace ProtoTest.UtilsTests
{
    using NUnit.Framework;
    using ProtoCore.DSASM.Mirror;
    using ProtoScript.Runners;
    [TestFixture]
    class CoreDumpTest : ProtoTestBase
    {
        private ProtoScriptTestRunner coreRunner = null;
        public override void Setup()
        {
            base.Setup();
            coreRunner = new ProtoScript.Runners.ProtoScriptTestRunner();
        }
        [Test]
        public void TestArrayCoreDump01()
        {
            string sourceCode = @"
                class A
                {
                    c : int = 0;
    
                    constructor B(v : int)
                    {
                        c = v;
                    }
                }
                values = A.B(1..20..1);";
<<<<<<< HEAD
            ExecutionMirror mirror = coreRunner.Execute(sourceCode, core, runtimeCore);
=======
            ExecutionMirror mirror = coreRunner.Execute(sourceCode, core, out runtimeCore);
>>>>>>> 706b7dd2
            List<string> globalVariables = null;
            mirror.GetCoreDump(out globalVariables, 7, 4);
            Assert.AreEqual(1, globalVariables.Count);
            Assert.AreEqual("values = { A(c = 1), A(c = 2), A(c = 3), ..., A(c = 18), A(c = 19), A(c = 20) }", globalVariables[0]);
        }
        [Test]
        public void TestArrayCoreDump02() // Test array truncation size being an even number.
        {
            string sourceCode = @"
                class A
                {
                    c : int = 0;
    
                    constructor B(v : int)
                    {
                        c = v;
                    }
                }
                under = A.B(1..7..1);
                match = A.B(1..8..1);
                over = A.B(1..9..1);
";
<<<<<<< HEAD
            ExecutionMirror mirror = coreRunner.Execute(sourceCode, core, runtimeCore);
=======
            ExecutionMirror mirror = coreRunner.Execute(sourceCode, core, out runtimeCore);
>>>>>>> 706b7dd2
            List<string> globalVariables = null;
            mirror.GetCoreDump(out globalVariables, 8, 4);
            Assert.AreEqual(3, globalVariables.Count);
            Assert.AreEqual("under = { A(c = 1), A(c = 2), A(c = 3), A(c = 4), A(c = 5), A(c = 6), A(c = 7) }", globalVariables[0]);
            Assert.AreEqual("match = { A(c = 1), A(c = 2), A(c = 3), A(c = 4), A(c = 5), A(c = 6), A(c = 7), A(c = 8) }", globalVariables[1]);
            Assert.AreEqual("over = { A(c = 1), A(c = 2), A(c = 3), A(c = 4), ..., A(c = 6), A(c = 7), A(c = 8), A(c = 9) }", globalVariables[2]);
        }
        [Test]
        public void TestArrayCoreDump03() // Test array truncation size being an odd number.
        {
            string sourceCode = @"
                class A
                {
                    c : int = 0;
    
                    constructor B(v : int)
                    {
                        c = v;
                    }
                }
                under = A.B(1..6..1);
                match = A.B(1..7..1);
                over = A.B(1..8..1);
";
<<<<<<< HEAD
            ExecutionMirror mirror = coreRunner.Execute(sourceCode, core, runtimeCore);
=======
            ExecutionMirror mirror = coreRunner.Execute(sourceCode, core, out runtimeCore);
>>>>>>> 706b7dd2
            List<string> globalVariables = null;
            mirror.GetCoreDump(out globalVariables, 7, 4);
            Assert.AreEqual(3, globalVariables.Count);
            Assert.AreEqual("under = { A(c = 1), A(c = 2), A(c = 3), A(c = 4), A(c = 5), A(c = 6) }", globalVariables[0]);
            Assert.AreEqual("match = { A(c = 1), A(c = 2), A(c = 3), A(c = 4), A(c = 5), A(c = 6), A(c = 7) }", globalVariables[1]);
            Assert.AreEqual("over = { A(c = 1), A(c = 2), A(c = 3), ..., A(c = 6), A(c = 7), A(c = 8) }", globalVariables[2]);
        }
        [Test]
        public void TestRecursiveCoreDump()
        {
            string sourceCode = @"
                class A
                {
                    x;
                }
                a = A.A();
                x = a.x;
                a.x = a;";
<<<<<<< HEAD
            ExecutionMirror mirror = coreRunner.Execute(sourceCode, core, runtimeCore);
=======
            ExecutionMirror mirror = coreRunner.Execute(sourceCode, core, out runtimeCore);
>>>>>>> 706b7dd2
            List<string> globalVariables = null;
            mirror.GetCoreDump(out globalVariables, 7, 4);
            // Fix: http://adsk-oss.myjetbrains.com/youtrack/issue/IDE-398
            Assert.AreEqual(2, globalVariables.Count);
            Assert.AreEqual("a = A(x = A(x = A(x = ...)))", globalVariables[0]);
            Assert.AreEqual("x = A(x = A(x = A(x = ...)))", globalVariables[1]);
        }
    }
}
<|MERGE_RESOLUTION|>--- conflicted
+++ resolved
@@ -1,125 +1,109 @@
-using System;
-using System.Collections.Generic;
-using System.Linq;
-using System.Text;
-namespace ProtoTest.UtilsTests
-{
-    using NUnit.Framework;
-    using ProtoCore.DSASM.Mirror;
-    using ProtoScript.Runners;
-    [TestFixture]
-    class CoreDumpTest : ProtoTestBase
-    {
-        private ProtoScriptTestRunner coreRunner = null;
-        public override void Setup()
-        {
-            base.Setup();
-            coreRunner = new ProtoScript.Runners.ProtoScriptTestRunner();
-        }
-        [Test]
-        public void TestArrayCoreDump01()
-        {
-            string sourceCode = @"
-                class A
-                {
-                    c : int = 0;
-    
-                    constructor B(v : int)
-                    {
-                        c = v;
-                    }
-                }
-                values = A.B(1..20..1);";
-<<<<<<< HEAD
-            ExecutionMirror mirror = coreRunner.Execute(sourceCode, core, runtimeCore);
-=======
-            ExecutionMirror mirror = coreRunner.Execute(sourceCode, core, out runtimeCore);
->>>>>>> 706b7dd2
-            List<string> globalVariables = null;
-            mirror.GetCoreDump(out globalVariables, 7, 4);
-            Assert.AreEqual(1, globalVariables.Count);
-            Assert.AreEqual("values = { A(c = 1), A(c = 2), A(c = 3), ..., A(c = 18), A(c = 19), A(c = 20) }", globalVariables[0]);
-        }
-        [Test]
-        public void TestArrayCoreDump02() // Test array truncation size being an even number.
-        {
-            string sourceCode = @"
-                class A
-                {
-                    c : int = 0;
-    
-                    constructor B(v : int)
-                    {
-                        c = v;
-                    }
-                }
-                under = A.B(1..7..1);
-                match = A.B(1..8..1);
-                over = A.B(1..9..1);
-";
-<<<<<<< HEAD
-            ExecutionMirror mirror = coreRunner.Execute(sourceCode, core, runtimeCore);
-=======
-            ExecutionMirror mirror = coreRunner.Execute(sourceCode, core, out runtimeCore);
->>>>>>> 706b7dd2
-            List<string> globalVariables = null;
-            mirror.GetCoreDump(out globalVariables, 8, 4);
-            Assert.AreEqual(3, globalVariables.Count);
-            Assert.AreEqual("under = { A(c = 1), A(c = 2), A(c = 3), A(c = 4), A(c = 5), A(c = 6), A(c = 7) }", globalVariables[0]);
-            Assert.AreEqual("match = { A(c = 1), A(c = 2), A(c = 3), A(c = 4), A(c = 5), A(c = 6), A(c = 7), A(c = 8) }", globalVariables[1]);
-            Assert.AreEqual("over = { A(c = 1), A(c = 2), A(c = 3), A(c = 4), ..., A(c = 6), A(c = 7), A(c = 8), A(c = 9) }", globalVariables[2]);
-        }
-        [Test]
-        public void TestArrayCoreDump03() // Test array truncation size being an odd number.
-        {
-            string sourceCode = @"
-                class A
-                {
-                    c : int = 0;
-    
-                    constructor B(v : int)
-                    {
-                        c = v;
-                    }
-                }
-                under = A.B(1..6..1);
-                match = A.B(1..7..1);
-                over = A.B(1..8..1);
-";
-<<<<<<< HEAD
-            ExecutionMirror mirror = coreRunner.Execute(sourceCode, core, runtimeCore);
-=======
-            ExecutionMirror mirror = coreRunner.Execute(sourceCode, core, out runtimeCore);
->>>>>>> 706b7dd2
-            List<string> globalVariables = null;
-            mirror.GetCoreDump(out globalVariables, 7, 4);
-            Assert.AreEqual(3, globalVariables.Count);
-            Assert.AreEqual("under = { A(c = 1), A(c = 2), A(c = 3), A(c = 4), A(c = 5), A(c = 6) }", globalVariables[0]);
-            Assert.AreEqual("match = { A(c = 1), A(c = 2), A(c = 3), A(c = 4), A(c = 5), A(c = 6), A(c = 7) }", globalVariables[1]);
-            Assert.AreEqual("over = { A(c = 1), A(c = 2), A(c = 3), ..., A(c = 6), A(c = 7), A(c = 8) }", globalVariables[2]);
-        }
-        [Test]
-        public void TestRecursiveCoreDump()
-        {
-            string sourceCode = @"
-                class A
-                {
-                    x;
-                }
-                a = A.A();
-                x = a.x;
-                a.x = a;";
-<<<<<<< HEAD
-            ExecutionMirror mirror = coreRunner.Execute(sourceCode, core, runtimeCore);
-=======
-            ExecutionMirror mirror = coreRunner.Execute(sourceCode, core, out runtimeCore);
->>>>>>> 706b7dd2
-            List<string> globalVariables = null;
-            mirror.GetCoreDump(out globalVariables, 7, 4);
-            // Fix: http://adsk-oss.myjetbrains.com/youtrack/issue/IDE-398
-            Assert.AreEqual(2, globalVariables.Count);
-            Assert.AreEqual("a = A(x = A(x = A(x = ...)))", globalVariables[0]);
-            Assert.AreEqual("x = A(x = A(x = A(x = ...)))", globalVariables[1]);
-        }
-    }
-}
+using System;
+using System.Collections.Generic;
+using System.Linq;
+using System.Text;
+namespace ProtoTest.UtilsTests
+{
+    using NUnit.Framework;
+    using ProtoCore.DSASM.Mirror;
+    using ProtoScript.Runners;
+    [TestFixture]
+    class CoreDumpTest : ProtoTestBase
+    {
+        private ProtoScriptTestRunner coreRunner = null;
+        public override void Setup()
+        {
+            base.Setup();
+            coreRunner = new ProtoScript.Runners.ProtoScriptTestRunner();
+        }
+        [Test]
+        public void TestArrayCoreDump01()
+        {
+            string sourceCode = @"+                class A+                {+                    c : int = 0;+    +                    constructor B(v : int)+                    {+                        c = v;+                    }+                }+                values = A.B(1..20..1);";
+            ExecutionMirror mirror = coreRunner.Execute(sourceCode, core, out runtimeCore);
+            List<string> globalVariables = null;
+            mirror.GetCoreDump(out globalVariables, 7, 4);
+            Assert.AreEqual(1, globalVariables.Count);
+            Assert.AreEqual("values = { A(c = 1), A(c = 2), A(c = 3), ..., A(c = 18), A(c = 19), A(c = 20) }", globalVariables[0]);
+        }
+        [Test]
+        public void TestArrayCoreDump02() // Test array truncation size being an even number.
+        {
+            string sourceCode = @"+                class A+                {+                    c : int = 0;+    +                    constructor B(v : int)+                    {+                        c = v;+                    }+                }+                under = A.B(1..7..1);+                match = A.B(1..8..1);+                over = A.B(1..9..1);+";
+            ExecutionMirror mirror = coreRunner.Execute(sourceCode, core, out runtimeCore);
+            List<string> globalVariables = null;
+            mirror.GetCoreDump(out globalVariables, 8, 4);
+            Assert.AreEqual(3, globalVariables.Count);
+            Assert.AreEqual("under = { A(c = 1), A(c = 2), A(c = 3), A(c = 4), A(c = 5), A(c = 6), A(c = 7) }", globalVariables[0]);
+            Assert.AreEqual("match = { A(c = 1), A(c = 2), A(c = 3), A(c = 4), A(c = 5), A(c = 6), A(c = 7), A(c = 8) }", globalVariables[1]);
+            Assert.AreEqual("over = { A(c = 1), A(c = 2), A(c = 3), A(c = 4), ..., A(c = 6), A(c = 7), A(c = 8), A(c = 9) }", globalVariables[2]);
+        }
+        [Test]
+        public void TestArrayCoreDump03() // Test array truncation size being an odd number.
+        {
+            string sourceCode = @"+                class A+                {+                    c : int = 0;+    +                    constructor B(v : int)+                    {+                        c = v;+                    }+                }+                under = A.B(1..6..1);+                match = A.B(1..7..1);+                over = A.B(1..8..1);+";
+            ExecutionMirror mirror = coreRunner.Execute(sourceCode, core, out runtimeCore);
+            List<string> globalVariables = null;
+            mirror.GetCoreDump(out globalVariables, 7, 4);
+            Assert.AreEqual(3, globalVariables.Count);
+            Assert.AreEqual("under = { A(c = 1), A(c = 2), A(c = 3), A(c = 4), A(c = 5), A(c = 6) }", globalVariables[0]);
+            Assert.AreEqual("match = { A(c = 1), A(c = 2), A(c = 3), A(c = 4), A(c = 5), A(c = 6), A(c = 7) }", globalVariables[1]);
+            Assert.AreEqual("over = { A(c = 1), A(c = 2), A(c = 3), ..., A(c = 6), A(c = 7), A(c = 8) }", globalVariables[2]);
+        }
+        [Test]
+        public void TestRecursiveCoreDump()
+        {
+            string sourceCode = @"+                class A+                {+                    x;+                }+                a = A.A();+                x = a.x;+                a.x = a;";
+            ExecutionMirror mirror = coreRunner.Execute(sourceCode, core, out runtimeCore);
+            List<string> globalVariables = null;
+            mirror.GetCoreDump(out globalVariables, 7, 4);
+            // Fix: http://adsk-oss.myjetbrains.com/youtrack/issue/IDE-398
+            Assert.AreEqual(2, globalVariables.Count);
+            Assert.AreEqual("a = A(x = A(x = A(x = ...)))", globalVariables[0]);
+            Assert.AreEqual("x = A(x = A(x = A(x = ...)))", globalVariables[1]);
+        }
+    }
+}