<<<<<<< HEAD
using System;
using NUnit.Framework;
using ProtoCore.DSASM.Mirror;
using ProtoCore.Lang;
namespace ProtoTest
{
    class MinimalClassTests : ProtoTestBase
    {
        [Test]
        public void TestDS()
        {
            String code =
@"
size;
[Imperative]
{
	size = 5;
}
";
            ProtoScript.Runners.ProtoScriptTestRunner fsr = new ProtoScript.Runners.ProtoScriptTestRunner();
            ExecutionMirror mirror = fsr.Execute(code, core, runtimeCore);
            Obj o = mirror.GetValue("size");
            Assert.IsTrue((Int64)o.Payload == 5);
        }
    }
}
=======
using System;
using NUnit.Framework;
using ProtoCore.DSASM.Mirror;
using ProtoCore.Lang;
namespace ProtoTest
{
    class MinimalClassTests : ProtoTestBase
    {
        [Test]
        public void TestDS()
        {
            String code =
@"
size;
[Imperative]
{
	size = 5;
}
";
            ProtoScript.Runners.ProtoScriptTestRunner fsr = new ProtoScript.Runners.ProtoScriptTestRunner();
            ExecutionMirror mirror = fsr.Execute(code, core, out runtimeCore);
            Obj o = mirror.GetValue("size");
            Assert.IsTrue((Int64)o.Payload == 5);
        }
    }
}
>>>>>>> 706b7dd2
<|MERGE_RESOLUTION|>--- conflicted
+++ resolved
@@ -1,55 +1,26 @@
-<<<<<<< HEAD
-using System;
-using NUnit.Framework;
-using ProtoCore.DSASM.Mirror;
-using ProtoCore.Lang;
-namespace ProtoTest
-{
-    class MinimalClassTests : ProtoTestBase
-    {
-        [Test]
-        public void TestDS()
-        {
-            String code =
-@"
-size;
-[Imperative]
-{
-	size = 5;
-}
-";
-            ProtoScript.Runners.ProtoScriptTestRunner fsr = new ProtoScript.Runners.ProtoScriptTestRunner();
-            ExecutionMirror mirror = fsr.Execute(code, core, runtimeCore);
-            Obj o = mirror.GetValue("size");
-            Assert.IsTrue((Int64)o.Payload == 5);
-        }
-    }
-}
-=======
-using System;
-using NUnit.Framework;
-using ProtoCore.DSASM.Mirror;
-using ProtoCore.Lang;
-namespace ProtoTest
-{
-    class MinimalClassTests : ProtoTestBase
-    {
-        [Test]
-        public void TestDS()
-        {
-            String code =
-@"
-size;
-[Imperative]
-{
-	size = 5;
-}
-";
-            ProtoScript.Runners.ProtoScriptTestRunner fsr = new ProtoScript.Runners.ProtoScriptTestRunner();
-            ExecutionMirror mirror = fsr.Execute(code, core, out runtimeCore);
-            Obj o = mirror.GetValue("size");
-            Assert.IsTrue((Int64)o.Payload == 5);
-        }
-    }
-}
->>>>>>> 706b7dd2
+using System;
+using NUnit.Framework;
+using ProtoCore.DSASM.Mirror;
+using ProtoCore.Lang;
+namespace ProtoTest
+{
+    class MinimalClassTests : ProtoTestBase
+    {
+        [Test]
+        public void TestDS()
+        {
+            String code =
+@"+size;+[Imperative]+{+	size = 5;+}+";
+            ProtoScript.Runners.ProtoScriptTestRunner fsr = new ProtoScript.Runners.ProtoScriptTestRunner();
+            ExecutionMirror mirror = fsr.Execute(code, core, out runtimeCore);
+            Obj o = mirror.GetValue("size");
+            Assert.IsTrue((Int64)o.Payload == 5);
+        }
+    }
+}