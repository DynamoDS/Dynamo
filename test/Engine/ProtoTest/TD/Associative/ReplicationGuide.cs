using System;
using System.Collections.Generic;
using NUnit.Framework;
using ProtoCore.DSASM.Mirror;
using ProtoCore.Lang;
using ProtoTestFx.TD;
namespace ProtoTest.TD.Associative
{
    class ReplicationGuide
    {
        public TestFrameWork thisTest = new TestFrameWork();
        public string ReplicationRoot = "..\\..\\..\\Scripts\\TD\\Associative\\ReplicationGuide\\";
        [SetUp]
        public void Setup()
        {
        }

        [Test]
        [Category("Replication")]
        public void T0001_Replication_Guide_Function_With_2_Arg()
        {
            String code =
@"
def foo(a,b)
{
    return = a + b;
}
test = foo( {0,1}<1>,{2,3}<2> );
";
            ProtoScript.Runners.ProtoScriptTestRunner fsr = new ProtoScript.Runners.ProtoScriptTestRunner();
            String errmsg = "";
            ExecutionMirror mirror = thisTest.VerifyRunScriptSource(code, errmsg);
            thisTest.Verify("test", new Object[] { new Object[] { 2, 3 }, new Object[] { 3, 4 } });
        }

        [Test]
        [Category("Replication")]
        public void T0001_Replication_Guide_Function_With_2_Arg_a()
        {
            String code =
@"
def foo(a,b)
{
    return = a + b;
}
f = {0,1};
g = {2,3};
test = foo( f<1>, g<2> );
";
            ProtoScript.Runners.ProtoScriptTestRunner fsr = new ProtoScript.Runners.ProtoScriptTestRunner();
            String errmsg = "";
            ExecutionMirror mirror = thisTest.VerifyRunScriptSource(code, errmsg);
            thisTest.Verify("test", new Object[] { new Object[] { 2, 3 }, new Object[] { 3, 4 } });
        }

        [Test]
        [Category("Replication")]
        public void T0001_Replication_Guide_Function_With_2_Arg_2()
        {
            String code =
@"
def foo(a,b)
{
    return = a + b;
}
x = 0..1;
y = 2..3;
test = foo( x<1>,y<2> );
";
            ProtoScript.Runners.ProtoScriptTestRunner fsr = new ProtoScript.Runners.ProtoScriptTestRunner();
            String errmsg = "";
            ExecutionMirror mirror = thisTest.VerifyRunScriptSource(code, errmsg);
            thisTest.Verify("test", new Object[] { new Object[] { 2, 3 }, new Object[] { 3, 4 } });
        }

        [Test]
        [Category("Replication")]
        public void T0001_Replication_Guide_Function_With_2_Arg_3()
        {
            String code =
@"
def foo(a,b)
{
    return = a + b;
}
x = {0,1};
y = {2,3};
test = foo( x<1>,y<2> );
";
            ProtoScript.Runners.ProtoScriptTestRunner fsr = new ProtoScript.Runners.ProtoScriptTestRunner();
            String errmsg = "";
            ExecutionMirror mirror = thisTest.VerifyRunScriptSource(code, errmsg);
            thisTest.Verify("test", new Object[] { new Object[] { 2, 3 }, new Object[] { 3, 4 } });
        }

        [Test]
        [Category("Replication")]
        public void T0001_Replication_Guide_Function_With_2_Arg_4()
        {
            String code =
@"
def foo(a,b)
{
    return = a + b;
}
test = foo( (0..1)<1>,(2..3)<2> );
";
            ProtoScript.Runners.ProtoScriptTestRunner fsr = new ProtoScript.Runners.ProtoScriptTestRunner();
            String errmsg = "";
            ExecutionMirror mirror = thisTest.VerifyRunScriptSource(code, errmsg);
            thisTest.Verify("test", new Object[] { new Object[] { 2, 3 }, new Object[] { 3, 4 } });
        }

        [Test]
        [Category("Replication")]
        public void T0001_Replication_Guide_Function_With_2_Arg_5()
        {
            String code =
@"
def foo(a,b)
{
    return = a + b;
}
test = foo( {0..1}<1>,{2..3}<2> );
";
            ProtoScript.Runners.ProtoScriptTestRunner fsr = new ProtoScript.Runners.ProtoScriptTestRunner();
            String errmsg = "";
            ExecutionMirror mirror = thisTest.VerifyRunScriptSource(code, errmsg);
            thisTest.Verify("test", new Object[] { new Object[] { new Object[] { 2, 4 } } }); // extra bracket is known issue for now
        }

        [Test]
        [Category("Replication")]
        public void T0001_Replication_Guide_Function_With_2_Arg_6()
        {
            String code =
@"
def foo(a:var,b:var)
{
    return = a + b;
}
x = {0,1};
y = {2,3};
test = foo( x<1>,y<2> );
";
            ProtoScript.Runners.ProtoScriptTestRunner fsr = new ProtoScript.Runners.ProtoScriptTestRunner();
            String errmsg = "";
            ExecutionMirror mirror = thisTest.VerifyRunScriptSource(code, errmsg);
            thisTest.Verify("test", new Object[] { new Object[] { 2, 3 }, new Object[] { 3, 4 } });
        }

        [Test]
        [Category("Replication")]
        public void T0001_Replication_Guide_Function_With_2_Arg_7()
        {
            String code =
@"
def foo(a:var,b:var)
{
    return = a + b;
}
x = {0,1};
y = {2,3};
test = foo( x<1>,y<1> );
";
            ProtoScript.Runners.ProtoScriptTestRunner fsr = new ProtoScript.Runners.ProtoScriptTestRunner();
            String errmsg = "";
            ExecutionMirror mirror = thisTest.VerifyRunScriptSource(code, errmsg);
            thisTest.Verify("test", new Object[] { 2, 4 });
        }

        [Test]
        [Category("Replication")]
        public void T0001_Replication_Guide_Function_With_2_Arg_8()
        {
            String code =
@"
def foo(a:int,b:double)
{
    return = a + b;
}
x = {0,1};
y = {2,3};
test = foo( x<1>,y<2> );
";
            ProtoScript.Runners.ProtoScriptTestRunner fsr = new ProtoScript.Runners.ProtoScriptTestRunner();
            String errmsg = "";
            ExecutionMirror mirror = thisTest.VerifyRunScriptSource(code, errmsg);
            thisTest.Verify("test", new Object[] { new Object[] { 2.0, 3.0 }, new Object[] { 3.0, 4.0 } });
        }

        [Test]
        [Category("Replication")]
        public void T0001_Replication_Guide_Function_With_2_Arg_9()
        {
            String code =
@"
class A
{
    x:int;
    constructor A (x1)
    {
        x = x1;
    }
}
def foo(a:A,b:A)
{
    return = a.x + b.x;
}
x = A.A({0,1});
y = A.A({2,3});
test = foo( x<1>,y<2> );
";
            ProtoScript.Runners.ProtoScriptTestRunner fsr = new ProtoScript.Runners.ProtoScriptTestRunner();
            String errmsg = "";
            ExecutionMirror mirror = thisTest.VerifyRunScriptSource(code, errmsg);
            thisTest.Verify("test", new Object[] { new Object[] { 2, 3 }, new Object[] { 3, 4 } });
        }

        [Test]
        [Category("Replication")] // negative testing
        public void T0001_Replication_Guide_Function_With_2_Arg_10()
        {
            String code =
@"
def foo(a:int,b:double)
{
    return = a + b;
}
x = {{0,1},{2,3}};
y = {{0,1},{2,3}};
test = foo( x<1>,y<2> );
";
            ProtoScript.Runners.ProtoScriptTestRunner fsr = new ProtoScript.Runners.ProtoScriptTestRunner();
            String errmsg = "";
            ExecutionMirror mirror = thisTest.VerifyRunScriptSource(code, errmsg);
            Object[] x1 = new Object[] { new Object[] { 2, 3 }, new Object[] { 3, 4 } };
            // verification : unknown
        }

        [Test]
        [Category("Replication")]
        public void T0001_Replication_Guide_Function_With_2_Arg_11()
        {
            String code =
@"
def foo(a:int,b:double)
{
    return = a + b;
}
x = {{0,1}};
y = {{2,3}};
test = foo( x<1>,y<2> );
";
            ProtoScript.Runners.ProtoScriptTestRunner fsr = new ProtoScript.Runners.ProtoScriptTestRunner();
            String errmsg = "";
            ExecutionMirror mirror = thisTest.VerifyRunScriptSource(code, errmsg);
            Object[] x1 = new Object[] { new Object[] { 2.0, 4.0 } };
            thisTest.Verify("test", new Object[] { x1 });
        }

        [Test]
        [Category("Replication")]
        public void T0001_Replication_Guide_Function_With_2_Arg_12()
        {
            String code =
@"
def foo(a:var[],b:var[])
{
    return = a + b;
}
x = {{0,1}};
y = {{2,3}};
test = foo( x<1>,y<2> );
";
            ProtoScript.Runners.ProtoScriptTestRunner fsr = new ProtoScript.Runners.ProtoScriptTestRunner();
            String errmsg = "";
            ExecutionMirror mirror = thisTest.VerifyRunScriptSource(code, errmsg);
            // verification : unknown
        }

        [Test]
        [Category("Replication")]
        public void T0001_Replication_Guide_Function_With_2_Arg_14()
        {
            String code =
@"
def foo(a,b:int)
{
    return = a + b;
}
x = {0,1};
y = {2,3};
test = foo( x<1>,y<2> );
";
            ProtoScript.Runners.ProtoScriptTestRunner fsr = new ProtoScript.Runners.ProtoScriptTestRunner();
            String errmsg = "";
            ExecutionMirror mirror = thisTest.VerifyRunScriptSource(code, errmsg);
            thisTest.Verify("test", new Object[] { new Object[] { 2, 3 }, new Object[] { 3, 4 } });
        }

        [Test]
        [Category("Replication")]
        [Category("Failing")]
        public void T0001_Replication_Guide_Function_With_2_Arg_15()
        {
            String code =
@"
def foo(a:int,b:int)
{
    return = a + b;
}
x = {0,1};
y = {2,3};
test = foo( x<1>,y );
";
            ProtoScript.Runners.ProtoScriptTestRunner fsr = new ProtoScript.Runners.ProtoScriptTestRunner();
            String errmsg = "DNL-1467580 IndexOutOfRange Exception when replication guides are not applied on all arguments";
            ExecutionMirror mirror = thisTest.VerifyRunScriptSource(code, errmsg);
            // verification : clarify with new spec
            thisTest.Verify("test", new Object[] { 2, 4 });
        }

        [Test] //post R1
        [Category("Replication")]
        [Category("Failing")]
        public void T0001_Replication_Guide_Function_With_2_Arg_16()
        {
            String code =
@"
def foo(a:int,b:int)
{
    return = a + b;
}
x = {0,1};
y = {2,3};
test = foo( x,y<1> );
";
            ProtoScript.Runners.ProtoScriptTestRunner fsr = new ProtoScript.Runners.ProtoScriptTestRunner();
            String errmsg = "DNL-1467580 IndexOutOfRange Exception when replication guides are not applied on all arguments";
            ExecutionMirror mirror = thisTest.VerifyRunScriptSource(code, errmsg);
            // verification : clarify with new spec
            thisTest.Verify("test", new Object[] { 2, 4 });
        }

        [Test]
        [Category("Replication")]
        public void T0001_Replication_Guide_Function_With_2_Arg_17()
        {
            String code =
@"
def foo(a:int,b:int)
{
    return = a + b;
}
x = {0,1};
y = {2,3,4};
test = foo( x<1>,y<2> );
";
            ProtoScript.Runners.ProtoScriptTestRunner fsr = new ProtoScript.Runners.ProtoScriptTestRunner();
            String errmsg = "";
            ExecutionMirror mirror = thisTest.VerifyRunScriptSource(code, errmsg);
            thisTest.Verify("test", new Object[] { new Object[] { 2, 3, 4 }, new Object[] { 3, 4, 5 } });
        }

        [Test]
        [Category("Replication")]
        public void T0001_Replication_Guide_Function_With_2_Arg_18()
        {
            String code =
@"
def foo(a:int,b:int)
{
    return = a + b;
}
x = {0,1,3};
y = {4,5};
test = foo( x<1>,y<2> );
";
            ProtoScript.Runners.ProtoScriptTestRunner fsr = new ProtoScript.Runners.ProtoScriptTestRunner();
            String errmsg = "";
            ExecutionMirror mirror = thisTest.VerifyRunScriptSource(code, errmsg);
            thisTest.Verify("test", new Object[] { new Object[] { 4, 5 }, new Object[] { 5, 6 }, new Object[] { 7, 8 } });
        }

        [Test]
        [Category("Replication")]
<<<<<<< HEAD
        [Category("Failing")]
=======
>>>>>>> 2788bfec
        public void T0001_Replication_Guide_Function_With_2_Arg_19()
        {
            String code =
@"
def foo(a:int,b:int)
{
    return = a + b;
}
x = {0,1};
y = 4;
test = foo( x<1>,y<2> );
";
            ProtoScript.Runners.ProtoScriptTestRunner fsr = new ProtoScript.Runners.ProtoScriptTestRunner();
            String errmsg = "";
            ExecutionMirror mirror = thisTest.VerifyRunScriptSource(code, errmsg);
            thisTest.Verify("test", new Object[][] { new object[]{4},new object[]{ 5} });
        }

        [Test]
        [Category("Replication")]
        public void T0002_Replication_Guide_Function_With_3_Arg()
        {
            String code =
@"
def foo(a:int,b:int,c)
{
    return = a + b +c;
}
x = {0,1};
y = {2,3};
z = {4,5};
test = foo( x<1>,y<2>,z<3> );
";
            ProtoScript.Runners.ProtoScriptTestRunner fsr = new ProtoScript.Runners.ProtoScriptTestRunner();
            String errmsg = "";
            ExecutionMirror mirror = thisTest.VerifyRunScriptSource(code, errmsg);
            Object[] x1 = new Object[] { new Object[] { new Object[] { 6, 7 }, new Object[] { 7, 8 } }, new Object[] { new Object[] { 7, 8 }, new Object[] { 8, 9 } } };
            thisTest.Verify("test", x1);
        }

        [Test]
        [Category("Replication")]
        public void T0002_Replication_Guide_Function_With_3_Arg_2()
        {
            String code =
@"
def foo(a:int,b:int,c:int)
{
    return = a + b +c;
}
x = {0,1};
y = {2,3};
z = {4,5};
test = foo( x<1>,y<2>,z<1> );
";
            ProtoScript.Runners.ProtoScriptTestRunner fsr = new ProtoScript.Runners.ProtoScriptTestRunner();
            String errmsg = "";
            ExecutionMirror mirror = thisTest.VerifyRunScriptSource(code, errmsg);
            Object[] x1 = new Object[] { new Object[] { 6, 7 }, new Object[] { 8, 9 } };

            thisTest.Verify("test", x1);
        }

        [Test] // post R1
        [Category("Replication")]
        [Category("Failing")]
        public void T0002_Replication_Guide_Function_With_3_Arg_3()
        {
            String code =
@"
def foo(a:int,b:int,c:int)
{
    return = a + b +c;
}
x = {0,1};
y = {2,3};
z = {4,5};
test = foo( x<1>,y,z<2> );
";
            ProtoScript.Runners.ProtoScriptTestRunner fsr = new ProtoScript.Runners.ProtoScriptTestRunner();
            String errmsg = "DNL-1467580 IndexOutOfRange Exception when replication guides are not applied on all arguments";
            ExecutionMirror mirror = thisTest.VerifyRunScriptSource(code, errmsg);
            Object[] x1 = new Object[] { new Object[] { 6, 7 }, new Object[] { 8, 9 } };
            // verification : clarify with new spec
            thisTest.Verify("test", x1);
        }

        [Test]
        [Category("Replication")]
        public void T0002_Replication_Guide_Function_With_3_Arg_4()
        {
            String code =
@"
def foo(a,b,c)
{
    return = a + b +c;
}
x = {0,1};
y = {2,3};
z = {4,5};
test = foo( x<1>,y<2>,z<3> );
";
            ProtoScript.Runners.ProtoScriptTestRunner fsr = new ProtoScript.Runners.ProtoScriptTestRunner();
            String errmsg = "";
            ExecutionMirror mirror = thisTest.VerifyRunScriptSource(code, errmsg);
            Object[] x1 = new Object[] { new Object[] { new Object[] { 6, 7 }, new Object[] { 7, 8 } }, new Object[] { new Object[] { 7, 8 }, new Object[] { 8, 9 } } };
            thisTest.Verify("test", x1);

        }

        [Test]
        [Category("Replication")]
        public void T0002_Replication_Guide_Function_With_3_Arg_5()
        {
            String code =
@"
def foo(a,b,c)
{
    return = a + b +c;
}
x = {0,1};
y = {2,3,4};
z = {5,6,7,8};
test = foo( x<1>,y<2>,z<3> );
";
            ProtoScript.Runners.ProtoScriptTestRunner fsr = new ProtoScript.Runners.ProtoScriptTestRunner();
            String errmsg = "";
            ExecutionMirror mirror = thisTest.VerifyRunScriptSource(code, errmsg);
            Object[] x1 = new Object[] { new Object[] { new Object[] { 7, 8, 9, 10 }, new Object[] { 8, 9, 10, 11 }, new Object[] { 9, 10, 11, 12 } }, new Object[] { new Object[] { 8, 9, 10, 11 }, new Object[] { 9, 10, 11, 12 }, new Object[] { 10, 11, 12, 13 } } };
            thisTest.Verify("test", x1);
        }

        [Test]
        [Category("Replication")]
        public void T0003_Replication_Guide_Class_Constructor_With_2_Arg_1()
        {
            String code =
@"
class A
{
    z:int;
    constructor A (x1,y1)
    {
        z = x1 + y1;
    }
}
test = A.A({0,1}<1>,{2,3}<2>).z;
";
            ProtoScript.Runners.ProtoScriptTestRunner fsr = new ProtoScript.Runners.ProtoScriptTestRunner();
            String errmsg = "";
            ExecutionMirror mirror = thisTest.VerifyRunScriptSource(code, errmsg);

            thisTest.Verify("test", new Object[] { new Object[] { 2, 3 }, new Object[] { 3, 4 } });
        }

        [Test]
        [Category("Replication")]
        public void T0003_Replication_Guide_Class_Constructor_With_2_Arg_2()
        {
            String code =
@"
class A
{
    z:int;
    constructor A (x1,y1)
    {
        z = x1 + y1;
    }
}
test = A.A((0..1)<1>,(2..3)<2>).z;
";
            ProtoScript.Runners.ProtoScriptTestRunner fsr = new ProtoScript.Runners.ProtoScriptTestRunner();
            String errmsg = "";
            ExecutionMirror mirror = thisTest.VerifyRunScriptSource(code, errmsg);
            thisTest.Verify("test", new Object[] { new Object[] { 2, 3 }, new Object[] { 3, 4 } });
        }

        [Test]
        [Category("Replication")]
        public void T0003_Replication_Guide_Class_Constructor_With_2_Arg_3()
        {
            String code =
@"
class A
{
    z:int;
    constructor A (x1,y1)
    {
        z = x1 + y1;
    }
}
x = {0,1};
y = {2,3};
test = A.A(x<1>,y<2>).z;
";
            ProtoScript.Runners.ProtoScriptTestRunner fsr = new ProtoScript.Runners.ProtoScriptTestRunner();
            String errmsg = "";
            ExecutionMirror mirror = thisTest.VerifyRunScriptSource(code, errmsg);
            thisTest.Verify("test", new Object[] { new Object[] { 2, 3 }, new Object[] { 3, 4 } });
        }

        [Test] //post R1
        [Category("Replication")]
        [Category("Failing")]
        public void T0003_Replication_Guide_Class_Constructor_With_2_Arg_4()
        {
            String code =
@"
class A
{
    z:int;
    constructor A (x1,y1)
    {
        z = x1 + y1;
    }
}
x = {0,1};
y = 2;
test = A.A(x<1>,y<2>).z;
";
            ProtoScript.Runners.ProtoScriptTestRunner fsr = new ProtoScript.Runners.ProtoScriptTestRunner();
            String errmsg = "DNL-1467459 NotImplemented Exception occurs when replication guides are used on a combination of collection and singleton";
            ExecutionMirror mirror = thisTest.VerifyRunScriptSource(code, errmsg);
            thisTest.Verify("test", new Object[] { 2, 3 });
        }

        [Test]
        [Category("Replication")]
        public void T0004_Replication_Guide_Class_Constructor_With_3_Arg()
        {
            String code =
@"
class A
{
    t:int;
    constructor A (x1:var,y1:int,z1:double)
    {
        t = x1 + y1 + z1;
    }
}
x = {0,1};
y = {2,3};
z = {4,5};
test = A.A(x<1>,y<2>,z<3>).t;
";
            ProtoScript.Runners.ProtoScriptTestRunner fsr = new ProtoScript.Runners.ProtoScriptTestRunner();
            String errmsg = "";
            ExecutionMirror mirror = thisTest.VerifyRunScriptSource(code, errmsg);
            Object[] x1 = new Object[] { new Object[] { new Object[] { 6, 7 }, new Object[] { 7, 8 } }, new Object[] { new Object[] { 7, 8 }, new Object[] { 8, 9 } } };
            thisTest.Verify("test", x1);
        }

        [Test]
        [Category("Replication")]
        public void T0004_Replication_Guide_Class_Constructor_With_3_Arg_2()
        {
            String code =
@"
class A
{
    t:int;
    constructor A (x1:var,y1:int,z1:double)
    {
        t = x1 + y1 + z1;
    }
}
x = {0,1};
y = {2,3};
z = {4,5};
test = A.A(x<1>,y<2>,z<1>).t;
";
            ProtoScript.Runners.ProtoScriptTestRunner fsr = new ProtoScript.Runners.ProtoScriptTestRunner();
            String errmsg = "";
            ExecutionMirror mirror = thisTest.VerifyRunScriptSource(code, errmsg);
            Object[] x1 = new Object[] { new Object[] { 6, 7 }, new Object[] { 8, 9 } };

            thisTest.Verify("test", x1);
        }

        [Test]
        [Category("Replication")]
        [Category("Failing")]
        public void T0004_Replication_Guide_Class_Constructor_With_3_Arg_3()
        {
            String code =
@"
class A
{
    t:int;
    constructor A (x1:var,y1:int,z1:double)
    {
        t = x1 + y1 + z1;
    }
}
x = {0,1};
y = {2,3};
z = {4,5};
test = A.A(x<1>,y<2>,z).t;
";
            ProtoScript.Runners.ProtoScriptTestRunner fsr = new ProtoScript.Runners.ProtoScriptTestRunner();
            String errmsg = "DNL-1467580 IndexOutOfRange Exception when replication guides are not applied on all arguments";
            ExecutionMirror mirror = thisTest.VerifyRunScriptSource(code, errmsg);
            Object[] x1 = new Object[] { new Object[] { 6, 7 }, new Object[] { 8, 9 } };
            //Vericiation : clarify with new spec
            thisTest.Verify("test", x1);
        }

        [Test]
        [Category("Replication")]
        public void T032_replicationguide_usecase()
        {
            String code =
@"
a = 0..10;
b = a;
b[2] = 100;
c = a;
d = b[0..(Count(b) - 1)..2];
a_singleton = 10;
b_1DArray = 10..100..10;
//c_2D_Array = (10..100..10) < 1 > + (10..100..10) < 2 >;
";
            ProtoScript.Runners.ProtoScriptTestRunner fsr = new ProtoScript.Runners.ProtoScriptTestRunner();
            String errmsg = "";
            ExecutionMirror mirror = thisTest.VerifyRunScriptSource(code, errmsg);
            Object[] a = { 0, 1, 2, 3, 4, 5, 6, 7, 8, 9, 10 };
            Object[] b = { 0, 1, 100, 3, 4, 5, 6, 7, 8, 9, 10 };
            Object[] d = { 0, 100, 4, 6, 8, 10 };
            thisTest.Verify("a", a);
            thisTest.Verify("b", b);
            thisTest.Verify("c", a);
            thisTest.Verify("d", d);
            thisTest.Verify("a_singleton", 10);
            thisTest.Verify("b_1DArray", new object[] { 10, 20, 30, 40, 50, 60, 70, 80, 90, 100 });

        }

        [Test]
        [Category("Replication")]
        public void T033_Replication_Guide_1467383()
        {
            String code =
                @"
                class BSplineSurface
                    {
    
                        static def ByPoints(pts : Point)
                        {
    
                            return = pts;
                        }
                    }
                    class Point
                    {
                        X;
                        Y;
                        constructor ByCoordinates(x:double,y:double)
                        {
                            X = x;
                            Y = y;
    
                        }
                    }
                    p = Point.ByCoordinates((1..2..1)<1>, (3..4..1)<2> );
                    test = BSplineSurface.ByPoints(p).X;
                                    ";
            ProtoScript.Runners.ProtoScriptTestRunner fsr = new ProtoScript.Runners.ProtoScriptTestRunner();
            String errmsg = "";//1467383 - Validation Required -  [USER MANUAL] Select Trim Method Failure - Requested Coercion not implemented ";
            ExecutionMirror mirror = thisTest.VerifyRunScriptSource(code, errmsg);
            thisTest.VerifyBuildWarningCount(0);
            thisTest.Verify("test", new Object[] { new Object[] { 1.0, 1.0 }, new Object[] { 2.0, 2.0 } });
        }

        [Test]
        [Category("Replication")]
        public void T033_Replication_Guide_1467382()
        {
            String code =
                @"
                
                    class Point
                    {
                        X;
                        Y;
                        Z;
                       constructor ByCoordinates(x1:double,y1:double,z1:double)
                        {
                            X = x1;
                            Y = y1;
                            Z = z1;
                        }
                    }
                    class Line
                    {
                        static def ByStartPointEndPoint(p1:Point, p2:Point)
                        {
                            return = p1;
                        }
   
                    }
                    height = 5;
                    p1 = Point.ByCoordinates((0..1)<1>, (0..1)<2>,1);
                    p2 = Point.ByCoordinates((0..1)<1>, (0..1)<2>,height);
                    l = Line.ByStartPointEndPoint(p1, p2);
                    test = l.X;                ";
            ProtoScript.Runners.ProtoScriptTestRunner fsr = new ProtoScript.Runners.ProtoScriptTestRunner();
            String errmsg = "";
            ExecutionMirror mirror = thisTest.VerifyRunScriptSource(code, errmsg);
            thisTest.VerifyBuildWarningCount(0);
            thisTest.Verify("test", new Object[] { new Object[] { 0.0, 0.0 }, new Object[] { 1.0, 1.0 } });
        }

        [Test]
        [Category("Replication")]
        public void T034_Replication_Guides_Not_On_All_Arguments()
        {
            String code =
                @"def sum ( a, b, c)
{
    return = a + b + c ;
}
x = 1..2;
y = 3..4;
z = 1;
test = sum ( z, x<1>, y<2> ); ";
            ProtoScript.Runners.ProtoScriptTestRunner fsr = new ProtoScript.Runners.ProtoScriptTestRunner();
            String errmsg = "";//DNL-1467386 Rev 4247 : WARNING: Replication unbox requested on Singleton warning coming from using replication guides on only some, not all arguments of a function gives incorrect output";
            ExecutionMirror mirror = thisTest.VerifyRunScriptSource(code, errmsg);
            thisTest.VerifyBuildWarningCount(0);
            thisTest.Verify("test", new Object[] { new Object[] { 5, 6 }, new Object[] { 6, 7 } });
        }

        [Test]
        [Category("Replication")]
        public void T034_Replication_Guides_Not_On_All_Arguments_a()
        {
            String code =
                @"def sum ( a, b, c)
{
    return = a + b + c ;
}
x = 1..2;
y = 3..4;
z = {1, 1};
test = sum ( z<1>, x<1>, y<2> ); ";
            ProtoScript.Runners.ProtoScriptTestRunner fsr = new ProtoScript.Runners.ProtoScriptTestRunner();
            String errmsg = "";//DNL-1467386 Rev 4247 : WARNING: Replication unbox requested on Singleton warning coming from using replication guides on only some, not all arguments of a function gives incorrect output";
            ExecutionMirror mirror = thisTest.VerifyRunScriptSource(code, errmsg);
            thisTest.VerifyBuildWarningCount(0);
            thisTest.Verify("test", new Object[] { new Object[] { 5, 6 }, new Object[] { 6, 7 } });
        }

        [Test]
        [Category("Replication")]
        public void T034_Replication_Guides_Not_On_All_Arguments_b()
        {
            String code =
                @"def sum ( a, b, c)
{
    return = a + b + c ;
}
x = 1..2;
y = 3..4;
z = 1;
test = sum ( x<1>, y<2>, z ); ";
            ProtoScript.Runners.ProtoScriptTestRunner fsr = new ProtoScript.Runners.ProtoScriptTestRunner();
            String errmsg = "";//DNL-1467386 Rev 4247 : WARNING: Replication unbox requested on Singleton warning coming from using replication guides on only some, not all arguments of a function gives incorrect output";
            ExecutionMirror mirror = thisTest.VerifyRunScriptSource(code, errmsg);
            thisTest.VerifyBuildWarningCount(0);
            thisTest.Verify("test", new Object[] { new Object[] { 5, 6 }, new Object[] { 6, 7 } });
        }

        [Test]
        [Category("Replication")]
        public void T034_Replication_Guides_Not_On_All_Arguments_c()
        {
            String code =
                @"def sum ( a, b, c)
{
    return = a + b + c ;
}
x = {1,2};
y = {3,4};
z = 1;
test = sum ( z, x<1>, y<2> ); ";
            ProtoScript.Runners.ProtoScriptTestRunner fsr = new ProtoScript.Runners.ProtoScriptTestRunner();
            String errmsg = "";//DNL-1467386 Rev 4247 : WARNING: Replication unbox requested on Singleton warning coming from using replication guides on only some, not all arguments of a function gives incorrect output";
            ExecutionMirror mirror = thisTest.VerifyRunScriptSource(code, errmsg);
            thisTest.VerifyBuildWarningCount(0);
            thisTest.Verify("test", new Object[] { new Object[] { 5, 6 }, new Object[] { 6, 7 } });
        }

        [Test]
        [Category("Replication")]
        public void T034_Replication_Guides_Not_On_All_Arguments_2()
        {
            String code =
@"def sum ( a, b, c)
{
    return = a + b + c ;
}
x = 1..2;
y = 3..4;
z = 1;
test = sum ( z, x<1>, y<2> );";
            ProtoScript.Runners.ProtoScriptTestRunner fsr = new ProtoScript.Runners.ProtoScriptTestRunner();
            String errmsg = "";//DNL-1467386 Rev 4247 : WARNING: Replication unbox requested on Singleton warning coming from using replication guides on only some, not all arguments of a function gives incorrect output";
            ExecutionMirror mirror = thisTest.VerifyRunScriptSource(code, errmsg);
            thisTest.VerifyBuildWarningCount(0);
            thisTest.Verify("test", new Object[] { new Object[] { 5, 6 }, new Object[] { 6, 7 } });
        }

        [Test]
        [Category("Replication")]
        public void T034_Replication_Guides_Not_On_All_Arguments_3()
        {
            String code =
@"def sum ( a, b, c)
{
    return = a + b + c ;
}
x = 1..2;
y = 3..4;
z = 1;
test = sum ( x<1>, z, y<2> );";
            ProtoScript.Runners.ProtoScriptTestRunner fsr = new ProtoScript.Runners.ProtoScriptTestRunner();
            String errmsg = "";//DNL-1467386 Rev 4247 : WARNING: Replication unbox requested on Singleton warning coming from using replication guides on only some, not all arguments of a function gives incorrect output";
            ExecutionMirror mirror = thisTest.VerifyRunScriptSource(code, errmsg);
            thisTest.VerifyBuildWarningCount(0);
            //thisTest.Verify("test", new Object[] { new Object[] { 5, 6 }, new Object[] { 6, 7 } });
        }

        [Test]
        [Category("Replication")]
        public void T034_Replication_Guides_Not_On_All_Arguments_4()
        {
            String code =
@"def sum ( a, b)
{
    return = a + b  ;
}
x = 1..2;
z = 1;
test = sum ( x<1>, z );";
            ProtoScript.Runners.ProtoScriptTestRunner fsr = new ProtoScript.Runners.ProtoScriptTestRunner();
            String errmsg = "";
            ExecutionMirror mirror = thisTest.VerifyRunScriptSource(code, errmsg);
            thisTest.VerifyBuildWarningCount(0);
            thisTest.Verify("test", new Object[] { 2, 3 });
        }

        [Test]
        [Category("Replication")]
        public void T034_Replication_Guides_Not_On_All_Arguments_5()
        {
            String code =
@"def sum ( a, b)
{
    return = a + b  ;
}
x = 1..2;
z = 1;
test = sum ( z, x<1> );";
            ProtoScript.Runners.ProtoScriptTestRunner fsr = new ProtoScript.Runners.ProtoScriptTestRunner();
            String errmsg = "";
            ExecutionMirror mirror = thisTest.VerifyRunScriptSource(code, errmsg);
            thisTest.VerifyBuildWarningCount(0);
            thisTest.Verify("test", new Object[] { 2, 3 });
        }

        [Test]
        [Category("Replication")]
        public void T034_Replication_Guides_Not_On_All_Arguments_6()
        {
            String code =
@"
class A
{
    x : int;
    y : int;
    constructor A (a, b)
    {
        x = a;
        y = b;
    }
}
x1 = 1..2;
y1 = 1;
a = A.A(y1, x1<1>);
test = a.y;";
            ProtoScript.Runners.ProtoScriptTestRunner fsr = new ProtoScript.Runners.ProtoScriptTestRunner();
            String errmsg = "";//DNL-1467386 Rev 4247 : WARNING: Replication unbox requested on Singleton warning coming from using replication guides on only some, not all arguments of a function gives incorrect output";
            ExecutionMirror mirror = thisTest.VerifyRunScriptSource(code, errmsg);
            thisTest.VerifyBuildWarningCount(0);
            thisTest.Verify("test", new Object[] { 1, 2 });
        }

        [Test]
        [Category("Replication")]
        public void T034_Replication_Guides_Not_On_All_Arguments_7()
        {
            String code =
@"
class A
{
    x : int;
    y : int;
    
    def foo ( a, b)
    {
        x = a;
        y = b;
        return = x + y;
    }
}
x1 = 1..2;
y1 = 1;
a = A.A();
dummy = a.foo(y1, x1);
";
            ProtoScript.Runners.ProtoScriptTestRunner fsr = new ProtoScript.Runners.ProtoScriptTestRunner();
            String errmsg = "";//DNL-1467386 Rev 4247 : WARNING: Replication unbox requested on Singleton warning coming from using replication guides on only some, not all arguments of a function gives incorrect output";
            ExecutionMirror mirror = thisTest.VerifyRunScriptSource(code, errmsg);
            thisTest.VerifyBuildWarningCount(0);
            thisTest.Verify("dummy", new Object[] { 2, 3 });
        }

        [Test]
        [Category("Replication")]
        public void T034_Replication_Guides_Not_On_All_Arguments_8()
        {
            String code =
@"
class A
{
   z : double;
   x : double;
   y : double;   
   constructor A( z1, x1, y1)
   {
       z = z1;
       x = x1;
       y = y1;	   
   }
}
a = (0..1..#2);
//a = { 0, 1}; // fails with this as well
//a = 0..1..#2; // fails with this as well
cs = A.A(1, a<1>, a<2>); 
//cs = A.A(1, { 0, 1 }<1>, { 0, 1 }<2>); //no warnign with this, but expected output : { { 0,0 }, { 1,1} }
test = cs.x;";
            ProtoScript.Runners.ProtoScriptTestRunner fsr = new ProtoScript.Runners.ProtoScriptTestRunner();
            String errmsg = "";//DNL-1467386 Rev 4247 : WARNING: Replication unbox requested on Singleton warning coming from using replication guides on only some, not all arguments of a function gives incorrect output";
            ExecutionMirror mirror = thisTest.VerifyRunScriptSource(code, errmsg);
            thisTest.VerifyBuildWarningCount(0);
            thisTest.Verify("test", new Object[] { new Object[] { 0.0, 0.0 }, new Object[] { 1.0, 1.0 } });
        }

        [Test]
        [Category("Replication")]
        [Category("Failing")]
        public void T034_Replication_Guides_Not_On_All_Arguments_9()
        {
            String code =
@"
import(""DSCoreNodes.dll"");
def sum ( a, b, c )
{
    return = a + b + c;
}
temp1 = (Math.Sin(0..180..#2) * 2);
temp2 = (Math.Sin(0..180..#3) * 1);
zArray = temp1<1> + temp2<2>;
zArray1 = zArray + 1;
ceilingPoints = sum((0..10..#2)<1>, (0..15..#3)<2>, zArray1 );
// expected :  ceilingPoints = { { 1.000, 9.500, 16.000 }, { 11.000, 19.500, 26.000 } }
// received :  ceilingPoints = null";
            ProtoScript.Runners.ProtoScriptTestRunner fsr = new ProtoScript.Runners.ProtoScriptTestRunner();
            String errmsg = "MAGN-1707 IndexOutOfRange Exception when replication guides are not applied on all arguments";
            ExecutionMirror mirror = thisTest.VerifyRunScriptSource(code, errmsg);
            thisTest.VerifyBuildWarningCount(0);
            thisTest.Verify("test", new Object[] { new Object[] { 1.000, 9.500, 16.000 }, new Object[] { 11.000, 19.500, 26.000 } });
        }

        [Test]
        [Category("Replication")]
        public void T034_Replication_Guides_Not_On_All_Arguments_8_a()
        {

            //Analysis: The Rep Guides are being resolved to C0C1, rather than C1C2. This needs to
            //have the fix applied for function calls applied to ctors as well.
            String code =
@"
class A
{
   z : double;
   x : double;
   y : double;   
   constructor A( z1, x1, y1)
   {
       z = z1;
       x = x1;
       y = y1;	   
   }
}
a = (0..1..#2);
b = { 0, 1}; // fails with this as well
//a = 0..1..#2; // fails with this as well
cs = A.A(1, a<1>, b<2>); 
//cs = A.A(1, { 0, 1 }<1>, { 0, 1 }<2>); //no warnign with this, but expected output : { { 0,0 }, { 1,1} }
test = cs.x;";
            ProtoScript.Runners.ProtoScriptTestRunner fsr = new ProtoScript.Runners.ProtoScriptTestRunner();
            String errmsg = "";//DNL-1467386 Rev 4247 : WARNING: Replication unbox requested on Singleton warning coming from using replication guides on only some, not all arguments of a function gives incorrect output";
            ExecutionMirror mirror = thisTest.VerifyRunScriptSource(code, errmsg);
            thisTest.VerifyBuildWarningCount(0);
            thisTest.Verify("test", new Object[] { new Object[] { 0.0, 0.0 }, new Object[] { 1.0, 1.0 } });
        }

        [Test]
        [Category("Replication")]
        public void T035_Defect_1467317_Replication_Guide_On_Instances()
        {
            String code =
@"
class A
{
    x : var[];
    constructor A()
    {
        x = {1,2};
    }
}
a = A.A();
b = A.A();
test = a.x<1> + b.x<2>;";
            ProtoScript.Runners.ProtoScriptTestRunner fsr = new ProtoScript.Runners.ProtoScriptTestRunner();
            String errmsg = "";
            ExecutionMirror mirror = thisTest.VerifyRunScriptSource(code, errmsg);
            thisTest.VerifyBuildWarningCount(0);
            thisTest.Verify("test", new Object[] { new Object[] { 2, 3 }, new Object[] { 3, 4 } });
        }

        [Test]
        [Category("Replication")]
        public void T035_Defect_1467317_Replication_Guide_On_Instances_2()
        {
            String code =
@"
class A
{
    x : var[];
    constructor A()
    {
        x = {1,2};
    }
}
def foo ()
{
    a = A.A();
    b = A.A();
    test1 = a.x<1> + b.x<2>;
    return = test1;
}
test = foo();";
            ProtoScript.Runners.ProtoScriptTestRunner fsr = new ProtoScript.Runners.ProtoScriptTestRunner();
            String errmsg = "";
            ExecutionMirror mirror = thisTest.VerifyRunScriptSource(code, errmsg);
            thisTest.VerifyBuildWarningCount(0);
            thisTest.Verify("test", new Object[] { new Object[] { 2, 3 }, new Object[] { 3, 4 } });
        }

        [Test]
        [Category("Replication")]
        public void T035_Defect_1467317_Replication_Guide_On_Instances_3()
        {
            String code =
@"
class A
{
    x : var[];
    constructor A()
    {
        x = {1,2};
    }
}
test = { { } };
test2 = [Associative]
{
    test2 = { } ;
    [Imperative]
    {
        a = A.A();
        b = A.A();
        [Associative]
        {
            test = a.x<1> + b.x<2>;
            test2 = a.x + b.x;
        }
    }
    return = test2;
}
";
            ProtoScript.Runners.ProtoScriptTestRunner fsr = new ProtoScript.Runners.ProtoScriptTestRunner();
            String errmsg = "";
            ExecutionMirror mirror = thisTest.VerifyRunScriptSource(code, errmsg);
            thisTest.VerifyBuildWarningCount(0);
            thisTest.Verify("test", new Object[] { new Object[] { 2, 3 }, new Object[] { 3, 4 } });
            thisTest.Verify("test2", new Object[] { 2, 4 });
        }

        [Test]
        [Category("Replication")]
        public void T036_Defect_1467383_Replication_Guide_On_Collection()
        {
            String code =
@"
class Point
{
    X;
    Y;
    constructor ByCoordinates(x:double,y:double)
    {
        X = x;
        Y = y;
    
    }
}
p = Point.ByCoordinates((1..2..1)<1>, (3..4..1)<2> ).X;
";
            ProtoScript.Runners.ProtoScriptTestRunner fsr = new ProtoScript.Runners.ProtoScriptTestRunner();
            String errmsg = "";
            ExecutionMirror mirror = thisTest.VerifyRunScriptSource(code, errmsg);
            thisTest.VerifyBuildWarningCount(0);
            thisTest.Verify("p", new Object[] { new Object[] { 1.0, 1.0 }, new Object[] { 2.0, 2.0 } });

        }


        [Test]
        [Category("Replication")]
        public void T037_ReplicationGuideAfterArray()
        {
            string code = @"
def sum ( a, b, c)
{
    return = a + b + c ;
}
y = 3..4;
r = sum(1, { 1, 2}<1>, y<2>);";
            string errmsg = "DNL-1467580 IndexOutOfRange Exception when replication guides are not applied on all arguments";
            thisTest.VerifyRunScriptSource(code, errmsg);
            thisTest.Verify("r", new object[] { new object[] { 5, 6 }, new object[] { 6, 7 } });
        }

        [Test]
        [Category("Replication")]
        public void T037_ReplicationGuidebrackets_1467328()
        {
            string code = @"
            xHeight = 2.0;
            yHeight = 1.0;
            zArray1 = ((1..2..1)* xHeight)<1> + ((1..2..1)* yHeight)<2>;";
            string errmsg = "";
            thisTest.VerifyRunScriptSource(code, errmsg);
            thisTest.Verify("zArray1", new object[] { new object[] { 3.000000, 4.000000 }, new object[] { 5.000000, 6.000000 } });
        }

        [Test]
        [Category("Replication")]
        public void T037_ReplicationGuidebrackets_1467328_2()
        {
            string code = @"
            a = 0..10;
            b = a;
            b[2] = 100;
            c = a;  
            e = b[0..(Count(b) - 1)..2]<1>+b[0..(Count(b) - 1)..2]<2>;";
            string errmsg = "";
            thisTest.VerifyRunScriptSource(code, errmsg);
            thisTest.Verify("e", new object[] { new object[] { 0, 100, 4, 6, 8, 10 }, new object[] { 100, 200, 104, 106, 108, 110 }, new object[] { 4, 104, 8, 10, 12, 14 }, new object[] { 6, 106, 10, 12, 14, 16 }, new object[] { 8, 108, 12, 14, 16, 18 }, new object[] { 10, 110, 14, 16, 18, 20 } });
        }

        [Test]
        [Category("Replication")]
        public void T037_ReplicationGuidebrackets_1467328_3()
        {
            string code = @"
           class A
           {
                a;
                constructor A(i)
                {
                    a = i;
                }
           }
            x = (A.A(1..3))[0];
            x = (A.A(1..3))[0..2].a<1> +(A.A(1..3))[0..2].a<2> ;";
            string errmsg = "";
            thisTest.VerifyRunScriptSource(code, errmsg);
            thisTest.Verify("x", new object[] { new object[] { 2, 3, 4 }, new object[] { 3, 4, 5 }, new object[] { 4, 5, 6 } });
        }

        [Test]
        [Category("Replication")]
        public void T037_ReplicationGuidebrackets_1467328_4()
        {
            string code = @"
            class A
            {
                a;
                constructor A(i)
                {
                    a = i;
                }
            }
            x = (A.A(1..3))[0];
            x = (A.A(1..3))[0..2].a<1> +(A.A(1..3))[0..2].a<2> ;";
            string errmsg = "";
            thisTest.VerifyRunScriptSource(code, errmsg);
            thisTest.Verify("x", new object[] { new object[] { 2, 3, 4 }, new object[] { 3, 4, 5 }, new object[] { 4, 5, 6 } });
        }

        [Test]
        [Category("Replication")]
        public void T037_ReplicationGuidebrackets_1467328_5()
        {
            string code = @"
            def foo : int(a : int,b:int)
            {
                return = a * b;
            }
            list1 = {1,2};
            list2 = {1,2};
            list3 = foo(foo(foo(list1<1>, list2<2>)<1>, list2<2>)<1>, list2<2>);";
            string errmsg = "";
            thisTest.VerifyRunScriptSource(code, errmsg);
            thisTest.Verify("list3", new object[] { new object[] { new object[] { new object[] { 1 }, new object[] { 2 } }, new object[] { new object[] { 2 }, new object[] { 4 } } }, new object[] { new object[] { new object[] { 2 }, new object[] { 4 } }, new object[] { new object[] { 4 }, new object[] { 8 } } } } );
        }

        [Test]
        [Category("Replication")]
        public void T037_ReplicationGuidebrackets_1467328_6()
        {
            string code = @"
def sum ( a, b)
{ 
    return = a + b;
}
test2 = sum ( (0..1)<1>, (2..3)<2>);";
            string errmsg = "";
            thisTest.VerifyRunScriptSource(code, errmsg);
            thisTest.Verify("test2", new object[] { new object[] { 2, 3 }, new object[] { 3, 4 } });
        }

        [Test]
        [Category("Replication")]
        public void T037_ReplicationGuidebrackets_1467328_7()
        {
            string code = @"
test2 = (1..5..1) < 1 > + (1..5..1) < 2 >;";
            string errmsg = "";
            thisTest.VerifyRunScriptSource(code, errmsg);
            thisTest.Verify("test2", new object[] { new object[] { 2, 3, 4, 5, 6 }, new object[] { 3, 4, 5, 6, 7 }, new object[] { 4, 5, 6, 7, 8 }, new object[] { 5, 6, 7, 8, 9 }, new object[] { 6, 7, 8, 9, 10 } }
);
        }

        [Test]
        [Category("Replication")]
        public void T037_ReplicationGuidebrackets_1467328_8()
        {
            string code = @"
xHeight = 2.0;
yHeight = 1.0;
test2 = ((1..2..1)* xHeight)<1> + ((1..2..1)* yHeight)<2>;";
            string errmsg = "";
            thisTest.VerifyRunScriptSource(code, errmsg);
            thisTest.Verify("test2", new object[] { new object[] { 3.0, 4.0 }, new object[] { 5.0, 6.0 } }
);
        }

        [Test]
        [Category("Replication")]
        public void T037_ReplicationGuidebrackets_1467328_9()
        {
            string code = @"
def foo(x:var[])
{
    return = x;
}
test2 = foo({2,3})<1> + ({5,7})<2>;";
            string errmsg = "";
            thisTest.VerifyRunScriptSource(code, errmsg);
            thisTest.Verify("test2", new object[] { new object[] { 7, 9 }, new object[] { 8, 10 } }
);
        }

        [Test]
        [Category("Replication")]
        public void T037_ReplicationGuidebrackets_1467328_10()
        {
            string code = @"
def foo(x:var[])
{
    return = x;
}
x = {1,2,3,4,5,6,7,8,9};
test2 = x[foo({1,2})]<1> + ({5, 7})<2>;";
            string errmsg = "";
            thisTest.VerifyRunScriptSource(code, errmsg);
            thisTest.Verify("test2", new object[] { new object[] { 7, 9 }, new object[] { 8, 10 } }
);
        }

        [Test]
        public void T037_ReplicationGuidebrackets_1467328_11()
        {
            string code = @"
def foo(x:var[])
{
    return = x;
}
test2 = foo({2,3}<1> + ({5,7})<2>);";
            string errmsg = "";
            thisTest.VerifyRunScriptSource(code, errmsg);
            thisTest.Verify("test2", new object[] { new object[] { 7, 9 }, new object[] { 8, 10 } });
        }

        [Test]
        public void T037_ReplicationGuidebrackets_1467328_12()
        {
            string code = @"
b = 0..5;
t1 = 0..(Count(b) - 1)..2;
test2 = b[t1]<1>+b[t1]<2>;";
            string errmsg = "";
            thisTest.VerifyRunScriptSource(code, errmsg);
            thisTest.Verify("test2", new object[] { new object[] { 0, 2, 4 }, new object[] { 2, 4, 6 }, new object[] { 4, 6, 8 } });
        }

        [Test]
        [Category("Replication")]
        public void T038_ReplicationGuide_Not_In_Sequence()
        {
            string code =
@"class A
{
    z:int;
    constructor A (x1,y1)
    {
        z = x1 + y1;
    }
}
x = {0,1};
y = {2, 3};
test = A.A(x<1>,y<3>).z;";
            string errmsg = "DNL-1467460 NotImplemented Exception occurs when replication guides are not in sequence";
            thisTest.VerifyRunScriptSource(code, errmsg);
            thisTest.Verify("test", new object[] { new object[] { 2, 3 }, new object[] { 3, 4 } });
        }

        [Test]
        [Category("Replication")]
        public void T039_1467423_replication_guide_on_array_1()
        {
            string code =
@"def sum ( a, b, c)
{
    return = a + b + c ;
}
y = 3..4;
test = sum(1, { 1, 2}<1>, y<2>);
";
            string errmsg = "";
            thisTest.VerifyRunScriptSource(code, errmsg);
            thisTest.Verify("test", new object[] { new object[] { 5, 6 }, new object[] { 6, 7 } });
        }

        [Test]
        [Category("Replication")]
        public void T039_1467423_replication_guide_on_array_2()
        {
            string code =
@"
class A
{
    static def sum ( a, b, c)
    {
        return = a + b + c ;
    }
}
y = 3..4;
test = A.sum(1, { 1, 2}<1>, y<2>);
";
            string errmsg = "";
            thisTest.VerifyRunScriptSource(code, errmsg);
            thisTest.Verify("test", new object[] { new object[] { 5, 6 }, new object[] { 6, 7 } });
        }

        [Test]
        [Category("Replication")]
        public void T039_1467423_replication_guide_on_array_3()
        {
            string code =
@"
class A
{
    static def sum ( a, b, c)
    {
        return = a + b + c ;
    }
}
test;
[Associative]
{
    y = 3..4;
    test = A.sum(1, { 1, 2}<1>, y<2>);
}
";
            string errmsg = "";
            thisTest.VerifyRunScriptSource(code, errmsg);
            thisTest.Verify("test", new object[] { new object[] { 5, 6 }, new object[] { 6, 7 } });
        }

        [Test]
        [Category("Replication")]
        public void T039_1467423_replication_guide_on_array_4()
        {
            string code =
@"
class A
{
    x: int;
    constructor A ( a, b, c)
    {
        x = a + b + c ;
    }
}
test;
[Associative]
{
    y = 3..4;
    test = A.A(1, { 1, 2}<1>, y<2>).x;
}
";
            string errmsg = "";
            thisTest.VerifyRunScriptSource(code, errmsg);
            thisTest.Verify("test", new object[] { new object[] { 5, 6 }, new object[] { 6, 7 } });
        }

        [Test]
        [Category("Replication")]
        public void T039_1467423_replication_guide_on_array_5()
        {
            string code =
@"
class A
{
    x: int;
    constructor A ( a, b, c)
    {
        x = a + b + c ;
    }
}
test;
[Associative]
{
    y = 3..4;
    test = Count ( A.A(1, { 1, 2}<1>, y<2>).x ) > 1 ? A.A(1, { 1, 2}<1>, y<2>).x : 0;
}
";
            string errmsg = "";
            thisTest.VerifyRunScriptSource(code, errmsg);
            thisTest.Verify("test", new object[] { new object[] { 5, 6 }, new object[] { 6, 7 } });
        }

        [Test]
        [Category("Replication")]
        public void T039_1467423_replication_guide_on_array_6()
        {
            string code =
@"
def foo ( a, b, c)
{
    x = a + b + c ;
    return = x;
}
y = 3..4;
test2 = 0..foo(1, { 1, 2}<1>, y<2>);
test = test2[1][1];
";
            string errmsg = "";
            thisTest.VerifyRunScriptSource(code, errmsg);
            thisTest.Verify("test", new object[] { 0, 1, 2, 3, 4, 5, 6, 7 });
        }

        [Test]
        [Category("Replication")]
        public void T039_1467423_replication_guide_on_array_7()
        {
            string code =
@"
def foo ( a, b, c)
{
    x = a + b + c ;
    return = x;
}
y = 3..4;
test = foo(1, (1..2)<1>, y<2>);
";
            string errmsg = "";
            thisTest.VerifyRunScriptSource(code, errmsg);
            thisTest.Verify("test", new object[] { new object[] { 5, 6 }, new object[] { 6, 7 } });
        }

        [Test]
        [Category("Replication")]
        public void T039_1467423_replication_guide_on_array_8()
        {
            string code =
@"
def foo ( a, b, c)
{
    x = a + b + c ;
    return = x;
}
y = 3..4;
test = 1 + foo(1, (1..2)<1>, y<2>);
";
            string errmsg = "";
            thisTest.VerifyRunScriptSource(code, errmsg);
            thisTest.Verify("test", new object[] { new object[] { 6, 7 }, new object[] { 7, 8 } });
        }

        [Test]
        [Category("Replication")]
        public void T039_1467423_replication_guide_on_array_9()
        {
            string code =
@"
class A
{
    x: int;
    constructor A ( a, b, c)
    {
        x = a + b + c ;
    }
}
test;
[Associative]
{
    y = 3..4;
    test = Count ( A.A(1, (1..2..1)<1>, y<2>).x ) > 1 ? A.A(1, (1..2)<1>, y<2>).x : 0;
}
";
            string errmsg = "";
            thisTest.VerifyRunScriptSource(code, errmsg);
            thisTest.Verify("test", new object[] { new object[] { 5, 6 }, new object[] { 6, 7 } });
        }

        [Test]
        [Category("Replication")]
        public void T039_1467423_replication_guide_on_array_10()
        {
            string code =
@"
class A
{
    x: int;
    constructor A ( a, b, c)
    {
        x = a + b + c ;
    }
}
test;
[Associative]
{
    y = 3..4;
    test = Count ( A.A(1, (1..2..1)<1>, y<2>).x ) > 1 ? A.A(1, (1..2..#2)<1>, y<2>).x : 0;
}
";
            string errmsg = "";
            thisTest.VerifyRunScriptSource(code, errmsg);
            thisTest.Verify("test", new object[] { new object[] { 5, 6 }, new object[] { 6, 7 } });
        }

        [Test]
        [Category("Replication")]
        [Category("Failing")]
        public void T039_1467423_replication_guide_on_array_11()
        {
            string code =
@"
test;
[Associative]
{
   test = 1 + (1..2..#2)<2> + {3,4}<2>;
}
";
            string errmsg = "MAGN-4113[Design] - spec for rep guides when skip a guide";
            thisTest.VerifyRunScriptSource(code, errmsg);
            thisTest.Verify("test", new object[] { new object[] { 5, 6 }, new object[] { 6, 7 } });
        }

        [Test]
        [Category("Replication")]
        public void T040_1467488_replication_guide_on_array_slices_1()
        {
            string code =
@"
b = 0..5;
t1 = 0..(Count(b) - 1)..2;
test = b[t1]<1>+b[t1]<2>;
";
            string errmsg = "";
            thisTest.VerifyRunScriptSource(code, errmsg);
            thisTest.Verify("test", new object[] { new object[] { 0, 2, 4 }, new object[] { 2, 4, 6 }, new object[] { 4, 6, 8 } });
        }

        [Test]
        [Category("Replication")]
        public void T040_1467488_replication_guide_on_array_slices_2()
        {
            string code =
@"
b = 0..3;
test = b[0..1]<1>+b[{2,3}]<2>;
";
            string errmsg = "";
            thisTest.VerifyRunScriptSource(code, errmsg);
            thisTest.Verify("test", new object[] { new object[] { 2, 3 }, new object[] { 3, 4 } });
        }

        [Test]
        [Category("Replication")]
        public void T040_1467488_replication_guide_on_array_slices_3()
        {
            string code =
@"
def foo ( a )
{
    return = a ;
}
b = 0..3;
test = foo ( b[0..1]<1>+b[{2,3}]<2> );
";
            string errmsg = "";
            thisTest.VerifyRunScriptSource(code, errmsg);
            thisTest.Verify("test", new object[] { new object[] { 2, 3 }, new object[] { 3, 4 } });
        }

        [Test]
        [Category("Replication")]
        public void T040_1467488_replication_guide_on_array_slices_4()
        {
            string code =
@"
class A
{
    static def foo ( a )
    {
        return = a ;
    }
}
b = 0..3;
test = A.foo ( b[0..1]<1>+b[{2,3}]<2> );
";
            string errmsg = "";
            thisTest.VerifyRunScriptSource(code, errmsg);
            thisTest.Verify("test", new object[] { new object[] { 2, 3 }, new object[] { 3, 4 } });
        }

        [Test]
        [Category("Replication")]
        public void T040_1467488_replication_guide_on_array_slices_5()
        {
            string code =
@"
class A
{
    static def foo ( a )
    {
        return = a ;
    }
}
b = { { 0, 1}, { 2, 3} };
test1;
test2;
[Imperative]
{
    test1 = A.foo ( b[0][0..1] );
    test2 = A.foo ( b[1][{0, 1}] );
}
";
            string errmsg = "";
            thisTest.VerifyRunScriptSource(code, errmsg);
            thisTest.Verify("test1", 0);
            thisTest.Verify("test2", 2);
        }

        [Test]
        [Category("Replication")]
        [Category("Failing")]
        public void T040_1467488_replication_guide_on_array_slices_6()
        {
            string code =
@"
class A
{
    static def foo ( a )
    {
        return = a ;
    }
}
b = { { 0, 1}, { 2, 3} };
test1;
test2;
[Associative]
{
    test1 = A.foo ( b[ {0, 0} ][ 0..1 ] );
    test2 = A.foo ( b[ { 1, 1} ][ {0, 1} ] );
}
";
            string errmsg = "MAGN-4113[Design] - spec for rep guides when skip a guide";
            thisTest.VerifyRunScriptSource(code, errmsg);
            thisTest.Verify("test1", new object[] { 0, 1 });
            thisTest.Verify("test2", new object[] { 2, 3 });
        }

        [Test]
        [Category("Replication")]
        public void T040_1467488_replication_guide_on_array_slices_7()
        {
            string code =
@"
class A
{
    static def foo ( a )
    {
        return = a ;
    }
}
b = { { 0, 1}, { 2, 3} };
test;
[Associative]
{
    test = A.foo ( b[ {0, 1}<1> ][( 0..1 )<2>] );
}
";
            string errmsg = "DNL-1467298 rev 4245 :  replication guides with partial array indexing is not giving the expected output";
            thisTest.VerifyRunScriptSource(code, errmsg);
            thisTest.Verify("test", new object[] { new object[] { 0, 1 }, new object[] { 2, 3 } });

        }

        [Test]
        [Category("Replication")]
        [Category("Failing")]
        public void T040_1467488_replication_guide_on_array_slices_8()
        {
            string code =
@"
class A
{
    static def foo ( a )
    {
        return = a ;
    }
}
b = { { 0, 1}, { 2, 3} };
def foo2 ( )
{
    t = A.foo ( b[ {0, 1} ][( 0..1 ) ] );
    return = t;
}
test = foo2();
";
            string errmsg = "MAGN-4113[Design] - spec for rep guides when skip a guide";
            thisTest.VerifyRunScriptSource(code, errmsg);
            thisTest.Verify("test", new object[] { 0, 3 });
        }

        [Test]
        public void T041_1467460_replication_guide_not_in_sequence_01()
        {
            string code =
@"
class A
{
    z:int;
    constructor A (x1,y1)
    {
        z = x1 + y1;
    }
}
x = {0,1};
y = {2, 3};
test = A.A(x<1>,y<3>).z;
";
            string errmsg = "";
            thisTest.VerifyRunScriptSource(code, errmsg);
            thisTest.Verify("test", new object[] { new Object[] { 2, 3 }, new Object[] { 3, 4 } });
        }

        [Test]
        [Category("Failing")]
        public void T041_1467460_replication_guide_not_in_sequence_02()
        {
            string code =
@"
class A
{
    a:int;
    constructor A (x1,y1,z1)
    {
        a = y1;
    }
}
x = {0,1};
y = {2,3};
z = {4,5 };
test = A.A(x<1>,y<3>,z).a; // expect this to be treated as :  A.A(x<1>,y<2>,z<1>).a;
";
            string errmsg = "MAGN-1707 IndexOutOfRange Exception when replication guides are not applied on all arguments";
            thisTest.VerifyRunScriptSource(code, errmsg);
            thisTest.Verify("test", new object[] { new Object[] { 2, 3 }, new Object[] { 2, 3 } });
        }

        [Test]
        [Category("Failing")]
        public void T041_1467460_replication_guide_not_in_sequence_03()
        {
            string code =
@"
class A
{
    a:int;
    constructor A (x1,y1,z1)
    {
        a = y1;
    }
}
x = {0,1};
y = {2,3};
z = {4,5 };
test = A.A(x, y<2>, z<3>).a; // expect this to be treated as :  A.A(x<1>,y<2>,z<3>).a;
";
            string errmsg = "MAGN-4113[Design] - spec for rep guides when skip a guide";
            thisTest.VerifyRunScriptSource(code, errmsg);
            Object[] t1 = new Object[] { new Object[] { 2, 2 }, new Object[] { 3, 3 } };
            thisTest.Verify("test", new object[] { t1, t1 });
        }

        [Test]
        [Category("Failing")]
        public void T041_1467460_replication_guide_not_in_sequence_04()
        {
            string code =
@"
class A
{
    a:int;
    constructor A (x1,y1,z1)
    {
        a = y1;
    }
}
x = {0,1};
y = {2,3};
z = {4,5 };
test = A.A(x<1>, y, z<3>).a; // expect this to be treated as :  A.A(x<1>,y<1>,z<2>).a;
";
            string errmsg = "MAGN-1707 IndexOutOfRange Exception when replication guides are not applied on all arguments";
            thisTest.VerifyRunScriptSource(code, errmsg);
            thisTest.Verify("test", new object[] { new Object[] { 2, 2 }, new Object[] { 3, 3 } });
        }

        [Test]
        public void T041_1467460_replication_guide_not_in_sequence_05()
        {
            string code =
@"
class A
{
    a:int;
    constructor A (x1,y1,z1)
    {
        a = y1;
    }
}
x = {0,1};
y = {2,3};
z = {4,5 };
test = A.A(x<1>, y<1>, z<3>).a; // expect this to be treated as :  A.A(x<1>,y<1>,z<2>).a;
";
            string errmsg = "";
            thisTest.VerifyRunScriptSource(code, errmsg);
            thisTest.Verify("test", new object[] { new Object[] { 2, 2 }, new Object[] { 3, 3 } });
        }

        [Test]
        public void T041_1467460_replication_guide_not_in_sequence_06()
        {
            string code =
@"
class A
{
    a:int;
    constructor A (x1,y1,z1)
    {
        a = y1;
    }
}
x = {0,1};
y = {2,3};
z = {4,5 };
test = A.A(x<3>, y<1>, z<5>).a; // expect this to be treated as :  A.A(x<2>,y<1>,z<3>).a; 
";
            string errmsg = "";
            thisTest.VerifyRunScriptSource(code, errmsg);
            thisTest.Verify("test", new object[] { new object[] { new object[] { 2, 2 }, new object[] { 2, 2 } }, new object[] { new object[] { 3, 3 }, new object[] { 3, 3 } } });
        }

        [Test]
        public void T041_1467460_replication_guide_not_in_sequence_07()
        {
            string code =
@"
class A
{
    a:int;
    constructor A (x1,y1,z1)
    {
        a = z1;
    }
}
x = {0,1};
y = {2,3};
z = {4,5 };
test = A.A(x<4>, y<3>, z<1>).a; // expect this to be treated as :  A.A(x<3>,y<2>,z<1>).a; 
";
            string errmsg = "";
            thisTest.VerifyRunScriptSource(code, errmsg);
            Object[] t1 = new Object[] { new Object[] { 4, 4 }, new Object[] { 4, 4 } };
            Object[] t2 = new Object[] { new Object[] { 5, 5 }, new Object[] { 5, 5 } };
            thisTest.Verify("test", new object[] { t1, t2 });
        }

        [Test]
        public void T041_1467460_replication_guide_not_in_sequence_08()
        {
            string code =
@"
class A
{
    a:int;
    constructor A (x1,y1,z1)
    {
        a = y1;
    }
}
x = {0,1};
y = {2,3};
z = {4,5 };
test = A.A(x<7>, y<3>, z<6>).a; // expect this to be treated as :  A.A(x<3>,y<1>,z<2>).a; 
";
            string errmsg = "";
            thisTest.VerifyRunScriptSource(code, errmsg);
            Object[] t1 = new Object[] { new Object[] { 2, 2 }, new Object[] { 2, 2 } };
            Object[] t2 = new Object[] { new Object[] { 3, 3 }, new Object[] { 3, 3 } };
            thisTest.Verify("test", new object[] { t1, t2 });
        }

        [Test]
        public void T041_1467460_replication_guide_not_in_sequence_09()
        {
            string code =
@"
class A
{
    a:int;
    static def A (x1,y1,z1)
    {
        return = y1;
    }
}
x = {0,1};
y = {2,3};
z = {4,5 };
test = A.A(x<7>, y<3>, z<6>); // expect this to be treated as :  A.A(x<3>,y<1>,z<2>); 
";
            string errmsg = "";
            thisTest.VerifyRunScriptSource(code, errmsg);
            Object[] t1 = new Object[] { new Object[] { 2, 2 }, new Object[] { 2, 2 } };
            Object[] t2 = new Object[] { new Object[] { 3, 3 }, new Object[] { 3, 3 } };
            thisTest.Verify("test", new object[] { t1, t2 });
        }

        [Test]
        public void T041_1467460_replication_guide_not_in_sequence_010()
        {
            string code =
@"
def foo (x1,y1,z1)
{
    return = y1;
}
x = {0,1};
y = {2,3};
z = {4,5 };
test = foo(x<7>, y<3>, z<6>); // expect this to be treated as :  foo(x<3>,y<1>,z<2>); 
";
            string errmsg = "";
            thisTest.VerifyRunScriptSource(code, errmsg);
            Object[] t1 = new Object[] { new Object[] { 2, 2 }, new Object[] { 2, 2 } };
            Object[] t2 = new Object[] { new Object[] { 3, 3 }, new Object[] { 3, 3 } };
            thisTest.Verify("test", new object[] { t1, t2 });
        }

        [Test]
        public void T041_1467460_replication_guide_not_in_sequence_011()
        {
            string code =
@"
def foo (x1,y1,z1)
{
    return = y1;
}
test;
[Imperative]
{
    x = {0,1};
    y = {2,3};
    z = {4,5 };
    test = [Associative]
    {
        return = foo(x<7>, y<3>, z<6>); // expect this to be treated as :  foo(x<3>,y<1>,z<2>); 
    }
}
";
            string errmsg = "";
            thisTest.VerifyRunScriptSource(code, errmsg);
            Object[] t1 = new Object[] { new Object[] { 2, 2 }, new Object[] { 2, 2 } };
            Object[] t2 = new Object[] { new Object[] { 3, 3 }, new Object[] { 3, 3 } };
            thisTest.Verify("test", new object[] { t1, t2 });
        }

        [Test]
        public void T041_1467460_replication_guide_not_in_sequence_012()
        {
            string code =
@"
def foo (x1,y1,z1)
{
    return = y1;
}
a1;
a2;
a3;
test;
[Imperative]
{
    x = {0,1};
    y = {2,3};
    z = {4,5 };
    test = [Associative]
    {
        a = { foo(x<7>, y<3>, z<6>) => a1; // expect this to be treated as :  foo(x<3>,y<1>,z<2>); 
              foo(x<2>, y<2>, z<3>) => a2; // expect this to be treated as :  foo(x<1>,y<1>,z<2>);
              foo(x<1>, y<3>, z<3>) => a3; // expect this to be treated as :  foo(x<1>,y<2>,z<2>);
            }
        return = a1;
    }
}
";
            string errmsg = "";
            thisTest.VerifyRunScriptSource(code, errmsg);
            Object[] t1 = new Object[] { new Object[] { 2, 2 }, new Object[] { 2, 2 } };
            Object[] t2 = new Object[] { new Object[] { 3, 3 }, new Object[] { 3, 3 } };
            thisTest.Verify("test", new object[] { t1, t2 });
            thisTest.Verify("a2", new object[] { new Object[] { 2, 2, }, new Object[] { 3, 3 } });
            thisTest.Verify("a3", new object[] { new Object[] { 2, 3, }, new Object[] { 2, 3 } });
        }

        [Test]
        public void T041_1467460_replication_guide_not_in_sequence_013()
        {
            string code =
@"
def foo (x1,y1,z1)
{
    return = y1;
}
x = {0,1};
y = {2,3};
z = {4,5 };
test1 = foo(x<2>, y<2>, z<3>) ; // expect this to be treated as :  foo(x<1>,y<1>,z<2>);
test2 = foo(x<1>, y<3>, z<3>) ; // expect this to be treated as :  foo(x<1>,y<2>,z<2>);
            
";
            string errmsg = "";
            thisTest.VerifyRunScriptSource(code, errmsg);
            thisTest.Verify("test1", new object[] { new Object[] { 2, 2, }, new Object[] { 3, 3 } });
            thisTest.Verify("test2", new object[] { new Object[] { 2, 3, }, new Object[] { 2, 3 } });
        }

        [Test]
        [Category("Failing")]
        public void T042_1467555_cartesion_product_in_dot_operation_1()
        {
            string code =
@"
class A
{
    a;
    def foo (x1,y1,z1)
    {
        a = y1;
        return = a;
    }
}
x = {0,1};
y = {2,3};
z = {4,5 };
aa = { A.A(), A.A() };
test1 = aa.foo(x<2>, y<2>, z<3>) ; // expect this to be treated as :  foo(x<1>,y<1>,z<2>);
//test2 = aa.foo(x<1>, y<3>, z<3>) ; // expect this to be treated as :  foo(x<1>,y<2>,z<2>);
            
";
            string errmsg = "MAGN-4113[Design] - spec for rep guides when skip a guide";
            thisTest.VerifyRunScriptSource(code, errmsg);
            thisTest.Verify("test1", new object[] { new Object[] { 2, 2, }, new Object[] { 3, 3 } });
            thisTest.Verify("test2", new object[] { new Object[] { 2, 3, }, new Object[] { 2, 3 } });
        }

        [Test]
        public void T0100_FuncCall_Int_AllGuides()
        {
            string code =
@"
def foo (x1,y1,z1)
{
    return = x1+y1+z1;
}
x = {0,1};
y = {2,3};
z = {4,5 };
test1 = foo(x<1>, y<2>, z<3>) ; 
class A
{
    x : int;
    y : int;
    z : int;
    a : int;
    constructor A ( x2, y2, z2)
    {
        this.y = y2;
        this.x = x2;
        this.z = z2;
        a = this.x + this.y + this.z;
    }
    def foo (x1,y1,z1)
    {
        return = x1+y1+z1;
    }
    static def foo2 (x1,y1,z1)
    {
        return = x1+y1+z1;
    } 
}
t1 = A.A(x<1>, y<2>, z<3>);  
test2 = t1.a;
test = A.A(0,0,0);
test3 = test.foo(x<1>, y<2>, z<3>);  
test4 = A.foo2(x<1>, y<2>, z<3>); 
";
            string errmsg = "";
            thisTest.VerifyRunScriptSource(code, errmsg);
            thisTest.Verify("test1", new object[] { new object[] { new object[] { 6, 7 }, new object[] { 7, 8 } }, new object[] { new object[] { 7, 8 }, new object[] { 8, 9 } } });
            thisTest.Verify("test2", new object[] { new object[] { new object[] { 6, 7 }, new object[] { 7, 8 } }, new object[] { new object[] { 7, 8 }, new object[] { 8, 9 } } });
            thisTest.Verify("test3", new object[] { new object[] { new object[] { 6, 7 }, new object[] { 7, 8 } }, new object[] { new object[] { 7, 8 }, new object[] { 8, 9 } } });
            thisTest.Verify("test4", new object[] { new object[] { new object[] { 6, 7 }, new object[] { 7, 8 } }, new object[] { new object[] { 7, 8 }, new object[] { 8, 9 } } });

        }

        [Test]
        [Category("Failing")]
        public void T0101_FuncCall_Double_SomeGuides()
        {
            string code =
@"
def foo (x1,y1,z1)
{
    return = x1+y1+z1;
}
x = {0.0,1.0};
y = {2.0,3.0};
z = {4.0,5.0 };
test1 = foo(x, y<2>, z<3>) ; 
class A
{
    x : int;
    y : int;
    z : int;
    a : int;
    constructor A ( x2, y2, z2)
    {
        y = y2;
        x = x2;
        z = z2;
        a = x + y + z;
    }
    def foo (x1,y1,z1)
    {
        return = x1+y1+z1;
    } 
    static def foo2 (x1,y1,z1)
    {
        return = x1+y1+z1;
    }
}
t1 = A.A(x, y<2>, z<3>);  
test2 = t1.a;
test = A.A(0,0,0);
test3 = test.foo(x, y<2>, z<3>);  
test4 = A.foo2(x, y<2>, z<3>);         
";
            string errmsg = "MAGN-4113[Design] - spec for rep guides when skip a guide";
            thisTest.VerifyRunScriptSource(code, errmsg);
            thisTest.Verify("test1", new object[] { new object[] { new object[] { 6.0, 7.0 }, new object[] { 7.0, 8.0 } }, new object[] { new object[] { 7.0, 8.0 }, new object[] { 8.0, 9.0 } } });
            thisTest.Verify("test2", new object[] { new object[] { new object[] { 6.0, 7.0 }, new object[] { 7.0, 8.0 } }, new object[] { new object[] { 7.0, 8.0 }, new object[] { 8.0, 9.0 } } });
            thisTest.Verify("test3", new object[] { new object[] { new object[] { 6.0, 7.0 }, new object[] { 7.0, 8.0 } }, new object[] { new object[] { 7.0, 8.0 }, new object[] { 8.0, 9.0 } } });
            thisTest.Verify("test4", new object[] { new object[] { new object[] { 6.0, 7.0 }, new object[] { 7.0, 8.0 } }, new object[] { new object[] { 7.0, 8.0 }, new object[] { 8.0, 9.0 } } });

        }

        [Test]
        [Category("Failing")]
        public void T0102_FuncCall_Double_SomeGuides()
        {
            string code =
@"
def foo (x1,y1,z1)
{
    return = x1+y1+z1;
}
x = {0.0,1.0};
y = {2.0,3.0};
z = {4.0,5.0 };
test1 = foo(x, y<2>, z) ;   
{
    x : int;
    y : int;
    z : int;
    a : int;
    constructor A ( x2, y2, z2)
    {
        y = y2;
        x = x2;
        z = z2;
        a = x + y + z;
    }
    def foo (x1,y1,z1)
    {
        return = x1+y1+z1;
    } 
    static def foo2 (x1,y1,z1)
    {
        return = x1+y1+z1;
    }
}
t1 = A.A(x, y<2>, z);  
test2 = t1.a;
test = A.A(0,0,0);
test3 = test.foo(x, y<2>, z); 
test4 = A.foo2(x, y<2>, z);      
";
            string errmsg = "MAGN-4113[Design] - spec for rep guides when skip a guide";
            thisTest.VerifyRunScriptSource(code, errmsg);
            thisTest.Verify("test1", new object[] { new object[] { 6.0, 7.0 }, new object[] { 8.0, 9.0 } });
            thisTest.Verify("test2", new object[] { new object[] { 6.0, 7.0 }, new object[] { 8.0, 9.0 } });
            thisTest.Verify("test3", new object[] { new object[] { 6.0, 7.0 }, new object[] { 8.0, 9.0 } });
            thisTest.Verify("test4", new object[] { new object[] { 6.0, 7.0 }, new object[] { 8.0, 9.0 } });
        }

        [Test]
        public void T0103_FuncCall_Bool_NotInSeq()
        {
            string code =
@"
def foo (x1,y1,z1)
{
    return = x1 == true ? y1 : z1;
}
x = {true, false};
y = {false, true};
z = {true, true};
test1 = foo(x<2>, y<4>, z<5>) ;   
class A
{
    x ;
    y ;
    z ;
    a ;
    constructor A ( x2, y2, z2)
    {
        y = y2;
        x = x2;
        z = z2;
        a = x2 == true ? y2 : z2;
    }
    def foo (x1,y1,z1)
    {
        return = x1 == true ? y1 : z1;
    }
    static def foo2 (x1,y1,z1)
    {
        return = x1 == true ? y1 : z1;
    } 
}
t1 = A.A(x<2>, y<4>, z<5>);  
test2 = t1.a;
test = A.A(0,0,0);
test3 = test.foo(x<2>, y<4>, z<5>); 
test4 = A.foo2(x<2>, y<4>, z<5>);          
";
            string errmsg = "";
            thisTest.VerifyRunScriptSource(code, errmsg);
            thisTest.Verify("test1", new object[] { new object[] { new object[] { false, false }, new object[] { true, true } }, new object[] { new object[] { true, true }, new object[] { true, true } } });
            thisTest.Verify("test2", new object[] { new object[] { new object[] { false, false }, new object[] { true, true } }, new object[] { new object[] { true, true }, new object[] { true, true } } });
            thisTest.Verify("test3", new object[] { new object[] { new object[] { false, false }, new object[] { true, true } }, new object[] { new object[] { true, true }, new object[] { true, true } } });
            thisTest.Verify("test4", new object[] { new object[] { new object[] { false, false }, new object[] { true, true } }, new object[] { new object[] { true, true }, new object[] { true, true } } });

        }

        [Test]
        public void T0104_FuncCall_Bool_NotInSeq()
        {
            string code =
@"
def foo (x1,y1,z1)
{
    return = x1 == true ? y1 : z1;
}
x = {true, false};
y = {false, true};
z = {true, true};
test1 = foo(x<4>, y<3>, z<5>) ;
class A
{
    x ;
    y ;
    z ;
    a ;
    constructor A ( x2, y2, z2)
    {
        y = y2;
        x = x2;
        z = z2;
        a = x2 == true ? y2 : z2;
    }
    def foo (x1,y1,z1)
    {
        return = x1 == true ? y1 : z1;
    }
    static def foo2 (x1,y1,z1)
    {
        return = x1 == true ? y1 : z1;
    } 
}
t1 = A.A(x<4>, y<3>, z<5>);
test2 = t1.a ; 
test = A.A(0,0,0);
test3 = test.foo(x<4>, y<3>, z<5>); 
test4 = A.foo2(x<4>, y<3>, z<5>); 
       
";
            string errmsg = "";
            thisTest.VerifyRunScriptSource(code, errmsg);
            thisTest.Verify("test1", new object[] { new object[] { new object[] { false, false }, new object[] { true, true } }, new object[] { new object[] { true, true }, new object[] { true, true } } });
            thisTest.Verify("test2", new object[] { new object[] { new object[] { false, false }, new object[] { true, true } }, new object[] { new object[] { true, true }, new object[] { true, true } } });
            thisTest.Verify("test3", new object[] { new object[] { new object[] { false, false }, new object[] { true, true } }, new object[] { new object[] { true, true }, new object[] { true, true } } });
            thisTest.Verify("test4", new object[] { new object[] { new object[] { false, false }, new object[] { true, true } }, new object[] { new object[] { true, true }, new object[] { true, true } } });

        }

        [Test]
        [Category("Failing")]
        public void T0105_FuncCall_Int_NotAllGuides_NotInSeq()
        {
            string code =
@"
def foo (x1,y1,z1)
{
    return = x1 + y1 + z1;
}
x = {0, 1};
y = {2, 3};
z = {4, 5};
test1 = foo(x, y<2>, z<2>) ;
  
class A
{
    x : int;
    y : int;
    z : int;
    a : int;
    constructor A ( x2, y2, z2)
    {
        y = y2;
        x = x2;
        z = z2;
        a = x + y + z;
    }
    def foo (x1,y1,z1)
    {
        return = x1+y1+z1;
    }
    static def foo2 (x1,y1,z1)
    {
        return = x1+y1+z1;
    } 
}
t1 = A.A(x, y<2>, z<2>);
test2 = t1.a ; 
test = A.A(0,0,0);
test3 = test.foo(x, y<2>, z<2>); 
test4 = A.foo2(x, y<2>, z<2>);          
";
            string errmsg = "DNL-1467580 IndexOutOfRange Exception when replication guides are not applied on all arguments";
            thisTest.VerifyRunScriptSource(code, errmsg);
            thisTest.Verify("test1", new object[] { new object[] { 6, 8 }, new object[] { 7, 9 } });
            thisTest.Verify("test2", new object[] { new object[] { 6, 8 }, new object[] { 7, 9 } });
            thisTest.Verify("test3", new object[] { new object[] { 6, 8 }, new object[] { 7, 9 } });
            thisTest.Verify("test4", new object[] { new object[] { 6, 8 }, new object[] { 7, 9 } });
        }

        [Test]
<<<<<<< HEAD
        [Category("Failing")]
=======
>>>>>>> 2788bfec
        public void T0106_FuncCall_Int_MultipleGuides()
        {
            string code =
@"
def foo (x1,y1)
{
    return = x1 + y1;
}
x = {{0, 1},{2,3}};
y = {{4,5},{6,7}};
test1 = foo(x<1><2>, y<3><4>) ;   
class A
{
    x : int;
    y : int;
    
    a : int;
    constructor A ( x2, y2)
    {
        y = y2;
        x = x2;
       
        a = x + y ;
    }
    def foo (x1,y1)
    {
        return = x1+y1;
    }
    static def foo2 (x1,y1)
    {
        return = x1+y1;
    } 
}
t1 = A.A(x<1><2>, y<3><4>);
test2 = t1.a ; 
test = A.A(0,0);
test3 = test.foo(x<1><2>, y<3><4>); 
test4 = A.foo2(x<1><2>, y<3><4>);          
";
            string errmsg = "MAGN-4113[Design] - spec for rep guides when skip a guide";
            thisTest.VerifyRunScriptSource(code, errmsg);
            thisTest.Verify("test1", new object[] { new object[] { new object[] { new object[] { 4, 5 }, new object[] { 6, 7 } }, new object[] { new object[] { 5, 6 }, new object[] { 7, 8 } } }, new object[] { new object[] { new object[] { 6, 7 }, new object[] { 8, 9 } }, new object[] { new object[] { 7, 8 }, new object[] { 9, 10 } } } });
            thisTest.Verify("test2", new object[] { new object[] { new object[] { new object[] { 4, 5 }, new object[] { 6, 7 } }, new object[] { new object[] { 5, 6 }, new object[] { 7, 8 } } }, new object[] { new object[] { new object[] { 6, 7 }, new object[] { 8, 9 } }, new object[] { new object[] { 7, 8 }, new object[] { 9, 10 } } } });
            thisTest.Verify("test3", new object[] { new object[] { new object[] { new object[] { 4, 5 }, new object[] { 6, 7 } }, new object[] { new object[] { 5, 6 }, new object[] { 7, 8 } } }, new object[] { new object[] { new object[] { 6, 7 }, new object[] { 8, 9 } }, new object[] { new object[] { 7, 8 }, new object[] { 9, 10 } } } });
            thisTest.Verify("test4", new object[] { new object[] { new object[] { new object[] { 4, 5 }, new object[] { 6, 7 } }, new object[] { new object[] { 5, 6 }, new object[] { 7, 8 } } }, new object[] { new object[] { new object[] { 6, 7 }, new object[] { 8, 9 } }, new object[] { new object[] { 7, 8 }, new object[] { 9, 10 } } } });
        }

        [Test]
<<<<<<< HEAD
        [Category("Failing")]
=======
>>>>>>> 2788bfec
        public void T0107_FuncCall_Int_MultipleGuides_NotAllInSeq()
        {
            string code =
@"
def foo (x1,y1)
{
    return = x1 + y1;
}
x = {{0, 1},{2,3}};
y = {{4,5},{6,7}};
test1 = foo(x<1><1>, y<2><3>) ; 
class A
{
    x : int;
    y : int;
    
    a : int;
    constructor A ( x2, y2)
    {
        y = y2;
        x = x2;
       
        a = x + y ;
    }
    def foo (x1,y1)
    {
        return = x1+y1;
    }
    static def foo2 (x1,y1)
    {
        return = x1+y1;
    } 
}
t1 = A.A(x<1><1>, y<2><3>);
test2 = t1.a ;
test = A.A(0,0); 
test3 = test.foo(x<1><1>, y<2><3>); 
test4 = A.foo2(x<1><1>, y<2><3>);           
";
            string errmsg = "MAGN-4113[Design] - spec for rep guides when skip a guide";
            thisTest.VerifyRunScriptSource(code, errmsg);
            thisTest.Verify("test1", new object[] { new object[] { new object[] { new object[] { 4, 5 }, new object[] { 5, 6 } }, new object[] { new object[] { 6, 7 }, new object[] { 7, 8 } } }, new object[] { new object[] { new object[] { 6, 7 }, new object[] { 7, 8 } }, new object[] { new object[] { 8, 9 }, new object[] { 9, 10 } } } });
            thisTest.Verify("test2", new object[] { new object[] { new object[] { new object[] { 4, 5 }, new object[] { 5, 6 } }, new object[] { new object[] { 6, 7 }, new object[] { 7, 8 } } }, new object[] { new object[] { new object[] { 6, 7 }, new object[] { 7, 8 } }, new object[] { new object[] { 8, 9 }, new object[] { 9, 10 } } } });
            thisTest.Verify("test3", new object[] { new object[] { new object[] { new object[] { 4, 5 }, new object[] { 5, 6 } }, new object[] { new object[] { 6, 7 }, new object[] { 7, 8 } } }, new object[] { new object[] { new object[] { 6, 7 }, new object[] { 7, 8 } }, new object[] { new object[] { 8, 9 }, new object[] { 9, 10 } } } });
            thisTest.Verify("test4", new object[] { new object[] { new object[] { new object[] { 4, 5 }, new object[] { 5, 6 } }, new object[] { new object[] { 6, 7 }, new object[] { 7, 8 } } }, new object[] { new object[] { new object[] { 6, 7 }, new object[] { 7, 8 } }, new object[] { new object[] { 8, 9 }, new object[] { 9, 10 } } } });

        }

        [Test]
        public void T0108_FuncCall_Int_MultipleGuides_NotAllInSeq()
        {
            string code =
@"
def foo (x1,y1)
{
    return = x1 + y1;
}
x = {{0, 1},{2,3}};
y = {{4,5},{6,7}};
test1 = foo(x<1><3>, y<4><5>) ; 
class A
{
    x : int;
    y : int;
    
    a : int;
    constructor A ( x2, y2)
    {
        y = y2;
        x = x2;
       
        a = x + y ;
    }
    def foo (x1,y1)
    {
        return = x1+y1;
    }
    static def foo2 (x1,y1)
    {
        return = x1+y1;
    } 
}
t1 = A.A(x<1><3>, y<4><5>);
test2 = t1.a ; 
test = A.A(0,0);
test3 = test.foo(x<1><3>, y<4><5>); 
test4 = A.foo2(x<1><3>, y<4><5>);           
";
            string errmsg = "";
            thisTest.VerifyRunScriptSource(code, errmsg);
            thisTest.Verify("test1", new object[] { new object[] { new object[] { new object[] { 4, 5 }, new object[] { 6, 7 } }, new object[] { new object[] { 5, 6 }, new object[] { 7, 8 } } }, new object[] { new object[] { new object[] { 6, 7 }, new object[] { 8, 9 } }, new object[] { new object[] { 7, 8 }, new object[] { 9, 10 } } } });
            thisTest.Verify("test2", new object[] { new object[] { new object[] { new object[] { 4, 5 }, new object[] { 6, 7 } }, new object[] { new object[] { 5, 6 }, new object[] { 7, 8 } } }, new object[] { new object[] { new object[] { 6, 7 }, new object[] { 8, 9 } }, new object[] { new object[] { 7, 8 }, new object[] { 9, 10 } } } });
            thisTest.Verify("test3", new object[] { new object[] { new object[] { new object[] { 4, 5 }, new object[] { 6, 7 } }, new object[] { new object[] { 5, 6 }, new object[] { 7, 8 } } }, new object[] { new object[] { new object[] { 6, 7 }, new object[] { 8, 9 } }, new object[] { new object[] { 7, 8 }, new object[] { 9, 10 } } } });
            thisTest.Verify("test4", new object[] { new object[] { new object[] { new object[] { 4, 5 }, new object[] { 6, 7 } }, new object[] { new object[] { 5, 6 }, new object[] { 7, 8 } } }, new object[] { new object[] { new object[] { 6, 7 }, new object[] { 8, 9 } }, new object[] { new object[] { 7, 8 }, new object[] { 9, 10 } } } });

        }

        [Test]
        [Category("Failing")]
        public void T0109_FuncCall_Int_MultipleGuides_NotAllInSeq()
        {
            string code =
@"
def foo (x1,y1)
{
    return = x1 + y1;
}
x = {{0, 1},{2,3}};
y = {{4,5},{6,7}};
test1 = foo(x<2><4>, y<3><1>) ;            
";
            string errmsg = "MAGN-1708 NotImplemented Exception when multiple non-sequential replication guides are used on multidimensional arrays";
            thisTest.VerifyRunScriptSource(code, errmsg);
            thisTest.Verify("test1", new object[] { new object[] { new object[] { new object[] { 4, 5 }, new object[] { 6, 7 } }, new object[] { new object[] { 5, 6 }, new object[] { 7, 8 } } }, new object[] { new object[] { new object[] { 6, 7 }, new object[] { 8, 9 } }, new object[] { new object[] { 7, 8 }, new object[] { 9, 10 } } } });
        }

        [Test]
        [Category("Failing")]
        public void T0110_FuncCall_Int_MultipleGuides_NotAllInSeq()
        {
            string code =
@"
def foo (x1,y1)
{
    return = x1 + y1;
}
x = {{0, 1},{2,3}};
y = {{4,5},{6,7}};
test1 = foo(x<4><8>, y<7><3>) ;            
";
            string errmsg = "MAGN-4113[Design] - spec for rep guides when skip a guide";
            thisTest.VerifyRunScriptSource(code, errmsg);
            thisTest.Verify("test1", new object[] { new object[] { new object[] { new object[] { 4, 5 }, new object[] { 6, 7 } }, new object[] { new object[] { 5, 6 }, new object[] { 7, 8 } } }, new object[] { new object[] { new object[] { 6, 7 }, new object[] { 8, 9 } }, new object[] { new object[] { 7, 8 }, new object[] { 9, 10 } } } });
        }

        [Test]
        [Category("Failing")]
        public void T0111_FuncCall_Int_MultipleGuides_NotAllInSeq()
        {
            string code =
@"
def foo (x1,y1)
{
    return = x1 + y1;
}
x = {{0, 1},{2,3}};
y = {{4,5},{6,7}};
test1 = foo(x<3><5>, y<4><1>) ;            
";
            string errmsg = "MAGN-4113[Design] - spec for rep guides when skip a guide";
            thisTest.VerifyRunScriptSource(code, errmsg);
            thisTest.Verify("test1", new object[] { new object[] { new object[] { new object[] { 4, 5 }, new object[] { 6, 7 } }, new object[] { new object[] { 5, 6 }, new object[] { 7, 8 } } }, new object[] { new object[] { new object[] { 6, 7 }, new object[] { 8, 9 } }, new object[] { new object[] { 7, 8 }, new object[] { 9, 10 } } } });
        }

        [Test]
        public void T0112_FuncCall_Int_SingleAndMultipleGuides()
        {
            string code =
@"
def foo (x1,y1)
{
    return = x1 + y1;
}
x = {0,1};
y = {{4,5},{6,7}};
test1 = foo(x<1>, y<2><3>) ;  
class A
{
    x : int;
    y : int;
    
    a : int;
    constructor A ( x2, y2)
    {
        y = y2;
        x = x2;
       
        a = x + y ;
    }
    def foo (x1,y1)
    {
        return = x1+y1;
    }
    static def foo2 (x1,y1)
    {
        return = x1+y1;
    } 
}
t1 = A.A(x<1>, y<2><3>);
test2 = t1.a ; 
test = A.A(0,0);
test3 = test.foo(x<1>, y<2><3>); 
test4 = A.foo2(x<1>, y<2><3>);          
";
            string errmsg = "";
            thisTest.VerifyRunScriptSource(code, errmsg);
            thisTest.Verify("test1", new object[] { new object[] { new object[] { 4, 5 }, new object[] { 6, 7 } }, new object[] { new object[] { 5, 6 }, new object[] { 7, 8 } } });
            thisTest.Verify("test2", new object[] { new object[] { new object[] { 4, 5 }, new object[] { 6, 7 } }, new object[] { new object[] { 5, 6 }, new object[] { 7, 8 } } });
            thisTest.Verify("test3", new object[] { new object[] { new object[] { 4, 5 }, new object[] { 6, 7 } }, new object[] { new object[] { 5, 6 }, new object[] { 7, 8 } } });
            thisTest.Verify("test4", new object[] { new object[] { new object[] { 4, 5 }, new object[] { 6, 7 } }, new object[] { new object[] { 5, 6 }, new object[] { 7, 8 } } });
        }

        [Test]
        [Category("Failing")]
        public void T0113_FuncCall_Int_SingleAndMultipleGuides_NotInSeq()
        {
            string code =
@"
def foo (x1,y1)
{
    return = x1 + y1;
}
x = {0,1};
y = {{4,5},{6,7}};
test1 = foo(x, y<2><3>) ;  
class A
{
    x : int;
    y : int;
    
    a : int;
    constructor A ( x2, y2)
    {
        y = y2;
        x = x2;
       
        a = x + y ;
    }
    def foo (x1,y1)
    {
        return = x1+y1;
    }
    static def foo2 (x1,y1)
    {
        return = x1+y1;
    } 
}
t1 = A.A(x, y<2><3>);
test2 = t1.a ; 
test = A.A(0,0);
test3 = test.foo(x, y<2><3>); 
test4 = A.foo2(x, y<2><3>);          
";
            string errmsg = "MAGN-4113[Design] - spec for rep guides when skip a guide";
            thisTest.VerifyRunScriptSource(code, errmsg);
            thisTest.Verify("test1", new object[] { new object[] { new object[] { 4, 5 }, new object[] { 6, 7 } }, new object[] { new object[] { 5, 6 }, new object[] { 7, 8 } } });
            thisTest.Verify("test2", new object[] { new object[] { new object[] { 4, 5 }, new object[] { 6, 7 } }, new object[] { new object[] { 5, 6 }, new object[] { 7, 8 } } });
            thisTest.Verify("test3", new object[] { new object[] { new object[] { 4, 5 }, new object[] { 6, 7 } }, new object[] { new object[] { 5, 6 }, new object[] { 7, 8 } } });
            thisTest.Verify("test4", new object[] { new object[] { new object[] { 4, 5 }, new object[] { 6, 7 } }, new object[] { new object[] { 5, 6 }, new object[] { 7, 8 } } });

        }

        [Test]
        public void T0114_FuncCall_Int_SingleAndMultipleGuides_NotInSeq()
        {
            string code =
@"
def foo (x1,y1)
{
    return = x1 + y1;
}
x = {0,1};
y = {{4,5},{6,7}};
test1 = foo(x<1>, y<1><3>) ;            
";
            string errmsg = "";
            thisTest.VerifyRunScriptSource(code, errmsg);
            thisTest.Verify("test1", new object[] { new object[] { 4, 5 }, new object[] { 7, 8 } });
        }

        [Test]
        public void T0115_FuncCall_HeterogenousInput()
        {
            string code =
@" 
class A
{
    y : int;
    constructor A ( y2)
    {
        y = y2;
    }
}
def foo (x1:int,y1:A)
{
    return = x1 + y1.y;
}
x = {0,1};
y = {A.A(2), A.A(3)};
test1 = foo(x<1>, y<3>) ;            
";
            string errmsg = "";
            thisTest.VerifyRunScriptSource(code, errmsg);
            thisTest.Verify("test1", new object[] { new object[] { 2, 3 }, new object[] { 3, 4 } });
        }

        [Test]
        public void T0116_FuncCall_HeterogenousInput_MultipleGuides()
        {
            string code =
@" 
class A
{
    y : int;
    constructor A ( y2)
    {
        y = y2;
    }
}
def foo (x1:double,y1:A)
{
    return = x1 + y1.y;
}
x = {{0.0,1.0}, {2.0, 3.0} };
y = { A.A(2), A.A(3)};
test1 = foo(x<1><2>, y<1>) ;            
";
            string errmsg = "";
            thisTest.VerifyRunScriptSource(code, errmsg);
            thisTest.Verify("test1", new object[] { new object[] { 2.0, 3.0 }, new object[] { 5.0, 6.0 } });
        }

        [Test]
        public void T0117_FuncCall_HeterogenousInput_MultipleGuides()
        {
            string code =
@" 
class A
{
    y : int;
    constructor A ( y2)
    {
        y = y2;
    }
}
def foo (x1:double,y1:A)
{
    return = x1 + y1.y;
}
x = {{0.0,1.0}, {2.0, 3.0} };
y = { {A.A(4), A.A(5)}, { A.A(6), A.A(7) } };
test1 = foo(x<1><2>, y<3><4>) ;            
";
            string errmsg = "";
            thisTest.VerifyRunScriptSource(code, errmsg);
            thisTest.Verify("test1", new object[] { new object[] { new object[] { new object[] { 4.0, 5.0 }, new object[] { 6.0, 7.0 } }, new object[] { new object[] { 5.0, 6.0 }, new object[] { 7.0, 8.0 } } }, new object[] { new object[] { new object[] { 6.0, 7.0 }, new object[] { 8.0, 9.0 } }, new object[] { new object[] { 7.0, 8.0 }, new object[] { 9.0, 10.0 } } } });
        }

        [Test]
        [Category("Failing")]
        public void T0118_FuncCall_HeterogenousInput_SingleGuides()
        {
            string code =
@" 
class A
{
    y : int;
    constructor A ( y2)
    {
        y = y2;
    }
}
def foo (x1:double,y1:A)
{
    return = x1 + y1.y;
}
x = {0.0,1.0 };
y = { A.A(2), A.A(3) };
test1 = foo(x<1>, y) ;            
";
            string errmsg = "MAGN-4113[Design] - spec for rep guides when skip a guide";
            thisTest.VerifyRunScriptSource(code, errmsg);
            thisTest.Verify("test1", new object[] { 2.0, 4.0 });
        }

        [Test]
        [Category("Failing")]
        public void T0119_FuncCall_HeterogenousInput_SingleGuides()
        {
            string code =
@" 
class A
{
    y : int;
    constructor A ( y2)
    {
        y = y2;
    }
}
def foo (x1:double,y1:A, z : int)
{
    return = x1 + y1.y + z;
}
x = { 0.0,1.0 };
y = { A.A(2), A.A(3) };
z = {4, 5};
test1 = foo(x<1>, y, z<2>) ;            
";
            string errmsg = "MAGN-4113[Design] - spec for rep guides when skip a guide";
            thisTest.VerifyRunScriptSource(code, errmsg);
            thisTest.Verify("test1", new object[] { new object[] { 6.0, 7.0 }, new object[] { 8.0, 9.0 } });
        }

        [Test]
        public void T0120_FuncCall_HeterogenousInput_jagged_SingleGuides()
        {
            string code =
@" 
class A
{
    y : int;
    constructor A ( y2)
    {
        y = y2;
    }
}
def foo (x1:double,y1:A, z : int)
{
    return = x1 + y1.y + z;
}
x = { 0.0 };
y = { A.A(2), A.A(3) };
z = {4, 5};
test1 = foo(x<1>, y<2>, z<3>) ;            
";
            // This is just a sample test case of replication guides on jagged array. Replication on jagged array is not yet defined properly
            string errmsg = "";
            thisTest.VerifyRunScriptSource(code, errmsg);
            thisTest.Verify("test1", new object[] { new object[] { new object[] { 6.0, 7.0 }, new object[] { 7.0, 8.0 } } });
        }

        [Test]
        public void T0121_InstanceCall_Int_SingleGuides()
        {
            string code =
@" 
class A
{
    x : int;
    y : int;
    z : int;
    a : int;
    constructor A ( x2, y2, z2)
    {
        y = y2;
        x = x2;
        z = z2;
        a = x + y + z;
    }
}
x = { 1, 2 };
y = { 3, 4 };
z = { 5, 6 };
test1 = A.A(x<1>, y<2>, z<3>).a ;            
";
            string errmsg = "";
            thisTest.VerifyRunScriptSource(code, errmsg);
            thisTest.Verify("test1", new object[] { new object[] { new object[] { 9, 10 }, new object[] { 10, 11 } }, new object[] { new object[] { 10, 11 }, new object[] { 11, 12 } } });
        }

        [Test]
        [Category("Failing")]
        public void T0122_ReplicationGudes_Inside_ClassAndFunctionBody()
        {
            string code =
@" 
def func (x1:int[],y1:int[],z1:int[])
{
    return = A.foo6( x1<2> , y1<2> , z1<5> );
}
class A
{
    x : int[];
    y : int[];
    z : int[];
    a ;
    p1 = x<2> + y<2> + z<5>;
    constructor A ( )
    {
        this.x = {0,1};
        this.y = {2,3};
        this.z = {4,5};
        a = this.foo(this.x<2>, this.y<2>, this.z<5>) ;  
    }
    def foo (x1,y1,z1)
    {
        return = x1+y1+z1;
    } 
    def foo2 ()
    {
        return = this.foo(this.x<2>, this.y<2>, this.z<5>) ; 
    }
    def foo3 ()
    {
        return = this.foo(x<2>, y<2>, z<5>) ; 
    }
    static def foo4(x1, y1, z1)
    {
        return = x1 + y1 + z1;
    }
    static def foo5(x1:int[], y1:int[], z1:int[])
    {
        return = this.foo6( x1<2>, y1<2>, z1<5> );
    }
    static def foo6(x1:int, y1:int, z1:int)
    {
        return = x1 + y1 + z1;
    }
}
x = {0,1};
y = {2,3};
z = {4,5};
test = A.A();  
test1 = test.a;
test2 = test.p1;
test3 = test.foo2(); 
test4 = test.foo3();
test5 = A.foo4(x<2>, y<2>, z<5>);
test6 = A.foo5(x, y, z);
test7 = func(x, y, z);            
";
            string errmsg = "MAGN-4113[Design] - spec for rep guides when skip a guide";
            thisTest.VerifyRunScriptSource(code, errmsg);
            thisTest.Verify("test1", new Object[] { new Object[] { 6, 7 }, new Object[] { 8, 9 } });
            thisTest.Verify("test2", null);
            thisTest.Verify("test3", new Object[] { new Object[] { 6, 7 }, new Object[] { 8, 9 } });
            thisTest.Verify("test4", new Object[] { new Object[] { 6, 7 }, new Object[] { 8, 9 } });
            thisTest.Verify("test5", new Object[] { new Object[] { 6, 7 }, new Object[] { 8, 9 } });
            thisTest.Verify("test6", new Object[] { new Object[] { 6, 7 }, new Object[] { 8, 9 } });
            thisTest.Verify("test7", new Object[] { new Object[] { 6, 7 }, new Object[] { 8, 9 } });
        }

        [Test]
        [Category("Failing")]
        public void T0123_Replication_BuiltinMethods()
        {
            string code =
@" 
[Associative]
{
    x = {0,1,2,3};
    y = {0,1};
    z = { ""int"", ""double"" };
    test1 = Contains ( x, y);
    test2 = IndexOf ( x, y) ;
    test3 = Remove ( x, y) ;
    test4 = Insert ( x, y, y) ; 
    test5 = NormalizeDepth ( x, y) ; 
    test6 = RemoveIfNot ( x, z) ; 
    test7 = SortIndexByValue ( x, y) ; 
    test8 = Map ( {1,2}, {3,4}, {2,3}) ;   
}     
";
            string errmsg = "MAGN-4113[Design] - spec for rep guides when skip a guide";
            thisTest.VerifyRunScriptSource(code, errmsg);

            thisTest.Verify("test1", new Object[] { true, true });
            thisTest.Verify("test2", new Object[] { 0, 1 });
            thisTest.Verify("test3", new Object[] { new Object[] { 1, 2, 3 }, new Object[] { 0, 2, 3 } });
            thisTest.Verify("test4", new Object[] { new Object[] { 0, 0, 1, 2, 3 }, new Object[] { 0, 1, 1, 2, 3 } });
            thisTest.Verify("test5", new Object[] { null, new Object[] { 0, 1, 2, 3 } });
            thisTest.Verify("test6", new Object[] { new Object[] { 0, 1, 2, 3 }, new Object[] { } });
            thisTest.Verify("test7", new Object[] { new Object[] { 3, 2, 1, 0 }, new Object[] { 0, 1, 2, 3 } });
            thisTest.Verify("test8", new Object[] { 0.5, 0.5 });

        }

        [Test]
        public void T0124_ReplicationGuides_BuiltinMethods()
        {
            string code =
@" 
test1;
test2;
test3;
test4;
test5;
test6;
test7;
test8;
[Associative]
{
    x = {{0,1},{2,3}};
    y = {0,1};
    z = { ""int"", ""double"" };
    test1 = Contains ( x<1>, y<2>);
    test2 = IndexOf ( x<1>, y<2>) ;
    test3 = Remove ( x<1>, y<2>) ; 
    test4 = Insert ( x<1>, y<2>, y<2>) ;
    test5 = NormalizeDepth ( x<1>, y<2>) ; 
    test6 = RemoveIfNot ( x<1>, z<2>) ; 
    test7 = SortIndexByValue ( x<1>, y<2>) ; 
    test8 = Map ( {1,2}<1>, {5,6}<2>, {2,3}<2>) ; 
    
}    
";
            string errmsg = "";
            thisTest.VerifyRunScriptSource(code, errmsg);
            thisTest.Verify("test1", new Object[] { new Object[] { true, true }, new Object[] { false, false } });
            thisTest.Verify("test2", new Object[] { new Object[] { 0, 1 }, new Object[] { -1, -1 } });
            thisTest.Verify("test3", new Object[] { new Object[] { new Object[] { 1 }, new Object[] { 0 } }, new Object[] { new Object[] { 3 }, new Object[] { 2 } } });
            thisTest.Verify("test4", new Object[] { new Object[] { new Object[] { 0, 0, 1 }, new Object[] { 0, 1, 1 } }, new Object[] { new Object[] { 0, 2, 3 }, new Object[] { 2, 1, 3 } } });
            thisTest.Verify("test5", new Object[] { new Object[] { null, new Object[] { 0, 1 } }, new Object[] { null, new Object[] { 2, 3 } } });
            thisTest.Verify("test6", new Object[] { new Object[] { new Object[] { 0, 1 }, new Object[] { } }, new Object[] { new Object[] { 2, 3 }, new Object[] { } } });
            thisTest.Verify("test7", new Object[] { new Object[] { new Object[] { 1, 0 }, new Object[] { 0, 1 } }, new Object[] { new Object[] { 1, 0 }, new Object[] { 0, 1 } } });
            thisTest.Verify("test8", new Object[] { new Object[] { 0.25, 0.4 }, new Object[] { 0.0, 0.25 } });
        }

        [Test]
        public void T0125_ReplicationGudes_MathFunctions()
        {
            string code =
@" 
import(""DSCoreNodes.dll"");
x = {0,1,2,3};
y = {0,1};
test1 = Math.Min( x, y); 
test2 = Math.Min( x<1>, y<2>);
test3 = Math.Max( x, y); 
test4 = Math.Max( x<1>, y<2>);
    
";
            string errmsg = "";
            thisTest.VerifyRunScriptSource(code, errmsg);
            thisTest.Verify("test1", new Object[] { 0, 1 });
            thisTest.Verify("test2", new Object[] { new Object[] { 0, 0 }, new Object[] { 0, 1 }, new Object[] { 0, 1 }, new Object[] { 0, 1 } });
            thisTest.Verify("test3", new Object[] { 0, 1 });
            thisTest.Verify("test4", new Object[] { new Object[] { 0, 1 }, new Object[] { 1, 1 }, new Object[] { 2, 2 }, new Object[] { 3, 3 } });
        }

        [Test]
        public void T0126_ReplicationGudes_ModifierBlock()
        {
            string code =
@" 
test1;
test2;
test3;
test4;
test5;
test6;
test7;
test8;
[Associative]
{
    x = {{0,1},{2,3}};
    y = {0,1};
    z = { ""int"", ""double"" };
    test1 = { x;	          
              Contains ( x<1>, y<2>);
              }
              
    test2 = { IndexOf ( x<1>, y<2>);
              } 
    test3 = { y;
              Remove ( x<1>, y<2>);
              } 
    test4 = { x;
              y;
              Insert ( x<1>, y<2>, y<2>) ; 
              }
    test5 = { x=>a1;	          
              NormalizeDepth ( a1<1>, y<2>) ; 
              }
    test6 = { 0;
              1;
              RemoveIfNot ( x<1>, z<2>) ;
              }
    test7 = { x => a1;
              y => a2;
              SortIndexByValue ( a1<1>, a2<2>) ; 
              }
    test8 = { 
              Map ( {1,2}<1>, {5,6}<2>, {2,3}<2>) ; 
              }	
}
    
";
            string errmsg = "";
            thisTest.VerifyRunScriptSource(code, errmsg);
            thisTest.Verify("test1", new Object[] { new Object[] { true, true }, new Object[] { false, false } });
            thisTest.Verify("test2", new Object[] { new Object[] { 0, 1 }, new Object[] { -1, -1 } });
            thisTest.Verify("test3", new Object[] { new Object[] { new Object[] { 1 }, new Object[] { 0 } }, new Object[] { new Object[] { 3 }, new Object[] { 2 } } });
            thisTest.Verify("test4", new Object[] { new Object[] { new Object[] { 0, 0, 1 }, new Object[] { 0, 1, 1 } }, new Object[] { new Object[] { 0, 2, 3 }, new Object[] { 2, 1, 3 } } });
            thisTest.Verify("test5", new Object[] { new Object[] { null, new Object[] { 0, 1 } }, new Object[] { null, new Object[] { 2, 3 } } });
            thisTest.Verify("test6", new Object[] { new Object[] { new Object[] { 0, 1 }, new Object[] { } }, new Object[] { new Object[] { 2, 3 }, new Object[] { } } });
            thisTest.Verify("test7", new Object[] { new Object[] { new Object[] { 1, 0 }, new Object[] { 0, 1 } }, new Object[] { new Object[] { 1, 0 }, new Object[] { 0, 1 } } });
            thisTest.Verify("test8", new Object[] { new Object[] { 0.25, 0.4 }, new Object[] { 0.0, 0.25 } });
        }

        [Test]
        [Category("Failing")]
        public void T0127_ReplicationGudes_ModifierBlock()
        {
            string code =
@" 
class A
{
    a;
    constructor A (a1)
    {
        a = a1;
    }
    def foo ( a1 , b1 )
    {
        return = a1 + b1;
    }
    static def foo2 ( a1, b1 )
    {
        return = a1 + b1;
    }
}
def foo ( x, y )
{
   return = x + y;
}
[Associative]
{
    x = {0,1};
    y = {2,3};
    
    test1 = { foo ( x<1>, y<2>);
            }
              
    test2 = { A.A(0) => a1;
              a1.foo(x<1>, y<2>);
            } 
              
    test3 = { a1.foo(x<1>,y<1>);
            } 
            
    test4 = { A.foo2(x,y<2>) ;
            }
              
    test5 = { A.A({0,1})=>a2;	          
              a2<1>.foo(y<2>); 
            }
              
    //test6 = { A.A({0,1})=>a2;	          
              //a2<1>.foo(y)<2>;
            //}
              
    test7 = { 1 == 1 ? foo ( x<1>, y<2>) : 0;	           
            }
    
}  
";
            string errmsg = "MAGN-4113[Design] - spec for rep guides when skip a guide";
            thisTest.VerifyRunScriptSource(code, errmsg);
            thisTest.Verify("test1", new Object[] { new Object[] { 2, 3 }, new Object[] { 3, 4 } });
            thisTest.Verify("test2", new Object[] { new Object[] { 2, 3 }, new Object[] { 3, 4 } });
            thisTest.Verify("test3", new Object[] { 2, 4 });
            thisTest.Verify("test4", new Object[] { new Object[] { 2, 4 }, new Object[] { 3, 5 } });
            thisTest.Verify("test5", new Object[] { new Object[] { 2, 3 }, new Object[] { 3, 4 } });
            //thisTest.Verify("test6", new Object[] { new Object[] { new Object[] { 0, 1 }, new Object[] { } }, new Object[] { new Object[] { 2, 3 }, new Object[] { } } });
            thisTest.Verify("test7", new Object[] { new Object[] { 2, 3 }, new Object[] { 3, 4 } });
        }

        [Test]
        [Category("Failing")]
        public void T0128_ReplicationGudes_InlineCondition()
        {
            string code =
@" 
import(""DSCoreNodes.dll"");
def foo1(x,y)
{
    return = x + y;
}
def foo2()
{
    return = {1, 2};
}
def foo3()
{
    return = {3, 4};
}
b = Count(foo1(foo2()<1>,foo3()<2>));
a = Count(foo1(foo2()<1>,foo3()<2>)) == 2 ? foo1((5..6)<1>, (7..8)<2>) : foo1(foo2()<1>,foo3()<2>);
c1 = 5..6;
c2 = Math.Min ({0,1},{0,1} );
c3 = foo1 ( c1<1>, c2<2>); // {{5,6},{6,7}}
c4 = Average ( foo1 ( (5..6)<1>, Math.Min ({0,1},{0,1} )<2>) ) > 5 ? Average (c3) :  0;
class A
{
    a : int;
    constructor A()
    {
        a = Average ( foo1 ( (5..6)<1>, Math.Min ({0,1},{0,1} )<2>) ) > 5 ? Average (c3) :  0;
    }
    def func ()
    {
        return = Average ( foo1 ( (5..6)<1>, Math.Min ({0,1},{0,1} )<2>) ) > 5 ? Average (c3) :  0;
    }
}
def func ( ) 
{
    return = Average ( foo1 ( (5..6)<1>, Math.Min ({0,1},{0,1} )<2>) ) > 5 ? Average (c3) :  0;
}
t1 = 
[Imperative]
{
    return = [Associative]
    {
        return = Average ( foo1 ( (5..6)<1>, Math.Min ({0,1},{0,1} )<2>) ) > 5 ? Average (c3) :  0;
    }
}
t2 = 
[Imperative]
{
    return = [Associative]
    {
        return = [Imperative]
        {
            return = [Associative]
            {
                return = Average ( foo1 ( (5..6)<1>, Math.Min ({0,1},{0,1} )<2>) ) > 5 ? Average (c3) :  0;
            }
        }
    }
}	
t3 = func();
t = A.A();
t4 = t.a;
t5 = t.func();	
";
            string errmsg = "MAGN-4113[Design] - spec for rep guides when skip a guide";
            thisTest.VerifyRunScriptSource(code, errmsg);
            thisTest.Verify("a", new Object[] { new Object[] { 12, 13 }, new Object[] { 13, 14 } });
            thisTest.Verify("b", 2);
            thisTest.Verify("c3", new Object[] { new Object[] { 5, 6 }, new Object[] { 6, 7 } });
            thisTest.Verify("c4", new Object[] { new Object[] { 5, 6 }, new Object[] { 6, 7 } });
            thisTest.Verify("t1", new Object[] { new Object[] { 5, 6 }, new Object[] { 6, 7 } });
            thisTest.Verify("t2", new Object[] { new Object[] { 5, 6 }, new Object[] { 6, 7 } });
            thisTest.Verify("t3", new Object[] { new Object[] { 5, 6 }, new Object[] { 6, 7 } });
            thisTest.Verify("t4", new Object[] { new Object[] { 5, 6 }, new Object[] { 6, 7 } });
            thisTest.Verify("t5", new Object[] { new Object[] { 5, 6 }, new Object[] { 6, 7 } });

        }

        [Test]
        public void T0129_ReplicationGudes_InlineCondition()
        {
            string code =
@" 
def foo1(x,y)
{
    return = x + y;
}
def foo2()
{
    return = {1, 2};
}
def foo3()
{
    return = {3, 4};
}
def foo ( x )
{
    return = x;
}
x = 2;
t1 = foo ( x > 1 ? foo1(foo2()<1>,foo3()<2>) : 0);
";
            string errmsg = "";
            thisTest.VerifyRunScriptSource(code, errmsg);
            thisTest.Verify("t1", new Object[] { new Object[] { 4, 5 }, new Object[] { 5, 6 } });
        }

        [Test]
        public void T0130_ReplicationGudes_InlineCondition()
        {
            string code =
@" 
class A
{
    static def foo1(x,y)
    {
        return = x + y;
    }
    static def foo2()
    {
        return = {1, 2};
    }
    static def foo3()
    {
        return = {3, 4};
    }
    static def foo ( x )
    {
        return = x;
    }
}
def foo( x)
{
    return = x;
}
x = 2;
t1 = A.foo ( x > 1 ? A.foo1(A.foo2()<1>,A.foo3()<2>) : 0);
";
            string errmsg = "DNL-1467591 replication guides in class instantiation is not giving expected output";
            thisTest.VerifyRunScriptSource(code, errmsg);
            thisTest.Verify("t1", new Object[] { new Object[] { 4, 5 }, new Object[] { 5, 6 } });
        }

        [Test]
        public void T0131_ReplicationGudes_InlineCondition()
        {
            string code =
@" 
class A
{
    static def foo1(x,y)
    {
        return = x + y;
    }
    static def foo2()
    {
        return = {1, 2};
    }
    static def foo3()
    {
        return = {3, 4};
    }
    static def fooo ( x )
    {
        return = x;
    }
    static def foo ( x )
    {
        return = A.fooo ( x > 1 ? A.foo1(A.foo2()<1>,A.foo3()<2>) : 0);
    }
}
x = 2;
t1 = A.foo ( x );
";
            string errmsg = "DNL-1467591 replication guides in class instantiation is not giving expected output";
            thisTest.VerifyRunScriptSource(code, errmsg);
            thisTest.Verify("t1", new Object[] { new Object[] { 4, 5 }, new Object[] { 5, 6 } });
        }

        [Test]
        public void T0132_ReplicationGudes_InlineCondition()
        {
            string code =
@" 
class A
{
    static def foo(x,y,z)
    {
        return = x + y + z;
    }
    
}
def foo (x,y,z)
{
    return = x + y + z;
}
x = 2;
t1 = x > 2 ? 0 : foo({1,2}<1>,{3,4}<5>, {5,6}<3>);
t2 = x > 2 ? 0 : foo({1,2}<1>,{3,4}<3>, x);
t3 = x > 2 ? 0 : A.foo({1,2}<1>,{3,4}<5>, {5,6}<3>);
t4 = [Associative]
{
     return = [Imperative]
     {
          return = [Associative]
          {
               return = x > 2 ? 0 : A.foo({1,2}<1>,{3,4}<3>, x);
          }
     }
}
";
            string errmsg = "";
            thisTest.VerifyRunScriptSource(code, errmsg);
            thisTest.Verify("t1", new Object[] { new Object[] { new Object[] { 9, 10 }, new Object[] { 10, 11 } }, new Object[] { new Object[] { 10, 11 }, new Object[] { 11, 12 } } });
            thisTest.Verify("t2", new Object[] { new Object[] { 6, 7 }, new Object[] { 7, 8 } });
            thisTest.Verify("t3", new Object[] { new Object[] { new Object[] { 9, 10 }, new Object[] { 10, 11 } }, new Object[] { new Object[] { 10, 11 }, new Object[] { 11, 12 } } });
            thisTest.Verify("t4", new Object[] { new Object[] { 6, 7 }, new Object[] { 7, 8 } });
        }

        [Test]
        public void T0133_ReplicationGudes_RangeExpr()
        {
            string code =
@" 
class A
{
    static def foo(x,y,z)
    {
        return = x + y + z;
    }
    
}
def foo (x,y,z)
{
    return = x + y + z;
}
x = 2;
t1 = 0..Count(foo({1,2}<1>,{3,4}<5>, {5,6}<3>));
t2 = Count(foo({1,2}<1>,{3,4}<3>, x))..4..#3;
t3 = 0..Count(A.foo({1,2}<1>,{3,4}<5>, {5,6}<3>));
t4 = Count(A.foo({1,2}<1>,{3,4}<3>, x))..4..#3;
";
            string errmsg = "";
            thisTest.VerifyRunScriptSource(code, errmsg);
            thisTest.Verify("t1", new Object[] { 0, 1, 2 });
            thisTest.Verify("t2", new Object[] { 2, 3, 4 });
            thisTest.Verify("t3", new Object[] { 0, 1, 2 });
            thisTest.Verify("t4", new Object[] { 2, 3, 4 });
        }

        [Test]
        public void T0134_ReplicationGudes_RangeExpr()
        {
            string code =
@" 
class A
{
    static def foo()
    {
        return = 0..Count(foo({1,2}<1>,{3,4}<5>, {5,6}<3>));
    }
    
}
def foo (x,y,z)
{
    return = x + y + z;
}
def foo2 ()
{
    return = 0..Count(foo({1,2}<1>,{3,4}<5>, {5,6}<3>));
}
x = 2;
t1 = 0..Count(foo({1,2}<1>,{3,4}<5>, {5,6}<3>));
t2 = A.foo();
t3 = foo2();
t4 = [Associative]
{
    return = [Imperative]
    {
         return = [Associative]
         {
              return = 0..Count(foo({1,2}<1>,{3,4}<5>, {5,6}<3>));              
         }
    }
}
";
            string errmsg = "";
            thisTest.VerifyRunScriptSource(code, errmsg);
            thisTest.Verify("t1", new Object[] { 0, 1, 2 });
            thisTest.Verify("t2", new Object[] { 0, 1, 2 });
            thisTest.Verify("t3", new Object[] { 0, 1, 2 });
            thisTest.Verify("t4", new Object[] { 0, 1, 2 });
        }

        [Test]
        public void T0135_ReplicationGudes_ArraySlicingScope()
        {
            string code =
@" 
def foo (x,y,z)
{
    return = x + y + z;
}
def foo2 : int[] ()
{
    return = a[0..Count(foo({1,2}<1>,{3,4}<5>, {5,6}<3>))];
}
class A
{
    static def foo: int[] ()
    {
        return = a[0..Count(foo({1,2}<1>,{3,4}<5>, {5,6}<3>))];
    }
}
a = {1,2,3,4};
b = a[0..Count(foo({1,2}<1>,{3,4}<5>, {5,6}<3>))];
c = foo2();
d = A.foo();
f = [Associative]
{
    return = [Imperative]
    {
         return = [Associative]
         {
              return = a[0..Count(foo({1,2}<1>,{3,4}<5>, 5))];              
         }
    }
}
";
            string errmsg = "";
            thisTest.VerifyRunScriptSource(code, errmsg);
            thisTest.Verify("b", new Object[] { 1, 2, 3 });
            thisTest.Verify("c", new Object[] { 1, 2, 3 });
            thisTest.Verify("d", new Object[] { 1, 2, 3 });
            thisTest.Verify("f", new Object[] { 1, 2, 3 });
        }

        [Test]
        [Category("Failing")]
        public void T0136_ReplicationGudes_ArraySlicingScope()
        {
            string code =
@" 
def foo (x,y,z)
{
    return = x + y + z;
}
a = {{1},{2,3},{4,5,6}};
b = a[0..Count(foo({1,2}<1>,{3,4}<5>, {5,6}<3>))][0..Count(foo({1,2}<1>,{3,4}<5>, {5,6}<3>))];
";
            string errmsg = "MAGN-4113[Design] - spec for rep guides when skip a guide";
            thisTest.VerifyRunScriptSource(code, errmsg);
            thisTest.Verify("b", new Object[] { 1, 3, 6 });
        }

        [Test]
        public void T0137_ReplicationGudes_RelationalOperators()
        {
            string code =
@" 
a = 0..1;
b = 2..3;
c1 = a<1> > b<2> ? 1 : 0;
c2 = a<1> <= b<2>;
c3 = a<1> == b<2> ? 1 : 0;
c4 = a<1> != b<2> ? 1 : 0;
";
            string errmsg = "";
            thisTest.VerifyRunScriptSource(code, errmsg);
            thisTest.Verify("c1", new Object[] { new Object[] { 0, 0 }, new Object[] { 0, 0 } });
            thisTest.Verify("c2", new Object[] { new Object[] { true, true }, new Object[] { true, true } });
            thisTest.Verify("c3", new Object[] { new Object[] { 0, 0 }, new Object[] { 0, 0 } });
            thisTest.Verify("c4", new Object[] { new Object[] { 1, 1 }, new Object[] { 1, 1 } });
        }

        [Test]
        public void T0138_ReplicationGudes_LogicalOperators()
        {
            string code =
@" 
a1 = { true, false};
b1 = {false, false};
c1 = a1<1> && b1<2>;
c2 = (!a1)<1> || (!b1)<1>;
//c3 = (~a1)<1> && (~b1)<1>;
//c4 = {0,0}<1> | {1,1}<2>;
//c5 = {0,1}<1> & {0,1}<2>;
//c6 = {1,2}<1> ^ {1,2}<2>;
";
            string errmsg = "DNL-1467593 Support for some logical operators like | & ^ ~ missing"; // because of this defect, the above lines are commented out

            thisTest.VerifyRunScriptSource(code, errmsg);
            thisTest.Verify("c1", new Object[] { new Object[] { false, false }, new Object[] { false, false } });
            thisTest.Verify("c2", new Object[] { true, true });
        }

        [Test]
        public void T0139_ReplicationGudes_MathematicalOperators()
        {
            string code =
@"
def foo (x,y,z)
{
    return = x + y + z;
}
a = {{0,1},{2,3}}; 
b = {{4,5},{6,7}};
c1 = a<1><2> + b<1><2>;
c2 = a<1><2> - b<3><4>;
c3 = a<1> / b<1>;
c4 = a<1> * b<2>;
c5 = a<1> % b<1>;
";
            string errmsg = "";
            thisTest.VerifyRunScriptSource(code, errmsg);
            thisTest.Verify("c1", new Object[] { new Object[] { 4, 6 }, new Object[] { 8, 10 } });
            thisTest.Verify("c2", new Object[] { new Object[] { new Object[] { new Object[] { -4, -5 }, new Object[] { -6, -7 } }, new Object[] { new Object[] { -3, -4 }, new Object[] { -5, -6 } } }, new Object[] { new Object[] { new Object[] { -2, -3 }, new Object[] { -4, -5 } }, new Object[] { new Object[] { -1, -2 }, new Object[] { -3, -4 } } } });
            thisTest.Verify("c3", new Object[] { new Object[] { 0.0, 0.2 }, new Object[] { 0.33333333333333331, 0.42857142857142855 } });
            thisTest.Verify("c4", new Object[] { new Object[] { new Object[] { 0, 5 }, new Object[] { 0, 7 } }, new Object[] { new Object[] { 8, 15 }, new Object[] { 12, 21 } } });
            thisTest.Verify("c5", new Object[] { new Object[] { 0, 1 }, new Object[] { 2, 3 } });
        }

        [Test]
        public void T0140_ReplicationGudes_StringConcat()
        {
            string code =
@"
a = { ""1"", ""2""};
b = {""3"", ""4""};
c = a<1> + b<2>;
";
            string errmsg = "";
            thisTest.VerifyRunScriptSource(code, errmsg);
            thisTest.Verify("c", new Object[] { new Object[] { "13", "14" }, new Object[] { "23", "24" } });
        }

        [Test]
        public void T0141_ReplicationGudes_LogicalOperators()
        {
            string code =
@"
def foo (x,y,z)
{
    return = x + y + z;
}
a = {{0,1},{2,3}}; 
b = {{4,5},{6,7}};
c = a<1><2> > b<1><2> ? 1 : 0;
d = a > b ? 1 : 0;
f = a<1><2> > b<3><4> ? 1 : 0;
";
            string errmsg = "";
            thisTest.VerifyRunScriptSource(code, errmsg);
            thisTest.Verify("c", new Object[] { new Object[] { 0, 0 }, new Object[] { 0, 0 } });
            thisTest.Verify("d", new Object[] { new Object[] { 0, 0 }, new Object[] { 0, 0 } });
            thisTest.Verify("f", new Object[] { new Object[] { new Object[] { new Object[] { 0, 0 }, new Object[] { 0, 0 } }, new Object[] { new Object[] { 0, 0 }, new Object[] { 0, 0 } } }, new Object[] { new Object[] { new Object[] { 0, 0 }, new Object[] { 0, 0 } }, new Object[] { new Object[] { 0, 0 }, new Object[] { 0, 0 } } } });
        }

        [Test]
        public void T0142_ReplicationGudes_On_Both_Instance_And_Method_Call()
        {
            string code =
@"
class A
{
    a;
    constructor A(a1)
    {
        a = a1;
    }
    def foo2(x)
    {
        a = x;
        return = a;
    }
}
class B extends A
{
    b;
    constructor B(a1, b1) : base.A(a1)
    {
        b = b1;
    }
    def foo(x, y)
    {
        a = x;
        b = y;
        return = a + b;
    }    
}
x = 0..1;
y = 2..3;
b1 = B.B(x, y);
b2 = B.B(x<1>, y<1>);
b3 = B.B(x<1>, y<2>);
t = { b1, b1, b3 };
t1 = Flatten(t).b;
t2 = b1.foo(x, y);
t3 = b1<1> .foo(x<2>, y<2>);
t4 = b1<1> .foo(x<1>, y<1>);
t5 = b1.foo2(x);
t6 = b1<1>.foo2(x<2>);
";
            string errmsg = "";
            thisTest.VerifyRunScriptSource(code, errmsg);
            thisTest.Verify("t1", new Object[] { 2, 3, 2, 3, 2, 3, 2, 3 });
            thisTest.Verify("t2", new Object[] { 2, 4 });
            thisTest.Verify("t3", new Object[] { new Object[] { 2, 4 }, new Object[] { 2, 4 } });
            thisTest.Verify("t4", new Object[] { 2, 4 });
            thisTest.Verify("t5", new Object[] { 0, 1 });
            thisTest.Verify("t6", new Object[] { new Object[] { 0, 1 }, new Object[] { 0, 1 } });
        }

        [Test]
        [Category("Failing")]
        public void T0143_ReplicationGudes_On_Both_Instance_And_Method_Call()
        {
            string code =
@"
class A
{
    a;
    constructor A(a1)
    {
        a = a1;
    }
    def foo(x, y)
    {
        return = x + y;
    }
}
class B extends A
{
    b;
    constructor B(a1, b1) : base.A(a1)
    {
        b = b1;
    }
        
}
x = 0..1;
y = 2..3;
b1 = B.B(x, y);
t2 = b1.foo(0..1, 2..3);
t3 = b1.foo((0..1)<1>, (2..3)<2>);
t4 = b1.foo({0,1}<1>, {2,3}<2>);
t5 = b1<1>.foo({0,1}<1>, {2,3}<2>);
t6 = b1<1>.foo((0..1)<1>, (2..3)<2>);
t7 = b1<1>.foo((0..1)<2>, (2..3)<2>);
t8 = b1<1>.foo({0,1}<1>, {2,3}<1>);
";
            string errmsg = "MAGN-4113[Design] - spec for rep guides when skip a guide";
            thisTest.VerifyRunScriptSource(code, errmsg);

            thisTest.Verify("t2", new Object[] { 2, 4 });
            thisTest.Verify("t3", new Object[] { new Object[] { 2, 3 }, new Object[] { 3, 4 } });
            thisTest.Verify("t4", new Object[] { new Object[] { 2, 3 }, new Object[] { 3, 4 } });
            thisTest.Verify("t5", new Object[] { new Object[] { 2, 3 }, new Object[] { 3, 4 } });
            thisTest.Verify("t6", new Object[] { new Object[] { 2, 3 }, new Object[] { 3, 4 } });
            thisTest.Verify("t7", new Object[] { new Object[] { 2, 4 }, new Object[] { 2, 4 } });
            thisTest.Verify("t8", new Object[] { 2, 4 });
        }
 
    
        [Test]
        public void TO144_ReplicationGuidesForceArrayPromotionShortest()
        {

            string code =
@" 
def foo (x,y,z)
{
    return = x + y + z;
}

t1 = foo((0..1)<1>, (0..2)<1>, (0..2)<1>);

";
            string errmsg = "";
            thisTest.VerifyRunScriptSource(code, errmsg);
            thisTest.Verify("t1", new Object[] { 0, 3 });

        }

        [Test]
        public void TO144_ReplicationGuidesForceArrayPromotionShortestSingleton()
        {

            string code =
@" 
def foo (x,y)
{
    return = x + y;
}

a = 0;
b = 0..1;

t1 = foo(a<1>, b<2>);

";
            string errmsg = "";
            thisTest.VerifyRunScriptSource(code, errmsg);
            thisTest.Verify("t1", new Object[]
                {
                    new Object[] { 0, 1}
                });

        }

        [Test]
        public void TO144_ReplicationGuidesForceArrayPromotionShortestSingletonManual()
        {

            string code =
@" 
def foo (x,y)
{
    return = x + y;
}

a = {0};
b = 0..1;

t1 = foo(a<1>, b<2>);

";
            string errmsg = "";
            thisTest.VerifyRunScriptSource(code, errmsg);
            thisTest.Verify("t1", new Object[]
                {
                    new Object[] { 0, 1}
                });
        }

        [Test]
        public void TO144_ReplicationGuidesForceArrayPromotionShortestSingletonManual2()
        {

            string code =
@" 
def foo (x,y)
{
    return = x + y;
}

a = {0};
b = 0..1;

t1 = foo(a<1>, b<1>);

";
            string errmsg = "";
            thisTest.VerifyRunScriptSource(code, errmsg);
            thisTest.Verify("t1", new Object[] { 0 });
        }


        [Test]
        public void TO145_ReplicationGuidesLongest()
        {

            string code =
@" 
def foo (x,y)
{
    return = x + y;
}

a = 0;
b = 0..1;

t1 = foo(a<1L>, b<1L>);

";
            string errmsg = "";
            thisTest.VerifyRunScriptSource(code, errmsg);
            thisTest.Verify("t1", new Object[] { 0, 1 });
        }

        [Test]
        public void TO145_ReplicationGuidesLongest2()
        {

            string code =
@" 
def foo (x,y,z)
{
    return = x + y + z;
}

a = 0;
b = 0..1;
c = 0..2;

t1 = foo(a<1L>, b<1L>, c<1L>);

";
            string errmsg = "";
            thisTest.VerifyRunScriptSource(code, errmsg);
            thisTest.Verify("t1", new Object[] { 0, 2, 3  });
        }

        [Test]
        public void TO146_ReplicationGuidesCartesianPromoteAllSingles()
        {

            string code =
@" 
def foo (x,y)
{
    return = x + y;
}

a = 1;
b = 2;

t1 = foo(a<1>, b<2>);

";
            string errmsg = "";
            thisTest.VerifyRunScriptSource(code, errmsg);
            thisTest.Verify("t1", 3);
        }

        [Test]
        public void TO146_ReplicationGuidesCartesianPromoteAllSingles_Shortest()
        {

            string code =
@" 
def foo (x,y)
{
    return = x + y;
}

a = 1;
b = 2;

t1 = foo(a<1>, b<1>);

";
            string errmsg = "";
            thisTest.VerifyRunScriptSource(code, errmsg);
            thisTest.Verify("t1", 3);
        }

        [Test]
        public void TO146_ReplicationGuidesCartesianPromoteAllSingles_Longest()
        {

            string code =
@" 
def foo (x,y)
{
    return = x + y;
}

a = 1;
b = 2;

t1 = foo(a<1L>, b<1L>);

";
            string errmsg = "";
            thisTest.VerifyRunScriptSource(code, errmsg);
            thisTest.Verify("t1", 3);
        }

        [Test]
        public void TO147_ReplicationGuidesCartesian()
        {

            string code =
@" 
def foo (x,y)
{
    return = x + y;
}

a = { 1 };
b = { 2 };

t1 = foo(a<1>, b<2>);

";
            string errmsg = "";
            thisTest.VerifyRunScriptSource(code, errmsg);
            thisTest.Verify("t1", new Object[]
                {  new Object[] {
                    3
                }
                });
        }

        [Test]
        public void RegressMagn4853_1()
        {
            string code =
            @" 
def foo(x)
{
}

x = foo(""xyz"");
";
            string errmsg = "";
            thisTest.VerifyRunScriptSource(code, errmsg);

            // Should get clear after running
            Assert.AreEqual(0, thisTest.GetTestCore().replicationGuides.Count);
        }

        [Test]
        public void RegressMagn4853_2()
        {
            // Test replication on singleton
            string code =
            @" 
class Test
{
    def foo()
    {
    }
}

t = Test();
r1 = t.foo();
r2 = t<1>.foo();
r3 = t<1L>.foo();
";
            string errmsg = "";
            thisTest.VerifyRunScriptSource(code, errmsg);
            // Should get clear after running
            Assert.AreEqual(0, thisTest.GetTestCore().replicationGuides.Count);
        }

        [Test]
        public void RegressMagn4853_3()
        {
            // Test replication on singleton 
            string code =
            @" 
class Test
{
    def foo(x)
    {
       return = x;
    }
}

t = Test();
v = 42;
r1 = t.foo(v);
r2 = t<1>.foo(v<1>);
r3 = t<1L>.foo(v<1L>);
r4 = t<1>.foo(v<2>);
";
            string errmsg = "";
            thisTest.VerifyRunScriptSource(code, errmsg);
            // Should get clear after running
            Assert.AreEqual(0, thisTest.GetTestCore().replicationGuides.Count);
        }

        [Test]
        public void RegressMagn4853_4()
        {
            // Test replication on LHS
            string code =
            @" 
class Test
{
    def foo()
    {
    }
}

ts = {Test(), Test()};
r1 = ts.foo();
r2 = ts<1>.foo();
r3 = ts<1L>.foo();
";
            string errmsg = "";
            thisTest.VerifyRunScriptSource(code, errmsg);
            // Should get clear after running
            Assert.AreEqual(0, thisTest.GetTestCore().replicationGuides.Count);
        }

        [Test]
        public void RegressMagn4853_5()
        {
            // Test replication on LHS
            string code =
            @" 
class Test
{
    def foo(x)
    {
       return = 42;
    }
}

ts = {Test(), Test()};
vs = {42, 43};
r1 = ts.foo(vs);
r2 = ts<1>.foo(vs<1>);
r3 = ts<1L>.foo(vs<1L>);
r4 = ts<1>.foo(vs<2>);
";
            string errmsg = "";
            thisTest.VerifyRunScriptSource(code, errmsg);
            // Should get clear after running
            Assert.AreEqual(0, thisTest.GetTestCore().replicationGuides.Count);
        }

        [Test]
        public void RegressMagn4853_6()
        {
            // Test replication on LHS
            string code =
            @" 
class Test
{
    x = 42;
}

t = Test();
r1 = t.x;
ts = {Test(), Test()};
r2 = ts.x;
";
            string errmsg = "";
            thisTest.VerifyRunScriptSource(code, errmsg);
            // Should get clear after running
            Assert.AreEqual(0, thisTest.GetTestCore().replicationGuides.Count);
        }
    }
}
<|MERGE_RESOLUTION|>--- conflicted
+++ resolved
@@ -1,4284 +1,4272 @@
-using System;
-using System.Collections.Generic;
-using NUnit.Framework;
-using ProtoCore.DSASM.Mirror;
-using ProtoCore.Lang;
-using ProtoTestFx.TD;
-namespace ProtoTest.TD.Associative
-{
-    class ReplicationGuide
-    {
-        public TestFrameWork thisTest = new TestFrameWork();
-        public string ReplicationRoot = "..\\..\\..\\Scripts\\TD\\Associative\\ReplicationGuide\\";
-        [SetUp]
-        public void Setup()
-        {
-        }
-
+using System;
+using System.Collections.Generic;
+using NUnit.Framework;
+using ProtoCore.DSASM.Mirror;
+using ProtoCore.Lang;
+using ProtoTestFx.TD;
+namespace ProtoTest.TD.Associative
+{
+    class ReplicationGuide
+    {
+        public TestFrameWork thisTest = new TestFrameWork();
+        public string ReplicationRoot = "..\\..\\..\\Scripts\\TD\\Associative\\ReplicationGuide\\";
+        [SetUp]
+        public void Setup()
+        {
+        }
+
+        [Test]
+        [Category("Replication")]
+        public void T0001_Replication_Guide_Function_With_2_Arg()
+        {
+            String code =
+@"+def foo(a,b)+{+    return = a + b;+}+test = foo( {0,1}<1>,{2,3}<2> );+";
+            ProtoScript.Runners.ProtoScriptTestRunner fsr = new ProtoScript.Runners.ProtoScriptTestRunner();
+            String errmsg = "";
+            ExecutionMirror mirror = thisTest.VerifyRunScriptSource(code, errmsg);
+            thisTest.Verify("test", new Object[] { new Object[] { 2, 3 }, new Object[] { 3, 4 } });
+        }
+
+        [Test]
+        [Category("Replication")]
+        public void T0001_Replication_Guide_Function_With_2_Arg_a()
+        {
+            String code =
+@"+def foo(a,b)+{+    return = a + b;+}+f = {0,1};+g = {2,3};+test = foo( f<1>, g<2> );+";
+            ProtoScript.Runners.ProtoScriptTestRunner fsr = new ProtoScript.Runners.ProtoScriptTestRunner();
+            String errmsg = "";
+            ExecutionMirror mirror = thisTest.VerifyRunScriptSource(code, errmsg);
+            thisTest.Verify("test", new Object[] { new Object[] { 2, 3 }, new Object[] { 3, 4 } });
+        }
+
+        [Test]
+        [Category("Replication")]
+        public void T0001_Replication_Guide_Function_With_2_Arg_2()
+        {
+            String code =
+@"+def foo(a,b)+{+    return = a + b;+}+x = 0..1;+y = 2..3;+test = foo( x<1>,y<2> );+";
+            ProtoScript.Runners.ProtoScriptTestRunner fsr = new ProtoScript.Runners.ProtoScriptTestRunner();
+            String errmsg = "";
+            ExecutionMirror mirror = thisTest.VerifyRunScriptSource(code, errmsg);
+            thisTest.Verify("test", new Object[] { new Object[] { 2, 3 }, new Object[] { 3, 4 } });
+        }
+
+        [Test]
+        [Category("Replication")]
+        public void T0001_Replication_Guide_Function_With_2_Arg_3()
+        {
+            String code =
+@"+def foo(a,b)+{+    return = a + b;+}+x = {0,1};+y = {2,3};+test = foo( x<1>,y<2> );+";
+            ProtoScript.Runners.ProtoScriptTestRunner fsr = new ProtoScript.Runners.ProtoScriptTestRunner();
+            String errmsg = "";
+            ExecutionMirror mirror = thisTest.VerifyRunScriptSource(code, errmsg);
+            thisTest.Verify("test", new Object[] { new Object[] { 2, 3 }, new Object[] { 3, 4 } });
+        }
+
+        [Test]
+        [Category("Replication")]
+        public void T0001_Replication_Guide_Function_With_2_Arg_4()
+        {
+            String code =
+@"+def foo(a,b)+{+    return = a + b;+}+test = foo( (0..1)<1>,(2..3)<2> );+";
+            ProtoScript.Runners.ProtoScriptTestRunner fsr = new ProtoScript.Runners.ProtoScriptTestRunner();
+            String errmsg = "";
+            ExecutionMirror mirror = thisTest.VerifyRunScriptSource(code, errmsg);
+            thisTest.Verify("test", new Object[] { new Object[] { 2, 3 }, new Object[] { 3, 4 } });
+        }
+
+        [Test]
+        [Category("Replication")]
+        public void T0001_Replication_Guide_Function_With_2_Arg_5()
+        {
+            String code =
+@"+def foo(a,b)+{+    return = a + b;+}+test = foo( {0..1}<1>,{2..3}<2> );+";
+            ProtoScript.Runners.ProtoScriptTestRunner fsr = new ProtoScript.Runners.ProtoScriptTestRunner();
+            String errmsg = "";
+            ExecutionMirror mirror = thisTest.VerifyRunScriptSource(code, errmsg);
+            thisTest.Verify("test", new Object[] { new Object[] { new Object[] { 2, 4 } } }); // extra bracket is known issue for now
+        }
+
+        [Test]
+        [Category("Replication")]
+        public void T0001_Replication_Guide_Function_With_2_Arg_6()
+        {
+            String code =
+@"+def foo(a:var,b:var)+{+    return = a + b;+}+x = {0,1};+y = {2,3};+test = foo( x<1>,y<2> );+";
+            ProtoScript.Runners.ProtoScriptTestRunner fsr = new ProtoScript.Runners.ProtoScriptTestRunner();
+            String errmsg = "";
+            ExecutionMirror mirror = thisTest.VerifyRunScriptSource(code, errmsg);
+            thisTest.Verify("test", new Object[] { new Object[] { 2, 3 }, new Object[] { 3, 4 } });
+        }
+
+        [Test]
+        [Category("Replication")]
+        public void T0001_Replication_Guide_Function_With_2_Arg_7()
+        {
+            String code =
+@"+def foo(a:var,b:var)+{+    return = a + b;+}+x = {0,1};+y = {2,3};+test = foo( x<1>,y<1> );+";
+            ProtoScript.Runners.ProtoScriptTestRunner fsr = new ProtoScript.Runners.ProtoScriptTestRunner();
+            String errmsg = "";
+            ExecutionMirror mirror = thisTest.VerifyRunScriptSource(code, errmsg);
+            thisTest.Verify("test", new Object[] { 2, 4 });
+        }
+
+        [Test]
+        [Category("Replication")]
+        public void T0001_Replication_Guide_Function_With_2_Arg_8()
+        {
+            String code =
+@"+def foo(a:int,b:double)+{+    return = a + b;+}+x = {0,1};+y = {2,3};+test = foo( x<1>,y<2> );+";
+            ProtoScript.Runners.ProtoScriptTestRunner fsr = new ProtoScript.Runners.ProtoScriptTestRunner();
+            String errmsg = "";
+            ExecutionMirror mirror = thisTest.VerifyRunScriptSource(code, errmsg);
+            thisTest.Verify("test", new Object[] { new Object[] { 2.0, 3.0 }, new Object[] { 3.0, 4.0 } });
+        }
+
+        [Test]
+        [Category("Replication")]
+        public void T0001_Replication_Guide_Function_With_2_Arg_9()
+        {
+            String code =
+@"+class A+{+    x:int;+    constructor A (x1)+    {+        x = x1;+    }+}+def foo(a:A,b:A)+{+    return = a.x + b.x;+}+x = A.A({0,1});+y = A.A({2,3});+test = foo( x<1>,y<2> );+";
+            ProtoScript.Runners.ProtoScriptTestRunner fsr = new ProtoScript.Runners.ProtoScriptTestRunner();
+            String errmsg = "";
+            ExecutionMirror mirror = thisTest.VerifyRunScriptSource(code, errmsg);
+            thisTest.Verify("test", new Object[] { new Object[] { 2, 3 }, new Object[] { 3, 4 } });
+        }
+
+        [Test]
+        [Category("Replication")] // negative testing
+        public void T0001_Replication_Guide_Function_With_2_Arg_10()
+        {
+            String code =
+@"+def foo(a:int,b:double)+{+    return = a + b;+}+x = {{0,1},{2,3}};+y = {{0,1},{2,3}};+test = foo( x<1>,y<2> );+";
+            ProtoScript.Runners.ProtoScriptTestRunner fsr = new ProtoScript.Runners.ProtoScriptTestRunner();
+            String errmsg = "";
+            ExecutionMirror mirror = thisTest.VerifyRunScriptSource(code, errmsg);
+            Object[] x1 = new Object[] { new Object[] { 2, 3 }, new Object[] { 3, 4 } };
+            // verification : unknown
+        }
+
+        [Test]
+        [Category("Replication")]
+        public void T0001_Replication_Guide_Function_With_2_Arg_11()
+        {
+            String code =
+@"+def foo(a:int,b:double)+{+    return = a + b;+}+x = {{0,1}};+y = {{2,3}};+test = foo( x<1>,y<2> );+";
+            ProtoScript.Runners.ProtoScriptTestRunner fsr = new ProtoScript.Runners.ProtoScriptTestRunner();
+            String errmsg = "";
+            ExecutionMirror mirror = thisTest.VerifyRunScriptSource(code, errmsg);
+            Object[] x1 = new Object[] { new Object[] { 2.0, 4.0 } };
+            thisTest.Verify("test", new Object[] { x1 });
+        }
+
+        [Test]
+        [Category("Replication")]
+        public void T0001_Replication_Guide_Function_With_2_Arg_12()
+        {
+            String code =
+@"+def foo(a:var[],b:var[])+{+    return = a + b;+}+x = {{0,1}};+y = {{2,3}};+test = foo( x<1>,y<2> );+";
+            ProtoScript.Runners.ProtoScriptTestRunner fsr = new ProtoScript.Runners.ProtoScriptTestRunner();
+            String errmsg = "";
+            ExecutionMirror mirror = thisTest.VerifyRunScriptSource(code, errmsg);
+            // verification : unknown
+        }
+
+        [Test]
+        [Category("Replication")]
+        public void T0001_Replication_Guide_Function_With_2_Arg_14()
+        {
+            String code =
+@"+def foo(a,b:int)+{+    return = a + b;+}+x = {0,1};+y = {2,3};+test = foo( x<1>,y<2> );+";
+            ProtoScript.Runners.ProtoScriptTestRunner fsr = new ProtoScript.Runners.ProtoScriptTestRunner();
+            String errmsg = "";
+            ExecutionMirror mirror = thisTest.VerifyRunScriptSource(code, errmsg);
+            thisTest.Verify("test", new Object[] { new Object[] { 2, 3 }, new Object[] { 3, 4 } });
+        }
+
+        [Test]
+        [Category("Replication")]
+        [Category("Failing")]
+        public void T0001_Replication_Guide_Function_With_2_Arg_15()
+        {
+            String code =
+@"+def foo(a:int,b:int)+{+    return = a + b;+}+x = {0,1};+y = {2,3};+test = foo( x<1>,y );+";
+            ProtoScript.Runners.ProtoScriptTestRunner fsr = new ProtoScript.Runners.ProtoScriptTestRunner();
+            String errmsg = "DNL-1467580 IndexOutOfRange Exception when replication guides are not applied on all arguments";
+            ExecutionMirror mirror = thisTest.VerifyRunScriptSource(code, errmsg);
+            // verification : clarify with new spec
+            thisTest.Verify("test", new Object[] { 2, 4 });
+        }
+
+        [Test] //post R1
+        [Category("Replication")]
+        [Category("Failing")]
+        public void T0001_Replication_Guide_Function_With_2_Arg_16()
+        {
+            String code =
+@"+def foo(a:int,b:int)+{+    return = a + b;+}+x = {0,1};+y = {2,3};+test = foo( x,y<1> );+";
+            ProtoScript.Runners.ProtoScriptTestRunner fsr = new ProtoScript.Runners.ProtoScriptTestRunner();
+            String errmsg = "DNL-1467580 IndexOutOfRange Exception when replication guides are not applied on all arguments";
+            ExecutionMirror mirror = thisTest.VerifyRunScriptSource(code, errmsg);
+            // verification : clarify with new spec
+            thisTest.Verify("test", new Object[] { 2, 4 });
+        }
+
+        [Test]
+        [Category("Replication")]
+        public void T0001_Replication_Guide_Function_With_2_Arg_17()
+        {
+            String code =
+@"+def foo(a:int,b:int)+{+    return = a + b;+}+x = {0,1};+y = {2,3,4};+test = foo( x<1>,y<2> );+";
+            ProtoScript.Runners.ProtoScriptTestRunner fsr = new ProtoScript.Runners.ProtoScriptTestRunner();
+            String errmsg = "";
+            ExecutionMirror mirror = thisTest.VerifyRunScriptSource(code, errmsg);
+            thisTest.Verify("test", new Object[] { new Object[] { 2, 3, 4 }, new Object[] { 3, 4, 5 } });
+        }
+
+        [Test]
+        [Category("Replication")]
+        public void T0001_Replication_Guide_Function_With_2_Arg_18()
+        {
+            String code =
+@"+def foo(a:int,b:int)+{+    return = a + b;+}+x = {0,1,3};+y = {4,5};+test = foo( x<1>,y<2> );+";
+            ProtoScript.Runners.ProtoScriptTestRunner fsr = new ProtoScript.Runners.ProtoScriptTestRunner();
+            String errmsg = "";
+            ExecutionMirror mirror = thisTest.VerifyRunScriptSource(code, errmsg);
+            thisTest.Verify("test", new Object[] { new Object[] { 4, 5 }, new Object[] { 5, 6 }, new Object[] { 7, 8 } });
+        }
+
+        [Test]
+        [Category("Replication")]
+        public void T0001_Replication_Guide_Function_With_2_Arg_19()
+        {
+            String code =
+@"+def foo(a:int,b:int)+{+    return = a + b;+}+x = {0,1};+y = 4;+test = foo( x<1>,y<2> );+";
+            ProtoScript.Runners.ProtoScriptTestRunner fsr = new ProtoScript.Runners.ProtoScriptTestRunner();
+            String errmsg = "";
+            ExecutionMirror mirror = thisTest.VerifyRunScriptSource(code, errmsg);
+            thisTest.Verify("test", new Object[][] { new object[]{4},new object[]{ 5} });
+        }
+
+        [Test]
+        [Category("Replication")]
+        public void T0002_Replication_Guide_Function_With_3_Arg()
+        {
+            String code =
+@"+def foo(a:int,b:int,c)+{+    return = a + b +c;+}+x = {0,1};+y = {2,3};+z = {4,5};+test = foo( x<1>,y<2>,z<3> );+";
+            ProtoScript.Runners.ProtoScriptTestRunner fsr = new ProtoScript.Runners.ProtoScriptTestRunner();
+            String errmsg = "";
+            ExecutionMirror mirror = thisTest.VerifyRunScriptSource(code, errmsg);
+            Object[] x1 = new Object[] { new Object[] { new Object[] { 6, 7 }, new Object[] { 7, 8 } }, new Object[] { new Object[] { 7, 8 }, new Object[] { 8, 9 } } };
+            thisTest.Verify("test", x1);
+        }
+
+        [Test]
+        [Category("Replication")]
+        public void T0002_Replication_Guide_Function_With_3_Arg_2()
+        {
+            String code =
+@"+def foo(a:int,b:int,c:int)+{+    return = a + b +c;+}+x = {0,1};+y = {2,3};+z = {4,5};+test = foo( x<1>,y<2>,z<1> );+";
+            ProtoScript.Runners.ProtoScriptTestRunner fsr = new ProtoScript.Runners.ProtoScriptTestRunner();
+            String errmsg = "";
+            ExecutionMirror mirror = thisTest.VerifyRunScriptSource(code, errmsg);
+            Object[] x1 = new Object[] { new Object[] { 6, 7 }, new Object[] { 8, 9 } };
+
+            thisTest.Verify("test", x1);
+        }
+
+        [Test] // post R1
+        [Category("Replication")]
+        [Category("Failing")]
+        public void T0002_Replication_Guide_Function_With_3_Arg_3()
+        {
+            String code =
+@"+def foo(a:int,b:int,c:int)+{+    return = a + b +c;+}+x = {0,1};+y = {2,3};+z = {4,5};+test = foo( x<1>,y,z<2> );+";
+            ProtoScript.Runners.ProtoScriptTestRunner fsr = new ProtoScript.Runners.ProtoScriptTestRunner();
+            String errmsg = "DNL-1467580 IndexOutOfRange Exception when replication guides are not applied on all arguments";
+            ExecutionMirror mirror = thisTest.VerifyRunScriptSource(code, errmsg);
+            Object[] x1 = new Object[] { new Object[] { 6, 7 }, new Object[] { 8, 9 } };
+            // verification : clarify with new spec
+            thisTest.Verify("test", x1);
+        }
+
+        [Test]
+        [Category("Replication")]
+        public void T0002_Replication_Guide_Function_With_3_Arg_4()
+        {
+            String code =
+@"+def foo(a,b,c)+{+    return = a + b +c;+}+x = {0,1};+y = {2,3};+z = {4,5};+test = foo( x<1>,y<2>,z<3> );+";
+            ProtoScript.Runners.ProtoScriptTestRunner fsr = new ProtoScript.Runners.ProtoScriptTestRunner();
+            String errmsg = "";
+            ExecutionMirror mirror = thisTest.VerifyRunScriptSource(code, errmsg);
+            Object[] x1 = new Object[] { new Object[] { new Object[] { 6, 7 }, new Object[] { 7, 8 } }, new Object[] { new Object[] { 7, 8 }, new Object[] { 8, 9 } } };
+            thisTest.Verify("test", x1);
+
+        }
+
+        [Test]
+        [Category("Replication")]
+        public void T0002_Replication_Guide_Function_With_3_Arg_5()
+        {
+            String code =
+@"+def foo(a,b,c)+{+    return = a + b +c;+}+x = {0,1};+y = {2,3,4};+z = {5,6,7,8};+test = foo( x<1>,y<2>,z<3> );+";
+            ProtoScript.Runners.ProtoScriptTestRunner fsr = new ProtoScript.Runners.ProtoScriptTestRunner();
+            String errmsg = "";
+            ExecutionMirror mirror = thisTest.VerifyRunScriptSource(code, errmsg);
+            Object[] x1 = new Object[] { new Object[] { new Object[] { 7, 8, 9, 10 }, new Object[] { 8, 9, 10, 11 }, new Object[] { 9, 10, 11, 12 } }, new Object[] { new Object[] { 8, 9, 10, 11 }, new Object[] { 9, 10, 11, 12 }, new Object[] { 10, 11, 12, 13 } } };
+            thisTest.Verify("test", x1);
+        }
+
+        [Test]
+        [Category("Replication")]
+        public void T0003_Replication_Guide_Class_Constructor_With_2_Arg_1()
+        {
+            String code =
+@"+class A+{+    z:int;+    constructor A (x1,y1)+    {+        z = x1 + y1;+    }+}+test = A.A({0,1}<1>,{2,3}<2>).z;+";
+            ProtoScript.Runners.ProtoScriptTestRunner fsr = new ProtoScript.Runners.ProtoScriptTestRunner();
+            String errmsg = "";
+            ExecutionMirror mirror = thisTest.VerifyRunScriptSource(code, errmsg);
+
+            thisTest.Verify("test", new Object[] { new Object[] { 2, 3 }, new Object[] { 3, 4 } });
+        }
+
+        [Test]
+        [Category("Replication")]
+        public void T0003_Replication_Guide_Class_Constructor_With_2_Arg_2()
+        {
+            String code =
+@"+class A+{+    z:int;+    constructor A (x1,y1)+    {+        z = x1 + y1;+    }+}+test = A.A((0..1)<1>,(2..3)<2>).z;+";
+            ProtoScript.Runners.ProtoScriptTestRunner fsr = new ProtoScript.Runners.ProtoScriptTestRunner();
+            String errmsg = "";
+            ExecutionMirror mirror = thisTest.VerifyRunScriptSource(code, errmsg);
+            thisTest.Verify("test", new Object[] { new Object[] { 2, 3 }, new Object[] { 3, 4 } });
+        }
+
+        [Test]
+        [Category("Replication")]
+        public void T0003_Replication_Guide_Class_Constructor_With_2_Arg_3()
+        {
+            String code =
+@"+class A+{+    z:int;+    constructor A (x1,y1)+    {+        z = x1 + y1;+    }+}+x = {0,1};+y = {2,3};+test = A.A(x<1>,y<2>).z;+";
+            ProtoScript.Runners.ProtoScriptTestRunner fsr = new ProtoScript.Runners.ProtoScriptTestRunner();
+            String errmsg = "";
+            ExecutionMirror mirror = thisTest.VerifyRunScriptSource(code, errmsg);
+            thisTest.Verify("test", new Object[] { new Object[] { 2, 3 }, new Object[] { 3, 4 } });
+        }
+
+        [Test] //post R1
+        [Category("Replication")]
+        [Category("Failing")]
+        public void T0003_Replication_Guide_Class_Constructor_With_2_Arg_4()
+        {
+            String code =
+@"+class A+{+    z:int;+    constructor A (x1,y1)+    {+        z = x1 + y1;+    }+}+x = {0,1};+y = 2;+test = A.A(x<1>,y<2>).z;+";
+            ProtoScript.Runners.ProtoScriptTestRunner fsr = new ProtoScript.Runners.ProtoScriptTestRunner();
+            String errmsg = "DNL-1467459 NotImplemented Exception occurs when replication guides are used on a combination of collection and singleton";
+            ExecutionMirror mirror = thisTest.VerifyRunScriptSource(code, errmsg);
+            thisTest.Verify("test", new Object[] { 2, 3 });
+        }
+
+        [Test]
+        [Category("Replication")]
+        public void T0004_Replication_Guide_Class_Constructor_With_3_Arg()
+        {
+            String code =
+@"+class A+{+    t:int;+    constructor A (x1:var,y1:int,z1:double)+    {+        t = x1 + y1 + z1;+    }+}+x = {0,1};+y = {2,3};+z = {4,5};+test = A.A(x<1>,y<2>,z<3>).t;+";
+            ProtoScript.Runners.ProtoScriptTestRunner fsr = new ProtoScript.Runners.ProtoScriptTestRunner();
+            String errmsg = "";
+            ExecutionMirror mirror = thisTest.VerifyRunScriptSource(code, errmsg);
+            Object[] x1 = new Object[] { new Object[] { new Object[] { 6, 7 }, new Object[] { 7, 8 } }, new Object[] { new Object[] { 7, 8 }, new Object[] { 8, 9 } } };
+            thisTest.Verify("test", x1);
+        }
+
+        [Test]
+        [Category("Replication")]
+        public void T0004_Replication_Guide_Class_Constructor_With_3_Arg_2()
+        {
+            String code =
+@"+class A+{+    t:int;+    constructor A (x1:var,y1:int,z1:double)+    {+        t = x1 + y1 + z1;+    }+}+x = {0,1};+y = {2,3};+z = {4,5};+test = A.A(x<1>,y<2>,z<1>).t;+";
+            ProtoScript.Runners.ProtoScriptTestRunner fsr = new ProtoScript.Runners.ProtoScriptTestRunner();
+            String errmsg = "";
+            ExecutionMirror mirror = thisTest.VerifyRunScriptSource(code, errmsg);
+            Object[] x1 = new Object[] { new Object[] { 6, 7 }, new Object[] { 8, 9 } };
+
+            thisTest.Verify("test", x1);
+        }
+
+        [Test]
+        [Category("Replication")]
+        [Category("Failing")]
+        public void T0004_Replication_Guide_Class_Constructor_With_3_Arg_3()
+        {
+            String code =
+@"+class A+{+    t:int;+    constructor A (x1:var,y1:int,z1:double)+    {+        t = x1 + y1 + z1;+    }+}+x = {0,1};+y = {2,3};+z = {4,5};+test = A.A(x<1>,y<2>,z).t;+";
+            ProtoScript.Runners.ProtoScriptTestRunner fsr = new ProtoScript.Runners.ProtoScriptTestRunner();
+            String errmsg = "DNL-1467580 IndexOutOfRange Exception when replication guides are not applied on all arguments";
+            ExecutionMirror mirror = thisTest.VerifyRunScriptSource(code, errmsg);
+            Object[] x1 = new Object[] { new Object[] { 6, 7 }, new Object[] { 8, 9 } };
+            //Vericiation : clarify with new spec
+            thisTest.Verify("test", x1);
+        }
+
+        [Test]
+        [Category("Replication")]
+        public void T032_replicationguide_usecase()
+        {
+            String code =
+@"+a = 0..10;+b = a;+b[2] = 100;+c = a;+d = b[0..(Count(b) - 1)..2];+a_singleton = 10;+b_1DArray = 10..100..10;+//c_2D_Array = (10..100..10) < 1 > + (10..100..10) < 2 >;+";
+            ProtoScript.Runners.ProtoScriptTestRunner fsr = new ProtoScript.Runners.ProtoScriptTestRunner();
+            String errmsg = "";
+            ExecutionMirror mirror = thisTest.VerifyRunScriptSource(code, errmsg);
+            Object[] a = { 0, 1, 2, 3, 4, 5, 6, 7, 8, 9, 10 };
+            Object[] b = { 0, 1, 100, 3, 4, 5, 6, 7, 8, 9, 10 };
+            Object[] d = { 0, 100, 4, 6, 8, 10 };
+            thisTest.Verify("a", a);
+            thisTest.Verify("b", b);
+            thisTest.Verify("c", a);
+            thisTest.Verify("d", d);
+            thisTest.Verify("a_singleton", 10);
+            thisTest.Verify("b_1DArray", new object[] { 10, 20, 30, 40, 50, 60, 70, 80, 90, 100 });
+
+        }
+
+        [Test]
+        [Category("Replication")]
+        public void T033_Replication_Guide_1467383()
+        {
+            String code =
+                @"+                class BSplineSurface+                    {+    +                        static def ByPoints(pts : Point)+                        {+    +                            return = pts;+                        }+                    }+                    class Point+                    {+                        X;+                        Y;+                        constructor ByCoordinates(x:double,y:double)+                        {+                            X = x;+                            Y = y;+    +                        }+                    }+                    p = Point.ByCoordinates((1..2..1)<1>, (3..4..1)<2> );+                    test = BSplineSurface.ByPoints(p).X;+                                    ";
+            ProtoScript.Runners.ProtoScriptTestRunner fsr = new ProtoScript.Runners.ProtoScriptTestRunner();
+            String errmsg = "";//1467383 - Validation Required -  [USER MANUAL] Select Trim Method Failure - Requested Coercion not implemented ";
+            ExecutionMirror mirror = thisTest.VerifyRunScriptSource(code, errmsg);
+            thisTest.VerifyBuildWarningCount(0);
+            thisTest.Verify("test", new Object[] { new Object[] { 1.0, 1.0 }, new Object[] { 2.0, 2.0 } });
+        }
+
+        [Test]
+        [Category("Replication")]
+        public void T033_Replication_Guide_1467382()
+        {
+            String code =
+                @"+                +                    class Point+                    {+                        X;+                        Y;+                        Z;+                       constructor ByCoordinates(x1:double,y1:double,z1:double)+                        {+                            X = x1;+                            Y = y1;+                            Z = z1;+                        }+                    }+                    class Line+                    {+                        static def ByStartPointEndPoint(p1:Point, p2:Point)+                        {+                            return = p1;+                        }+   +                    }+                    height = 5;+                    p1 = Point.ByCoordinates((0..1)<1>, (0..1)<2>,1);+                    p2 = Point.ByCoordinates((0..1)<1>, (0..1)<2>,height);+                    l = Line.ByStartPointEndPoint(p1, p2);+                    test = l.X;                ";
+            ProtoScript.Runners.ProtoScriptTestRunner fsr = new ProtoScript.Runners.ProtoScriptTestRunner();
+            String errmsg = "";
+            ExecutionMirror mirror = thisTest.VerifyRunScriptSource(code, errmsg);
+            thisTest.VerifyBuildWarningCount(0);
+            thisTest.Verify("test", new Object[] { new Object[] { 0.0, 0.0 }, new Object[] { 1.0, 1.0 } });
+        }
+
+        [Test]
+        [Category("Replication")]
+        public void T034_Replication_Guides_Not_On_All_Arguments()
+        {
+            String code =
+                @"def sum ( a, b, c)+{+    return = a + b + c ;+}+x = 1..2;+y = 3..4;+z = 1;+test = sum ( z, x<1>, y<2> ); ";
+            ProtoScript.Runners.ProtoScriptTestRunner fsr = new ProtoScript.Runners.ProtoScriptTestRunner();
+            String errmsg = "";//DNL-1467386 Rev 4247 : WARNING: Replication unbox requested on Singleton warning coming from using replication guides on only some, not all arguments of a function gives incorrect output";
+            ExecutionMirror mirror = thisTest.VerifyRunScriptSource(code, errmsg);
+            thisTest.VerifyBuildWarningCount(0);
+            thisTest.Verify("test", new Object[] { new Object[] { 5, 6 }, new Object[] { 6, 7 } });
+        }
+
+        [Test]
+        [Category("Replication")]
+        public void T034_Replication_Guides_Not_On_All_Arguments_a()
+        {
+            String code =
+                @"def sum ( a, b, c)+{+    return = a + b + c ;+}+x = 1..2;+y = 3..4;+z = {1, 1};+test = sum ( z<1>, x<1>, y<2> ); ";
+            ProtoScript.Runners.ProtoScriptTestRunner fsr = new ProtoScript.Runners.ProtoScriptTestRunner();
+            String errmsg = "";//DNL-1467386 Rev 4247 : WARNING: Replication unbox requested on Singleton warning coming from using replication guides on only some, not all arguments of a function gives incorrect output";
+            ExecutionMirror mirror = thisTest.VerifyRunScriptSource(code, errmsg);
+            thisTest.VerifyBuildWarningCount(0);
+            thisTest.Verify("test", new Object[] { new Object[] { 5, 6 }, new Object[] { 6, 7 } });
+        }
+
+        [Test]
+        [Category("Replication")]
+        public void T034_Replication_Guides_Not_On_All_Arguments_b()
+        {
+            String code =
+                @"def sum ( a, b, c)+{+    return = a + b + c ;+}+x = 1..2;+y = 3..4;+z = 1;+test = sum ( x<1>, y<2>, z ); ";
+            ProtoScript.Runners.ProtoScriptTestRunner fsr = new ProtoScript.Runners.ProtoScriptTestRunner();
+            String errmsg = "";//DNL-1467386 Rev 4247 : WARNING: Replication unbox requested on Singleton warning coming from using replication guides on only some, not all arguments of a function gives incorrect output";
+            ExecutionMirror mirror = thisTest.VerifyRunScriptSource(code, errmsg);
+            thisTest.VerifyBuildWarningCount(0);
+            thisTest.Verify("test", new Object[] { new Object[] { 5, 6 }, new Object[] { 6, 7 } });
+        }
+
+        [Test]
+        [Category("Replication")]
+        public void T034_Replication_Guides_Not_On_All_Arguments_c()
+        {
+            String code =
+                @"def sum ( a, b, c)+{+    return = a + b + c ;+}+x = {1,2};+y = {3,4};+z = 1;+test = sum ( z, x<1>, y<2> ); ";
+            ProtoScript.Runners.ProtoScriptTestRunner fsr = new ProtoScript.Runners.ProtoScriptTestRunner();
+            String errmsg = "";//DNL-1467386 Rev 4247 : WARNING: Replication unbox requested on Singleton warning coming from using replication guides on only some, not all arguments of a function gives incorrect output";
+            ExecutionMirror mirror = thisTest.VerifyRunScriptSource(code, errmsg);
+            thisTest.VerifyBuildWarningCount(0);
+            thisTest.Verify("test", new Object[] { new Object[] { 5, 6 }, new Object[] { 6, 7 } });
+        }
+
+        [Test]
+        [Category("Replication")]
+        public void T034_Replication_Guides_Not_On_All_Arguments_2()
+        {
+            String code =
+@"def sum ( a, b, c)+{+    return = a + b + c ;+}+x = 1..2;+y = 3..4;+z = 1;+test = sum ( z, x<1>, y<2> );";
+            ProtoScript.Runners.ProtoScriptTestRunner fsr = new ProtoScript.Runners.ProtoScriptTestRunner();
+            String errmsg = "";//DNL-1467386 Rev 4247 : WARNING: Replication unbox requested on Singleton warning coming from using replication guides on only some, not all arguments of a function gives incorrect output";
+            ExecutionMirror mirror = thisTest.VerifyRunScriptSource(code, errmsg);
+            thisTest.VerifyBuildWarningCount(0);
+            thisTest.Verify("test", new Object[] { new Object[] { 5, 6 }, new Object[] { 6, 7 } });
+        }
+
+        [Test]
+        [Category("Replication")]
+        public void T034_Replication_Guides_Not_On_All_Arguments_3()
+        {
+            String code =
+@"def sum ( a, b, c)+{+    return = a + b + c ;+}+x = 1..2;+y = 3..4;+z = 1;+test = sum ( x<1>, z, y<2> );";
+            ProtoScript.Runners.ProtoScriptTestRunner fsr = new ProtoScript.Runners.ProtoScriptTestRunner();
+            String errmsg = "";//DNL-1467386 Rev 4247 : WARNING: Replication unbox requested on Singleton warning coming from using replication guides on only some, not all arguments of a function gives incorrect output";
+            ExecutionMirror mirror = thisTest.VerifyRunScriptSource(code, errmsg);
+            thisTest.VerifyBuildWarningCount(0);
+            //thisTest.Verify("test", new Object[] { new Object[] { 5, 6 }, new Object[] { 6, 7 } });
+        }
+
+        [Test]
+        [Category("Replication")]
+        public void T034_Replication_Guides_Not_On_All_Arguments_4()
+        {
+            String code =
+@"def sum ( a, b)+{+    return = a + b  ;+}+x = 1..2;+z = 1;+test = sum ( x<1>, z );";
+            ProtoScript.Runners.ProtoScriptTestRunner fsr = new ProtoScript.Runners.ProtoScriptTestRunner();
+            String errmsg = "";
+            ExecutionMirror mirror = thisTest.VerifyRunScriptSource(code, errmsg);
+            thisTest.VerifyBuildWarningCount(0);
+            thisTest.Verify("test", new Object[] { 2, 3 });
+        }
+
+        [Test]
+        [Category("Replication")]
+        public void T034_Replication_Guides_Not_On_All_Arguments_5()
+        {
+            String code =
+@"def sum ( a, b)+{+    return = a + b  ;+}+x = 1..2;+z = 1;+test = sum ( z, x<1> );";
+            ProtoScript.Runners.ProtoScriptTestRunner fsr = new ProtoScript.Runners.ProtoScriptTestRunner();
+            String errmsg = "";
+            ExecutionMirror mirror = thisTest.VerifyRunScriptSource(code, errmsg);
+            thisTest.VerifyBuildWarningCount(0);
+            thisTest.Verify("test", new Object[] { 2, 3 });
+        }
+
+        [Test]
+        [Category("Replication")]
+        public void T034_Replication_Guides_Not_On_All_Arguments_6()
+        {
+            String code =
+@"+class A+{+    x : int;+    y : int;+    constructor A (a, b)+    {+        x = a;+        y = b;+    }+}+x1 = 1..2;+y1 = 1;+a = A.A(y1, x1<1>);+test = a.y;";
+            ProtoScript.Runners.ProtoScriptTestRunner fsr = new ProtoScript.Runners.ProtoScriptTestRunner();
+            String errmsg = "";//DNL-1467386 Rev 4247 : WARNING: Replication unbox requested on Singleton warning coming from using replication guides on only some, not all arguments of a function gives incorrect output";
+            ExecutionMirror mirror = thisTest.VerifyRunScriptSource(code, errmsg);
+            thisTest.VerifyBuildWarningCount(0);
+            thisTest.Verify("test", new Object[] { 1, 2 });
+        }
+
+        [Test]
+        [Category("Replication")]
+        public void T034_Replication_Guides_Not_On_All_Arguments_7()
+        {
+            String code =
+@"+class A+{+    x : int;+    y : int;+    +    def foo ( a, b)+    {+        x = a;+        y = b;+        return = x + y;+    }+}+x1 = 1..2;+y1 = 1;+a = A.A();+dummy = a.foo(y1, x1);+";
+            ProtoScript.Runners.ProtoScriptTestRunner fsr = new ProtoScript.Runners.ProtoScriptTestRunner();
+            String errmsg = "";//DNL-1467386 Rev 4247 : WARNING: Replication unbox requested on Singleton warning coming from using replication guides on only some, not all arguments of a function gives incorrect output";
+            ExecutionMirror mirror = thisTest.VerifyRunScriptSource(code, errmsg);
+            thisTest.VerifyBuildWarningCount(0);
+            thisTest.Verify("dummy", new Object[] { 2, 3 });
+        }
+
+        [Test]
+        [Category("Replication")]
+        public void T034_Replication_Guides_Not_On_All_Arguments_8()
+        {
+            String code =
+@"+class A+{+   z : double;+   x : double;+   y : double;   +   constructor A( z1, x1, y1)+   {+       z = z1;+       x = x1;+       y = y1;	   +   }+}+a = (0..1..#2);+//a = { 0, 1}; // fails with this as well+//a = 0..1..#2; // fails with this as well+cs = A.A(1, a<1>, a<2>); +//cs = A.A(1, { 0, 1 }<1>, { 0, 1 }<2>); //no warnign with this, but expected output : { { 0,0 }, { 1,1} }+test = cs.x;";
+            ProtoScript.Runners.ProtoScriptTestRunner fsr = new ProtoScript.Runners.ProtoScriptTestRunner();
+            String errmsg = "";//DNL-1467386 Rev 4247 : WARNING: Replication unbox requested on Singleton warning coming from using replication guides on only some, not all arguments of a function gives incorrect output";
+            ExecutionMirror mirror = thisTest.VerifyRunScriptSource(code, errmsg);
+            thisTest.VerifyBuildWarningCount(0);
+            thisTest.Verify("test", new Object[] { new Object[] { 0.0, 0.0 }, new Object[] { 1.0, 1.0 } });
+        }
+
+        [Test]
+        [Category("Replication")]
+        [Category("Failing")]
+        public void T034_Replication_Guides_Not_On_All_Arguments_9()
+        {
+            String code =
+@"+import(""DSCoreNodes.dll"");+def sum ( a, b, c )+{+    return = a + b + c;+}+temp1 = (Math.Sin(0..180..#2) * 2);+temp2 = (Math.Sin(0..180..#3) * 1);+zArray = temp1<1> + temp2<2>;+zArray1 = zArray + 1;+ceilingPoints = sum((0..10..#2)<1>, (0..15..#3)<2>, zArray1 );+// expected :  ceilingPoints = { { 1.000, 9.500, 16.000 }, { 11.000, 19.500, 26.000 } }+// received :  ceilingPoints = null";
+            ProtoScript.Runners.ProtoScriptTestRunner fsr = new ProtoScript.Runners.ProtoScriptTestRunner();
+            String errmsg = "MAGN-1707 IndexOutOfRange Exception when replication guides are not applied on all arguments";
+            ExecutionMirror mirror = thisTest.VerifyRunScriptSource(code, errmsg);
+            thisTest.VerifyBuildWarningCount(0);
+            thisTest.Verify("test", new Object[] { new Object[] { 1.000, 9.500, 16.000 }, new Object[] { 11.000, 19.500, 26.000 } });
+        }
+
+        [Test]
+        [Category("Replication")]
+        public void T034_Replication_Guides_Not_On_All_Arguments_8_a()
+        {
+
+            //Analysis: The Rep Guides are being resolved to C0C1, rather than C1C2. This needs to
+            //have the fix applied for function calls applied to ctors as well.
+            String code =
+@"+class A+{+   z : double;+   x : double;+   y : double;   +   constructor A( z1, x1, y1)+   {+       z = z1;+       x = x1;+       y = y1;	   +   }+}+a = (0..1..#2);+b = { 0, 1}; // fails with this as well+//a = 0..1..#2; // fails with this as well+cs = A.A(1, a<1>, b<2>); +//cs = A.A(1, { 0, 1 }<1>, { 0, 1 }<2>); //no warnign with this, but expected output : { { 0,0 }, { 1,1} }+test = cs.x;";
+            ProtoScript.Runners.ProtoScriptTestRunner fsr = new ProtoScript.Runners.ProtoScriptTestRunner();
+            String errmsg = "";//DNL-1467386 Rev 4247 : WARNING: Replication unbox requested on Singleton warning coming from using replication guides on only some, not all arguments of a function gives incorrect output";
+            ExecutionMirror mirror = thisTest.VerifyRunScriptSource(code, errmsg);
+            thisTest.VerifyBuildWarningCount(0);
+            thisTest.Verify("test", new Object[] { new Object[] { 0.0, 0.0 }, new Object[] { 1.0, 1.0 } });
+        }
+
+        [Test]
+        [Category("Replication")]
+        public void T035_Defect_1467317_Replication_Guide_On_Instances()
+        {
+            String code =
+@"+class A+{+    x : var[];+    constructor A()+    {+        x = {1,2};+    }+}+a = A.A();+b = A.A();+test = a.x<1> + b.x<2>;";
+            ProtoScript.Runners.ProtoScriptTestRunner fsr = new ProtoScript.Runners.ProtoScriptTestRunner();
+            String errmsg = "";
+            ExecutionMirror mirror = thisTest.VerifyRunScriptSource(code, errmsg);
+            thisTest.VerifyBuildWarningCount(0);
+            thisTest.Verify("test", new Object[] { new Object[] { 2, 3 }, new Object[] { 3, 4 } });
+        }
+
+        [Test]
+        [Category("Replication")]
+        public void T035_Defect_1467317_Replication_Guide_On_Instances_2()
+        {
+            String code =
+@"+class A+{+    x : var[];+    constructor A()+    {+        x = {1,2};+    }+}+def foo ()+{+    a = A.A();+    b = A.A();+    test1 = a.x<1> + b.x<2>;+    return = test1;+}+test = foo();";
+            ProtoScript.Runners.ProtoScriptTestRunner fsr = new ProtoScript.Runners.ProtoScriptTestRunner();
+            String errmsg = "";
+            ExecutionMirror mirror = thisTest.VerifyRunScriptSource(code, errmsg);
+            thisTest.VerifyBuildWarningCount(0);
+            thisTest.Verify("test", new Object[] { new Object[] { 2, 3 }, new Object[] { 3, 4 } });
+        }
+
+        [Test]
+        [Category("Replication")]
+        public void T035_Defect_1467317_Replication_Guide_On_Instances_3()
+        {
+            String code =
+@"+class A+{+    x : var[];+    constructor A()+    {+        x = {1,2};+    }+}+test = { { } };+test2 = [Associative]+{+    test2 = { } ;+    [Imperative]+    {+        a = A.A();+        b = A.A();+        [Associative]+        {+            test = a.x<1> + b.x<2>;+            test2 = a.x + b.x;+        }+    }+    return = test2;+}+";
+            ProtoScript.Runners.ProtoScriptTestRunner fsr = new ProtoScript.Runners.ProtoScriptTestRunner();
+            String errmsg = "";
+            ExecutionMirror mirror = thisTest.VerifyRunScriptSource(code, errmsg);
+            thisTest.VerifyBuildWarningCount(0);
+            thisTest.Verify("test", new Object[] { new Object[] { 2, 3 }, new Object[] { 3, 4 } });
+            thisTest.Verify("test2", new Object[] { 2, 4 });
+        }
+
+        [Test]
+        [Category("Replication")]
+        public void T036_Defect_1467383_Replication_Guide_On_Collection()
+        {
+            String code =
+@"+class Point+{+    X;+    Y;+    constructor ByCoordinates(x:double,y:double)+    {+        X = x;+        Y = y;+    +    }+}+p = Point.ByCoordinates((1..2..1)<1>, (3..4..1)<2> ).X;+";
+            ProtoScript.Runners.ProtoScriptTestRunner fsr = new ProtoScript.Runners.ProtoScriptTestRunner();
+            String errmsg = "";
+            ExecutionMirror mirror = thisTest.VerifyRunScriptSource(code, errmsg);
+            thisTest.VerifyBuildWarningCount(0);
+            thisTest.Verify("p", new Object[] { new Object[] { 1.0, 1.0 }, new Object[] { 2.0, 2.0 } });
+
+        }
+
+
+        [Test]
+        [Category("Replication")]
+        public void T037_ReplicationGuideAfterArray()
+        {
+            string code = @"+def sum ( a, b, c)+{+    return = a + b + c ;+}+y = 3..4;+r = sum(1, { 1, 2}<1>, y<2>);";
+            string errmsg = "DNL-1467580 IndexOutOfRange Exception when replication guides are not applied on all arguments";
+            thisTest.VerifyRunScriptSource(code, errmsg);
+            thisTest.Verify("r", new object[] { new object[] { 5, 6 }, new object[] { 6, 7 } });
+        }
+
+        [Test]
+        [Category("Replication")]
+        public void T037_ReplicationGuidebrackets_1467328()
+        {
+            string code = @"+            xHeight = 2.0;+            yHeight = 1.0;+            zArray1 = ((1..2..1)* xHeight)<1> + ((1..2..1)* yHeight)<2>;";
+            string errmsg = "";
+            thisTest.VerifyRunScriptSource(code, errmsg);
+            thisTest.Verify("zArray1", new object[] { new object[] { 3.000000, 4.000000 }, new object[] { 5.000000, 6.000000 } });
+        }
+
+        [Test]
+        [Category("Replication")]
+        public void T037_ReplicationGuidebrackets_1467328_2()
+        {
+            string code = @"+            a = 0..10;+            b = a;+            b[2] = 100;+            c = a;  +            e = b[0..(Count(b) - 1)..2]<1>+b[0..(Count(b) - 1)..2]<2>;";
+            string errmsg = "";
+            thisTest.VerifyRunScriptSource(code, errmsg);
+            thisTest.Verify("e", new object[] { new object[] { 0, 100, 4, 6, 8, 10 }, new object[] { 100, 200, 104, 106, 108, 110 }, new object[] { 4, 104, 8, 10, 12, 14 }, new object[] { 6, 106, 10, 12, 14, 16 }, new object[] { 8, 108, 12, 14, 16, 18 }, new object[] { 10, 110, 14, 16, 18, 20 } });
+        }
+
+        [Test]
+        [Category("Replication")]
+        public void T037_ReplicationGuidebrackets_1467328_3()
+        {
+            string code = @"+           class A+           {+                a;+                constructor A(i)+                {+                    a = i;+                }+           }+            x = (A.A(1..3))[0];+            x = (A.A(1..3))[0..2].a<1> +(A.A(1..3))[0..2].a<2> ;";
+            string errmsg = "";
+            thisTest.VerifyRunScriptSource(code, errmsg);
+            thisTest.Verify("x", new object[] { new object[] { 2, 3, 4 }, new object[] { 3, 4, 5 }, new object[] { 4, 5, 6 } });
+        }
+
+        [Test]
+        [Category("Replication")]
+        public void T037_ReplicationGuidebrackets_1467328_4()
+        {
+            string code = @"+            class A+            {+                a;+                constructor A(i)+                {+                    a = i;+                }+            }+            x = (A.A(1..3))[0];+            x = (A.A(1..3))[0..2].a<1> +(A.A(1..3))[0..2].a<2> ;";
+            string errmsg = "";
+            thisTest.VerifyRunScriptSource(code, errmsg);
+            thisTest.Verify("x", new object[] { new object[] { 2, 3, 4 }, new object[] { 3, 4, 5 }, new object[] { 4, 5, 6 } });
+        }
+
+        [Test]
+        [Category("Replication")]
+        public void T037_ReplicationGuidebrackets_1467328_5()
+        {
+            string code = @"+            def foo : int(a : int,b:int)+            {+                return = a * b;+            }+            list1 = {1,2};+            list2 = {1,2};+            list3 = foo(foo(foo(list1<1>, list2<2>)<1>, list2<2>)<1>, list2<2>);";
+            string errmsg = "";
+            thisTest.VerifyRunScriptSource(code, errmsg);
+            thisTest.Verify("list3", new object[] { new object[] { new object[] { new object[] { 1 }, new object[] { 2 } }, new object[] { new object[] { 2 }, new object[] { 4 } } }, new object[] { new object[] { new object[] { 2 }, new object[] { 4 } }, new object[] { new object[] { 4 }, new object[] { 8 } } } } );
+        }
+
+        [Test]
+        [Category("Replication")]
+        public void T037_ReplicationGuidebrackets_1467328_6()
+        {
+            string code = @"+def sum ( a, b)+{ +    return = a + b;+}+test2 = sum ( (0..1)<1>, (2..3)<2>);";
+            string errmsg = "";
+            thisTest.VerifyRunScriptSource(code, errmsg);
+            thisTest.Verify("test2", new object[] { new object[] { 2, 3 }, new object[] { 3, 4 } });
+        }
+
+        [Test]
+        [Category("Replication")]
+        public void T037_ReplicationGuidebrackets_1467328_7()
+        {
+            string code = @"+test2 = (1..5..1) < 1 > + (1..5..1) < 2 >;";
+            string errmsg = "";
+            thisTest.VerifyRunScriptSource(code, errmsg);
+            thisTest.Verify("test2", new object[] { new object[] { 2, 3, 4, 5, 6 }, new object[] { 3, 4, 5, 6, 7 }, new object[] { 4, 5, 6, 7, 8 }, new object[] { 5, 6, 7, 8, 9 }, new object[] { 6, 7, 8, 9, 10 } }
+);
+        }
+
+        [Test]
+        [Category("Replication")]
+        public void T037_ReplicationGuidebrackets_1467328_8()
+        {
+            string code = @"+xHeight = 2.0;+yHeight = 1.0;+test2 = ((1..2..1)* xHeight)<1> + ((1..2..1)* yHeight)<2>;";
+            string errmsg = "";
+            thisTest.VerifyRunScriptSource(code, errmsg);
+            thisTest.Verify("test2", new object[] { new object[] { 3.0, 4.0 }, new object[] { 5.0, 6.0 } }
+);
+        }
+
+        [Test]
+        [Category("Replication")]
+        public void T037_ReplicationGuidebrackets_1467328_9()
+        {
+            string code = @"+def foo(x:var[])+{+    return = x;+}+test2 = foo({2,3})<1> + ({5,7})<2>;";
+            string errmsg = "";
+            thisTest.VerifyRunScriptSource(code, errmsg);
+            thisTest.Verify("test2", new object[] { new object[] { 7, 9 }, new object[] { 8, 10 } }
+);
+        }
+
+        [Test]
+        [Category("Replication")]
+        public void T037_ReplicationGuidebrackets_1467328_10()
+        {
+            string code = @"+def foo(x:var[])+{+    return = x;+}+x = {1,2,3,4,5,6,7,8,9};+test2 = x[foo({1,2})]<1> + ({5, 7})<2>;";
+            string errmsg = "";
+            thisTest.VerifyRunScriptSource(code, errmsg);
+            thisTest.Verify("test2", new object[] { new object[] { 7, 9 }, new object[] { 8, 10 } }
+);
+        }
+
+        [Test]
+        public void T037_ReplicationGuidebrackets_1467328_11()
+        {
+            string code = @"+def foo(x:var[])+{+    return = x;+}+test2 = foo({2,3}<1> + ({5,7})<2>);";
+            string errmsg = "";
+            thisTest.VerifyRunScriptSource(code, errmsg);
+            thisTest.Verify("test2", new object[] { new object[] { 7, 9 }, new object[] { 8, 10 } });
+        }
+
+        [Test]
+        public void T037_ReplicationGuidebrackets_1467328_12()
+        {
+            string code = @"+b = 0..5;+t1 = 0..(Count(b) - 1)..2;+test2 = b[t1]<1>+b[t1]<2>;";
+            string errmsg = "";
+            thisTest.VerifyRunScriptSource(code, errmsg);
+            thisTest.Verify("test2", new object[] { new object[] { 0, 2, 4 }, new object[] { 2, 4, 6 }, new object[] { 4, 6, 8 } });
+        }
+
+        [Test]
+        [Category("Replication")]
+        public void T038_ReplicationGuide_Not_In_Sequence()
+        {
+            string code =
+@"class A+{+    z:int;+    constructor A (x1,y1)+    {+        z = x1 + y1;+    }+}+x = {0,1};+y = {2, 3};+test = A.A(x<1>,y<3>).z;";
+            string errmsg = "DNL-1467460 NotImplemented Exception occurs when replication guides are not in sequence";
+            thisTest.VerifyRunScriptSource(code, errmsg);
+            thisTest.Verify("test", new object[] { new object[] { 2, 3 }, new object[] { 3, 4 } });
+        }
+
+        [Test]
+        [Category("Replication")]
+        public void T039_1467423_replication_guide_on_array_1()
+        {
+            string code =
+@"def sum ( a, b, c)+{+    return = a + b + c ;+}+y = 3..4;+test = sum(1, { 1, 2}<1>, y<2>);+";
+            string errmsg = "";
+            thisTest.VerifyRunScriptSource(code, errmsg);
+            thisTest.Verify("test", new object[] { new object[] { 5, 6 }, new object[] { 6, 7 } });
+        }
+
+        [Test]
+        [Category("Replication")]
+        public void T039_1467423_replication_guide_on_array_2()
+        {
+            string code =
+@"+class A+{+    static def sum ( a, b, c)+    {+        return = a + b + c ;+    }+}+y = 3..4;+test = A.sum(1, { 1, 2}<1>, y<2>);+";
+            string errmsg = "";
+            thisTest.VerifyRunScriptSource(code, errmsg);
+            thisTest.Verify("test", new object[] { new object[] { 5, 6 }, new object[] { 6, 7 } });
+        }
+
+        [Test]
+        [Category("Replication")]
+        public void T039_1467423_replication_guide_on_array_3()
+        {
+            string code =
+@"+class A+{+    static def sum ( a, b, c)+    {+        return = a + b + c ;+    }+}+test;+[Associative]+{+    y = 3..4;+    test = A.sum(1, { 1, 2}<1>, y<2>);+}+";
+            string errmsg = "";
+            thisTest.VerifyRunScriptSource(code, errmsg);
+            thisTest.Verify("test", new object[] { new object[] { 5, 6 }, new object[] { 6, 7 } });
+        }
+
+        [Test]
+        [Category("Replication")]
+        public void T039_1467423_replication_guide_on_array_4()
+        {
+            string code =
+@"+class A+{+    x: int;+    constructor A ( a, b, c)+    {+        x = a + b + c ;+    }+}+test;+[Associative]+{+    y = 3..4;+    test = A.A(1, { 1, 2}<1>, y<2>).x;+}+";
+            string errmsg = "";
+            thisTest.VerifyRunScriptSource(code, errmsg);
+            thisTest.Verify("test", new object[] { new object[] { 5, 6 }, new object[] { 6, 7 } });
+        }
+
+        [Test]
+        [Category("Replication")]
+        public void T039_1467423_replication_guide_on_array_5()
+        {
+            string code =
+@"+class A+{+    x: int;+    constructor A ( a, b, c)+    {+        x = a + b + c ;+    }+}+test;+[Associative]+{+    y = 3..4;+    test = Count ( A.A(1, { 1, 2}<1>, y<2>).x ) > 1 ? A.A(1, { 1, 2}<1>, y<2>).x : 0;+}+";
+            string errmsg = "";
+            thisTest.VerifyRunScriptSource(code, errmsg);
+            thisTest.Verify("test", new object[] { new object[] { 5, 6 }, new object[] { 6, 7 } });
+        }
+
+        [Test]
+        [Category("Replication")]
+        public void T039_1467423_replication_guide_on_array_6()
+        {
+            string code =
+@"+def foo ( a, b, c)+{+    x = a + b + c ;+    return = x;+}+y = 3..4;+test2 = 0..foo(1, { 1, 2}<1>, y<2>);+test = test2[1][1];+";
+            string errmsg = "";
+            thisTest.VerifyRunScriptSource(code, errmsg);
+            thisTest.Verify("test", new object[] { 0, 1, 2, 3, 4, 5, 6, 7 });
+        }
+
+        [Test]
+        [Category("Replication")]
+        public void T039_1467423_replication_guide_on_array_7()
+        {
+            string code =
+@"+def foo ( a, b, c)+{+    x = a + b + c ;+    return = x;+}+y = 3..4;+test = foo(1, (1..2)<1>, y<2>);+";
+            string errmsg = "";
+            thisTest.VerifyRunScriptSource(code, errmsg);
+            thisTest.Verify("test", new object[] { new object[] { 5, 6 }, new object[] { 6, 7 } });
+        }
+
+        [Test]
+        [Category("Replication")]
+        public void T039_1467423_replication_guide_on_array_8()
+        {
+            string code =
+@"+def foo ( a, b, c)+{+    x = a + b + c ;+    return = x;+}+y = 3..4;+test = 1 + foo(1, (1..2)<1>, y<2>);+";
+            string errmsg = "";
+            thisTest.VerifyRunScriptSource(code, errmsg);
+            thisTest.Verify("test", new object[] { new object[] { 6, 7 }, new object[] { 7, 8 } });
+        }
+
+        [Test]
+        [Category("Replication")]
+        public void T039_1467423_replication_guide_on_array_9()
+        {
+            string code =
+@"+class A+{+    x: int;+    constructor A ( a, b, c)+    {+        x = a + b + c ;+    }+}+test;+[Associative]+{+    y = 3..4;+    test = Count ( A.A(1, (1..2..1)<1>, y<2>).x ) > 1 ? A.A(1, (1..2)<1>, y<2>).x : 0;+}+";
+            string errmsg = "";
+            thisTest.VerifyRunScriptSource(code, errmsg);
+            thisTest.Verify("test", new object[] { new object[] { 5, 6 }, new object[] { 6, 7 } });
+        }
+
+        [Test]
+        [Category("Replication")]
+        public void T039_1467423_replication_guide_on_array_10()
+        {
+            string code =
+@"+class A+{+    x: int;+    constructor A ( a, b, c)+    {+        x = a + b + c ;+    }+}+test;+[Associative]+{+    y = 3..4;+    test = Count ( A.A(1, (1..2..1)<1>, y<2>).x ) > 1 ? A.A(1, (1..2..#2)<1>, y<2>).x : 0;+}+";
+            string errmsg = "";
+            thisTest.VerifyRunScriptSource(code, errmsg);
+            thisTest.Verify("test", new object[] { new object[] { 5, 6 }, new object[] { 6, 7 } });
+        }
+
+        [Test]
+        [Category("Replication")]
+        [Category("Failing")]
+        public void T039_1467423_replication_guide_on_array_11()
+        {
+            string code =
+@"+test;+[Associative]+{+   test = 1 + (1..2..#2)<2> + {3,4}<2>;+}+";
+            string errmsg = "MAGN-4113[Design] - spec for rep guides when skip a guide";
+            thisTest.VerifyRunScriptSource(code, errmsg);
+            thisTest.Verify("test", new object[] { new object[] { 5, 6 }, new object[] { 6, 7 } });
+        }
+
+        [Test]
+        [Category("Replication")]
+        public void T040_1467488_replication_guide_on_array_slices_1()
+        {
+            string code =
+@"+b = 0..5;+t1 = 0..(Count(b) - 1)..2;+test = b[t1]<1>+b[t1]<2>;+";
+            string errmsg = "";
+            thisTest.VerifyRunScriptSource(code, errmsg);
+            thisTest.Verify("test", new object[] { new object[] { 0, 2, 4 }, new object[] { 2, 4, 6 }, new object[] { 4, 6, 8 } });
+        }
+
+        [Test]
+        [Category("Replication")]
+        public void T040_1467488_replication_guide_on_array_slices_2()
+        {
+            string code =
+@"+b = 0..3;+test = b[0..1]<1>+b[{2,3}]<2>;+";
+            string errmsg = "";
+            thisTest.VerifyRunScriptSource(code, errmsg);
+            thisTest.Verify("test", new object[] { new object[] { 2, 3 }, new object[] { 3, 4 } });
+        }
+
+        [Test]
+        [Category("Replication")]
+        public void T040_1467488_replication_guide_on_array_slices_3()
+        {
+            string code =
+@"+def foo ( a )+{+    return = a ;+}+b = 0..3;+test = foo ( b[0..1]<1>+b[{2,3}]<2> );+";
+            string errmsg = "";
+            thisTest.VerifyRunScriptSource(code, errmsg);
+            thisTest.Verify("test", new object[] { new object[] { 2, 3 }, new object[] { 3, 4 } });
+        }
+
+        [Test]
+        [Category("Replication")]
+        public void T040_1467488_replication_guide_on_array_slices_4()
+        {
+            string code =
+@"+class A+{+    static def foo ( a )+    {+        return = a ;+    }+}+b = 0..3;+test = A.foo ( b[0..1]<1>+b[{2,3}]<2> );+";
+            string errmsg = "";
+            thisTest.VerifyRunScriptSource(code, errmsg);
+            thisTest.Verify("test", new object[] { new object[] { 2, 3 }, new object[] { 3, 4 } });
+        }
+
+        [Test]
+        [Category("Replication")]
+        public void T040_1467488_replication_guide_on_array_slices_5()
+        {
+            string code =
+@"+class A+{+    static def foo ( a )+    {+        return = a ;+    }+}+b = { { 0, 1}, { 2, 3} };+test1;+test2;+[Imperative]+{+    test1 = A.foo ( b[0][0..1] );+    test2 = A.foo ( b[1][{0, 1}] );+}+";
+            string errmsg = "";
+            thisTest.VerifyRunScriptSource(code, errmsg);
+            thisTest.Verify("test1", 0);
+            thisTest.Verify("test2", 2);
+        }
+
+        [Test]
+        [Category("Replication")]
+        [Category("Failing")]
+        public void T040_1467488_replication_guide_on_array_slices_6()
+        {
+            string code =
+@"+class A+{+    static def foo ( a )+    {+        return = a ;+    }+}+b = { { 0, 1}, { 2, 3} };+test1;+test2;+[Associative]+{+    test1 = A.foo ( b[ {0, 0} ][ 0..1 ] );+    test2 = A.foo ( b[ { 1, 1} ][ {0, 1} ] );+}+";
+            string errmsg = "MAGN-4113[Design] - spec for rep guides when skip a guide";
+            thisTest.VerifyRunScriptSource(code, errmsg);
+            thisTest.Verify("test1", new object[] { 0, 1 });
+            thisTest.Verify("test2", new object[] { 2, 3 });
+        }
+
+        [Test]
+        [Category("Replication")]
+        public void T040_1467488_replication_guide_on_array_slices_7()
+        {
+            string code =
+@"+class A+{+    static def foo ( a )+    {+        return = a ;+    }+}+b = { { 0, 1}, { 2, 3} };+test;+[Associative]+{+    test = A.foo ( b[ {0, 1}<1> ][( 0..1 )<2>] );+}+";
+            string errmsg = "DNL-1467298 rev 4245 :  replication guides with partial array indexing is not giving the expected output";
+            thisTest.VerifyRunScriptSource(code, errmsg);
+            thisTest.Verify("test", new object[] { new object[] { 0, 1 }, new object[] { 2, 3 } });
+
+        }
+
+        [Test]
+        [Category("Replication")]
+        [Category("Failing")]
+        public void T040_1467488_replication_guide_on_array_slices_8()
+        {
+            string code =
+@"+class A+{+    static def foo ( a )+    {+        return = a ;+    }+}+b = { { 0, 1}, { 2, 3} };+def foo2 ( )+{+    t = A.foo ( b[ {0, 1} ][( 0..1 ) ] );+    return = t;+}+test = foo2();+";
+            string errmsg = "MAGN-4113[Design] - spec for rep guides when skip a guide";
+            thisTest.VerifyRunScriptSource(code, errmsg);
+            thisTest.Verify("test", new object[] { 0, 3 });
+        }
+
+        [Test]
+        public void T041_1467460_replication_guide_not_in_sequence_01()
+        {
+            string code =
+@"+class A+{+    z:int;+    constructor A (x1,y1)+    {+        z = x1 + y1;+    }+}+x = {0,1};+y = {2, 3};+test = A.A(x<1>,y<3>).z;+";
+            string errmsg = "";
+            thisTest.VerifyRunScriptSource(code, errmsg);
+            thisTest.Verify("test", new object[] { new Object[] { 2, 3 }, new Object[] { 3, 4 } });
+        }
+
+        [Test]
+        [Category("Failing")]
+        public void T041_1467460_replication_guide_not_in_sequence_02()
+        {
+            string code =
+@"+class A+{+    a:int;+    constructor A (x1,y1,z1)+    {+        a = y1;+    }+}+x = {0,1};+y = {2,3};+z = {4,5 };+test = A.A(x<1>,y<3>,z).a; // expect this to be treated as :  A.A(x<1>,y<2>,z<1>).a;+";
+            string errmsg = "MAGN-1707 IndexOutOfRange Exception when replication guides are not applied on all arguments";
+            thisTest.VerifyRunScriptSource(code, errmsg);
+            thisTest.Verify("test", new object[] { new Object[] { 2, 3 }, new Object[] { 2, 3 } });
+        }
+
+        [Test]
+        [Category("Failing")]
+        public void T041_1467460_replication_guide_not_in_sequence_03()
+        {
+            string code =
+@"+class A+{+    a:int;+    constructor A (x1,y1,z1)+    {+        a = y1;+    }+}+x = {0,1};+y = {2,3};+z = {4,5 };+test = A.A(x, y<2>, z<3>).a; // expect this to be treated as :  A.A(x<1>,y<2>,z<3>).a;+";
+            string errmsg = "MAGN-4113[Design] - spec for rep guides when skip a guide";
+            thisTest.VerifyRunScriptSource(code, errmsg);
+            Object[] t1 = new Object[] { new Object[] { 2, 2 }, new Object[] { 3, 3 } };
+            thisTest.Verify("test", new object[] { t1, t1 });
+        }
+
+        [Test]
+        [Category("Failing")]
+        public void T041_1467460_replication_guide_not_in_sequence_04()
+        {
+            string code =
+@"+class A+{+    a:int;+    constructor A (x1,y1,z1)+    {+        a = y1;+    }+}+x = {0,1};+y = {2,3};+z = {4,5 };+test = A.A(x<1>, y, z<3>).a; // expect this to be treated as :  A.A(x<1>,y<1>,z<2>).a;+";
+            string errmsg = "MAGN-1707 IndexOutOfRange Exception when replication guides are not applied on all arguments";
+            thisTest.VerifyRunScriptSource(code, errmsg);
+            thisTest.Verify("test", new object[] { new Object[] { 2, 2 }, new Object[] { 3, 3 } });
+        }
+
+        [Test]
+        public void T041_1467460_replication_guide_not_in_sequence_05()
+        {
+            string code =
+@"+class A+{+    a:int;+    constructor A (x1,y1,z1)+    {+        a = y1;+    }+}+x = {0,1};+y = {2,3};+z = {4,5 };+test = A.A(x<1>, y<1>, z<3>).a; // expect this to be treated as :  A.A(x<1>,y<1>,z<2>).a;+";
+            string errmsg = "";
+            thisTest.VerifyRunScriptSource(code, errmsg);
+            thisTest.Verify("test", new object[] { new Object[] { 2, 2 }, new Object[] { 3, 3 } });
+        }
+
+        [Test]
+        public void T041_1467460_replication_guide_not_in_sequence_06()
+        {
+            string code =
+@"+class A+{+    a:int;+    constructor A (x1,y1,z1)+    {+        a = y1;+    }+}+x = {0,1};+y = {2,3};+z = {4,5 };+test = A.A(x<3>, y<1>, z<5>).a; // expect this to be treated as :  A.A(x<2>,y<1>,z<3>).a; +";
+            string errmsg = "";
+            thisTest.VerifyRunScriptSource(code, errmsg);
+            thisTest.Verify("test", new object[] { new object[] { new object[] { 2, 2 }, new object[] { 2, 2 } }, new object[] { new object[] { 3, 3 }, new object[] { 3, 3 } } });
+        }
+
+        [Test]
+        public void T041_1467460_replication_guide_not_in_sequence_07()
+        {
+            string code =
+@"+class A+{+    a:int;+    constructor A (x1,y1,z1)+    {+        a = z1;+    }+}+x = {0,1};+y = {2,3};+z = {4,5 };+test = A.A(x<4>, y<3>, z<1>).a; // expect this to be treated as :  A.A(x<3>,y<2>,z<1>).a; +";
+            string errmsg = "";
+            thisTest.VerifyRunScriptSource(code, errmsg);
+            Object[] t1 = new Object[] { new Object[] { 4, 4 }, new Object[] { 4, 4 } };
+            Object[] t2 = new Object[] { new Object[] { 5, 5 }, new Object[] { 5, 5 } };
+            thisTest.Verify("test", new object[] { t1, t2 });
+        }
+
+        [Test]
+        public void T041_1467460_replication_guide_not_in_sequence_08()
+        {
+            string code =
+@"+class A+{+    a:int;+    constructor A (x1,y1,z1)+    {+        a = y1;+    }+}+x = {0,1};+y = {2,3};+z = {4,5 };+test = A.A(x<7>, y<3>, z<6>).a; // expect this to be treated as :  A.A(x<3>,y<1>,z<2>).a; +";
+            string errmsg = "";
+            thisTest.VerifyRunScriptSource(code, errmsg);
+            Object[] t1 = new Object[] { new Object[] { 2, 2 }, new Object[] { 2, 2 } };
+            Object[] t2 = new Object[] { new Object[] { 3, 3 }, new Object[] { 3, 3 } };
+            thisTest.Verify("test", new object[] { t1, t2 });
+        }
+
+        [Test]
+        public void T041_1467460_replication_guide_not_in_sequence_09()
+        {
+            string code =
+@"+class A+{+    a:int;+    static def A (x1,y1,z1)+    {+        return = y1;+    }+}+x = {0,1};+y = {2,3};+z = {4,5 };+test = A.A(x<7>, y<3>, z<6>); // expect this to be treated as :  A.A(x<3>,y<1>,z<2>); +";
+            string errmsg = "";
+            thisTest.VerifyRunScriptSource(code, errmsg);
+            Object[] t1 = new Object[] { new Object[] { 2, 2 }, new Object[] { 2, 2 } };
+            Object[] t2 = new Object[] { new Object[] { 3, 3 }, new Object[] { 3, 3 } };
+            thisTest.Verify("test", new object[] { t1, t2 });
+        }
+
+        [Test]
+        public void T041_1467460_replication_guide_not_in_sequence_010()
+        {
+            string code =
+@"+def foo (x1,y1,z1)+{+    return = y1;+}+x = {0,1};+y = {2,3};+z = {4,5 };+test = foo(x<7>, y<3>, z<6>); // expect this to be treated as :  foo(x<3>,y<1>,z<2>); +";
+            string errmsg = "";
+            thisTest.VerifyRunScriptSource(code, errmsg);
+            Object[] t1 = new Object[] { new Object[] { 2, 2 }, new Object[] { 2, 2 } };
+            Object[] t2 = new Object[] { new Object[] { 3, 3 }, new Object[] { 3, 3 } };
+            thisTest.Verify("test", new object[] { t1, t2 });
+        }
+
+        [Test]
+        public void T041_1467460_replication_guide_not_in_sequence_011()
+        {
+            string code =
+@"+def foo (x1,y1,z1)+{+    return = y1;+}+test;+[Imperative]+{+    x = {0,1};+    y = {2,3};+    z = {4,5 };+    test = [Associative]+    {+        return = foo(x<7>, y<3>, z<6>); // expect this to be treated as :  foo(x<3>,y<1>,z<2>); +    }+}+";
+            string errmsg = "";
+            thisTest.VerifyRunScriptSource(code, errmsg);
+            Object[] t1 = new Object[] { new Object[] { 2, 2 }, new Object[] { 2, 2 } };
+            Object[] t2 = new Object[] { new Object[] { 3, 3 }, new Object[] { 3, 3 } };
+            thisTest.Verify("test", new object[] { t1, t2 });
+        }
+
+        [Test]
+        public void T041_1467460_replication_guide_not_in_sequence_012()
+        {
+            string code =
+@"+def foo (x1,y1,z1)+{+    return = y1;+}+a1;+a2;+a3;+test;+[Imperative]+{+    x = {0,1};+    y = {2,3};+    z = {4,5 };+    test = [Associative]+    {+        a = { foo(x<7>, y<3>, z<6>) => a1; // expect this to be treated as :  foo(x<3>,y<1>,z<2>); +              foo(x<2>, y<2>, z<3>) => a2; // expect this to be treated as :  foo(x<1>,y<1>,z<2>);+              foo(x<1>, y<3>, z<3>) => a3; // expect this to be treated as :  foo(x<1>,y<2>,z<2>);+            }+        return = a1;+    }+}+";
+            string errmsg = "";
+            thisTest.VerifyRunScriptSource(code, errmsg);
+            Object[] t1 = new Object[] { new Object[] { 2, 2 }, new Object[] { 2, 2 } };
+            Object[] t2 = new Object[] { new Object[] { 3, 3 }, new Object[] { 3, 3 } };
+            thisTest.Verify("test", new object[] { t1, t2 });
+            thisTest.Verify("a2", new object[] { new Object[] { 2, 2, }, new Object[] { 3, 3 } });
+            thisTest.Verify("a3", new object[] { new Object[] { 2, 3, }, new Object[] { 2, 3 } });
+        }
+
+        [Test]
+        public void T041_1467460_replication_guide_not_in_sequence_013()
+        {
+            string code =
+@"+def foo (x1,y1,z1)+{+    return = y1;+}+x = {0,1};+y = {2,3};+z = {4,5 };+test1 = foo(x<2>, y<2>, z<3>) ; // expect this to be treated as :  foo(x<1>,y<1>,z<2>);+test2 = foo(x<1>, y<3>, z<3>) ; // expect this to be treated as :  foo(x<1>,y<2>,z<2>);+            +";
+            string errmsg = "";
+            thisTest.VerifyRunScriptSource(code, errmsg);
+            thisTest.Verify("test1", new object[] { new Object[] { 2, 2, }, new Object[] { 3, 3 } });
+            thisTest.Verify("test2", new object[] { new Object[] { 2, 3, }, new Object[] { 2, 3 } });
+        }
+
+        [Test]
+        [Category("Failing")]
+        public void T042_1467555_cartesion_product_in_dot_operation_1()
+        {
+            string code =
+@"+class A+{+    a;+    def foo (x1,y1,z1)+    {+        a = y1;+        return = a;+    }+}+x = {0,1};+y = {2,3};+z = {4,5 };+aa = { A.A(), A.A() };+test1 = aa.foo(x<2>, y<2>, z<3>) ; // expect this to be treated as :  foo(x<1>,y<1>,z<2>);+//test2 = aa.foo(x<1>, y<3>, z<3>) ; // expect this to be treated as :  foo(x<1>,y<2>,z<2>);+            +";
+            string errmsg = "MAGN-4113[Design] - spec for rep guides when skip a guide";
+            thisTest.VerifyRunScriptSource(code, errmsg);
+            thisTest.Verify("test1", new object[] { new Object[] { 2, 2, }, new Object[] { 3, 3 } });
+            thisTest.Verify("test2", new object[] { new Object[] { 2, 3, }, new Object[] { 2, 3 } });
+        }
+
+        [Test]
+        public void T0100_FuncCall_Int_AllGuides()
+        {
+            string code =
+@"+def foo (x1,y1,z1)+{+    return = x1+y1+z1;+}+x = {0,1};+y = {2,3};+z = {4,5 };+test1 = foo(x<1>, y<2>, z<3>) ; +class A+{+    x : int;+    y : int;+    z : int;+    a : int;+    constructor A ( x2, y2, z2)+    {+        this.y = y2;+        this.x = x2;+        this.z = z2;+        a = this.x + this.y + this.z;+    }+    def foo (x1,y1,z1)+    {+        return = x1+y1+z1;+    }+    static def foo2 (x1,y1,z1)+    {+        return = x1+y1+z1;+    } +}+t1 = A.A(x<1>, y<2>, z<3>);  +test2 = t1.a;+test = A.A(0,0,0);+test3 = test.foo(x<1>, y<2>, z<3>);  +test4 = A.foo2(x<1>, y<2>, z<3>); +";
+            string errmsg = "";
+            thisTest.VerifyRunScriptSource(code, errmsg);
+            thisTest.Verify("test1", new object[] { new object[] { new object[] { 6, 7 }, new object[] { 7, 8 } }, new object[] { new object[] { 7, 8 }, new object[] { 8, 9 } } });
+            thisTest.Verify("test2", new object[] { new object[] { new object[] { 6, 7 }, new object[] { 7, 8 } }, new object[] { new object[] { 7, 8 }, new object[] { 8, 9 } } });
+            thisTest.Verify("test3", new object[] { new object[] { new object[] { 6, 7 }, new object[] { 7, 8 } }, new object[] { new object[] { 7, 8 }, new object[] { 8, 9 } } });
+            thisTest.Verify("test4", new object[] { new object[] { new object[] { 6, 7 }, new object[] { 7, 8 } }, new object[] { new object[] { 7, 8 }, new object[] { 8, 9 } } });
+
+        }
+
+        [Test]
+        [Category("Failing")]
+        public void T0101_FuncCall_Double_SomeGuides()
+        {
+            string code =
+@"+def foo (x1,y1,z1)+{+    return = x1+y1+z1;+}+x = {0.0,1.0};+y = {2.0,3.0};+z = {4.0,5.0 };+test1 = foo(x, y<2>, z<3>) ; +class A+{+    x : int;+    y : int;+    z : int;+    a : int;+    constructor A ( x2, y2, z2)+    {+        y = y2;+        x = x2;+        z = z2;+        a = x + y + z;+    }+    def foo (x1,y1,z1)+    {+        return = x1+y1+z1;+    } +    static def foo2 (x1,y1,z1)+    {+        return = x1+y1+z1;+    }+}+t1 = A.A(x, y<2>, z<3>);  +test2 = t1.a;+test = A.A(0,0,0);+test3 = test.foo(x, y<2>, z<3>);  +test4 = A.foo2(x, y<2>, z<3>);         +";
+            string errmsg = "MAGN-4113[Design] - spec for rep guides when skip a guide";
+            thisTest.VerifyRunScriptSource(code, errmsg);
+            thisTest.Verify("test1", new object[] { new object[] { new object[] { 6.0, 7.0 }, new object[] { 7.0, 8.0 } }, new object[] { new object[] { 7.0, 8.0 }, new object[] { 8.0, 9.0 } } });
+            thisTest.Verify("test2", new object[] { new object[] { new object[] { 6.0, 7.0 }, new object[] { 7.0, 8.0 } }, new object[] { new object[] { 7.0, 8.0 }, new object[] { 8.0, 9.0 } } });
+            thisTest.Verify("test3", new object[] { new object[] { new object[] { 6.0, 7.0 }, new object[] { 7.0, 8.0 } }, new object[] { new object[] { 7.0, 8.0 }, new object[] { 8.0, 9.0 } } });
+            thisTest.Verify("test4", new object[] { new object[] { new object[] { 6.0, 7.0 }, new object[] { 7.0, 8.0 } }, new object[] { new object[] { 7.0, 8.0 }, new object[] { 8.0, 9.0 } } });
+
+        }
+
+        [Test]
+        [Category("Failing")]
+        public void T0102_FuncCall_Double_SomeGuides()
+        {
+            string code =
+@"+def foo (x1,y1,z1)+{+    return = x1+y1+z1;+}+x = {0.0,1.0};+y = {2.0,3.0};+z = {4.0,5.0 };+test1 = foo(x, y<2>, z) ;   +{+    x : int;+    y : int;+    z : int;+    a : int;+    constructor A ( x2, y2, z2)+    {+        y = y2;+        x = x2;+        z = z2;+        a = x + y + z;+    }+    def foo (x1,y1,z1)+    {+        return = x1+y1+z1;+    } +    static def foo2 (x1,y1,z1)+    {+        return = x1+y1+z1;+    }+}+t1 = A.A(x, y<2>, z);  +test2 = t1.a;+test = A.A(0,0,0);+test3 = test.foo(x, y<2>, z); +test4 = A.foo2(x, y<2>, z);      +";
+            string errmsg = "MAGN-4113[Design] - spec for rep guides when skip a guide";
+            thisTest.VerifyRunScriptSource(code, errmsg);
+            thisTest.Verify("test1", new object[] { new object[] { 6.0, 7.0 }, new object[] { 8.0, 9.0 } });
+            thisTest.Verify("test2", new object[] { new object[] { 6.0, 7.0 }, new object[] { 8.0, 9.0 } });
+            thisTest.Verify("test3", new object[] { new object[] { 6.0, 7.0 }, new object[] { 8.0, 9.0 } });
+            thisTest.Verify("test4", new object[] { new object[] { 6.0, 7.0 }, new object[] { 8.0, 9.0 } });
+        }
+
+        [Test]
+        public void T0103_FuncCall_Bool_NotInSeq()
+        {
+            string code =
+@"+def foo (x1,y1,z1)+{+    return = x1 == true ? y1 : z1;+}+x = {true, false};+y = {false, true};+z = {true, true};+test1 = foo(x<2>, y<4>, z<5>) ;   +class A+{+    x ;+    y ;+    z ;+    a ;+    constructor A ( x2, y2, z2)+    {+        y = y2;+        x = x2;+        z = z2;+        a = x2 == true ? y2 : z2;+    }+    def foo (x1,y1,z1)+    {+        return = x1 == true ? y1 : z1;+    }+    static def foo2 (x1,y1,z1)+    {+        return = x1 == true ? y1 : z1;+    } +}+t1 = A.A(x<2>, y<4>, z<5>);  +test2 = t1.a;+test = A.A(0,0,0);+test3 = test.foo(x<2>, y<4>, z<5>); +test4 = A.foo2(x<2>, y<4>, z<5>);          +";
+            string errmsg = "";
+            thisTest.VerifyRunScriptSource(code, errmsg);
+            thisTest.Verify("test1", new object[] { new object[] { new object[] { false, false }, new object[] { true, true } }, new object[] { new object[] { true, true }, new object[] { true, true } } });
+            thisTest.Verify("test2", new object[] { new object[] { new object[] { false, false }, new object[] { true, true } }, new object[] { new object[] { true, true }, new object[] { true, true } } });
+            thisTest.Verify("test3", new object[] { new object[] { new object[] { false, false }, new object[] { true, true } }, new object[] { new object[] { true, true }, new object[] { true, true } } });
+            thisTest.Verify("test4", new object[] { new object[] { new object[] { false, false }, new object[] { true, true } }, new object[] { new object[] { true, true }, new object[] { true, true } } });
+
+        }
+
+        [Test]
+        public void T0104_FuncCall_Bool_NotInSeq()
+        {
+            string code =
+@"+def foo (x1,y1,z1)+{+    return = x1 == true ? y1 : z1;+}+x = {true, false};+y = {false, true};+z = {true, true};+test1 = foo(x<4>, y<3>, z<5>) ;+class A+{+    x ;+    y ;+    z ;+    a ;+    constructor A ( x2, y2, z2)+    {+        y = y2;+        x = x2;+        z = z2;+        a = x2 == true ? y2 : z2;+    }+    def foo (x1,y1,z1)+    {+        return = x1 == true ? y1 : z1;+    }+    static def foo2 (x1,y1,z1)+    {+        return = x1 == true ? y1 : z1;+    } +}+t1 = A.A(x<4>, y<3>, z<5>);+test2 = t1.a ; +test = A.A(0,0,0);+test3 = test.foo(x<4>, y<3>, z<5>); +test4 = A.foo2(x<4>, y<3>, z<5>); +       +";
+            string errmsg = "";
+            thisTest.VerifyRunScriptSource(code, errmsg);
+            thisTest.Verify("test1", new object[] { new object[] { new object[] { false, false }, new object[] { true, true } }, new object[] { new object[] { true, true }, new object[] { true, true } } });
+            thisTest.Verify("test2", new object[] { new object[] { new object[] { false, false }, new object[] { true, true } }, new object[] { new object[] { true, true }, new object[] { true, true } } });
+            thisTest.Verify("test3", new object[] { new object[] { new object[] { false, false }, new object[] { true, true } }, new object[] { new object[] { true, true }, new object[] { true, true } } });
+            thisTest.Verify("test4", new object[] { new object[] { new object[] { false, false }, new object[] { true, true } }, new object[] { new object[] { true, true }, new object[] { true, true } } });
+
+        }
+
+        [Test]
+        [Category("Failing")]
+        public void T0105_FuncCall_Int_NotAllGuides_NotInSeq()
+        {
+            string code =
+@"+def foo (x1,y1,z1)+{+    return = x1 + y1 + z1;+}+x = {0, 1};+y = {2, 3};+z = {4, 5};+test1 = foo(x, y<2>, z<2>) ;+  +class A+{+    x : int;+    y : int;+    z : int;+    a : int;+    constructor A ( x2, y2, z2)+    {+        y = y2;+        x = x2;+        z = z2;+        a = x + y + z;+    }+    def foo (x1,y1,z1)+    {+        return = x1+y1+z1;+    }+    static def foo2 (x1,y1,z1)+    {+        return = x1+y1+z1;+    } +}+t1 = A.A(x, y<2>, z<2>);+test2 = t1.a ; +test = A.A(0,0,0);+test3 = test.foo(x, y<2>, z<2>); +test4 = A.foo2(x, y<2>, z<2>);          +";
+            string errmsg = "DNL-1467580 IndexOutOfRange Exception when replication guides are not applied on all arguments";
+            thisTest.VerifyRunScriptSource(code, errmsg);
+            thisTest.Verify("test1", new object[] { new object[] { 6, 8 }, new object[] { 7, 9 } });
+            thisTest.Verify("test2", new object[] { new object[] { 6, 8 }, new object[] { 7, 9 } });
+            thisTest.Verify("test3", new object[] { new object[] { 6, 8 }, new object[] { 7, 9 } });
+            thisTest.Verify("test4", new object[] { new object[] { 6, 8 }, new object[] { 7, 9 } });
+        }
+
         [Test]
-        [Category("Replication")]
-        public void T0001_Replication_Guide_Function_With_2_Arg()
-        {
-            String code =
-@"
-def foo(a,b)
-{
-    return = a + b;
-}
-test = foo( {0,1}<1>,{2,3}<2> );
-";
-            ProtoScript.Runners.ProtoScriptTestRunner fsr = new ProtoScript.Runners.ProtoScriptTestRunner();
-            String errmsg = "";
-            ExecutionMirror mirror = thisTest.VerifyRunScriptSource(code, errmsg);
-            thisTest.Verify("test", new Object[] { new Object[] { 2, 3 }, new Object[] { 3, 4 } });
-        }
-
+        public void T0106_FuncCall_Int_MultipleGuides()
+        {
+            string code =
+@"+def foo (x1,y1)+{+    return = x1 + y1;+}+x = {{0, 1},{2,3}};+y = {{4,5},{6,7}};+test1 = foo(x<1><2>, y<3><4>) ;   +class A+{+    x : int;+    y : int;+    +    a : int;+    constructor A ( x2, y2)+    {+        y = y2;+        x = x2;+       +        a = x + y ;+    }+    def foo (x1,y1)+    {+        return = x1+y1;+    }+    static def foo2 (x1,y1)+    {+        return = x1+y1;+    } +}+t1 = A.A(x<1><2>, y<3><4>);+test2 = t1.a ; +test = A.A(0,0);+test3 = test.foo(x<1><2>, y<3><4>); +test4 = A.foo2(x<1><2>, y<3><4>);          +";
+            string errmsg = "MAGN-4113[Design] - spec for rep guides when skip a guide";
+            thisTest.VerifyRunScriptSource(code, errmsg);
+            thisTest.Verify("test1", new object[] { new object[] { new object[] { new object[] { 4, 5 }, new object[] { 6, 7 } }, new object[] { new object[] { 5, 6 }, new object[] { 7, 8 } } }, new object[] { new object[] { new object[] { 6, 7 }, new object[] { 8, 9 } }, new object[] { new object[] { 7, 8 }, new object[] { 9, 10 } } } });
+            thisTest.Verify("test2", new object[] { new object[] { new object[] { new object[] { 4, 5 }, new object[] { 6, 7 } }, new object[] { new object[] { 5, 6 }, new object[] { 7, 8 } } }, new object[] { new object[] { new object[] { 6, 7 }, new object[] { 8, 9 } }, new object[] { new object[] { 7, 8 }, new object[] { 9, 10 } } } });
+            thisTest.Verify("test3", new object[] { new object[] { new object[] { new object[] { 4, 5 }, new object[] { 6, 7 } }, new object[] { new object[] { 5, 6 }, new object[] { 7, 8 } } }, new object[] { new object[] { new object[] { 6, 7 }, new object[] { 8, 9 } }, new object[] { new object[] { 7, 8 }, new object[] { 9, 10 } } } });
+            thisTest.Verify("test4", new object[] { new object[] { new object[] { new object[] { 4, 5 }, new object[] { 6, 7 } }, new object[] { new object[] { 5, 6 }, new object[] { 7, 8 } } }, new object[] { new object[] { new object[] { 6, 7 }, new object[] { 8, 9 } }, new object[] { new object[] { 7, 8 }, new object[] { 9, 10 } } } });
+        }
+
         [Test]
-        [Category("Replication")]
-        public void T0001_Replication_Guide_Function_With_2_Arg_a()
-        {
-            String code =
-@"
-def foo(a,b)
-{
-    return = a + b;
-}
-f = {0,1};
-g = {2,3};
-test = foo( f<1>, g<2> );
-";
-            ProtoScript.Runners.ProtoScriptTestRunner fsr = new ProtoScript.Runners.ProtoScriptTestRunner();
-            String errmsg = "";
-            ExecutionMirror mirror = thisTest.VerifyRunScriptSource(code, errmsg);
-            thisTest.Verify("test", new Object[] { new Object[] { 2, 3 }, new Object[] { 3, 4 } });
-        }
-
-        [Test]
-        [Category("Replication")]
-        public void T0001_Replication_Guide_Function_With_2_Arg_2()
-        {
-            String code =
-@"
-def foo(a,b)
-{
-    return = a + b;
-}
-x = 0..1;
-y = 2..3;
-test = foo( x<1>,y<2> );
-";
-            ProtoScript.Runners.ProtoScriptTestRunner fsr = new ProtoScript.Runners.ProtoScriptTestRunner();
-            String errmsg = "";
-            ExecutionMirror mirror = thisTest.VerifyRunScriptSource(code, errmsg);
-            thisTest.Verify("test", new Object[] { new Object[] { 2, 3 }, new Object[] { 3, 4 } });
-        }
-
-        [Test]
-        [Category("Replication")]
-        public void T0001_Replication_Guide_Function_With_2_Arg_3()
-        {
-            String code =
-@"
-def foo(a,b)
-{
-    return = a + b;
-}
-x = {0,1};
-y = {2,3};
-test = foo( x<1>,y<2> );
-";
-            ProtoScript.Runners.ProtoScriptTestRunner fsr = new ProtoScript.Runners.ProtoScriptTestRunner();
-            String errmsg = "";
-            ExecutionMirror mirror = thisTest.VerifyRunScriptSource(code, errmsg);
-            thisTest.Verify("test", new Object[] { new Object[] { 2, 3 }, new Object[] { 3, 4 } });
-        }
-
-        [Test]
-        [Category("Replication")]
-        public void T0001_Replication_Guide_Function_With_2_Arg_4()
-        {
-            String code =
-@"
-def foo(a,b)
-{
-    return = a + b;
-}
-test = foo( (0..1)<1>,(2..3)<2> );
-";
-            ProtoScript.Runners.ProtoScriptTestRunner fsr = new ProtoScript.Runners.ProtoScriptTestRunner();
-            String errmsg = "";
-            ExecutionMirror mirror = thisTest.VerifyRunScriptSource(code, errmsg);
-            thisTest.Verify("test", new Object[] { new Object[] { 2, 3 }, new Object[] { 3, 4 } });
-        }
-
-        [Test]
-        [Category("Replication")]
-        public void T0001_Replication_Guide_Function_With_2_Arg_5()
-        {
-            String code =
-@"
-def foo(a,b)
-{
-    return = a + b;
-}
-test = foo( {0..1}<1>,{2..3}<2> );
-";
-            ProtoScript.Runners.ProtoScriptTestRunner fsr = new ProtoScript.Runners.ProtoScriptTestRunner();
-            String errmsg = "";
-            ExecutionMirror mirror = thisTest.VerifyRunScriptSource(code, errmsg);
-            thisTest.Verify("test", new Object[] { new Object[] { new Object[] { 2, 4 } } }); // extra bracket is known issue for now
-        }
-
-        [Test]
-        [Category("Replication")]
-        public void T0001_Replication_Guide_Function_With_2_Arg_6()
-        {
-            String code =
-@"
-def foo(a:var,b:var)
-{
-    return = a + b;
-}
-x = {0,1};
-y = {2,3};
-test = foo( x<1>,y<2> );
-";
-            ProtoScript.Runners.ProtoScriptTestRunner fsr = new ProtoScript.Runners.ProtoScriptTestRunner();
-            String errmsg = "";
-            ExecutionMirror mirror = thisTest.VerifyRunScriptSource(code, errmsg);
-            thisTest.Verify("test", new Object[] { new Object[] { 2, 3 }, new Object[] { 3, 4 } });
-        }
-
-        [Test]
-        [Category("Replication")]
-        public void T0001_Replication_Guide_Function_With_2_Arg_7()
-        {
-            String code =
-@"
-def foo(a:var,b:var)
-{
-    return = a + b;
-}
-x = {0,1};
-y = {2,3};
-test = foo( x<1>,y<1> );
-";
-            ProtoScript.Runners.ProtoScriptTestRunner fsr = new ProtoScript.Runners.ProtoScriptTestRunner();
-            String errmsg = "";
-            ExecutionMirror mirror = thisTest.VerifyRunScriptSource(code, errmsg);
-            thisTest.Verify("test", new Object[] { 2, 4 });
-        }
-
-        [Test]
-        [Category("Replication")]
-        public void T0001_Replication_Guide_Function_With_2_Arg_8()
-        {
-            String code =
-@"
-def foo(a:int,b:double)
-{
-    return = a + b;
-}
-x = {0,1};
-y = {2,3};
-test = foo( x<1>,y<2> );
-";
-            ProtoScript.Runners.ProtoScriptTestRunner fsr = new ProtoScript.Runners.ProtoScriptTestRunner();
-            String errmsg = "";
-            ExecutionMirror mirror = thisTest.VerifyRunScriptSource(code, errmsg);
-            thisTest.Verify("test", new Object[] { new Object[] { 2.0, 3.0 }, new Object[] { 3.0, 4.0 } });
-        }
-
-        [Test]
-        [Category("Replication")]
-        public void T0001_Replication_Guide_Function_With_2_Arg_9()
-        {
-            String code =
-@"
-class A
-{
-    x:int;
-    constructor A (x1)
-    {
-        x = x1;
-    }
-}
-def foo(a:A,b:A)
-{
-    return = a.x + b.x;
-}
-x = A.A({0,1});
-y = A.A({2,3});
-test = foo( x<1>,y<2> );
-";
-            ProtoScript.Runners.ProtoScriptTestRunner fsr = new ProtoScript.Runners.ProtoScriptTestRunner();
-            String errmsg = "";
-            ExecutionMirror mirror = thisTest.VerifyRunScriptSource(code, errmsg);
-            thisTest.Verify("test", new Object[] { new Object[] { 2, 3 }, new Object[] { 3, 4 } });
-        }
-
-        [Test]
-        [Category("Replication")] // negative testing
-        public void T0001_Replication_Guide_Function_With_2_Arg_10()
-        {
-            String code =
-@"
-def foo(a:int,b:double)
-{
-    return = a + b;
-}
-x = {{0,1},{2,3}};
-y = {{0,1},{2,3}};
-test = foo( x<1>,y<2> );
-";
-            ProtoScript.Runners.ProtoScriptTestRunner fsr = new ProtoScript.Runners.ProtoScriptTestRunner();
-            String errmsg = "";
-            ExecutionMirror mirror = thisTest.VerifyRunScriptSource(code, errmsg);
-            Object[] x1 = new Object[] { new Object[] { 2, 3 }, new Object[] { 3, 4 } };
-            // verification : unknown
-        }
-
-        [Test]
-        [Category("Replication")]
-        public void T0001_Replication_Guide_Function_With_2_Arg_11()
-        {
-            String code =
-@"
-def foo(a:int,b:double)
-{
-    return = a + b;
-}
-x = {{0,1}};
-y = {{2,3}};
-test = foo( x<1>,y<2> );
-";
-            ProtoScript.Runners.ProtoScriptTestRunner fsr = new ProtoScript.Runners.ProtoScriptTestRunner();
-            String errmsg = "";
-            ExecutionMirror mirror = thisTest.VerifyRunScriptSource(code, errmsg);
-            Object[] x1 = new Object[] { new Object[] { 2.0, 4.0 } };
-            thisTest.Verify("test", new Object[] { x1 });
-        }
-
-        [Test]
-        [Category("Replication")]
-        public void T0001_Replication_Guide_Function_With_2_Arg_12()
-        {
-            String code =
-@"
-def foo(a:var[],b:var[])
-{
-    return = a + b;
-}
-x = {{0,1}};
-y = {{2,3}};
-test = foo( x<1>,y<2> );
-";
-            ProtoScript.Runners.ProtoScriptTestRunner fsr = new ProtoScript.Runners.ProtoScriptTestRunner();
-            String errmsg = "";
-            ExecutionMirror mirror = thisTest.VerifyRunScriptSource(code, errmsg);
-            // verification : unknown
-        }
-
-        [Test]
-        [Category("Replication")]
-        public void T0001_Replication_Guide_Function_With_2_Arg_14()
-        {
-            String code =
-@"
-def foo(a,b:int)
-{
-    return = a + b;
-}
-x = {0,1};
-y = {2,3};
-test = foo( x<1>,y<2> );
-";
-            ProtoScript.Runners.ProtoScriptTestRunner fsr = new ProtoScript.Runners.ProtoScriptTestRunner();
-            String errmsg = "";
-            ExecutionMirror mirror = thisTest.VerifyRunScriptSource(code, errmsg);
-            thisTest.Verify("test", new Object[] { new Object[] { 2, 3 }, new Object[] { 3, 4 } });
-        }
-
-        [Test]
-        [Category("Replication")]
-        [Category("Failing")]
-        public void T0001_Replication_Guide_Function_With_2_Arg_15()
-        {
-            String code =
-@"
-def foo(a:int,b:int)
-{
-    return = a + b;
-}
-x = {0,1};
-y = {2,3};
-test = foo( x<1>,y );
-";
-            ProtoScript.Runners.ProtoScriptTestRunner fsr = new ProtoScript.Runners.ProtoScriptTestRunner();
-            String errmsg = "DNL-1467580 IndexOutOfRange Exception when replication guides are not applied on all arguments";
-            ExecutionMirror mirror = thisTest.VerifyRunScriptSource(code, errmsg);
-            // verification : clarify with new spec
-            thisTest.Verify("test", new Object[] { 2, 4 });
-        }
-
-        [Test] //post R1
-        [Category("Replication")]
-        [Category("Failing")]
-        public void T0001_Replication_Guide_Function_With_2_Arg_16()
-        {
-            String code =
-@"
-def foo(a:int,b:int)
-{
-    return = a + b;
-}
-x = {0,1};
-y = {2,3};
-test = foo( x,y<1> );
-";
-            ProtoScript.Runners.ProtoScriptTestRunner fsr = new ProtoScript.Runners.ProtoScriptTestRunner();
-            String errmsg = "DNL-1467580 IndexOutOfRange Exception when replication guides are not applied on all arguments";
-            ExecutionMirror mirror = thisTest.VerifyRunScriptSource(code, errmsg);
-            // verification : clarify with new spec
-            thisTest.Verify("test", new Object[] { 2, 4 });
-        }
-
-        [Test]
-        [Category("Replication")]
-        public void T0001_Replication_Guide_Function_With_2_Arg_17()
-        {
-            String code =
-@"
-def foo(a:int,b:int)
-{
-    return = a + b;
-}
-x = {0,1};
-y = {2,3,4};
-test = foo( x<1>,y<2> );
-";
-            ProtoScript.Runners.ProtoScriptTestRunner fsr = new ProtoScript.Runners.ProtoScriptTestRunner();
-            String errmsg = "";
-            ExecutionMirror mirror = thisTest.VerifyRunScriptSource(code, errmsg);
-            thisTest.Verify("test", new Object[] { new Object[] { 2, 3, 4 }, new Object[] { 3, 4, 5 } });
-        }
-
-        [Test]
-        [Category("Replication")]
-        public void T0001_Replication_Guide_Function_With_2_Arg_18()
-        {
-            String code =
-@"
-def foo(a:int,b:int)
-{
-    return = a + b;
-}
-x = {0,1,3};
-y = {4,5};
-test = foo( x<1>,y<2> );
-";
-            ProtoScript.Runners.ProtoScriptTestRunner fsr = new ProtoScript.Runners.ProtoScriptTestRunner();
-            String errmsg = "";
-            ExecutionMirror mirror = thisTest.VerifyRunScriptSource(code, errmsg);
-            thisTest.Verify("test", new Object[] { new Object[] { 4, 5 }, new Object[] { 5, 6 }, new Object[] { 7, 8 } });
-        }
-
-        [Test]
-        [Category("Replication")]
-<<<<<<< HEAD
-        [Category("Failing")]
-=======
->>>>>>> 2788bfec
-        public void T0001_Replication_Guide_Function_With_2_Arg_19()
-        {
-            String code =
-@"
-def foo(a:int,b:int)
-{
-    return = a + b;
-}
-x = {0,1};
-y = 4;
-test = foo( x<1>,y<2> );
-";
-            ProtoScript.Runners.ProtoScriptTestRunner fsr = new ProtoScript.Runners.ProtoScriptTestRunner();
-            String errmsg = "";
-            ExecutionMirror mirror = thisTest.VerifyRunScriptSource(code, errmsg);
-            thisTest.Verify("test", new Object[][] { new object[]{4},new object[]{ 5} });
-        }
-
-        [Test]
-        [Category("Replication")]
-        public void T0002_Replication_Guide_Function_With_3_Arg()
-        {
-            String code =
-@"
-def foo(a:int,b:int,c)
-{
-    return = a + b +c;
-}
-x = {0,1};
-y = {2,3};
-z = {4,5};
-test = foo( x<1>,y<2>,z<3> );
-";
-            ProtoScript.Runners.ProtoScriptTestRunner fsr = new ProtoScript.Runners.ProtoScriptTestRunner();
-            String errmsg = "";
-            ExecutionMirror mirror = thisTest.VerifyRunScriptSource(code, errmsg);
-            Object[] x1 = new Object[] { new Object[] { new Object[] { 6, 7 }, new Object[] { 7, 8 } }, new Object[] { new Object[] { 7, 8 }, new Object[] { 8, 9 } } };
-            thisTest.Verify("test", x1);
-        }
-
-        [Test]
-        [Category("Replication")]
-        public void T0002_Replication_Guide_Function_With_3_Arg_2()
-        {
-            String code =
-@"
-def foo(a:int,b:int,c:int)
-{
-    return = a + b +c;
-}
-x = {0,1};
-y = {2,3};
-z = {4,5};
-test = foo( x<1>,y<2>,z<1> );
-";
-            ProtoScript.Runners.ProtoScriptTestRunner fsr = new ProtoScript.Runners.ProtoScriptTestRunner();
-            String errmsg = "";
-            ExecutionMirror mirror = thisTest.VerifyRunScriptSource(code, errmsg);
-            Object[] x1 = new Object[] { new Object[] { 6, 7 }, new Object[] { 8, 9 } };
-
-            thisTest.Verify("test", x1);
-        }
-
-        [Test] // post R1
-        [Category("Replication")]
-        [Category("Failing")]
-        public void T0002_Replication_Guide_Function_With_3_Arg_3()
-        {
-            String code =
-@"
-def foo(a:int,b:int,c:int)
-{
-    return = a + b +c;
-}
-x = {0,1};
-y = {2,3};
-z = {4,5};
-test = foo( x<1>,y,z<2> );
-";
-            ProtoScript.Runners.ProtoScriptTestRunner fsr = new ProtoScript.Runners.ProtoScriptTestRunner();
-            String errmsg = "DNL-1467580 IndexOutOfRange Exception when replication guides are not applied on all arguments";
-            ExecutionMirror mirror = thisTest.VerifyRunScriptSource(code, errmsg);
-            Object[] x1 = new Object[] { new Object[] { 6, 7 }, new Object[] { 8, 9 } };
-            // verification : clarify with new spec
-            thisTest.Verify("test", x1);
-        }
-
-        [Test]
-        [Category("Replication")]
-        public void T0002_Replication_Guide_Function_With_3_Arg_4()
-        {
-            String code =
-@"
-def foo(a,b,c)
-{
-    return = a + b +c;
-}
-x = {0,1};
-y = {2,3};
-z = {4,5};
-test = foo( x<1>,y<2>,z<3> );
-";
-            ProtoScript.Runners.ProtoScriptTestRunner fsr = new ProtoScript.Runners.ProtoScriptTestRunner();
-            String errmsg = "";
-            ExecutionMirror mirror = thisTest.VerifyRunScriptSource(code, errmsg);
-            Object[] x1 = new Object[] { new Object[] { new Object[] { 6, 7 }, new Object[] { 7, 8 } }, new Object[] { new Object[] { 7, 8 }, new Object[] { 8, 9 } } };
-            thisTest.Verify("test", x1);
-
-        }
-
-        [Test]
-        [Category("Replication")]
-        public void T0002_Replication_Guide_Function_With_3_Arg_5()
-        {
-            String code =
-@"
-def foo(a,b,c)
-{
-    return = a + b +c;
-}
-x = {0,1};
-y = {2,3,4};
-z = {5,6,7,8};
-test = foo( x<1>,y<2>,z<3> );
-";
-            ProtoScript.Runners.ProtoScriptTestRunner fsr = new ProtoScript.Runners.ProtoScriptTestRunner();
-            String errmsg = "";
-            ExecutionMirror mirror = thisTest.VerifyRunScriptSource(code, errmsg);
-            Object[] x1 = new Object[] { new Object[] { new Object[] { 7, 8, 9, 10 }, new Object[] { 8, 9, 10, 11 }, new Object[] { 9, 10, 11, 12 } }, new Object[] { new Object[] { 8, 9, 10, 11 }, new Object[] { 9, 10, 11, 12 }, new Object[] { 10, 11, 12, 13 } } };
-            thisTest.Verify("test", x1);
-        }
-
-        [Test]
-        [Category("Replication")]
-        public void T0003_Replication_Guide_Class_Constructor_With_2_Arg_1()
-        {
-            String code =
-@"
-class A
-{
-    z:int;
-    constructor A (x1,y1)
-    {
-        z = x1 + y1;
-    }
-}
-test = A.A({0,1}<1>,{2,3}<2>).z;
-";
-            ProtoScript.Runners.ProtoScriptTestRunner fsr = new ProtoScript.Runners.ProtoScriptTestRunner();
-            String errmsg = "";
-            ExecutionMirror mirror = thisTest.VerifyRunScriptSource(code, errmsg);
-
-            thisTest.Verify("test", new Object[] { new Object[] { 2, 3 }, new Object[] { 3, 4 } });
-        }
-
-        [Test]
-        [Category("Replication")]
-        public void T0003_Replication_Guide_Class_Constructor_With_2_Arg_2()
-        {
-            String code =
-@"
-class A
-{
-    z:int;
-    constructor A (x1,y1)
-    {
-        z = x1 + y1;
-    }
-}
-test = A.A((0..1)<1>,(2..3)<2>).z;
-";
-            ProtoScript.Runners.ProtoScriptTestRunner fsr = new ProtoScript.Runners.ProtoScriptTestRunner();
-            String errmsg = "";
-            ExecutionMirror mirror = thisTest.VerifyRunScriptSource(code, errmsg);
-            thisTest.Verify("test", new Object[] { new Object[] { 2, 3 }, new Object[] { 3, 4 } });
-        }
-
-        [Test]
-        [Category("Replication")]
-        public void T0003_Replication_Guide_Class_Constructor_With_2_Arg_3()
-        {
-            String code =
-@"
-class A
-{
-    z:int;
-    constructor A (x1,y1)
-    {
-        z = x1 + y1;
-    }
-}
-x = {0,1};
-y = {2,3};
-test = A.A(x<1>,y<2>).z;
-";
-            ProtoScript.Runners.ProtoScriptTestRunner fsr = new ProtoScript.Runners.ProtoScriptTestRunner();
-            String errmsg = "";
-            ExecutionMirror mirror = thisTest.VerifyRunScriptSource(code, errmsg);
-            thisTest.Verify("test", new Object[] { new Object[] { 2, 3 }, new Object[] { 3, 4 } });
-        }
-
-        [Test] //post R1
-        [Category("Replication")]
-        [Category("Failing")]
-        public void T0003_Replication_Guide_Class_Constructor_With_2_Arg_4()
-        {
-            String code =
-@"
-class A
-{
-    z:int;
-    constructor A (x1,y1)
-    {
-        z = x1 + y1;
-    }
-}
-x = {0,1};
-y = 2;
-test = A.A(x<1>,y<2>).z;
-";
-            ProtoScript.Runners.ProtoScriptTestRunner fsr = new ProtoScript.Runners.ProtoScriptTestRunner();
-            String errmsg = "DNL-1467459 NotImplemented Exception occurs when replication guides are used on a combination of collection and singleton";
-            ExecutionMirror mirror = thisTest.VerifyRunScriptSource(code, errmsg);
-            thisTest.Verify("test", new Object[] { 2, 3 });
-        }
-
-        [Test]
-        [Category("Replication")]
-        public void T0004_Replication_Guide_Class_Constructor_With_3_Arg()
-        {
-            String code =
-@"
-class A
-{
-    t:int;
-    constructor A (x1:var,y1:int,z1:double)
-    {
-        t = x1 + y1 + z1;
-    }
-}
-x = {0,1};
-y = {2,3};
-z = {4,5};
-test = A.A(x<1>,y<2>,z<3>).t;
-";
-            ProtoScript.Runners.ProtoScriptTestRunner fsr = new ProtoScript.Runners.ProtoScriptTestRunner();
-            String errmsg = "";
-            ExecutionMirror mirror = thisTest.VerifyRunScriptSource(code, errmsg);
-            Object[] x1 = new Object[] { new Object[] { new Object[] { 6, 7 }, new Object[] { 7, 8 } }, new Object[] { new Object[] { 7, 8 }, new Object[] { 8, 9 } } };
-            thisTest.Verify("test", x1);
-        }
-
-        [Test]
-        [Category("Replication")]
-        public void T0004_Replication_Guide_Class_Constructor_With_3_Arg_2()
-        {
-            String code =
-@"
-class A
-{
-    t:int;
-    constructor A (x1:var,y1:int,z1:double)
-    {
-        t = x1 + y1 + z1;
-    }
-}
-x = {0,1};
-y = {2,3};
-z = {4,5};
-test = A.A(x<1>,y<2>,z<1>).t;
-";
-            ProtoScript.Runners.ProtoScriptTestRunner fsr = new ProtoScript.Runners.ProtoScriptTestRunner();
-            String errmsg = "";
-            ExecutionMirror mirror = thisTest.VerifyRunScriptSource(code, errmsg);
-            Object[] x1 = new Object[] { new Object[] { 6, 7 }, new Object[] { 8, 9 } };
-
-            thisTest.Verify("test", x1);
-        }
-
-        [Test]
-        [Category("Replication")]
-        [Category("Failing")]
-        public void T0004_Replication_Guide_Class_Constructor_With_3_Arg_3()
-        {
-            String code =
-@"
-class A
-{
-    t:int;
-    constructor A (x1:var,y1:int,z1:double)
-    {
-        t = x1 + y1 + z1;
-    }
-}
-x = {0,1};
-y = {2,3};
-z = {4,5};
-test = A.A(x<1>,y<2>,z).t;
-";
-            ProtoScript.Runners.ProtoScriptTestRunner fsr = new ProtoScript.Runners.ProtoScriptTestRunner();
-            String errmsg = "DNL-1467580 IndexOutOfRange Exception when replication guides are not applied on all arguments";
-            ExecutionMirror mirror = thisTest.VerifyRunScriptSource(code, errmsg);
-            Object[] x1 = new Object[] { new Object[] { 6, 7 }, new Object[] { 8, 9 } };
-            //Vericiation : clarify with new spec
-            thisTest.Verify("test", x1);
-        }
-
-        [Test]
-        [Category("Replication")]
-        public void T032_replicationguide_usecase()
-        {
-            String code =
-@"
-a = 0..10;
-b = a;
-b[2] = 100;
-c = a;
-d = b[0..(Count(b) - 1)..2];
-a_singleton = 10;
-b_1DArray = 10..100..10;
-//c_2D_Array = (10..100..10) < 1 > + (10..100..10) < 2 >;
-";
-            ProtoScript.Runners.ProtoScriptTestRunner fsr = new ProtoScript.Runners.ProtoScriptTestRunner();
-            String errmsg = "";
-            ExecutionMirror mirror = thisTest.VerifyRunScriptSource(code, errmsg);
-            Object[] a = { 0, 1, 2, 3, 4, 5, 6, 7, 8, 9, 10 };
-            Object[] b = { 0, 1, 100, 3, 4, 5, 6, 7, 8, 9, 10 };
-            Object[] d = { 0, 100, 4, 6, 8, 10 };
-            thisTest.Verify("a", a);
-            thisTest.Verify("b", b);
-            thisTest.Verify("c", a);
-            thisTest.Verify("d", d);
-            thisTest.Verify("a_singleton", 10);
-            thisTest.Verify("b_1DArray", new object[] { 10, 20, 30, 40, 50, 60, 70, 80, 90, 100 });
-
-        }
-
-        [Test]
-        [Category("Replication")]
-        public void T033_Replication_Guide_1467383()
-        {
-            String code =
-                @"
-                class BSplineSurface
-                    {
-    
-                        static def ByPoints(pts : Point)
-                        {
-    
-                            return = pts;
-                        }
-                    }
-                    class Point
-                    {
-                        X;
-                        Y;
-                        constructor ByCoordinates(x:double,y:double)
-                        {
-                            X = x;
-                            Y = y;
-    
-                        }
-                    }
-                    p = Point.ByCoordinates((1..2..1)<1>, (3..4..1)<2> );
-                    test = BSplineSurface.ByPoints(p).X;
-                                    ";
-            ProtoScript.Runners.ProtoScriptTestRunner fsr = new ProtoScript.Runners.ProtoScriptTestRunner();
-            String errmsg = "";//1467383 - Validation Required -  [USER MANUAL] Select Trim Method Failure - Requested Coercion not implemented ";
-            ExecutionMirror mirror = thisTest.VerifyRunScriptSource(code, errmsg);
-            thisTest.VerifyBuildWarningCount(0);
-            thisTest.Verify("test", new Object[] { new Object[] { 1.0, 1.0 }, new Object[] { 2.0, 2.0 } });
-        }
-
-        [Test]
-        [Category("Replication")]
-        public void T033_Replication_Guide_1467382()
-        {
-            String code =
-                @"
-                
-                    class Point
-                    {
-                        X;
-                        Y;
-                        Z;
-                       constructor ByCoordinates(x1:double,y1:double,z1:double)
-                        {
-                            X = x1;
-                            Y = y1;
-                            Z = z1;
-                        }
-                    }
-                    class Line
-                    {
-                        static def ByStartPointEndPoint(p1:Point, p2:Point)
-                        {
-                            return = p1;
-                        }
-   
-                    }
-                    height = 5;
-                    p1 = Point.ByCoordinates((0..1)<1>, (0..1)<2>,1);
-                    p2 = Point.ByCoordinates((0..1)<1>, (0..1)<2>,height);
-                    l = Line.ByStartPointEndPoint(p1, p2);
-                    test = l.X;                ";
-            ProtoScript.Runners.ProtoScriptTestRunner fsr = new ProtoScript.Runners.ProtoScriptTestRunner();
-            String errmsg = "";
-            ExecutionMirror mirror = thisTest.VerifyRunScriptSource(code, errmsg);
-            thisTest.VerifyBuildWarningCount(0);
-            thisTest.Verify("test", new Object[] { new Object[] { 0.0, 0.0 }, new Object[] { 1.0, 1.0 } });
-        }
-
-        [Test]
-        [Category("Replication")]
-        public void T034_Replication_Guides_Not_On_All_Arguments()
-        {
-            String code =
-                @"def sum ( a, b, c)
-{
-    return = a + b + c ;
-}
-x = 1..2;
-y = 3..4;
-z = 1;
-test = sum ( z, x<1>, y<2> ); ";
-            ProtoScript.Runners.ProtoScriptTestRunner fsr = new ProtoScript.Runners.ProtoScriptTestRunner();
-            String errmsg = "";//DNL-1467386 Rev 4247 : WARNING: Replication unbox requested on Singleton warning coming from using replication guides on only some, not all arguments of a function gives incorrect output";
-            ExecutionMirror mirror = thisTest.VerifyRunScriptSource(code, errmsg);
-            thisTest.VerifyBuildWarningCount(0);
-            thisTest.Verify("test", new Object[] { new Object[] { 5, 6 }, new Object[] { 6, 7 } });
-        }
-
-        [Test]
-        [Category("Replication")]
-        public void T034_Replication_Guides_Not_On_All_Arguments_a()
-        {
-            String code =
-                @"def sum ( a, b, c)
-{
-    return = a + b + c ;
-}
-x = 1..2;
-y = 3..4;
-z = {1, 1};
-test = sum ( z<1>, x<1>, y<2> ); ";
-            ProtoScript.Runners.ProtoScriptTestRunner fsr = new ProtoScript.Runners.ProtoScriptTestRunner();
-            String errmsg = "";//DNL-1467386 Rev 4247 : WARNING: Replication unbox requested on Singleton warning coming from using replication guides on only some, not all arguments of a function gives incorrect output";
-            ExecutionMirror mirror = thisTest.VerifyRunScriptSource(code, errmsg);
-            thisTest.VerifyBuildWarningCount(0);
-            thisTest.Verify("test", new Object[] { new Object[] { 5, 6 }, new Object[] { 6, 7 } });
-        }
-
-        [Test]
-        [Category("Replication")]
-        public void T034_Replication_Guides_Not_On_All_Arguments_b()
-        {
-            String code =
-                @"def sum ( a, b, c)
-{
-    return = a + b + c ;
-}
-x = 1..2;
-y = 3..4;
-z = 1;
-test = sum ( x<1>, y<2>, z ); ";
-            ProtoScript.Runners.ProtoScriptTestRunner fsr = new ProtoScript.Runners.ProtoScriptTestRunner();
-            String errmsg = "";//DNL-1467386 Rev 4247 : WARNING: Replication unbox requested on Singleton warning coming from using replication guides on only some, not all arguments of a function gives incorrect output";
-            ExecutionMirror mirror = thisTest.VerifyRunScriptSource(code, errmsg);
-            thisTest.VerifyBuildWarningCount(0);
-            thisTest.Verify("test", new Object[] { new Object[] { 5, 6 }, new Object[] { 6, 7 } });
-        }
-
-        [Test]
-        [Category("Replication")]
-        public void T034_Replication_Guides_Not_On_All_Arguments_c()
-        {
-            String code =
-                @"def sum ( a, b, c)
-{
-    return = a + b + c ;
-}
-x = {1,2};
-y = {3,4};
-z = 1;
-test = sum ( z, x<1>, y<2> ); ";
-            ProtoScript.Runners.ProtoScriptTestRunner fsr = new ProtoScript.Runners.ProtoScriptTestRunner();
-            String errmsg = "";//DNL-1467386 Rev 4247 : WARNING: Replication unbox requested on Singleton warning coming from using replication guides on only some, not all arguments of a function gives incorrect output";
-            ExecutionMirror mirror = thisTest.VerifyRunScriptSource(code, errmsg);
-            thisTest.VerifyBuildWarningCount(0);
-            thisTest.Verify("test", new Object[] { new Object[] { 5, 6 }, new Object[] { 6, 7 } });
-        }
-
-        [Test]
-        [Category("Replication")]
-        public void T034_Replication_Guides_Not_On_All_Arguments_2()
-        {
-            String code =
-@"def sum ( a, b, c)
-{
-    return = a + b + c ;
-}
-x = 1..2;
-y = 3..4;
-z = 1;
-test = sum ( z, x<1>, y<2> );";
-            ProtoScript.Runners.ProtoScriptTestRunner fsr = new ProtoScript.Runners.ProtoScriptTestRunner();
-            String errmsg = "";//DNL-1467386 Rev 4247 : WARNING: Replication unbox requested on Singleton warning coming from using replication guides on only some, not all arguments of a function gives incorrect output";
-            ExecutionMirror mirror = thisTest.VerifyRunScriptSource(code, errmsg);
-            thisTest.VerifyBuildWarningCount(0);
-            thisTest.Verify("test", new Object[] { new Object[] { 5, 6 }, new Object[] { 6, 7 } });
-        }
-
-        [Test]
-        [Category("Replication")]
-        public void T034_Replication_Guides_Not_On_All_Arguments_3()
-        {
-            String code =
-@"def sum ( a, b, c)
-{
-    return = a + b + c ;
-}
-x = 1..2;
-y = 3..4;
-z = 1;
-test = sum ( x<1>, z, y<2> );";
-            ProtoScript.Runners.ProtoScriptTestRunner fsr = new ProtoScript.Runners.ProtoScriptTestRunner();
-            String errmsg = "";//DNL-1467386 Rev 4247 : WARNING: Replication unbox requested on Singleton warning coming from using replication guides on only some, not all arguments of a function gives incorrect output";
-            ExecutionMirror mirror = thisTest.VerifyRunScriptSource(code, errmsg);
-            thisTest.VerifyBuildWarningCount(0);
-            //thisTest.Verify("test", new Object[] { new Object[] { 5, 6 }, new Object[] { 6, 7 } });
-        }
-
-        [Test]
-        [Category("Replication")]
-        public void T034_Replication_Guides_Not_On_All_Arguments_4()
-        {
-            String code =
-@"def sum ( a, b)
-{
-    return = a + b  ;
-}
-x = 1..2;
-z = 1;
-test = sum ( x<1>, z );";
-            ProtoScript.Runners.ProtoScriptTestRunner fsr = new ProtoScript.Runners.ProtoScriptTestRunner();
-            String errmsg = "";
-            ExecutionMirror mirror = thisTest.VerifyRunScriptSource(code, errmsg);
-            thisTest.VerifyBuildWarningCount(0);
-            thisTest.Verify("test", new Object[] { 2, 3 });
-        }
-
-        [Test]
-        [Category("Replication")]
-        public void T034_Replication_Guides_Not_On_All_Arguments_5()
-        {
-            String code =
-@"def sum ( a, b)
-{
-    return = a + b  ;
-}
-x = 1..2;
-z = 1;
-test = sum ( z, x<1> );";
-            ProtoScript.Runners.ProtoScriptTestRunner fsr = new ProtoScript.Runners.ProtoScriptTestRunner();
-            String errmsg = "";
-            ExecutionMirror mirror = thisTest.VerifyRunScriptSource(code, errmsg);
-            thisTest.VerifyBuildWarningCount(0);
-            thisTest.Verify("test", new Object[] { 2, 3 });
-        }
-
-        [Test]
-        [Category("Replication")]
-        public void T034_Replication_Guides_Not_On_All_Arguments_6()
-        {
-            String code =
-@"
-class A
-{
-    x : int;
-    y : int;
-    constructor A (a, b)
-    {
-        x = a;
-        y = b;
-    }
-}
-x1 = 1..2;
-y1 = 1;
-a = A.A(y1, x1<1>);
-test = a.y;";
-            ProtoScript.Runners.ProtoScriptTestRunner fsr = new ProtoScript.Runners.ProtoScriptTestRunner();
-            String errmsg = "";//DNL-1467386 Rev 4247 : WARNING: Replication unbox requested on Singleton warning coming from using replication guides on only some, not all arguments of a function gives incorrect output";
-            ExecutionMirror mirror = thisTest.VerifyRunScriptSource(code, errmsg);
-            thisTest.VerifyBuildWarningCount(0);
-            thisTest.Verify("test", new Object[] { 1, 2 });
-        }
-
-        [Test]
-        [Category("Replication")]
-        public void T034_Replication_Guides_Not_On_All_Arguments_7()
-        {
-            String code =
-@"
-class A
-{
-    x : int;
-    y : int;
-    
-    def foo ( a, b)
-    {
-        x = a;
-        y = b;
-        return = x + y;
-    }
-}
-x1 = 1..2;
-y1 = 1;
-a = A.A();
-dummy = a.foo(y1, x1);
-";
-            ProtoScript.Runners.ProtoScriptTestRunner fsr = new ProtoScript.Runners.ProtoScriptTestRunner();
-            String errmsg = "";//DNL-1467386 Rev 4247 : WARNING: Replication unbox requested on Singleton warning coming from using replication guides on only some, not all arguments of a function gives incorrect output";
-            ExecutionMirror mirror = thisTest.VerifyRunScriptSource(code, errmsg);
-            thisTest.VerifyBuildWarningCount(0);
-            thisTest.Verify("dummy", new Object[] { 2, 3 });
-        }
-
-        [Test]
-        [Category("Replication")]
-        public void T034_Replication_Guides_Not_On_All_Arguments_8()
-        {
-            String code =
-@"
-class A
-{
-   z : double;
-   x : double;
-   y : double;   
-   constructor A( z1, x1, y1)
-   {
-       z = z1;
-       x = x1;
-       y = y1;	   
-   }
-}
-a = (0..1..#2);
-//a = { 0, 1}; // fails with this as well
-//a = 0..1..#2; // fails with this as well
-cs = A.A(1, a<1>, a<2>); 
-//cs = A.A(1, { 0, 1 }<1>, { 0, 1 }<2>); //no warnign with this, but expected output : { { 0,0 }, { 1,1} }
-test = cs.x;";
-            ProtoScript.Runners.ProtoScriptTestRunner fsr = new ProtoScript.Runners.ProtoScriptTestRunner();
-            String errmsg = "";//DNL-1467386 Rev 4247 : WARNING: Replication unbox requested on Singleton warning coming from using replication guides on only some, not all arguments of a function gives incorrect output";
-            ExecutionMirror mirror = thisTest.VerifyRunScriptSource(code, errmsg);
-            thisTest.VerifyBuildWarningCount(0);
-            thisTest.Verify("test", new Object[] { new Object[] { 0.0, 0.0 }, new Object[] { 1.0, 1.0 } });
-        }
-
-        [Test]
-        [Category("Replication")]
-        [Category("Failing")]
-        public void T034_Replication_Guides_Not_On_All_Arguments_9()
-        {
-            String code =
-@"
-import(""DSCoreNodes.dll"");
-def sum ( a, b, c )
-{
-    return = a + b + c;
-}
-temp1 = (Math.Sin(0..180..#2) * 2);
-temp2 = (Math.Sin(0..180..#3) * 1);
-zArray = temp1<1> + temp2<2>;
-zArray1 = zArray + 1;
-ceilingPoints = sum((0..10..#2)<1>, (0..15..#3)<2>, zArray1 );
-// expected :  ceilingPoints = { { 1.000, 9.500, 16.000 }, { 11.000, 19.500, 26.000 } }
-// received :  ceilingPoints = null";
-            ProtoScript.Runners.ProtoScriptTestRunner fsr = new ProtoScript.Runners.ProtoScriptTestRunner();
-            String errmsg = "MAGN-1707 IndexOutOfRange Exception when replication guides are not applied on all arguments";
-            ExecutionMirror mirror = thisTest.VerifyRunScriptSource(code, errmsg);
-            thisTest.VerifyBuildWarningCount(0);
-            thisTest.Verify("test", new Object[] { new Object[] { 1.000, 9.500, 16.000 }, new Object[] { 11.000, 19.500, 26.000 } });
-        }
-
-        [Test]
-        [Category("Replication")]
-        public void T034_Replication_Guides_Not_On_All_Arguments_8_a()
-        {
-
-            //Analysis: The Rep Guides are being resolved to C0C1, rather than C1C2. This needs to
-            //have the fix applied for function calls applied to ctors as well.
-            String code =
-@"
-class A
-{
-   z : double;
-   x : double;
-   y : double;   
-   constructor A( z1, x1, y1)
-   {
-       z = z1;
-       x = x1;
-       y = y1;	   
-   }
-}
-a = (0..1..#2);
-b = { 0, 1}; // fails with this as well
-//a = 0..1..#2; // fails with this as well
-cs = A.A(1, a<1>, b<2>); 
-//cs = A.A(1, { 0, 1 }<1>, { 0, 1 }<2>); //no warnign with this, but expected output : { { 0,0 }, { 1,1} }
-test = cs.x;";
-            ProtoScript.Runners.ProtoScriptTestRunner fsr = new ProtoScript.Runners.ProtoScriptTestRunner();
-            String errmsg = "";//DNL-1467386 Rev 4247 : WARNING: Replication unbox requested on Singleton warning coming from using replication guides on only some, not all arguments of a function gives incorrect output";
-            ExecutionMirror mirror = thisTest.VerifyRunScriptSource(code, errmsg);
-            thisTest.VerifyBuildWarningCount(0);
-            thisTest.Verify("test", new Object[] { new Object[] { 0.0, 0.0 }, new Object[] { 1.0, 1.0 } });
-        }
-
-        [Test]
-        [Category("Replication")]
-        public void T035_Defect_1467317_Replication_Guide_On_Instances()
-        {
-            String code =
-@"
-class A
-{
-    x : var[];
-    constructor A()
-    {
-        x = {1,2};
-    }
-}
-a = A.A();
-b = A.A();
-test = a.x<1> + b.x<2>;";
-            ProtoScript.Runners.ProtoScriptTestRunner fsr = new ProtoScript.Runners.ProtoScriptTestRunner();
-            String errmsg = "";
-            ExecutionMirror mirror = thisTest.VerifyRunScriptSource(code, errmsg);
-            thisTest.VerifyBuildWarningCount(0);
-            thisTest.Verify("test", new Object[] { new Object[] { 2, 3 }, new Object[] { 3, 4 } });
-        }
-
-        [Test]
-        [Category("Replication")]
-        public void T035_Defect_1467317_Replication_Guide_On_Instances_2()
-        {
-            String code =
-@"
-class A
-{
-    x : var[];
-    constructor A()
-    {
-        x = {1,2};
-    }
-}
-def foo ()
-{
-    a = A.A();
-    b = A.A();
-    test1 = a.x<1> + b.x<2>;
-    return = test1;
-}
-test = foo();";
-            ProtoScript.Runners.ProtoScriptTestRunner fsr = new ProtoScript.Runners.ProtoScriptTestRunner();
-            String errmsg = "";
-            ExecutionMirror mirror = thisTest.VerifyRunScriptSource(code, errmsg);
-            thisTest.VerifyBuildWarningCount(0);
-            thisTest.Verify("test", new Object[] { new Object[] { 2, 3 }, new Object[] { 3, 4 } });
-        }
-
-        [Test]
-        [Category("Replication")]
-        public void T035_Defect_1467317_Replication_Guide_On_Instances_3()
-        {
-            String code =
-@"
-class A
-{
-    x : var[];
-    constructor A()
-    {
-        x = {1,2};
-    }
-}
-test = { { } };
-test2 = [Associative]
-{
-    test2 = { } ;
-    [Imperative]
-    {
-        a = A.A();
-        b = A.A();
-        [Associative]
-        {
-            test = a.x<1> + b.x<2>;
-            test2 = a.x + b.x;
-        }
-    }
-    return = test2;
-}
-";
-            ProtoScript.Runners.ProtoScriptTestRunner fsr = new ProtoScript.Runners.ProtoScriptTestRunner();
-            String errmsg = "";
-            ExecutionMirror mirror = thisTest.VerifyRunScriptSource(code, errmsg);
-            thisTest.VerifyBuildWarningCount(0);
-            thisTest.Verify("test", new Object[] { new Object[] { 2, 3 }, new Object[] { 3, 4 } });
-            thisTest.Verify("test2", new Object[] { 2, 4 });
-        }
-
-        [Test]
-        [Category("Replication")]
-        public void T036_Defect_1467383_Replication_Guide_On_Collection()
-        {
-            String code =
-@"
-class Point
-{
-    X;
-    Y;
-    constructor ByCoordinates(x:double,y:double)
-    {
-        X = x;
-        Y = y;
-    
-    }
-}
-p = Point.ByCoordinates((1..2..1)<1>, (3..4..1)<2> ).X;
-";
-            ProtoScript.Runners.ProtoScriptTestRunner fsr = new ProtoScript.Runners.ProtoScriptTestRunner();
-            String errmsg = "";
-            ExecutionMirror mirror = thisTest.VerifyRunScriptSource(code, errmsg);
-            thisTest.VerifyBuildWarningCount(0);
-            thisTest.Verify("p", new Object[] { new Object[] { 1.0, 1.0 }, new Object[] { 2.0, 2.0 } });
-
-        }
-
-
-        [Test]
-        [Category("Replication")]
-        public void T037_ReplicationGuideAfterArray()
-        {
-            string code = @"
-def sum ( a, b, c)
-{
-    return = a + b + c ;
-}
-y = 3..4;
-r = sum(1, { 1, 2}<1>, y<2>);";
-            string errmsg = "DNL-1467580 IndexOutOfRange Exception when replication guides are not applied on all arguments";
-            thisTest.VerifyRunScriptSource(code, errmsg);
-            thisTest.Verify("r", new object[] { new object[] { 5, 6 }, new object[] { 6, 7 } });
-        }
-
-        [Test]
-        [Category("Replication")]
-        public void T037_ReplicationGuidebrackets_1467328()
-        {
-            string code = @"
-            xHeight = 2.0;
-            yHeight = 1.0;
-            zArray1 = ((1..2..1)* xHeight)<1> + ((1..2..1)* yHeight)<2>;";
-            string errmsg = "";
-            thisTest.VerifyRunScriptSource(code, errmsg);
-            thisTest.Verify("zArray1", new object[] { new object[] { 3.000000, 4.000000 }, new object[] { 5.000000, 6.000000 } });
-        }
-
-        [Test]
-        [Category("Replication")]
-        public void T037_ReplicationGuidebrackets_1467328_2()
-        {
-            string code = @"
-            a = 0..10;
-            b = a;
-            b[2] = 100;
-            c = a;  
-            e = b[0..(Count(b) - 1)..2]<1>+b[0..(Count(b) - 1)..2]<2>;";
-            string errmsg = "";
-            thisTest.VerifyRunScriptSource(code, errmsg);
-            thisTest.Verify("e", new object[] { new object[] { 0, 100, 4, 6, 8, 10 }, new object[] { 100, 200, 104, 106, 108, 110 }, new object[] { 4, 104, 8, 10, 12, 14 }, new object[] { 6, 106, 10, 12, 14, 16 }, new object[] { 8, 108, 12, 14, 16, 18 }, new object[] { 10, 110, 14, 16, 18, 20 } });
-        }
-
-        [Test]
-        [Category("Replication")]
-        public void T037_ReplicationGuidebrackets_1467328_3()
-        {
-            string code = @"
-           class A
-           {
-                a;
-                constructor A(i)
-                {
-                    a = i;
-                }
-           }
-            x = (A.A(1..3))[0];
-            x = (A.A(1..3))[0..2].a<1> +(A.A(1..3))[0..2].a<2> ;";
-            string errmsg = "";
-            thisTest.VerifyRunScriptSource(code, errmsg);
-            thisTest.Verify("x", new object[] { new object[] { 2, 3, 4 }, new object[] { 3, 4, 5 }, new object[] { 4, 5, 6 } });
-        }
-
-        [Test]
-        [Category("Replication")]
-        public void T037_ReplicationGuidebrackets_1467328_4()
-        {
-            string code = @"
-            class A
-            {
-                a;
-                constructor A(i)
-                {
-                    a = i;
-                }
-            }
-            x = (A.A(1..3))[0];
-            x = (A.A(1..3))[0..2].a<1> +(A.A(1..3))[0..2].a<2> ;";
-            string errmsg = "";
-            thisTest.VerifyRunScriptSource(code, errmsg);
-            thisTest.Verify("x", new object[] { new object[] { 2, 3, 4 }, new object[] { 3, 4, 5 }, new object[] { 4, 5, 6 } });
-        }
-
-        [Test]
-        [Category("Replication")]
-        public void T037_ReplicationGuidebrackets_1467328_5()
-        {
-            string code = @"
-            def foo : int(a : int,b:int)
-            {
-                return = a * b;
-            }
-            list1 = {1,2};
-            list2 = {1,2};
-            list3 = foo(foo(foo(list1<1>, list2<2>)<1>, list2<2>)<1>, list2<2>);";
-            string errmsg = "";
-            thisTest.VerifyRunScriptSource(code, errmsg);
-            thisTest.Verify("list3", new object[] { new object[] { new object[] { new object[] { 1 }, new object[] { 2 } }, new object[] { new object[] { 2 }, new object[] { 4 } } }, new object[] { new object[] { new object[] { 2 }, new object[] { 4 } }, new object[] { new object[] { 4 }, new object[] { 8 } } } } );
-        }
-
-        [Test]
-        [Category("Replication")]
-        public void T037_ReplicationGuidebrackets_1467328_6()
-        {
-            string code = @"
-def sum ( a, b)
-{ 
-    return = a + b;
-}
-test2 = sum ( (0..1)<1>, (2..3)<2>);";
-            string errmsg = "";
-            thisTest.VerifyRunScriptSource(code, errmsg);
-            thisTest.Verify("test2", new object[] { new object[] { 2, 3 }, new object[] { 3, 4 } });
-        }
-
-        [Test]
-        [Category("Replication")]
-        public void T037_ReplicationGuidebrackets_1467328_7()
-        {
-            string code = @"
-test2 = (1..5..1) < 1 > + (1..5..1) < 2 >;";
-            string errmsg = "";
-            thisTest.VerifyRunScriptSource(code, errmsg);
-            thisTest.Verify("test2", new object[] { new object[] { 2, 3, 4, 5, 6 }, new object[] { 3, 4, 5, 6, 7 }, new object[] { 4, 5, 6, 7, 8 }, new object[] { 5, 6, 7, 8, 9 }, new object[] { 6, 7, 8, 9, 10 } }
-);
-        }
-
-        [Test]
-        [Category("Replication")]
-        public void T037_ReplicationGuidebrackets_1467328_8()
-        {
-            string code = @"
-xHeight = 2.0;
-yHeight = 1.0;
-test2 = ((1..2..1)* xHeight)<1> + ((1..2..1)* yHeight)<2>;";
-            string errmsg = "";
-            thisTest.VerifyRunScriptSource(code, errmsg);
-            thisTest.Verify("test2", new object[] { new object[] { 3.0, 4.0 }, new object[] { 5.0, 6.0 } }
-);
-        }
-
-        [Test]
-        [Category("Replication")]
-        public void T037_ReplicationGuidebrackets_1467328_9()
-        {
-            string code = @"
-def foo(x:var[])
-{
-    return = x;
-}
-test2 = foo({2,3})<1> + ({5,7})<2>;";
-            string errmsg = "";
-            thisTest.VerifyRunScriptSource(code, errmsg);
-            thisTest.Verify("test2", new object[] { new object[] { 7, 9 }, new object[] { 8, 10 } }
-);
-        }
-
-        [Test]
-        [Category("Replication")]
-        public void T037_ReplicationGuidebrackets_1467328_10()
-        {
-            string code = @"
-def foo(x:var[])
-{
-    return = x;
-}
-x = {1,2,3,4,5,6,7,8,9};
-test2 = x[foo({1,2})]<1> + ({5, 7})<2>;";
-            string errmsg = "";
-            thisTest.VerifyRunScriptSource(code, errmsg);
-            thisTest.Verify("test2", new object[] { new object[] { 7, 9 }, new object[] { 8, 10 } }
-);
-        }
-
-        [Test]
-        public void T037_ReplicationGuidebrackets_1467328_11()
-        {
-            string code = @"
-def foo(x:var[])
-{
-    return = x;
-}
-test2 = foo({2,3}<1> + ({5,7})<2>);";
-            string errmsg = "";
-            thisTest.VerifyRunScriptSource(code, errmsg);
-            thisTest.Verify("test2", new object[] { new object[] { 7, 9 }, new object[] { 8, 10 } });
-        }
-
-        [Test]
-        public void T037_ReplicationGuidebrackets_1467328_12()
-        {
-            string code = @"
-b = 0..5;
-t1 = 0..(Count(b) - 1)..2;
-test2 = b[t1]<1>+b[t1]<2>;";
-            string errmsg = "";
-            thisTest.VerifyRunScriptSource(code, errmsg);
-            thisTest.Verify("test2", new object[] { new object[] { 0, 2, 4 }, new object[] { 2, 4, 6 }, new object[] { 4, 6, 8 } });
-        }
-
-        [Test]
-        [Category("Replication")]
-        public void T038_ReplicationGuide_Not_In_Sequence()
-        {
-            string code =
-@"class A
-{
-    z:int;
-    constructor A (x1,y1)
-    {
-        z = x1 + y1;
-    }
-}
-x = {0,1};
-y = {2, 3};
-test = A.A(x<1>,y<3>).z;";
-            string errmsg = "DNL-1467460 NotImplemented Exception occurs when replication guides are not in sequence";
-            thisTest.VerifyRunScriptSource(code, errmsg);
-            thisTest.Verify("test", new object[] { new object[] { 2, 3 }, new object[] { 3, 4 } });
-        }
-
-        [Test]
-        [Category("Replication")]
-        public void T039_1467423_replication_guide_on_array_1()
-        {
-            string code =
-@"def sum ( a, b, c)
-{
-    return = a + b + c ;
-}
-y = 3..4;
-test = sum(1, { 1, 2}<1>, y<2>);
-";
-            string errmsg = "";
-            thisTest.VerifyRunScriptSource(code, errmsg);
-            thisTest.Verify("test", new object[] { new object[] { 5, 6 }, new object[] { 6, 7 } });
-        }
-
-        [Test]
-        [Category("Replication")]
-        public void T039_1467423_replication_guide_on_array_2()
-        {
-            string code =
-@"
-class A
-{
-    static def sum ( a, b, c)
-    {
-        return = a + b + c ;
-    }
-}
-y = 3..4;
-test = A.sum(1, { 1, 2}<1>, y<2>);
-";
-            string errmsg = "";
-            thisTest.VerifyRunScriptSource(code, errmsg);
-            thisTest.Verify("test", new object[] { new object[] { 5, 6 }, new object[] { 6, 7 } });
-        }
-
-        [Test]
-        [Category("Replication")]
-        public void T039_1467423_replication_guide_on_array_3()
-        {
-            string code =
-@"
-class A
-{
-    static def sum ( a, b, c)
-    {
-        return = a + b + c ;
-    }
-}
-test;
-[Associative]
-{
-    y = 3..4;
-    test = A.sum(1, { 1, 2}<1>, y<2>);
-}
-";
-            string errmsg = "";
-            thisTest.VerifyRunScriptSource(code, errmsg);
-            thisTest.Verify("test", new object[] { new object[] { 5, 6 }, new object[] { 6, 7 } });
-        }
-
-        [Test]
-        [Category("Replication")]
-        public void T039_1467423_replication_guide_on_array_4()
-        {
-            string code =
-@"
-class A
-{
-    x: int;
-    constructor A ( a, b, c)
-    {
-        x = a + b + c ;
-    }
-}
-test;
-[Associative]
-{
-    y = 3..4;
-    test = A.A(1, { 1, 2}<1>, y<2>).x;
-}
-";
-            string errmsg = "";
-            thisTest.VerifyRunScriptSource(code, errmsg);
-            thisTest.Verify("test", new object[] { new object[] { 5, 6 }, new object[] { 6, 7 } });
-        }
-
-        [Test]
-        [Category("Replication")]
-        public void T039_1467423_replication_guide_on_array_5()
-        {
-            string code =
-@"
-class A
-{
-    x: int;
-    constructor A ( a, b, c)
-    {
-        x = a + b + c ;
-    }
-}
-test;
-[Associative]
-{
-    y = 3..4;
-    test = Count ( A.A(1, { 1, 2}<1>, y<2>).x ) > 1 ? A.A(1, { 1, 2}<1>, y<2>).x : 0;
-}
-";
-            string errmsg = "";
-            thisTest.VerifyRunScriptSource(code, errmsg);
-            thisTest.Verify("test", new object[] { new object[] { 5, 6 }, new object[] { 6, 7 } });
-        }
-
-        [Test]
-        [Category("Replication")]
-        public void T039_1467423_replication_guide_on_array_6()
-        {
-            string code =
-@"
-def foo ( a, b, c)
-{
-    x = a + b + c ;
-    return = x;
-}
-y = 3..4;
-test2 = 0..foo(1, { 1, 2}<1>, y<2>);
-test = test2[1][1];
-";
-            string errmsg = "";
-            thisTest.VerifyRunScriptSource(code, errmsg);
-            thisTest.Verify("test", new object[] { 0, 1, 2, 3, 4, 5, 6, 7 });
-        }
-
-        [Test]
-        [Category("Replication")]
-        public void T039_1467423_replication_guide_on_array_7()
-        {
-            string code =
-@"
-def foo ( a, b, c)
-{
-    x = a + b + c ;
-    return = x;
-}
-y = 3..4;
-test = foo(1, (1..2)<1>, y<2>);
-";
-            string errmsg = "";
-            thisTest.VerifyRunScriptSource(code, errmsg);
-            thisTest.Verify("test", new object[] { new object[] { 5, 6 }, new object[] { 6, 7 } });
-        }
-
-        [Test]
-        [Category("Replication")]
-        public void T039_1467423_replication_guide_on_array_8()
-        {
-            string code =
-@"
-def foo ( a, b, c)
-{
-    x = a + b + c ;
-    return = x;
-}
-y = 3..4;
-test = 1 + foo(1, (1..2)<1>, y<2>);
-";
-            string errmsg = "";
-            thisTest.VerifyRunScriptSource(code, errmsg);
-            thisTest.Verify("test", new object[] { new object[] { 6, 7 }, new object[] { 7, 8 } });
-        }
-
-        [Test]
-        [Category("Replication")]
-        public void T039_1467423_replication_guide_on_array_9()
-        {
-            string code =
-@"
-class A
-{
-    x: int;
-    constructor A ( a, b, c)
-    {
-        x = a + b + c ;
-    }
-}
-test;
-[Associative]
-{
-    y = 3..4;
-    test = Count ( A.A(1, (1..2..1)<1>, y<2>).x ) > 1 ? A.A(1, (1..2)<1>, y<2>).x : 0;
-}
-";
-            string errmsg = "";
-            thisTest.VerifyRunScriptSource(code, errmsg);
-            thisTest.Verify("test", new object[] { new object[] { 5, 6 }, new object[] { 6, 7 } });
-        }
-
-        [Test]
-        [Category("Replication")]
-        public void T039_1467423_replication_guide_on_array_10()
-        {
-            string code =
-@"
-class A
-{
-    x: int;
-    constructor A ( a, b, c)
-    {
-        x = a + b + c ;
-    }
-}
-test;
-[Associative]
-{
-    y = 3..4;
-    test = Count ( A.A(1, (1..2..1)<1>, y<2>).x ) > 1 ? A.A(1, (1..2..#2)<1>, y<2>).x : 0;
-}
-";
-            string errmsg = "";
-            thisTest.VerifyRunScriptSource(code, errmsg);
-            thisTest.Verify("test", new object[] { new object[] { 5, 6 }, new object[] { 6, 7 } });
-        }
-
-        [Test]
-        [Category("Replication")]
-        [Category("Failing")]
-        public void T039_1467423_replication_guide_on_array_11()
-        {
-            string code =
-@"
-test;
-[Associative]
-{
-   test = 1 + (1..2..#2)<2> + {3,4}<2>;
-}
-";
-            string errmsg = "MAGN-4113[Design] - spec for rep guides when skip a guide";
-            thisTest.VerifyRunScriptSource(code, errmsg);
-            thisTest.Verify("test", new object[] { new object[] { 5, 6 }, new object[] { 6, 7 } });
-        }
-
-        [Test]
-        [Category("Replication")]
-        public void T040_1467488_replication_guide_on_array_slices_1()
-        {
-            string code =
-@"
-b = 0..5;
-t1 = 0..(Count(b) - 1)..2;
-test = b[t1]<1>+b[t1]<2>;
-";
-            string errmsg = "";
-            thisTest.VerifyRunScriptSource(code, errmsg);
-            thisTest.Verify("test", new object[] { new object[] { 0, 2, 4 }, new object[] { 2, 4, 6 }, new object[] { 4, 6, 8 } });
-        }
-
-        [Test]
-        [Category("Replication")]
-        public void T040_1467488_replication_guide_on_array_slices_2()
-        {
-            string code =
-@"
-b = 0..3;
-test = b[0..1]<1>+b[{2,3}]<2>;
-";
-            string errmsg = "";
-            thisTest.VerifyRunScriptSource(code, errmsg);
-            thisTest.Verify("test", new object[] { new object[] { 2, 3 }, new object[] { 3, 4 } });
-        }
-
-        [Test]
-        [Category("Replication")]
-        public void T040_1467488_replication_guide_on_array_slices_3()
-        {
-            string code =
-@"
-def foo ( a )
-{
-    return = a ;
-}
-b = 0..3;
-test = foo ( b[0..1]<1>+b[{2,3}]<2> );
-";
-            string errmsg = "";
-            thisTest.VerifyRunScriptSource(code, errmsg);
-            thisTest.Verify("test", new object[] { new object[] { 2, 3 }, new object[] { 3, 4 } });
-        }
-
-        [Test]
-        [Category("Replication")]
-        public void T040_1467488_replication_guide_on_array_slices_4()
-        {
-            string code =
-@"
-class A
-{
-    static def foo ( a )
-    {
-        return = a ;
-    }
-}
-b = 0..3;
-test = A.foo ( b[0..1]<1>+b[{2,3}]<2> );
-";
-            string errmsg = "";
-            thisTest.VerifyRunScriptSource(code, errmsg);
-            thisTest.Verify("test", new object[] { new object[] { 2, 3 }, new object[] { 3, 4 } });
-        }
-
-        [Test]
-        [Category("Replication")]
-        public void T040_1467488_replication_guide_on_array_slices_5()
-        {
-            string code =
-@"
-class A
-{
-    static def foo ( a )
-    {
-        return = a ;
-    }
-}
-b = { { 0, 1}, { 2, 3} };
-test1;
-test2;
-[Imperative]
-{
-    test1 = A.foo ( b[0][0..1] );
-    test2 = A.foo ( b[1][{0, 1}] );
-}
-";
-            string errmsg = "";
-            thisTest.VerifyRunScriptSource(code, errmsg);
-            thisTest.Verify("test1", 0);
-            thisTest.Verify("test2", 2);
-        }
-
-        [Test]
-        [Category("Replication")]
-        [Category("Failing")]
-        public void T040_1467488_replication_guide_on_array_slices_6()
-        {
-            string code =
-@"
-class A
-{
-    static def foo ( a )
-    {
-        return = a ;
-    }
-}
-b = { { 0, 1}, { 2, 3} };
-test1;
-test2;
-[Associative]
-{
-    test1 = A.foo ( b[ {0, 0} ][ 0..1 ] );
-    test2 = A.foo ( b[ { 1, 1} ][ {0, 1} ] );
-}
-";
-            string errmsg = "MAGN-4113[Design] - spec for rep guides when skip a guide";
-            thisTest.VerifyRunScriptSource(code, errmsg);
-            thisTest.Verify("test1", new object[] { 0, 1 });
-            thisTest.Verify("test2", new object[] { 2, 3 });
-        }
-
-        [Test]
-        [Category("Replication")]
-        public void T040_1467488_replication_guide_on_array_slices_7()
-        {
-            string code =
-@"
-class A
-{
-    static def foo ( a )
-    {
-        return = a ;
-    }
-}
-b = { { 0, 1}, { 2, 3} };
-test;
-[Associative]
-{
-    test = A.foo ( b[ {0, 1}<1> ][( 0..1 )<2>] );
-}
-";
-            string errmsg = "DNL-1467298 rev 4245 :  replication guides with partial array indexing is not giving the expected output";
-            thisTest.VerifyRunScriptSource(code, errmsg);
-            thisTest.Verify("test", new object[] { new object[] { 0, 1 }, new object[] { 2, 3 } });
-
-        }
-
-        [Test]
-        [Category("Replication")]
-        [Category("Failing")]
-        public void T040_1467488_replication_guide_on_array_slices_8()
-        {
-            string code =
-@"
-class A
-{
-    static def foo ( a )
-    {
-        return = a ;
-    }
-}
-b = { { 0, 1}, { 2, 3} };
-def foo2 ( )
-{
-    t = A.foo ( b[ {0, 1} ][( 0..1 ) ] );
-    return = t;
-}
-test = foo2();
-";
-            string errmsg = "MAGN-4113[Design] - spec for rep guides when skip a guide";
-            thisTest.VerifyRunScriptSource(code, errmsg);
-            thisTest.Verify("test", new object[] { 0, 3 });
-        }
-
-        [Test]
-        public void T041_1467460_replication_guide_not_in_sequence_01()
-        {
-            string code =
-@"
-class A
-{
-    z:int;
-    constructor A (x1,y1)
-    {
-        z = x1 + y1;
-    }
-}
-x = {0,1};
-y = {2, 3};
-test = A.A(x<1>,y<3>).z;
-";
-            string errmsg = "";
-            thisTest.VerifyRunScriptSource(code, errmsg);
-            thisTest.Verify("test", new object[] { new Object[] { 2, 3 }, new Object[] { 3, 4 } });
-        }
-
-        [Test]
-        [Category("Failing")]
-        public void T041_1467460_replication_guide_not_in_sequence_02()
-        {
-            string code =
-@"
-class A
-{
-    a:int;
-    constructor A (x1,y1,z1)
-    {
-        a = y1;
-    }
-}
-x = {0,1};
-y = {2,3};
-z = {4,5 };
-test = A.A(x<1>,y<3>,z).a; // expect this to be treated as :  A.A(x<1>,y<2>,z<1>).a;
-";
-            string errmsg = "MAGN-1707 IndexOutOfRange Exception when replication guides are not applied on all arguments";
-            thisTest.VerifyRunScriptSource(code, errmsg);
-            thisTest.Verify("test", new object[] { new Object[] { 2, 3 }, new Object[] { 2, 3 } });
-        }
-
-        [Test]
-        [Category("Failing")]
-        public void T041_1467460_replication_guide_not_in_sequence_03()
-        {
-            string code =
-@"
-class A
-{
-    a:int;
-    constructor A (x1,y1,z1)
-    {
-        a = y1;
-    }
-}
-x = {0,1};
-y = {2,3};
-z = {4,5 };
-test = A.A(x, y<2>, z<3>).a; // expect this to be treated as :  A.A(x<1>,y<2>,z<3>).a;
-";
-            string errmsg = "MAGN-4113[Design] - spec for rep guides when skip a guide";
-            thisTest.VerifyRunScriptSource(code, errmsg);
-            Object[] t1 = new Object[] { new Object[] { 2, 2 }, new Object[] { 3, 3 } };
-            thisTest.Verify("test", new object[] { t1, t1 });
-        }
-
-        [Test]
-        [Category("Failing")]
-        public void T041_1467460_replication_guide_not_in_sequence_04()
-        {
-            string code =
-@"
-class A
-{
-    a:int;
-    constructor A (x1,y1,z1)
-    {
-        a = y1;
-    }
-}
-x = {0,1};
-y = {2,3};
-z = {4,5 };
-test = A.A(x<1>, y, z<3>).a; // expect this to be treated as :  A.A(x<1>,y<1>,z<2>).a;
-";
-            string errmsg = "MAGN-1707 IndexOutOfRange Exception when replication guides are not applied on all arguments";
-            thisTest.VerifyRunScriptSource(code, errmsg);
-            thisTest.Verify("test", new object[] { new Object[] { 2, 2 }, new Object[] { 3, 3 } });
-        }
-
-        [Test]
-        public void T041_1467460_replication_guide_not_in_sequence_05()
-        {
-            string code =
-@"
-class A
-{
-    a:int;
-    constructor A (x1,y1,z1)
-    {
-        a = y1;
-    }
-}
-x = {0,1};
-y = {2,3};
-z = {4,5 };
-test = A.A(x<1>, y<1>, z<3>).a; // expect this to be treated as :  A.A(x<1>,y<1>,z<2>).a;
-";
-            string errmsg = "";
-            thisTest.VerifyRunScriptSource(code, errmsg);
-            thisTest.Verify("test", new object[] { new Object[] { 2, 2 }, new Object[] { 3, 3 } });
-        }
-
-        [Test]
-        public void T041_1467460_replication_guide_not_in_sequence_06()
-        {
-            string code =
-@"
-class A
-{
-    a:int;
-    constructor A (x1,y1,z1)
-    {
-        a = y1;
-    }
-}
-x = {0,1};
-y = {2,3};
-z = {4,5 };
-test = A.A(x<3>, y<1>, z<5>).a; // expect this to be treated as :  A.A(x<2>,y<1>,z<3>).a; 
-";
-            string errmsg = "";
-            thisTest.VerifyRunScriptSource(code, errmsg);
-            thisTest.Verify("test", new object[] { new object[] { new object[] { 2, 2 }, new object[] { 2, 2 } }, new object[] { new object[] { 3, 3 }, new object[] { 3, 3 } } });
-        }
-
-        [Test]
-        public void T041_1467460_replication_guide_not_in_sequence_07()
-        {
-            string code =
-@"
-class A
-{
-    a:int;
-    constructor A (x1,y1,z1)
-    {
-        a = z1;
-    }
-}
-x = {0,1};
-y = {2,3};
-z = {4,5 };
-test = A.A(x<4>, y<3>, z<1>).a; // expect this to be treated as :  A.A(x<3>,y<2>,z<1>).a; 
-";
-            string errmsg = "";
-            thisTest.VerifyRunScriptSource(code, errmsg);
-            Object[] t1 = new Object[] { new Object[] { 4, 4 }, new Object[] { 4, 4 } };
-            Object[] t2 = new Object[] { new Object[] { 5, 5 }, new Object[] { 5, 5 } };
-            thisTest.Verify("test", new object[] { t1, t2 });
-        }
-
-        [Test]
-        public void T041_1467460_replication_guide_not_in_sequence_08()
-        {
-            string code =
-@"
-class A
-{
-    a:int;
-    constructor A (x1,y1,z1)
-    {
-        a = y1;
-    }
-}
-x = {0,1};
-y = {2,3};
-z = {4,5 };
-test = A.A(x<7>, y<3>, z<6>).a; // expect this to be treated as :  A.A(x<3>,y<1>,z<2>).a; 
-";
-            string errmsg = "";
-            thisTest.VerifyRunScriptSource(code, errmsg);
-            Object[] t1 = new Object[] { new Object[] { 2, 2 }, new Object[] { 2, 2 } };
-            Object[] t2 = new Object[] { new Object[] { 3, 3 }, new Object[] { 3, 3 } };
-            thisTest.Verify("test", new object[] { t1, t2 });
-        }
-
-        [Test]
-        public void T041_1467460_replication_guide_not_in_sequence_09()
-        {
-            string code =
-@"
-class A
-{
-    a:int;
-    static def A (x1,y1,z1)
-    {
-        return = y1;
-    }
-}
-x = {0,1};
-y = {2,3};
-z = {4,5 };
-test = A.A(x<7>, y<3>, z<6>); // expect this to be treated as :  A.A(x<3>,y<1>,z<2>); 
-";
-            string errmsg = "";
-            thisTest.VerifyRunScriptSource(code, errmsg);
-            Object[] t1 = new Object[] { new Object[] { 2, 2 }, new Object[] { 2, 2 } };
-            Object[] t2 = new Object[] { new Object[] { 3, 3 }, new Object[] { 3, 3 } };
-            thisTest.Verify("test", new object[] { t1, t2 });
-        }
-
-        [Test]
-        public void T041_1467460_replication_guide_not_in_sequence_010()
-        {
-            string code =
-@"
-def foo (x1,y1,z1)
-{
-    return = y1;
-}
-x = {0,1};
-y = {2,3};
-z = {4,5 };
-test = foo(x<7>, y<3>, z<6>); // expect this to be treated as :  foo(x<3>,y<1>,z<2>); 
-";
-            string errmsg = "";
-            thisTest.VerifyRunScriptSource(code, errmsg);
-            Object[] t1 = new Object[] { new Object[] { 2, 2 }, new Object[] { 2, 2 } };
-            Object[] t2 = new Object[] { new Object[] { 3, 3 }, new Object[] { 3, 3 } };
-            thisTest.Verify("test", new object[] { t1, t2 });
-        }
-
-        [Test]
-        public void T041_1467460_replication_guide_not_in_sequence_011()
-        {
-            string code =
-@"
-def foo (x1,y1,z1)
-{
-    return = y1;
-}
-test;
-[Imperative]
-{
-    x = {0,1};
-    y = {2,3};
-    z = {4,5 };
-    test = [Associative]
-    {
-        return = foo(x<7>, y<3>, z<6>); // expect this to be treated as :  foo(x<3>,y<1>,z<2>); 
-    }
-}
-";
-            string errmsg = "";
-            thisTest.VerifyRunScriptSource(code, errmsg);
-            Object[] t1 = new Object[] { new Object[] { 2, 2 }, new Object[] { 2, 2 } };
-            Object[] t2 = new Object[] { new Object[] { 3, 3 }, new Object[] { 3, 3 } };
-            thisTest.Verify("test", new object[] { t1, t2 });
-        }
-
-        [Test]
-        public void T041_1467460_replication_guide_not_in_sequence_012()
-        {
-            string code =
-@"
-def foo (x1,y1,z1)
-{
-    return = y1;
-}
-a1;
-a2;
-a3;
-test;
-[Imperative]
-{
-    x = {0,1};
-    y = {2,3};
-    z = {4,5 };
-    test = [Associative]
-    {
-        a = { foo(x<7>, y<3>, z<6>) => a1; // expect this to be treated as :  foo(x<3>,y<1>,z<2>); 
-              foo(x<2>, y<2>, z<3>) => a2; // expect this to be treated as :  foo(x<1>,y<1>,z<2>);
-              foo(x<1>, y<3>, z<3>) => a3; // expect this to be treated as :  foo(x<1>,y<2>,z<2>);
-            }
-        return = a1;
-    }
-}
-";
-            string errmsg = "";
-            thisTest.VerifyRunScriptSource(code, errmsg);
-            Object[] t1 = new Object[] { new Object[] { 2, 2 }, new Object[] { 2, 2 } };
-            Object[] t2 = new Object[] { new Object[] { 3, 3 }, new Object[] { 3, 3 } };
-            thisTest.Verify("test", new object[] { t1, t2 });
-            thisTest.Verify("a2", new object[] { new Object[] { 2, 2, }, new Object[] { 3, 3 } });
-            thisTest.Verify("a3", new object[] { new Object[] { 2, 3, }, new Object[] { 2, 3 } });
-        }
-
-        [Test]
-        public void T041_1467460_replication_guide_not_in_sequence_013()
-        {
-            string code =
-@"
-def foo (x1,y1,z1)
-{
-    return = y1;
-}
-x = {0,1};
-y = {2,3};
-z = {4,5 };
-test1 = foo(x<2>, y<2>, z<3>) ; // expect this to be treated as :  foo(x<1>,y<1>,z<2>);
-test2 = foo(x<1>, y<3>, z<3>) ; // expect this to be treated as :  foo(x<1>,y<2>,z<2>);
-            
-";
-            string errmsg = "";
-            thisTest.VerifyRunScriptSource(code, errmsg);
-            thisTest.Verify("test1", new object[] { new Object[] { 2, 2, }, new Object[] { 3, 3 } });
-            thisTest.Verify("test2", new object[] { new Object[] { 2, 3, }, new Object[] { 2, 3 } });
-        }
-
-        [Test]
-        [Category("Failing")]
-        public void T042_1467555_cartesion_product_in_dot_operation_1()
-        {
-            string code =
-@"
-class A
-{
-    a;
-    def foo (x1,y1,z1)
-    {
-        a = y1;
-        return = a;
-    }
-}
-x = {0,1};
-y = {2,3};
-z = {4,5 };
-aa = { A.A(), A.A() };
-test1 = aa.foo(x<2>, y<2>, z<3>) ; // expect this to be treated as :  foo(x<1>,y<1>,z<2>);
-//test2 = aa.foo(x<1>, y<3>, z<3>) ; // expect this to be treated as :  foo(x<1>,y<2>,z<2>);
-            
-";
-            string errmsg = "MAGN-4113[Design] - spec for rep guides when skip a guide";
-            thisTest.VerifyRunScriptSource(code, errmsg);
-            thisTest.Verify("test1", new object[] { new Object[] { 2, 2, }, new Object[] { 3, 3 } });
-            thisTest.Verify("test2", new object[] { new Object[] { 2, 3, }, new Object[] { 2, 3 } });
-        }
-
-        [Test]
-        public void T0100_FuncCall_Int_AllGuides()
-        {
-            string code =
-@"
-def foo (x1,y1,z1)
-{
-    return = x1+y1+z1;
-}
-x = {0,1};
-y = {2,3};
-z = {4,5 };
-test1 = foo(x<1>, y<2>, z<3>) ; 
-class A
-{
-    x : int;
-    y : int;
-    z : int;
-    a : int;
-    constructor A ( x2, y2, z2)
-    {
-        this.y = y2;
-        this.x = x2;
-        this.z = z2;
-        a = this.x + this.y + this.z;
-    }
-    def foo (x1,y1,z1)
-    {
-        return = x1+y1+z1;
-    }
-    static def foo2 (x1,y1,z1)
-    {
-        return = x1+y1+z1;
-    } 
-}
-t1 = A.A(x<1>, y<2>, z<3>);  
-test2 = t1.a;
-test = A.A(0,0,0);
-test3 = test.foo(x<1>, y<2>, z<3>);  
-test4 = A.foo2(x<1>, y<2>, z<3>); 
-";
-            string errmsg = "";
-            thisTest.VerifyRunScriptSource(code, errmsg);
-            thisTest.Verify("test1", new object[] { new object[] { new object[] { 6, 7 }, new object[] { 7, 8 } }, new object[] { new object[] { 7, 8 }, new object[] { 8, 9 } } });
-            thisTest.Verify("test2", new object[] { new object[] { new object[] { 6, 7 }, new object[] { 7, 8 } }, new object[] { new object[] { 7, 8 }, new object[] { 8, 9 } } });
-            thisTest.Verify("test3", new object[] { new object[] { new object[] { 6, 7 }, new object[] { 7, 8 } }, new object[] { new object[] { 7, 8 }, new object[] { 8, 9 } } });
-            thisTest.Verify("test4", new object[] { new object[] { new object[] { 6, 7 }, new object[] { 7, 8 } }, new object[] { new object[] { 7, 8 }, new object[] { 8, 9 } } });
-
-        }
-
-        [Test]
-        [Category("Failing")]
-        public void T0101_FuncCall_Double_SomeGuides()
-        {
-            string code =
-@"
-def foo (x1,y1,z1)
-{
-    return = x1+y1+z1;
-}
-x = {0.0,1.0};
-y = {2.0,3.0};
-z = {4.0,5.0 };
-test1 = foo(x, y<2>, z<3>) ; 
-class A
-{
-    x : int;
-    y : int;
-    z : int;
-    a : int;
-    constructor A ( x2, y2, z2)
-    {
-        y = y2;
-        x = x2;
-        z = z2;
-        a = x + y + z;
-    }
-    def foo (x1,y1,z1)
-    {
-        return = x1+y1+z1;
-    } 
-    static def foo2 (x1,y1,z1)
-    {
-        return = x1+y1+z1;
-    }
-}
-t1 = A.A(x, y<2>, z<3>);  
-test2 = t1.a;
-test = A.A(0,0,0);
-test3 = test.foo(x, y<2>, z<3>);  
-test4 = A.foo2(x, y<2>, z<3>);         
-";
-            string errmsg = "MAGN-4113[Design] - spec for rep guides when skip a guide";
-            thisTest.VerifyRunScriptSource(code, errmsg);
-            thisTest.Verify("test1", new object[] { new object[] { new object[] { 6.0, 7.0 }, new object[] { 7.0, 8.0 } }, new object[] { new object[] { 7.0, 8.0 }, new object[] { 8.0, 9.0 } } });
-            thisTest.Verify("test2", new object[] { new object[] { new object[] { 6.0, 7.0 }, new object[] { 7.0, 8.0 } }, new object[] { new object[] { 7.0, 8.0 }, new object[] { 8.0, 9.0 } } });
-            thisTest.Verify("test3", new object[] { new object[] { new object[] { 6.0, 7.0 }, new object[] { 7.0, 8.0 } }, new object[] { new object[] { 7.0, 8.0 }, new object[] { 8.0, 9.0 } } });
-            thisTest.Verify("test4", new object[] { new object[] { new object[] { 6.0, 7.0 }, new object[] { 7.0, 8.0 } }, new object[] { new object[] { 7.0, 8.0 }, new object[] { 8.0, 9.0 } } });
-
-        }
-
-        [Test]
-        [Category("Failing")]
-        public void T0102_FuncCall_Double_SomeGuides()
-        {
-            string code =
-@"
-def foo (x1,y1,z1)
-{
-    return = x1+y1+z1;
-}
-x = {0.0,1.0};
-y = {2.0,3.0};
-z = {4.0,5.0 };
-test1 = foo(x, y<2>, z) ;   
-{
-    x : int;
-    y : int;
-    z : int;
-    a : int;
-    constructor A ( x2, y2, z2)
-    {
-        y = y2;
-        x = x2;
-        z = z2;
-        a = x + y + z;
-    }
-    def foo (x1,y1,z1)
-    {
-        return = x1+y1+z1;
-    } 
-    static def foo2 (x1,y1,z1)
-    {
-        return = x1+y1+z1;
-    }
-}
-t1 = A.A(x, y<2>, z);  
-test2 = t1.a;
-test = A.A(0,0,0);
-test3 = test.foo(x, y<2>, z); 
-test4 = A.foo2(x, y<2>, z);      
-";
-            string errmsg = "MAGN-4113[Design] - spec for rep guides when skip a guide";
-            thisTest.VerifyRunScriptSource(code, errmsg);
-            thisTest.Verify("test1", new object[] { new object[] { 6.0, 7.0 }, new object[] { 8.0, 9.0 } });
-            thisTest.Verify("test2", new object[] { new object[] { 6.0, 7.0 }, new object[] { 8.0, 9.0 } });
-            thisTest.Verify("test3", new object[] { new object[] { 6.0, 7.0 }, new object[] { 8.0, 9.0 } });
-            thisTest.Verify("test4", new object[] { new object[] { 6.0, 7.0 }, new object[] { 8.0, 9.0 } });
-        }
-
-        [Test]
-        public void T0103_FuncCall_Bool_NotInSeq()
-        {
-            string code =
-@"
-def foo (x1,y1,z1)
-{
-    return = x1 == true ? y1 : z1;
-}
-x = {true, false};
-y = {false, true};
-z = {true, true};
-test1 = foo(x<2>, y<4>, z<5>) ;   
-class A
-{
-    x ;
-    y ;
-    z ;
-    a ;
-    constructor A ( x2, y2, z2)
-    {
-        y = y2;
-        x = x2;
-        z = z2;
-        a = x2 == true ? y2 : z2;
-    }
-    def foo (x1,y1,z1)
-    {
-        return = x1 == true ? y1 : z1;
-    }
-    static def foo2 (x1,y1,z1)
-    {
-        return = x1 == true ? y1 : z1;
-    } 
-}
-t1 = A.A(x<2>, y<4>, z<5>);  
-test2 = t1.a;
-test = A.A(0,0,0);
-test3 = test.foo(x<2>, y<4>, z<5>); 
-test4 = A.foo2(x<2>, y<4>, z<5>);          
-";
-            string errmsg = "";
-            thisTest.VerifyRunScriptSource(code, errmsg);
-            thisTest.Verify("test1", new object[] { new object[] { new object[] { false, false }, new object[] { true, true } }, new object[] { new object[] { true, true }, new object[] { true, true } } });
-            thisTest.Verify("test2", new object[] { new object[] { new object[] { false, false }, new object[] { true, true } }, new object[] { new object[] { true, true }, new object[] { true, true } } });
-            thisTest.Verify("test3", new object[] { new object[] { new object[] { false, false }, new object[] { true, true } }, new object[] { new object[] { true, true }, new object[] { true, true } } });
-            thisTest.Verify("test4", new object[] { new object[] { new object[] { false, false }, new object[] { true, true } }, new object[] { new object[] { true, true }, new object[] { true, true } } });
-
-        }
-
-        [Test]
-        public void T0104_FuncCall_Bool_NotInSeq()
-        {
-            string code =
-@"
-def foo (x1,y1,z1)
-{
-    return = x1 == true ? y1 : z1;
-}
-x = {true, false};
-y = {false, true};
-z = {true, true};
-test1 = foo(x<4>, y<3>, z<5>) ;
-class A
-{
-    x ;
-    y ;
-    z ;
-    a ;
-    constructor A ( x2, y2, z2)
-    {
-        y = y2;
-        x = x2;
-        z = z2;
-        a = x2 == true ? y2 : z2;
-    }
-    def foo (x1,y1,z1)
-    {
-        return = x1 == true ? y1 : z1;
-    }
-    static def foo2 (x1,y1,z1)
-    {
-        return = x1 == true ? y1 : z1;
-    } 
-}
-t1 = A.A(x<4>, y<3>, z<5>);
-test2 = t1.a ; 
-test = A.A(0,0,0);
-test3 = test.foo(x<4>, y<3>, z<5>); 
-test4 = A.foo2(x<4>, y<3>, z<5>); 
-       
-";
-            string errmsg = "";
-            thisTest.VerifyRunScriptSource(code, errmsg);
-            thisTest.Verify("test1", new object[] { new object[] { new object[] { false, false }, new object[] { true, true } }, new object[] { new object[] { true, true }, new object[] { true, true } } });
-            thisTest.Verify("test2", new object[] { new object[] { new object[] { false, false }, new object[] { true, true } }, new object[] { new object[] { true, true }, new object[] { true, true } } });
-            thisTest.Verify("test3", new object[] { new object[] { new object[] { false, false }, new object[] { true, true } }, new object[] { new object[] { true, true }, new object[] { true, true } } });
-            thisTest.Verify("test4", new object[] { new object[] { new object[] { false, false }, new object[] { true, true } }, new object[] { new object[] { true, true }, new object[] { true, true } } });
-
-        }
-
-        [Test]
-        [Category("Failing")]
-        public void T0105_FuncCall_Int_NotAllGuides_NotInSeq()
-        {
-            string code =
-@"
-def foo (x1,y1,z1)
-{
-    return = x1 + y1 + z1;
-}
-x = {0, 1};
-y = {2, 3};
-z = {4, 5};
-test1 = foo(x, y<2>, z<2>) ;
-  
-class A
-{
-    x : int;
-    y : int;
-    z : int;
-    a : int;
-    constructor A ( x2, y2, z2)
-    {
-        y = y2;
-        x = x2;
-        z = z2;
-        a = x + y + z;
-    }
-    def foo (x1,y1,z1)
-    {
-        return = x1+y1+z1;
-    }
-    static def foo2 (x1,y1,z1)
-    {
-        return = x1+y1+z1;
-    } 
-}
-t1 = A.A(x, y<2>, z<2>);
-test2 = t1.a ; 
-test = A.A(0,0,0);
-test3 = test.foo(x, y<2>, z<2>); 
-test4 = A.foo2(x, y<2>, z<2>);          
-";
-            string errmsg = "DNL-1467580 IndexOutOfRange Exception when replication guides are not applied on all arguments";
-            thisTest.VerifyRunScriptSource(code, errmsg);
-            thisTest.Verify("test1", new object[] { new object[] { 6, 8 }, new object[] { 7, 9 } });
-            thisTest.Verify("test2", new object[] { new object[] { 6, 8 }, new object[] { 7, 9 } });
-            thisTest.Verify("test3", new object[] { new object[] { 6, 8 }, new object[] { 7, 9 } });
-            thisTest.Verify("test4", new object[] { new object[] { 6, 8 }, new object[] { 7, 9 } });
-        }
-
-        [Test]
-<<<<<<< HEAD
-        [Category("Failing")]
-=======
->>>>>>> 2788bfec
-        public void T0106_FuncCall_Int_MultipleGuides()
-        {
-            string code =
-@"
-def foo (x1,y1)
-{
-    return = x1 + y1;
-}
-x = {{0, 1},{2,3}};
-y = {{4,5},{6,7}};
-test1 = foo(x<1><2>, y<3><4>) ;   
-class A
-{
-    x : int;
-    y : int;
-    
-    a : int;
-    constructor A ( x2, y2)
-    {
-        y = y2;
-        x = x2;
-       
-        a = x + y ;
-    }
-    def foo (x1,y1)
-    {
-        return = x1+y1;
-    }
-    static def foo2 (x1,y1)
-    {
-        return = x1+y1;
-    } 
-}
-t1 = A.A(x<1><2>, y<3><4>);
-test2 = t1.a ; 
-test = A.A(0,0);
-test3 = test.foo(x<1><2>, y<3><4>); 
-test4 = A.foo2(x<1><2>, y<3><4>);          
-";
-            string errmsg = "MAGN-4113[Design] - spec for rep guides when skip a guide";
-            thisTest.VerifyRunScriptSource(code, errmsg);
-            thisTest.Verify("test1", new object[] { new object[] { new object[] { new object[] { 4, 5 }, new object[] { 6, 7 } }, new object[] { new object[] { 5, 6 }, new object[] { 7, 8 } } }, new object[] { new object[] { new object[] { 6, 7 }, new object[] { 8, 9 } }, new object[] { new object[] { 7, 8 }, new object[] { 9, 10 } } } });
-            thisTest.Verify("test2", new object[] { new object[] { new object[] { new object[] { 4, 5 }, new object[] { 6, 7 } }, new object[] { new object[] { 5, 6 }, new object[] { 7, 8 } } }, new object[] { new object[] { new object[] { 6, 7 }, new object[] { 8, 9 } }, new object[] { new object[] { 7, 8 }, new object[] { 9, 10 } } } });
-            thisTest.Verify("test3", new object[] { new object[] { new object[] { new object[] { 4, 5 }, new object[] { 6, 7 } }, new object[] { new object[] { 5, 6 }, new object[] { 7, 8 } } }, new object[] { new object[] { new object[] { 6, 7 }, new object[] { 8, 9 } }, new object[] { new object[] { 7, 8 }, new object[] { 9, 10 } } } });
-            thisTest.Verify("test4", new object[] { new object[] { new object[] { new object[] { 4, 5 }, new object[] { 6, 7 } }, new object[] { new object[] { 5, 6 }, new object[] { 7, 8 } } }, new object[] { new object[] { new object[] { 6, 7 }, new object[] { 8, 9 } }, new object[] { new object[] { 7, 8 }, new object[] { 9, 10 } } } });
-        }
-
-        [Test]
-<<<<<<< HEAD
-        [Category("Failing")]
-=======
->>>>>>> 2788bfec
-        public void T0107_FuncCall_Int_MultipleGuides_NotAllInSeq()
-        {
-            string code =
-@"
-def foo (x1,y1)
-{
-    return = x1 + y1;
-}
-x = {{0, 1},{2,3}};
-y = {{4,5},{6,7}};
-test1 = foo(x<1><1>, y<2><3>) ; 
-class A
-{
-    x : int;
-    y : int;
-    
-    a : int;
-    constructor A ( x2, y2)
-    {
-        y = y2;
-        x = x2;
-       
-        a = x + y ;
-    }
-    def foo (x1,y1)
-    {
-        return = x1+y1;
-    }
-    static def foo2 (x1,y1)
-    {
-        return = x1+y1;
-    } 
-}
-t1 = A.A(x<1><1>, y<2><3>);
-test2 = t1.a ;
-test = A.A(0,0); 
-test3 = test.foo(x<1><1>, y<2><3>); 
-test4 = A.foo2(x<1><1>, y<2><3>);           
-";
-            string errmsg = "MAGN-4113[Design] - spec for rep guides when skip a guide";
-            thisTest.VerifyRunScriptSource(code, errmsg);
-            thisTest.Verify("test1", new object[] { new object[] { new object[] { new object[] { 4, 5 }, new object[] { 5, 6 } }, new object[] { new object[] { 6, 7 }, new object[] { 7, 8 } } }, new object[] { new object[] { new object[] { 6, 7 }, new object[] { 7, 8 } }, new object[] { new object[] { 8, 9 }, new object[] { 9, 10 } } } });
-            thisTest.Verify("test2", new object[] { new object[] { new object[] { new object[] { 4, 5 }, new object[] { 5, 6 } }, new object[] { new object[] { 6, 7 }, new object[] { 7, 8 } } }, new object[] { new object[] { new object[] { 6, 7 }, new object[] { 7, 8 } }, new object[] { new object[] { 8, 9 }, new object[] { 9, 10 } } } });
-            thisTest.Verify("test3", new object[] { new object[] { new object[] { new object[] { 4, 5 }, new object[] { 5, 6 } }, new object[] { new object[] { 6, 7 }, new object[] { 7, 8 } } }, new object[] { new object[] { new object[] { 6, 7 }, new object[] { 7, 8 } }, new object[] { new object[] { 8, 9 }, new object[] { 9, 10 } } } });
-            thisTest.Verify("test4", new object[] { new object[] { new object[] { new object[] { 4, 5 }, new object[] { 5, 6 } }, new object[] { new object[] { 6, 7 }, new object[] { 7, 8 } } }, new object[] { new object[] { new object[] { 6, 7 }, new object[] { 7, 8 } }, new object[] { new object[] { 8, 9 }, new object[] { 9, 10 } } } });
-
-        }
-
-        [Test]
-        public void T0108_FuncCall_Int_MultipleGuides_NotAllInSeq()
-        {
-            string code =
-@"
-def foo (x1,y1)
-{
-    return = x1 + y1;
-}
-x = {{0, 1},{2,3}};
-y = {{4,5},{6,7}};
-test1 = foo(x<1><3>, y<4><5>) ; 
-class A
-{
-    x : int;
-    y : int;
-    
-    a : int;
-    constructor A ( x2, y2)
-    {
-        y = y2;
-        x = x2;
-       
-        a = x + y ;
-    }
-    def foo (x1,y1)
-    {
-        return = x1+y1;
-    }
-    static def foo2 (x1,y1)
-    {
-        return = x1+y1;
-    } 
-}
-t1 = A.A(x<1><3>, y<4><5>);
-test2 = t1.a ; 
-test = A.A(0,0);
-test3 = test.foo(x<1><3>, y<4><5>); 
-test4 = A.foo2(x<1><3>, y<4><5>);           
-";
-            string errmsg = "";
-            thisTest.VerifyRunScriptSource(code, errmsg);
-            thisTest.Verify("test1", new object[] { new object[] { new object[] { new object[] { 4, 5 }, new object[] { 6, 7 } }, new object[] { new object[] { 5, 6 }, new object[] { 7, 8 } } }, new object[] { new object[] { new object[] { 6, 7 }, new object[] { 8, 9 } }, new object[] { new object[] { 7, 8 }, new object[] { 9, 10 } } } });
-            thisTest.Verify("test2", new object[] { new object[] { new object[] { new object[] { 4, 5 }, new object[] { 6, 7 } }, new object[] { new object[] { 5, 6 }, new object[] { 7, 8 } } }, new object[] { new object[] { new object[] { 6, 7 }, new object[] { 8, 9 } }, new object[] { new object[] { 7, 8 }, new object[] { 9, 10 } } } });
-            thisTest.Verify("test3", new object[] { new object[] { new object[] { new object[] { 4, 5 }, new object[] { 6, 7 } }, new object[] { new object[] { 5, 6 }, new object[] { 7, 8 } } }, new object[] { new object[] { new object[] { 6, 7 }, new object[] { 8, 9 } }, new object[] { new object[] { 7, 8 }, new object[] { 9, 10 } } } });
-            thisTest.Verify("test4", new object[] { new object[] { new object[] { new object[] { 4, 5 }, new object[] { 6, 7 } }, new object[] { new object[] { 5, 6 }, new object[] { 7, 8 } } }, new object[] { new object[] { new object[] { 6, 7 }, new object[] { 8, 9 } }, new object[] { new object[] { 7, 8 }, new object[] { 9, 10 } } } });
-
-        }
-
-        [Test]
-        [Category("Failing")]
-        public void T0109_FuncCall_Int_MultipleGuides_NotAllInSeq()
-        {
-            string code =
-@"
-def foo (x1,y1)
-{
-    return = x1 + y1;
-}
-x = {{0, 1},{2,3}};
-y = {{4,5},{6,7}};
-test1 = foo(x<2><4>, y<3><1>) ;            
-";
-            string errmsg = "MAGN-1708 NotImplemented Exception when multiple non-sequential replication guides are used on multidimensional arrays";
-            thisTest.VerifyRunScriptSource(code, errmsg);
-            thisTest.Verify("test1", new object[] { new object[] { new object[] { new object[] { 4, 5 }, new object[] { 6, 7 } }, new object[] { new object[] { 5, 6 }, new object[] { 7, 8 } } }, new object[] { new object[] { new object[] { 6, 7 }, new object[] { 8, 9 } }, new object[] { new object[] { 7, 8 }, new object[] { 9, 10 } } } });
-        }
-
-        [Test]
-        [Category("Failing")]
-        public void T0110_FuncCall_Int_MultipleGuides_NotAllInSeq()
-        {
-            string code =
-@"
-def foo (x1,y1)
-{
-    return = x1 + y1;
-}
-x = {{0, 1},{2,3}};
-y = {{4,5},{6,7}};
-test1 = foo(x<4><8>, y<7><3>) ;            
-";
-            string errmsg = "MAGN-4113[Design] - spec for rep guides when skip a guide";
-            thisTest.VerifyRunScriptSource(code, errmsg);
-            thisTest.Verify("test1", new object[] { new object[] { new object[] { new object[] { 4, 5 }, new object[] { 6, 7 } }, new object[] { new object[] { 5, 6 }, new object[] { 7, 8 } } }, new object[] { new object[] { new object[] { 6, 7 }, new object[] { 8, 9 } }, new object[] { new object[] { 7, 8 }, new object[] { 9, 10 } } } });
-        }
-
-        [Test]
-        [Category("Failing")]
-        public void T0111_FuncCall_Int_MultipleGuides_NotAllInSeq()
-        {
-            string code =
-@"
-def foo (x1,y1)
-{
-    return = x1 + y1;
-}
-x = {{0, 1},{2,3}};
-y = {{4,5},{6,7}};
-test1 = foo(x<3><5>, y<4><1>) ;            
-";
-            string errmsg = "MAGN-4113[Design] - spec for rep guides when skip a guide";
-            thisTest.VerifyRunScriptSource(code, errmsg);
-            thisTest.Verify("test1", new object[] { new object[] { new object[] { new object[] { 4, 5 }, new object[] { 6, 7 } }, new object[] { new object[] { 5, 6 }, new object[] { 7, 8 } } }, new object[] { new object[] { new object[] { 6, 7 }, new object[] { 8, 9 } }, new object[] { new object[] { 7, 8 }, new object[] { 9, 10 } } } });
-        }
-
-        [Test]
-        public void T0112_FuncCall_Int_SingleAndMultipleGuides()
-        {
-            string code =
-@"
-def foo (x1,y1)
-{
-    return = x1 + y1;
-}
-x = {0,1};
-y = {{4,5},{6,7}};
-test1 = foo(x<1>, y<2><3>) ;  
-class A
-{
-    x : int;
-    y : int;
-    
-    a : int;
-    constructor A ( x2, y2)
-    {
-        y = y2;
-        x = x2;
-       
-        a = x + y ;
-    }
-    def foo (x1,y1)
-    {
-        return = x1+y1;
-    }
-    static def foo2 (x1,y1)
-    {
-        return = x1+y1;
-    } 
-}
-t1 = A.A(x<1>, y<2><3>);
-test2 = t1.a ; 
-test = A.A(0,0);
-test3 = test.foo(x<1>, y<2><3>); 
-test4 = A.foo2(x<1>, y<2><3>);          
-";
-            string errmsg = "";
-            thisTest.VerifyRunScriptSource(code, errmsg);
-            thisTest.Verify("test1", new object[] { new object[] { new object[] { 4, 5 }, new object[] { 6, 7 } }, new object[] { new object[] { 5, 6 }, new object[] { 7, 8 } } });
-            thisTest.Verify("test2", new object[] { new object[] { new object[] { 4, 5 }, new object[] { 6, 7 } }, new object[] { new object[] { 5, 6 }, new object[] { 7, 8 } } });
-            thisTest.Verify("test3", new object[] { new object[] { new object[] { 4, 5 }, new object[] { 6, 7 } }, new object[] { new object[] { 5, 6 }, new object[] { 7, 8 } } });
-            thisTest.Verify("test4", new object[] { new object[] { new object[] { 4, 5 }, new object[] { 6, 7 } }, new object[] { new object[] { 5, 6 }, new object[] { 7, 8 } } });
-        }
-
-        [Test]
-        [Category("Failing")]
-        public void T0113_FuncCall_Int_SingleAndMultipleGuides_NotInSeq()
-        {
-            string code =
-@"
-def foo (x1,y1)
-{
-    return = x1 + y1;
-}
-x = {0,1};
-y = {{4,5},{6,7}};
-test1 = foo(x, y<2><3>) ;  
-class A
-{
-    x : int;
-    y : int;
-    
-    a : int;
-    constructor A ( x2, y2)
-    {
-        y = y2;
-        x = x2;
-       
-        a = x + y ;
-    }
-    def foo (x1,y1)
-    {
-        return = x1+y1;
-    }
-    static def foo2 (x1,y1)
-    {
-        return = x1+y1;
-    } 
-}
-t1 = A.A(x, y<2><3>);
-test2 = t1.a ; 
-test = A.A(0,0);
-test3 = test.foo(x, y<2><3>); 
-test4 = A.foo2(x, y<2><3>);          
-";
-            string errmsg = "MAGN-4113[Design] - spec for rep guides when skip a guide";
-            thisTest.VerifyRunScriptSource(code, errmsg);
-            thisTest.Verify("test1", new object[] { new object[] { new object[] { 4, 5 }, new object[] { 6, 7 } }, new object[] { new object[] { 5, 6 }, new object[] { 7, 8 } } });
-            thisTest.Verify("test2", new object[] { new object[] { new object[] { 4, 5 }, new object[] { 6, 7 } }, new object[] { new object[] { 5, 6 }, new object[] { 7, 8 } } });
-            thisTest.Verify("test3", new object[] { new object[] { new object[] { 4, 5 }, new object[] { 6, 7 } }, new object[] { new object[] { 5, 6 }, new object[] { 7, 8 } } });
-            thisTest.Verify("test4", new object[] { new object[] { new object[] { 4, 5 }, new object[] { 6, 7 } }, new object[] { new object[] { 5, 6 }, new object[] { 7, 8 } } });
-
-        }
-
-        [Test]
-        public void T0114_FuncCall_Int_SingleAndMultipleGuides_NotInSeq()
-        {
-            string code =
-@"
-def foo (x1,y1)
-{
-    return = x1 + y1;
-}
-x = {0,1};
-y = {{4,5},{6,7}};
-test1 = foo(x<1>, y<1><3>) ;            
-";
-            string errmsg = "";
-            thisTest.VerifyRunScriptSource(code, errmsg);
-            thisTest.Verify("test1", new object[] { new object[] { 4, 5 }, new object[] { 7, 8 } });
-        }
-
-        [Test]
-        public void T0115_FuncCall_HeterogenousInput()
-        {
-            string code =
-@" 
-class A
-{
-    y : int;
-    constructor A ( y2)
-    {
-        y = y2;
-    }
-}
-def foo (x1:int,y1:A)
-{
-    return = x1 + y1.y;
-}
-x = {0,1};
-y = {A.A(2), A.A(3)};
-test1 = foo(x<1>, y<3>) ;            
-";
-            string errmsg = "";
-            thisTest.VerifyRunScriptSource(code, errmsg);
-            thisTest.Verify("test1", new object[] { new object[] { 2, 3 }, new object[] { 3, 4 } });
-        }
-
-        [Test]
-        public void T0116_FuncCall_HeterogenousInput_MultipleGuides()
-        {
-            string code =
-@" 
-class A
-{
-    y : int;
-    constructor A ( y2)
-    {
-        y = y2;
-    }
-}
-def foo (x1:double,y1:A)
-{
-    return = x1 + y1.y;
-}
-x = {{0.0,1.0}, {2.0, 3.0} };
-y = { A.A(2), A.A(3)};
-test1 = foo(x<1><2>, y<1>) ;            
-";
-            string errmsg = "";
-            thisTest.VerifyRunScriptSource(code, errmsg);
-            thisTest.Verify("test1", new object[] { new object[] { 2.0, 3.0 }, new object[] { 5.0, 6.0 } });
-        }
-
-        [Test]
-        public void T0117_FuncCall_HeterogenousInput_MultipleGuides()
-        {
-            string code =
-@" 
-class A
-{
-    y : int;
-    constructor A ( y2)
-    {
-        y = y2;
-    }
-}
-def foo (x1:double,y1:A)
-{
-    return = x1 + y1.y;
-}
-x = {{0.0,1.0}, {2.0, 3.0} };
-y = { {A.A(4), A.A(5)}, { A.A(6), A.A(7) } };
-test1 = foo(x<1><2>, y<3><4>) ;            
-";
-            string errmsg = "";
-            thisTest.VerifyRunScriptSource(code, errmsg);
-            thisTest.Verify("test1", new object[] { new object[] { new object[] { new object[] { 4.0, 5.0 }, new object[] { 6.0, 7.0 } }, new object[] { new object[] { 5.0, 6.0 }, new object[] { 7.0, 8.0 } } }, new object[] { new object[] { new object[] { 6.0, 7.0 }, new object[] { 8.0, 9.0 } }, new object[] { new object[] { 7.0, 8.0 }, new object[] { 9.0, 10.0 } } } });
-        }
-
-        [Test]
-        [Category("Failing")]
-        public void T0118_FuncCall_HeterogenousInput_SingleGuides()
-        {
-            string code =
-@" 
-class A
-{
-    y : int;
-    constructor A ( y2)
-    {
-        y = y2;
-    }
-}
-def foo (x1:double,y1:A)
-{
-    return = x1 + y1.y;
-}
-x = {0.0,1.0 };
-y = { A.A(2), A.A(3) };
-test1 = foo(x<1>, y) ;            
-";
-            string errmsg = "MAGN-4113[Design] - spec for rep guides when skip a guide";
-            thisTest.VerifyRunScriptSource(code, errmsg);
-            thisTest.Verify("test1", new object[] { 2.0, 4.0 });
-        }
-
-        [Test]
-        [Category("Failing")]
-        public void T0119_FuncCall_HeterogenousInput_SingleGuides()
-        {
-            string code =
-@" 
-class A
-{
-    y : int;
-    constructor A ( y2)
-    {
-        y = y2;
-    }
-}
-def foo (x1:double,y1:A, z : int)
-{
-    return = x1 + y1.y + z;
-}
-x = { 0.0,1.0 };
-y = { A.A(2), A.A(3) };
-z = {4, 5};
-test1 = foo(x<1>, y, z<2>) ;            
-";
-            string errmsg = "MAGN-4113[Design] - spec for rep guides when skip a guide";
-            thisTest.VerifyRunScriptSource(code, errmsg);
-            thisTest.Verify("test1", new object[] { new object[] { 6.0, 7.0 }, new object[] { 8.0, 9.0 } });
-        }
-
-        [Test]
-        public void T0120_FuncCall_HeterogenousInput_jagged_SingleGuides()
-        {
-            string code =
-@" 
-class A
-{
-    y : int;
-    constructor A ( y2)
-    {
-        y = y2;
-    }
-}
-def foo (x1:double,y1:A, z : int)
-{
-    return = x1 + y1.y + z;
-}
-x = { 0.0 };
-y = { A.A(2), A.A(3) };
-z = {4, 5};
-test1 = foo(x<1>, y<2>, z<3>) ;            
-";
-            // This is just a sample test case of replication guides on jagged array. Replication on jagged array is not yet defined properly
-            string errmsg = "";
-            thisTest.VerifyRunScriptSource(code, errmsg);
-            thisTest.Verify("test1", new object[] { new object[] { new object[] { 6.0, 7.0 }, new object[] { 7.0, 8.0 } } });
-        }
-
-        [Test]
-        public void T0121_InstanceCall_Int_SingleGuides()
-        {
-            string code =
-@" 
-class A
-{
-    x : int;
-    y : int;
-    z : int;
-    a : int;
-    constructor A ( x2, y2, z2)
-    {
-        y = y2;
-        x = x2;
-        z = z2;
-        a = x + y + z;
-    }
-}
-x = { 1, 2 };
-y = { 3, 4 };
-z = { 5, 6 };
-test1 = A.A(x<1>, y<2>, z<3>).a ;            
-";
-            string errmsg = "";
-            thisTest.VerifyRunScriptSource(code, errmsg);
-            thisTest.Verify("test1", new object[] { new object[] { new object[] { 9, 10 }, new object[] { 10, 11 } }, new object[] { new object[] { 10, 11 }, new object[] { 11, 12 } } });
-        }
-
-        [Test]
-        [Category("Failing")]
-        public void T0122_ReplicationGudes_Inside_ClassAndFunctionBody()
-        {
-            string code =
-@" 
-def func (x1:int[],y1:int[],z1:int[])
-{
-    return = A.foo6( x1<2> , y1<2> , z1<5> );
-}
-class A
-{
-    x : int[];
-    y : int[];
-    z : int[];
-    a ;
-    p1 = x<2> + y<2> + z<5>;
-    constructor A ( )
-    {
-        this.x = {0,1};
-        this.y = {2,3};
-        this.z = {4,5};
-        a = this.foo(this.x<2>, this.y<2>, this.z<5>) ;  
-    }
-    def foo (x1,y1,z1)
-    {
-        return = x1+y1+z1;
-    } 
-    def foo2 ()
-    {
-        return = this.foo(this.x<2>, this.y<2>, this.z<5>) ; 
-    }
-    def foo3 ()
-    {
-        return = this.foo(x<2>, y<2>, z<5>) ; 
-    }
-    static def foo4(x1, y1, z1)
-    {
-        return = x1 + y1 + z1;
-    }
-    static def foo5(x1:int[], y1:int[], z1:int[])
-    {
-        return = this.foo6( x1<2>, y1<2>, z1<5> );
-    }
-    static def foo6(x1:int, y1:int, z1:int)
-    {
-        return = x1 + y1 + z1;
-    }
-}
-x = {0,1};
-y = {2,3};
-z = {4,5};
-test = A.A();  
-test1 = test.a;
-test2 = test.p1;
-test3 = test.foo2(); 
-test4 = test.foo3();
-test5 = A.foo4(x<2>, y<2>, z<5>);
-test6 = A.foo5(x, y, z);
-test7 = func(x, y, z);            
-";
-            string errmsg = "MAGN-4113[Design] - spec for rep guides when skip a guide";
-            thisTest.VerifyRunScriptSource(code, errmsg);
-            thisTest.Verify("test1", new Object[] { new Object[] { 6, 7 }, new Object[] { 8, 9 } });
-            thisTest.Verify("test2", null);
-            thisTest.Verify("test3", new Object[] { new Object[] { 6, 7 }, new Object[] { 8, 9 } });
-            thisTest.Verify("test4", new Object[] { new Object[] { 6, 7 }, new Object[] { 8, 9 } });
-            thisTest.Verify("test5", new Object[] { new Object[] { 6, 7 }, new Object[] { 8, 9 } });
-            thisTest.Verify("test6", new Object[] { new Object[] { 6, 7 }, new Object[] { 8, 9 } });
-            thisTest.Verify("test7", new Object[] { new Object[] { 6, 7 }, new Object[] { 8, 9 } });
-        }
-
-        [Test]
-        [Category("Failing")]
-        public void T0123_Replication_BuiltinMethods()
-        {
-            string code =
-@" 
-[Associative]
-{
-    x = {0,1,2,3};
-    y = {0,1};
-    z = { ""int"", ""double"" };
-    test1 = Contains ( x, y);
-    test2 = IndexOf ( x, y) ;
-    test3 = Remove ( x, y) ;
-    test4 = Insert ( x, y, y) ; 
-    test5 = NormalizeDepth ( x, y) ; 
-    test6 = RemoveIfNot ( x, z) ; 
-    test7 = SortIndexByValue ( x, y) ; 
-    test8 = Map ( {1,2}, {3,4}, {2,3}) ;   
-}     
-";
-            string errmsg = "MAGN-4113[Design] - spec for rep guides when skip a guide";
-            thisTest.VerifyRunScriptSource(code, errmsg);
-
-            thisTest.Verify("test1", new Object[] { true, true });
-            thisTest.Verify("test2", new Object[] { 0, 1 });
-            thisTest.Verify("test3", new Object[] { new Object[] { 1, 2, 3 }, new Object[] { 0, 2, 3 } });
-            thisTest.Verify("test4", new Object[] { new Object[] { 0, 0, 1, 2, 3 }, new Object[] { 0, 1, 1, 2, 3 } });
-            thisTest.Verify("test5", new Object[] { null, new Object[] { 0, 1, 2, 3 } });
-            thisTest.Verify("test6", new Object[] { new Object[] { 0, 1, 2, 3 }, new Object[] { } });
-            thisTest.Verify("test7", new Object[] { new Object[] { 3, 2, 1, 0 }, new Object[] { 0, 1, 2, 3 } });
-            thisTest.Verify("test8", new Object[] { 0.5, 0.5 });
-
-        }
-
-        [Test]
-        public void T0124_ReplicationGuides_BuiltinMethods()
-        {
-            string code =
-@" 
-test1;
-test2;
-test3;
-test4;
-test5;
-test6;
-test7;
-test8;
-[Associative]
-{
-    x = {{0,1},{2,3}};
-    y = {0,1};
-    z = { ""int"", ""double"" };
-    test1 = Contains ( x<1>, y<2>);
-    test2 = IndexOf ( x<1>, y<2>) ;
-    test3 = Remove ( x<1>, y<2>) ; 
-    test4 = Insert ( x<1>, y<2>, y<2>) ;
-    test5 = NormalizeDepth ( x<1>, y<2>) ; 
-    test6 = RemoveIfNot ( x<1>, z<2>) ; 
-    test7 = SortIndexByValue ( x<1>, y<2>) ; 
-    test8 = Map ( {1,2}<1>, {5,6}<2>, {2,3}<2>) ; 
-    
-}    
-";
-            string errmsg = "";
-            thisTest.VerifyRunScriptSource(code, errmsg);
-            thisTest.Verify("test1", new Object[] { new Object[] { true, true }, new Object[] { false, false } });
-            thisTest.Verify("test2", new Object[] { new Object[] { 0, 1 }, new Object[] { -1, -1 } });
-            thisTest.Verify("test3", new Object[] { new Object[] { new Object[] { 1 }, new Object[] { 0 } }, new Object[] { new Object[] { 3 }, new Object[] { 2 } } });
-            thisTest.Verify("test4", new Object[] { new Object[] { new Object[] { 0, 0, 1 }, new Object[] { 0, 1, 1 } }, new Object[] { new Object[] { 0, 2, 3 }, new Object[] { 2, 1, 3 } } });
-            thisTest.Verify("test5", new Object[] { new Object[] { null, new Object[] { 0, 1 } }, new Object[] { null, new Object[] { 2, 3 } } });
-            thisTest.Verify("test6", new Object[] { new Object[] { new Object[] { 0, 1 }, new Object[] { } }, new Object[] { new Object[] { 2, 3 }, new Object[] { } } });
-            thisTest.Verify("test7", new Object[] { new Object[] { new Object[] { 1, 0 }, new Object[] { 0, 1 } }, new Object[] { new Object[] { 1, 0 }, new Object[] { 0, 1 } } });
-            thisTest.Verify("test8", new Object[] { new Object[] { 0.25, 0.4 }, new Object[] { 0.0, 0.25 } });
-        }
-
-        [Test]
-        public void T0125_ReplicationGudes_MathFunctions()
-        {
-            string code =
-@" 
-import(""DSCoreNodes.dll"");
-x = {0,1,2,3};
-y = {0,1};
-test1 = Math.Min( x, y); 
-test2 = Math.Min( x<1>, y<2>);
-test3 = Math.Max( x, y); 
-test4 = Math.Max( x<1>, y<2>);
-    
-";
-            string errmsg = "";
-            thisTest.VerifyRunScriptSource(code, errmsg);
-            thisTest.Verify("test1", new Object[] { 0, 1 });
-            thisTest.Verify("test2", new Object[] { new Object[] { 0, 0 }, new Object[] { 0, 1 }, new Object[] { 0, 1 }, new Object[] { 0, 1 } });
-            thisTest.Verify("test3", new Object[] { 0, 1 });
-            thisTest.Verify("test4", new Object[] { new Object[] { 0, 1 }, new Object[] { 1, 1 }, new Object[] { 2, 2 }, new Object[] { 3, 3 } });
-        }
-
-        [Test]
-        public void T0126_ReplicationGudes_ModifierBlock()
-        {
-            string code =
-@" 
-test1;
-test2;
-test3;
-test4;
-test5;
-test6;
-test7;
-test8;
-[Associative]
-{
-    x = {{0,1},{2,3}};
-    y = {0,1};
-    z = { ""int"", ""double"" };
-    test1 = { x;	          
-              Contains ( x<1>, y<2>);
-              }
-              
-    test2 = { IndexOf ( x<1>, y<2>);
-              } 
-    test3 = { y;
-              Remove ( x<1>, y<2>);
-              } 
-    test4 = { x;
-              y;
-              Insert ( x<1>, y<2>, y<2>) ; 
-              }
-    test5 = { x=>a1;	          
-              NormalizeDepth ( a1<1>, y<2>) ; 
-              }
-    test6 = { 0;
-              1;
-              RemoveIfNot ( x<1>, z<2>) ;
-              }
-    test7 = { x => a1;
-              y => a2;
-              SortIndexByValue ( a1<1>, a2<2>) ; 
-              }
-    test8 = { 
-              Map ( {1,2}<1>, {5,6}<2>, {2,3}<2>) ; 
-              }	
-}
-    
-";
-            string errmsg = "";
-            thisTest.VerifyRunScriptSource(code, errmsg);
-            thisTest.Verify("test1", new Object[] { new Object[] { true, true }, new Object[] { false, false } });
-            thisTest.Verify("test2", new Object[] { new Object[] { 0, 1 }, new Object[] { -1, -1 } });
-            thisTest.Verify("test3", new Object[] { new Object[] { new Object[] { 1 }, new Object[] { 0 } }, new Object[] { new Object[] { 3 }, new Object[] { 2 } } });
-            thisTest.Verify("test4", new Object[] { new Object[] { new Object[] { 0, 0, 1 }, new Object[] { 0, 1, 1 } }, new Object[] { new Object[] { 0, 2, 3 }, new Object[] { 2, 1, 3 } } });
-            thisTest.Verify("test5", new Object[] { new Object[] { null, new Object[] { 0, 1 } }, new Object[] { null, new Object[] { 2, 3 } } });
-            thisTest.Verify("test6", new Object[] { new Object[] { new Object[] { 0, 1 }, new Object[] { } }, new Object[] { new Object[] { 2, 3 }, new Object[] { } } });
-            thisTest.Verify("test7", new Object[] { new Object[] { new Object[] { 1, 0 }, new Object[] { 0, 1 } }, new Object[] { new Object[] { 1, 0 }, new Object[] { 0, 1 } } });
-            thisTest.Verify("test8", new Object[] { new Object[] { 0.25, 0.4 }, new Object[] { 0.0, 0.25 } });
-        }
-
-        [Test]
-        [Category("Failing")]
-        public void T0127_ReplicationGudes_ModifierBlock()
-        {
-            string code =
-@" 
-class A
-{
-    a;
-    constructor A (a1)
-    {
-        a = a1;
-    }
-    def foo ( a1 , b1 )
-    {
-        return = a1 + b1;
-    }
-    static def foo2 ( a1, b1 )
-    {
-        return = a1 + b1;
-    }
-}
-def foo ( x, y )
-{
-   return = x + y;
-}
-[Associative]
-{
-    x = {0,1};
-    y = {2,3};
-    
-    test1 = { foo ( x<1>, y<2>);
-            }
-              
-    test2 = { A.A(0) => a1;
-              a1.foo(x<1>, y<2>);
-            } 
-              
-    test3 = { a1.foo(x<1>,y<1>);
-            } 
-            
-    test4 = { A.foo2(x,y<2>) ;
-            }
-              
-    test5 = { A.A({0,1})=>a2;	          
-              a2<1>.foo(y<2>); 
-            }
-              
-    //test6 = { A.A({0,1})=>a2;	          
-              //a2<1>.foo(y)<2>;
-            //}
-              
-    test7 = { 1 == 1 ? foo ( x<1>, y<2>) : 0;	           
-            }
-    
-}  
-";
-            string errmsg = "MAGN-4113[Design] - spec for rep guides when skip a guide";
-            thisTest.VerifyRunScriptSource(code, errmsg);
-            thisTest.Verify("test1", new Object[] { new Object[] { 2, 3 }, new Object[] { 3, 4 } });
-            thisTest.Verify("test2", new Object[] { new Object[] { 2, 3 }, new Object[] { 3, 4 } });
-            thisTest.Verify("test3", new Object[] { 2, 4 });
-            thisTest.Verify("test4", new Object[] { new Object[] { 2, 4 }, new Object[] { 3, 5 } });
-            thisTest.Verify("test5", new Object[] { new Object[] { 2, 3 }, new Object[] { 3, 4 } });
-            //thisTest.Verify("test6", new Object[] { new Object[] { new Object[] { 0, 1 }, new Object[] { } }, new Object[] { new Object[] { 2, 3 }, new Object[] { } } });
-            thisTest.Verify("test7", new Object[] { new Object[] { 2, 3 }, new Object[] { 3, 4 } });
-        }
-
-        [Test]
-        [Category("Failing")]
-        public void T0128_ReplicationGudes_InlineCondition()
-        {
-            string code =
-@" 
-import(""DSCoreNodes.dll"");
-def foo1(x,y)
-{
-    return = x + y;
-}
-def foo2()
-{
-    return = {1, 2};
-}
-def foo3()
-{
-    return = {3, 4};
-}
-b = Count(foo1(foo2()<1>,foo3()<2>));
-a = Count(foo1(foo2()<1>,foo3()<2>)) == 2 ? foo1((5..6)<1>, (7..8)<2>) : foo1(foo2()<1>,foo3()<2>);
-c1 = 5..6;
-c2 = Math.Min ({0,1},{0,1} );
-c3 = foo1 ( c1<1>, c2<2>); // {{5,6},{6,7}}
-c4 = Average ( foo1 ( (5..6)<1>, Math.Min ({0,1},{0,1} )<2>) ) > 5 ? Average (c3) :  0;
-class A
-{
-    a : int;
-    constructor A()
-    {
-        a = Average ( foo1 ( (5..6)<1>, Math.Min ({0,1},{0,1} )<2>) ) > 5 ? Average (c3) :  0;
-    }
-    def func ()
-    {
-        return = Average ( foo1 ( (5..6)<1>, Math.Min ({0,1},{0,1} )<2>) ) > 5 ? Average (c3) :  0;
-    }
-}
-def func ( ) 
-{
-    return = Average ( foo1 ( (5..6)<1>, Math.Min ({0,1},{0,1} )<2>) ) > 5 ? Average (c3) :  0;
-}
-t1 = 
-[Imperative]
-{
-    return = [Associative]
-    {
-        return = Average ( foo1 ( (5..6)<1>, Math.Min ({0,1},{0,1} )<2>) ) > 5 ? Average (c3) :  0;
-    }
-}
-t2 = 
-[Imperative]
-{
-    return = [Associative]
-    {
-        return = [Imperative]
-        {
-            return = [Associative]
-            {
-                return = Average ( foo1 ( (5..6)<1>, Math.Min ({0,1},{0,1} )<2>) ) > 5 ? Average (c3) :  0;
-            }
-        }
-    }
-}	
-t3 = func();
-t = A.A();
-t4 = t.a;
-t5 = t.func();	
-";
-            string errmsg = "MAGN-4113[Design] - spec for rep guides when skip a guide";
-            thisTest.VerifyRunScriptSource(code, errmsg);
-            thisTest.Verify("a", new Object[] { new Object[] { 12, 13 }, new Object[] { 13, 14 } });
-            thisTest.Verify("b", 2);
-            thisTest.Verify("c3", new Object[] { new Object[] { 5, 6 }, new Object[] { 6, 7 } });
-            thisTest.Verify("c4", new Object[] { new Object[] { 5, 6 }, new Object[] { 6, 7 } });
-            thisTest.Verify("t1", new Object[] { new Object[] { 5, 6 }, new Object[] { 6, 7 } });
-            thisTest.Verify("t2", new Object[] { new Object[] { 5, 6 }, new Object[] { 6, 7 } });
-            thisTest.Verify("t3", new Object[] { new Object[] { 5, 6 }, new Object[] { 6, 7 } });
-            thisTest.Verify("t4", new Object[] { new Object[] { 5, 6 }, new Object[] { 6, 7 } });
-            thisTest.Verify("t5", new Object[] { new Object[] { 5, 6 }, new Object[] { 6, 7 } });
-
-        }
-
-        [Test]
-        public void T0129_ReplicationGudes_InlineCondition()
-        {
-            string code =
-@" 
-def foo1(x,y)
-{
-    return = x + y;
-}
-def foo2()
-{
-    return = {1, 2};
-}
-def foo3()
-{
-    return = {3, 4};
-}
-def foo ( x )
-{
-    return = x;
-}
-x = 2;
-t1 = foo ( x > 1 ? foo1(foo2()<1>,foo3()<2>) : 0);
-";
-            string errmsg = "";
-            thisTest.VerifyRunScriptSource(code, errmsg);
-            thisTest.Verify("t1", new Object[] { new Object[] { 4, 5 }, new Object[] { 5, 6 } });
-        }
-
-        [Test]
-        public void T0130_ReplicationGudes_InlineCondition()
-        {
-            string code =
-@" 
-class A
-{
-    static def foo1(x,y)
-    {
-        return = x + y;
-    }
-    static def foo2()
-    {
-        return = {1, 2};
-    }
-    static def foo3()
-    {
-        return = {3, 4};
-    }
-    static def foo ( x )
-    {
-        return = x;
-    }
-}
-def foo( x)
-{
-    return = x;
-}
-x = 2;
-t1 = A.foo ( x > 1 ? A.foo1(A.foo2()<1>,A.foo3()<2>) : 0);
-";
-            string errmsg = "DNL-1467591 replication guides in class instantiation is not giving expected output";
-            thisTest.VerifyRunScriptSource(code, errmsg);
-            thisTest.Verify("t1", new Object[] { new Object[] { 4, 5 }, new Object[] { 5, 6 } });
-        }
-
-        [Test]
-        public void T0131_ReplicationGudes_InlineCondition()
-        {
-            string code =
-@" 
-class A
-{
-    static def foo1(x,y)
-    {
-        return = x + y;
-    }
-    static def foo2()
-    {
-        return = {1, 2};
-    }
-    static def foo3()
-    {
-        return = {3, 4};
-    }
-    static def fooo ( x )
-    {
-        return = x;
-    }
-    static def foo ( x )
-    {
-        return = A.fooo ( x > 1 ? A.foo1(A.foo2()<1>,A.foo3()<2>) : 0);
-    }
-}
-x = 2;
-t1 = A.foo ( x );
-";
-            string errmsg = "DNL-1467591 replication guides in class instantiation is not giving expected output";
-            thisTest.VerifyRunScriptSource(code, errmsg);
-            thisTest.Verify("t1", new Object[] { new Object[] { 4, 5 }, new Object[] { 5, 6 } });
-        }
-
-        [Test]
-        public void T0132_ReplicationGudes_InlineCondition()
-        {
-            string code =
-@" 
-class A
-{
-    static def foo(x,y,z)
-    {
-        return = x + y + z;
-    }
-    
-}
-def foo (x,y,z)
-{
-    return = x + y + z;
-}
-x = 2;
-t1 = x > 2 ? 0 : foo({1,2}<1>,{3,4}<5>, {5,6}<3>);
-t2 = x > 2 ? 0 : foo({1,2}<1>,{3,4}<3>, x);
-t3 = x > 2 ? 0 : A.foo({1,2}<1>,{3,4}<5>, {5,6}<3>);
-t4 = [Associative]
-{
-     return = [Imperative]
-     {
-          return = [Associative]
-          {
-               return = x > 2 ? 0 : A.foo({1,2}<1>,{3,4}<3>, x);
-          }
-     }
-}
-";
-            string errmsg = "";
-            thisTest.VerifyRunScriptSource(code, errmsg);
-            thisTest.Verify("t1", new Object[] { new Object[] { new Object[] { 9, 10 }, new Object[] { 10, 11 } }, new Object[] { new Object[] { 10, 11 }, new Object[] { 11, 12 } } });
-            thisTest.Verify("t2", new Object[] { new Object[] { 6, 7 }, new Object[] { 7, 8 } });
-            thisTest.Verify("t3", new Object[] { new Object[] { new Object[] { 9, 10 }, new Object[] { 10, 11 } }, new Object[] { new Object[] { 10, 11 }, new Object[] { 11, 12 } } });
-            thisTest.Verify("t4", new Object[] { new Object[] { 6, 7 }, new Object[] { 7, 8 } });
-        }
-
-        [Test]
-        public void T0133_ReplicationGudes_RangeExpr()
-        {
-            string code =
-@" 
-class A
-{
-    static def foo(x,y,z)
-    {
-        return = x + y + z;
-    }
-    
-}
-def foo (x,y,z)
-{
-    return = x + y + z;
-}
-x = 2;
-t1 = 0..Count(foo({1,2}<1>,{3,4}<5>, {5,6}<3>));
-t2 = Count(foo({1,2}<1>,{3,4}<3>, x))..4..#3;
-t3 = 0..Count(A.foo({1,2}<1>,{3,4}<5>, {5,6}<3>));
-t4 = Count(A.foo({1,2}<1>,{3,4}<3>, x))..4..#3;
-";
-            string errmsg = "";
-            thisTest.VerifyRunScriptSource(code, errmsg);
-            thisTest.Verify("t1", new Object[] { 0, 1, 2 });
-            thisTest.Verify("t2", new Object[] { 2, 3, 4 });
-            thisTest.Verify("t3", new Object[] { 0, 1, 2 });
-            thisTest.Verify("t4", new Object[] { 2, 3, 4 });
-        }
-
-        [Test]
-        public void T0134_ReplicationGudes_RangeExpr()
-        {
-            string code =
-@" 
-class A
-{
-    static def foo()
-    {
-        return = 0..Count(foo({1,2}<1>,{3,4}<5>, {5,6}<3>));
-    }
-    
-}
-def foo (x,y,z)
-{
-    return = x + y + z;
-}
-def foo2 ()
-{
-    return = 0..Count(foo({1,2}<1>,{3,4}<5>, {5,6}<3>));
-}
-x = 2;
-t1 = 0..Count(foo({1,2}<1>,{3,4}<5>, {5,6}<3>));
-t2 = A.foo();
-t3 = foo2();
-t4 = [Associative]
-{
-    return = [Imperative]
-    {
-         return = [Associative]
-         {
-              return = 0..Count(foo({1,2}<1>,{3,4}<5>, {5,6}<3>));              
-         }
-    }
-}
-";
-            string errmsg = "";
-            thisTest.VerifyRunScriptSource(code, errmsg);
-            thisTest.Verify("t1", new Object[] { 0, 1, 2 });
-            thisTest.Verify("t2", new Object[] { 0, 1, 2 });
-            thisTest.Verify("t3", new Object[] { 0, 1, 2 });
-            thisTest.Verify("t4", new Object[] { 0, 1, 2 });
-        }
-
-        [Test]
-        public void T0135_ReplicationGudes_ArraySlicingScope()
-        {
-            string code =
-@" 
-def foo (x,y,z)
-{
-    return = x + y + z;
-}
-def foo2 : int[] ()
-{
-    return = a[0..Count(foo({1,2}<1>,{3,4}<5>, {5,6}<3>))];
-}
-class A
-{
-    static def foo: int[] ()
-    {
-        return = a[0..Count(foo({1,2}<1>,{3,4}<5>, {5,6}<3>))];
-    }
-}
-a = {1,2,3,4};
-b = a[0..Count(foo({1,2}<1>,{3,4}<5>, {5,6}<3>))];
-c = foo2();
-d = A.foo();
-f = [Associative]
-{
-    return = [Imperative]
-    {
-         return = [Associative]
-         {
-              return = a[0..Count(foo({1,2}<1>,{3,4}<5>, 5))];              
-         }
-    }
-}
-";
-            string errmsg = "";
-            thisTest.VerifyRunScriptSource(code, errmsg);
-            thisTest.Verify("b", new Object[] { 1, 2, 3 });
-            thisTest.Verify("c", new Object[] { 1, 2, 3 });
-            thisTest.Verify("d", new Object[] { 1, 2, 3 });
-            thisTest.Verify("f", new Object[] { 1, 2, 3 });
-        }
-
-        [Test]
-        [Category("Failing")]
-        public void T0136_ReplicationGudes_ArraySlicingScope()
-        {
-            string code =
-@" 
-def foo (x,y,z)
-{
-    return = x + y + z;
-}
-a = {{1},{2,3},{4,5,6}};
-b = a[0..Count(foo({1,2}<1>,{3,4}<5>, {5,6}<3>))][0..Count(foo({1,2}<1>,{3,4}<5>, {5,6}<3>))];
-";
-            string errmsg = "MAGN-4113[Design] - spec for rep guides when skip a guide";
-            thisTest.VerifyRunScriptSource(code, errmsg);
-            thisTest.Verify("b", new Object[] { 1, 3, 6 });
-        }
-
-        [Test]
-        public void T0137_ReplicationGudes_RelationalOperators()
-        {
-            string code =
-@" 
-a = 0..1;
-b = 2..3;
-c1 = a<1> > b<2> ? 1 : 0;
-c2 = a<1> <= b<2>;
-c3 = a<1> == b<2> ? 1 : 0;
-c4 = a<1> != b<2> ? 1 : 0;
-";
-            string errmsg = "";
-            thisTest.VerifyRunScriptSource(code, errmsg);
-            thisTest.Verify("c1", new Object[] { new Object[] { 0, 0 }, new Object[] { 0, 0 } });
-            thisTest.Verify("c2", new Object[] { new Object[] { true, true }, new Object[] { true, true } });
-            thisTest.Verify("c3", new Object[] { new Object[] { 0, 0 }, new Object[] { 0, 0 } });
-            thisTest.Verify("c4", new Object[] { new Object[] { 1, 1 }, new Object[] { 1, 1 } });
-        }
-
-        [Test]
-        public void T0138_ReplicationGudes_LogicalOperators()
-        {
-            string code =
-@" 
-a1 = { true, false};
-b1 = {false, false};
-c1 = a1<1> && b1<2>;
-c2 = (!a1)<1> || (!b1)<1>;
-//c3 = (~a1)<1> && (~b1)<1>;
-//c4 = {0,0}<1> | {1,1}<2>;
-//c5 = {0,1}<1> & {0,1}<2>;
-//c6 = {1,2}<1> ^ {1,2}<2>;
-";
-            string errmsg = "DNL-1467593 Support for some logical operators like | & ^ ~ missing"; // because of this defect, the above lines are commented out
-
-            thisTest.VerifyRunScriptSource(code, errmsg);
-            thisTest.Verify("c1", new Object[] { new Object[] { false, false }, new Object[] { false, false } });
-            thisTest.Verify("c2", new Object[] { true, true });
-        }
-
-        [Test]
-        public void T0139_ReplicationGudes_MathematicalOperators()
-        {
-            string code =
-@"
-def foo (x,y,z)
-{
-    return = x + y + z;
-}
-a = {{0,1},{2,3}}; 
-b = {{4,5},{6,7}};
-c1 = a<1><2> + b<1><2>;
-c2 = a<1><2> - b<3><4>;
-c3 = a<1> / b<1>;
-c4 = a<1> * b<2>;
-c5 = a<1> % b<1>;
-";
-            string errmsg = "";
-            thisTest.VerifyRunScriptSource(code, errmsg);
-            thisTest.Verify("c1", new Object[] { new Object[] { 4, 6 }, new Object[] { 8, 10 } });
-            thisTest.Verify("c2", new Object[] { new Object[] { new Object[] { new Object[] { -4, -5 }, new Object[] { -6, -7 } }, new Object[] { new Object[] { -3, -4 }, new Object[] { -5, -6 } } }, new Object[] { new Object[] { new Object[] { -2, -3 }, new Object[] { -4, -5 } }, new Object[] { new Object[] { -1, -2 }, new Object[] { -3, -4 } } } });
-            thisTest.Verify("c3", new Object[] { new Object[] { 0.0, 0.2 }, new Object[] { 0.33333333333333331, 0.42857142857142855 } });
-            thisTest.Verify("c4", new Object[] { new Object[] { new Object[] { 0, 5 }, new Object[] { 0, 7 } }, new Object[] { new Object[] { 8, 15 }, new Object[] { 12, 21 } } });
-            thisTest.Verify("c5", new Object[] { new Object[] { 0, 1 }, new Object[] { 2, 3 } });
-        }
-
-        [Test]
-        public void T0140_ReplicationGudes_StringConcat()
-        {
-            string code =
-@"
-a = { ""1"", ""2""};
-b = {""3"", ""4""};
-c = a<1> + b<2>;
-";
-            string errmsg = "";
-            thisTest.VerifyRunScriptSource(code, errmsg);
-            thisTest.Verify("c", new Object[] { new Object[] { "13", "14" }, new Object[] { "23", "24" } });
-        }
-
-        [Test]
-        public void T0141_ReplicationGudes_LogicalOperators()
-        {
-            string code =
-@"
-def foo (x,y,z)
-{
-    return = x + y + z;
-}
-a = {{0,1},{2,3}}; 
-b = {{4,5},{6,7}};
-c = a<1><2> > b<1><2> ? 1 : 0;
-d = a > b ? 1 : 0;
-f = a<1><2> > b<3><4> ? 1 : 0;
-";
-            string errmsg = "";
-            thisTest.VerifyRunScriptSource(code, errmsg);
-            thisTest.Verify("c", new Object[] { new Object[] { 0, 0 }, new Object[] { 0, 0 } });
-            thisTest.Verify("d", new Object[] { new Object[] { 0, 0 }, new Object[] { 0, 0 } });
-            thisTest.Verify("f", new Object[] { new Object[] { new Object[] { new Object[] { 0, 0 }, new Object[] { 0, 0 } }, new Object[] { new Object[] { 0, 0 }, new Object[] { 0, 0 } } }, new Object[] { new Object[] { new Object[] { 0, 0 }, new Object[] { 0, 0 } }, new Object[] { new Object[] { 0, 0 }, new Object[] { 0, 0 } } } });
-        }
-
-        [Test]
-        public void T0142_ReplicationGudes_On_Both_Instance_And_Method_Call()
-        {
-            string code =
-@"
-class A
-{
-    a;
-    constructor A(a1)
-    {
-        a = a1;
-    }
-    def foo2(x)
-    {
-        a = x;
-        return = a;
-    }
-}
-class B extends A
-{
-    b;
-    constructor B(a1, b1) : base.A(a1)
-    {
-        b = b1;
-    }
-    def foo(x, y)
-    {
-        a = x;
-        b = y;
-        return = a + b;
-    }    
-}
-x = 0..1;
-y = 2..3;
-b1 = B.B(x, y);
-b2 = B.B(x<1>, y<1>);
-b3 = B.B(x<1>, y<2>);
-t = { b1, b1, b3 };
-t1 = Flatten(t).b;
-t2 = b1.foo(x, y);
-t3 = b1<1> .foo(x<2>, y<2>);
-t4 = b1<1> .foo(x<1>, y<1>);
-t5 = b1.foo2(x);
-t6 = b1<1>.foo2(x<2>);
-";
-            string errmsg = "";
-            thisTest.VerifyRunScriptSource(code, errmsg);
-            thisTest.Verify("t1", new Object[] { 2, 3, 2, 3, 2, 3, 2, 3 });
-            thisTest.Verify("t2", new Object[] { 2, 4 });
-            thisTest.Verify("t3", new Object[] { new Object[] { 2, 4 }, new Object[] { 2, 4 } });
-            thisTest.Verify("t4", new Object[] { 2, 4 });
-            thisTest.Verify("t5", new Object[] { 0, 1 });
-            thisTest.Verify("t6", new Object[] { new Object[] { 0, 1 }, new Object[] { 0, 1 } });
-        }
-
-        [Test]
-        [Category("Failing")]
-        public void T0143_ReplicationGudes_On_Both_Instance_And_Method_Call()
-        {
-            string code =
-@"
-class A
-{
-    a;
-    constructor A(a1)
-    {
-        a = a1;
-    }
-    def foo(x, y)
-    {
-        return = x + y;
-    }
-}
-class B extends A
-{
-    b;
-    constructor B(a1, b1) : base.A(a1)
-    {
-        b = b1;
-    }
-        
-}
-x = 0..1;
-y = 2..3;
-b1 = B.B(x, y);
-t2 = b1.foo(0..1, 2..3);
-t3 = b1.foo((0..1)<1>, (2..3)<2>);
-t4 = b1.foo({0,1}<1>, {2,3}<2>);
-t5 = b1<1>.foo({0,1}<1>, {2,3}<2>);
-t6 = b1<1>.foo((0..1)<1>, (2..3)<2>);
-t7 = b1<1>.foo((0..1)<2>, (2..3)<2>);
-t8 = b1<1>.foo({0,1}<1>, {2,3}<1>);
-";
-            string errmsg = "MAGN-4113[Design] - spec for rep guides when skip a guide";
-            thisTest.VerifyRunScriptSource(code, errmsg);
-
-            thisTest.Verify("t2", new Object[] { 2, 4 });
-            thisTest.Verify("t3", new Object[] { new Object[] { 2, 3 }, new Object[] { 3, 4 } });
-            thisTest.Verify("t4", new Object[] { new Object[] { 2, 3 }, new Object[] { 3, 4 } });
-            thisTest.Verify("t5", new Object[] { new Object[] { 2, 3 }, new Object[] { 3, 4 } });
-            thisTest.Verify("t6", new Object[] { new Object[] { 2, 3 }, new Object[] { 3, 4 } });
-            thisTest.Verify("t7", new Object[] { new Object[] { 2, 4 }, new Object[] { 2, 4 } });
-            thisTest.Verify("t8", new Object[] { 2, 4 });
-        }
- 
-    
-        [Test]
-        public void TO144_ReplicationGuidesForceArrayPromotionShortest()
-        {
-
-            string code =
-@" 
-def foo (x,y,z)
-{
-    return = x + y + z;
-}
-
-t1 = foo((0..1)<1>, (0..2)<1>, (0..2)<1>);
-
-";
-            string errmsg = "";
-            thisTest.VerifyRunScriptSource(code, errmsg);
-            thisTest.Verify("t1", new Object[] { 0, 3 });
-
-        }
-
-        [Test]
-        public void TO144_ReplicationGuidesForceArrayPromotionShortestSingleton()
-        {
-
-            string code =
-@" 
-def foo (x,y)
-{
-    return = x + y;
-}
-
-a = 0;
-b = 0..1;
-
-t1 = foo(a<1>, b<2>);
-
-";
-            string errmsg = "";
-            thisTest.VerifyRunScriptSource(code, errmsg);
-            thisTest.Verify("t1", new Object[]
-                {
-                    new Object[] { 0, 1}
-                });
-
-        }
-
-        [Test]
-        public void TO144_ReplicationGuidesForceArrayPromotionShortestSingletonManual()
-        {
-
-            string code =
-@" 
-def foo (x,y)
-{
-    return = x + y;
-}
-
-a = {0};
-b = 0..1;
-
-t1 = foo(a<1>, b<2>);
-
-";
-            string errmsg = "";
-            thisTest.VerifyRunScriptSource(code, errmsg);
-            thisTest.Verify("t1", new Object[]
-                {
-                    new Object[] { 0, 1}
-                });
-        }
-
-        [Test]
-        public void TO144_ReplicationGuidesForceArrayPromotionShortestSingletonManual2()
-        {
-
-            string code =
-@" 
-def foo (x,y)
-{
-    return = x + y;
-}
-
-a = {0};
-b = 0..1;
-
-t1 = foo(a<1>, b<1>);
-
-";
-            string errmsg = "";
-            thisTest.VerifyRunScriptSource(code, errmsg);
-            thisTest.Verify("t1", new Object[] { 0 });
-        }
-
-
-        [Test]
-        public void TO145_ReplicationGuidesLongest()
-        {
-
-            string code =
-@" 
-def foo (x,y)
-{
-    return = x + y;
-}
-
-a = 0;
-b = 0..1;
-
-t1 = foo(a<1L>, b<1L>);
-
-";
-            string errmsg = "";
-            thisTest.VerifyRunScriptSource(code, errmsg);
-            thisTest.Verify("t1", new Object[] { 0, 1 });
-        }
-
-        [Test]
-        public void TO145_ReplicationGuidesLongest2()
-        {
-
-            string code =
-@" 
-def foo (x,y,z)
-{
-    return = x + y + z;
-}
-
-a = 0;
-b = 0..1;
-c = 0..2;
-
-t1 = foo(a<1L>, b<1L>, c<1L>);
-
-";
-            string errmsg = "";
-            thisTest.VerifyRunScriptSource(code, errmsg);
-            thisTest.Verify("t1", new Object[] { 0, 2, 3  });
-        }
-
-        [Test]
-        public void TO146_ReplicationGuidesCartesianPromoteAllSingles()
-        {
-
-            string code =
-@" 
-def foo (x,y)
-{
-    return = x + y;
-}
-
-a = 1;
-b = 2;
-
-t1 = foo(a<1>, b<2>);
-
-";
-            string errmsg = "";
-            thisTest.VerifyRunScriptSource(code, errmsg);
-            thisTest.Verify("t1", 3);
-        }
-
-        [Test]
-        public void TO146_ReplicationGuidesCartesianPromoteAllSingles_Shortest()
-        {
-
-            string code =
-@" 
-def foo (x,y)
-{
-    return = x + y;
-}
-
-a = 1;
-b = 2;
-
-t1 = foo(a<1>, b<1>);
-
-";
-            string errmsg = "";
-            thisTest.VerifyRunScriptSource(code, errmsg);
-            thisTest.Verify("t1", 3);
-        }
-
-        [Test]
-        public void TO146_ReplicationGuidesCartesianPromoteAllSingles_Longest()
-        {
-
-            string code =
-@" 
-def foo (x,y)
-{
-    return = x + y;
-}
-
-a = 1;
-b = 2;
-
-t1 = foo(a<1L>, b<1L>);
-
-";
-            string errmsg = "";
-            thisTest.VerifyRunScriptSource(code, errmsg);
-            thisTest.Verify("t1", 3);
-        }
-
-        [Test]
-        public void TO147_ReplicationGuidesCartesian()
-        {
-
-            string code =
-@" 
-def foo (x,y)
-{
-    return = x + y;
-}
-
-a = { 1 };
-b = { 2 };
-
-t1 = foo(a<1>, b<2>);
-
-";
-            string errmsg = "";
-            thisTest.VerifyRunScriptSource(code, errmsg);
-            thisTest.Verify("t1", new Object[]
-                {  new Object[] {
-                    3
-                }
-                });
-        }
-
-        [Test]
-        public void RegressMagn4853_1()
-        {
-            string code =
-            @" 
-def foo(x)
-{
-}
-
-x = foo(""xyz"");
-";
-            string errmsg = "";
-            thisTest.VerifyRunScriptSource(code, errmsg);
-
-            // Should get clear after running
-            Assert.AreEqual(0, thisTest.GetTestCore().replicationGuides.Count);
-        }
-
-        [Test]
-        public void RegressMagn4853_2()
-        {
-            // Test replication on singleton
-            string code =
-            @" 
-class Test
-{
-    def foo()
-    {
-    }
-}
-
-t = Test();
-r1 = t.foo();
-r2 = t<1>.foo();
-r3 = t<1L>.foo();
-";
-            string errmsg = "";
-            thisTest.VerifyRunScriptSource(code, errmsg);
-            // Should get clear after running
-            Assert.AreEqual(0, thisTest.GetTestCore().replicationGuides.Count);
-        }
-
-        [Test]
-        public void RegressMagn4853_3()
-        {
-            // Test replication on singleton 
-            string code =
-            @" 
-class Test
-{
-    def foo(x)
-    {
-       return = x;
-    }
-}
-
-t = Test();
-v = 42;
-r1 = t.foo(v);
-r2 = t<1>.foo(v<1>);
-r3 = t<1L>.foo(v<1L>);
-r4 = t<1>.foo(v<2>);
-";
-            string errmsg = "";
-            thisTest.VerifyRunScriptSource(code, errmsg);
-            // Should get clear after running
-            Assert.AreEqual(0, thisTest.GetTestCore().replicationGuides.Count);
-        }
-
-        [Test]
-        public void RegressMagn4853_4()
-        {
-            // Test replication on LHS
-            string code =
-            @" 
-class Test
-{
-    def foo()
-    {
-    }
-}
-
-ts = {Test(), Test()};
-r1 = ts.foo();
-r2 = ts<1>.foo();
-r3 = ts<1L>.foo();
-";
-            string errmsg = "";
-            thisTest.VerifyRunScriptSource(code, errmsg);
-            // Should get clear after running
-            Assert.AreEqual(0, thisTest.GetTestCore().replicationGuides.Count);
-        }
-
-        [Test]
-        public void RegressMagn4853_5()
-        {
-            // Test replication on LHS
-            string code =
-            @" 
-class Test
-{
-    def foo(x)
-    {
-       return = 42;
-    }
-}
-
-ts = {Test(), Test()};
-vs = {42, 43};
-r1 = ts.foo(vs);
-r2 = ts<1>.foo(vs<1>);
-r3 = ts<1L>.foo(vs<1L>);
-r4 = ts<1>.foo(vs<2>);
-";
-            string errmsg = "";
-            thisTest.VerifyRunScriptSource(code, errmsg);
-            // Should get clear after running
-            Assert.AreEqual(0, thisTest.GetTestCore().replicationGuides.Count);
-        }
-
-        [Test]
-        public void RegressMagn4853_6()
-        {
-            // Test replication on LHS
-            string code =
-            @" 
-class Test
-{
-    x = 42;
-}
-
-t = Test();
-r1 = t.x;
-ts = {Test(), Test()};
-r2 = ts.x;
-";
-            string errmsg = "";
-            thisTest.VerifyRunScriptSource(code, errmsg);
-            // Should get clear after running
-            Assert.AreEqual(0, thisTest.GetTestCore().replicationGuides.Count);
-        }
-    }
-}
+        public void T0107_FuncCall_Int_MultipleGuides_NotAllInSeq()
+        {
+            string code =
+@"+def foo (x1,y1)+{+    return = x1 + y1;+}+x = {{0, 1},{2,3}};+y = {{4,5},{6,7}};+test1 = foo(x<1><1>, y<2><3>) ; +class A+{+    x : int;+    y : int;+    +    a : int;+    constructor A ( x2, y2)+    {+        y = y2;+        x = x2;+       +        a = x + y ;+    }+    def foo (x1,y1)+    {+        return = x1+y1;+    }+    static def foo2 (x1,y1)+    {+        return = x1+y1;+    } +}+t1 = A.A(x<1><1>, y<2><3>);+test2 = t1.a ;+test = A.A(0,0); +test3 = test.foo(x<1><1>, y<2><3>); +test4 = A.foo2(x<1><1>, y<2><3>);           +";
+            string errmsg = "MAGN-4113[Design] - spec for rep guides when skip a guide";
+            thisTest.VerifyRunScriptSource(code, errmsg);
+            thisTest.Verify("test1", new object[] { new object[] { new object[] { new object[] { 4, 5 }, new object[] { 5, 6 } }, new object[] { new object[] { 6, 7 }, new object[] { 7, 8 } } }, new object[] { new object[] { new object[] { 6, 7 }, new object[] { 7, 8 } }, new object[] { new object[] { 8, 9 }, new object[] { 9, 10 } } } });
+            thisTest.Verify("test2", new object[] { new object[] { new object[] { new object[] { 4, 5 }, new object[] { 5, 6 } }, new object[] { new object[] { 6, 7 }, new object[] { 7, 8 } } }, new object[] { new object[] { new object[] { 6, 7 }, new object[] { 7, 8 } }, new object[] { new object[] { 8, 9 }, new object[] { 9, 10 } } } });
+            thisTest.Verify("test3", new object[] { new object[] { new object[] { new object[] { 4, 5 }, new object[] { 5, 6 } }, new object[] { new object[] { 6, 7 }, new object[] { 7, 8 } } }, new object[] { new object[] { new object[] { 6, 7 }, new object[] { 7, 8 } }, new object[] { new object[] { 8, 9 }, new object[] { 9, 10 } } } });
+            thisTest.Verify("test4", new object[] { new object[] { new object[] { new object[] { 4, 5 }, new object[] { 5, 6 } }, new object[] { new object[] { 6, 7 }, new object[] { 7, 8 } } }, new object[] { new object[] { new object[] { 6, 7 }, new object[] { 7, 8 } }, new object[] { new object[] { 8, 9 }, new object[] { 9, 10 } } } });
+
+        }
+
+        [Test]
+        public void T0108_FuncCall_Int_MultipleGuides_NotAllInSeq()
+        {
+            string code =
+@"+def foo (x1,y1)+{+    return = x1 + y1;+}+x = {{0, 1},{2,3}};+y = {{4,5},{6,7}};+test1 = foo(x<1><3>, y<4><5>) ; +class A+{+    x : int;+    y : int;+    +    a : int;+    constructor A ( x2, y2)+    {+        y = y2;+        x = x2;+       +        a = x + y ;+    }+    def foo (x1,y1)+    {+        return = x1+y1;+    }+    static def foo2 (x1,y1)+    {+        return = x1+y1;+    } +}+t1 = A.A(x<1><3>, y<4><5>);+test2 = t1.a ; +test = A.A(0,0);+test3 = test.foo(x<1><3>, y<4><5>); +test4 = A.foo2(x<1><3>, y<4><5>);           +";
+            string errmsg = "";
+            thisTest.VerifyRunScriptSource(code, errmsg);
+            thisTest.Verify("test1", new object[] { new object[] { new object[] { new object[] { 4, 5 }, new object[] { 6, 7 } }, new object[] { new object[] { 5, 6 }, new object[] { 7, 8 } } }, new object[] { new object[] { new object[] { 6, 7 }, new object[] { 8, 9 } }, new object[] { new object[] { 7, 8 }, new object[] { 9, 10 } } } });
+            thisTest.Verify("test2", new object[] { new object[] { new object[] { new object[] { 4, 5 }, new object[] { 6, 7 } }, new object[] { new object[] { 5, 6 }, new object[] { 7, 8 } } }, new object[] { new object[] { new object[] { 6, 7 }, new object[] { 8, 9 } }, new object[] { new object[] { 7, 8 }, new object[] { 9, 10 } } } });
+            thisTest.Verify("test3", new object[] { new object[] { new object[] { new object[] { 4, 5 }, new object[] { 6, 7 } }, new object[] { new object[] { 5, 6 }, new object[] { 7, 8 } } }, new object[] { new object[] { new object[] { 6, 7 }, new object[] { 8, 9 } }, new object[] { new object[] { 7, 8 }, new object[] { 9, 10 } } } });
+            thisTest.Verify("test4", new object[] { new object[] { new object[] { new object[] { 4, 5 }, new object[] { 6, 7 } }, new object[] { new object[] { 5, 6 }, new object[] { 7, 8 } } }, new object[] { new object[] { new object[] { 6, 7 }, new object[] { 8, 9 } }, new object[] { new object[] { 7, 8 }, new object[] { 9, 10 } } } });
+
+        }
+
+        [Test]
+        [Category("Failing")]
+        public void T0109_FuncCall_Int_MultipleGuides_NotAllInSeq()
+        {
+            string code =
+@"+def foo (x1,y1)+{+    return = x1 + y1;+}+x = {{0, 1},{2,3}};+y = {{4,5},{6,7}};+test1 = foo(x<2><4>, y<3><1>) ;            +";
+            string errmsg = "MAGN-1708 NotImplemented Exception when multiple non-sequential replication guides are used on multidimensional arrays";
+            thisTest.VerifyRunScriptSource(code, errmsg);
+            thisTest.Verify("test1", new object[] { new object[] { new object[] { new object[] { 4, 5 }, new object[] { 6, 7 } }, new object[] { new object[] { 5, 6 }, new object[] { 7, 8 } } }, new object[] { new object[] { new object[] { 6, 7 }, new object[] { 8, 9 } }, new object[] { new object[] { 7, 8 }, new object[] { 9, 10 } } } });
+        }
+
+        [Test]
+        [Category("Failing")]
+        public void T0110_FuncCall_Int_MultipleGuides_NotAllInSeq()
+        {
+            string code =
+@"+def foo (x1,y1)+{+    return = x1 + y1;+}+x = {{0, 1},{2,3}};+y = {{4,5},{6,7}};+test1 = foo(x<4><8>, y<7><3>) ;            +";
+            string errmsg = "MAGN-4113[Design] - spec for rep guides when skip a guide";
+            thisTest.VerifyRunScriptSource(code, errmsg);
+            thisTest.Verify("test1", new object[] { new object[] { new object[] { new object[] { 4, 5 }, new object[] { 6, 7 } }, new object[] { new object[] { 5, 6 }, new object[] { 7, 8 } } }, new object[] { new object[] { new object[] { 6, 7 }, new object[] { 8, 9 } }, new object[] { new object[] { 7, 8 }, new object[] { 9, 10 } } } });
+        }
+
+        [Test]
+        [Category("Failing")]
+        public void T0111_FuncCall_Int_MultipleGuides_NotAllInSeq()
+        {
+            string code =
+@"+def foo (x1,y1)+{+    return = x1 + y1;+}+x = {{0, 1},{2,3}};+y = {{4,5},{6,7}};+test1 = foo(x<3><5>, y<4><1>) ;            +";
+            string errmsg = "MAGN-4113[Design] - spec for rep guides when skip a guide";
+            thisTest.VerifyRunScriptSource(code, errmsg);
+            thisTest.Verify("test1", new object[] { new object[] { new object[] { new object[] { 4, 5 }, new object[] { 6, 7 } }, new object[] { new object[] { 5, 6 }, new object[] { 7, 8 } } }, new object[] { new object[] { new object[] { 6, 7 }, new object[] { 8, 9 } }, new object[] { new object[] { 7, 8 }, new object[] { 9, 10 } } } });
+        }
+
+        [Test]
+        public void T0112_FuncCall_Int_SingleAndMultipleGuides()
+        {
+            string code =
+@"+def foo (x1,y1)+{+    return = x1 + y1;+}+x = {0,1};+y = {{4,5},{6,7}};+test1 = foo(x<1>, y<2><3>) ;  +class A+{+    x : int;+    y : int;+    +    a : int;+    constructor A ( x2, y2)+    {+        y = y2;+        x = x2;+       +        a = x + y ;+    }+    def foo (x1,y1)+    {+        return = x1+y1;+    }+    static def foo2 (x1,y1)+    {+        return = x1+y1;+    } +}+t1 = A.A(x<1>, y<2><3>);+test2 = t1.a ; +test = A.A(0,0);+test3 = test.foo(x<1>, y<2><3>); +test4 = A.foo2(x<1>, y<2><3>);          +";
+            string errmsg = "";
+            thisTest.VerifyRunScriptSource(code, errmsg);
+            thisTest.Verify("test1", new object[] { new object[] { new object[] { 4, 5 }, new object[] { 6, 7 } }, new object[] { new object[] { 5, 6 }, new object[] { 7, 8 } } });
+            thisTest.Verify("test2", new object[] { new object[] { new object[] { 4, 5 }, new object[] { 6, 7 } }, new object[] { new object[] { 5, 6 }, new object[] { 7, 8 } } });
+            thisTest.Verify("test3", new object[] { new object[] { new object[] { 4, 5 }, new object[] { 6, 7 } }, new object[] { new object[] { 5, 6 }, new object[] { 7, 8 } } });
+            thisTest.Verify("test4", new object[] { new object[] { new object[] { 4, 5 }, new object[] { 6, 7 } }, new object[] { new object[] { 5, 6 }, new object[] { 7, 8 } } });
+        }
+
+        [Test]
+        [Category("Failing")]
+        public void T0113_FuncCall_Int_SingleAndMultipleGuides_NotInSeq()
+        {
+            string code =
+@"+def foo (x1,y1)+{+    return = x1 + y1;+}+x = {0,1};+y = {{4,5},{6,7}};+test1 = foo(x, y<2><3>) ;  +class A+{+    x : int;+    y : int;+    +    a : int;+    constructor A ( x2, y2)+    {+        y = y2;+        x = x2;+       +        a = x + y ;+    }+    def foo (x1,y1)+    {+        return = x1+y1;+    }+    static def foo2 (x1,y1)+    {+        return = x1+y1;+    } +}+t1 = A.A(x, y<2><3>);+test2 = t1.a ; +test = A.A(0,0);+test3 = test.foo(x, y<2><3>); +test4 = A.foo2(x, y<2><3>);          +";
+            string errmsg = "MAGN-4113[Design] - spec for rep guides when skip a guide";
+            thisTest.VerifyRunScriptSource(code, errmsg);
+            thisTest.Verify("test1", new object[] { new object[] { new object[] { 4, 5 }, new object[] { 6, 7 } }, new object[] { new object[] { 5, 6 }, new object[] { 7, 8 } } });
+            thisTest.Verify("test2", new object[] { new object[] { new object[] { 4, 5 }, new object[] { 6, 7 } }, new object[] { new object[] { 5, 6 }, new object[] { 7, 8 } } });
+            thisTest.Verify("test3", new object[] { new object[] { new object[] { 4, 5 }, new object[] { 6, 7 } }, new object[] { new object[] { 5, 6 }, new object[] { 7, 8 } } });
+            thisTest.Verify("test4", new object[] { new object[] { new object[] { 4, 5 }, new object[] { 6, 7 } }, new object[] { new object[] { 5, 6 }, new object[] { 7, 8 } } });
+
+        }
+
+        [Test]
+        public void T0114_FuncCall_Int_SingleAndMultipleGuides_NotInSeq()
+        {
+            string code =
+@"+def foo (x1,y1)+{+    return = x1 + y1;+}+x = {0,1};+y = {{4,5},{6,7}};+test1 = foo(x<1>, y<1><3>) ;            +";
+            string errmsg = "";
+            thisTest.VerifyRunScriptSource(code, errmsg);
+            thisTest.Verify("test1", new object[] { new object[] { 4, 5 }, new object[] { 7, 8 } });
+        }
+
+        [Test]
+        public void T0115_FuncCall_HeterogenousInput()
+        {
+            string code =
+@" +class A+{+    y : int;+    constructor A ( y2)+    {+        y = y2;+    }+}+def foo (x1:int,y1:A)+{+    return = x1 + y1.y;+}+x = {0,1};+y = {A.A(2), A.A(3)};+test1 = foo(x<1>, y<3>) ;            +";
+            string errmsg = "";
+            thisTest.VerifyRunScriptSource(code, errmsg);
+            thisTest.Verify("test1", new object[] { new object[] { 2, 3 }, new object[] { 3, 4 } });
+        }
+
+        [Test]
+        public void T0116_FuncCall_HeterogenousInput_MultipleGuides()
+        {
+            string code =
+@" +class A+{+    y : int;+    constructor A ( y2)+    {+        y = y2;+    }+}+def foo (x1:double,y1:A)+{+    return = x1 + y1.y;+}+x = {{0.0,1.0}, {2.0, 3.0} };+y = { A.A(2), A.A(3)};+test1 = foo(x<1><2>, y<1>) ;            +";
+            string errmsg = "";
+            thisTest.VerifyRunScriptSource(code, errmsg);
+            thisTest.Verify("test1", new object[] { new object[] { 2.0, 3.0 }, new object[] { 5.0, 6.0 } });
+        }
+
+        [Test]
+        public void T0117_FuncCall_HeterogenousInput_MultipleGuides()
+        {
+            string code =
+@" +class A+{+    y : int;+    constructor A ( y2)+    {+        y = y2;+    }+}+def foo (x1:double,y1:A)+{+    return = x1 + y1.y;+}+x = {{0.0,1.0}, {2.0, 3.0} };+y = { {A.A(4), A.A(5)}, { A.A(6), A.A(7) } };+test1 = foo(x<1><2>, y<3><4>) ;            +";
+            string errmsg = "";
+            thisTest.VerifyRunScriptSource(code, errmsg);
+            thisTest.Verify("test1", new object[] { new object[] { new object[] { new object[] { 4.0, 5.0 }, new object[] { 6.0, 7.0 } }, new object[] { new object[] { 5.0, 6.0 }, new object[] { 7.0, 8.0 } } }, new object[] { new object[] { new object[] { 6.0, 7.0 }, new object[] { 8.0, 9.0 } }, new object[] { new object[] { 7.0, 8.0 }, new object[] { 9.0, 10.0 } } } });
+        }
+
+        [Test]
+        [Category("Failing")]
+        public void T0118_FuncCall_HeterogenousInput_SingleGuides()
+        {
+            string code =
+@" +class A+{+    y : int;+    constructor A ( y2)+    {+        y = y2;+    }+}+def foo (x1:double,y1:A)+{+    return = x1 + y1.y;+}+x = {0.0,1.0 };+y = { A.A(2), A.A(3) };+test1 = foo(x<1>, y) ;            +";
+            string errmsg = "MAGN-4113[Design] - spec for rep guides when skip a guide";
+            thisTest.VerifyRunScriptSource(code, errmsg);
+            thisTest.Verify("test1", new object[] { 2.0, 4.0 });
+        }
+
+        [Test]
+        [Category("Failing")]
+        public void T0119_FuncCall_HeterogenousInput_SingleGuides()
+        {
+            string code =
+@" +class A+{+    y : int;+    constructor A ( y2)+    {+        y = y2;+    }+}+def foo (x1:double,y1:A, z : int)+{+    return = x1 + y1.y + z;+}+x = { 0.0,1.0 };+y = { A.A(2), A.A(3) };+z = {4, 5};+test1 = foo(x<1>, y, z<2>) ;            +";
+            string errmsg = "MAGN-4113[Design] - spec for rep guides when skip a guide";
+            thisTest.VerifyRunScriptSource(code, errmsg);
+            thisTest.Verify("test1", new object[] { new object[] { 6.0, 7.0 }, new object[] { 8.0, 9.0 } });
+        }
+
+        [Test]
+        public void T0120_FuncCall_HeterogenousInput_jagged_SingleGuides()
+        {
+            string code =
+@" +class A+{+    y : int;+    constructor A ( y2)+    {+        y = y2;+    }+}+def foo (x1:double,y1:A, z : int)+{+    return = x1 + y1.y + z;+}+x = { 0.0 };+y = { A.A(2), A.A(3) };+z = {4, 5};+test1 = foo(x<1>, y<2>, z<3>) ;            +";
+            // This is just a sample test case of replication guides on jagged array. Replication on jagged array is not yet defined properly
+            string errmsg = "";
+            thisTest.VerifyRunScriptSource(code, errmsg);
+            thisTest.Verify("test1", new object[] { new object[] { new object[] { 6.0, 7.0 }, new object[] { 7.0, 8.0 } } });
+        }
+
+        [Test]
+        public void T0121_InstanceCall_Int_SingleGuides()
+        {
+            string code =
+@" +class A+{+    x : int;+    y : int;+    z : int;+    a : int;+    constructor A ( x2, y2, z2)+    {+        y = y2;+        x = x2;+        z = z2;+        a = x + y + z;+    }+}+x = { 1, 2 };+y = { 3, 4 };+z = { 5, 6 };+test1 = A.A(x<1>, y<2>, z<3>).a ;            +";
+            string errmsg = "";
+            thisTest.VerifyRunScriptSource(code, errmsg);
+            thisTest.Verify("test1", new object[] { new object[] { new object[] { 9, 10 }, new object[] { 10, 11 } }, new object[] { new object[] { 10, 11 }, new object[] { 11, 12 } } });
+        }
+
+        [Test]
+        [Category("Failing")]
+        public void T0122_ReplicationGudes_Inside_ClassAndFunctionBody()
+        {
+            string code =
+@" +def func (x1:int[],y1:int[],z1:int[])+{+    return = A.foo6( x1<2> , y1<2> , z1<5> );+}+class A+{+    x : int[];+    y : int[];+    z : int[];+    a ;+    p1 = x<2> + y<2> + z<5>;+    constructor A ( )+    {+        this.x = {0,1};+        this.y = {2,3};+        this.z = {4,5};+        a = this.foo(this.x<2>, this.y<2>, this.z<5>) ;  +    }+    def foo (x1,y1,z1)+    {+        return = x1+y1+z1;+    } +    def foo2 ()+    {+        return = this.foo(this.x<2>, this.y<2>, this.z<5>) ; +    }+    def foo3 ()+    {+        return = this.foo(x<2>, y<2>, z<5>) ; +    }+    static def foo4(x1, y1, z1)+    {+        return = x1 + y1 + z1;+    }+    static def foo5(x1:int[], y1:int[], z1:int[])+    {+        return = this.foo6( x1<2>, y1<2>, z1<5> );+    }+    static def foo6(x1:int, y1:int, z1:int)+    {+        return = x1 + y1 + z1;+    }+}+x = {0,1};+y = {2,3};+z = {4,5};+test = A.A();  +test1 = test.a;+test2 = test.p1;+test3 = test.foo2(); +test4 = test.foo3();+test5 = A.foo4(x<2>, y<2>, z<5>);+test6 = A.foo5(x, y, z);+test7 = func(x, y, z);            +";
+            string errmsg = "MAGN-4113[Design] - spec for rep guides when skip a guide";
+            thisTest.VerifyRunScriptSource(code, errmsg);
+            thisTest.Verify("test1", new Object[] { new Object[] { 6, 7 }, new Object[] { 8, 9 } });
+            thisTest.Verify("test2", null);
+            thisTest.Verify("test3", new Object[] { new Object[] { 6, 7 }, new Object[] { 8, 9 } });
+            thisTest.Verify("test4", new Object[] { new Object[] { 6, 7 }, new Object[] { 8, 9 } });
+            thisTest.Verify("test5", new Object[] { new Object[] { 6, 7 }, new Object[] { 8, 9 } });
+            thisTest.Verify("test6", new Object[] { new Object[] { 6, 7 }, new Object[] { 8, 9 } });
+            thisTest.Verify("test7", new Object[] { new Object[] { 6, 7 }, new Object[] { 8, 9 } });
+        }
+
+        [Test]
+        [Category("Failing")]
+        public void T0123_Replication_BuiltinMethods()
+        {
+            string code =
+@" +[Associative]+{+    x = {0,1,2,3};+    y = {0,1};+    z = { ""int"", ""double"" };+    test1 = Contains ( x, y);+    test2 = IndexOf ( x, y) ;+    test3 = Remove ( x, y) ;+    test4 = Insert ( x, y, y) ; +    test5 = NormalizeDepth ( x, y) ; +    test6 = RemoveIfNot ( x, z) ; +    test7 = SortIndexByValue ( x, y) ; +    test8 = Map ( {1,2}, {3,4}, {2,3}) ;   +}     +";
+            string errmsg = "MAGN-4113[Design] - spec for rep guides when skip a guide";
+            thisTest.VerifyRunScriptSource(code, errmsg);
+
+            thisTest.Verify("test1", new Object[] { true, true });
+            thisTest.Verify("test2", new Object[] { 0, 1 });
+            thisTest.Verify("test3", new Object[] { new Object[] { 1, 2, 3 }, new Object[] { 0, 2, 3 } });
+            thisTest.Verify("test4", new Object[] { new Object[] { 0, 0, 1, 2, 3 }, new Object[] { 0, 1, 1, 2, 3 } });
+            thisTest.Verify("test5", new Object[] { null, new Object[] { 0, 1, 2, 3 } });
+            thisTest.Verify("test6", new Object[] { new Object[] { 0, 1, 2, 3 }, new Object[] { } });
+            thisTest.Verify("test7", new Object[] { new Object[] { 3, 2, 1, 0 }, new Object[] { 0, 1, 2, 3 } });
+            thisTest.Verify("test8", new Object[] { 0.5, 0.5 });
+
+        }
+
+        [Test]
+        public void T0124_ReplicationGuides_BuiltinMethods()
+        {
+            string code =
+@" +test1;+test2;+test3;+test4;+test5;+test6;+test7;+test8;+[Associative]+{+    x = {{0,1},{2,3}};+    y = {0,1};+    z = { ""int"", ""double"" };+    test1 = Contains ( x<1>, y<2>);+    test2 = IndexOf ( x<1>, y<2>) ;+    test3 = Remove ( x<1>, y<2>) ; +    test4 = Insert ( x<1>, y<2>, y<2>) ;+    test5 = NormalizeDepth ( x<1>, y<2>) ; +    test6 = RemoveIfNot ( x<1>, z<2>) ; +    test7 = SortIndexByValue ( x<1>, y<2>) ; +    test8 = Map ( {1,2}<1>, {5,6}<2>, {2,3}<2>) ; +    +}    +";
+            string errmsg = "";
+            thisTest.VerifyRunScriptSource(code, errmsg);
+            thisTest.Verify("test1", new Object[] { new Object[] { true, true }, new Object[] { false, false } });
+            thisTest.Verify("test2", new Object[] { new Object[] { 0, 1 }, new Object[] { -1, -1 } });
+            thisTest.Verify("test3", new Object[] { new Object[] { new Object[] { 1 }, new Object[] { 0 } }, new Object[] { new Object[] { 3 }, new Object[] { 2 } } });
+            thisTest.Verify("test4", new Object[] { new Object[] { new Object[] { 0, 0, 1 }, new Object[] { 0, 1, 1 } }, new Object[] { new Object[] { 0, 2, 3 }, new Object[] { 2, 1, 3 } } });
+            thisTest.Verify("test5", new Object[] { new Object[] { null, new Object[] { 0, 1 } }, new Object[] { null, new Object[] { 2, 3 } } });
+            thisTest.Verify("test6", new Object[] { new Object[] { new Object[] { 0, 1 }, new Object[] { } }, new Object[] { new Object[] { 2, 3 }, new Object[] { } } });
+            thisTest.Verify("test7", new Object[] { new Object[] { new Object[] { 1, 0 }, new Object[] { 0, 1 } }, new Object[] { new Object[] { 1, 0 }, new Object[] { 0, 1 } } });
+            thisTest.Verify("test8", new Object[] { new Object[] { 0.25, 0.4 }, new Object[] { 0.0, 0.25 } });
+        }
+
+        [Test]
+        public void T0125_ReplicationGudes_MathFunctions()
+        {
+            string code =
+@" +import(""DSCoreNodes.dll"");+x = {0,1,2,3};+y = {0,1};+test1 = Math.Min( x, y); +test2 = Math.Min( x<1>, y<2>);+test3 = Math.Max( x, y); +test4 = Math.Max( x<1>, y<2>);+    +";
+            string errmsg = "";
+            thisTest.VerifyRunScriptSource(code, errmsg);
+            thisTest.Verify("test1", new Object[] { 0, 1 });
+            thisTest.Verify("test2", new Object[] { new Object[] { 0, 0 }, new Object[] { 0, 1 }, new Object[] { 0, 1 }, new Object[] { 0, 1 } });
+            thisTest.Verify("test3", new Object[] { 0, 1 });
+            thisTest.Verify("test4", new Object[] { new Object[] { 0, 1 }, new Object[] { 1, 1 }, new Object[] { 2, 2 }, new Object[] { 3, 3 } });
+        }
+
+        [Test]
+        public void T0126_ReplicationGudes_ModifierBlock()
+        {
+            string code =
+@" +test1;+test2;+test3;+test4;+test5;+test6;+test7;+test8;+[Associative]+{+    x = {{0,1},{2,3}};+    y = {0,1};+    z = { ""int"", ""double"" };+    test1 = { x;	          +              Contains ( x<1>, y<2>);+              }+              +    test2 = { IndexOf ( x<1>, y<2>);+              } +    test3 = { y;+              Remove ( x<1>, y<2>);+              } +    test4 = { x;+              y;+              Insert ( x<1>, y<2>, y<2>) ; +              }+    test5 = { x=>a1;	          +              NormalizeDepth ( a1<1>, y<2>) ; +              }+    test6 = { 0;+              1;+              RemoveIfNot ( x<1>, z<2>) ;+              }+    test7 = { x => a1;+              y => a2;+              SortIndexByValue ( a1<1>, a2<2>) ; +              }+    test8 = { +              Map ( {1,2}<1>, {5,6}<2>, {2,3}<2>) ; +              }	+}+    +";
+            string errmsg = "";
+            thisTest.VerifyRunScriptSource(code, errmsg);
+            thisTest.Verify("test1", new Object[] { new Object[] { true, true }, new Object[] { false, false } });
+            thisTest.Verify("test2", new Object[] { new Object[] { 0, 1 }, new Object[] { -1, -1 } });
+            thisTest.Verify("test3", new Object[] { new Object[] { new Object[] { 1 }, new Object[] { 0 } }, new Object[] { new Object[] { 3 }, new Object[] { 2 } } });
+            thisTest.Verify("test4", new Object[] { new Object[] { new Object[] { 0, 0, 1 }, new Object[] { 0, 1, 1 } }, new Object[] { new Object[] { 0, 2, 3 }, new Object[] { 2, 1, 3 } } });
+            thisTest.Verify("test5", new Object[] { new Object[] { null, new Object[] { 0, 1 } }, new Object[] { null, new Object[] { 2, 3 } } });
+            thisTest.Verify("test6", new Object[] { new Object[] { new Object[] { 0, 1 }, new Object[] { } }, new Object[] { new Object[] { 2, 3 }, new Object[] { } } });
+            thisTest.Verify("test7", new Object[] { new Object[] { new Object[] { 1, 0 }, new Object[] { 0, 1 } }, new Object[] { new Object[] { 1, 0 }, new Object[] { 0, 1 } } });
+            thisTest.Verify("test8", new Object[] { new Object[] { 0.25, 0.4 }, new Object[] { 0.0, 0.25 } });
+        }
+
+        [Test]
+        [Category("Failing")]
+        public void T0127_ReplicationGudes_ModifierBlock()
+        {
+            string code =
+@" +class A+{+    a;+    constructor A (a1)+    {+        a = a1;+    }+    def foo ( a1 , b1 )+    {+        return = a1 + b1;+    }+    static def foo2 ( a1, b1 )+    {+        return = a1 + b1;+    }+}+def foo ( x, y )+{+   return = x + y;+}+[Associative]+{+    x = {0,1};+    y = {2,3};+    +    test1 = { foo ( x<1>, y<2>);+            }+              +    test2 = { A.A(0) => a1;+              a1.foo(x<1>, y<2>);+            } +              +    test3 = { a1.foo(x<1>,y<1>);+            } +            +    test4 = { A.foo2(x,y<2>) ;+            }+              +    test5 = { A.A({0,1})=>a2;	          +              a2<1>.foo(y<2>); +            }+              +    //test6 = { A.A({0,1})=>a2;	          +              //a2<1>.foo(y)<2>;+            //}+              +    test7 = { 1 == 1 ? foo ( x<1>, y<2>) : 0;	           +            }+    +}  +";
+            string errmsg = "MAGN-4113[Design] - spec for rep guides when skip a guide";
+            thisTest.VerifyRunScriptSource(code, errmsg);
+            thisTest.Verify("test1", new Object[] { new Object[] { 2, 3 }, new Object[] { 3, 4 } });
+            thisTest.Verify("test2", new Object[] { new Object[] { 2, 3 }, new Object[] { 3, 4 } });
+            thisTest.Verify("test3", new Object[] { 2, 4 });
+            thisTest.Verify("test4", new Object[] { new Object[] { 2, 4 }, new Object[] { 3, 5 } });
+            thisTest.Verify("test5", new Object[] { new Object[] { 2, 3 }, new Object[] { 3, 4 } });
+            //thisTest.Verify("test6", new Object[] { new Object[] { new Object[] { 0, 1 }, new Object[] { } }, new Object[] { new Object[] { 2, 3 }, new Object[] { } } });
+            thisTest.Verify("test7", new Object[] { new Object[] { 2, 3 }, new Object[] { 3, 4 } });
+        }
+
+        [Test]
+        [Category("Failing")]
+        public void T0128_ReplicationGudes_InlineCondition()
+        {
+            string code =
+@" +import(""DSCoreNodes.dll"");+def foo1(x,y)+{+    return = x + y;+}+def foo2()+{+    return = {1, 2};+}+def foo3()+{+    return = {3, 4};+}+b = Count(foo1(foo2()<1>,foo3()<2>));+a = Count(foo1(foo2()<1>,foo3()<2>)) == 2 ? foo1((5..6)<1>, (7..8)<2>) : foo1(foo2()<1>,foo3()<2>);+c1 = 5..6;+c2 = Math.Min ({0,1},{0,1} );+c3 = foo1 ( c1<1>, c2<2>); // {{5,6},{6,7}}+c4 = Average ( foo1 ( (5..6)<1>, Math.Min ({0,1},{0,1} )<2>) ) > 5 ? Average (c3) :  0;+class A+{+    a : int;+    constructor A()+    {+        a = Average ( foo1 ( (5..6)<1>, Math.Min ({0,1},{0,1} )<2>) ) > 5 ? Average (c3) :  0;+    }+    def func ()+    {+        return = Average ( foo1 ( (5..6)<1>, Math.Min ({0,1},{0,1} )<2>) ) > 5 ? Average (c3) :  0;+    }+}+def func ( ) +{+    return = Average ( foo1 ( (5..6)<1>, Math.Min ({0,1},{0,1} )<2>) ) > 5 ? Average (c3) :  0;+}+t1 = +[Imperative]+{+    return = [Associative]+    {+        return = Average ( foo1 ( (5..6)<1>, Math.Min ({0,1},{0,1} )<2>) ) > 5 ? Average (c3) :  0;+    }+}+t2 = +[Imperative]+{+    return = [Associative]+    {+        return = [Imperative]+        {+            return = [Associative]+            {+                return = Average ( foo1 ( (5..6)<1>, Math.Min ({0,1},{0,1} )<2>) ) > 5 ? Average (c3) :  0;+            }+        }+    }+}	+t3 = func();+t = A.A();+t4 = t.a;+t5 = t.func();	+";
+            string errmsg = "MAGN-4113[Design] - spec for rep guides when skip a guide";
+            thisTest.VerifyRunScriptSource(code, errmsg);
+            thisTest.Verify("a", new Object[] { new Object[] { 12, 13 }, new Object[] { 13, 14 } });
+            thisTest.Verify("b", 2);
+            thisTest.Verify("c3", new Object[] { new Object[] { 5, 6 }, new Object[] { 6, 7 } });
+            thisTest.Verify("c4", new Object[] { new Object[] { 5, 6 }, new Object[] { 6, 7 } });
+            thisTest.Verify("t1", new Object[] { new Object[] { 5, 6 }, new Object[] { 6, 7 } });
+            thisTest.Verify("t2", new Object[] { new Object[] { 5, 6 }, new Object[] { 6, 7 } });
+            thisTest.Verify("t3", new Object[] { new Object[] { 5, 6 }, new Object[] { 6, 7 } });
+            thisTest.Verify("t4", new Object[] { new Object[] { 5, 6 }, new Object[] { 6, 7 } });
+            thisTest.Verify("t5", new Object[] { new Object[] { 5, 6 }, new Object[] { 6, 7 } });
+
+        }
+
+        [Test]
+        public void T0129_ReplicationGudes_InlineCondition()
+        {
+            string code =
+@" +def foo1(x,y)+{+    return = x + y;+}+def foo2()+{+    return = {1, 2};+}+def foo3()+{+    return = {3, 4};+}+def foo ( x )+{+    return = x;+}+x = 2;+t1 = foo ( x > 1 ? foo1(foo2()<1>,foo3()<2>) : 0);+";
+            string errmsg = "";
+            thisTest.VerifyRunScriptSource(code, errmsg);
+            thisTest.Verify("t1", new Object[] { new Object[] { 4, 5 }, new Object[] { 5, 6 } });
+        }
+
+        [Test]
+        public void T0130_ReplicationGudes_InlineCondition()
+        {
+            string code =
+@" +class A+{+    static def foo1(x,y)+    {+        return = x + y;+    }+    static def foo2()+    {+        return = {1, 2};+    }+    static def foo3()+    {+        return = {3, 4};+    }+    static def foo ( x )+    {+        return = x;+    }+}+def foo( x)+{+    return = x;+}+x = 2;+t1 = A.foo ( x > 1 ? A.foo1(A.foo2()<1>,A.foo3()<2>) : 0);+";
+            string errmsg = "DNL-1467591 replication guides in class instantiation is not giving expected output";
+            thisTest.VerifyRunScriptSource(code, errmsg);
+            thisTest.Verify("t1", new Object[] { new Object[] { 4, 5 }, new Object[] { 5, 6 } });
+        }
+
+        [Test]
+        public void T0131_ReplicationGudes_InlineCondition()
+        {
+            string code =
+@" +class A+{+    static def foo1(x,y)+    {+        return = x + y;+    }+    static def foo2()+    {+        return = {1, 2};+    }+    static def foo3()+    {+        return = {3, 4};+    }+    static def fooo ( x )+    {+        return = x;+    }+    static def foo ( x )+    {+        return = A.fooo ( x > 1 ? A.foo1(A.foo2()<1>,A.foo3()<2>) : 0);+    }+}+x = 2;+t1 = A.foo ( x );+";
+            string errmsg = "DNL-1467591 replication guides in class instantiation is not giving expected output";
+            thisTest.VerifyRunScriptSource(code, errmsg);
+            thisTest.Verify("t1", new Object[] { new Object[] { 4, 5 }, new Object[] { 5, 6 } });
+        }
+
+        [Test]
+        public void T0132_ReplicationGudes_InlineCondition()
+        {
+            string code =
+@" +class A+{+    static def foo(x,y,z)+    {+        return = x + y + z;+    }+    +}+def foo (x,y,z)+{+    return = x + y + z;+}+x = 2;+t1 = x > 2 ? 0 : foo({1,2}<1>,{3,4}<5>, {5,6}<3>);+t2 = x > 2 ? 0 : foo({1,2}<1>,{3,4}<3>, x);+t3 = x > 2 ? 0 : A.foo({1,2}<1>,{3,4}<5>, {5,6}<3>);+t4 = [Associative]+{+     return = [Imperative]+     {+          return = [Associative]+          {+               return = x > 2 ? 0 : A.foo({1,2}<1>,{3,4}<3>, x);+          }+     }+}+";
+            string errmsg = "";
+            thisTest.VerifyRunScriptSource(code, errmsg);
+            thisTest.Verify("t1", new Object[] { new Object[] { new Object[] { 9, 10 }, new Object[] { 10, 11 } }, new Object[] { new Object[] { 10, 11 }, new Object[] { 11, 12 } } });
+            thisTest.Verify("t2", new Object[] { new Object[] { 6, 7 }, new Object[] { 7, 8 } });
+            thisTest.Verify("t3", new Object[] { new Object[] { new Object[] { 9, 10 }, new Object[] { 10, 11 } }, new Object[] { new Object[] { 10, 11 }, new Object[] { 11, 12 } } });
+            thisTest.Verify("t4", new Object[] { new Object[] { 6, 7 }, new Object[] { 7, 8 } });
+        }
+
+        [Test]
+        public void T0133_ReplicationGudes_RangeExpr()
+        {
+            string code =
+@" +class A+{+    static def foo(x,y,z)+    {+        return = x + y + z;+    }+    +}+def foo (x,y,z)+{+    return = x + y + z;+}+x = 2;+t1 = 0..Count(foo({1,2}<1>,{3,4}<5>, {5,6}<3>));+t2 = Count(foo({1,2}<1>,{3,4}<3>, x))..4..#3;+t3 = 0..Count(A.foo({1,2}<1>,{3,4}<5>, {5,6}<3>));+t4 = Count(A.foo({1,2}<1>,{3,4}<3>, x))..4..#3;+";
+            string errmsg = "";
+            thisTest.VerifyRunScriptSource(code, errmsg);
+            thisTest.Verify("t1", new Object[] { 0, 1, 2 });
+            thisTest.Verify("t2", new Object[] { 2, 3, 4 });
+            thisTest.Verify("t3", new Object[] { 0, 1, 2 });
+            thisTest.Verify("t4", new Object[] { 2, 3, 4 });
+        }
+
+        [Test]
+        public void T0134_ReplicationGudes_RangeExpr()
+        {
+            string code =
+@" +class A+{+    static def foo()+    {+        return = 0..Count(foo({1,2}<1>,{3,4}<5>, {5,6}<3>));+    }+    +}+def foo (x,y,z)+{+    return = x + y + z;+}+def foo2 ()+{+    return = 0..Count(foo({1,2}<1>,{3,4}<5>, {5,6}<3>));+}+x = 2;+t1 = 0..Count(foo({1,2}<1>,{3,4}<5>, {5,6}<3>));+t2 = A.foo();+t3 = foo2();+t4 = [Associative]+{+    return = [Imperative]+    {+         return = [Associative]+         {+              return = 0..Count(foo({1,2}<1>,{3,4}<5>, {5,6}<3>));              +         }+    }+}+";
+            string errmsg = "";
+            thisTest.VerifyRunScriptSource(code, errmsg);
+            thisTest.Verify("t1", new Object[] { 0, 1, 2 });
+            thisTest.Verify("t2", new Object[] { 0, 1, 2 });
+            thisTest.Verify("t3", new Object[] { 0, 1, 2 });
+            thisTest.Verify("t4", new Object[] { 0, 1, 2 });
+        }
+
+        [Test]
+        public void T0135_ReplicationGudes_ArraySlicingScope()
+        {
+            string code =
+@" +def foo (x,y,z)+{+    return = x + y + z;+}+def foo2 : int[] ()+{+    return = a[0..Count(foo({1,2}<1>,{3,4}<5>, {5,6}<3>))];+}+class A+{+    static def foo: int[] ()+    {+        return = a[0..Count(foo({1,2}<1>,{3,4}<5>, {5,6}<3>))];+    }+}+a = {1,2,3,4};+b = a[0..Count(foo({1,2}<1>,{3,4}<5>, {5,6}<3>))];+c = foo2();+d = A.foo();+f = [Associative]+{+    return = [Imperative]+    {+         return = [Associative]+         {+              return = a[0..Count(foo({1,2}<1>,{3,4}<5>, 5))];              +         }+    }+}+";
+            string errmsg = "";
+            thisTest.VerifyRunScriptSource(code, errmsg);
+            thisTest.Verify("b", new Object[] { 1, 2, 3 });
+            thisTest.Verify("c", new Object[] { 1, 2, 3 });
+            thisTest.Verify("d", new Object[] { 1, 2, 3 });
+            thisTest.Verify("f", new Object[] { 1, 2, 3 });
+        }
+
+        [Test]
+        [Category("Failing")]
+        public void T0136_ReplicationGudes_ArraySlicingScope()
+        {
+            string code =
+@" +def foo (x,y,z)+{+    return = x + y + z;+}+a = {{1},{2,3},{4,5,6}};+b = a[0..Count(foo({1,2}<1>,{3,4}<5>, {5,6}<3>))][0..Count(foo({1,2}<1>,{3,4}<5>, {5,6}<3>))];+";
+            string errmsg = "MAGN-4113[Design] - spec for rep guides when skip a guide";
+            thisTest.VerifyRunScriptSource(code, errmsg);
+            thisTest.Verify("b", new Object[] { 1, 3, 6 });
+        }
+
+        [Test]
+        public void T0137_ReplicationGudes_RelationalOperators()
+        {
+            string code =
+@" +a = 0..1;+b = 2..3;+c1 = a<1> > b<2> ? 1 : 0;+c2 = a<1> <= b<2>;+c3 = a<1> == b<2> ? 1 : 0;+c4 = a<1> != b<2> ? 1 : 0;+";
+            string errmsg = "";
+            thisTest.VerifyRunScriptSource(code, errmsg);
+            thisTest.Verify("c1", new Object[] { new Object[] { 0, 0 }, new Object[] { 0, 0 } });
+            thisTest.Verify("c2", new Object[] { new Object[] { true, true }, new Object[] { true, true } });
+            thisTest.Verify("c3", new Object[] { new Object[] { 0, 0 }, new Object[] { 0, 0 } });
+            thisTest.Verify("c4", new Object[] { new Object[] { 1, 1 }, new Object[] { 1, 1 } });
+        }
+
+        [Test]
+        public void T0138_ReplicationGudes_LogicalOperators()
+        {
+            string code =
+@" +a1 = { true, false};+b1 = {false, false};+c1 = a1<1> && b1<2>;+c2 = (!a1)<1> || (!b1)<1>;+//c3 = (~a1)<1> && (~b1)<1>;+//c4 = {0,0}<1> | {1,1}<2>;+//c5 = {0,1}<1> & {0,1}<2>;+//c6 = {1,2}<1> ^ {1,2}<2>;+";
+            string errmsg = "DNL-1467593 Support for some logical operators like | & ^ ~ missing"; // because of this defect, the above lines are commented out
+
+            thisTest.VerifyRunScriptSource(code, errmsg);
+            thisTest.Verify("c1", new Object[] { new Object[] { false, false }, new Object[] { false, false } });
+            thisTest.Verify("c2", new Object[] { true, true });
+        }
+
+        [Test]
+        public void T0139_ReplicationGudes_MathematicalOperators()
+        {
+            string code =
+@"+def foo (x,y,z)+{+    return = x + y + z;+}+a = {{0,1},{2,3}}; +b = {{4,5},{6,7}};+c1 = a<1><2> + b<1><2>;+c2 = a<1><2> - b<3><4>;+c3 = a<1> / b<1>;+c4 = a<1> * b<2>;+c5 = a<1> % b<1>;+";
+            string errmsg = "";
+            thisTest.VerifyRunScriptSource(code, errmsg);
+            thisTest.Verify("c1", new Object[] { new Object[] { 4, 6 }, new Object[] { 8, 10 } });
+            thisTest.Verify("c2", new Object[] { new Object[] { new Object[] { new Object[] { -4, -5 }, new Object[] { -6, -7 } }, new Object[] { new Object[] { -3, -4 }, new Object[] { -5, -6 } } }, new Object[] { new Object[] { new Object[] { -2, -3 }, new Object[] { -4, -5 } }, new Object[] { new Object[] { -1, -2 }, new Object[] { -3, -4 } } } });
+            thisTest.Verify("c3", new Object[] { new Object[] { 0.0, 0.2 }, new Object[] { 0.33333333333333331, 0.42857142857142855 } });
+            thisTest.Verify("c4", new Object[] { new Object[] { new Object[] { 0, 5 }, new Object[] { 0, 7 } }, new Object[] { new Object[] { 8, 15 }, new Object[] { 12, 21 } } });
+            thisTest.Verify("c5", new Object[] { new Object[] { 0, 1 }, new Object[] { 2, 3 } });
+        }
+
+        [Test]
+        public void T0140_ReplicationGudes_StringConcat()
+        {
+            string code =
+@"+a = { ""1"", ""2""};+b = {""3"", ""4""};+c = a<1> + b<2>;+";
+            string errmsg = "";
+            thisTest.VerifyRunScriptSource(code, errmsg);
+            thisTest.Verify("c", new Object[] { new Object[] { "13", "14" }, new Object[] { "23", "24" } });
+        }
+
+        [Test]
+        public void T0141_ReplicationGudes_LogicalOperators()
+        {
+            string code =
+@"+def foo (x,y,z)+{+    return = x + y + z;+}+a = {{0,1},{2,3}}; +b = {{4,5},{6,7}};+c = a<1><2> > b<1><2> ? 1 : 0;+d = a > b ? 1 : 0;+f = a<1><2> > b<3><4> ? 1 : 0;+";
+            string errmsg = "";
+            thisTest.VerifyRunScriptSource(code, errmsg);
+            thisTest.Verify("c", new Object[] { new Object[] { 0, 0 }, new Object[] { 0, 0 } });
+            thisTest.Verify("d", new Object[] { new Object[] { 0, 0 }, new Object[] { 0, 0 } });
+            thisTest.Verify("f", new Object[] { new Object[] { new Object[] { new Object[] { 0, 0 }, new Object[] { 0, 0 } }, new Object[] { new Object[] { 0, 0 }, new Object[] { 0, 0 } } }, new Object[] { new Object[] { new Object[] { 0, 0 }, new Object[] { 0, 0 } }, new Object[] { new Object[] { 0, 0 }, new Object[] { 0, 0 } } } });
+        }
+
+        [Test]
+        public void T0142_ReplicationGudes_On_Both_Instance_And_Method_Call()
+        {
+            string code =
+@"+class A+{+    a;+    constructor A(a1)+    {+        a = a1;+    }+    def foo2(x)+    {+        a = x;+        return = a;+    }+}+class B extends A+{+    b;+    constructor B(a1, b1) : base.A(a1)+    {+        b = b1;+    }+    def foo(x, y)+    {+        a = x;+        b = y;+        return = a + b;+    }    +}+x = 0..1;+y = 2..3;+b1 = B.B(x, y);+b2 = B.B(x<1>, y<1>);+b3 = B.B(x<1>, y<2>);+t = { b1, b1, b3 };+t1 = Flatten(t).b;+t2 = b1.foo(x, y);+t3 = b1<1> .foo(x<2>, y<2>);+t4 = b1<1> .foo(x<1>, y<1>);+t5 = b1.foo2(x);+t6 = b1<1>.foo2(x<2>);+";
+            string errmsg = "";
+            thisTest.VerifyRunScriptSource(code, errmsg);
+            thisTest.Verify("t1", new Object[] { 2, 3, 2, 3, 2, 3, 2, 3 });
+            thisTest.Verify("t2", new Object[] { 2, 4 });
+            thisTest.Verify("t3", new Object[] { new Object[] { 2, 4 }, new Object[] { 2, 4 } });
+            thisTest.Verify("t4", new Object[] { 2, 4 });
+            thisTest.Verify("t5", new Object[] { 0, 1 });
+            thisTest.Verify("t6", new Object[] { new Object[] { 0, 1 }, new Object[] { 0, 1 } });
+        }
+
+        [Test]
+        [Category("Failing")]
+        public void T0143_ReplicationGudes_On_Both_Instance_And_Method_Call()
+        {
+            string code =
+@"+class A+{+    a;+    constructor A(a1)+    {+        a = a1;+    }+    def foo(x, y)+    {+        return = x + y;+    }+}+class B extends A+{+    b;+    constructor B(a1, b1) : base.A(a1)+    {+        b = b1;+    }+        +}+x = 0..1;+y = 2..3;+b1 = B.B(x, y);+t2 = b1.foo(0..1, 2..3);+t3 = b1.foo((0..1)<1>, (2..3)<2>);+t4 = b1.foo({0,1}<1>, {2,3}<2>);+t5 = b1<1>.foo({0,1}<1>, {2,3}<2>);+t6 = b1<1>.foo((0..1)<1>, (2..3)<2>);+t7 = b1<1>.foo((0..1)<2>, (2..3)<2>);+t8 = b1<1>.foo({0,1}<1>, {2,3}<1>);+";
+            string errmsg = "MAGN-4113[Design] - spec for rep guides when skip a guide";
+            thisTest.VerifyRunScriptSource(code, errmsg);
+
+            thisTest.Verify("t2", new Object[] { 2, 4 });
+            thisTest.Verify("t3", new Object[] { new Object[] { 2, 3 }, new Object[] { 3, 4 } });
+            thisTest.Verify("t4", new Object[] { new Object[] { 2, 3 }, new Object[] { 3, 4 } });
+            thisTest.Verify("t5", new Object[] { new Object[] { 2, 3 }, new Object[] { 3, 4 } });
+            thisTest.Verify("t6", new Object[] { new Object[] { 2, 3 }, new Object[] { 3, 4 } });
+            thisTest.Verify("t7", new Object[] { new Object[] { 2, 4 }, new Object[] { 2, 4 } });
+            thisTest.Verify("t8", new Object[] { 2, 4 });
+        }
+ 
+    
+        [Test]
+        public void TO144_ReplicationGuidesForceArrayPromotionShortest()
+        {
+
+            string code =
+@" +def foo (x,y,z)+{+    return = x + y + z;+}++t1 = foo((0..1)<1>, (0..2)<1>, (0..2)<1>);++";
+            string errmsg = "";
+            thisTest.VerifyRunScriptSource(code, errmsg);
+            thisTest.Verify("t1", new Object[] { 0, 3 });
+
+        }
+
+        [Test]
+        public void TO144_ReplicationGuidesForceArrayPromotionShortestSingleton()
+        {
+
+            string code =
+@" +def foo (x,y)+{+    return = x + y;+}++a = 0;+b = 0..1;++t1 = foo(a<1>, b<2>);++";
+            string errmsg = "";
+            thisTest.VerifyRunScriptSource(code, errmsg);
+            thisTest.Verify("t1", new Object[]
+                {
+                    new Object[] { 0, 1}
+                });
+
+        }
+
+        [Test]
+        public void TO144_ReplicationGuidesForceArrayPromotionShortestSingletonManual()
+        {
+
+            string code =
+@" +def foo (x,y)+{+    return = x + y;+}++a = {0};+b = 0..1;++t1 = foo(a<1>, b<2>);++";
+            string errmsg = "";
+            thisTest.VerifyRunScriptSource(code, errmsg);
+            thisTest.Verify("t1", new Object[]
+                {
+                    new Object[] { 0, 1}
+                });
+        }
+
+        [Test]
+        public void TO144_ReplicationGuidesForceArrayPromotionShortestSingletonManual2()
+        {
+
+            string code =
+@" +def foo (x,y)+{+    return = x + y;+}++a = {0};+b = 0..1;++t1 = foo(a<1>, b<1>);++";
+            string errmsg = "";
+            thisTest.VerifyRunScriptSource(code, errmsg);
+            thisTest.Verify("t1", new Object[] { 0 });
+        }
+
+
+        [Test]
+        public void TO145_ReplicationGuidesLongest()
+        {
+
+            string code =
+@" +def foo (x,y)+{+    return = x + y;+}++a = 0;+b = 0..1;++t1 = foo(a<1L>, b<1L>);++";
+            string errmsg = "";
+            thisTest.VerifyRunScriptSource(code, errmsg);
+            thisTest.Verify("t1", new Object[] { 0, 1 });
+        }
+
+        [Test]
+        public void TO145_ReplicationGuidesLongest2()
+        {
+
+            string code =
+@" +def foo (x,y,z)+{+    return = x + y + z;+}++a = 0;+b = 0..1;+c = 0..2;++t1 = foo(a<1L>, b<1L>, c<1L>);++";
+            string errmsg = "";
+            thisTest.VerifyRunScriptSource(code, errmsg);
+            thisTest.Verify("t1", new Object[] { 0, 2, 3  });
+        }
+
+        [Test]
+        public void TO146_ReplicationGuidesCartesianPromoteAllSingles()
+        {
+
+            string code =
+@" +def foo (x,y)+{+    return = x + y;+}++a = 1;+b = 2;++t1 = foo(a<1>, b<2>);++";
+            string errmsg = "";
+            thisTest.VerifyRunScriptSource(code, errmsg);
+            thisTest.Verify("t1", 3);
+        }
+
+        [Test]
+        public void TO146_ReplicationGuidesCartesianPromoteAllSingles_Shortest()
+        {
+
+            string code =
+@" +def foo (x,y)+{+    return = x + y;+}++a = 1;+b = 2;++t1 = foo(a<1>, b<1>);++";
+            string errmsg = "";
+            thisTest.VerifyRunScriptSource(code, errmsg);
+            thisTest.Verify("t1", 3);
+        }
+
+        [Test]
+        public void TO146_ReplicationGuidesCartesianPromoteAllSingles_Longest()
+        {
+
+            string code =
+@" +def foo (x,y)+{+    return = x + y;+}++a = 1;+b = 2;++t1 = foo(a<1L>, b<1L>);++";
+            string errmsg = "";
+            thisTest.VerifyRunScriptSource(code, errmsg);
+            thisTest.Verify("t1", 3);
+        }
+
+        [Test]
+        public void TO147_ReplicationGuidesCartesian()
+        {
+
+            string code =
+@" +def foo (x,y)+{+    return = x + y;+}++a = { 1 };+b = { 2 };++t1 = foo(a<1>, b<2>);++";
+            string errmsg = "";
+            thisTest.VerifyRunScriptSource(code, errmsg);
+            thisTest.Verify("t1", new Object[]
+                {  new Object[] {
+                    3
+                }
+                });
+        }
+
+        [Test]
+        public void RegressMagn4853_1()
+        {
+            string code =
+            @" +def foo(x)+{+}++x = foo(""xyz"");+";
+            string errmsg = "";
+            thisTest.VerifyRunScriptSource(code, errmsg);
+
+            // Should get clear after running
+            Assert.AreEqual(0, thisTest.GetTestCore().replicationGuides.Count);
+        }
+
+        [Test]
+        public void RegressMagn4853_2()
+        {
+            // Test replication on singleton
+            string code =
+            @" +class Test+{+    def foo()+    {+    }+}++t = Test();+r1 = t.foo();+r2 = t<1>.foo();+r3 = t<1L>.foo();+";
+            string errmsg = "";
+            thisTest.VerifyRunScriptSource(code, errmsg);
+            // Should get clear after running
+            Assert.AreEqual(0, thisTest.GetTestCore().replicationGuides.Count);
+        }
+
+        [Test]
+        public void RegressMagn4853_3()
+        {
+            // Test replication on singleton 
+            string code =
+            @" +class Test+{+    def foo(x)+    {+       return = x;+    }+}++t = Test();+v = 42;+r1 = t.foo(v);+r2 = t<1>.foo(v<1>);+r3 = t<1L>.foo(v<1L>);+r4 = t<1>.foo(v<2>);+";
+            string errmsg = "";
+            thisTest.VerifyRunScriptSource(code, errmsg);
+            // Should get clear after running
+            Assert.AreEqual(0, thisTest.GetTestCore().replicationGuides.Count);
+        }
+
+        [Test]
+        public void RegressMagn4853_4()
+        {
+            // Test replication on LHS
+            string code =
+            @" +class Test+{+    def foo()+    {+    }+}++ts = {Test(), Test()};+r1 = ts.foo();+r2 = ts<1>.foo();+r3 = ts<1L>.foo();+";
+            string errmsg = "";
+            thisTest.VerifyRunScriptSource(code, errmsg);
+            // Should get clear after running
+            Assert.AreEqual(0, thisTest.GetTestCore().replicationGuides.Count);
+        }
+
+        [Test]
+        public void RegressMagn4853_5()
+        {
+            // Test replication on LHS
+            string code =
+            @" +class Test+{+    def foo(x)+    {+       return = 42;+    }+}++ts = {Test(), Test()};+vs = {42, 43};+r1 = ts.foo(vs);+r2 = ts<1>.foo(vs<1>);+r3 = ts<1L>.foo(vs<1L>);+r4 = ts<1>.foo(vs<2>);+";
+            string errmsg = "";
+            thisTest.VerifyRunScriptSource(code, errmsg);
+            // Should get clear after running
+            Assert.AreEqual(0, thisTest.GetTestCore().replicationGuides.Count);
+        }
+
+        [Test]
+        public void RegressMagn4853_6()
+        {
+            // Test replication on LHS
+            string code =
+            @" +class Test+{+    x = 42;+}++t = Test();+r1 = t.x;+ts = {Test(), Test()};+r2 = ts.x;+";
+            string errmsg = "";
+            thisTest.VerifyRunScriptSource(code, errmsg);
+            // Should get clear after running
+            Assert.AreEqual(0, thisTest.GetTestCore().replicationGuides.Count);
+        }
+    }
+}