using System;
using System.Collections.Generic;
using System.Linq;
using System.Text;
using NUnit.Framework;
using ProtoCore.DSASM.Mirror;
using ProtoTest.TD;
using ProtoCore.Lang.Replication;
using ProtoTestFx.TD;
namespace ProtoTest.TD.MultiLangTests
{

    class RecursionTest : ProtoTestBase
    {
        public void RecursionImperative01()
        {
            String code =
@"
def f(x)
{
    return = [Imperative]
    {
        if(x <= 1)
        {
            return = 1;
        }
        else
        {
            return = f(x - 1) + x;   
        }
    }
}

a = f(3);
";
            thisTest.RunScriptSource(code);
            thisTest.Verify("a", 6);
        }
        

        public void RecursionNestedLanguageBlockTest01()
        {
            String code =
@"
def f(x)
{
    return = [Imperative]
    {
        if(x <= 1)
        {
            return = [Associative]
            {
                return = 1;
            }
        }
        else
        {
            return = [Associative]
            {
                return = f(x - 1) + x;   
            }
        }
    }
}

a = f(3);
";
            thisTest.RunScriptSource(code);
            thisTest.Verify("a", 6);
        }



        [Test]
<<<<<<< HEAD
        [Ignore]
=======
        [Ignore] // Temporarily ignore this failing test as it takes too long to execute
>>>>>>> f65c65a2
        [Category("Failure")]
        public void RecursionAssociative_InlineConditional01()
        {
            String code =

@"
        def AddDigits(a)

{

    return = a > 0 ? AddDigits(a - 1) + a : 0;

}



x = AddDigits(10);
";
            thisTest.RunScriptSource(code);
            thisTest.Verify("x",55);
        }
        

        /*
        
[Test]
        public void T01_Recursion_SimpleGlobalFunc()
        {
            String code =
@"
	def fx(){return = fy();}
def fy(){return = fx();}
m= fx();
";
            thisTest.RunScriptSource(code);
            Object v1 = new Object();
            v1 = null;
            thisTest.Verify("m", v1);
            thisTest.VerifyRuntimeWarning(RuntimeData.WarningId.kInvalidRecursion);
        }
        
[Test]
        public void T02_NoRecursion_Replication()
        {
            String code =
@"
class A
	{
	fx :var;
	fb : B;
	constructor A(x : var)
	{
		fx = x;
		fb = B.B(x);	
	}
}
class B
{
	fy: var;
	constructor B(y : var)
	{
		fy = y;
	}
}
fa = A.A(1..3);
r1 = fa.fx;//1..3
r2 = fa.fb.fy;//1..3
fb = B.B(1..5);
r3 = fb.fy;//1..5
";
            thisTest.RunScriptSource(code);
            Object[] v1 = new Object[] {1,2,3};
            Object[] v2 = new Object[] { 1, 2, 3,4,5 };
            thisTest.Verify("r1", v1);
            thisTest.Verify("r2", v1);
            thisTest.Verify("r3", v2);
            
        }
       /* 
[Test]
        public void T03_Recursion_SimpleGlobalFunc_2()
        {
            String code =
@"
	def fx(){return = fy();}
def fy(){return = fz();}
def fz(){return = fx();}
m= fx();
";
            thisTest.RunScriptSource(code);
            Object v1 = new Object();
            v1 = null;
            thisTest.Verify("m", v1);
            thisTest.VerifyRuntimeWarning(RuntimeData.WarningId.kInvalidRecursion);
        }
         
[Test]
        public void T04_Recursion_SimpleGlobalFunc_3()
        {
            String code =
@"
	def fx()
{
return = fx();
}
m = fx();
";
            thisTest.RunScriptSource(code);
            Object v1 = new Object();
            v1 = null;
            thisTest.Verify("m", v1);
            thisTest.VerifyRuntimeWarning(RuntimeData.WarningId.kInvalidRecursion);
        }
         
[Test]
         public void T05_Recursion_SimpleGlobalFunc_4()
         {
             String code =
 @"
	class A{ b:B = B.B();}
    class B{a:A =A.A();}
m = A.A();
";
             //Assert.Fail("StackOverflow");
             thisTest.RunScriptSource(code);
             Object v1 = new Object();
             v1 = null;
             thisTest.Verify("m", v1);
             thisTest.VerifyRuntimeWarning(RuntimeData.WarningId.kInvalidRecursion);
         }
         
[Test]
         public void T06_Recursion_InClassMember()
         {
             String code =
 @"
	class A
{
	fa : A = A.A();
	def fooa()
	{
		fa = A.A();
        return = fa.fooa();
	}
}
m = A.A();
n = m.fooa();
";
             //Assert.Fail("StackOverflow");
             thisTest.RunScriptSource(code);
             Object v1 = new Object();
             v1 = null;
             thisTest.Verify("m", v1);
             thisTest.VerifyBuildWarning(ProtoCore.BuildData.WarningID.kInvalidRecursion);
         }
        */

        [Test]
        public void Test()
        {
            String code =
@"
c = 3.0..5.0;//3.0,4.0,5.0
";
            //Assert.Fail("StackOverflow");
            thisTest.RunScriptSource(code);

        }


        [Test]
        public void TestCallingConstructor()
        {
            // Tracked by http://adsk-oss.myjetbrains.com/youtrack/issue/MAGN-4134
            string err = "MAGN-4134 Calling a constructor within itself is not allowed";
            string code = @"
class A
{
    x;
    y;
    constructor A(i)
    {
        y = i;
        x = (i > 0) ? A.A(i - 1) : null;
    }
}
a = A.A(3);  // a.x = null now. 
r = a.x;
";
            thisTest.VerifyRunScriptSource(code, err);
            thisTest.Verify("r", null);
        }
    }
}<|MERGE_RESOLUTION|>--- conflicted
+++ resolved
@@ -72,11 +72,7 @@
 
 
         [Test]
-<<<<<<< HEAD
-        [Ignore]
-=======
         [Ignore] // Temporarily ignore this failing test as it takes too long to execute
->>>>>>> f65c65a2
         [Category("Failure")]
         public void RecursionAssociative_InlineConditional01()
         {
