using NUnit.Framework;
using ProtoCore.DSASM.Mirror;
using ProtoTestFx.TD;
namespace ProtoTest.TD.MultiLangTests
{
    [TestFixture]
    class TypeSystemTests : ProtoTestBase
    {
        [Test]
        [Category("Type System")]
        public void TS001_IntToDoubleTypeConversion()
        {
            string code =
                @"a = 1;
                b : double = a;";
            thisTest.RunScriptSource(code);
            thisTest.Verify("a", 1);
            thisTest.Verify("b", 1.0);
        }

        [Test]
        [Category("Type System")]
        public void TS001a_DoubleToIntTypeConversion()
        {
            string code =
                @"a = 1.0;
                b : int = a;
                c : int = 2.1;
                d : int = 2.5;
                e : int = 3.0;";
            thisTest.RunScriptSource(code);
            //These should convert and emit warnings
            thisTest.Verify("a", 1.0);
            thisTest.Verify("b", 1);
            thisTest.Verify("c", 2);
            thisTest.Verify("d", 3);
            thisTest.Verify("e", 3);
        }

        [Test]
        [Category("DSDefinedClass_Ported")]
        [Category("Type System")]
        public void TS002_IntToUserDefinedTypeConversion()
        {
            string code =
                @"
                import(""FFITarget.dll"");
                a = 1;
                b : ClassFunctionality = a;";
            thisTest.RunScriptSource(code);
            thisTest.Verify("a", 1);
            thisTest.Verify("b", null);
        }

        [Test]
        [Category("Type System")]
        public void TS003IntToChar1467119()
        {
            string code =
                @"
                def foo ( x : char )
                {    
                return = x;
                }
                y = foo (1);";
            thisTest.RunScriptSource(code);
            thisTest.Verify("y", null);
            TestFrameWork.VerifyRuntimeWarning(ProtoCore.Runtime.WarningID.MethodResolutionFailure);
        }

        [Test]
        [Category("Type System")]
        public void TS004_IntToChar_1467119_2()
        {
            string code =
                @"
                def foo ( x : char )
                {    
                return = true;
                }
                y = foo ('1');";
            thisTest.RunScriptSource(code);
            thisTest.Verify("y", true);
        }

        [Test]
        [Category("DSDefinedClass_Ported")]
        [Category("Type System")]
        public void TS005_RetTypeArray_return_Singleton_1467196()
        {
            string code =
                @"
import(""FFITarget.dll"");
                        def length : ClassFunctionality[] (pts : ClassFunctionality[])
                        {
                            return = pts[0];
                        }
                        pt1 = ClassFunctionality.ClassFunctionality( );
                        pt2 = ClassFunctionality.ClassFunctionality(  );
                        pts = [pt1, pt2];
                        numpts = length(pts); 
                        a=numpts.IntVal;
                       
                ";
            //Assert.Fail("1467196 - Sprint 25 - Rev 3216 - [Design Issue] when rank of return type does not match the value returned what is the expected result ");
            thisTest.RunScriptSource(code);
            thisTest.Verify("a", new object[] { 0 });
        }

        [Test]
        [Category("Type System")]
        public void TS005_RetTypeArray_return_Singleton_1467196_a()
        {
            string code =
                @"
                        def length : int[] (pts : int[])
                        {
                            return = pts[0];
                        }
                        pts = [1, 2];
                        numpts = length(pts); 
                        a=numpts;
                       
                ";
            //Assert.Fail("1467196 - Sprint 25 - Rev 3216 - [Design Issue] when rank of return type does not match the value returned what is the expected result ");
            thisTest.RunScriptSource(code);
            thisTest.Verify("a", new object[] { 1 });
        }

        [Test]
        [Category("DSDefinedClass_Ported")]
        [Category("Type System")]
        public void TS005_RetTypeArray_return_Singleton_1467196_b()
        {
            string code =
                @"
import(""FFITarget.dll"");
                        def length : ClassFunctionality[] (a : ClassFunctionality)
                        {
                            return = a;
                        }
                        pt = ClassFunctionality.ClassFunctionality();
                        numpts = length(pt); 
                        a=numpts.IntVal;
                       
                ";
            //Assert.Fail("1467196 - Sprint 25 - Rev 3216 - [Design Issue] when rank of return type does not match the value returned what is the expected result ");
            thisTest.RunScriptSource(code);
            thisTest.Verify("a", new object[] { 0 });
        }


        [Test]
        [Category("DSDefinedClass_Ported")]
        [Category("Type System")]
        public void TS006_RetTypeuserdefinedArray_return_double_1467196()
        {
            string code =
                @"
import(""FFITarget.dll"");
                    def length : ClassFunctionality (pts : ClassFunctionality[])
                    {
                        return = 1.0;
                    }
                    pt1 = ClassFunctionality.ClassFunctionality();
                    pt2 = ClassFunctionality.ClassFunctionality();
                    pts = [pt1, pt2];
                    numpts = length(pts); 
                    a=numpts.IntVal;
                ";
            //Assert.Fail("1467196 - Sprint 25 - Rev 3216 - [Design Issue] when rank of return type does not match the value returned what is the expected result ");
            thisTest.RunScriptSource(code);
            thisTest.Verify("a", null);
            //thisTest.Verify("a",); not sure what is the expected behaviour 
        }

        [Test]
        [Category("DSDefinedClass_Ported")]
        [Category("Type System")]
        public void TS007_Return_double_To_int_1467196()
        {
            string code =
                @"
import(""FFITarget.dll"");
def length : double (pts : ClassFunctionality[])
{
    return = 1;
}
pt1 = ClassFunctionality.ClassFunctionality( );
pt2 = ClassFunctionality.ClassFunctionality( );
pts = [pt1, pt2];
numpts = length(pts); 
a=numpts.IntVal;
                 
                ";
            //Assert.Fail("1467196 - Sprint 25 - Rev 3216 - [Design Issue] when rank of return type does not match the value returned what is the expected result ");
            thisTest.RunScriptSource(code);
            thisTest.Verify("numpts", 1.0);
            thisTest.Verify("a", null);
        }

        [Test]
        [Category("Type System")]
        public void TS008_Param_Int_IntArray_1467208()
        {
            string code =
                @"
                      def foo:int[] (x:int[])
                      {
                          return = 1;
                      }
                      r = foo(3);            
                ";
            string error = "DNL-1467208 Auto-upcasting of int -> int[] is not happening in some cases";
            thisTest.RunScriptSource(code, error);
            thisTest.Verify("r", new object[] { 1 });
        }

        [Test]
        [Category("Type System")]
        public void TS009_Parameter_Int_ToBoolArray_1467182()
        {
            string code =
                @"
                       def foo(x:bool[])
                       {
                          return = x;
                       }
                       r = foo(3);            
                ";
            //int -> bool -> bool array
            string error = "1467303 -Sprint 26 - Rev 3779 - int to bool array conversion does not happen for function arguments ";

            thisTest.RunScriptSource(code, error);
            thisTest.Verify("r", new object[] { true });

        }

        [Test]
        [Category("Type System")]
        public void TS010_Parameter_Bool_ToIntArray_1467182()
        {
            string code =
                @"
                      def foo(x:int[])
                      {
                            return = 1;
                       }
                       r = foo(false);    
                ";
            thisTest.RunScriptSource(code);
            thisTest.Verify("r", null);
        }

        [Test]
        [Category("Type System")]
        public void TS011_Return_Int_ToIntArray()
        {
            string code =
                @"
                        def foo:int[](x:int)
                        {
                              return = x;
                        }
                        r = foo(3); // r = {3};
                ";
            //Assert.Fail("1467200 - Sprint 25 - rev 3242 type checking negative cases failing ");
            thisTest.RunScriptSource(code);
            thisTest.Verify("r", new object[] { 3 });
        }

        [Test]
        [Category("Type System")]
        public void TS012_Return_Int_ToBoolArray_1467182()
        {
            string code =
                @"
                    def foo:bool[]()
                    {
                            return = x;
                     }
                     r = foo(3);            // r = {null} ?
                ";
            //Assert.Fail("1467182 - Sprint 25 - [Design Decision] Rev 3163 - method resolution or type conversion is expected in following cases  ");
            thisTest.RunScriptSource(code);
            thisTest.Verify("r", null);
        }

        [Test]
        [Category("Type System")]
        public void TS013_Parameter_Bool_ToIntArray()
        {
            string code =
                @"
                        def foo:int[]()
                        {
                           return = false;
                        }
                        r = foo(); // r = {null}
                ";
            //Assert.Fail("1467200 - Sprint 25 - rev 3242 type checking negative cases failing ");
            thisTest.RunScriptSource(code);
            thisTest.Verify("r", null);
        }

        [Test]
        [Category("Type System")]
        public void TS014_Return_IntArray_ToInt()
        {
            string code =
                @"
                       def foo:int()
                       {
                            return = [1, 2, 3];
                       }              
                       r = foo();                              
                ";
            //Assert.Fail("1467200 - Sprint 25 - rev 3242 type checking negative cases failing ");
            thisTest.RunScriptSource(code);
            thisTest.Verify("r", null);
        }

        [Test]
        [Category("Type System")]
        public void TS015_Parameter_BoolArray_ToInt()
        {
            string code =
                @"
                      def foo(x:int)
                      {
                             return = x + 1;
                      }
                      r = foo([true, false]); // method resolution failure, r= null
                              
                ";
            //Assert.Fail("1467200 - Sprint 25 - rev 3242 type checking negative cases failing ");
            thisTest.RunScriptSource(code);
            thisTest.Verify("r", null);
        }

        [Test]
        [Category("Type System")]
        public void TS016_Return_BoolArray_ToInt()
        {
            string code =
                @"
                       def foo:int()
                       {
                              return = [true, false];
                       }              
                       r = foo();                             
                ";
            //Assert.Fail("1467200 - Sprint 25 - rev 3242 type checking negative cases failing ");
            thisTest.RunScriptSource(code);
            thisTest.Verify("r", null);
        }

        [Test]
        [Category("DSDefinedClass_Ported")]
        [Category("Type System")]
        public void TS017_Return_BoolArray_ToInt_1467182()
        {
            string code =
                @"
                            a = [1,2];
                            b=a;
                            a[0] = 100;
                            b[0] = ""false"";
                            c=a[0];
                            d=b[0];
";
            string error = "1467182 - Sprint 25 - [Design Decision] Rev 3163 - method resolution or type conversion is expected in following cases ";
            thisTest.RunScriptSource(code, error);
            thisTest.Verify("c", 100);
        }

        [Test]
        [Category("Type System")]
        public void TS018_Param_Int_ordouble_ToBool_1467172()
        {
            string code =
                @"
<<<<<<< HEAD
                    b=i[0];c=i[1];d=i[2];
                    def foo( a : bool )
                    {
                        c={a};
                        return = c; 
                    }
                    i = [Imperative]
                    {
                        c={};
                        b = foo( 1 );
                        c = foo( 1.5 );
                        d = 0;
                        if(1.5 == true )
                        {
=======
b;c;d;
def foo( a : bool )
                            {
                            c=[a];
                            return = c; 
                            }
                      [Imperative]
                            {
                            c=[];
                            b = foo( 1 );
                            c = foo( 1.5 );
                            d = 0;
                            if(1.5 == true )
                            {
>>>>>>> c0e14124
                            d = 3;
                        }
                        return {b,c,d};
                    }
";
            //Assert.Fail("1467172 - sprint 25 - Rev 3146 - [Design Issue ] the type conversion between int/double to bool not allowed ");
            thisTest.RunScriptSource(code);
            thisTest.Verify("b", new object[] { true });
            thisTest.Verify("c", new object[] { true });
            thisTest.Verify("d", 3);
        }

        [Test]
        [Category("Type System")]
        public void TS018_Return_Int_ordouble_ToBool_1467172_2()
        {
            string code =
                @"
                    b=i[0];c=i[1];d=i[2];
                    def foo:bool( a  )
                    {
                        return = a; 
                    }
                    i = [Imperative]
                    {
                        b = foo( 1 );
                        c = foo( 1.5 );
                        d = 0;
                        if(1.5 == true )
                        {
                            d = 3;
                        }
                        return {b,c,d};
                    }
";
            //Assert.Fail("1467172 - sprint 25 - Rev 3146 - [Design Issue ] the type conversion between int/double to bool not allowed ");
            thisTest.RunScriptSource(code);
            thisTest.Verify("b", true);
            thisTest.Verify("c", true);
            thisTest.Verify("d", 3);
        }

        [Test]
        [Category("Type System")]
        public void TS019_conditional_cantevaluate_1467170()
        {
            string code =
                @"A=[Imperative]
                {
                    A = 1;
                    if (0)
                        A = 2;
                    else
                        A= 3;
                    return A;
                }
                   
                        ";
            thisTest.RunScriptSource(code);
            thisTest.Verify("A", 3);
        }

        [Test]
        [Category("Type System")]
        public void TS019_conditional_cantevaluate_1465293_2()
        {
            string code =
                @"
                    A=[Imperative]
                    {
                        A = 1;
                        if (!0)
                            A = 2;
                        else
                            A= 3;
                        return A;
                    }
                      
                        ";
            thisTest.RunScriptSource(code);
            thisTest.Verify("A", 2);
        }

        [Test]
        [Category("Type System")]
        public void TS019_conditional_cantevaluate_1465293_3()
        {
            string code =
                @"
                     test1;
                     test2;
                     test3;
                     p1 = 1;
                     test1 = p1 == null ? true : false; // expected false, received false
                     test2 = p1!= null ? true : false; // expected true,  received false
                     test3 = !p1 ? true : false;
                        ";
            thisTest.RunScriptSource(code);
            thisTest.Verify("test1", false);
            thisTest.Verify("test2", true);
            thisTest.Verify("test3", false);
        }

        [Test]
        [Category("Type System")]
        public void TS020_conditional_cantevaluate_1467170()
        {
            string code =
                @"A=[Imperative]
                {
                    A = 1;
                    B=1;
                    if (B)
                        A = 2;
                    else
                        A= 3;
                    return A;
                }
                      
                        ";
            thisTest.RunScriptSource(code);
            thisTest.Verify("A", 2);
        }

        [Test]
        [Category("Type System")]
        public void TS020_conditional_cantevaluate_1465293()
        {
            string code =
                @"
def foo(a)
{
    b = 0;
    d= [Imperative]
    {
        if (a!= null)
        {
            b = 1;
        }
        return = b;
    }
    return = d;
}
z = [Imperative]
{
  a = [ 1, 2 ];
  z = foo(a);
    return z;
}
";
            thisTest.RunScriptSource(code);
            thisTest.Verify("z", new object[] { 1, 1 });
        }

        [Test]
        [Category("DSDefinedClass_Ported")]
        [Category("Type System")]
        public void TS020_conditional_cantevaluate_1465293_2()
        {
            string code =
                @"
def foo(a)
{
    b = 0;
    d = [Imperative]
    {
        if (a!= null)
        {
            b = 1;
        }
        return = b;
    }
    return = d;
}

z=[Imperative]
{
<<<<<<< HEAD
    a = { 1, 2 };
    return foo(a);
=======
    a = [ 1, 2 ];
    z = foo(a);
>>>>>>> c0e14124
}
                        
                        ";
            thisTest.RunScriptSource(code);
            thisTest.Verify("z", new object[] { 1, 1 });
        }

        [Test]
        [Category("DSDefinedClass_Ported")]
        [Category("Type System")]
        public void TS020_conditional_cantevaluate_1465293_3()
        {
            string code =
                @"
def foo(a)
{
    b = 0;
    d = [Imperative]
    {
        if (a!= null)
        {
            b = 1;
        }
        return = b;
    }
    return = d;
}

a = [ 1, 2 ];
z = foo(a);
";
            thisTest.RunScriptSource(code);
            thisTest.Verify("z", new object[] { 1, 1 });
        }

        [Test]
        [Category("Type System")]
        public void TS020_conditional_cantevaluate_1465293_4()
        {
            string code =
                @"
                        def foo(a)
                        {
                         b = 0;
                         d=   [Imperative]
                            {
                                if (a!= null)
                                {
                                    b = 1;
                                }
                                return = b;
                            }
                            return = d;
                        }
                        z;
                        a = [ 1, 2 ];
                        z = foo(a);
                        ";
            thisTest.RunScriptSource(code);
            thisTest.Verify("z", new object[] { 1, 1 });
        }

        [Test]
        [Category("DSDefinedClass_Ported")]
        [Category("Type System")]
        public void TS021_OverallPrimitiveConversionTestInt()
        {
            string code =
                @"
import(""FFITarget.dll"");
                zero_var:var = 0;
                zero_int:int = 0;
                zero_double:double = 0;
                zero_bool:bool = 0;
                zero_String:string = 0;
                zero_char:char = 0;
                zero_a:ClassFunctionality = 0;
                 one_var:var = 1;
                 one_int:int = 1;
                 one_double:double = 1;
                 one_bool:bool = 1;
                 one_String:string = 1;
                 one_char:char = 1;
                 one_a:ClassFunctionality = 1;
                foo:int = 32.342;
                foo2:int = 32.542;
                foo3:int = 32.5;
                ";
            thisTest.RunScriptSource(code);
            thisTest.Verify("zero_var", 0);
            thisTest.Verify("zero_int", 0);
            thisTest.Verify("zero_double", 0.0);
            thisTest.Verify("zero_bool", false);
            thisTest.Verify("zero_String", null);
            thisTest.Verify("zero_char", null);
            thisTest.Verify("zero_a", null);
            thisTest.Verify("one_var", 1);
            thisTest.Verify("one_int", 1);
            thisTest.Verify("one_double", 1.0);
            thisTest.Verify("one_bool", true);
            thisTest.Verify("one_String", null);
            thisTest.Verify("one_char", null);
            thisTest.Verify("one_a", null);
            thisTest.Verify("foo", 32);
            thisTest.Verify("foo2", 33);
            thisTest.Verify("foo3", 33);
        }

        [Test]
        [Category("Type System")]
        public void TS022_conditional_cantevaluate_1467170()
        {
            string code =
                @"A=
                    [Imperative]
                    {
                        A = 1;
                        B=1;
                        if (null)
                            A = 2;
                        else
                            A= 3;
                        return A;
                    }
                    //expected A=1;
                    //Received A=3;
                        ";
            thisTest.RunScriptSource(code);
            thisTest.Verify("A", 3);
        }

        [Test]
        [Category("Type System")]
        public void TS022_conditional_cantevaluate_1465293()
        {
            string code =
                @"
                     A=[Imperative]
                        {
                            A = 1;
                            B=1;
                            if (!null)
                                A = 2;
                            else
                                A= 3;
                            return A;
                        }
                        //expected A=1;
                        //Received A=3;
                        ";
            thisTest.RunScriptSource(code);
            thisTest.Verify("A", 3);
        }

        [Test]
        [Category("Type System")]
        public void TS022_conditional_cantevaluate_1465293_3()
        {
            string code =
                @"
<<<<<<< HEAD
                    a = { 1, 2 };
                    b = [Imperative]
                    {
                        b = 0;
                        if (a!= null)
=======
                     a = [ 1, 2 ];
                     b = 0;
                     [Imperative]
>>>>>>> c0e14124
                        {
                            b = 1;
                        }
                        return b;
                    }
                        ";
            thisTest.RunScriptSource(code);
            thisTest.Verify("b", 1);
        }

        [Test]
        [Category("Type System")]
        public void TS023_Double_To_Int_1467084()
        {
            string code =
                @"
                     def foo:int(i:int)
                        {
                             return = i;
                        }
                        x = foo(2.5);// returning 2.5 it should return 2
                        ";
            //Assert.Fail("1463268 - Sprint 20 : [Design Issue] Rev 1822 : Method resolution fails when implicit type conversion of double to int is expected ");
            thisTest.RunScriptSource(code);
            thisTest.Verify("x", 3);
        }

        [Test]
        [Category("Type System")]
        public void TS023_Double_To_Int_1467084_2()
        {
            string code =
                @"
                     def foo ( x : int )
                        {
                        return = x + 1;
                        }
                        t = foo( 1.5);
                        ";
            //Assert.Fail("1463268 - Sprint 20 : [Design Issue] Rev 1822 : Method resolution fails when implicit type conversion of double to int is expected ");
            thisTest.RunScriptSource(code);
            thisTest.Verify("t", 3);
        }

        [Test]
        [Category("DSDefinedClass_Ported")]
        [Category("Type System")]
        public void TS023_Double_To_Int_1467084_3()
        {
            string code =
                @"
                        def twice : int []( a : double )
                        {
                            return = [[1,1],[1,1]];
                        }
                        d=1..4;
                        d=twice(4);
                        ";
            //Assert.Fail("1463268 - Sprint 20 : [Design Issue] Rev 1822 : Method resolution fails when implicit type conversion of double to int is expected ");
            thisTest.RunScriptSource(code);
            thisTest.Verify("d", new object[] { null, null });
        }

        [Test]
        [Category("Type System")]
        public void TS024_Double_To_Int_IndexIntoArray_1467214()
        {
            string code =
                @"
                  a=[1,2,3,4,5];
                    x=2.5;
                    b=a[x];
                        ";
            //     Assert.Fail("1467214 - Sprint 26- Rev 3313 Type Conversion from Double to Int not happening while indexing into array ");
            thisTest.RunScriptSource(code);
            thisTest.Verify("b", 4);
        }

        [Test]
        [Category("Type System")]
        public void TS025_KeyWords_Doesnotexist_1467215()
        {
            string code =
                @"
                  a:z=3;
                        ";
            string error = "1467215 - Sprint 26 - rev 3310 language is too easy on key words for typesystem , even when does not exist it passes  ";
            thisTest.RunScriptSource(code, error);
            thisTest.Verify("a", null);
        }

        [Test]
        [Category("Type System")]
        public void TS026_Double_ToInt_1467211()
        {
            string code =
                @"
                  def foo:int()
                  {
                      return = 3.5; 
                  }
                  a=foo();
                        ";
            thisTest.RunScriptSource(code);
            thisTest.Verify("a", 4);
        }

        [Test]
        [Category("Type System")]
        public void TS027_Double_ToInt_1467217()
        {
            string code =
                @"
                 def foo:int[]()
                    {
                         return = [3.5]; 
                    }
                    a=foo();
                        ";
            //Assert.Fail("1467217 - Sprint 26 - Rev 3337 - Type Conversion does not happen if the function returns an array ");
            thisTest.RunScriptSource(code);
            thisTest.Verify("a", new object[] { 4 });
        }

        [Test]
        [Category("Type System")]
        public void TS028_Double_ToInt_1467218()
        {
            string code =
                @"
                  def foo:int()
                  {
                      return = 3.5; 
                  }
                  a=foo();
                        ";
            thisTest.RunScriptSource(code);
            thisTest.Verify("a", 4);
        }

        [Test]
        [Category("Type System")]
        public void TS028_Double_ToInt_1467218_1()
        {
            string code =
                @"
                  def foo:int[]()
                  {
                      return = [3.5]; 
                  }
                  a=foo()[0];
                        ";
            //Assert.Fail("1467218 - Sprint 26 - Rev 3337 - Type Conversion does not happen if the function returns and array and and index into function call ");
            thisTest.RunScriptSource(code);
            thisTest.Verify("a", 4);
        }

        [Test]
        [Category("DSDefinedClass_Ported")]
        [Category("Type System")]
        public void TS029_Double_ToVar_1467222()
        {
            string code =
                @"
                    def foo()
                    {
                        x : int = 3.5; // x still is int, and 3.5 converted to 4
                        return = x;
                    }
                    b = foo();
 
                        ";
            //Assert.Fail("1467222 - Sprint 26 - rev 3345 - if return type is var it still does type conversion ");
            thisTest.RunScriptSource(code);
            thisTest.Verify("b", 4);
        }

        [Test]
        [Category("Type System")]
        public void TS029_Double_ToInt_1463268()
        {
            string code =
                @"
                  def foo ( x : int )
                    {
                    return = x + 1;
                    }
                    t = foo( 1.5);
                        ";
            //Assert.Fail("1463268 - Sprint 20 : [Design Issue] Rev 1822 : Method resolution fails when implicit type conversion of double to int is expected");
            thisTest.RunScriptSource(code);
            thisTest.Verify("t", 3);
        }

        [Test]
        [Category("DSDefinedClass_Ported")]
        [Category("Type System")]
        public void TS030_eachtype_To_var()
        {
            string code =
                @"
import(""FFITarget.dll"");
                        def foo ( x )
                        {
	                        b1= x ;
	                        return =b1;
                        }
                        a = foo( 1.5); 
                        b = foo( 1); 
                        c = foo( ""1.5""); //char to var 
                        //a = foo( '1.5');// char to var 
                         d = foo( ClassFunctionality.ClassFunctionality(1)); // user define to var 
                        d1=d.IntVal;
                        e = foo( false);//bool to var 
                        f = foo( null);//null to var 
                        ";
            thisTest.RunScriptSource(code);
            thisTest.Verify("a", 1.5);
            thisTest.Verify("b", 1);
            thisTest.Verify("c", "1.5");
            thisTest.Verify("d1", 1);
            thisTest.Verify("e", false);
            thisTest.Verify("f", null);
        }

        [Test]
        [Category("DSDefinedClass_Ported")]
        [Category("Type System")]
        public void TS030_eachtype_To_var_2()
        {
            string code =
                @"
import(""FFITarget.dll"");
                        def foo ( x:var )
                        {
	                        b1= x ;
	                        return =b1;
                        }
                        a = foo( 1.5); 
                        b = foo( 1); 
                        c = foo( ""1.5""); //char to var 
                        //a = foo( '1.5');// char to var 
                         d = foo( ClassFunctionality.ClassFunctionality(1)); // user define to var 
                        d1=d.IntVal;
                        e = foo( false);//bool to var 
                        f = foo( null);//null to var 
                        ";
            thisTest.RunScriptSource(code);
            thisTest.Verify("a", 1.5);
            thisTest.Verify("b", 1);
            thisTest.Verify("c", "1.5");
            thisTest.Verify("d1", 1);
            thisTest.Verify("e", false);
            thisTest.Verify("f", null);
        }


        [Test]
        [Category("DSDefinedClass_Ported")]
        [Category("Type System")]
        public void TS031_eachType_To_int()
        {
            string code =
                @"
import(""FFITarget.dll"");
                        def foo ( x:int )
                        {
	                        b1= x ;
	                        return =b1;
                        }
                        a = foo( 1.5); 
                        b = foo( 1); 
                        c = foo( ""1.5""); // var to int 
                        //a = foo( '1.5');// var to int
                         d = foo( ClassFunctionality.ClassFunctionality(1)); // user define to var 
                        d1=d.IntVal;
                        e = foo( false);// var to int 
                        f = foo( null);//null to int
                        ";
            thisTest.RunScriptSource(code);
            thisTest.Verify("a", 2);
            thisTest.Verify("b", 1);
            thisTest.Verify("c", null);
            thisTest.Verify("d1", null);
            thisTest.Verify("e", null);
            thisTest.Verify("f", null);
        }

        [Test]
        [Category("Type System")]
        public void TS031_null_To_int()
        {
            string code =
                @"
            
                        def foo ( x:int )
                        {
	                   
	                        return =1;
                        }
                                              
                        f = foo( null);//null to int
                        ";
            thisTest.RunScriptSource(code);
            thisTest.Verify("f", 1);

        }

        [Test]
        [Category("DSDefinedClass_Ported")]
        [Category("Type System")]
        public void TS031_eachtype_To_double()
        {
            string code =
                @"
import(""FFITarget.dll"");
                        def foo ( x:double )
                        {
	                        b1= x ;
	                        return =b1;
                        }
                        a = foo( 1); 
                        b = foo( 1); 
                        c = foo( ""1.5""); // var to int 
                        //a = foo( '1.5');// var to int
                         d = foo( ClassFunctionality.ClassFunctionality(1)); // user define to var 
                        d1=d.IntVal;
                        e = foo( false);// var to int 
                        f = foo( null);//null to int
                        ";
            thisTest.RunScriptSource(code);
            thisTest.Verify("a", 1.0);
            thisTest.Verify("b", 1.0);
            thisTest.Verify("c", null);
            thisTest.Verify("d1", null);
            thisTest.Verify("e", null);
            thisTest.Verify("f", null);
        }

        [Test]
        [Category("Type System")]
        public void TS031_null_To_double()
        {
            string code =
                @"
                   
                        def foo ( x:double )
                        {
	               
	                        return =1.0;
                        }
                   
                        f = foo( null);//null to int
                        ";
            thisTest.RunScriptSource(code);
            thisTest.Verify("f", 1.0);
        }

        [Test]
        [Category("Type System")]
        public void TS032_null_To_bool()
        {
            string code =
                @"
                   
                        def foo ( x:bool )
                        {
	               
	                        return =true;
                        }
                   
                        f = foo( null);//null to int
                        ";
            thisTest.RunScriptSource(code);
            thisTest.Verify("f", true);
        }

        [Test]
        [Category("DSDefinedClass_Ported")]
        [Category("Type System")]
        public void TS032_eachType_To_bool()
        {
            string code =
                @"import(""FFITarget.dll"");
                        a:bool= 1;//true
                        b:bool= -0.1; //true
                        c:bool=""1.5""; //true
                        c1:bool= """"; //false
                        //d:bool='1.5';
                        d:bool= ClassFunctionality.ClassFunctionality(1); // user def to bool - > if not null true
                       
                        e:bool= true;
                        e1:bool=null;
                          ";
            thisTest.RunScriptSource(code);
            thisTest.Verify("a", true);
            thisTest.Verify("b", true);
            thisTest.Verify("c", true);
            thisTest.Verify("c1", false);
            thisTest.Verify("d", true);
            thisTest.Verify("e", true);
            thisTest.Verify("e1", null);
        }

        [Test]
        [Category("DSDefinedClass_Ported")]
        [Category("Type System")]
        public void TS033_eachType_To_string()
        {
            string code =
                @"
import(""FFITarget.dll"");
                       def foo ( x:string)
                          {
                              b1= x ;
                              return =b1;
                          }
                          a = foo(0.00); // double to string
                          b = foo( 1); // int to  string
                          c = foo( ""1.5"");//char to string  
                          c1 = foo( '1');// char to string 
                          d = foo( ClassFunctionality.ClassFunctionality(1)); // user define to string
                          d1=d.IntVal;
                          e = foo( false);//bool to string
                          f = foo( null);//null to string";
            string error = "1467311 - Sprint 26 - Rev 3788 - Char to String conversion not happening ";
            thisTest.RunScriptSource(code, error);
            thisTest.Verify("a", null);
            thisTest.Verify("b", null);
            thisTest.Verify("c", "1.5");
            thisTest.Verify("c1", "1");
            thisTest.Verify("d1", null);
            //   thisTest.Verify("c1", "1");//Assert.Fail("1467227 -Sprint 26 - 3329 char not convertible to string ");
            thisTest.Verify("e", null);
            thisTest.Verify("f", null);
        }

        [Test]
        [Category("Type System")]
        public void TS033_null_To_string()
        {
            string code =
                @"
                   
                        def foo ( x:string )
                        {
	               
	                        return = ""test"";
                        }
                   
                        f = foo( null);//null to int
                        ";
            thisTest.RunScriptSource(code);
            thisTest.Verify("f", "test");
        }

        [Test]
        [Category("Type System")]
        public void TS033_null_To_char()
        {
            string code =
                @"
                   
                        def foo ( x:char )
                        {
	               
	                        return = 'c';
                        }
                   
                        f = foo( null);//null to int
                        ";
            thisTest.RunScriptSource(code);
            thisTest.Verify("f", 'c');
        }

        [Test]
        [Category("DSDefinedClass_Ported")]
        [Category("Type System")]
        public void TS034_eachType_To_char()
        {
            string code =
                @"
import(""FFITarget.dll"");
                       def foo ( x:char)
                          {
                              b1= x ;
                              return =b1;
                          }
                          a = foo(0.00); // double to char
                          b = foo( 1); // int to  char
                          c = foo( ""1.5"");//char to char
                          c1 = foo( '1');// char to char  
                          d = foo( ClassFunctionality.ClassFunctionality(1)); // user define to char
                          d1=d.IntVal;
                          e = foo( false);//bool to char
                          f = foo( null);//null to char";
            thisTest.RunScriptSource(code);
            thisTest.Verify("a", null);
            thisTest.Verify("b", null);
            thisTest.Verify("c", null);
            thisTest.Verify("d1", null);
            thisTest.Verify("c1", '1');
            thisTest.Verify("e", null);
            thisTest.Verify("f", null);
        }

        [Test]
        [Category("Type System")]
        public void TS34_CharToString_1467227()
        {
            string code =
               @"
                a:string='1';";
            thisTest.RunScriptSource(code, "1467227 -Sprint 26 - 3329 char not convertible to string ");
            thisTest.Verify("a", "1");
        }

        [Test]
        [Category("Type System")]
        public void TS35_nullTobool_1467231()
        {
            string code =
                @"
                a:bool=null;";
            thisTest.RunScriptSource(code);
            //Assert.Fail("1467231 - Sprint 26 - Rev 3393 null to bool conversion should not be allowed ");
            thisTest.Verify("a", null);
        }

        [Test]
        [Category("Type System")]
        public void TS36_stringTobool_1467239()
        {
            string code =
                @"
                c:bool=""1.5""; //expected :true, received : null
                c1:bool= """"; //expected :false,received : null 
";
            thisTest.RunScriptSource(code);
            //Assert.Fail("1467239 - Sprint 26 - Rev 3425 type conversion - string to bool conversion failing  ");
            thisTest.Verify("c", true);
            thisTest.Verify("c1", false);
        }

        [Test]
        [Category("DSDefinedClass_Ported")]
        [Category("Type System")]
        public void TS37_userdefinedTobool_1467240()
        {
            string code =
                @"
import(""FFITarget.dll"");
                    d:bool=ClassFunctionality.ClassFunctionality(5); // user def to bool - > if not null true ";
            string error = "1467240 - Sprint 26 - Rev 3426 user defined type not convertible to bool";
            thisTest.RunScriptSource(code, error);
            thisTest.Verify("d", true);
        }

        [Test]
        [Category("DSDefinedClass_Ported")]
        [Category("Type System")]
        public void TS038_eachType_To_Userdefined()
        {
            string code =
                @"
import(""FFITarget.dll"");    
                            a:A= 1;//
                            b:A= -0.1; //
                            c:A= ""1.5""; //false
                            d:A=true;
                            //d:bool='1.5';
                            d:ClassFunctionality= ClassFunctionalityMirror.ClassFunctionalityMirror();
                            e:ClassFunctionality=ClassFunctionality.ClassFunctionality(1);
                            e1=e.IntVal;
                            f:A= true;
                            g:A=null;
                          ";
            thisTest.RunScriptSource(code);
            thisTest.Verify("a", null);
            thisTest.Verify("b", null);
            thisTest.Verify("c", null);
            thisTest.Verify("d", null);
            thisTest.Verify("e1", 1);
            thisTest.Verify("f", null);
            thisTest.Verify("g", null);
        }

        [Test]
        [Category("DSDefinedClass_Ported")]
        [Category("Type System")]
        public void TS038_Param_single_AlltypeTo_UserDefined()
        {
            string code =
                @"
import(""FFITarget.dll"");
                        def foo ( x:ClassFunctionality)
                        {
	                        b1= x ;
	                        return =b1;
                        }
                        a = foo(1.5);
                        z:var=1.5;
                        a1=foo(z);
                        b = foo(1);
                        c = foo( ""1.5"" );
                        c1 = foo( '1');
                        d = foo( ClassFunctionality.ClassFunctionality(2) );
                        d1 = d.IntVal;
                        e = foo(false);
                        f = foo( null );";
            string error = "1467314 - Sprint 26 - Rev 3805 user defined type to array of user defined type does not upgrade to array ";
            thisTest.RunScriptSource(code, error);
            thisTest.Verify("a", null);
            thisTest.Verify("a1", null);
            thisTest.Verify("b", null);
            thisTest.Verify("c", null);
            thisTest.Verify("c1", null);
            thisTest.Verify("d1", 2);
            thisTest.Verify("e", null);
            thisTest.Verify("f", null);
        }


        [Test]
        [Category("Type System")]
        public void TS039_userdefined_covariance()
        {
            string code =
                @"
               
                    class A
                    {
	                    a:int;
	                    constructor A (b:int)
	                    {
		                    a=b;
                        }
                    }
                    class B extends A
                    {
	                    b:int;
	                    constructor B (c:int)
	                    {
		                    b=c;
                        }
                    }
                   a:A=A.A(1);
                    a1=a.a;
                    b:A=B.B(2);
                    b1=b.b;
                    c:B=A.A(3);
                    c1=c.b;
                    c2=c.a;
";
            thisTest.RunScriptSource(code);
            thisTest.Verify("a1", 1);
            thisTest.Verify("b1", 2);
            thisTest.Verify("c", null);
            thisTest.Verify("c1", null);
            thisTest.Verify("c2", null);
        }

        [Test]
        [Category("Type System")]
        public void TS40_null_toBool_1467231()
        {
            string code =
                @"
                a:bool=null;";
            thisTest.RunScriptSource(code);
            thisTest.Verify("a", null);
        }

        [Test]
        [Category("Type System")]
        public void TS41_null_toBool_1467231_2()
        {
            string code =
                @"
                a=null; 
                def test(b:bool)
                {
                return = b;
                }
                c=test(a);"; //expected :true, received : null
            thisTest.RunScriptSource(code);
            thisTest.Verify("a", null);
            thisTest.Verify("c", null);
        }

        [Test]
        [Category("Type System")]
        public void TS42_null_toBool_1467231_3()
        {
            string code =
                @"
                a=null; 
                def test:bool(b)
                {
                return = b;
                }
                c=test(a);";
            thisTest.RunScriptSource(code);
            thisTest.Verify("c", null);
        }

        [Test]
        [Category("Type System")]
        public void TS43_null_toBool_1467231_positive()
        {
            string code =
                @"b = [Imperative]
                {
                    a=null;
                    b = 0;
                    if (a) 
                    {
	                    b=1;
                    }
                    else
                    {
	                    b=2;
                    }
                    return b;
                }"; //expected :true, received : null
            thisTest.RunScriptSource(code);
            thisTest.Verify("b", 2);
        }

        [Test]
        [Category("DSDefinedClass_Ported")]
        [Category("Type System")]
        public void TS44_any_toNull()
        {
            string code =
                @"
import(""FFITarget.dll"");

                    a:double= null; 
                    b:int =  null; 
                    c:string=null; 
                    d:char = null;
                    e:ClassFunctionality = null;
                    f:bool = null;
                    g = null;"; //expected :true, received : null
            thisTest.RunScriptSource(code);
            thisTest.Verify("a", null);
            thisTest.Verify("b", null);
            thisTest.Verify("c", null);
            thisTest.Verify("d", null);
            thisTest.Verify("e", null);
            thisTest.Verify("f", null);
            thisTest.Verify("g", null);
        }

        [Test]
        [Category("Type System")]
        public void TS45_int_To_Double_1463268()
        {
            string code =
                @"
               def foo(x:int) 
               { 
	               return = x + 1; 
               }
               t = foo(1.5);
                t1 = foo(null);";

            thisTest.RunScriptSource(code);
            thisTest.Verify("t", 3);
            thisTest.Verify("t1", null);
        }

        [Test]
        [Category("DSDefinedClass_Ported")]
        [Category("Type System")]
        public void TS46_typedassignment_To_array_1467206()
        {
            string code =
                @"
import(""FFITarget.dll"");

                    a:double[]= [1,2,3]; 
                    
                    b:int[] =  [1,2,3]; 
                    c:string[]=[""a"",""b"",""c""]; 
                    d:char []= ['c','d','e'];
                    x1= ClassFunctionality.ClassFunctionality(1);
                    y1= ClassFunctionality.ClassFunctionality(1);
                    z1= ClassFunctionality.ClassFunctionality(1);
                    e:ClassFunctionality []= [x1,y1,z1];
                    e1=e.IntVal;
                    f:bool []= [true,false,null];
                    g []=[ null,null,null];
";
            thisTest.RunScriptSource(code);
            thisTest.Verify("a", new object[] { 1.0, 2.0, 3.0 });
            thisTest.Verify("b", new object[] { 1, 2, 3 });
            thisTest.Verify("c", new object[] { "a", "b", "c" });
            thisTest.Verify("d", new object[] { 'c', 'd', 'e' });
            thisTest.Verify("e1", new object[] { 1, 1, 1 });
            thisTest.Verify("f", new object[] { true, false, null });
            thisTest.Verify("g", new object[] { null, null, null });
        }

        [Test]
        [Category("DSDefinedClass_Ported")]
        [Category("Type System")]
        public void TS46_typedassignment_To_array_1467294_2()
        {
            string code =
                @"
import(""FFITarget.dll"");
                    a:double[]= 1; 
                    
                    b:int[] =  1.1; 
                    c:string[]=""a""; 
                    d:char []= 'c';
                    x1=ClassFunctionality.ClassFunctionality(1);
                    e:ClassFunctionality []= x1;
                    e1=e.IntVal;
                    f:bool []= true;
                    g []=null;
";
            
            thisTest.RunScriptSource(code);
            thisTest.Verify("a", new object[] { 1.0 });
            thisTest.Verify("b", new object[] { 1 });
            thisTest.Verify("c", new object[] { "a" });
            thisTest.Verify("d", new object[] { 'c' });
            thisTest.Verify("e1", new object[] { 1 });
            thisTest.Verify("f", new object[] { true });
            thisTest.Verify("g", null);
        }

        [Test]
        [Category("DSDefinedClass_Ported")]
        [Category("Type System")]
        [Category("Failure")]
        public void TS46_typedassignment_To_array_1467294_3()
        {
            string code =
                @"
import(""FFITarget.dll"");
                    a:double[][]= [1]; 
                    
                    b:int[][] =  [1.1]; 
                    c:string[][]=[""a""]; 
                    d:char [][]= ['c'];
                    x1= ClassFunctionality.ClassFunctionality(1);
                    e:ClassFunctionality [][]= [x1];
                    e1=e.IntVal;
                    f:bool [][]= [true];
                    g [][]=[null];";


            // Tracked in: http://adsk-oss.myjetbrains.com/youtrack/issue/MAGN-3973
            string error = "MAGN-3973: {null} to array upgrdation must null out ";
            thisTest.RunScriptSource(code, error);
            thisTest.Verify("a", new object[] { new object[] { 1.0 } });
            thisTest.Verify("b", new object[] { new object[] { 1 } });
            thisTest.Verify("c", new object[] { new object[] { "a" } });
            thisTest.Verify("d", new object[] { new object[] { 'c' } });
            thisTest.Verify("e1", new object[] { new object[] { 1 } });
            thisTest.Verify("f", new object[] { new object[] { true } });
            thisTest.Verify("g", null);
        }

        [Test]
        [Category("DSDefinedClass_Ported")]
        [Category("Type System")]
        [Category("Failure")]
        public void TS46_typedassignment_To_Vararray_1467294_4()
        {
            string code =
                @"
import(""FFITarget.dll"");
                    a:var[][]= 1; 
                    
                    b:var[][] =  1.1; 
                    c:var[][]=""a""; 
                    d:var[][]= 'c';
                    x1= ClassFunctionality.ClassFunctionality(1);
                    e:var[][]= x1;
                    e1=e.IntVal;
                    f:var[][]= true;
                    g :var[][]=null;";
            // Tracked in: http://adsk-oss.myjetbrains.com/youtrack/issue/MAGN-3974
            string error = "MAGN-3974: In typed assignment, array promotion does not occur in some cases";
            thisTest.RunScriptSource(code, error);
            thisTest.Verify("a", new object[] { new object[] { 1 } });
            thisTest.Verify("b", new object[] { new object[] { 1.1 } });
            thisTest.Verify("c", new object[] { new object[] { "a" } });
            thisTest.Verify("d", new object[] { new object[] { 'c' } });
            thisTest.Verify("e1", new object[] { new object[] { 1 } });
            thisTest.Verify("f", new object[] { new object[] { true } });
            thisTest.Verify("g", new object[] { new object[] { null } });
        }

        [Test]
        [Category("DSDefinedClass_Ported")]
        [Category("Type System")]
        public void TS46_typedassignment_To_Intarray()
        {
            string code =
                @"
import(""FFITarget.dll"");
                    a:int[]= 1; 
                    
                    b:int[] =  1.1; 
                    c:int[]=""a""; 
                    d:int[]= 'c';
                    x1= ClassFunctionality.ClassFunctionality(1);
                    e:int[]= x1;
                    e1=e.IntVal;
                    f:int[]= true;
                    g :int[]=null;";
            string error = "1467294 - Sprint 26 - Rev 3763 - in typed assignment, array promotion does not occur in some cases";
            thisTest.RunScriptSource(code, error);
            thisTest.Verify("a", new object[] { 1 });
            thisTest.Verify("b", new object[] { 1 });
            thisTest.Verify("c", null);
            thisTest.Verify("d", null);
            thisTest.Verify("e1", null);
            thisTest.Verify("f", null);
            thisTest.Verify("g", null);
        }

        [Test]
        [Category("DSDefinedClass_Ported")]
        [Category("Type System")]
        [Category("Failure")]
        public void TS46_typedassignment_singleton_To_Intarray()
        {
            string code =
                @"
import(""FFITarget.dll"");
                    a:int[][]= {1}; 
                    
                    b:int[][] =  {1.1}; 
                    c:int[][]={""a""}; 
                    d:int[][]= {'c'};
                    x1= ClassFunctionality.ClassFunctionality(1);
                    e:int[][]= {x1};
                    e1=e.IntVal;
                    f:int[][]= {true};
                    g :int[][]={null;}";
            string error = "MAGN-1670 Sprint 27 - Rev 3956 {null} to array upgrdation must null out";
            thisTest.RunScriptSource(code, error);
            thisTest.Verify("a", new object[] { new object[] { 1 } });
            thisTest.Verify("b", new object[] { new object[] { 1 } });
            thisTest.Verify("c", null);
            thisTest.Verify("d", null);
            thisTest.Verify("e1", null);
            thisTest.Verify("f", null);
            thisTest.Verify("g", null);
        }

        [Test]
        [Category("DSDefinedClass_Ported")]
        [Category("Type System")]
        public void TS46_typedassignment_To_doublearray()
        {
            string code =
                @"
import(""FFITarget.dll"");
                    a:double[]= 1; 
                    
                    b:double[] =  1.1; 
                    c:double[]=""a""; 
                    d:double[]= 'c';
                    x1= ClassFunctionality.ClassFunctionality(1);
                    e:double[]= x1;
                    e1=e.IntVal;
                    f:double[]= true;
                    g :double[]=null;";
            //string error = "1467294 - Sprint 26 - Rev 3763 - in typed assignment, array promotion does not occur in some cases";
            string error = "1467332  - Sprint 27 - Rev 3956 {null} to array upgrdation must null out ";
            thisTest.RunScriptSource(code, error);
            thisTest.Verify("a", new object[] { 1.0 });
            thisTest.Verify("b", new object[] { 1.1 });
            thisTest.Verify("c", null);
            thisTest.Verify("d", null);
            thisTest.Verify("e1", null);
            thisTest.Verify("f", null);
            thisTest.Verify("g", null);
        }

        [Test]
        [Category("DSDefinedClass_Ported")]
        [Category("Type System")]
        [Category("Failure")]
        public void TS46_typedassignment_Singleton_To_doublearray()
        {
            string code =
                @"
import(""FFITarget.dll"");
                    a:double[][]= [1]; 
                    
                    b:double[][] =  [1.1]; 
                    c:double[][]=[""a""]; 
                    d:double[][]= ['c'];
                    x1= ClassFunctionality.ClassFunctionality(1);
                    e:double[][]= [x1];
                    e1=e.IntVal;
                    f:double[][]= [true];
                    g :double[][]=[null];";
            // Tracked by http://adsk-oss.myjetbrains.com/youtrack/issue/MAGN-1670
            string error = "MAGN-1670 Sprint 27 - Rev 3956 {null} to array upgrdation must null out";
            thisTest.RunScriptSource(code, error);
            thisTest.Verify("a", new object[] { new object[] { 1.0 } });
            thisTest.Verify("b", new object[] { new object[] { 1.1 } });
            thisTest.Verify("c", null);
            thisTest.Verify("d", null);
            thisTest.Verify("e1", null);
            thisTest.Verify("f", null);
            thisTest.Verify("g", null);
        }

        [Test]
        [Category("DSDefinedClass_Ported")]
        [Category("Type System")]
        public void TS46_typedassignment_To_boolarray()
        {
            string code =
                @"
import(""FFITarget.dll"");
                    a:bool[]= 1; 
                    
                    b:bool[] =  1.1; 
                    c:bool[]=""a""; 
                    d:bool[]= 'c';
                    x1= ClassFunctionality.ClassFunctionality(1);
                    e:bool[]= x1;
                    e1=e.IntVal;
                    f:bool[]= true;
                    g :bool[]=null;";
            string error = "1467295- Sprint 26 : rev 3766 null gets converted into an array of nulls (while converting into array of any type) when the conversion is not allowed ";

            thisTest.RunScriptSource(code, error);
            thisTest.Verify("a", new object[] { true });
            thisTest.Verify("b", new object[] { true });
            thisTest.Verify("c", new object[] { true });
            thisTest.Verify("d", new object[] { true });
            thisTest.Verify("e", new object[] { true });
            thisTest.Verify("f", new object[] { true });
            thisTest.Verify("g", null);
        }

        [Test]
        [Category("DSDefinedClass_Ported")]
        [Category("Type System")]
        public void TS46_typedassignment_singleton_To_boolarray()
        {
            string code =
                @"
import(""FFITarget.dll"");
                    a:bool[][]= [1]; 
                    
                    b:bool[][] =  [1.1]; 
                    c:bool[][]=[""a""]; 
                    d:bool[][]= ['c'];
                    x1= ClassFunctionality.ClassFunctionality(1);
                    e:bool[][]= [x1];
                    e1=e.IntVal;
                    f:bool[][]= [true];";
            //string error = "1467295- Sprint 26 : rev 3766 null gets converted into an array of nulls (while converting into array of any type) when the conversion is not allowed ";
            string error = "1467332  - Sprint 27 - Rev 3956 {null} to array upgrdation must null out ";
            thisTest.RunScriptSource(code, error);
            thisTest.Verify("a", new object[] { new object[] { true } });
            thisTest.Verify("b", new object[] { new object[] { true } });
            thisTest.Verify("c", new object[] { new object[] { true } });
            thisTest.Verify("d", new object[] { new object[] { true } });
            thisTest.Verify("e", new object[] { new object[] { true } });
            thisTest.Verify("f", new object[] { new object[] { true } });
        }

        [Test]
        [Category("DSDefinedClass_Ported")]
        [Category("Type System")]
        public void TS46_typedassignment_To_stringarray()
        {
            string code =
                @"
import(""FFITarget.dll"");
                    a:string[]= 1; 
                    
                    b:string[] =  1.0; 
                    c:string[]=""test""; 
                    d:string[]= '1';
                    x1= ClassFunctionality.ClassFunctionality(1);
                    e:string[]= x1;
                    e1=e.IntVal;
                    f:string[]= false;
                    g :string[]=null;";
            //string error = "1467295 - Sprint 26 : rev 3766 null gets converted into an array of nulls (while converting into array of any type) when the conversion is not allowed ";
            string error = "1467332  - Sprint 27 - Rev 3956 {null} to array upgrdation must null out ";
            thisTest.RunScriptSource(code, error);
            thisTest.Verify("a", null);
            thisTest.Verify("b", null);
            thisTest.Verify("c", new object[] { "test" });
            thisTest.Verify("d", new object[] { "1" });
            thisTest.Verify("e1", null);
            thisTest.Verify("f", null);
            thisTest.Verify("g", null);
        }

        [Test]
        [Category("DSDefinedClass_Ported")]
        [Category("Type System")]
        [Category("Failure")]
        public void TS46_typedassignment_singleton_To_stringarray()
        {
            string code =
                @"
import(""FFITarget.dll"");
                    a:string[][]= [1]; 
                    
                    b:string[][] =  [1.0]; 
                    c:string[][]=[""test""]; 
                    d:string[][]= ['1'];
                    x1= ClassFunctionality.ClassFunctionality(1);
                    e:string[][]= [x1];
                    e1=e.IntVal;
                    f:string[][]= [false];
                    g :string[][]=[null];";

            string error = "MAGN-1670 Sprint 27 - Rev 3956 {null} to array upgrdation must null out";
            thisTest.RunScriptSource(code, error);
            thisTest.Verify("a", null);
            thisTest.Verify("b", null);
            thisTest.Verify("c", new object[] { new object[] { "test" } });
            thisTest.Verify("d", new object[] { new object[] { "1" } });
            thisTest.Verify("e1", null);
            thisTest.Verify("f", null);
            thisTest.Verify("g", null);
        }

        [Test]
        [Category("DSDefinedClass_Ported")]
        [Category("Type System")]
        public void TS46_typedassignment_To_chararray()
        {
            string code =
                @"
import(""FFITarget.dll"");
                    a:char[]= 1; 
                    
                    b:char[] =  1.0; 
                    c:char[]=""test""; 
                    d:char[]= '1';
                    x1= ClassFunctionality.ClassFunctionality(1);
                    e:char[]= x1;
                    e1=e.IntVal;
                    f:char[]= false;
                    g :char[]=null;";
            string error = "1467295 - Sprint 26 : rev 3766 null gets converted into an array of nulls (while converting into array of any type) when the conversion is not allowed ";
            thisTest.RunScriptSource(code, error);
            thisTest.Verify("a", null);
            thisTest.Verify("b", null);
            thisTest.Verify("c", null);
            thisTest.Verify("d", new object[] { '1' });
            thisTest.Verify("e1", null);
            thisTest.Verify("f", null);
            thisTest.Verify("g", null);
        }

        [Test]
        [Category("DSDefinedClass_Ported")]
        [Category("Type System")]
        public void TS46_typedassignment_singleton_To_chararray()
        {
            string code =
                @"
import(""FFITarget.dll"");
                    a:char[][]= 1; 
                    
                    b:char[][] =  1.0; 
                    c:char[][]=""test""; 
                    d:char[][]= '1';
                    x1= ClassFunctionality.ClassFunctionality(1);
                    e:char[][]= x1;
                    e1=e.IntVal;
                    f:char[][]= false;
                    g :char[][]=null;";
            string error = "1467295 - Sprint 26 : rev 3766 null gets converted into an array of nulls (while converting into array of any type) when the conversion is not allowed ";
            thisTest.RunScriptSource(code, error);
            thisTest.Verify("a", null);
            thisTest.Verify("b", null);
            thisTest.Verify("c", null);
            thisTest.Verify("d", new object[] { new object[] { '1' } });
            thisTest.Verify("e1", null);
            thisTest.Verify("f", null);
            thisTest.Verify("g", null);
        }

        [Test]
        [Category("Type System")]
        public void TS047_double_To_Int_insidefunction()
        {
            string code =
                @"
              def foo(x:int) 
                {
	                x = 3.5; 
                
	                return = x; 
                }
                a=1.5;
                t = foo(a);";
            //thisTest.SetErrorMessage("1467250 Sprint 26 - 3472 - variable modification inside a function does not follow type conversion rules ");
            string error = "1467250 - Sprint 26 - 3472 - variable modification inside a function does not follow type conversion rules ";
            thisTest.RunScriptSource(code, error);
            thisTest.Verify("t", 4);
        }

        [Test]
        [Category("Type System")]
        public void TS047_double_To_Int_insidefunction_2()
        {
            string code =
                @"
              def foo(x:int )
                {
                    x:double = 3.5;
                    y = 3;
                    return = x * y;
                }
                a = 1.5;
                t = foo(a);";
            //thisTest.SetErrorMessage("1467250 Sprint 26 - 3472 - variable modification inside a function does not follow type conversion rules ");
            string error = "1467250 - Sprint 26 - 3472 - variable modification inside a function does not follow type conversion rules ";
            thisTest.RunScriptSource(code, error);
            thisTest.Verify("t", 10.5);
        }

        [Test]
        [Category("DSDefinedClass_Ported")]
        [Category("Type System")]
        public void TS048_Param_eachType_To_varArray()
        {
            string code =
                @"
import(""FFITarget.dll"");
                        def foo ( x:var[] )
                        {
	                        b1= x ;
	                        return =b1;
                        }
                        a  = foo( 1.5); 
                        b  = foo( 1); 
                        c  = foo( ""1.5""); // char to var 
                        d  = foo( ClassFunctionality.ClassFunctionality(1));   // user define to var
                        d1 = d.IntVal;
                        e  = foo( false);   //bool to var 
                        f  = foo( null);    //null to var 
                        ";

            thisTest.RunScriptSource(code);
            thisTest.Verify("a", new object[] { 1.5 });
            thisTest.Verify("b", new object[] { 1 });
            thisTest.Verify("c", new object[] { "1.5" });
            thisTest.Verify("d1", new object[] { 1 });
            thisTest.Verify("e", new object[] { false });
            thisTest.Verify("f", null );
        }

        [Test]
        [Category("Type System")]
        public void TS048_Param_null_To_varArray()
        {
            string code =
                @"
                  def foo(x : var[])
                   {
                        return = 1;
                   }
                a = foo(null);
                        ";
            string error = "1467251 - sprint 26 - Rev 3485 type conversion from var to var array promotion is not happening ";
            thisTest.RunScriptSource(code, error);
            thisTest.Verify("a", 1);
        }


        [Test]
        [Category("DSDefinedClass_Ported")]
        [Category("Type System")]
        public void TS049_Return_eachType_To_varArray()
        {
            string code =
                @"
import(""FFITarget.dll"");
                        def foo :var[]( x)
                        {
	                        b1= x ;
	                        return =b1;
                        }
                        a = foo( 1.5); 
                        b = foo( 1); 
                        c = foo( ""1.5""); 
                        //a = foo( '1.5'); 
                        d = foo( ClassFunctionality.ClassFunctionality(1)); // user define to var
                        d1=d.IntVal;
                        e = foo( false); 
                        f = foo( null); 
                        ";


            // Tracked in: http://adsk-oss.myjetbrains.com/youtrack/issue/MAGN-3964
            string error = "MAGN-3964: Type conversion from var to var array promotion is not happening ";
            thisTest.RunScriptSource(code, error);
            thisTest.Verify("a", new object[] { 1.5 });
            thisTest.Verify("b", new object[] { 1 });
            thisTest.Verify("c", new object[] { "1.5" });
            thisTest.Verify("e", new object[] { false });
            thisTest.Verify("f", null);
        }

        [Test]
        [Category("DSDefinedClass_Ported")]
        [Category("Type System")]
        public void TS050_Return_eachType_To_intArray()
        {
            //  
            string code =
                @"
import(""FFITarget.dll"");
                        def foo :int[]( x)
                        {
	                        b1= x ;
	                        return =b1;
                        }
                        a = foo( 1.5); 
                        z:var=1.5;
                        a1=foo(z);
                        b = foo( 1); 
                        c = foo( ""1.5""); 
                        //a = foo( '1.5');
                        d = foo( ClassFunctionality.ClassFunctionality(1)); // user define to var
                        d1=d.IntVal;
                        e = foo( false); 
                        f = foo( null); 
                        ";
            string error = "1467251 - sprint 26 - Rev 3485 type conversion from var to var array promotion is not happening ";
            thisTest.RunScriptSource(code, error);
            thisTest.Verify("a", new object[] { 2 });
            thisTest.Verify("a1", new object[] { 2 });
            thisTest.Verify("b", new object[] { 1 });
            thisTest.Verify("c", null);
            thisTest.Verify("d1", null);
            thisTest.Verify("e", null);
            thisTest.Verify("f", null);
        }

        [Test]
        [Category("DSDefinedClass_Ported")]
        [Category("Type System")]
        public void TS051_Param_eachType_To_intArray()
        {
            string code =
                @"
import(""FFITarget.dll"");
                        def foo ( x:int[])
                        {
	                        b1= x ;
	                        return =b1;
                        }
                        a = foo( 1.5); 
                        z:var=1.5;
                        a1=foo(z);
                        b = foo( 1); 
                        c = foo( ""1.5""); 
                        c1  = foo( '1');
                       d = foo( ClassFunctionality.ClassFunctionality(1)); // user define to var
                        d1=d.IntVal;
                        e = foo( false); 
                        f = foo( null);
                        ";
            string error = "1467251 - sprint 26 - Rev 3485 type conversion from var to var array promotion is not happening ";
            thisTest.RunScriptSource(code, error);
            thisTest.Verify("a", new object[] { 2 });
            thisTest.Verify("a1", new object[] { 2 });
            thisTest.Verify("b", new object[] { 1 });
            thisTest.Verify("c", null);
            thisTest.Verify("c1", null);
            thisTest.Verify("d1", null);
            thisTest.Verify("e", null);
            thisTest.Verify("f", null);
        }

        [Test]
        [Category("DSDefinedClass_Ported")]
        [Category("Type System")]
        public void TS052_Return_AllTypeTo_doubleArray()
        {
            //  
            string code =
                @"
import(""FFITarget.dll"");
                        def foo :double[]( x)
                        {
	                        b1= x ;
	                        return =b1;
                        }
                        a = foo( 1.5); 
                         z:var=1.5;
                        a1=foo(z);
                        b = foo( 1); 
                        c = foo( ""1.5""); 
                        c1 = foo( '1');
                        d = foo( ClassFunctionality.ClassFunctionality(1)); // user define to var
                        d1=d.IntVal;
                        e = foo( false); 
                        f = foo( null); 
                        ";
            string error = "1467251 - sprint 26 - Rev 3485 type conversion from var to var array promotion is not happening ";
            thisTest.RunScriptSource(code, error);
            thisTest.Verify("a", new object[] { 1.5 });
            thisTest.Verify("a1", new object[] { 1.5 });
            thisTest.Verify("b", new object[] { 1.0 });
            thisTest.Verify("c", null);
            thisTest.Verify("c1", null);
            thisTest.Verify("d1", null);
            thisTest.Verify("e", null);
            thisTest.Verify("f", null);
        }

        [Test]
        [Category("DSDefinedClass_Ported")]
        [Category("Type System")]
        public void TS053_Param_AlltypeTo_doubleArray()
        {
            //  
            string code =
                @"
import(""FFITarget.dll"");
                        def foo ( x:double[])
                        {
	                        b1= x ;
	                        return =b1;
                        }
                        a = foo( 1.5); 
                         z:var=1.5;
                        a1=foo(z);
                        b = foo( 1); 
                        c = foo( ""1.5"");  
                        c1 = foo( '1');
                        d = foo( ClassFunctionality.ClassFunctionality(1)); // user define to var
                        d1=d.IntVal;
                        e = foo( false);
                        f = foo( null);
                        ";
            string error = "1467251 - sprint 26 - Rev 3485 type conversion from var to var array promotion is not happening ";
            thisTest.RunScriptSource(code, error);
            thisTest.Verify("a", new object[] { 1.5 });
            thisTest.Verify("a1", new object[] { 1.5 });
            thisTest.Verify("b", new object[] { 1.0 });
            thisTest.Verify("c", null);
            thisTest.Verify("c1", null);
            thisTest.Verify("d1", null);
            thisTest.Verify("e", null);
            thisTest.Verify("f", null);
        }

        [Test]
        [Category("DSDefinedClass_Ported")]
        [Category("Type System")]
        [Category("Failure")]
        public void TS055_Param_AlltypeTo_BoolArray()
        {
            string code =
                @"
import(""FFITarget.dll"");
                        def foo ( x:bool[])
                        {
	                        b1= x ;
	                        return =b1;
                        }
                        a = foo([ 1.5, 2.5 ]);
                        z:var[]=[ 1.5,2.5 ];
                        a1=foo(z);
                        b = foo([ 1, 0 ]);
                        c = foo([ ""1.5"" ,""""]);
                        c1 = foo( ['1','0']);
                        d = foo([ ClassFunctionality.ClassFunctionality(1),ClassFunctionality.ClassFunctionality(1) ]);
                        e = foo([ false,true ]);
                        f = foo([ null, null ]);";
            // Tracked by http://adsk-oss.myjetbrains.com/youtrack/issue/MAGN-1664
            string error = "MAGN-1664 Sprint 26 - Rev 3781 - array of nulls to bool array , not working correctly in case of function arguments";
            thisTest.RunScriptSource(code, error);
            thisTest.Verify("a", new object[] { true, true });
            thisTest.Verify("a1", new object[] { true, true });
            thisTest.Verify("b", new object[] { true, false });
            thisTest.Verify("c", new object[] { true, false });
            thisTest.Verify("c", new object[] { true, false });
            thisTest.Verify("d", new object[] { true, true });
            thisTest.Verify("e", new object[] { false, true });
            thisTest.Verify("f", null);
        }

        [Test]
        [Category("Type System")]
        [Category("Failure")]
        public void TS055_null_To_BoolArray_1467304()
        {
            string code =
                @"def func(a : bool[])
                    {
                        return = a;
                    }
                    a = func([null]); ";
            // Tracked by http://adsk-oss.myjetbrains.com/youtrack/issue/MAGN-1664
            string error = "MAGN-1664 Sprint 26 - Rev 3781 - array of nulls to bool array , not working correctly in case of function arguments";
            thisTest.RunScriptSource(code, error);
            thisTest.Verify("a", null);
        }

        [Test]
        [Category("Type System")]
        [Category("Failure")]
        public void TS055_null_To_BoolArray_1467304_2()
        {
            string code =
                @"def func(a : bool[])
                    {
                        return = a;
                    }
                    a = func([null,null]); ";
            // Tracked by http://adsk-oss.myjetbrains.com/youtrack/issue/MAGN-1664
            string error = "MAGN-1664 Sprint 26 - Rev 3781 - array of nulls to bool array , not working correctly in case of function arguments";
            thisTest.RunScriptSource(code, error);
            thisTest.Verify("a", null);
        }

        [Test]
        [Category("DSDefinedClass_Ported")]
        [Category("Type System")]
        public void TS056_Return_AlltypeTo_BoolArray()
        {
            string code =
                @"
import(""FFITarget.dll"");
                        def foo :bool[]( x)
                        {
	                        b1= x ;
	                        return =b1;
                        }
                        a = foo([ 1.5, 2.5 ]);
                        z:var []=[ 1.5,2.5 ];
                        a1=foo(z);
                        b = foo([ 1, 0 ]);
                        c = foo([ ""1.5"" ,""""]);
                        d = foo( ['1','0']);
                        e = foo([ ClassFunctionality.ClassFunctionality(1),ClassFunctionality.ClassFunctionality(1) ]);
                        f = foo([ false,true ]);
                        g = foo([ null, null ]);
                                                  ";
            // Tracked in: http://adsk-oss.myjetbrains.com/youtrack/issue/MAGN-3968
            string error = "MAGN-3968: Type conversion from var to bool array promotion is not happening ";
            thisTest.RunScriptSource(code, error);
            thisTest.Verify("a", new object[] { new object[] { true }, new object[] { true } });
            thisTest.Verify("a1", new object[] { new object[] { true }, new object[] { true } });
            thisTest.Verify("b", new object[] { new object[] { true }, new object[] { false } });
            thisTest.Verify("c", new object[] { new object[] { true }, new object[] { false } });
            thisTest.Verify("d", new object[] { new object[] { true }, new object[] { true } });
            thisTest.Verify("e", new object[] { new object[] { true }, new object[] { true } });
            thisTest.Verify("f", new object[] { new object[] { false }, new object[] { true } });
            thisTest.Verify("g", new object[] { null, null });
        }

        [Test]
        [Category("DSDefinedClass_Ported")]
        [Category("Type System")]
        public void TS056_Return_BoolArray_1467258()
        {
            string code =
                @"
import(""FFITarget.dll"");
                    def foo:bool[](x)
                            {
		 	                    b1= x ;
	                             return =b1;
                            }
                    a = foo([ 1.5, 2.5 ]);
                    z:var=[ 1.5,2.5 ];
                    a1=foo(z);
                    b = foo([ 1, 0 ]);
                    c = foo([ ""1.5"" ,""""]);
                    d = foo([ '1', '0' ]);
                     e = d = foo([ ClassFunctionality.ClassFunctionality(1),ClassFunctionality.ClassFunctionality(1) ]);
                                                  ";
            string error = "1467258 - sprint 26 - Rev 3541 if the return type is bool array , type conversion does not happen for some cases  ";
            thisTest.RunScriptSource(code, error);
            thisTest.Verify("a", new object[] { new object[] { true }, new object[] { true } });
            thisTest.Verify("b", new object[] { new object[] { true }, new object[] { false } });
            thisTest.Verify("c", new object[] { new object[] { true }, new object[] { false } });
            thisTest.Verify("d", new object[] { new object[] { true }, new object[] { true } });
            thisTest.Verify("e", new object[] { new object[] { true }, new object[] { true } });
        }

        [Test]
        [Category("DSDefinedClass_Ported")]
        [Category("Type System")]
        public void TS057_Return_Array_1467305()
        {
            string code =
                @"
                    def foo:bool[](x)
                            {
		 	                    b1= x ;
	                             return =b1;
                            }
                    a = foo([ 1.5, 2.5 ]);
                    z:var=[ 1.5,2.5 ];
                    a1=foo(z);
                    b = foo([ 1, 0 ]);
                    c = foo([ ""1.5"" ,""""]);
                    d = foo([ '1', '0' ]);
                                                  ";
            // Tracked by http://adsk-oss.myjetbrains.com/youtrack/issue/MAGN-1665
            string error = "MAGN-1665 Sprint 26 - Rev 3782  adds an additonal rank while returning as array, when the rank matches";
            thisTest.RunScriptSource(code, error);
            thisTest.Verify("a", new object[] { new object[] { true }, new object[] { true } });
            thisTest.Verify("b", new object[] { new object[] { true }, new object[] { false } });
            thisTest.Verify("c", new object[] { new object[] { true }, new object[] { false } });
            thisTest.Verify("d", new object[] { new object[] { true }, new object[] { true } });
        }

        [Test]
        [Category("DSDefinedClass_Ported")]
        [Category("Type System")]
        public void SetWrongTypeInFFIClass()
        {
            string code =
                @"
import(""FFITarget.dll"");
                    a = DummyVector.ByCoordinates(1,2,3);
                    a.X = false;
                    c = a.X;
                ";
            ExecutionMirror mirror = thisTest.RunScriptSource(code);
            thisTest.Verify("c", 1);
        }

        [Test]
        [Category("Type System")]
        public void TS059Double_To_int_1467203()
        {
            string code =
                @"
                   a:int=2.5;
                                                 ";
            thisTest.RunScriptSource(code);
            thisTest.Verify("a", 3);
        }

        [Test]
        [Category("Type System")]
        public void TS060Double_To_int_1467203()
        {
            string code =
                @"
                   a:int=2.5;
                                                 ";
            thisTest.RunScriptSource(code);
            thisTest.Verify("a", 3);
        }

        [Test]
        [Category("Type System")]
        public void TS061_typeconersion_imperative_1467213()
        {
            string code =
                @"
                a= [Imperative]
                { 
                    a : int = 3.2;
                    return a;
                }
                                                 ";
            thisTest.RunScriptSource(code);
            thisTest.Verify("a", 3);
        }

        [Test]
        [Category("Type System")]
        public void TS062_basic_upcoerce_assign()
        {
            string code =
                @"a;
                [Associative]
                { 
                    a : int[] = 3;
                }
                ";
            thisTest.RunScriptSource(code);
            thisTest.Verify("a", new object[] { 3 });
        }

        [Test]
        [Category("Type System")]
        public void TS063_basic_upcoerce_dispatch()
        {
            string code =
                @"a;
                    def foo(i : int[])
                    { return=i; }
                [Associative]
                { 
                    a = foo(3);
                }
                                                 ";
            thisTest.RunScriptSource(code);
            thisTest.Verify("a", new object[] { 3 });
        }

        [Test]
        [Category("Type System")]
        public void TS063_basic_upcoerce_return()
        {
            string code =
                @"a;
                    def foo:int[]()
                    { return=3; }
                [Associative]
                { 
                    a = foo();
                }
                                                 ";
            thisTest.RunScriptSource(code);
            thisTest.Verify("a", new object[] { 3 });
        }

        [Test]
        [Category("Type System")]
        public void TS064_bool_Conditionals_1467278()
        {
            string code =
                @"
                c = true;
                d = false;
                x = c == true;
                y = d == true;                   ";
            string error = "1467278 - Sprint 26 - Rev 3667 - type conversion fails when evaluating boolean conditionals ";
            ExecutionMirror mirror = thisTest.RunScriptSource(code, error);
            thisTest.Verify("x", true);
            thisTest.Verify("y", false);
        }

        [Test]
        [Category("Type System")]
        public void TS065_doubleToInt_IndexingIntoArray_1467214()
        {
            string code =
                @"
                    a=[1,2,3,4,5];
                    x=2.5;
                    b=a[x];
                    c=a[2.1];       
                    d=a[-2.1]; ";
            string error = "1467214 - Sprint 26- Rev 3313 Type Conversion from Double to Int not happening while indexing into array ";
            ExecutionMirror mirror = thisTest.RunScriptSource(code, error);
            thisTest.RunScriptSource(code, error);
            thisTest.Verify("b", 4);
            thisTest.Verify("c", 3);
            thisTest.Verify("d", 4);

        }


        [Test]
        [Category("Type System")]
        public void TS065_doubleToInt_IndexingIntoArray_1467214_2()
        {
            string code =
                @"
                    a = [ 1, [ 2 ], 3, 4, 5 ];
                    x=-0.1;
                    b = a[1][x];";
            string error = "1467214 - Sprint 26- Rev 3313 Type Conversion from Double to Int not happening while indexing into array ";
            thisTest.RunScriptSource(code, error);
            thisTest.Verify("b", 2);
        }

        [Test]
        [Category("Type System")]
        public void TS066_Int_To_Char_1467119()
        {
            string code =
                @"
                    def foo ( x : char )
                    {
                        return = x;
                    }
                    y = foo (1);
                    ";
            string error = "1467119 - Sprint24 : rev 2807 : Type conversion issue with char  ";
            thisTest.RunScriptSource(code, error);
            thisTest.Verify("y", null);
        }

        [Test]
        [Category("Type System")]
        public void TS067_string_To_Char_1467119_2()
        {
            string code =
                @"
                    def foo ( x : char )
                    {
                        return = x;
                    }
                    y = foo (""1"");
                    ";
            string error = "1467119 - Sprint24 : rev 2807 : Type conversion issue with char  ";
            thisTest.RunScriptSource(code, error);
            thisTest.Verify("y", null);
        }

        [Test]
        [Category("DSDefinedClass_Ported")]
        [Category("Type System")]
        public void TS068_Param_singleton_AlltypeTo_BoolArray()
        {
            string code =
                @"
import(""FFITarget.dll"");
                        def foo ( x:bool[])
                        {
	                        b1= x ;
	                        return =b1;
                        }
                        a = foo( 1.5);
                        z:var=1.5;
                        a1=foo(z);
                        b = foo( 1);
                        c = foo( ""1.5"" );
                        c1 = foo( '1');
                        d = foo(ClassFunctionality.ClassFunctionality(1) );
                        e = foo( false );
                        f = foo( null );";
            // string error = "1467251 - sprint 26 - Rev 3485 type conversion from var to var array promotion is not happening ";
            string error = "1467306 - Sprint 26 - Rev 3784 - string to bool conversion does not happen in function arguments ";
            thisTest.RunScriptSource(code, error);
            thisTest.Verify("a", new object[] { true });
            thisTest.Verify("a1", new object[] { true });
            thisTest.Verify("b", new object[] { true });
            thisTest.Verify("c", new object[] { true });
            thisTest.Verify("c", new object[] { true });
            thisTest.Verify("d", new object[] { true });
            thisTest.Verify("e", new object[] { false });
            thisTest.Verify("f", null);
        }

        [Test]
        [Category("DSDefinedClass_Ported")]
        [Category("Type System")]
        public void TS069_Return_singleton_AlltypeTo_BoolArray()
        {
            string code =
                @"
import(""FFITarget.dll"");
                        def foo:bool[]( x)
                        {
	                        b1= x ;
	                        return =b1;
                        }
                        a = foo( 1.5);
                        z:var=1.5;
                        a1=foo(z);
                        b = foo( 1);
                        c = foo( ""1.5"" );
                        c1 = foo( '1');
                        d = foo(ClassFunctionality.ClassFunctionality(1) );
                        e = foo( false );
                        f = foo( null );";
            string error = "1467251 - sprint 26 - Rev 3485 type conversion from var to var array promotion is not happening ";
            thisTest.RunScriptSource(code, error);
            thisTest.Verify("a", new object[] { true });
            thisTest.Verify("a1", new object[] { true });
            thisTest.Verify("b", new object[] { true });
            thisTest.Verify("c", new object[] { true });
            thisTest.Verify("c1", new object[] { true });
            thisTest.Verify("d", new object[] { true });
            thisTest.Verify("e", new object[] { false });
            thisTest.Verify("f", null);
        }

        [Test]
        [Category("DSDefinedClass_Ported")]
        [Category("Type System")]
        public void TS070_Param_singleton_AlltypeTo_StringArray()
        {
            string code =
                @"
import(""FFITarget.dll"");
                        def foo ( x:string[])
                        {
	                        b1= x ;
	                        return =b1;
                        }
                        a = foo(1.5);
                        z:var=1.5;
                        a1=foo(z);
                        b = foo(1);
                        c = foo( ""1.5"" );
                        c1 = foo( '1');
                        d = foo( ClassFunctionality.ClassFunctionality(1) );
                        e = foo(false);
                        f = foo( null );";
            thisTest.RunScriptSource(code);
            thisTest.Verify("a", null);
            thisTest.Verify("a1", null);
            thisTest.Verify("b", null);
            thisTest.Verify("c", new object[] { "1.5" });
            thisTest.Verify("c1", new object[] { "1" });
            thisTest.Verify("d", null);
            thisTest.Verify("e", null);
            thisTest.Verify("f", null);
        }

        [Test]
        [Category("DSDefinedClass_Ported")]
        [Category("Type System")]
        public void TS071_return_singleton_AlltypeTo_StringArray()
        {
            string code =
                @"
import(""FFITarget.dll"");
                        def foo :string[]( x)
                        {
	                        b1= x ;
	                        return =b1;
                        }
                        a = foo(1.5);
                        z:var=1.5;
                        a1=foo(z);
                        b = foo(1);
                        c = foo( ""1.5"" );
                        c1 = foo( '1');
                        d = foo( ClassFunctionality.ClassFunctionality(1) );
                        e = foo(false);
                        f = foo( null );";
            string error = "1467251 - sprint 26 - Rev 3485 type conversion from var to var array promotion is not happening ";
            thisTest.RunScriptSource(code, error);
            thisTest.Verify("a", null);
            thisTest.Verify("a1", null);
            thisTest.Verify("b", null);
            thisTest.Verify("c", new object[] { "1.5" });
            thisTest.Verify("c1", new object[] { "1" });
            thisTest.Verify("d", null);
            thisTest.Verify("e", null);
            thisTest.Verify("f", null);
        }

        [Test]
        [Category("DSDefinedClass_Ported")]
        [Category("Type System")]
        public void TS072_Param_singleton_AlltypeTo_CharArray()
        {
            string code =
                @"
import(""FFITarget.dll"");
                        def foo ( x:char[])
                        {
	                        b1= x ;
	                        return =b1;
                        }
                        a = foo(1.5);
                        z:var=1.5;
                        a1=foo(z);
                        b = foo(1);
                        c = foo( ""1.5"" );
                        c1 = foo( '1');
                        d = foo( ClassFunctionality.ClassFunctionality(1) );
                        e = foo(false);
                        f = foo( null );";
            string error = "1467251 - sprint 26 - Rev 3485 type conversion from var to var array promotion is not happening ";
            thisTest.RunScriptSource(code, error);
            thisTest.Verify("a", null);
            thisTest.Verify("a1", null);
            thisTest.Verify("b", null);
            thisTest.Verify("c", null);
            thisTest.Verify("c1", new object[] { '1' });
            thisTest.Verify("d", null);
            thisTest.Verify("e", null);
            thisTest.Verify("f", null);
        }

        [Test]
        [Category("DSDefinedClass_Ported")]
        [Category("Type System")]
        public void TS073_return_singleton_AlltypeTo_CharArray()
        {
            string code =
                @"
import(""FFITarget.dll"");
                        def foo :char[]( x)
                        {
	                        b1= x ;
	                        return =b1;
                        }
                        a = foo(1.5);
                        z:var=1.5;
                        a1=foo(z);
                        b = foo(1);
                        c = foo( ""1.5"" );
                        c1 = foo( '1');
                        d = foo( ClassFunctionality.ClassFunctionality(1) );
                        e = foo(false);
                        f = foo( null );";
            thisTest.RunScriptSource(code);
            thisTest.Verify("a", null);
            thisTest.Verify("a1", null);
            thisTest.Verify("b", null);
            thisTest.Verify("c", null);
            thisTest.Verify("c1", new object[] { '1' });
            thisTest.Verify("d", null);
            thisTest.Verify("e", null);
            thisTest.Verify("f", null);
        }

        [Test]
        [Category("DSDefinedClass_Ported")]
        [Category("Type System")]
        public void TS077_userdefinedTobool_1467240_Imperative()
        {
            string code =
                @"
                    import(""FFITarget.dll"");
                    d = [Imperative]
                    {
                         d:bool=ClassFunctionality.ClassFunctionality(5); // user def to bool - > if not null true
                        return d;
                    }";
            string error = "1467287 Sprint 26 - 3721 user defined to bool conversion does not happen in imperative ";
            thisTest.RunScriptSource(code, error);
            //Assert.Fail("1467240 - Sprint 26 - Rev 3426 user defined type not convertible to bool");
            thisTest.Verify("d", true);
        }

        [Test]
        [Category("DSDefinedClass_Ported")]
        [Category("Type System")]
        public void TS078_userdefinedToUserdefinedArray()
        {
            string code =
                @"
import(""FFITarget.dll"");
                        a : ClassFunctionality[] =  ClassFunctionality.ClassFunctionality(1) ;
                        a1 = a.IntVal;";
            string error = "";
            thisTest.RunScriptSource(code, error);
            //Assert.Fail("1467240 - Sprint 26 - Rev 3426 user defined type not convertible to bool");
            thisTest.Verify("a1", new object[] { 1 });
        }

        [Test]
        [Category("DSDefinedClass_Ported")]
        [Category("Type System")]
        public void TS079_typedassignment_nullTo_Anyarray_1467295()
        {
            string code =
                @"
import(""FFITarget.dll"");
                    a :double[]=null;
                    b :string[]=null;
                    c :char[]=null;
                    d :ClassFunctionality[]=null;
                    e :bool[]=null;
                    g :int[]=null;";
            string error = "1467295 - Sprint 26 : rev 3766 null gets converted into an array of nulls (while converting into array of any type) when the conversion is not allowed ";
            thisTest.RunScriptSource(code, error);
            thisTest.Verify("a", null);
            thisTest.Verify("b", null);
            thisTest.Verify("c", null);
            thisTest.Verify("d", null);
            thisTest.Verify("e", null);
            thisTest.Verify("g", null);
        }

        [Test]
        [Category("DSDefinedClass_Ported")]
        [Category("Type System")]
        public void TZ01_Defect_1467235_coercion_from_singleton_array()
        {
            string code =
                    @"
                       def foo(x:int[])
                       {
                             return = x;
                       }
                    r = foo(1);";
            string error = "";
            thisTest.VerifyRunScriptSource(code, error);
            thisTest.Verify("r", new object[] { 1 });
        }

        [Test]
        [Category("DSDefinedClass_Ported")]
        [Category("Type System")]
        public void TZ01_Defect_1467235_coercion_from_singleton_array_2()
        {
            string code =
                    @"
                    def foo(x:int[][])
                    {
                        return = x;
                    }
                    r = foo(1);";
            string error = "";
            thisTest.VerifyRunScriptSource(code, error);
            thisTest.Verify("r", new object[] { new object[] { 1 } });
        }

        [Test]
        [Category("DSDefinedClass_Ported")]
        [Category("Type System")]
        public void TZ01_Defect_1467235_coercion_from_singleton_array_5()
        {
            string code =
                    @"
                    def foo:int[][](x)
                    {
                        return = x;
                    }
                    r = foo(1);";
            string error = "";
            thisTest.VerifyRunScriptSource(code, error);
            thisTest.Verify("r", new object[] { new object[] { 1 } });
        }

        [Test]
        [Category("DSDefinedClass_Ported")]
        [Category("Type System")]
        public void TZ01_Defect_1467235_coercion_from_singleton_array_3()
        {
            string code =
                    @"
                    def foo (x:var[][])
                    {
                        return = x;
                    }
                    r = foo(1);";
            string error = "";
            thisTest.VerifyRunScriptSource(code, error);
            thisTest.Verify("r", new object[] { new object[] { 1 } });
        }

        [Test]
        [Category("DSDefinedClass_Ported")]
        [Category("Type System")]
        [Category("Failure")]
        public void TZ01_Defect_1467235_coercion_from_singleton_array_4()
        {
            string code =
                    @"
                    def foo : var[](x:var[][])
                    {
                        return = x;
                    }
                    r = foo(1);";
            // Tracked in: http://adsk-oss.myjetbrains.com/youtrack/issue/MAGN-4172
            string error = "MAGN-4172: What is the proper coercion strategy for this?";
            thisTest.VerifyRunScriptSource(code, error);
            thisTest.Verify("r", null);
        }

        [Test]
        [Category("DSDefinedClass_Ported")]
        [Category("Type System")]
        public void TZ01_Defect_1467235_coercion_from_singleton_array_6()
        {
            string code =
                    @"
                        def foo (y)
                        {
    	                    x : int[] = y;
                            return = x;
                        }
                        
                        r = foo(1);
                        t = foo(1.0);
                        u1:var= 1;
                        u = foo(u1);
                        v = foo(true);
                        w = foo(""1"");
                        x = foo('1');
                        z = foo(null);"
                    ;
            string error = "1467235 - Sprint25: rev 3411 : When class property is a collection and a single value is passed to it, it should be coerced to a collection";
            thisTest.VerifyRunScriptSource(code, error);
            thisTest.Verify("r", new object[] { 1 });
            thisTest.Verify("t", new object[] { 1 });
            thisTest.Verify("u", new object[] { 1 });
            thisTest.Verify("v", null);
            thisTest.Verify("w", null);
            thisTest.Verify("x", null);
        }

        [Test]
        [Category("DSDefinedClass_Ported")]
        [Category("Type System")]
        public void TZ01_Defect_1467235_coercion_from_singleton_array_7()
        {
            string code =
                    @"
                        def foo (y)
                        {
    	                    loc : var[] = y;
                            return = loc;
                        }
                        r = foo(1);
                        t = foo(1.0);
                        u1:var= 1;
                        u = foo(u1);
                        v = foo(true);
                        w = foo(""1"");
                        x = foo('1');
                        z = foo(null);
";
            string error = "1467235 - Sprint25: rev 3411 : When class property is a collection and a single value is passed to it, it should be coerced to a collection";
            thisTest.VerifyRunScriptSource(code, error);
            thisTest.Verify("r", new object[] { 1 });
            thisTest.Verify("t", new object[] { 1.0 });
            thisTest.Verify("u", new object[] { 1 });
            thisTest.Verify("v", new object[] { true });
            thisTest.Verify("w", new object[] { "1" });
            thisTest.Verify("x", new object[] { '1' });
            thisTest.Verify("z", null);
        }

        [Test]
        [Category("DSDefinedClass_Ported")]
        [Category("Type System")]
        public void TZ01_Defect_1467235_coercion_from_singleton_array_8()
        {
            string code =
                    @"
                        def foo (y)
                        {
    	                    loc : double[] = y;
                            return = loc;
                        }
                        
                        r = foo(1);
                        t = foo(1.0);
                        u1:var= 1;
                        u = foo(u1);
                        v = foo(true);
                        w = foo(""1"");
                        x = foo('1');
                        z = foo(null);"
                    ;
            string error = "1467235 - Sprint25: rev 3411 : When class property is a collection and a single value is passed to it, it should be coerced to a collection";
            thisTest.VerifyRunScriptSource(code, error);
            thisTest.Verify("r", new object[] { 1.0 });
            thisTest.Verify("t", new object[] { 1.0 });
            thisTest.Verify("u", new object[] { 1.0 });
            thisTest.Verify("v", null);
            thisTest.Verify("w", null);
            thisTest.Verify("x", null);
            thisTest.Verify("z", null);
        }

        [Test]
        [Category("DSDefinedClass_Ported")]
        [Category("Type System")]
        public void TZ01_Defect_1467235_coercion_from_singleton_array_9()
        {
            string code =
                    @"
                            def foo (y)
                            {
    	                        loc:bool[] = y;
                                return = loc;
                            }
                        
                        r = foo(1);
                        t = foo(1.0);
                        u1:var= 1;
                        u = foo(u1);
                        v = foo(true);
                        w = foo(""1"");
                        x = foo('1');
                        z = foo(null);
"
                    ;
            string error = "1467235 - Sprint25: rev 3411 : When class property is a collection and a single value is passed to it, it should be coerced to a collection";
            thisTest.VerifyRunScriptSource(code, error);
            thisTest.Verify("r", new object[] { true });
            thisTest.Verify("t", new object[] { true });
            thisTest.Verify("u", new object[] { true });
            thisTest.Verify("v", new object[] { true });
            thisTest.Verify("w", new object[] { true });
            thisTest.Verify("x", new object[] { true });
            thisTest.Verify("z", null);
        }

        [Test]
        [Category("DSDefinedClass_Ported")]
        [Category("Type System")]
        public void TZ01_Defect_1467235_coercion_from_singleton_array_10()
        {
            string code =
                    @"
                            def foo (y)
                            {
    	                        x : var[] = y;
                                return = x;
                            }
                        r = foo(1);";
            string error = "1467235 - Sprint25: rev 3411 : When class property is a collection and a single value is passed to it, it should be coerced to a collection";
            thisTest.VerifyRunScriptSource(code, error);
            thisTest.Verify("r", new object[] { 1 });
        }

        [Test]
        [Category("DSDefinedClass_Ported")]
        [Category("Type System")]
        public void TZ01_Defect_1467235_coercion_from_singleton_array_11()
        {
            string code =
                    @"
import(""FFITarget.dll"");
                            def foo (y)
                            {
    	                        loc : string[]= y;
                                return = loc;
                            }
                        
                        r = foo(1);
                        t = foo(1.0);
                        u1:var= 1;
                        u = foo(u1);
                        v = foo(true);
                        w = foo(""1"");
                        x = foo('1');
                        y = foo(ClassFunctionality.ClassFunctionality());
                        z = foo(null);
";
            string error = "1467235 - Sprint25: rev 3411 : When class property is a collection and a single value is passed to it, it should be coerced to a collection";
            thisTest.VerifyRunScriptSource(code, error);
            thisTest.Verify("r", null);
            thisTest.Verify("t", null);
            thisTest.Verify("u", null);
            thisTest.Verify("v", null);
            thisTest.Verify("w", new object[] { "1" });
            thisTest.Verify("x", new object[] { "1" });
            thisTest.Verify("y", null);
            thisTest.Verify("z", null);
        }

        [Test]
        [Category("DSDefinedClass_Ported")]
        [Category("Type System")]
        public void TZ01_Defect_1467235_coercion_from_singleton_array_12()
        {
            string code =
                    @"
import(""FFITarget.dll"");
                            def foo (y)
                            {
    	                        loc : char[] = y;
                                return = loc;
                            }
                        r = foo(1);
                        t = foo(1.0);
                        u1:var= 1;
                        u = foo(u1);
                        v = foo(true);
                        w = foo(""1"");
                        x = foo('1');
                        y = foo(ClassFunctionality.ClassFunctionality());
                        z = foo(null);"
                    ;
            string error = "1467235 - Sprint25: rev 3411 : When class property is a collection and a single value is passed to it, it should be coerced to a collection";
            thisTest.VerifyRunScriptSource(code, error);
            thisTest.Verify("r", null);
            thisTest.Verify("t", null);
            thisTest.Verify("u", null);
            thisTest.Verify("v", null);
            thisTest.Verify("w", null);
            thisTest.Verify("x", new object[] { '1' });
            thisTest.Verify("y", null);
            thisTest.Verify("z", null);
        }

        [Test]
        [Category("DSDefinedClass_Ported")]
        [Category("Type System")]
        public void TZ01_1467320_single_To_Dynamicarray()
        {
            string code =
                    @"
                    x:int[] = [ ];
                    x = 0;
";
            thisTest.VerifyRunScriptSource(code);
            thisTest.Verify("x", 0);
        }


        [Test]
        [Category("DSDefinedClass_Ported")]
        [Category("Type System")]
        public void TZ01_1467320_single_To_Dynamicarray_2()
        {
            string code =
                    @"
	                    def foo ( y : int )
	                    {
                            x = [ ];
                            x =  [y,y+1] ;
                            return = x;
	                    }
                    
                    d = foo(0);
";
            string error = "1467320 Sprint 27 - Rev 3873 ,Upgrade to array does not happen if the member property define as dynamic array and single value is assigned ";
            thisTest.VerifyRunScriptSource(code, error);
            thisTest.Verify("d", new object[] { 0, 1 });
        }


        [Test]
        [Category("DSDefinedClass_Ported")]
        [Category("Type System")]
        public void TZ01_1467320_single_To_Dynamicarray_3()
        {
            string code =
                    @"
	                    def foo ( y : int )
	                    {
                            x = [ ];
                            x =  [y,[y+1]] ;
                            return = x;
	                    }
                    d = foo(0);
";
            string error = "1467320 Sprint 27 - Rev 3873 ,Upgrade to array does not happen if the member property define as dynamic array and single value is assigned ";
            thisTest.VerifyRunScriptSource(code, error);
            thisTest.Verify("d", new object[] { 0, new object[] { 1 } });
        }

        [Test]
        [Category("Type System")]
        public void TS080_string_To_Bool_1467306()
        {
            string code =
                    @"
                        def foo(x:bool)
                        {
                            b1 = x;
                            return = b1;
    
                        }
                        c = foo(""1.5"");
                        d = foo("""");";
            string error = "1467306 - Sprint 26 - Rev 3784 - string to bool conversion does not happen in function arguments ";
            thisTest.VerifyRunScriptSource(code, error);
            thisTest.Verify("c", true);
            thisTest.Verify("d", false);
        }

        [Test]
        [Category("DSDefinedClass_Ported")]
        [Category("Type System")]
        public void TS081_Userdefined_To_single_1467308()
        {
            string code =
                    @"
                        def foo (b : int[])
                        {
                            a : int = b;
                            return = a;
                        }
                    e = [Imperative]
                    {
                        return = foo(5);
                    }
                    ";
            string error = "1467308 - Sprint 26 - Rev 3786 - userdefined type array to singleton conversion must return null since conversion not possible ";
            thisTest.VerifyRunScriptSource(code, error);
            thisTest.Verify("e", null);
        }

        [Test]
        [Category("DSDefinedClass_Ported")]
        [Category("Type System")]
        public void TS081_Userdefined_To_single_1467308_2()
        {
            string code =
                    @"
                    def foo (b : int)
                    {
                        a : int[] = b;
                        return = a;
                    }
                    e = [Imperative]
                    {
                        return = foo(5);
                    }
                    ";
            string error = "1467308 - Sprint 26 - Rev 3786 - userdefined type array to singleton conversion must return null since conversion not possible ";
            thisTest.VerifyRunScriptSource(code, error);
            thisTest.Verify("e", new object[] { 5 });
        }

        [Test]
        [Category("DSDefinedClass_Ported")]
        [Category("Type System")]
        public void TS081_Userdefined_To_single_1467308_3()
        {
            string code =
                    @"
                        def foo(b : int[]..[])
                        {
                            a :int= b;
                            return = a;
                        }
                    e = [Imperative]
                    {
                        return = foo(5);
                    }
                    ";
            string error = "1467308 - Sprint 26 - Rev 3786 - userdefined type array to singleton conversion must return null since conversion not possible ";
            thisTest.VerifyRunScriptSource(code, error);
            thisTest.Verify("e", 5);
        }

        [Test]
        [Category("DSDefinedClass_Ported")]
        [Category("Type System")]
        public void TS081_Userdefined_To_single_1467308_4()
        {
            string code =
                    @"
                        def foo(b : int[]..[])
                        {
                            a : int= b;
                            return = a;
                        }
                    e = [Imperative]
                    {
                        return = foo(5);
                    }
                    ";
            thisTest.VerifyRunScriptSource(code);
            thisTest.Verify("e", 5);
        }


        [Test]
        [Category("DSDefinedClass_Ported")]
        [Category("Type System")]
        public void TS082_return_userdefined_To_BoolArray_1467310()
        {
            string code =
                    @"
import(""FFITarget.dll"");
                        def foo:bool[]( x)
                        {
	                        b1= x ;
	                        return =b1;
                        }
                       
                        d = foo(ClassFunctionality.ClassFunctionality(1) );
                    ";
            string error = "147310 - Sprint 26 - Rev 3786 user defined to bool array - array conversion does not happen ";
            thisTest.VerifyRunScriptSource(code, error);
            thisTest.Verify("d", new object[] { true });
        }

        [Test]
        [Category("DSDefinedClass_Ported")]
        [Category("Type System")]
        public void TS082_Param_userdefined_To_BoolArray_1467310()
        {
            string code =
                    @"
import(""FFITarget.dll"");
                        def foo( x:bool[])
                        {
	                        b1= x ;
	                        return =b1;
                        }
                       
                        d = foo(ClassFunctionality.ClassFunctionality(1) );
                    ";
            string error = "1467310 -Sprint 26 - Rev 3786 user defined to bool array - array conversion does not happen ";
            thisTest.VerifyRunScriptSource(code, error);
            thisTest.Verify("d", new object[] { true });
        }

        [Test]
        [Category("DSDefinedClass_Ported")]
        [Category("Type System")]
        public void TS082_assign_userdefined_To_BoolArray_1467310()
        {
            string code =
                    @"
import(""FFITarget.dll"");
                    v = [ClassFunctionality.ClassFunctionality(), ClassFunctionality.ClassFunctionality()];
                    b:bool[] = v;
                    ";
            string error = "147310 - Sprint 26 - Rev 3786 user defined to bool array - array conversion does not happen ";
            thisTest.VerifyRunScriptSource(code, error);
            thisTest.Verify("b", new object[] { true, true });
        }

        [Test]
        [Category("DSDefinedClass_Ported")]
        [Category("Type System")]
        public void TS082_assign2_userdefined_To_BoolArray_1467310()
        {
            string code =
                    @"
import(""FFITarget.dll"");
                    v = ClassFunctionality.ClassFunctionality();
                    b:bool[] = v;
                    ";
            string error = "147310 - Sprint 26 - Rev 3786 user defined to bool array - array conversion does not happen ";
            thisTest.VerifyRunScriptSource(code, error);
            thisTest.Verify("b", new object[] { true });
        }

        [Test]
        [Category("DSDefinedClass_Ported")]
        [Category("Type System")]
        public void TS082_dispatch2_userdefined_To_BoolArray_1467310()
        {
            string code =
                    @"
import(""FFITarget.dll"");
                    def foo(b : bool[]) { return = 1; }
                    v = [ClassFunctionality.ClassFunctionality(), ClassFunctionality.ClassFunctionality()];
                    o = foo(v);
                    ";
            string error = "147310 - Sprint 26 - Rev 3786 user defined to bool array - array conversion does not happen ";
            thisTest.VerifyRunScriptSource(code, error);
            thisTest.Verify("o", 1);
        }

        [Test]
        [Category("DSDefinedClass_Ported")]
        [Category("Type System")]
        public void TS082_dispatch3_userdefined_To_BoolArray_1467310()
        {
            string code =
                    @"
import(""FFITarget.dll"");
                    def foo(b : bool[]) { return = 1; }
                    v = ClassFunctionality.ClassFunctionality();
                    o = foo(v);
                    ";
            string error = "147310 - Sprint 26 - Rev 3786 user defined to bool array - array conversion does not happen ";
            thisTest.VerifyRunScriptSource(code, error);
            thisTest.Verify("o", 1);
        }

        [Test]
        [Category("Type System")]
        public void TS083_Param_char_To_String_1467311()
        {
            string code =
                    @"
                    def foo ( x:string)
	                {
    	                b1= x ;
                        return =b1;
                    }
                    c1 = foo( '1');// char to string 
                    ";
            string error = "1467311 - Sprint 26 - Rev 3788 - Char to String conversion not happening ";
            thisTest.VerifyRunScriptSource(code, error);
            thisTest.Verify("c1", "1");
        }

        [Test]
        [Category("Type System")]
        public void TS083_Param_char_To_StringArray_1467311()
        {
            string code =
                    @"
                    def foo ( x:string[])
	                {
    	                b1= x ;
                        return =b1;
                    }
                    c1 = foo( '1');// char to string 
                    ";
            string error = "1467311 - Sprint 26 - Rev 3788 - Char to String conversion not happening ";
            thisTest.VerifyRunScriptSource(code, error);
            thisTest.Verify("c1", new object[] { "1" });
        }

        [Test]
        [Category("DSDefinedClass_Ported")]
        [Category("Type System")]
        public void TS084_Param_UserDefine_To_UserDefinedArray_1467314()
        {
            string code =
                    @"
import(""FFITarget.dll"");
                        def foo : ClassFunctionality[](x )
                        {
                            b1 = x;
                            return = b1;
    
                        }
                        d = foo(ClassFunctionality.ClassFunctionality(1));
                        d1 = d.IntVal;
                    ";
            string error = "1467314 Sprint 26 - Rev 3805 user defined type to array of user defined type does not upgrade to array ";
            thisTest.VerifyRunScriptSource(code, error);
            thisTest.Verify("d1", new object[] { 1 });
        }

        [Test]
        [Category("DSDefinedClass_Ported")]
        [Category("Type System")]
        public void TS085_return_UserDefine_To_UserDefinedArray_1467314()
        {
            string code =
                    @"
import(""FFITarget.dll"");
                        def foo(x:ClassFunctionality[] )
                        {
                            b1 = x;
                            return = b1;
    
                        }
                        d = foo(ClassFunctionality.ClassFunctionality(1));
                        d1 = d.IntVal;
                    ";
            string error = "1467314 Sprint 26 - Rev 3805 user defined type to array of user defined type does not upgrade to array ";
            thisTest.VerifyRunScriptSource(code, error);
            thisTest.Verify("d1", new object[] { 1 });
        }

        [Test]
        [Category("Type System")]
        public void TS086_param_null_Array_replication_1467316()
        {
            string code =
                    @"
                    def foo ( x : int[])
                        {
                            return = x;
                        }
                        a1 = [ null, 5, 6.0];
                        b1 = foo ( a1 );
                    ";
            // Tracked by http://adsk-oss.myjetbrains.com/youtrack/issue/MAGN-1667
            string error = "MAGN-1667 Sprint 26 - Rev 3831 function arguments - if the first argument in an array is null it replicates, when not expected";
            thisTest.VerifyRunScriptSource(code, error);
            thisTest.Verify("a1", new object[] { null, 5, 6 });
        }

        [Test]
        [Category("DSDefinedClass_Ported")]
        [Category("Type System")]
        public void TS087_arrayUpgrade_function_arguments_1457470()
        {
            string code =
                    @"
                        def foo(i : int[])
                        {
                            x : int[] = i;
                               return = x;
                        }
                    b1 = foo(1);
                    ";
            string error = "1467316 - Sprint 26 - Rev 3831 function arguments - if the first argument in an array is null it replicates, when not expected";
            thisTest.VerifyRunScriptSource(code, error);
            thisTest.Verify("b1", new object[] { 1 });
        }

        [Test]
        [Category("Type System")]
        public void TS088_arrayUpgrade_function_return()
        {
            string code =
                    @"
                    def A : int[](y : int)
	                {
		                x = [ y, [ y + 1 ] ];
		                return = x; 
	                }
	                c = A(0);
                    ";
            thisTest.RunScriptSource(code);
            thisTest.Verify("c", new object[] { 0, null });
        }

        [Test]
        [Category("Type System")]
        public void TS089_arrayUpgrade_function_return_intArray_rankmismtach()
        {
            string code =
                    @"
                    def A : int[](y : int)
	                {
		                x = [ y, [ y + 1 ] ];
		                return = x; 
	                }
	                c = A(0);
                    ";
            thisTest.RunScriptSource(code);
            thisTest.Verify("c", new object[] { 0, null });
        }

        [Test]
        [Category("Type System")]
        public void TS090_arrayUpgrade_function_return_doubleArray_rankmismtach()
        {
            string code =
                    @"
                    def A : double[](y : int)
	                {
		                x = [ y, [ y + 1 ] ];
		                return = x; 
	                }
	                c = A(0);
                    ";
            thisTest.RunScriptSource(code);
            thisTest.Verify("c", new object[] { 0.0, null });
        }

        [Test]
        [Category("Type System")]
        public void TS091_arrayUpgrade_function_return_boolArray_rankmismtach()
        {
            string code =
                    @"
                    def A : bool[](y : int)
	                {
		                x = [ y, [ y + 1 ] ];
		                return = x; 
	                }
	                c = A(0);
                    ";
            thisTest.RunScriptSource(code);
            thisTest.Verify("c", new object[] { false, null });
        }

        [Test]
        [Category("Type System")]
        public void TS092_arrayUpgrade_function_return_stringArray_rankmismtach()
        {
            string code =
                    @"
                    def A : string[](y : int)
	                {
		                x = [ y, [ y + 1 ] ];
		                return = x; 
	                }
	                c = A(0);
                    ";
            thisTest.RunScriptSource(code);
            thisTest.Verify("c", new object[] { null, null });
        }

        [Test]
        [Category("DSDefinedClass_Ported")]
        [Category("Type System")]
        public void TS093_Param_notypedefined_indexing_Userdefined()
        {
            string code =
                    @"
import(""FFITarget.dll"");
                    def foo(x : ClassFunctionality, y : ClassFunctionality)
                    {

                        b : ClassFunctionality = x;
                        return = b;
                    }
                    points = [ ClassFunctionality.ClassFunctionality(1234), ClassFunctionality.ClassFunctionality(1234) ];
                    def CreateLine(points: var[] )
                    {
                        return = foo(points[0], points[1]);
                    }
                    test = CreateLine(points);
                    z=test.IntVal;
                    ";
            thisTest.RunScriptSource(code);
            thisTest.Verify("z", 1234);
        }

        [Test]
        [Category("DSDefinedClass_Ported")]
        [Category("Type System")]
        public void TS094_Param_notypedefined_single_Userdefined()
        {
            string code =
                    @"
import(""FFITarget.dll"");
                        def foo (x : ClassFunctionality)
                        {
                            b  : ClassFunctionality = x;
                            return = b;
                        }
                        points = ClassFunctionality.ClassFunctionality(0);
                        def CreateLine(points )
                        {
                            return = foo(points);
                        }
                        test = CreateLine(points);
                        z = test.IntVal;
                    ";
            thisTest.RunScriptSource(code);
            thisTest.Verify("z", 0);
        }

        [Test]
        [Category("DSDefinedClass_Ported")]
        [Category("Type System")]
        public void TS094_Class_member_single_ToDynamicArray_Userdefined_1467320()
        {
            string code =
                    @"
                        def foo ( y : int )
                        {
                            x = [ ];
                            x =  y ;
                            return = x;
                        }
                        
                        d = foo(0);
                    ";
            //string error = "1467320 - Sprint 27 - Rev 3873 ,Upgrade to array does not happen if the member property define as dynamic array and single value is assigned ";
            string error = "";
            thisTest.VerifyRunScriptSource(code, error);
            thisTest.Verify("d", 0);
        }

        [Test]
        [Category("DSDefinedClass_Ported")]
        [Category("Type System")]
        public void TS0120_typedassignment_To_Jagged_Vararray()
        {
            string code =
                @"
import(""FFITarget.dll"");
                    a:var[]..[]= [1,[2,3],[[4],3]]; 
                    
                    b:var[]..[] =  [1.1,[2.2,3.3]]; 
                    c:var[]..[]=[""a"",[""a""]]; 
                    d:var[]..[]= ['c',['c']];
                    x1= ClassFunctionality.ClassFunctionality(1);
                    e:var[]..[]= [x1,[x1]];
                    e1=e.IntVal;
                    f:var[]..[]= [true,[true]];
                    g :var[]..[]=[null,[null]];
";

            // Tracked by http://adsk-oss.myjetbrains.com/youtrack/issue/MAGN-1701
            string error = "MAGN-1701 Regression : Dot operation on jagged arrays is giving unexpected null";
            thisTest.VerifyRunScriptSource(code, error);
            thisTest.Verify("a", new object[] { 1, new object[] { 2, 3 }, new object[] { new object[] { 4 }, 3 } });
            thisTest.Verify("b", new object[] { 1.1, new object[] { 2.2, 3.3 } });
            thisTest.Verify("c", new object[] { "a", new object[] { "a" } });
            thisTest.Verify("d", new object[] { 'c', new object[] { 'c' } });
            thisTest.Verify("e1", new object[] { 1, new object[] { 1 } });
            thisTest.Verify("f", new object[] { true, new object[] { true } });
            thisTest.Verify("g", new object[] { null, new object[] { null } });
        }


        [Test]
        [Category("DSDefinedClass_Ported")]
        [Category("Type System")]
        [Category("Failure")]
        public void TS0121_typedassignment_To_Jagged_Intarray()
        {
            string code =
                @"
import(""FFITarget.dll"");
                    a:int[]..[]= [1,[2,[3]]]; 
                    
                    b:int[]..[] =  [1.1,[1.1]]; 
                    c:int[]..[]=[""a"",[""a""]]; 
                    d:int[]..[]= ['c',['c']];
                    x1= ClassFunctionality.ClassFunctionality(1);
                    e:int[]..[]= [x1,[x1]];
                    e1=e.IntVal;
                    f:int[]..[]= [true,[true]];
                    g :int[]..[]=[null,[null]];";
            // Tracked by http://adsk-oss.myjetbrains.com/youtrack/issue/MAGN-1701
            string error = "MAGN-1701 Regression : Dot operation on jagged arrays is giving unexpected null";
            thisTest.VerifyRunScriptSource(code, error);
            thisTest.Verify("a", new object[] { 1, new object[] { 2, new object[] { 3 } } });
            thisTest.Verify("b", new object[] { 1, new object[] { 1 } });
            thisTest.Verify("c", null);
            thisTest.Verify("d", null);
            thisTest.Verify("e1", null);
            thisTest.Verify("f", null);
            thisTest.Verify("g", null);
        }

        [Test]
        [Category("DSDefinedClass_Ported")]
        [Category("Type System")]
        [Category("Failure")]
        public void TS0122_typedassignment_To_Jagged_doublearray()
        {
            string code =
                @"
import(""FFITarget.dll"");
                    a:double[]= [1,[1]]; 
                    
                    b:double[] =  [1.1,[-3]]; 
                    c:double[]=[""a"",[""ds""]]; 
                    d:double[]= ['c',['1']];
                    x1= ClassFunctionality.ClassFunctionality(1);
                    e:double[]= [x1,[x1]];
                    e1=e.IntVal;
                    f:double[]= [true,[true]];
                    g :double[]=[null,[null]];";
            // Tracked by http://adsk-oss.myjetbrains.com/youtrack/issue/MAGN-1670
            string error = "MAGN-1670 Sprint 27 - Rev 3956 {null} to array upgrdation must null out";

            thisTest.VerifyRunScriptSource(code, error);
            thisTest.RunScriptSource(code, error);
            thisTest.Verify("a", new object[] { 1.0, null });
            thisTest.Verify("b", new object[] { 1.1, null });
            thisTest.Verify("c", null);
            thisTest.Verify("d", null);
            thisTest.Verify("e1", null);
            thisTest.Verify("f", null);
            thisTest.Verify("g", null);
        }

        [Test]
        [Category("DSDefinedClass_Ported")]
        [Category("Type System")]
        [Category("Failure")]
        public void TS0123_typedassignment_To_Jagged_boolarray()
        {
            string code =
                @"
import(""FFITarget.dll"");
                    a:bool[]..[]= [1,[1]]; 
                    
                    b:bool[] ..[]=  [1.1,[1.1]]; 
                    c:bool[]..[]=[""a"",[""a""]]; 
                    d:bool[]..[]= ['c',['c']];
                    x1= ClassFunctionality.ClassFunctionality(1);
                    e:bool[]..[]= [x1,[x1]];
                    e1=e.IntVal;
                    f:bool[]..[]= [true,[true]];
                    g :bool[]..[]=[null,[null]];";
            // Tracked by http://adsk-oss.myjetbrains.com/youtrack/issue/MAGN-1670
            string error = "MAGN-1670 Sprint 27 - Rev 3956 {null} to array upgrdation must null out";
            thisTest.RunScriptSource(code, error);
            thisTest.Verify("a", new object[] { true, new object[] { true } });
            thisTest.Verify("b", new object[] { true, new object[] { true } });
            thisTest.Verify("c", new object[] { true, new object[] { true } });
            thisTest.Verify("d", new object[] { true, new object[] { true } });
            thisTest.Verify("e", new object[] { true, new object[] { true } });
            thisTest.Verify("f", new object[] { true, new object[] { true } });
            thisTest.Verify("g", null);
        }


        [Test]
        [Category("DSDefinedClass_Ported")]
        [Category("Type System")]
        [Category("Failure")]
        public void TS0124_typedassignment_To_Jagged_stringarray()
        {
            string code =
                @"
import(""FFITarget.dll"");
                    a:string[]..[]= [1,[1]]; 
                    
                    b:string[] ..[]=  [1.0,[1.0]]; 
                    c:string[]..[]=[""test"",[""test""]]; 
                    d:string[]..[]= ['1',['1']];
                    x1= ClassFunctionality.ClassFunctionality(1);
                    e:string[]..[]= [x1,[x1]];
                    e1=e.IntVal;
                    f:string[]..[]= [false,[true]];
                    g :string[]..[]=[null,[null]];";
            // Tracked by http://adsk-oss.myjetbrains.com/youtrack/issue/MAGN-1670
            string error = "MAGN-1670 Sprint 27 - Rev 3956 {null} to array upgrdation must null out";
            thisTest.RunScriptSource(code, error);
            thisTest.Verify("a", null);
            thisTest.Verify("b", null);
            thisTest.Verify("c", new object[] { "test", new object[] { "test" } });
            thisTest.Verify("d", new object[] { "1", new object[] { "1" } });
            thisTest.Verify("e1", null);
            thisTest.Verify("f", null);
            thisTest.Verify("g", null);
        }

        [Test]
        [Category("DSDefinedClass_Ported")]
        [Category("Type System")]
        [Category("Failure")]
        public void TS0125_typedassignment_To_Jagged_chararray()
        {
            string code =
                @"
import(""FFITarget.dll"");
                    a:char[]..[]= [1,[1]]; 
                    
                    b:char[]..[] =  [1.0,[1.0]]; 
                    c:char[]..[]=[""test"",[""test""]]; 
                    d:char[]..[]= ['1',['1']];
                    x1= ClassFunctionality.ClassFunctionality(1);
                    e:char[]..[]= [x1,[x1]];
                    e1=e.IntVal;
                    f:char[]..[]= [false,[false]];
                    g :char[]..[]=[null,[null]];";
            // Tracked by http://adsk-oss.myjetbrains.com/youtrack/issue/MAGN-1670
            string error = "MAGN-1670 Sprint 27 - Rev 3956 {null} to array upgrdation must null out";
            thisTest.RunScriptSource(code, error);
            thisTest.Verify("a", null);
            thisTest.Verify("b", null);
            thisTest.Verify("c", null);
            thisTest.Verify("d", new object[] { "1", new object[] { "1" } });
            thisTest.Verify("e1", null);
            thisTest.Verify("f", null);
            thisTest.Verify("g", null);
        }

        [Test]
        [Category("Type System")]
        public void arrayRankmismtach_function_Param_1467326()
        {
            string code =
                @"
                    def foo (x: var[][] )
                        {
                            return = x;
    
                        }
                        z = foo([  3  ]);
                    ";
            var mirror = thisTest.RunScriptSource(code);
            TestFrameWork.Verify(mirror, "z", new object[] { new object[] { 3 } });
        }

        [Test]
        [Category("Type System")]
        public void arrayRankmismtach_function_Return_1467326()
        {
            string code =
                @"
                    def foo : var[][](x )
                        {
                            return = x;
    
                        }
                        z = foo([  3  ]);
                    ";
            // Tracked by http://adsk-oss.myjetbrains.com/youtrack/issue/MAGN-1668
            var mirror = thisTest.RunScriptSource(code);
            TestFrameWork.Verify(mirror, "z", new object[] { new object[] { new object[] { 3 } } });
        }

        [Test]
        [Category("DSDefinedClass_Ported")]
        [Category("Type System")]
        public void TS126_Param_eachType_Array_To_VarArray()
        {
            string code =
                @"
import(""FFITarget.dll"");
                        def foo (x: var[][])
                        {
                            return = x;
    
                        }
                        a = foo([ 3 ]);
                        b = foo([ 3.0 ]);
                        c = foo([ true ]);
                        d = foo([ ""1.5""]);
                        e = foo([ '1' ]);
                        f : var = 3;
                        f1 = foo([ f ]);
                        h = foo([ClassFunctionality.ClassFunctionality()]);
                        h1=h.IntVal;
                        i = foo([ null ]);
                    ";
            string error = "1467326 Sprint 27 - Rev 3905 when there is rank mismatch for function , array upagrades to 1 dimension higer than expected ";
            var mirror = thisTest.RunScriptSource(code, error);
            TestFrameWork.Verify(mirror, "a", new object[] { new object[] { 3 } });
            TestFrameWork.Verify(mirror, "b", new object[] { new object[] { 3.0 } });
            TestFrameWork.Verify(mirror, "c", new object[] { new object[] { true } });
            TestFrameWork.Verify(mirror, "d", new object[] { new object[] { "1.5" } });
            TestFrameWork.Verify(mirror, "e", new object[] { new object[] { '1' } });
            TestFrameWork.Verify(mirror, "f1", new object[] { new object[] { 3 } });
            TestFrameWork.Verify(mirror, "h1", new object[] { new object[] { 0 } });
            TestFrameWork.Verify(mirror, "i", new object[] { null });
        }

        [Test]
        [Category("DSDefinedClass_Ported")]
        [Category("Type System")]
        public void TS126_Return_eachType_Array_To_VarArray()
        {
            string code =
                @"
                    import(""FFITarget.dll"");
                        def foo : var[][](x)
                        {
                            return = x;
    
                        }
                        a = foo([ 3 ]);
                        b = foo([ 3.0 ]);
                        c = foo([ true ]);
                        d = foo([ ""1.5""]);
                        e = foo([ '1' ]);
                        f : var = 3;
                        f1 = foo([ f ]);
                         h = foo([ClassFunctionality.ClassFunctionality()]);
                        h1=h.IntVal;
                        i = foo([ null ]);
                    ";
            string error = "1467326 Sprint 27 - Rev 3905 when there is rank mismatch for function , array upagrades to 1 dimension higer than expected ";
            var mirror = thisTest.RunScriptSource(code, error);
            TestFrameWork.Verify(mirror, "a", new object[] { new object[] { new object[] { 3 } } });
            TestFrameWork.Verify(mirror, "b", new object[] { new object[] { new object[] { 3.0 } } });
            TestFrameWork.Verify(mirror, "c", new object[] { new object[] { new object[] { true } } });
            TestFrameWork.Verify(mirror, "d", new object[] { new object[] { new object[] { "1.5" } } });
            TestFrameWork.Verify(mirror, "e", new object[] { new object[] { new object[] { '1' } } });
            TestFrameWork.Verify(mirror, "f1", new object[] { new object[] { new object[] { 3 } } });
            TestFrameWork.Verify(mirror, "h1", new object[] { new object[] { new object[] { 0 } } });
            TestFrameWork.Verify(mirror, "i", new object[] { null });
        }

        [Test]
        [Category("DSDefinedClass_Ported")]
        [Category("Type System")]
        public void TS127_Param_eachType_Array_To_IntArray()
        {
            string code =
                @"
                    import(""FFITarget.dll"");
                        def foo (x: int[][])
                        {
                            return = x;
    
                        }
                        a = foo([ 3 ]);
                        b = foo([ 3.0 ]);
                        c = foo([ true ]);
                        d = foo([ ""1.5""]);
                        e = foo([ '1' ]);
                        f : var = 3;
                        f1 = foo([ f ]);
                        h = foo([ClassFunctionality.ClassFunctionality()]);
                        h1=h.IntVal;
                        i = foo([ null ]);
                    ";
            string error = "1467326 Sprint 27 - Rev 3905 when there is rank mismatch for function , array upagrades to 1 dimension higer than expected ";
            var mirror = thisTest.RunScriptSource(code, error);
            TestFrameWork.Verify(mirror, "a", new object[] { new object[] { 3 } });
            TestFrameWork.Verify(mirror, "b", new object[] { new object[] { 3 } });
            TestFrameWork.Verify(mirror, "c", null);
            TestFrameWork.Verify(mirror, "d", null);
            TestFrameWork.Verify(mirror, "e", null);
            TestFrameWork.Verify(mirror, "f1", new object[] { new object[] { 3 } });
            TestFrameWork.Verify(mirror, "h1", null);
            TestFrameWork.Verify(mirror, "i", new object[] { null });
        }

        [Test]
        [Category("DSDefinedClass_Ported")]
        [Category("Type System")]
        [Category("Failure")]
        public void TS128_Return_eachType_Array_To_IntArray()
        {
            string code =
                @"
                    import(""FFITarget.dll"");
                        def foo : int[][](x)
                        {
                            return = x;
    
                        }
                        a = foo([ 3 ]);
                        b = foo([ 3.0 ]);
                        c = foo([ true ]);
                        d = foo([ ""1.5""]);
                        e = foo([ '1' ]);
                        f : var = 3.0;
                        f1 = foo([ f ]);
                        h = foo([ClassFunctionality.ClassFunctionality()]);
                        h1=h.IntVal;
                        i = foo([ null ]);
                    ";
            // Tracked by http://adsk-oss.myjetbrains.com/youtrack/issue/MAGN-1668
            string error = "MAGN-1668: Dot Operation on instances using replication returns single null where multiple nulls are expected";
            var mirror = thisTest.RunScriptSource(code, error);
            TestFrameWork.Verify(mirror, "a", new object[] { new object[] { new object[] { 3 } } });
            TestFrameWork.Verify(mirror, "b", new object[] { new object[] { new object[] { 3 } } });
            TestFrameWork.Verify(mirror, "c", new object[] { null });
            TestFrameWork.Verify(mirror, "d", new object[] { null });
            TestFrameWork.Verify(mirror, "e", new object[] { null });
            TestFrameWork.Verify(mirror, "f1", new object[] { new object[] { new object[] { 3 } } });
            TestFrameWork.Verify(mirror, "h1", new object[] { null });
            TestFrameWork.Verify(mirror, "i", new object[] { null });
        }

        [Test]
        [Category("DSDefinedClass_Ported")]
        [Category("Type System")]
        public void TS129_Param_eachType_Array_To_DoubleArray()
        {
            string code =
                @"
                    import(""FFITarget.dll"");
                        def foo (x: double[][])
                        {
                            return = x;
    
                        }
                        a = foo([ 3 ]);
                        b = foo([ 3.0 ]);
                        c = foo([ true ]);
                        d = foo([ ""1.5""]);
                        e = foo([ '1' ]);
                        f : var = 3.0;
                        f1 = foo([ f ]);
                        h = foo([ClassFunctionality.ClassFunctionality()]);
                        h1=h.IntVal;
                        i = foo([ null ]);
                    ";
            string error = "1467326 Sprint 27 - Rev 3905 when there is rank mismatch for function , array upagrades to 1 dimension higer than expected ";
            var mirror = thisTest.RunScriptSource(code, error);
            TestFrameWork.Verify(mirror, "a", new object[] { new object[] { 3.0 } });
            TestFrameWork.Verify(mirror, "b", new object[] { new object[] { 3.0 } });
            TestFrameWork.Verify(mirror, "c", null);
            TestFrameWork.Verify(mirror, "d", null);
            TestFrameWork.Verify(mirror, "e", null);
            TestFrameWork.Verify(mirror, "f1", new object[] { new object[] { 3.0 } });
            TestFrameWork.Verify(mirror, "h1", null);
            TestFrameWork.Verify(mirror, "i", new object[] { null });
        }

        [Test]
        [Category("DSDefinedClass_Ported")]
        [Category("Type System")]
        [Category("Failure")]
        public void TS130_Return_eachType_Array_To_DoubleArray()
        {
            string code =
                @"
                    import(""FFITarget.dll"");
                        def foo : double[][](x)
                        {
                            return = x;
    
                        }
                        a = foo([ 3 ]);
                        b = foo([ 3.0 ]);
                        c = foo([ true ]);
                        d = foo([ ""1.5""]);
                        e = foo([ '1' ]);
                        f : var = 3;
                        f1 = foo([ f ]);
                        h = foo([ClassFunctionality.ClassFunctionality()]);
                        h1=h.IntVal;
                        i = foo([ null ]);
                    ";
            // Tracked by http://adsk-oss.myjetbrains.com/youtrack/issue/MAGN-1668
            string error = "MAGN-1668: Dot Operation on instances using replication returns single null where multiple nulls are expected";
            var mirror = thisTest.RunScriptSource(code, error);
            TestFrameWork.Verify(mirror, "a", new object[] { new object[] { new object[] { 3.0 } } });
            TestFrameWork.Verify(mirror, "b", new object[] { new object[] { new object[] { 3.0 } } });
            TestFrameWork.Verify(mirror, "c", new object[] { null });
            TestFrameWork.Verify(mirror, "d", new object[] { null });
            TestFrameWork.Verify(mirror, "e", new object[] { null });
            TestFrameWork.Verify(mirror, "f1", new object[] { new object[] { new object[] { 3.0 } } });
            TestFrameWork.Verify(mirror, "h1", new object[] { null });
            TestFrameWork.Verify(mirror, "i", new object[] { null });
        }

        [Test]
        [Category("DSDefinedClass_Ported")]
        [Category("Type System")]
        public void TS131_Param_eachType_Array_To_BoolArray()
        {
            string code =
                @"
                    import(""FFITarget.dll"");
                        def foo (x: bool[][])
                        {
                            return = x;
    
                        }
                        a = foo([ 3 ]);
                        b = foo([ 3.0 ]);
                        c = foo([ true ]);
                        d = foo([ ""1.5""]);
                        e = foo([ '1' ]);
                        f : var = 3.0;
                        f1 = foo([ f ]);
                        h = foo([ClassFunctionality.ClassFunctionality()]);
                        h1=h.IntVal;
                        i = foo([ null ]);
                    ";
            string error = "1467326 Sprint 27 - Rev 3905 when there is rank mismatch for function , array upagrades to 1 dimension higer than expected ";
            var mirror = thisTest.RunScriptSource(code, error);
            TestFrameWork.Verify(mirror, "a", new object[] { new object[] { true } });
            TestFrameWork.Verify(mirror, "b", new object[] { new object[] { true } });
            TestFrameWork.Verify(mirror, "c", new object[] { new object[] { true } });
            TestFrameWork.Verify(mirror, "d", new object[] { new object[] { true } });
            TestFrameWork.Verify(mirror, "e", new object[] { new object[] { true } });
            TestFrameWork.Verify(mirror, "f1", new object[] { new object[] { true } });
            TestFrameWork.Verify(mirror, "h", new object[] { new object[] { true } });
            TestFrameWork.Verify(mirror, "i", new object[] { null });
        }

        [Test]
        [Category("DSDefinedClass_Ported")]
        [Category("Type System")]
        public void TS132_Return_eachType_Array_To_BoolArray()
        {
            string code =
                @"
                    import(""FFITarget.dll"");
                        def foo : bool[][](x)
                        {
                            return = x;
    
                        }
                        a = foo([ 3 ]);
                        b = foo([ 3.0 ]);
                        c = foo([ true ]);
                        d = foo([ ""1.5""]);
                        e = foo([ '1' ]);
                        f : var = 3;
                        f1 = foo([ f ]);
                        h = foo([ClassFunctionality.ClassFunctionality()]);
                        h1=h.IntVal;
                        i = foo([ null ]);
                    ";
            string error = "1467326 Sprint 27 - Rev 3905 when there is rank mismatch for function , array upagrades to 1 dimension higer than expected ";
            var mirror = thisTest.RunScriptSource(code, error);
            TestFrameWork.Verify(mirror, "a", new object[] { new object[] { new object[] { true } } });
            TestFrameWork.Verify(mirror, "b", new object[] { new object[] { new object[] { true } } });
            TestFrameWork.Verify(mirror, "c", new object[] { new object[] { new object[] { true } } });
            TestFrameWork.Verify(mirror, "d", new object[] { new object[] { new object[] { true } } });
            TestFrameWork.Verify(mirror, "e", new object[] { new object[] { new object[] { true } } });
            TestFrameWork.Verify(mirror, "f1", new object[] { new object[] { new object[] { true } } });
            TestFrameWork.Verify(mirror, "h", new object[] { new object[] { new object[] { true } } });
            TestFrameWork.Verify(mirror, "i", new object[] { null });
        }

        [Test]
        [Category("DSDefinedClass_Ported")]
        [Category("Type System")]
        public void TS133_Param_eachType_Array_To_StringArray()
        {
            string code =
                @"
                    import(""FFITarget.dll"");
                        def foo (x: string[][])
                        {
                            return = x;
    
                        }
                        a = foo([ 3 ]);
                        b = foo([ 3.0 ]);
                        c = foo([ true ]);
                        d = foo([ ""1.5""]);
                        e = foo([ '1' ]);
                        f : var = 3.0;
                        f1 = foo([ f ]);
                        h = foo([ClassFunctionality.ClassFunctionality()]);
                        h1=h.IntVal;
                        i = foo([ null ]);
                    ";
            string error = "1467326 Sprint 27 - Rev 3905 when there is rank mismatch for function , array upagrades to 1 dimension higer than expected ";
            var mirror = thisTest.RunScriptSource(code, error);
            TestFrameWork.Verify(mirror, "a", null);
            TestFrameWork.Verify(mirror, "b", null);
            TestFrameWork.Verify(mirror, "c", null);
            TestFrameWork.Verify(mirror, "d", new object[] { new object[] { "1.5" } });
            TestFrameWork.Verify(mirror, "e", new object[] { new object[] { "1" } });
            TestFrameWork.Verify(mirror, "f1", null);
            TestFrameWork.Verify(mirror, "h1", null);
            TestFrameWork.Verify(mirror, "i", new object[] { null });
        }

        [Test]
        [Category("DSDefinedClass_Ported")]
        [Category("Type System")]
        [Category("Failure")]
        public void TS134_Return_eachType_Array_To_StringArray()
        {
            string code =
                @"
                    import(""FFITarget.dll"");
                        def foo : string[][](x)
                        {
                            return = x;
    
                        }
                        a = foo([ 3 ]);
                        b = foo([ 3.0 ]);
                        c = foo([ true ]);
                        d = foo([ ""1.5""]);
                        e = foo([ '1' ]);
                        f : var = 3;
                        f1 = foo([ f ]);
                        h = foo([ClassFunctionality.ClassFunctionality()]);
                        h1=h.IntVal;
                        i = foo([ null ]);
                    ";
            // Tracked by http://adsk-oss.myjetbrains.com/youtrack/issue/MAGN-1668
            string error = "MAGN-1668: Dot Operation on instances using replication returns single null where multiple nulls are expected";
            var mirror = thisTest.RunScriptSource(code, error);
            TestFrameWork.Verify(mirror, "a", new object[] { null });
            TestFrameWork.Verify(mirror, "b", new object[] { null });
            TestFrameWork.Verify(mirror, "c", new object[] { null });
            TestFrameWork.Verify(mirror, "d", new object[] { new object[] { new object[] { "1.5" } } });
            TestFrameWork.Verify(mirror, "e", new object[] { new object[] { new object[] { "1" } } });
            TestFrameWork.Verify(mirror, "f1", new object[] { null });
            TestFrameWork.Verify(mirror, "h1", new object[] { null });
            TestFrameWork.Verify(mirror, "i", new object[] { null });
        }

        [Test]
        [Category("DSDefinedClass_Ported")]
        [Category("Type System")]
        public void TS135_Param_eachType_Array_To_charArray()
        {
            string code =
                @"
                    import(""FFITarget.dll"");
                        def foo (x: char[][])
                        {
                            return = x;
    
                        }
                        a = foo([ 3 ]);
                        b = foo([ 3.0 ]);
                        c = foo([ true ]);
                        d = foo([ ""1.5""]);
                        e = foo([ '1' ]);
                        f : var = 3.0;
                        f1 = foo([ f ]);
                        h = foo([ClassFunctionality.ClassFunctionality()]);
                        h1=h.IntVal;
                        i = foo([ null ]);
                    ";
            string error = "1467326 Sprint 27 - Rev 3905 when there is rank mismatch for function , array upagrades to 1 dimension higer than expected ";
            var mirror = thisTest.RunScriptSource(code, error);
            TestFrameWork.Verify(mirror, "a", null);
            TestFrameWork.Verify(mirror, "b", null);
            TestFrameWork.Verify(mirror, "c", null);
            TestFrameWork.Verify(mirror, "d", null);
            TestFrameWork.Verify(mirror, "e", new object[] { new object[] { '1' } });
            TestFrameWork.Verify(mirror, "f1", null);
            TestFrameWork.Verify(mirror, "h1", null);
            TestFrameWork.Verify(mirror, "i", new object[] { null });
        }

        [Test]
        [Category("DSDefinedClass_Ported")]
        [Category("Type System")]
        [Category("Failure")]
        public void TS136_Return_eachType_Array_To_CharArray()
        {
            string code =
                @"
                    import(""FFITarget.dll"");
                        def foo : char[][](x)
                        {
                            return = x;
    
                        }
                        a = foo([ 3 ]);
                        b = foo([ 3.0 ]);
                        c = foo([ true ]);
                        d = foo([ ""1.5""]);
                        e = foo([ '1' ]);
                        f : var = 3;
                        f1 = foo([ f ]);
                        h = foo([ClassFunctionality.ClassFunctionality()]);
                        h1=h.IntVal;
                        i = foo([ null ]);
                    ";
            // Tracked by http://adsk-oss.myjetbrains.com/youtrack/issue/MAGN-1668
            string error = "MAGN-1668:  Dot Operation on instances using replication returns single null where multiple nulls are expected";
            var mirror = thisTest.RunScriptSource(code, error);
            TestFrameWork.Verify(mirror, "a", new object[] { null });
            TestFrameWork.Verify(mirror, "b", new object[] { null });
            TestFrameWork.Verify(mirror, "c", new object[] { null });
            TestFrameWork.Verify(mirror, "d", new object[] { null });
            TestFrameWork.Verify(mirror, "e", new object[] { new object[] { new object[] { '1' } } });
            TestFrameWork.Verify(mirror, "f1", new object[] { null });
            TestFrameWork.Verify(mirror, "h1", new object[] { null });
            TestFrameWork.Verify(mirror, "i", new object[] { null });
        }

        [Test]
        [Category("DSDefinedClass_Ported")]
        [Category("Type System")]
        [Category("Failure")]
        public void TS0137_Param_eachType_Array_To_Jagged_VarArray()
        {
            string code =
                @"
                    import(""FFITarget.dll"");
                        def foo (x: var[]..[])
                        {
                            return = x;
    
                        }
                        a = foo([ 3,[3] ]);
                        b = foo([ 3.0 ,[3.0]]);
                        c = foo([ true ,[false]]);
                        d = foo([ ""1"",[""1.5""]]);
                        e = foo([ '1',['1'] ]);
                        f : var = 3;
                        f1 = foo([ f,[f] ]);
                        h = foo([ClassFunctionality.ClassFunctionality(),[ClassFunctionality.ClassFunctionality()]]);
                        h1=h.IntVal;
                        i = foo([ null ,[null]]);
                    ";
            // Tracked by http://adsk-oss.myjetbrains.com/youtrack/issue/MAGN-1668
            string error = "MAGN-1668 Sprint 27 - Rev 3905 when there is rank mismatch for function , array upagrades to 1 dimension higer than expected";
            var mirror = thisTest.RunScriptSource(code, error);
            TestFrameWork.Verify(mirror, "a", new object[] { 3, new object[] { 3 } });
            TestFrameWork.Verify(mirror, "b", new object[] { 3.0, new object[] { 3.0 } });
            TestFrameWork.Verify(mirror, "c", new object[] { true, new object[] { false } });
            TestFrameWork.Verify(mirror, "d", new object[] { "1.5", new object[] { "1.5" } });
            TestFrameWork.Verify(mirror, "e", new object[] { '1', new object[] { '1' } });
            TestFrameWork.Verify(mirror, "f1", new object[] { 3 });
            TestFrameWork.Verify(mirror, "h1", new object[] { 0, new object[] { 0 } });
            TestFrameWork.Verify(mirror, "i", new object[] { null, new object[] { null } });
        }

        [Test]
        [Category("DSDefinedClass_Ported")]
        [Category("Type System")]
        [Category("Failure")]
        public void TS0138_Return_eachType_Array_To_Jagged_VarArray()
        {
            string code =
                 @"
                  import(""FFITarget.dll"");
                      def foo : var[]..[](x)
                      {
                          return = x;
    
                      }
                      a = foo([ 3,[3] ]);
                      b = foo([ 3.0 ,[3.0]]);
                      c = foo([ true ,[false]]);
                      d = foo([ ""1"",[""1.5""]]);
                      e = foo([ '1',['1'] ]);
                      f : var = 3;
                      f1 = foo([ f,[f] ]);
                      h = foo([ClassFunctionality.ClassFunctionality(),[ClassFunctionality.ClassFunctionality()]]);
                      h1=h.IntVal;
                      i = foo([ null ,[null]]);
                  ";
            // Tracked by http://adsk-oss.myjetbrains.com/youtrack/issue/MAGN-1671
            string error = "MAGN-1671 Sprint 27 - Rev 3966 - when return type is arbitrary rank , type conversion reduces array rank , where it is not expected to";
            var mirror = thisTest.RunScriptSource(code, error);
            TestFrameWork.Verify(mirror, "a", new object[] { 3, new object[] { 3 } });
            TestFrameWork.Verify(mirror, "b", new object[] { 3.0, new object[] { 3.0 } });
            TestFrameWork.Verify(mirror, "c", new object[] { true, new object[] { false } });
            TestFrameWork.Verify(mirror, "d", new object[] { "1.5", new object[] { "1.5" } });
            TestFrameWork.Verify(mirror, "e", new object[] { '1', new object[] { '1' } });
            TestFrameWork.Verify(mirror, "f1", new object[] { 3 });
            TestFrameWork.Verify(mirror, "h1", new object[] { 0, new object[] { 0 } });
            TestFrameWork.Verify(mirror, "i", new object[] { null, new object[] { null } });
        }

        [Test]
        [Category("DSDefinedClass_Ported")]
        [Category("Type System")]
        [Category("Failure")]
        public void TS139_Param_eachType_Array_To_jagged_IntArray()
        {
            string code =
                  @"
          import(""FFITarget.dll"");
                     def foo (x: int[]..[])
                     {
                         return = x;
    
                     }
                     a = foo([ 3,[3] ]);
                     b = foo([ 3.0 ,[3.0]]);
                     c = foo([ true ,[false]]);
                     d = foo([ ""1.5"",[""1""]]);
                     e = foo([ '1' ,['1']]);
                     f : var = 3.0;
                     f1 = foo([ f ,[f]]);
                     h = foo([ClassFunctionality.ClassFunctionality(),[ClassFunctionality.ClassFunctionality()]]);
                     h1=h.IntVal;
                     i = foo([ null ,[null]]);
                 ";
            // Tracked by http://adsk-oss.myjetbrains.com/youtrack/issue/MAGN-1671
            string error = "MAGN-1671 Sprint 27 - Rev 3966 - when return type is arbitrary rank , type conversion reduces array rank , where it is not expected to";
            var mirror = thisTest.RunScriptSource(code, error);
            TestFrameWork.Verify(mirror, "a", new object[] { 3, new object[] { 3 } });
            TestFrameWork.Verify(mirror, "b", new object[] { 3, new object[] { 3 } });
            TestFrameWork.Verify(mirror, "c", null);
            TestFrameWork.Verify(mirror, "d", null);
            TestFrameWork.Verify(mirror, "e", null);
            TestFrameWork.Verify(mirror, "f1", null);
            TestFrameWork.Verify(mirror, "h1", null);
            TestFrameWork.Verify(mirror, "i", null);
        }

        [Test]
        [Category("DSDefinedClass_Ported")]
        [Category("Type System")]
        [Category("Failure")]
        public void TS140_Return_eachType_Array_To_Jagged_IntArray()
        {
            string code =
                @"
                 import(""FFITarget.dll"");
                     def foo : int[]..[](x)
                     {
                         return = x;
    
                     }
                     a = foo([ 3,[3] ]);
                     b = foo([ 3.0 ,[3.0]]);
                     c = foo([ true ,[false]]);
                     d = foo([ ""1.5"",[""1""]]);
                     e = foo([ '1' ,['1']]);
                     f : var = 3.0;
                     f1 = foo([ f ,[f]]);
                     h = foo([ClassFunctionality.ClassFunctionality(),[ClassFunctionality.ClassFunctionality()]]);
                     h1=h.IntVal;
                     i = foo([ null ,[null]]);
                 ";
            // Tracked by http://adsk-oss.myjetbrains.com/youtrack/issue/MAGN-1671
            string error = "MAGN-1671 Sprint 27 - Rev 3966 - when return type is arbitrary rank , type conversion reduces array rank , where it is not expected to";
            var mirror = thisTest.RunScriptSource(code, error);
            TestFrameWork.Verify(mirror, "a", new object[] { 3, new object[] { 3 } });
            TestFrameWork.Verify(mirror, "b", new object[] { 3, new object[] { 3 } });
            TestFrameWork.Verify(mirror, "c", null);
            TestFrameWork.Verify(mirror, "d", null);
            TestFrameWork.Verify(mirror, "e", null);
            TestFrameWork.Verify(mirror, "f1", null);
            TestFrameWork.Verify(mirror, "h1", null);
            TestFrameWork.Verify(mirror, "i", new object[] { null, new object[] { null } });
        }

        [Test]
        [Category("DSDefinedClass_Ported")]
        [Category("Type System")]
        public void TS141_Param_eachType_Array_To_jagged_DoubleArray()
        {
            string code =
                @"
                 import(""FFITarget.dll"");
                     def foo (x: double[]..[])
                     {
                         return = x;
    
                     }
                     a = foo([ 3,[3] ]);
                     b = foo([ 3.0 ,[3.0]]);
                     c = foo([ true ,[false]]);
                     d = foo([ ""1.5"",[""1""]]);
                     e = foo([ '1' ,['1']]);
                     f : var = 3.0;
                     f1 = foo([ f ,[f]]);
                     h = foo([ClassFunctionality.ClassFunctionality(),[ClassFunctionality.ClassFunctionality()]]);
                     h1=h.IntVal;
                     i = foo([ null ,[null]]);
                 ";
            // string error = "1467326 Sprint 27 - Rev 3905 when there is rank mismatch for function , array upagrades to 1 dimension higer than expected ";
            string error = "1467334 - Sprint 27 - Rev 3966 - when return type is arbitrary rank , type conversion reduces array rank , where it is not expected to ";
            var mirror = thisTest.RunScriptSource(code, error);
            TestFrameWork.Verify(mirror, "a", new object[] { 3.0, new object[] { 3.0 } });
            TestFrameWork.Verify(mirror, "b", new object[] { 3.0, new object[] { 3.0 } });
            TestFrameWork.Verify(mirror, "c", null);
            TestFrameWork.Verify(mirror, "d", null);
            TestFrameWork.Verify(mirror, "e", null);
            TestFrameWork.Verify(mirror, "f1", new object[] { 3.0, new object[] { 3.0 } });
            TestFrameWork.Verify(mirror, "h1", null);
            TestFrameWork.Verify(mirror, "i", new object[] { null, new object[] { null } });
        }

        [Test]
        [Category("DSDefinedClass_Ported")]
        [Category("Type System")]
        public void TS142_Return_eachType_Array_To_Jagged_DoubleArray()
        {
            string code =
                              @"
                 import(""FFITarget.dll"");
                     def foo (x: double[]..[])
                     {
                         return = x;
    
                     }
                     a = foo([ 3,[3] ]);
                     b = foo([ 3.0 ,[3.0]]);
                     c = foo([ true ,[false]]);
                     d = foo([ ""1.5"",[""1""]]);
                     e = foo([ '1' ,['1']]);
                     f : var = 3.0;
                     f1 = foo([ f ,[f]]);
                     h = foo([ClassFunctionality.ClassFunctionality(),[ClassFunctionality.ClassFunctionality()]]);
                     h1=h.IntVal;
                     i = foo([ null ,[null]]);
                 ";
            string error = "1467326 Sprint 27 - Rev 3905 when there is rank mismatch for function , array upagrades to 1 dimension higer than expected ";
            var mirror = thisTest.RunScriptSource(code, error);
            TestFrameWork.Verify(mirror, "a", new object[] { 3.0, new object[] { 3.0 } });
            TestFrameWork.Verify(mirror, "b", new object[] { 3.0, new object[] { 3.0 } });
            TestFrameWork.Verify(mirror, "c", null);
            TestFrameWork.Verify(mirror, "d", null);
            TestFrameWork.Verify(mirror, "e", null);
            TestFrameWork.Verify(mirror, "f1", new object[] { 3.0, new object[] { 3.0 } });
            TestFrameWork.Verify(mirror, "h1", null);
            TestFrameWork.Verify(mirror, "i", new object[] { null, new object[] { null } });
        }

        [Test]
        [Category("DSDefinedClass_Ported")]
        [Category("Type System")]
        [Category("Failure")]
        public void TS143_Param_eachType_Array_To_Jagged_BoolArray()
        {
            string code =
                @"
                 import(""FFITarget.dll"");
                     def foo (x: bool[]..[])
                     {
                         return = x;
    
                     }
                     a = foo([ 3,[3] ]);
                     b = foo([ 3.0 ,[3.0]]);
                     c = foo([ true ,[false]]);
                     d = foo([ ""1.5"",[""""]]);
                     e = foo([ '1',['0'] ]);
                     f : var = 3.0;
                     f1 = foo([ f ,[f]]);
                     h = foo([ClassFunctionality.ClassFunctionality(),[ClassFunctionality.ClassFunctionality()]]);
                     h1=h.IntVal;
                     i = foo([ null ,[null]]);
                 ";
            // Tracked by http://adsk-oss.myjetbrains.com/youtrack/issue/MAGN-1668
            string error = "MAGN-1668 Sprint 27 - Rev 3905 when there is rank mismatch for function , array upagrades to 1 dimension higer than expected";
            var mirror = thisTest.RunScriptSource(code, error);
            TestFrameWork.Verify(mirror, "a", new object[] { true, new object[] { true } });
            TestFrameWork.Verify(mirror, "b", new object[] { true, new object[] { true } });
            TestFrameWork.Verify(mirror, "c", new object[] { true, new object[] { false } });
            TestFrameWork.Verify(mirror, "d", new object[] { true, new object[] { false } });
            // TestFrameWork.Verify(mirror, "e", new object[] { true,new object[] { false } });
            TestFrameWork.Verify(mirror, "f", new object[] { true, new object[] { true } });
            TestFrameWork.Verify(mirror, "h1", new object[] { true, new object[] { true } });
            TestFrameWork.Verify(mirror, "i", new object[] { null, new object[] { null } });
        }

        [Test]
        [Category("DSDefinedClass_Ported")]
        [Category("Type System")]
        [Category("Failure")]
        public void TS144_Return_eachType_Array_To_Jagged_BoolArray()
        {
            string code =
                 @"
                 import(""FFITarget.dll"");
                     def foo : bool[]..[](x)
                     {
                         return = x;
    
                     }
                     a = foo([ 3,[3] ]);
                     b = foo([ 3.0 ,[3.0]]);
                     c = foo([ true ,[false]]);
                     d = foo([ ""1.5"",[""""]]);
                     e = foo([ '1',['0'] ]);
                     f : var = 3.0;
                     f1 = foo([ f ,[f]]);
                     h = foo([ClassFunctionality.ClassFunctionality(),[ClassFunctionality.ClassFunctionality()]]);
                     h1=h.IntVal;
                     i = foo([ null ,[null]]);
                 ";
            // Tracked by http://adsk-oss.myjetbrains.com/youtrack/issue/MAGN-1671
            string error = "MAGN-1671 Sprint 27 - Rev 3966 - when return type is arbitrary rank , type conversion reduces array rank , where it is not expected to";
            var mirror = thisTest.RunScriptSource(code, error);
            TestFrameWork.Verify(mirror, "a", new object[] { true, new object[] { true } });
            TestFrameWork.Verify(mirror, "b", new object[] { true, new object[] { true } });
            TestFrameWork.Verify(mirror, "c", new object[] { true, new object[] { false } });
            TestFrameWork.Verify(mirror, "d", new object[] { true, new object[] { false } });
            TestFrameWork.Verify(mirror, "e", new object[] { true, new object[] { true } });
            TestFrameWork.Verify(mirror, "f", new object[] { true, new object[] { true } });
            TestFrameWork.Verify(mirror, "h1", new object[] { true, new object[] { true } });
            TestFrameWork.Verify(mirror, "i", new object[] { null, new object[] { null } });
        }

        [Test]
        [Category("DSDefinedClass_Ported")]
        [Category("Type System")]
        [Category("Failure")]
        public void TS147_Param_eachType_Array_To_jagged_StringArray()
        {
            string code =
                 @"
                   import(""FFITarget.dll"");
                       def foo (x: string[]..[])
                       {
                           return = x;
    
                       }
                       a1 = foo([ 3,0,[3] ]);
                       b = foo([ 3.0,[0.0] ]);
                       c = foo([ true ,[true],false]);
                       d = foo([ ""1.5"",[""1.5""]]);
                       e = foo([ '1',['1'] ]);
                       f : var = 3;
                       f1 = foo([ f,[f] ]);
                       h = foo([ClassFunctionality.ClassFunctionality(),[ClassFunctionality.ClassFunctionality()]]);
                       h1=h.IntVal;
                       i = foo([ null ,[null]]);
                   ";
            // Tracked by http://adsk-oss.myjetbrains.com/youtrack/issue/MAGN-1668
            string error = "MAGN-1668 Sprint 27 - Rev 3905 when there is rank mismatch for function , array upagrades to 1 dimension higer than expected";
            var mirror = thisTest.RunScriptSource(code, error);
            TestFrameWork.Verify(mirror, "a1", null);
            TestFrameWork.Verify(mirror, "b", null);
            TestFrameWork.Verify(mirror, "c", null);
            TestFrameWork.Verify(mirror, "d", new object[] { new object[] { "1.5" }, new object[] { "1.5" } });
            TestFrameWork.Verify(mirror, "e", new object[] { "1", new object[] { "1" } });
            TestFrameWork.Verify(mirror, "f", null);
            TestFrameWork.Verify(mirror, "h1", null);
            TestFrameWork.Verify(mirror, "i", new object[] { null, new object[] { null } });
        }

        [Test]
        [Category("DSDefinedClass_Ported")]
        [Category("Type System")]
        [Category("Failure")]
        public void TS148_Return_eachType_Array_To_jagged_StringArray()
        {
            string code =
                @"
                   import(""FFITarget.dll"");
                       def foo : string[]..[](x)
                       {
                           return = x;
    
                       }
                       a1 = foo([ 3,[3] ]);
                       b = foo([ 3.0,[0.0] ]);
                       c = foo([ true ,[true],false]);
                       d = foo([ ""1.5"",[""1.5""]]);
                       e = foo([ '1',['1'] ]);
                       f : var = 3;
                       f1 = foo([ f,[f] ]);
                       h = foo([ClassFunctionality.ClassFunctionality(),[ClassFunctionality.ClassFunctionality()]]);
                       h1=h.IntVal;
                       i = foo([ null ,[null]]);
                   ";
            // Tracked by http://adsk-oss.myjetbrains.com/youtrack/issue/MAGN-1670
            string error = "MAGN-1670 Sprint 27 - Rev 3956 {null} to array upgrdation must null out";
            var mirror = thisTest.RunScriptSource(code, error);
            TestFrameWork.Verify(mirror, "a1", null);
            TestFrameWork.Verify(mirror, "b", null);
            TestFrameWork.Verify(mirror, "c", null);
            TestFrameWork.Verify(mirror, "d", new object[] { new object[] { "1.5" }, new object[] { "1.5" } });
            TestFrameWork.Verify(mirror, "e", new object[] { "1", new object[] { "1" } });
            TestFrameWork.Verify(mirror, "f", null);
            TestFrameWork.Verify(mirror, "h1", null);
            TestFrameWork.Verify(mirror, "i", new object[] { null, new object[] { null } });
        }

        [Test]
        [Category("DSDefinedClass_Ported")]
        [Category("Type System")]
        public void TS149_Param_eachType_Array_To_Jagged_charArray()
        {
            string code =
                @"
                  import(""FFITarget.dll"");
                      def foo (x: char[]..[])
                      {
                          return = x;
    
                      }
                      a1 = foo([ 3,[3] ]);
                      b = foo([ 3.0 ,[3.0],1.0]);
                      c = foo([ true ,[[true],false]]);
                      d = foo([ ""1.5"",[""1.5""]]);
                      e = foo([ '1',['1'] ]);
                      f : var = 3;
                      f1 = foo([ f ,[f]]);
                      h = foo([ClassFunctionality.ClassFunctionality(),[ClassFunctionality.ClassFunctionality()]]);
                      h1=h.IntVal;
                      i = foo([ null ,[null]]);
                  ";
            string error = "1467326 Sprint 27 - Rev 3905 when there is rank mismatch for function , array upagrades to 1 dimension higer than expected ";
            var mirror = thisTest.RunScriptSource(code, error);
            TestFrameWork.Verify(mirror, "a1", null);
            TestFrameWork.Verify(mirror, "b", null);
            TestFrameWork.Verify(mirror, "c", null);
            TestFrameWork.Verify(mirror, "d", null);
            TestFrameWork.Verify(mirror, "e", new object[] { '1', new object[] { '1' } });
            TestFrameWork.Verify(mirror, "f1", null);
            TestFrameWork.Verify(mirror, "h1", null);
            TestFrameWork.Verify(mirror, "i", new object[] { null, new object[] { null } });
        }

        [Test]
        [Category("DSDefinedClass_Ported")]
        [Category("Type System")]
        [Category("Failure")]
        public void TS150_Return_eachType_Array_To_jagged_CharArray()
        {
            string code =
                @"
                  import(""FFITarget.dll"");
                      def foo : char[]..[](x)
                      {
                          return = x;
    
                      }
                      a1 = foo([ 3,[3]]);
                      b = foo([ 3.0 ,[3.0],1.0]);
                      c = foo([ true,[[true],false]]);
                      d = foo([ ""1.5"",[""1.5""]]);
                      e = foo([ '1',['1'] ]);
                      f : var = 3;
                      f1 = foo([ f,[f]]);
                      h = foo([ClassFunctionality.ClassFunctionality(),[ClassFunctionality.ClassFunctionality()]]);
                      h1=h.IntVal;
                      i = foo([ null,[null]]);
                  ";
            // Tracked by http://adsk-oss.myjetbrains.com/youtrack/issue/MAGN-1668
            string error = "MAGN-1668 Sprint 27 - Rev 3905 when there is rank mismatch for function , array upagrades to 1 dimension higer than expected";
            var mirror = thisTest.RunScriptSource(code, error);
            TestFrameWork.Verify(mirror, "a1", null);
            TestFrameWork.Verify(mirror, "b", null);
            TestFrameWork.Verify(mirror, "c", null);
            TestFrameWork.Verify(mirror, "d", null);
            TestFrameWork.Verify(mirror, "e", new object[] { '1', new object[] { '1' } });
            TestFrameWork.Verify(mirror, "f1", null);
            TestFrameWork.Verify(mirror, "h1", null);
            TestFrameWork.Verify(mirror, "i", new object[] { null, new object[] { null } });
        }

        [Test]
        [Category("DSDefinedClass_Ported")]
        [Category("Type System")]
        public void TS0151_Param_eachType_Heterogenous_Array_To_VarArray()
        {
            string code =
                @"
                    import(""FFITarget.dll"");
                        def foo (x: var[]..[])
                        {
                            return = x;
    
                        }
                        f : var = 3;
                        a = foo([ 3,3.0,true ,""1"",'1',f]);
                        b = foo([ 3,3.0,true ,""1"",'1',f,ClassFunctionality.ClassFunctionality().IntVal]);
                        c = foo([ 3,3.0,true ,""1"",'1',f,ClassFunctionality.ClassFunctionality().IntVal,null]);
                        d = foo([ 3,3.0,true ,""1"",'1',f,null]);
                        e = foo([ null ,3,3.0,true ,""1"",'1',f]);
                    ";
            string error = "1467326 Sprint 27 - Rev 3905 when there is rank mismatch for function , array upagrades to 1 dimension higer than expected ";
            var mirror = thisTest.RunScriptSource(code, error);
            TestFrameWork.Verify(mirror, "a", new object[] { 3, 3.0, true, "1", '1', 3 });
            TestFrameWork.Verify(mirror, "b", new object[] { 3, 3.0, true, "1", '1', 3, 0 });
            TestFrameWork.Verify(mirror, "c", new object[] { 3, 3.0, true, "1", '1', 3, 0, null });
            TestFrameWork.Verify(mirror, "d", new object[] { 3, 3.0, true, "1", '1', 3, null });
            TestFrameWork.Verify(mirror, "e", new object[] { null, 3, 3.0, true, "1", '1', 3 });
        }

        [Test]
        [Category("DSDefinedClass_Ported")]
        [Category("Type System")]
        public void TS0152_NullingOutTest()
        {
            string code =
                @"

    def foo(b : int[])
    {
        a : int = b;
        return = a;
    }

e = foo(5);
                    ";
            string error = "DNL-1467307 Sprint 25 - Rev 3784 : Method resolution failure on member function when actual parameter is the subtype of the formal parameter type";
            var mirror = thisTest.RunScriptSource(code, error);
            TestFrameWork.Verify(mirror, "e", null);
        }

        [Test]
        [Category("DSDefinedClass_Ported")]
        [Category("Type System")]
        public void TS0152_NullingOutTest_a()
        {
            string code =
                @"
    def foo(b : int[])
    {
        a : int = b;
        return = a;
    }

e = [Imperative]
{
    return = foo(5);
}
                    ";
            string error = "DNL-1467307 Sprint 25 - Rev 3784 : Method resolution failure on member function when actual parameter is the subtype of the formal parameter type";
            var mirror = thisTest.RunScriptSource(code, error);
            TestFrameWork.Verify(mirror, "e", null);
        }

        [Test]
        [Category("DSDefinedClass_Ported")]
        [Category("Type System")]
        public void TS0152_NullingOutTest_b()
        {
            string code =
                @"
    def foo(b : int[])
    {
        a : int[] = b;
        return = a;
    }

e = [Imperative]
{
    return = foo(5);
}
                    ";
            string error = "DNL-1467307 Sprint 25 - Rev 3784 : Method resolution failure on member function when actual parameter is the subtype of the formal parameter type";
            var mirror = thisTest.RunScriptSource(code, error);
            TestFrameWork.Verify(mirror, "e", new object[] { 5 });
        }

        [Test]
        [Category("DSDefinedClass_Ported")]
        [Category("Type System")]
        public void TS0152_NullingOutTest_c()
        {
            string code =
                @"
def foo(b : int[])
{
    a : int = b;
    return=a;
}
e = foo(5);
                    ";
            string error = "DNL-1467307 Sprint 25 - Rev 3784 : Method resolution failure on member function when actual parameter is the subtype of the formal parameter type";
            var mirror = thisTest.RunScriptSource(code, error);
            TestFrameWork.Verify(mirror, "e", null);
        }

        [Test]
        [Category("Type System")]
        public void TS0152_Defect_Analysis()
        {
            string code =
                @"
def foo(a : var[]..[]) { return = 1; }
def foo(a : int) { return = 2; }
e = foo([5]);
                    ";
            string error = "DNL-1467307 Sprint 25 - Rev 3784 : Method resolution failure on member function when actual parameter is the subtype of the formal parameter type";
            var mirror = thisTest.RunScriptSource(code, error);
            TestFrameWork.Verify(mirror, "e", 1);
        }

        [Test]
        [Category("Type System")]
        public void TS0152_Defect_Analysis_a()
        {
            string code =
                @"
def foo(a : var[]..[]) { return = 1; }
def foo(a : double) { return = 2; }
e = foo([5]);
                    ";
            string error = "DNL-1467307 Sprint 25 - Rev 3784 : Method resolution failure on member function when actual parameter is the subtype of the formal parameter type";
            var mirror = thisTest.RunScriptSource(code, error);
            TestFrameWork.Verify(mirror, "e", 1);
        }

        [Test]
        [Category("DSDefinedClass_Ported")]
        [Category("Type System")]
        public void TS0160_Param_eachType_Heterogenous_Array_To_VarArray()
        {
            string code =
                @"
                    import(""FFITarget.dll"");
                        def foo (x: var[])
                        {
                            return = x;
    
                        }
                        f : var = 3;
                        a = foo([ 3,3.0,true ,""1"",'1',f]);
                        b = foo([ 3,3.0,true ,""1"",'1',f,ClassFunctionality.ClassFunctionality().IntVal]);
                        c = foo([ 3,3.0,true ,""1"",'1',f,ClassFunctionality.ClassFunctionality().IntVal,null]);
                        d = foo([ 3,3.0,true ,""1"",'1',f,null]);
                        e = foo([ null ,3,3.0,true ,""1"",'1',f]);
                    ";
            string error = "1467326 Sprint 27 - Rev 3905 when there is rank mismatch for function , array upagrades to 1 dimension higer than expected ";
            var mirror = thisTest.RunScriptSource(code, error);
            TestFrameWork.Verify(mirror, "a", new object[] { 3, 3.0, true, "1", '1', 3 });
            TestFrameWork.Verify(mirror, "b", new object[] { 3, 3.0, true, "1", '1', 3, 0 });
            TestFrameWork.Verify(mirror, "c", new object[] { 3, 3.0, true, "1", '1', 3, 0, null });
            TestFrameWork.Verify(mirror, "d", new object[] { 3, 3.0, true, "1", '1', 3, null });
            TestFrameWork.Verify(mirror, "e", new object[] { null, 3, 3.0, true, "1", '1', 3 });
        }

        [Test]
        [Category("DSDefinedClass_Ported")]
        [Category("Type System")]
        public void TS161_Param_eachType_Heterogenous_Array_To_VarArray()
        {
            string code =
                @"
                    import(""FFITarget.dll"");
                        def foo (x: var)
                        {
                            return = x;
    
                        }
                        f : var = 3;
                        a = foo([ 3,3.0,true ,""1"",'1',f]);
                        b = foo([ 3,3.0,true ,""1"",'1',f,ClassFunctionality.ClassFunctionality().IntVal]);
                        c = foo([ 3,3.0,true ,""1"",'1',f,ClassFunctionality.ClassFunctionality().IntVal,null]);
                        d = foo([ 3,3.0,true ,""1"",'1',f,null]);
                        e = foo([ null ,3,3.0,true ,""1"",'1',f]);
                    ";
            string error = "1467326 Sprint 27 - Rev 3905 when there is rank mismatch for function , array upagrades to 1 dimension higer than expected ";
            var mirror = thisTest.RunScriptSource(code, error);
            TestFrameWork.Verify(mirror, "a", new object[] { 3, 3.0, true, "1", '1', 3 });
            TestFrameWork.Verify(mirror, "b", new object[] { 3, 3.0, true, "1", '1', 3, 0 });
            TestFrameWork.Verify(mirror, "c", new object[] { 3, 3.0, true, "1", '1', 3, 0, null });
            TestFrameWork.Verify(mirror, "d", new object[] { 3, 3.0, true, "1", '1', 3, null });
            TestFrameWork.Verify(mirror, "e", new object[] { null, 3, 3.0, true, "1", '1', 3 });
        }

        [Test]
        [Category("DSDefinedClass_Ported")]
        [Category("Type System")]
        public void TS0162_Param_ArrayReduction_varArray_Var()
        {
            string code =
                @"
                    import(""FFITarget.dll"");
                        def foo (x: var)
                        {
                            return = x;
    
                        }
                        f : var = 3;
                        a = foo([ 3,3.0,true ,""1"",'1',f]);
                        b = foo([ 3,3.0,true ,""1"",'1',f,ClassFunctionality.ClassFunctionality().IntVal]);
                        c = foo([ 3,3.0,true ,""1"",'1',f,ClassFunctionality.ClassFunctionality().IntVal,null]);
                        d = foo([ 3,3.0,true ,""1"",'1',f,null]);
                        e = foo([ null ,3,3.0,true ,""1"",'1',f]);
                    ";
            string error = "1467326 Sprint 27 - Rev 3905 when there is rank mismatch for function , array upagrades to 1 dimension higer than expected ";
            var mirror = thisTest.RunScriptSource(code, error);
            TestFrameWork.Verify(mirror, "a", new object[] { 3, 3.0, true, "1", '1', 3 });
            TestFrameWork.Verify(mirror, "b", new object[] { 3, 3.0, true, "1", '1', 3, 0 });
            TestFrameWork.Verify(mirror, "c", new object[] { 3, 3.0, true, "1", '1', 3, 0, null });
            TestFrameWork.Verify(mirror, "d", new object[] { 3, 3.0, true, "1", '1', 3, null });
            TestFrameWork.Verify(mirror, "e", new object[] { null, 3, 3.0, true, "1", '1', 3 });
        }

        [Test]
        [Category("DSDefinedClass_Ported")]
        [Category("Type System")]
        public void TS0163_Param_ArrayReduction_heterogenous_To_Int()
        {
            string code =
                @"
                    import(""FFITarget.dll"");
                        def foo (x: int)
                        {
                            return = x;
    
                        }
                        f : var = 3;
                        a = foo([ 3,3.0,true ,""1"",'1',f]);
                        b = foo([ 3,3.0,true ,""1"",'1',f,ClassFunctionality.ClassFunctionality()]);
                        c = foo([ 3,3.0,true ,""1"",'1',f,ClassFunctionality.ClassFunctionality(),null]);
                        d = foo([ 3,3.0,true ,""1"",'1',f,null]);
                        e = foo([ null ,3,3.0,true ,""1"",'1',f]);
                    ";
            string error = "1467326 Sprint 27 - Rev 3905 when there is rank mismatch for function , array upagrades to 1 dimension higer than expected ";
            var mirror = thisTest.RunScriptSource(code, error);
            TestFrameWork.Verify(mirror, "a", new object[] { 3, 3, null, null, null, 3 });
            TestFrameWork.Verify(mirror, "b", new object[] { 3, 3, null, null, null, 3, null });
            TestFrameWork.Verify(mirror, "c", new object[] { 3, 3, null, null, null, 3, null, null });
            TestFrameWork.Verify(mirror, "d", new object[] { 3, 3, null, null, null, 3, null });
            TestFrameWork.Verify(mirror, "e", new object[] { null, 3, 3, null, null, null, 3 });
        }

        [Test]
        [Category("DSDefinedClass_Ported")]
        [Category("Type System")]
        [Category("Failure")]
        public void TS0164_Param_ArrayReduction_heterogenous_To_double()
        {
            string code =
                @"
                    import(""FFITarget.dll"");
                        def foo (x: double)
                        {
                            return = x;
    
                        }
                        f : var = 3;
                        a = foo([ 3,3.0,true ,""1"",'1',f]);
                        b = foo([ 3,3.0,true ,""1"",'1',f,ClassFunctionality.ClassFunctionality()]);
                        c = foo([ 3,3.0,true ,""1"",'1',f,ClassFunctionality.ClassFunctionality(),null]);
                        d = foo([ 3,3.0,true ,""1"",'1',f,null]);
                        e = foo([ null ,3,3.0,true ,""1"",'1',f]);
                        f =foo([ true,""1"",3,3.0,'1',f,null]);
                    ";
            // Tracked by http://adsk-oss.myjetbrains.com/youtrack/issue/MAGN-1672
            string error = "MAGN-1672 Sprint 27 - Rev 4011 function does not replicate when hetrogenous array with type mismatch are passed as argument";
            var mirror = thisTest.RunScriptSource(code, error);
            TestFrameWork.Verify(mirror, "a", new object[] { 3.0, 3.0, null, null, null, 3.0 });
            TestFrameWork.Verify(mirror, "b", new object[] { 3.0, 3.0, null, null, null, 3.0, null });
            TestFrameWork.Verify(mirror, "c", new object[] { 3.0, 3.0, null, null, null, 3.0, null, null });
            TestFrameWork.Verify(mirror, "d", new object[] { 3.0, 3.0, null, null, null, 3.0, null });
            TestFrameWork.Verify(mirror, "e", new object[] { null, 3.0, 3.0, null, null, null, 3.0 });
            TestFrameWork.Verify(mirror, "f", new object[] { null, null, 3.0, 3.0, null, 3.0, null });
        }

        [Test]
        [Category("DSDefinedClass_Ported")]
        [Category("Type System")]
        public void TS0165_Param_ArrayReduction_heterogenous_To_bool()
        {
            string code =
                @"
                    import(""FFITarget.dll"");
                        def foo (x: bool)
                        {
                            return = x;
    
                        }
                        f : var = 3;
                        a = foo([ 3,3.0,true ,""1"",'1',f]);
                        b = foo([ 3,3.0,true ,""1"",'1',f,ClassFunctionality.ClassFunctionality()]);
                        c = foo([ 3,3.0,true ,""1"",'1',f,ClassFunctionality.ClassFunctionality(),null]);
                        d = foo([ 3,3.0,true ,""1"",'1',f,null]);
                        e = foo([ null ,3,3.0,true ,""1"",'1',f]);
                    ";
            string error = "1467326 Sprint 27 - Rev 3905 when there is rank mismatch for function , array upagrades to 1 dimension higer than expected ";
            var mirror = thisTest.RunScriptSource(code, error);
            TestFrameWork.Verify(mirror, "a", new object[] { true, true, true, true, true, true });
            TestFrameWork.Verify(mirror, "b", new object[] { true, true, true, true, true, true, true });
            TestFrameWork.Verify(mirror, "c", new object[] { true, true, true, true, true, true, true, null });
            TestFrameWork.Verify(mirror, "d", new object[] { true, true, true, true, true, true, null });
            TestFrameWork.Verify(mirror, "e", new object[] { null, true, true, true, true, true, true });
        }

        [Test]
        [Category("DSDefinedClass_Ported")]
        [Category("Type System")]
        [Category("Failure")]
        public void TS0166_Param_ArrayReduction_heterogenous_To_UserDefined()
        {
            string code =
                @"
                    import(""FFITarget.dll"");
                        def foo (x: A)
                        {
                            return = x;
    
                        }
                        f : var = 3;
                        a = foo([ 3,3.0,true ,""1"",'1',f]);
                        b = foo([ 3,3.0,true ,""1"",'1',f,ClassFunctionality.ClassFunctionality()]);
                        b1 = [b[0] ,b[1],b[2] ,b[3],b[4],b[5],ClassFunctionality.ClassFunctionality().IntVal];
                        c = foo([ 3,3.0,true ,""1"",'1',f,ClassFunctionality.ClassFunctionality(),null]);
                        c1 = [c[0] ,c[1],c[2] ,c[3],c[4],c[5],ClassFunctionality.ClassFunctionality().IntVal,c[7]];
                        d = foo([ 3,3.0,true ,""1"",'1',f,null]);
                        e = foo([ null ,3,3.0,true ,""1"",'1',f]);
                    ";
            // Tracked by http://adsk-oss.myjetbrains.com/youtrack/issue/MAGN-1679
            string error = "MAGN-1679 Sprint 27 - rev 4184 - when heterogenous array is passed and the type is user defined , it does not replicate unless the first item is user defined";
            var mirror = thisTest.RunScriptSource(code, error);
            TestFrameWork.Verify(mirror, "a", new object[] { null, null, null, null, null, null });
            TestFrameWork.Verify(mirror, "b", new object[] { null, null, null, null, null, null, 0 });
            TestFrameWork.Verify(mirror, "c", new object[] { null, null, null, null, null, null, 0, null });
            TestFrameWork.Verify(mirror, "d", new object[] { null, null, null, null, null, null, null });
            TestFrameWork.Verify(mirror, "e", new object[] { null, null, null, null, null, null, null });
        }

        [Test]
        [Category("Type System")]
        public void TS0170_typeconversion_replication_oneargument()
        {
            string code =
                @"
                    def foo(x : int, y : int[])
                        {
                            return = x+y;
                        }
                        b1 = foo([ 1, 2 ], [ 1, 2 ]);
                    ";
            string error = "";
            var mirror = thisTest.RunScriptSource(code, error);
            TestFrameWork.Verify(mirror, "b1", new object[] { new object[] { 2, 3 }, new object[] { 3, 4 } });
        }

        [Test]
        [Category("Type System")]
        public void TS0171_typeconversion_replication_botharguments()
        {
            string code =
                @"
                    def foo(x : int, y : int[])
                        {
                            return = x+y;
                        }
                        b1 = foo([ 1, 2 ], [ [1, 2 ],[2,4]]);
                    ";
            string error = "";
            var mirror = thisTest.RunScriptSource(code, error);
            TestFrameWork.Verify(mirror, "b1", new object[] { new object[] { 2, 3 }, new object[] { 4, 6 } });
        }

        [Test]
        [Category("Type System")]
        public void TS0171_typeconversion_replication_botharguments_2()
        {
            string code =
                @"
                   def foo(x : int, y : int[])
                        {
                            return = x + y;
                        }
                        a = foo(1, [ 1, 2 ] );
                        b = foo([ 1, 2 ], [ [ 1, 2 ], [ 2, 4 ] ]);
                        c = foo([ 1, 2 ], [ 1, 2 ]);
                        d = foo(1, [ [ 1, 2 ], [ 2, 4 ] ]);
                    ";
            string error = "";
            var mirror = thisTest.RunScriptSource(code, error);
            TestFrameWork.Verify(mirror, "a", new object[] { 2, 3 });
            TestFrameWork.Verify(mirror, "b", new object[] { new object[] { 2, 3 }, new object[] { 4, 6 } });
            TestFrameWork.Verify(mirror, "c", new object[] { new object[] { 2, 3 }, new object[] { 3, 4 } });
            TestFrameWork.Verify(mirror, "d", new object[] { new object[] { 2, 3 }, new object[] { 3, 5 } });
        }

        [Test]
        [Category("DSDefinedClass_Ported")]
        [Category("Type System")]
        public void TS0171_typeconversion_replication_botharguments_3()
        {
            string code =
                @"
                        def foo:int[](x : int, y : double[])
                        {
                            return = x + y;
                        }
                    
                        a = foo(1, [ 1, 2 ] );
                        b = foo([ 1, 2 ], [ [ 1, 2 ], [ 2, 4 ] ]);
                        c = foo([ 1, 2 ], [ 1, 2 ]);
                        d = foo(1, [ [ 1, 2 ], [ 2, 4 ] ]);
                    ";
            string error = "";
            var mirror = thisTest.RunScriptSource(code, error);
            TestFrameWork.Verify(mirror, "a", new object[] { 2, 3 });
            TestFrameWork.Verify(mirror, "b", new object[] { new object[] { 2, 3 }, new object[] { 4, 6 } });
            TestFrameWork.Verify(mirror, "c", new object[] { new object[] { 2, 3 }, new object[] { 3, 4 } });
            TestFrameWork.Verify(mirror, "d", new object[] { new object[] { 2, 3 }, new object[] { 3, 5 } });
        }

        [Test]
        [Category("DSDefinedClass_Ported")]
        [Category("Type System")]
        public void TS0171_typeconversion_replication_botharguments_4()
        {
            string code =
                @"
                        def foo(x, y:var[] )
                        {
                            return = x + y;
                        }
                    
                        a = foo(1, [ 1, 2 ] );
                        b = foo([ 1, 2 ], [ [ 1, 2 ], [ 2, 4 ] ]);
                        c = foo([ 1, 2 ], [ 1, 2 ]);
                        d = foo(1, [ [ 1, 2 ], [ 2, 4 ] ]);
                    ";
            string error = "";
            var mirror = thisTest.RunScriptSource(code, error);
            TestFrameWork.Verify(mirror, "a", new object[] { 2, 3 });
            TestFrameWork.Verify(mirror, "b", new object[] { new object[] { 2, 3 }, new object[] { 4, 6 } });
            TestFrameWork.Verify(mirror, "c", new object[] { new object[] { 2, 3 }, new object[] { 3, 4 } });
            TestFrameWork.Verify(mirror, "d", new object[] { new object[] { 2, 3 }, new object[] { 3, 5 } });
        }

        [Test]
        [Category("Type System")]
        public void TS0172_typeconversion_replication_Var_one_argument()
        {
            string code =
                @"
                    def foo(x : int, y : var[])
                        {
                            return = x+y;
                        }
                        b1 = foo([ 1, 2 ], [ 1, 2 ]);
                    ";
            string error = "";
            var mirror = thisTest.RunScriptSource(code, error);
            TestFrameWork.Verify(mirror, "b1", new object[] { new object[] { 2, 3 }, new object[] { 3, 4 } });
        }

        [Test]
        [Category("Type System")]
        public void TS0173_typeconversion_replication_Var_botharguments()
        {
            string code =
                @"
                    def foo(x : int, y : var[])
                        {
                            return = x+y;
                        }
                        b1 = foo([ 1, 2 ], [ [1, 2 ],[2,4]]);
                    ";
            string error = "1467355 - Sprint 27 Rev 4014 , it replicates with maximum combination where as its expected to zipped ";
            var mirror = thisTest.RunScriptSource(code, error);
            TestFrameWork.Verify(mirror, "b1", new object[] { new object[] { 2, 3 }, new object[] { 4, 6 } });
        }

        [Test]
        [Category("Type System")]
        public void TS0174_typeconversion_replication()
        {
            string code =
                @"
                    def foo(x, y : var[])
                        {
                            return = x + y;
                        }
                        b1 = foo([ 1, 2 ], [ [ 1, 2 ], [ 2, 4 ] ]);
                    ";
            string error = "";
            var mirror = thisTest.RunScriptSource(code, error);
            TestFrameWork.Verify(mirror, "b1", new object[] { new object[] { 2, 3 }, new object[] { 4, 6 } });
        }

        [Test]
        [Category("Type System")]
        public void TS0175_typeconversion_replication()
        {
            string code =
                @"
                    def foo(x, y : var[])
                        {
                            return = x + y;
                        }
                        b1 = foo([ 1, 2 ], [ [ 1, 2 ], [ 2, 4 ] ]);
                    ";
            string error = "";
            var mirror = thisTest.RunScriptSource(code, error);
            TestFrameWork.Verify(mirror, "b1", new object[] { new object[] { 2, 3 }, new object[] { 4, 6 } });
        }

        [Test]
        [Category("DSDefinedClass_Ported")]
        [Category("Type System")]
        public void TS0176_typeconversion_replication_userdefined()
        {
            string code =
                @"
import(""FFITarget.dll"");
                    def foo(x : bool, y : ClassFunctionality[])
                    {
                        return = [ x, y.IntVal ];
                    }
                    b1 = foo([ true, false ], [ [ ClassFunctionality.ClassFunctionality(1), ClassFunctionality.ClassFunctionality(1) ], [ ClassFunctionality.ClassFunctionality(1), ClassFunctionality.ClassFunctionality(1) ] ]);
                    ";
            string error = "1467355 - Sprint 27 Rev 4014 , it replicates with maximum combination where as its expected to zipped ";
            var mirror = thisTest.RunScriptSource(code, error);
            TestFrameWork.Verify(mirror, "b1", new object[] { new object[] { true, new object[] { 1, 1 } }, new object[] { false, new object[] { 1, 1 } } });
        }

        [Test]
        [Category("Type System")]
        public void TS0177_typeconversion_replication()
        {
            string code =
                @"
                    def foo(x : int)
                    {
                        return = x;
                    }
                    a1 = [  1 , 2 ,  3 , [ 4 ] ]; 
 
                    b1 = foo(a1); // received {1,2,3,null}, expected : {  1 , 2 ,  3 , { 4 } }
                    ";
            // Tracked by http://adsk-oss.myjetbrains.com/youtrack/issue/MAGN-1673
            string error = "MAGN-1673 Sprint 27 - Rev4014 - function argument with jagged array  - its expected to replicate for the attached code";
            var mirror = thisTest.RunScriptSource(code, error);
            TestFrameWork.Verify(mirror, "b1", new object[] { 1, 2, 3, new object[] { 4 } });
        }

        [Test]
        [Category("Type System")]
        public void TS0178_typeconversion_replication()
        {
            string code =
                @"
                    def foo(x : var[], y : int)
                        {
                            return = x + y;
                        }
                        b1 = foo([ [ 1, 2 ], [ 2, 4 ] ],[ 1, 2 ]);
                    ";
            string error = "1467355 Sprint 27 Rev 4014 , it replicates with maximum combination where as its expected to zipped ";
            var mirror = thisTest.RunScriptSource(code, error);
            TestFrameWork.Verify(mirror, "b1", new object[] { new object[] { 2, 3 }, new object[] { 4, 6 } });
        }

        [Test]
        [Category("Type System")]
        public void TS0179_typeconversion_replication()
        {
            string code =
                @"
                    def foo(x : var[], y : int)
                        {
                            return = x + y;
                        }
                        b1 = foo([ [ 1, 2 ], [ 2,3] ], 1);
                    ";

            var mirror = thisTest.RunScriptSource(code);
            TestFrameWork.Verify(mirror, "b1", new object[] { new object[] { 2, 3 }, new object[] { 3, 4 } });
        }

        [Test]
        [Category("Type System")]
        public void TS0182_typeconversion_replication_arithematic()
        {
            string code =
                @"
                 a = [ 1 ,2.3];
                 b = [ 2 ,3];
                 c = a + b;
                        ";
            string error = "1467359 - Sprint 27 - rev 4017 arithematic operations , the type must be converted higer up in the chain , currently does based on the first item in the array";
            var mirror = thisTest.RunScriptSource(code, error);
            TestFrameWork.Verify(mirror, "c", new object[] { 3, 5.3 });
        }

        [Test]
        [Category("Type System")]
        public void TS0183_TypeConversion()
        {
            string code =
                @"
                 a = [ 1 ,2.3];
                 b = [ 2 ,3];
                 c = a + b;
                        ";
            string error = "1467359 - Sprint 27 - rev 4017 arithematic operations , the type must be converted higer up in the chain , currently does based on the first item in the array";
            var mirror = thisTest.RunScriptSource(code, error);
            TestFrameWork.Verify(mirror, "c", new object[] { 3, 5.3 });
        }

        [Test]
        [Category("DSDefinedClass_Ported")]
        [Category("Type System")]
        public void TS0184_TypeConversion()
        {
            string code =
                @"
import(""FFITarget.dll"");
                    arr = [ 0, ClassFunctionality.ClassFunctionality() ];
                    x = arr[1];
                    test = x.SetAndReturn(1);
                                            ";
            string error = "1467359 - Sprint 27 - rev 4017 arithematic operations , the type must be converted higer up in the chain , currently does based on the first item in the array";
            var mirror = thisTest.RunScriptSource(code, error);
            TestFrameWork.Verify(mirror, "test", 1);
        }

        [Test]
        [Category("DSDefinedClass_Ported")]
        [Category("Type System")]
        public void TS0184_TypeConversion_1467352_2()
        {
            string code =
                @"
import(""FFITarget.dll"");
                    arr = [ ClassFunctionality.ClassFunctionality(), 1, [ 2, ClassFunctionality.ClassFunctionality() ], 5 ];
                    x = arr[2][1];
                    test = x.SetAndReturn(1);
                                            ";
            string error = "1467352 - [Language] Mixed array return type is incorrect";
            var mirror = thisTest.RunScriptSource(code, error);
            TestFrameWork.Verify(mirror, "test", 1);
        }

        [Test]
        [Category("Type System")]
        public void TS0185_TypeConversion_1467291()
        {
            string code =
                @"
                    a : int[] = [ 2, 2, 3 ];
                    a[0] = false;
                                            ";
            string error = "1467291 - Assigning a value to a typed array doesn't respect the type ";
            var mirror = thisTest.RunScriptSource(code, error);
            TestFrameWork.Verify(mirror, "a", new object[] { false, 2, 3 });
        }

        [Test]
        [Category("Type System")]
        public void TS0186_TypeConversion_replicate()
        {
            string code =
                @"
                   def foo : int[](x : int)
                    {
                        return = x;
                    }
                    a1 = [1.1,2.0,3]; 
                    b1 = foo ( a1 );//received -  b1 = {{1},{2},{3}}
                                            ";
            string error = "";
            var mirror = thisTest.RunScriptSource(code, error);
            TestFrameWork.Verify(mirror, "b1", new object[] { new object[] { 1 }, new object[] { 2 }, new object[] { 3 } });
        }

        [Test]
        [Category("Type System")]
        [Category("Failure")]
        public void TS0187_TypeConversion_builtin_Sum()
        {
            string code =
                @"
                  sum2 = Sum([ [ 2,1,true], 1 ]);
                                            ";
            // Tracked by http://adsk-oss.myjetbrains.com/youtrack/issue/MAGN-1675
            string error = "MAGN-1675 Sprint 27 - Rev 4048 function Sum fails if non convertible types are given as input";
            var mirror = thisTest.RunScriptSource(code, error);
            TestFrameWork.Verify(mirror, "sum2", 4);
        }

        [Test]
        [Category("Type System")]
        [Category("Failure")]
        public void TS0189_TypeConversion_conditionals()
        {
            string code =
                @"
                  x=2==[ ];  
                  y=[]==null;
                  z=[[1]]==[1];
                  z2=[[1]]== 1;
                  z3=1==[[1]];
                  z4=[1]==[[1]];
                                            ";
            // Tracked by http://adsk-oss.myjetbrains.com/youtrack/issue/MAGN-3941
            string error = "MAGN-3941 Errors with conditionals with empty arrays and ararys with different ranks";
            var mirror = thisTest.RunScriptSource(code, error);
            TestFrameWork.Verify(mirror, "x", null);
            TestFrameWork.Verify(mirror, "z", false);
            TestFrameWork.Verify(mirror, "z2", false);
            TestFrameWork.Verify(mirror, "z3", false);
            TestFrameWork.Verify(mirror, "z4", false);
        }

        [Test]
        [Category("Type System")]
        public void TS0189_TypeConversion_conditionals_1465293_1()
        {
            string code =
                @"
                  a=2==null;  
                  b=2!=null;
                  c=null==null;
                  d=null!=null;
                 ";
            string error = " ";
            var mirror = thisTest.RunScriptSource(code, error);
            TestFrameWork.Verify(mirror, "a", false);
            TestFrameWork.Verify(mirror, "b", true);
            TestFrameWork.Verify(mirror, "c", true);
            TestFrameWork.Verify(mirror, "d", false);
        }

        [Test]
        [Category("Type System")]
        public void TS0189_TypeConversion_conditionals_1465293_2()
        {
            string code =
                @"
                  a=!2;  
                  b=!null;
                  c=!true;
                  d=!false;
                  e = !0;
                  f = d!= true;
                 ";
            string error = " ";
            var mirror = thisTest.RunScriptSource(code, error);
            TestFrameWork.Verify(mirror, "a", false);
            TestFrameWork.Verify(mirror, "b", null);
            TestFrameWork.Verify(mirror, "c", false);
            TestFrameWork.Verify(mirror, "d", true);
            TestFrameWork.Verify(mirror, "e", true);
            TestFrameWork.Verify(mirror, "f", false);
        }

        [Test]
        [Category("DSDefinedClass_Ported")]
        [Category("Type System")]
        public void TS190_Param_eachType_Heterogenous_Array_To_VarArray()
        {
            string code =
                @"
                    import(""FFITarget.dll"");
                        def foo (x: var[])
                        {
                            return = x;
    
                        }
                        f : var = 3;
                        a = foo([ 3,3.0,true ,""1"",'1',f]);
                        b = foo([ 3,3.0,true ,""1"",'1',f,ClassFunctionality.ClassFunctionality().IntVal]);
                        c = foo([ 3,3.0,true ,""1"",'1',f,ClassFunctionality.ClassFunctionality().IntVal,null]);
                        d = foo([ 3,3.0,true ,""1"",'1',f,null]);
                        e = foo([ null ,3,3.0,true ,""1"",'1',f]);
                    ";
            string error = "";
            var mirror = thisTest.RunScriptSource(code, error);
            TestFrameWork.Verify(mirror, "a", new object[] { 3, 3.0, true, "1", '1', 3 });
            TestFrameWork.Verify(mirror, "b", new object[] { 3, 3.0, true, "1", '1', 3, 0 });
            TestFrameWork.Verify(mirror, "c", new object[] { 3, 3.0, true, "1", '1', 3, 0, null });
            TestFrameWork.Verify(mirror, "d", new object[] { 3, 3.0, true, "1", '1', 3, null });
            TestFrameWork.Verify(mirror, "e", new object[] { null, 3, 3.0, true, "1", '1', 3 });
        }

        [Test]
        [Category("DSDefinedClass_Ported")]
        [Category("Type System")]
        [Category("Failure")]
        public void TS0191_Param_ArrayReduction_heterogenous_To_IntArray()
        {
            string code =
                @"
                    import(""FFITarget.dll"");
                        def foo (x: int[])
                        {
                            return = x;
    
                        }
                        f : var = 3;
                        a = foo([ 3,3.0,true ,""1"",'1',f]);
                        b = foo([ 3,3.0,true ,""1"",'1',f,ClassFunctionality.ClassFunctionality()]);
                        c = foo([ 3,3.0,true ,""1"",'1',f,ClassFunctionality.ClassFunctionality(),null]);
                        d = foo([ 3,3.0,true ,""1"",'1',f,null]);
                        e = foo([ null ,3,3.0,true ,""1"",'1',f]);
                    ";
            // Tracked by http://adsk-oss.myjetbrains.com/youtrack/issue/MAGN-1660
            string error = "MAGN-1660 Sprint25: rev 3352: Type conversion - method dispatch over heterogeneous array is not correct";
            var mirror = thisTest.RunScriptSource(code, error);
            TestFrameWork.Verify(mirror, "a", new object[] { 3, 3, null, null, null, 3 });
            TestFrameWork.Verify(mirror, "b", new object[] { 3, 3, null, null, null, 3, null });
            TestFrameWork.Verify(mirror, "c", new object[] { 3, 3, null, null, null, 3, null, null });
            TestFrameWork.Verify(mirror, "d", new object[] { 3, 3, null, null, null, 3, null });
            TestFrameWork.Verify(mirror, "e", new object[] { null, 3, 3, null, null, null, 3 });
        }

        [Test]
        [Category("DSDefinedClass_Ported")]
        [Category("Type System")]
        [Category("Failure")]
        public void TS0192_Param_ArrayReduction_heterogenous_To_doubleArray()
        {
            string code =
                @"
                    import(""FFITarget.dll"");
                        def foo (x: double[])
                        {
                            return = x;
    
                        }
                        f : var = 3;
                        a = foo([ 3,3.0,true ,""1"",'1',f]);
                        b = foo([ 3,3.0,true ,""1"",'1',f,ClassFunctionality.ClassFunctionality()]);
                        c = foo([ 3,3.0,true ,""1"",'1',f,ClassFunctionality.ClassFunctionality(),null]);
                        d = foo([ 3,3.0,true ,""1"",'1',f,null]);
                        e = foo([ null ,3,3.0,true ,""1"",'1',f]);
                        f =foo([ true,""1"",3,3.0,'1',f,null]);
                    ";
            // Tracked by http://adsk-oss.myjetbrains.com/youtrack/issue/MAGN-1660
            string error = "MAGN-1660 Sprint25: rev 3352: Type conversion - method dispatch over heterogeneous array is not correct"; 
            var mirror = thisTest.RunScriptSource(code, error);
            TestFrameWork.Verify(mirror, "a", new object[] { 3.0, 3.0, null, null, null, 3.0 });
            TestFrameWork.Verify(mirror, "b", new object[] { 3.0, 3.0, null, null, null, 3.0, null });
            TestFrameWork.Verify(mirror, "c", new object[] { 3.0, 3.0, null, null, null, 3.0, null, null });
            TestFrameWork.Verify(mirror, "d", new object[] { 3.0, 3.0, null, null, null, 3.0, null });
            TestFrameWork.Verify(mirror, "e", new object[] { null, 3.0, 3.0, null, null, null, 3.0 });
            TestFrameWork.Verify(mirror, "f", new object[] { null, null, 3.0, 3.0, null, 3.0, null });
        }

        [Test]
        [Category("DSDefinedClass_Ported")]
        [Category("Type System")]
        [Category("Failure")]
        public void TS0193_Param_ArrayReduction_heterogenous_To_boolArray()
        {
            string code =
                @"
                    import(""FFITarget.dll"");
                        def foo (x: bool[])
                        {
                            return = x;
    
                        }
                        f : var = 3;
                        a = foo([ 3,3.0,true ,""1"",'1',f]);
                        b = foo([ 3,3.0,true ,""1"",'1',f,ClassFunctionality.ClassFunctionality()]);
                        c = foo([ 3,3.0,true ,""1"",'1',f,ClassFunctionality.ClassFunctionality(),null]);
                        d = foo([ 3,3.0,true ,""1"",'1',f,null]);
                        e = foo([ null ,3,3.0,true ,""1"",'1',f]);
                    ";
            // Tracked by http://adsk-oss.myjetbrains.com/youtrack/issue/MAGN-1660
            string error = "MAGN-1660 Sprint25: rev 3352: Type conversion - method dispatch over heterogeneous array is not correct"; 
            var mirror = thisTest.RunScriptSource(code, error);
            TestFrameWork.Verify(mirror, "a", new object[] { true, true, true, true, true, true });
            TestFrameWork.Verify(mirror, "b", new object[] { true, true, true, true, true, true, true });
            TestFrameWork.Verify(mirror, "c", new object[] { true, true, true, true, true, true, true, null });
            TestFrameWork.Verify(mirror, "d", new object[] { true, true, true, true, true, true, null });
            TestFrameWork.Verify(mirror, "e", new object[] { null, true, true, true, true, true, true });
        }

        [Test]
        [Category("DSDefinedClass_Ported")]
        [Category("Type System")]
        [Category("Failure")]
        public void TS0194_Param_ArrayReduction_heterogenous_To_UserDefinedArray()
        {
            string code =
                @"
                   import(""FFITarget.dll"");
                        def foo (x: ClassFunctionality[])
                        {
                            return = x;
    
                        }
                        f : var = 3;
                        a = foo([ 3,3.0,true ,""1"",'1',f]);
                        b = foo([ 3,3.0,true ,""1"",'1',f,ClassFunctionality.ClassFunctionality()]);
                        b1 = [b[0] ,b[1],b[2] ,b[3],b[4],b[5],ClassFunctionality.ClassFunctionality().IntVal];
                        c = foo([ 3,3.0,true ,""1"",'1',f,ClassFunctionality.ClassFunctionality(),null]);
                        c1 = [c[0] ,c[1],c[2] ,c[3],c[4],c[5],ClassFunctionality.ClassFunctionality().IntVal,c[7]];
                        d = foo([ 3,3.0,true ,""1"",'1',f,null]);
                        e = foo([ null ,3,3.0,true ,""1"",'1',f]);
                    ";
            // Tracked by http://adsk-oss.myjetbrains.com/youtrack/issue/MAGN-1679
            string error = "MAGN-1679 Sprint 27 - rev 4184 - when heterogenous array is passed and the type is user defined , it does not replicate unless the first item is user defined";
            var mirror = thisTest.RunScriptSource(code, error);
            TestFrameWork.Verify(mirror, "a", new object[] { null, null, null, null, null, null });
            TestFrameWork.Verify(mirror, "b", new object[] { null, null, null, null, null, null, 0 });
            TestFrameWork.Verify(mirror, "c", new object[] { null, null, null, null, null, null, 0, null });
            TestFrameWork.Verify(mirror, "d", new object[] { null, null, null, null, null, null, null });
            TestFrameWork.Verify(mirror, "e", new object[] { null, null, null, null, null, null, null });
        }

        [Test]
        [Category("DSDefinedClass_Ported")]
        [Category("Type System")]
        public void TS0195_heterogenousarray_To_UserDefinedArray()
        {
            string code =
                @"
                   import(""FFITarget.dll"");
                   def foo(x : ClassFunctionality)
                        {
                            return = x;
    
                        }
                   a = foo([ 1,ClassFunctionality.ClassFunctionality(), ClassFunctionality.ClassFunctionality() ]);
                   b = [null,0,0];
                    ";
            string error = "1467376 - Sprint 27 - rev 4184 - when heterogenous array is passed and the type is user defined , it does not replicate unless the first item is user defined ";
            var mirror = thisTest.RunScriptSource(code, error);
            TestFrameWork.Verify(mirror, "b", new object[] { null, 0, 0 });

        }

        [Test]
        [Category("DSDefinedClass_Ported")]
        [Category("Type System")]
        [Category("Failure")]
        public void TS0196_heterogenousarray_To_UserDefinedArray()
        {
            string code =
                @"
                   import(""FFITarget.dll"");
                   def foo(x : ClassFunctionality[])
                        {
                            return = x;
    
                        }
                   a = foo([ 1,ClassFunctionality.ClassFunctionality(), ClassFunctionality.ClassFunctionality() ]);
                   b = [null,a[1].IntVal,a[2].IntVal];
                    ";
            // Tracked by http://adsk-oss.myjetbrains.com/youtrack/issue/MAGN-1679
            string error = "MAGN-1679 Sprint 27 - rev 4184 - when heterogenous array is passed and the type is user defined , it does not replicate unless the first item is user defined";
            var mirror = thisTest.RunScriptSource(code, error);
            TestFrameWork.Verify(mirror, "b", new object[] { null, 0, 0 });
        }

        [Test]
        [Category("DSDefinedClass_Ported")]
        [Category("Type System")]
        public void TS0198_method_resolution_1467273_3()
        {
            string code =
                @"
                        def foo(x : bool[]..[])
                        {
                        return = 3;
                        }
                        def foo(x:double[][])
                        {
                        return = 2;
                        }
                        def foo(x:int[])
                        {
                        return = 1;
                        }
                        def foo(x:var)
                        {
                        return = 0;
                        }
                        u = foo([ 1, 2 ]);
                        v = foo([ [ 1 ], 2 ]);
                        w = foo([ 1, [ 2 ] ]);
                        x = foo([ [ 1 ], [ 2 ] ]);
                        y = foo([ [ [ 1 ], [ 2 ] ] ]);
                    ";
            string error = "1467419 - Sprint 29 - Rev 4502 - the .operator is doing rank reduction where it is expected to replicate ";
            var mirror = thisTest.RunScriptSource(code, error);
            TestFrameWork.Verify(mirror, "u", 1);
            TestFrameWork.Verify(mirror, "v", 3);
            TestFrameWork.Verify(mirror, "w", 3);
            TestFrameWork.Verify(mirror, "x", new object[] { 1, 1 });
            TestFrameWork.Verify(mirror, "y", new object[] { new object[] { 1, 1 } });
        }

        [Test]
        [Category("Failure")]
        public void replication_1467451()
        {
            string code =
                @"
c = 40;
d = [ 1.0+ [ [ c + 5 ], [ c + 5.5 ], [ c + 6 ] ] ];// received {46.0,47.00,47.00}
";
            // Tracked by http://adsk-oss.myjetbrains.com/youtrack/issue/MAGN-1690
            string error = "MAGN-1690 Sprint 29 - Rev 4596 , error thrown where not expected";
            var mirror = thisTest.RunScriptSource(code, error);
            TestFrameWork.Verify(mirror, "d", new object[] { 46.0, 47.0, 47.0 });
            thisTest.VerifyBuildWarningCount(0);
        }

        [Test]
        public void indexintoarray_left_1467462_1()
        {
            string code =
                @"
                x : var[] = [ 1, 2, 3, 4 ];
                x[2..3] = [ 1, 2 ];
                ";
            var mirror = thisTest.RunScriptSource(code);
            TestFrameWork.Verify(mirror, "x", new object[] { 1, 2, 1, 2 });
        }

        [Test]
        public void indexintoarray_left_1467462_2()
        {
            string code =
                @"
                x : int[] = [ 1, 2, 3, 4 ];
                x[2..3] = [ 1, 2 ];
                ";
            var mirror = thisTest.RunScriptSource(code);
            TestFrameWork.Verify(mirror, "x", new object[] { 1, 2, 1, 2 });
        }

        [Test]
        public void indexintoarray_left_1467462_3()
        {
            string code =
                @"
                x : int[] = [ 1, 2, 3, 4 ];
                x[2..3] = [ 1, 2 ];
                ";
            var mirror = thisTest.RunScriptSource(code);
            TestFrameWork.Verify(mirror, "x", new object[] { 1, 2, 1, 2 });
        }

        [Test]
        public void indexintoarray_left_1467462_4()
        {
            string code =
                @"
                x : bool[] = [ true, false, true, false ];
                x[2..3] = [ true, 2 ];
                ";
            var mirror = thisTest.RunScriptSource(code);
            TestFrameWork.Verify(mirror, "x", new object[] { true, false, true, 2 });
        }

        [Test]
        public void indexintoarray_left_1467462_5()
        {
            string code =
                @"
                x : var[] = [ 1, false,""q"", 1.3 ];//jagged
                x[2..3] = [ true, 2 ];
                ";
            var mirror = thisTest.RunScriptSource(code);
            TestFrameWork.Verify(mirror, "x", new object[] { 1, false, true, 2 });
        }

        [Test]
        [Category("DSDefinedClass_Ported")]
        [Category("Failure")]
        public void indexintoarray_left_1467462_6()
        {
            string code =
                @"
import(""FFITarget.dll"");
                x : var[] = [ ClassFunctionality.ClassFunctionality(1),ClassFunctionality.ClassFunctionality(1),ClassFunctionality.ClassFunctionality(1),ClassFunctionality.ClassFunctionality(1)];//var 
                x[2..3] = [ ClassFunctionalityMirror.ClassFunctionalityMirror(2),ClassFunctionalityMirror.ClassFunctionalityMirror(2)];
                 y = x.IntVal;
                ";
            // Tracked by http://adsk-oss.myjetbrains.com/youtrack/issue/MAGN-1693
            string str = "MAGN-1693 Regression : Dot Operation using Replication on heterogenous array of instances is yielding wrong output";
            var mirror = thisTest.VerifyRunScriptSource(code, str);
            TestFrameWork.Verify(mirror, "y", new object[] { 1, 1, 2, 2 });
        }

        [Test]
        [Category("DSDefinedClass_Ported")]
        public void indexintoarray_left_1467462_7()
        {
            string code =
                @"
import(""FFITarget.dll"");
                x : ClassFunctionality[] = [ ClassFunctionality.ClassFunctionality(1),ClassFunctionality.ClassFunctionality(1),ClassFunctionality.ClassFunctionality(1),ClassFunctionality.ClassFunctionality(1)];//class
                x[2..3] = [ClassFunctionalityMirror.ClassFunctionalityMirror(2),ClassFunctionalityMirror.ClassFunctionalityMirror(2)];
                y = x.IntVal;
                ";
            var mirror = thisTest.RunScriptSource(code);
            TestFrameWork.Verify(mirror, "y", new object[] { 1, 1, null, null });
        }

        [Test]
        [Category("DSDefinedClass_Ported")]
        public void TS200_memberproperty_1467486_1()
        {
            string code =
                @"
                def foo()
                {
                    x3 : double[]..[] = [  1.5 , 2.5 ];
                    return = x3;
                }
                y=foo();
                ";
            string error = "1467486 if a member property is defined as variable array then while assigning value itthrows error could not decide which function to execute";
            var mirror = thisTest.VerifyRunScriptSource(code, error);
            TestFrameWork.Verify(mirror, "y", new object[] { 1.5, 2.5 });
            thisTest.VerifyRuntimeWarningCount(0);
        }

        [Test]
        [Category("DSDefinedClass_Ported")]
        public void TS201_memberproperty_1467486_2()
        {
            string code =
                @"
                    def foo()
                    {
                        x3 : int[]..[]= [  1 , 2];
                        return = x3;
                    }
                
                y=foo();
                ";

            string error = "1467486 if a member property is defined as variable array then while assigning value itthrows error could not decide which function to execute";
            var mirror = thisTest.VerifyRunScriptSource(code, error);
            TestFrameWork.Verify(mirror, "y", new object[] { 1, 2 });
            //thisTest.VerifyRuntimeWarning(ProtoCore.RuntimeData.WarningID.kAmbiguousMethodDispatch); 
            thisTest.VerifyRuntimeWarningCount(0);
        }

        [Test]
        [Category("DSDefinedClass_Ported")]
        public void TS202_memberproperty_1467486_3()
        {
            string code =
                @"
import(""FFITarget.dll"");
                    def foo()
                    {
                        x3 : ClassFunctionality[]..[] = [  ClassFunctionality.ClassFunctionality(1) , ClassFunctionality.ClassFunctionality(1) ];
                        return = x3;
                    }
                
                b = foo().IntVal;
                ";
            string error = "1467486 if a member property is defined as variable array then while assigning value itthrows error could not decide which function to execute";
            var mirror = thisTest.VerifyRunScriptSource(code, error);
            TestFrameWork.Verify(mirror, "b", new object[] { 1, 1 });
        }
    }
}<|MERGE_RESOLUTION|>--- conflicted
+++ resolved
@@ -380,40 +380,23 @@
         {
             string code =
                 @"
-<<<<<<< HEAD
                     b=i[0];c=i[1];d=i[2];
                     def foo( a : bool )
                     {
-                        c={a};
+                        c=[a];
                         return = c; 
                     }
                     i = [Imperative]
                     {
-                        c={};
+                        c=[];
                         b = foo( 1 );
                         c = foo( 1.5 );
                         d = 0;
                         if(1.5 == true )
                         {
-=======
-b;c;d;
-def foo( a : bool )
-                            {
-                            c=[a];
-                            return = c; 
-                            }
-                      [Imperative]
-                            {
-                            c=[];
-                            b = foo( 1 );
-                            c = foo( 1.5 );
-                            d = 0;
-                            if(1.5 == true )
-                            {
->>>>>>> c0e14124
                             d = 3;
                         }
-                        return {b,c,d};
+                        return [b,c,d];
                     }
 ";
             //Assert.Fail("1467172 - sprint 25 - Rev 3146 - [Design Issue ] the type conversion between int/double to bool not allowed ");
@@ -443,7 +426,7 @@
                         {
                             d = 3;
                         }
-                        return {b,c,d};
+                        return [b,c,d];
                     }
 ";
             //Assert.Fail("1467172 - sprint 25 - Rev 3146 - [Design Issue ] the type conversion between int/double to bool not allowed ");
@@ -588,13 +571,8 @@
 
 z=[Imperative]
 {
-<<<<<<< HEAD
-    a = { 1, 2 };
+    a = [ 1, 2 ];
     return foo(a);
-=======
-    a = [ 1, 2 ];
-    z = foo(a);
->>>>>>> c0e14124
 }
                         
                         ";
@@ -755,17 +733,11 @@
         {
             string code =
                 @"
-<<<<<<< HEAD
-                    a = { 1, 2 };
+                    a = [ 1, 2 ];
                     b = [Imperative]
                     {
                         b = 0;
                         if (a!= null)
-=======
-                     a = [ 1, 2 ];
-                     b = 0;
-                     [Imperative]
->>>>>>> c0e14124
                         {
                             b = 1;
                         }
