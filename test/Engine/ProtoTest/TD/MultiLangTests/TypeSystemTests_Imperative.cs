--- conflicted
+++ resolved
@@ -1,2634 +1,2417 @@
-using NUnit.Framework;
-using ProtoCore.DSASM.Mirror;
-using ProtoTestFx.TD;
-namespace ProtoTest.TD.MultiLangTests
-{
-    [TestFixture]
-    class TypeSystemTestsImperative : ProtoTestBase
-    {
-        [Test]
-        [Category("Type System")]
-        public void TS001_IntToDoubleTypeConversion_Imperative()
-        {
-            string code =
-                @"a=i[0];b=i[1];
-                i = [Imperative]
-                {
-                    a = 1;
-                    b : double = a;
-                    return {a,b};
-                }";
-            thisTest.RunScriptSource(code);
-            thisTest.Verify("a", 1);
-            thisTest.Verify("b", 1.0);
-        }
-
-        [Test]
-        [Category("Type System")]
-        public void TS001a_DoubleToIntTypeConversion_Imperative()
-        {
-            string code =
-                @"a=i[0];b=i[1];c=i[2];d=i[3];e=i[4];
-                i=[Imperative]
-                {
-                    a = 1.0;
-                    b : int = a;
-                    c : int = 2.1;
-                    d : int = 2.5;
-                    e : int = 3.0;
-                    return {a, b, c, d, e};
-                }";
-            thisTest.RunScriptSource(code);
-            //These should convert and emit warnings
-            thisTest.Verify("a", 1.0);
-            thisTest.Verify("b", 1);
-            thisTest.Verify("c", 2);
-            thisTest.Verify("d", 3);
-            thisTest.Verify("e", 3);
-        }
-
-        [Test]
-        [Category("DSDefinedClass_Ported")]
-        [Category("Type System")]
-        public void TS002_IntToUserDefinedTypeConversion_Imperative()
-        {
-            string code =
-                @"
-import(""FFITarget.dll"");
-a=i[0];b=i[1];
-i=[Imperative]
-{                
-    a = 1;
-    b : ClassFunctionality = a;
-    return {a, b};
-}
-";
-            thisTest.RunScriptSource(code);
-            thisTest.Verify("a", 1);
-            thisTest.Verify("b", null);
-        }
-
-        [Test]
-        [Category("Type System")]
-        public void TS003IntToChar1467119_Imperative()
-        {
-            string code =
-                @"
-                def foo ( x : char )
-                {    
-                    return = x;
-                }
-                y = [Imperative]
-                {
-                    return foo (1);
-                }";
-            thisTest.RunScriptSource(code);
-            thisTest.Verify("y", null);
-            TestFrameWork.VerifyRuntimeWarning(ProtoCore.Runtime.WarningID.MethodResolutionFailure);
-        }
-
-        [Test]
-        [Category("Type System")]
-        public void TS004_IntToChar_1467119_2_Imperative()
-        {
-            string code =
-                @"
-                def foo ( x : char )
-                {    
-                    return = true;
-                }
-                y = [Imperative]{
-                return foo ('1');}";
-            thisTest.RunScriptSource(code);
-            thisTest.Verify("y", true);
-        }
-
-        [Test]
-        [Category("DSDefinedClass_Ported")]
-        [Category("Type System")]
-        public void TS005_RetTypeArray_return_Singleton_1467196_Imperative()
-        {
-            string code =
-                @"
-                    import(""FFITarget.dll"");
-                    def length : ClassFunctionality[] (pts : ClassFunctionality[])
-                    {
-                        return = pts[0];
-                    }
-                    a = [Imperative]{
-                    //return type class and return an array of class-
-                   
-                        pt1 = ClassFunctionality.ClassFunctionality( );
-                        pt2 = ClassFunctionality.ClassFunctionality(  );
-                        pts = [pt1, pt2];
-                        numpts = length(pts); 
-                        a=numpts.IntVal;
-                        return a;
-                    }";
-            //Assert.Fail("1467196 - Sprint 25 - Rev 3216 - [Design Issue] when rank of return type does not match the value returned what is the expected result ");
-            thisTest.RunScriptSource(code);
-            thisTest.Verify("a", null); 
-        }
-
-        [Test]
-        [Category("DSDefinedClass_Ported")]
-        [Category("Type System")]
-        public void TS006_RetTypeuserdefinedArray_return_double_1467196_Imperative()
-        {
-            string code =
-                @"
-                import(""FFITarget.dll"");
-                def length : ClassFunctionality (pts : ClassFunctionality[])
-                {
-                    return = 1.0;
-                }
-                a = [Imperative]{
-                   //return type class and return a double
-                   
-                    pt1 = ClassFunctionality.ClassFunctionality();
-                    pt2 = ClassFunctionality.ClassFunctionality();
-                    pts = [pt1, pt2];
-                    numpts = length(pts); 
-                    return numpts.IntVal;
-                }";
-            //Assert.Fail("1467196 - Sprint 25 - Rev 3216 - [Design Issue] when rank of return type does not match the value returned what is the expected result ");
-            thisTest.RunScriptSource(code);
-            thisTest.Verify("a", null);
-            //thisTest.Verify("a",); not sure what is the expected behaviour 
-        }
-
-        [Test]
-        [Category("DSDefinedClass_Ported")]
-        [Category("Type System")]
-        public void TS007_Return_double_To_int_1467196_Imperative()
-        {
-            string code =
-                @" 
-                        import(""FFITarget.dll"");
-                        numpts = i[0];
-                        a = i[1];
-                        def length : int (pts : ClassFunctionality[])
-                        {
-                              return = 1;
-                        }
-                        i = [Imperative]
-                        {
-                            //return type int and return a double
-                       
-<<<<<<< HEAD
-                            pt1 = ClassFunctionality.ClassFunctionality( );
-                            pt2 = ClassFunctionality.ClassFunctionality( );
-                            pts = {pt1, pt2};
-                            numpts = length(pts); 
-                            return {numpts, numpts.IntVal};
-                        }";
-=======
-                        pt1 = ClassFunctionality.ClassFunctionality( );
-                        pt2 = ClassFunctionality.ClassFunctionality( );
-                        pts = [pt1, pt2];
-                        numpts = length(pts); 
-                         a=numpts.IntVal;
-                 
-                }";
->>>>>>> c0e14124
-            //Assert.Fail("1467196 - Sprint 25 - Rev 3216 - [Design Issue] when rank of return type does not match the value returned what is the expected result ");
-            thisTest.RunScriptSource(code);
-            thisTest.Verify("numpts", 1);
-            thisTest.Verify("a", null);
-        }
-
-        [Test]
-        [Category("Type System")]
-        public void TS008_Param_Int_IntArray_1467208_Imperative()
-        {
-            string code =
-                @"  def foo:int[] (x:int[])
-                      {
-                          return = 1;
-                      }
-                    r = [Imperative]{
-                      return foo(3);            
-                }";
-            string error = "DNL-1467208 Auto-upcasting of int -> int[] is not happening in some cases";
-            thisTest.RunScriptSource(code, error);
-            thisTest.Verify("r", new object[] { 1 });
-        }
-
-        [Test]
-        [Category("Type System")]
-        public void TS009_Parameter_Int_ToBoolArray_1467182_Imperative()
-        {
-            string code =
-                @"     def foo(x:bool[])
-                       {
-                          return 1;
-                       }
-                        r = [Imperative]
-                        {
-                            return foo(3);            
-                        }";
-            //Assert.Fail("1467182 - Sprint 25 - [Design Decision] Rev 3163 - method resolution or type conversion is expected in following cases ");
-            thisTest.RunScriptSource(code);
-            thisTest.Verify("r", 1);
-        }
-
-        [Test]
-        [Category("Type System")]
-        public void TS010_Parameter_Bool_ToIntArray_1467182_Imperative()
-        {
-            string code =
-                @"  def foo(x:int[])
-                    {
-                            return = 1;
-                    }
-                      r = [Imperative]
-                      {
-                       return foo(false);    
-                      }";
-            thisTest.RunScriptSource(code);
-            thisTest.Verify("r", null);
-        }
-
-        [Test]
-        [Category("Type System")]
-        public void TS011_Return_Int_ToIntArray_Imperative()
-        {
-            string code =
-                @"      def foo:int[](x:int)
-                        {
-                              return = x;
-                        }
-                        r = [Imperative]{
-
-                        return foo(3); // r = {3};
-                }";
-            //Assert.Fail("1467200 - Sprint 25 - rev 3242 type checking negative cases failing ");
-            thisTest.RunScriptSource(code);
-            thisTest.Verify("r", new object[] { 3 });
-        }
-
-        [Test]
-        [Category("Type System")]
-        public void TS012_Return_Int_ToBoolArray_1467182_Imperative()
-        {
-            string code =
-                @"  def foo:bool[]()
-                    {
-                        return = x;
-                     }
-                r = [Imperative]{
-                     return foo(3);            // r = {null} ?
-                }";
-            //Assert.Fail("1467182 - Sprint 25 - [Design Decision] Rev 3163 - method resolution or type conversion is expected in following cases  ");
-            thisTest.RunScriptSource(code);
-            thisTest.Verify("r", null);
-        }
-
-        [Test]
-        [Category("Type System")]
-        public void TS013_Parameter_Bool_ToIntArray_Imperative()
-        {
-            string code =
-                @"      def foo:int[]()
-                        {
-                           return = false;
-                        }
-                        r = [Imperative]{
-                            return foo(); // r = {null}
-                        }";
-            //Assert.Fail("1467200 - Sprint 25 - rev 3242 type checking negative cases failing ");
-            thisTest.RunScriptSource(code);
-            thisTest.Verify("r", null);
-        }
-
-        [Test]
-        [Category("Type System")]
-        public void TS014_Return_IntArray_ToInt_Imperative()
-        {
-            string code =
-                @"     def foo:int()
-                       {
-<<<<<<< HEAD
-                            return = {1, 2, 3};
-                       }    
-                        r = [Imperative]
-                        {
-                            return foo();                              
-                        }";
-=======
-                            return = [1, 2, 3];
-                       }    [Imperative]{
-                       r = foo();                              
-                }";
->>>>>>> c0e14124
-            //Assert.Fail("1467200 - Sprint 25 - rev 3242 type checking negative cases failing ");
-            thisTest.RunScriptSource(code);
-            thisTest.Verify("r", null);
-        }
-
-        [Test]
-        [Category("Type System")]
-        public void TS015_Parameter_BoolArray_ToInt_Imperative()
-        {
-            string code =
-                @"    def foo(x:int)
-                      {
-                             return = x + 1;
-<<<<<<< HEAD
-                      }
-                      r = [Imperative]{
-                      return foo({true, false}); // method resolution failure, r= null
-=======
-                      }[Imperative]{
-                      r = foo([true, false]); // method resolution failure, r= null
->>>>>>> c0e14124
-                              
-                }";
-            //Assert.Fail("1467200 - Sprint 25 - rev 3242 type checking negative cases failing ");
-            thisTest.RunScriptSource(code);
-            thisTest.Verify("r", null);
-        }
-
-        [Test]
-        [Category("Type System")]
-        public void TS016_Return_BoolArray_ToInt_Imperative()
-        {
-            string code =
-                @"
-                       def foo:int()
-                       {
-                              return = [true, false];
-                       }   
-                        r = [Imperative]{
-                        return foo();                             
-                }";
-            //Assert.Fail("1467200 - Sprint 25 - rev 3242 type checking negative cases failing ");
-            thisTest.RunScriptSource(code);
-            thisTest.Verify("r", null);
-        }
-
-        [Test]
-        [Category("DSDefinedClass_Ported")]
-        [Category("Type System")]
-        public void TS017_Return_BoolArray_ToInt_1467182_Imperative()
-        {
-            string code =
-                @"
-                            import(""FFITarget.dll"");
-                            c = [Imperative]
-                            {
-                       
-<<<<<<< HEAD
-                                a = {ClassFunctionality.ClassFunctionality(), ClassFunctionalityMirror.ClassFunctionalityMirror()};
-                                b=a;
-                                a[0].IntVal = 100;
-                                b[0].IntVal = ""false"";
-                                c=a[0].IntVal;
-                                d=b[0].IntVal;
-                                return c;
-                            }";
-=======
-                            a = [ClassFunctionality.ClassFunctionality(),ClassFunctionalityMirror.ClassFunctionalityMirror()];
-                            b=a;
-                            a[0].IntVal = 100;
-                            b[0].IntVal = ""false"";
-                            c=a[0].IntVal;
-                            d=b[0].IntVal;}";
->>>>>>> c0e14124
-            string error = "1467182 - Sprint 25 - [Design Decision] Rev 3163 - method resolution or type conversion is expected in following cases ";
-            thisTest.RunScriptSource(code, error);
-            thisTest.Verify("c", 100); // null 
-        }
-
-        [Test]
-        [Category("Type System")]
-        public void TS018_Param_Int_ordouble_ToBool_1467172_Imperative()
-        {
-            string code =
-                @"
-                            b=i[0];c=i[1];d=i[2];
-                            def foo( a : bool )
-                            {
-<<<<<<< HEAD
-                                c={a};
-                                return c; 
-=======
-                            c=[a];
-                            return = c; 
->>>>>>> c0e14124
-                            }
-                            i = [Imperative]
-                            {
-<<<<<<< HEAD
-                                c={};
-
-                                b = foo( 1 );
-                                c = foo( 1.5 );
-                                d = 0;
-                                if(1.5 == true )
-                                {
-                                    d = 3;
-                                }
-                                return {b,c,d};
-=======
-                            c=[];
-
-                            b = foo( 1 );
-                            c = foo( 1.5 );
-                            d = 0;
-                            if(1.5 == true )
-                            {
-                            d = 3;
-                            }
->>>>>>> c0e14124
-                            }
-";
-            //Assert.Fail("1467172 - sprint 25 - Rev 3146 - [Design Issue ] the type conversion between int/double to bool not allowed ");
-            thisTest.RunScriptSource(code);
-            thisTest.Verify("b", new object[] { true });
-            thisTest.Verify("c", new object[] { true });
-            thisTest.Verify("d", 3);
-        }
-
-        [Test]
-        [Category("Type System")]
-        public void TS018_Return_Int_ordouble_ToBool_1467172_2_Imperative()
-        {
-            string code =
-                @"
-                            b=i[0];c=i[1];d=i[2];
-                            def foo:bool( a  )
-                            {
-                                return a; 
-                            }
-                            i = [Imperative]
-                            {
-                                b = foo( 1 );
-                                c = foo( 1.5 );
-                                d = 0;
-                                if(1.5 == true )
-                                {
-                                    d = 3;
-                                }
-                                return {b,c,d};
-                            }
-";
-            //Assert.Fail("1467172 - sprint 25 - Rev 3146 - [Design Issue ] the type conversion between int/double to bool not allowed ");
-            thisTest.RunScriptSource(code);
-            thisTest.Verify("b", true);
-            thisTest.Verify("c", true);
-            thisTest.Verify("d", 3);
-        }
-
-        [Test]
-        [Category("Type System")]
-        public void TS019_conditional_cantevaluate_1467170_Imperative()
-        {
-            string code =
-                @"
-                     A = [Imperative]
-                    {
-                        A = 1;
-                        if (0)
-                            A = 2;
-                        else
-                            A= 3;
-                        return A;
-                    }
-                        //expected A=1;
-                        //Received A=3;
-                        ";
-            thisTest.RunScriptSource(code);
-            thisTest.Verify("A", 3);
-        }
-
-        [Test]
-        [Category("Type System")]
-        public void TS020_conditional_cantevaluate_1467170_Imperative()
-        {
-            string code =
-                @"
-                    A = [Imperative]
-                    {
-                        A = 1;
-                        B=1;
-                        if (B)
-                            A = 2;
-                        else
-                            A= 3;
-                        return A;
-                    }
-                        //expected A=1;
-                        //Received A=3;
-                        ";
-            thisTest.RunScriptSource(code);
-            thisTest.Verify("A", 2);
-        }
-
-        [Test]
-        [Category("DSDefinedClass_Ported")]
-        [Category("Type System")]
-        public void TS021_OverallPrimitiveConversionTestInt_Imperative()
-        {
-            string code =
-                @"
-import(""FFITarget.dll"");
-zero_var = i[0];
-zero_int = i[1];
-zero_double = i[2];
-zero_bool = i[3];
-zero_String = i[4];
-zero_char = i[5];
-zero_a = i[6];
-one_var = i[7];
-one_int = i[8];
-one_double = i[9];
-one_bool = i[10];
-one_String = i[11];
-one_char = i[12];
-one_a = i[13];
-foo = i[14];
-foo2 = i[15];
-foo3 = i[16];
-i = [Imperative]
-{
-    zero_var:var = 0;
-    zero_int:int = 0;
-    zero_double:double = 0;
-    zero_bool:bool = 0;
-    zero_String:string = 0;
-    zero_char:char = 0;
-    zero_a:ClassFunctionality = 0;
-    one_var:var = 1;
-    one_int:int = 1;
-    one_double:double = 1;
-    one_bool:bool = 1;
-    one_String:string = 1;
-    one_char:char = 1;
-    one_a:ClassFunctionality = 1;
-    foo:int = 32.342;
-    foo2:int = 32.542;
-    foo3:int = 32.5;
-    return {zero_var,
-zero_int,
-zero_double,
-zero_bool,
-zero_String,
-zero_char,
-zero_a,
-one_var,
-one_int,
-one_double,
-one_bool,
-one_String,
-one_char,
-one_a,
-foo,
-foo2,
-foo3};
-}";
-            thisTest.RunScriptSource(code);
-            thisTest.Verify("zero_var", 0);
-            thisTest.Verify("zero_int", 0);
-            thisTest.Verify("zero_double", 0.0);
-            thisTest.Verify("zero_bool", false);
-            thisTest.Verify("zero_String", null);
-            thisTest.Verify("zero_char", null);
-            thisTest.Verify("zero_a", null);
-            thisTest.Verify("one_var", 1);
-            thisTest.Verify("one_int", 1);
-            thisTest.Verify("one_double", 1.0);
-            thisTest.Verify("one_bool", true);
-            thisTest.Verify("one_String", null);
-            thisTest.Verify("one_char", null);
-            thisTest.Verify("one_a", null);
-            thisTest.Verify("foo", 32);
-            thisTest.Verify("foo2", 33);
-            thisTest.Verify("foo3", 33);
-        }
-
-        [Test]
-        [Category("Type System")]
-        public void TS022_conditional_cantevaluate_1467170_Imperative()
-        {
-            string code =
-                @"  A = [Imperative]
-                    {
-                        A = 1;
-                        B=1;
-                        if (null)
-                            A = 2;
-                        else
-                            A= 3;
-                        return A;
-                    }
-                    //expected A=1;
-                    //Received A=3;
-                        ";
-            thisTest.RunScriptSource(code);
-            thisTest.Verify("A", 3);
-        }
-
-        [Test]
-        [Category("Type System")]
-        public void TS023_Double_To_Int_1467084_Imperative()
-        {
-            string code =
-                @"                    
-                        def foo:int(i:int)
-                        {
-                             return = i;
-                        }
-                        x = [Imperative]{
-                            return foo(2.5);// returning 2.5 it should return 2
-                        }";
-            //Assert.Fail("1463268 - Sprint 20 : [Design Issue] Rev 1822 : Method resolution fails when implicit type conversion of double to int is expected ");
-            thisTest.RunScriptSource(code);
-            thisTest.Verify("x", 3);
-        }
-
-        [Test]
-        [Category("Type System")]
-        public void TS023_Double_To_Int_1467084_2_Imperative()
-        {
-            string code =
-                @"
-                    def foo ( x : int )
-                    {
-                        return = x + 1;
-                    }
-                    t = [Imperative]{
-                        return foo( 1.5);
-                    }";
-            //Assert.Fail("1463268 - Sprint 20 : [Design Issue] Rev 1822 : Method resolution fails when implicit type conversion of double to int is expected ");
-            thisTest.RunScriptSource(code);
-            thisTest.Verify("t", 3);
-        }
-
-        [Test]
-        [Category("DSDefinedClass_Ported")]
-        [Category("Type System")]
-        public void TS023_Double_To_Int_1467084_3_Imperative()
-        {
-            string code =
-                @"
-                        def twice : int []( a : double )
-                        {
-                            return = [[1,1],[1,1]];
-                        }
-                        d = [Imperative]{
-                     
-                            d=1..4;
-                            d=twice(4);
-                            return d;
-                        }
-";
-            //Assert.Fail("1463268 - Sprint 20 : [Design Issue] Rev 1822 : Method resolution fails when implicit type conversion of double to int is expected ");
-            thisTest.RunScriptSource(code);
-            thisTest.Verify("d", new object[] { null, null });
-        }
-
-        [Test]
-        [Category("Type System")]
-        public void TS024_Double_To_Int_IndexIntoArray_1467214_Imperative()
-        {
-            string code =
-<<<<<<< HEAD
-                @"b = [Imperative]
-                {
-                  a={1,2,3,4,5};
-=======
-                @"b;[Imperative]{
-                  a=[1,2,3,4,5];
->>>>>>> c0e14124
-                    x=2.5;
-                    return a[x];
-                }";
-            //     Assert.Fail("1467214 - Sprint 26- Rev 3313 Type Conversion from Double to Int not happening while indexing into array ");
-            thisTest.RunScriptSource(code);
-            thisTest.Verify("b", 4);
-        }
-
-        [Test]
-        [Category("Type System")]
-        public void TS025_KeyWords_Doesnotexist_1467215_Imperative()
-        {
-            string code =
-                @"a = [Imperative]
-                {
-                    a:z=3;
-                    return a;
-                }";
-            string error = "1467215 - Sprint 26 - rev 3310 language is too easy on key words for typesystem , even when does not exist it passes  ";
-            thisTest.RunScriptSource(code, error);
-            thisTest.Verify("a", null);
-        }
-
-        [Test]
-        [Category("Type System")]
-        public void TS026_Double_ToInt_1467211_Imperative()
-        {
-            string code =
-                @"                
-                def foo:int()
-                {
-                    return 3.5; 
-                }
-                a = [Imperative]
-                {
-                  return foo();
-                }";
-            thisTest.RunScriptSource(code);
-            thisTest.Verify("a", 4);
-        }
-
-        [Test]
-        [Category("Type System")]
-        public void TS027_Double_ToInt_1467217_Imperative()
-        {
-            string code =
-                @"
-                 def foo:int[]()
-                    {
-<<<<<<< HEAD
-                         return = {3.5}; 
-                    }
-                    a = [Imperative]
-                    {
-                        return foo();
-                    }";
-=======
-                         return = [3.5]; 
-                    }[Imperative]{
-                    a=foo();
-                        }";
->>>>>>> c0e14124
-            //Assert.Fail("1467217 - Sprint 26 - Rev 3337 - Type Conversion does not happen if the function returns an array ");
-            thisTest.RunScriptSource(code);
-            thisTest.Verify("a", new object[] { 4 });
-        }
-
-        [Test]
-        [Category("Type System")]
-        public void TS028_Double_ToInt_1467218_Imperative()
-        {
-            string code =
-                @"
-                  def foo:int()
-                  {
-                      return = 3.5; 
-                  }
-                  a = [Imperative]
-                  {
-                    return foo();
-                  }";
-            thisTest.RunScriptSource(code);
-            thisTest.Verify("a", 4);
-        }
-
-        [Test]
-        [Category("Type System")]
-        public void TS028_Double_ToInt_1467218_1_Imperative()
-        {
-            string code =
-                @"
-                  def foo:int[]()
-                  {
-<<<<<<< HEAD
-                      return {3.5}; 
-=======
-                      return = [3.5]; 
->>>>>>> c0e14124
-                  }
-                    a = [Imperative]
-                    {
-                        return foo()[0];
-                    }";
-            //Assert.Fail("1467218 - Sprint 26 - Rev 3337 - Type Conversion does not happen if the function returns and array and and index into function call ");
-            thisTest.RunScriptSource(code);
-            thisTest.Verify("a", 4);
-        }
-
-        [Test]
-        [Category("DSDefinedClass_Ported")]
-        [Category("Type System")]
-        public void TS029_Double_ToVar_1467222_Imperative()
-        {
-            string code =
-                @"
-                        def foo()
-                        {
-                            x : int = 3.5; // x still is int, and 3.5 converted to 4
-                            return = x;
-                        }
-                    
-                        b = [Imperative]
-                        {
-                            return foo();
-                        }";
-            //Assert.Fail("1467222 - Sprint 26 - rev 3345 - if return type is var it still does type conversion ");
-            thisTest.RunScriptSource(code);
-            thisTest.Verify("b", 4);
-        }
-
-        [Test]
-        [Category("Type System")]
-        public void TS029_Double_ToInt_1463268_Imperative()
-        {
-            string code =
-                @"
-                    def foo ( x : int )
-                    {
-                        return = x + 1;
-                    }
-                    t = [Imperative]
-                    {
-                        return foo( 1.5);
-                    }";
-            //Assert.Fail("1463268 - Sprint 20 : [Design Issue] Rev 1822 : Method resolution fails when implicit type conversion of double to int is expected");
-            thisTest.RunScriptSource(code);
-            thisTest.Verify("t", 3);
-        }
-
-        [Test]
-        [Category("DSDefinedClass_Ported")]
-        [Category("Type System")]
-        public void TS030_eachtype_To_var_Imperative()
-        {
-            string code =
-                @"
-                        import(""FFITarget.dll"");
-                        a=i[0]; b=i[1]; c=i[2]; d1=i[3]; e=i[4]; f=i[5];
-                        def foo ( x )
-                        {
-	                        b1= x ;
-	                        return =b1;
-                        }
-                        i = [Imperative]
-                        {
-                            a = foo( 1.5); 
-                            b = foo( 1); 
-                            c = foo( ""1.5""); //char to var 
-                            //a = foo( '1.5');// char to var 
-                             d = foo( ClassFunctionality.ClassFunctionality(1)); // user define to var 
-                            d1=d.IntVal;
-                            e = foo( false);//bool to var 
-                            f = foo( null);//null to var 
-                            return {a, b, c, d1, e, f};
-                        }";
-            thisTest.RunScriptSource(code);
-            thisTest.Verify("a", 1.5);
-            thisTest.Verify("b", 1);
-            thisTest.Verify("c", "1.5");
-            thisTest.Verify("d1", 1);
-            thisTest.Verify("e", false);
-            thisTest.Verify("f", null);
-        }
-
-        [Test]
-        [Category("DSDefinedClass_Ported")]
-        [Category("Type System")]
-        public void TS031_eachType_To_int_Imperative()
-        {
-            string code =
-                @" 
-                        import(""FFITarget.dll"");
-                        a=i[0]; b=i[1]; c=i[2]; d1=i[3]; e=i[4]; f=i[5];
-                        def foo ( x:int )
-                        {
-	                        b1= x ;
-	                        return =b1;
-                        }
-                        i = [Imperative]
-                        {
-                            a = foo( 1.5); 
-                            b = foo( 1); 
-                            c = foo( ""1.5""); // var to int 
-                            //a = foo( '1.5');// var to int
-                             d = foo( ClassFunctionality.ClassFunctionality(1)); // user define to var 
-                            d1=d.IntVal;
-                            e = foo( false);// var to int 
-                            f = foo( null);//null to int
-                            return {a, b, c, d1, e, f};
-                        }";
-            thisTest.RunScriptSource(code);
-            thisTest.Verify("a", 2);
-            thisTest.Verify("b", 1);
-            thisTest.Verify("c", null);
-            thisTest.Verify("d1", null);
-            thisTest.Verify("e", null);
-            thisTest.Verify("f", null);
-        }
-
-        [Test]
-        [Category("DSDefinedClass_Ported")]
-        [Category("Type System")]
-        public void TS031_eachtype_To_double_Imperative()
-        {
-            string code =
-                @" 
-                        import(""FFITarget.dll"");
-                        a=i[0]; b=i[1]; c=i[2]; d1=i[3]; e=i[4]; f=i[5];
-                        def foo ( x:double )
-                        {
-	                        b1= x ;
-	                        return =b1;
-                        }
-                        i = [Imperative]
-                        {
-                            a = foo( 1); 
-                            b = foo( 1); 
-                            c = foo( ""1.5""); // var to int 
-                            //a = foo( '1.5');// var to int
-                             d = foo( ClassFunctionality.ClassFunctionality(1)); // user define to var 
-                            d1=d.IntVal;
-                            e = foo( false);// var to int 
-                            f = foo( null);//null to int
-                            return {a, b, c, d1, e, f};
-                        }";
-            thisTest.RunScriptSource(code);
-            thisTest.Verify("a", 1.0);
-            thisTest.Verify("b", 1.0);
-            thisTest.Verify("c", null);
-            thisTest.Verify("d1", null);
-            thisTest.Verify("e", null);
-            thisTest.Verify("f", null);
-        }
-
-        [Test]
-        [Category("DSDefinedClass_Ported")]
-        [Category("Type System")]
-        public void TS032_eachType_To_bool_Imperative()
-        {
-            string code =
-                @"
-                        import(""FFITarget.dll"");
-                        a=i[0];b=i[1];c=i[2];c1=i[3];d=i[4];e=i[5];e1=i[6];
-                        i = [Imperative]
-                        {
-                    
-                            a:bool= 1;//true
-                            b:bool= -0.1; //true
-                            c:bool=""1.5""; //true
-                            c1:bool= """"; //false
-                            //d:bool='1.5';
-                            d:bool= ClassFunctionality.ClassFunctionality(1); // user def to bool - > if not null true
-                       
-                            e:bool= true;
-                            e1:bool=null;
-                            return {a, b, c, c1, d, e, e1};
-                        }";
-            thisTest.RunScriptSource(code);
-            thisTest.Verify("a", true);
-            thisTest.Verify("b", true);
-            thisTest.Verify("c", true);
-            thisTest.Verify("c1", false);
-            thisTest.Verify("d", true);
-            thisTest.Verify("e", true);
-            thisTest.Verify("e1", null);
-        }
-
-        [Test]
-        [Category("DSDefinedClass_Ported")]
-        [Category("Type System")]
-        public void TS033_eachType_To_string_Imperative()
-        {
-            string code =
-                @"
-                        import(""FFITarget.dll"");
-                        a=i[0]; b=i[1]; c=i[2]; d1=i[3]; e=i[4]; f=i[5];
-                       def foo ( x:string)
-                        {
-                            b1= x ;
-                            return =b1;
-                        }
-                    i = [Imperative]
-                    {
-                          a = foo(0.00); // double to string
-                          b = foo( 1); // int to  string
-                          c = foo( ""1.5"");//char to string  
-                          c1 = foo( '1');// char to string 
-                          d = foo( ClassFunctionality.ClassFunctionality(1)); // user define to string
-                          d1=d.IntVal;
-                          e = foo( false);//bool to string
-                          f = foo( null);//null to string
-                          return {a, b, c, d1, e, f};
-                    }";
-            thisTest.RunScriptSource(code);
-            thisTest.Verify("a", null);
-            thisTest.Verify("b", null);
-            thisTest.Verify("c", "1.5");
-            thisTest.Verify("d1", null);
-            //   thisTest.Verify("c1", "1");//Assert.Fail("1467227 -Sprint 26 - 3329 char not convertible to string ");
-            thisTest.Verify("e", null);
-            thisTest.Verify("f", null);
-        }
-
-        [Test]
-        [Category("DSDefinedClass_Ported")]
-        [Category("Type System")]
-        public void TS034_eachType_To_char_Imperative()
-        {
-            string code =
-                @"
-                        import(""FFITarget.dll"");
-                        a=i[0]; b=i[1]; c=i[2]; d1=i[3]; c1 = i[4]; e=i[5]; f=i[6];
-                       def foo ( x:char)
-                        {
-                            b1 = x ;
-                            return b1;
-                        }
-                    i = [Imperative]
-                    {
-                          a = foo(0.00); // double to char
-                          b = foo( 1); // int to  char
-                          c = foo( ""1.5"");//char to char
-                          c1 = foo( '1');// char to char  
-                          d = foo( ClassFunctionality.ClassFunctionality(1)); // user define to char
-                          d1=d.IntVal;
-                          e = foo( false);//bool to char
-                          f = foo( null);//null to char
-                          return {a, b, c, d1, c1, e, f};
-                    }";
-            thisTest.RunScriptSource(code);
-            thisTest.Verify("a", null);
-            thisTest.Verify("b", null);
-            thisTest.Verify("c", null);
-            thisTest.Verify("d1", null);
-            thisTest.Verify("c1", '1');
-            thisTest.Verify("e", null);
-            thisTest.Verify("f", null);
-        }
-
-        [Test]
-        [Category("Type System")]
-        public void TS34_CharToString_1467227_Imperative()
-        {
-            string code =
-               @"a = [Imperative]
-                {
-                    a:string='1';
-                    return a;
-                }";
-            thisTest.RunScriptSource(code, "1467227 -Sprint 26 - 3329 char not convertible to string ");
-            thisTest.Verify("a", "1");
-        }
-
-        [Test]
-        [Category("Type System")]
-        public void TS35_nullTobool_1467231_Imperative()
-        {
-            string code =
-                @"a = [Imperative]
-                {
-                    a:bool=null;
-                    return a;                
-                }";
-            thisTest.RunScriptSource(code);
-            //Assert.Fail("1467231 - Sprint 26 - Rev 3393 null to bool conversion should not be allowed ");
-            thisTest.Verify("a", null);
-        }
-
-        [Test]
-        [Category("Type System")]
-        public void TS36_stringTobool_1467239_Imperative()
-        {
-            string code =
-                @"c=i[0];c1=i[1];
-                i = [Imperative]
-                {
-                    c:bool=""1.5""; //expected :true, received : null
-                    c1:bool= """"; //expected :false,received : null 
-                    return {c, c1};
-                }";
-            thisTest.RunScriptSource(code);
-            //Assert.Fail("1467239 - Sprint 26 - Rev 3425 type conversion - string to bool conversion failing  ");
-            thisTest.Verify("c", true);
-            thisTest.Verify("c1", false);
-        }
-
-        [Test]
-        [Category("DSDefinedClass_Ported")]
-        [Category("Type System")]
-        public void TS37_userdefinedTobool_1467240_Imperative()
-        {
-            string code =
-                @"
-                    import(""FFITarget.dll"");
-                    d = [Imperative]
-                    {
-                
-                        d:bool=ClassFunctionality.ClassFunctionality(5); // user def to bool - > if not null true
-                        return d;
-                    }";
-            string error = "1467287 Sprint 26 - 3721 user defined to bool conversion does not happen in imperative ";
-            thisTest.RunScriptSource(code, error);
-            //Assert.Fail("1467240 - Sprint 26 - Rev 3426 user defined type not convertible to bool");
-            thisTest.Verify("d", true);
-        }
-
-        [Test]
-        [Category("DSDefinedClass_Ported")]
-        [Category("Type System")]
-        public void TS038_eachType_To_Userdefined_Imperative()
-        {
-            string code =
-                @"
-                            import(""FFITarget.dll"");
-                            a=i[0];b=i[1];c=i[2];d=i[3];e1=i[4];f=i[5];g=i[6];
-                            i = [Imperative]
-                            {
-                    
-                                a:ClassFunctionality = 1;//
-                                b:ClassFunctionality = -0.1; //
-                                c:ClassFunctionality = ""1.5""; //false
-                                d:ClassFunctionality =true;
-                                d:ClassFunctionality = ClassFunctionalityMirror.ClassFunctionalityMirror(); // user def to bool - > if not null true
-                                e:ClassFunctionality = ClassFunctionality.ClassFunctionality(1);
-                                e1=e.IntVal;
-                                f:ClassFunctionality = true;
-                                g:ClassFunctionality = null;
-                                return {a, b, c, d, e1, f, g};
-                          }";
-            thisTest.RunScriptSource(code);
-            thisTest.Verify("a", null);
-            thisTest.Verify("b", null);
-            thisTest.Verify("c", null);
-            thisTest.Verify("d", null);
-            thisTest.Verify("e1", 1);
-            thisTest.Verify("f", null);
-            thisTest.Verify("g", null);
-        }
-
-        [Test]
-        [Category("Type System")]
-        public void TS40_null_toBool_1467231_Imperative()
-        {
-            string code =
-                @"a = [Imperative]{
-                    a:bool=null;
-                    return a;
-                }";
-            thisTest.RunScriptSource(code);
-            thisTest.Verify("a", null);
-        }
-
-        [Test]
-        [Category("Type System")]
-        public void TS41_null_toBool_1467231_2_Imperative()
-        {
-            string code =
-                @"a=i[0];c=i[1];
-                def test(b:bool) {
-                    return = b;
-                }
-                i = [Imperative]{
-                a=null; 
-                c=test(a);
-                return {a, c};}"; //expected :true, received : null
-            thisTest.RunScriptSource(code);
-            thisTest.Verify("a", null);
-            thisTest.Verify("c", null);
-        }
-
-        [Test]
-        [Category("Type System")]
-        public void TS42_null_toBool_1467231_3_Imperative()
-        {
-            string code =
-                @"
-                def test:bool(b)
-                {
-                return = b;
-                }
-                c = [Imperative]{
-                a=null; 
-                return test(a);}";
-            thisTest.RunScriptSource(code);
-            thisTest.Verify("c", null);
-        }
-
-        [Test]
-        [Category("Type System")]
-        public void TS43_null_toBool_1467231_positive_Imperative()
-        {
-            string code =
-                @"b=[Imperative]
-                {
-                    a=null;
-                    b;
-                    if (a) 
-                    {
-	                    b=1;
-                    }
-                    else
-                    {
-	                    b=2;
-                    }   
-                    return b;
-                }"; //expected :true, received : null
-            thisTest.RunScriptSource(code);
-            thisTest.Verify("b", 2);
-        }
-
-        [Test]
-        [Category("DSDefinedClass_Ported")]
-        [Category("Type System")]
-        public void TS44_any_toNull_Imperative()
-        {
-            string code =
-                @"
-                    import(""FFITarget.dll"");
-                    a=i[0];b=i[1];c=i[2];d=i[3];e=i[4];f=i[5];g=i[6];
-                    i = [Imperative]
-                    {
-                        a:double= null; 
-                        b:int =  null; 
-                        c:string=null; 
-                        d:char = null;
-                        e:ClassFunctionality = null;
-                        f:bool = null;
-                        g = null;
-                        return {a, b, c, d, e, f, g};
-                    }"; //expected :true, received : null
-            thisTest.RunScriptSource(code);
-            thisTest.Verify("a", null);
-            thisTest.Verify("b", null);
-            thisTest.Verify("c", null);
-            thisTest.Verify("d", null);
-            thisTest.Verify("e", null);
-            thisTest.Verify("f", null);
-            thisTest.Verify("g", null);
-        }
-
-        [Test]
-        [Category("Type System")]
-        public void TS45_int_To_Double_1463268_Imperative()
-        {
-            string code =
-                @"
-def foo(x:int) 
-{
-    return = x + 1; 
-}
-t = [Imperative]{return foo(1.5);}";
-            thisTest.RunScriptSource(code);
-            thisTest.Verify("t", 3);
-        }
-
-        [Test]
-        [Category("DSDefinedClass_Ported")]
-        [Category("Type System")]
-        public void TS46_typedassignment_To_array_1467206_Imperative()
-        {
-            string code =
-                @"
-                    import(""FFITarget.dll"");
-                    a=i[0];b=i[1];c=i[2];d=i[3];e1=i[4];f=i[5];g=i[6];
-                    i = [Imperative]{
-              
-<<<<<<< HEAD
-                        a:double[]= {1,2,3}; 
-                    
-                        b:int[] =  {1,2,3}; 
-                        c:string[]={""a"",""b"",""c""}; 
-                        d:char []= {'c','d','e'};
-                        x1= ClassFunctionality.ClassFunctionality();
-                        y1= ClassFunctionality.ClassFunctionality();
-                        z1= ClassFunctionality.ClassFunctionality();
-                        e:ClassFunctionality []= {x1,y1,z1};
-                        e1 = { e[0].IntVal, e[1].IntVal, e[2].IntVal };
-                        f:bool []= {true,false,null};
-                        g ={ null,null,null};
-                        return {a, b, c, d, e1, f, g};
-=======
-                    a:double[]= [1,2,3]; 
-                    
-                    b:int[] =  [1,2,3]; 
-                    c:string[]=[""a"",""b"",""c""]; 
-                    d:char []= ['c','d','e'];
-                    x1= ClassFunctionality.ClassFunctionality();
-                    y1= ClassFunctionality.ClassFunctionality();
-                    z1= ClassFunctionality.ClassFunctionality();
-                    e:ClassFunctionality []= [x1,y1,z1];
-                    e1 = [ e[0].IntVal, e[1].IntVal, e[2].IntVal ];
-                    f:bool []= [true,false,null];
-                    g =[ null,null,null];
->>>>>>> c0e14124
-                }";
-            thisTest.RunScriptSource(code);
-            thisTest.Verify("a", new object[] { 1.0, 2.0, 3.0 });
-            thisTest.Verify("b", new object[] { 1, 2, 3 });
-            thisTest.Verify("c", new object[] { "a", "b", "c" });
-            thisTest.Verify("d", new object[] { 'c', 'd', 'e' });
-            thisTest.Verify("e1", new object[] { 0, 0, 0 });
-            thisTest.Verify("f", new object[] { true, false, null });
-            thisTest.Verify("g", new object[] { null, null, null });
-        }
-
-        [Test]
-        [Category("DSDefinedClass_Ported")]
-        [Category("Type System")]
-        [Category("Failure")]
-        public void TS46_typedassignment_To_array_1467294_2()
-        {
-            string code =
-                @"
-                import(""FFITarget.dll"");
-                a=i[0];b=i[1];c=i[2];d=i[3];e1=i[4];f=i[5];g=i[6];
-                i=[Imperative]
-                {
-                    a:double[]= 1; 
-                    
-                    b:int[] =  1.1;                     
-                    d:char []= 'c';
-                    x1= ClassFunctionality.ClassFunctionality();
-                    e:ClassFunctionality []= x1;
-                    e1=e.IntVal;
-                    f:bool []= true;
-                    g []=null;
-                    return {a, b, c, d, e1, f, g};
-                }";
-
-            // Tracked by: http://adsk-oss.myjetbrains.com/youtrack/issue/MAGN-3943
-            string error = "MAGN-3943 Array promotion in Imperative block is not happening";
-            thisTest.RunScriptSource(code, error);
-            thisTest.Verify("a", new object[] { 1.0 });
-            thisTest.Verify("b", new object[] { 1 });
-            
-            thisTest.Verify("d", new object[] { 'c' });
-            thisTest.Verify("e1", new object[] { 1 });
-            thisTest.Verify("f", new object[] { true });
-            thisTest.Verify("g", new object[] { null });
-        }
-
-        [Test]
-        [Category("DSDefinedClass_Ported")]
-        [Category("Type System")]
-        [Category("Failure")]
-        public void TS46_typedassignment_To_array_1467294_3()
-        {
-            string code =
-                @"
-                    import(""FFITarget.dll"");
-                    a=i[0];b=i[1];c=i[2];d=i[3];e1=i[4];f=i[5];g=i[6];
-                    i = [Imperative]
-                    {
-<<<<<<< HEAD
-                        a:double[][]= {1}; 
-                    
-                        b:int[][] =  {1.1}; 
-                        c:string[][]={""a""}; 
-                        d:char [][]= {'c'};
-                        x1= ClassFunctionality.ClassFunctionality();
-                        e:ClassFunctionality [][]= {x1};
-                        e1=e.IntVal;
-                        f:bool [][]= {true};
-                        g [][]={null};
-                        return {a, b, c, d, e1, f, g};
-=======
-                    a:double[][]= [1]; 
-                    
-                    b:int[][] =  [1.1]; 
-                    c:string[][]=[""a""]; 
-                    d:char [][]= ['c'];
-                    x1= ClassFunctionality.ClassFunctionality();
-                    e:ClassFunctionality [][]= [x1];
-                    e1=e.IntVal;
-                    f:bool [][]= [true];
-                    g [][]=[null];
->>>>>>> c0e14124
-                    }
-                    ";
-
-            // Tracked by: http://adsk-oss.myjetbrains.com/youtrack/issue/MAGN-3943
-            string error = "MAGN-3943 Array promotion in Imperative block is not happening";
-            thisTest.RunScriptSource(code, error);
-            thisTest.Verify("a", new object[] { new object[] { 1.0 } });
-            thisTest.Verify("b", new object[] { new object[] { 1 } });
-            thisTest.Verify("c", new object[] { new object[] { "a" } });
-            thisTest.Verify("d", new object[] { new object[] { 'c' } });
-            thisTest.Verify("e1", new object[] { new object[] { 1 } });
-            thisTest.Verify("f", new object[] { new object[] { true } });
-            thisTest.Verify("g", new object[] { new object[] { null } });
-        }
-
-        [Test]
-        [Category("DSDefinedClass_Ported")]
-        [Category("Type System")]
-        [Category("Failure")]
-        public void TS46_typedassignment_To_Vararray_1467294_4()
-        {
-            string code =
-                @"
-                    import(""FFITarget.dll"");
-                    a=i[0];b=i[1];c=i[2];d=i[3];e1=i[4];f=i[5];g=i[6];
-                    i = [Imperative]
-                    {
-                        a:var[][]= 1; 
-                    
-                        b:var[][] =  1.1; 
-                        c:var[][]=""a""; 
-                        d:var[][]= 'c';
-                        x1= ClassFunctionality.ClassFunctionality(1);
-                        e:var[][]= x1;
-                        e1=e.IntVal;
-                        f:var[][]= true;
-                        g :var[][]=null;
-                        return {a, b, c, d, e1, f, g};
-                    }";
-
-            // Tracked by: http://adsk-oss.myjetbrains.com/youtrack/issue/MAGN-3943
-            string error = "MAGN-3943 Array promotion in Imperative block is not happening";
-            thisTest.RunScriptSource(code, error);
-            thisTest.Verify("a", new object[] { new object[] { 1.0 } });
-            thisTest.Verify("b", new object[] { new object[] { 1 } });
-            thisTest.Verify("c", new object[] { new object[] { "a" } });
-            thisTest.Verify("d", new object[] { new object[] { 'c' } });
-            thisTest.Verify("e1", new object[] { new object[] { 1 } });
-            thisTest.Verify("f", new object[] { new object[] { true } });
-            thisTest.Verify("g", new object[] { new object[] { null } });
-        }
-
-        [Test]
-        [Category("Type System")]
-        public void TS047_double_To_Int_insidefunction_Imperative()
-        {
-            string code =
-                @"
-                def foo(x:int) 
-                {
-	                x = 3.5; 
-                
-	                return = x; 
-                }
-                t = [Imperative]{
-                a=1.5;
-                return foo(a);}";
-            //thisTest.SetErrorMessage("1467250 Sprint 26 - 3472 - variable modification inside a function does not follow type conversion rules ");
-            string error = "1467250 - Sprint 26 - 3472 - variable modification inside a function does not follow type conversion rules ";
-            thisTest.RunScriptSource(code, error);
-            thisTest.Verify("t", 4);
-        }
-
-        [Test]
-        [Category("Type System")]
-        public void TS047_double_To_Int_insidefunction_2_Imperative()
-        {
-            string code =
-                @"
-                def foo(x:int )
-                {
-                    x:double = 3.5;
-                    y = 3;
-                    return = x * y;
-                }
-                t=[Imperative]{
-                a = 1.5;
-                return foo(a);}";
-            //thisTest.SetErrorMessage("1467250 Sprint 26 - 3472 - variable modification inside a function does not follow type conversion rules ");
-            string error = "1467250 - Sprint 26 - 3472 - variable modification inside a function does not follow type conversion rules ";
-            thisTest.RunScriptSource(code, error);
-            thisTest.Verify("t", 10.5);
-        }
-
-        [Test]
-        [Category("DSDefinedClass_Ported")]
-        [Category("Type System")]
-        [Category("Failure")]
-        public void TS048_Param_eachType_To_varArray_Imperative()
-        {
-            string code =
-                @"
-                        import(""FFITarget.dll"");
-                        a=i[0];b=i[1];c=i[2];d1=i[3];e=i[4];f=i[5];
-                        def foo ( x:var[] )
-                        {
-	                        b1 = x ;
-	                        return b1;
-                        }
-<<<<<<< HEAD
-                        i = [Imperative]
-                        {
-                            a = foo( 1.5); 
-                            b = foo( 1); 
-                            c = foo( ""1.5""); //char to var 
-                            d = foo( ClassFunctionality.ClassFunctionality(1)); // user define to var
-                            d1={d[0].IntVal};
-                            e = foo( false);//bool to var 
-                            f = foo( null);//null to var 
-                            return {a, b, c, d1, e, f};
-=======
-                    [Imperative]{
-                        a = foo( 1.5); 
-                        b = foo( 1); 
-                        c = foo( ""1.5""); //char to var 
-                         d = foo( ClassFunctionality.ClassFunctionality(1)); // user define to var
-                          d1=[d[0].IntVal];
-                        e = foo( false);//bool to var 
-                        f = foo( null);//null to var 
->>>>>>> c0e14124
-                        }";
-
-            // Tracked in: http://adsk-oss.myjetbrains.com/youtrack/issue/MAGN-3975
-            string error = "MAGN-3975: Type conversion from var to var array promotion is not happening ";
-            thisTest.RunScriptSource(code, error);
-            thisTest.Verify("a", new object[] { 1.5 });
-            thisTest.Verify("b", new object[] { 1 });
-            thisTest.Verify("c", new object[] { "1.5" });
-            thisTest.Verify("d1", new object[] { 1 });
-            thisTest.Verify("e", new object[] { false });
-            thisTest.Verify("f", new object[] { null });
-        }
-
-        [Test]
-        [Category("DSDefinedClass_Ported")]
-        [Category("Type System")]
-        [Category("Failure")]
-        public void TS049_Return_eachType_To_varArray_Imperative()
-        {
-            string code =
-                @"
-                        import(""FFITarget.dll"");
-                        a=i[0];b=i[1];c=i[2];d1=i[3];e=i[4];f=i[5];
-                        def foo :var[]( x)
-                        {
-	                        b1= x ;
-	                        return =b1;
-                        }
-<<<<<<< HEAD
-                        i = [Imperative]{
-                            a = foo( 1.5); 
-                            b = foo( 1); 
-                            d = foo( ClassFunctionality.ClassFunctionality(1)); // user define to var
-                             d1 =  {d[0].IntVal };
-                            e = foo( false); 
-                            f = foo( null); 
-                            return {a, b, c, d1, e, f};
-=======
-                        [Imperative]{
-                        a = foo( 1.5); 
-                        b = foo( 1); 
-                        d = foo( ClassFunctionality.ClassFunctionality(1)); // user define to var
-                         d1 =  [d[0].IntVal ];
-                        e = foo( false); 
-                        f = foo( null); 
->>>>>>> c0e14124
-                        }";
-            // Tracked in: http://adsk-oss.myjetbrains.com/youtrack/issue/MAGN-3975
-            string error = "MAGN-3975: Type conversion from var to var array promotion is not happening ";
-            thisTest.RunScriptSource(code, error);
-            thisTest.Verify("a", new object[] { 1.5 });
-            thisTest.Verify("b", new object[] { 1 });
-            thisTest.Verify("d1", new object[] { 1 });
-            thisTest.Verify("e", new object[] { false });
-            thisTest.Verify("f", new object[] { null });
-        }
-
-        [Test]
-        [Category("DSDefinedClass_Ported")]
-        [Category("Type System")]
-        [Category("Failure")]
-        public void TS050_Return_eachType_To_intArray_Imperative()
-        {
-            //  
-            string code =
-                @"
-                        import(""FFITarget.dll"");
-                        a=i[0];a1=i[1];b=i[2];c=i[3];d1=i[4];e=i[5];f=i[6];
-                        def foo :int[]( x)
-                        {
-	                        b1= x ;
-	                        return =b1;
-                        }
-<<<<<<< HEAD
-                        i = [Imperative]{
-                            a = foo( 1.5); 
-                            z:var=1.5;
-                            a1=foo(z);
-                            b = foo( 1); 
-                            c = foo( ""1.5""); 
-                            d = foo( ClassFunctionality.ClassFunctionality(1)); // user define to var
-                             d1 =  {d[0].IntVal} ;
-                            e = foo( false); 
-                            f = foo( null); 
-                            return {a,a1,b,c,d1,e,f};
-=======
-                    [Imperative]{
-                        a = foo( 1.5); 
-                        z:var=1.5;
-                        a1=foo(z);
-                        b = foo( 1); 
-                        c = foo( ""1.5""); 
-                        d = foo( ClassFunctionality.ClassFunctionality(1)); // user define to var
-                         d1 =  [d[0].IntVal] ;
-                        e = foo( false); 
-                        f = foo( null); 
->>>>>>> c0e14124
-                        }";
-
-            // Tracked in: http://adsk-oss.myjetbrains.com/youtrack/issue/MAGN-3975
-            string error = "MAGN-3975: Type conversion from var to var array promotion is not happening ";
-            thisTest.RunScriptSource(code, error);
-            thisTest.Verify("a", new object[] { 2 });
-            thisTest.Verify("a1", new object[] { 2 });
-            thisTest.Verify("b", new object[] { 1 });
-            thisTest.Verify("c", null);
-            thisTest.Verify("d1", null);
-            thisTest.Verify("e", null);
-            thisTest.Verify("f", null);
-        }
-
-        [Test]
-        [Category("DSDefinedClass_Ported")]
-        [Category("Type System")]
-        public void TS051_Param_eachType_To_intArray_Imperative()
-        {
-            string code =
-                @"
-                        import(""FFITarget.dll"");
-                        a=i[0];a1=i[1];b=i[2];c=i[3];d1=i[4];e=i[5];f=i[6];
-                        def foo ( x:int[])
-                        {
-	                        b1= x ;
-	                        return =b1;
-                        }
-                    i = [Imperative]
-                    {
-                        a = foo( 1.5); 
-                         z:var=1.5;
-                        a1=foo(z);
-                        b = foo( 1); 
-                        c = foo( ""1.5""); 
-                        //a = foo( '1.5');
-                       d = foo( ClassFunctionality.ClassFunctionality(1)); // user define to var
-                         d1 = d[0].IntVal ;
-                        e = foo( false); 
-                        f = foo( null);
-                        return {a,a1,b,c,d1,e,f};
-                    }";
-            string error = "1467251 - sprint 26 - Rev 3485 type conversion from var to var array promotion is not happening ";
-            thisTest.RunScriptSource(code, error);
-            thisTest.Verify("a", new object[] { 2 });
-            thisTest.Verify("a1", new object[] { 2 });
-            thisTest.Verify("b", new object[] { 1 });
-            thisTest.Verify("c", null);
-            thisTest.Verify("d1", null);
-            thisTest.Verify("e", null);
-            thisTest.Verify("f", null);
-        }
-
-        [Test]
-        [Category("DSDefinedClass_Ported")]
-        [Category("Type System")]
-        public void TS052_Return_AllTypeTo_doubleArray_Imperative()
-        {
-            //  
-            string code =
-                @"
-import(""FFITarget.dll"");
-a=i[0];a1=i[1];b=i[2];c=i[3];d1=i[4];e=i[5];f=i[6];
-def foo :double[]( x)
-{
-	b1= x ;
-	return =b1;
-}
-i=[Imperative]
-{
-    a = foo( 1.5); 
-    z:var=1.5;
-    a1=foo(z);
-    b = foo( 1); 
-    c = foo( ""1.5""); 
-    //a = foo( '1.5');
-    d = foo( ClassFunctionality.ClassFunctionality(1)); // user define to var
-    d1 =  d[0].IntVal ;
-    e = foo( false); 
-    f = foo( null); 
-    return {a,a1,b,c,d1,e,f};
-}";
-            string error = "1467251 - sprint 26 - Rev 3485 type conversion from var to var array promotion is not happening ";
-            thisTest.RunScriptSource(code, error);
-            thisTest.Verify("a", new object[] { 1.5 });
-            thisTest.Verify("a1", new object[] { 1.5 });
-            thisTest.Verify("b", new object[] { 1.0 });
-            thisTest.Verify("c", null);
-            thisTest.Verify("d1", null);
-            thisTest.Verify("e", null);
-            thisTest.Verify("f", null);
-        }
-
-        [Test]
-        [Category("DSDefinedClass_Ported")]
-        [Category("Type System")]
-        public void TS053_Param_AlltypeTo_doubleArray_Imperative()
-        {
-            //  
-            string code =
-                @"
-                        import(""FFITarget.dll"");
-                        a=i[0];b=i[1];c=i[2];d1=i[3];e=i[4];f=i[5];
-                        def foo ( x:double[])
-                        {
-	                        b1= x ;
-	                        return =b1;
-                        }
-                        i = [Imperative]
-                        {
-                            a = foo( 1.5); 
-                            z:var=1.5;
-                            a1=foo(z);
-                            b = foo( 1); 
-                            c = foo( ""1.5"");  
-                            //a = foo( '1.5');
-                            d = foo( ClassFunctionality.ClassFunctionality(1)); // user define to var
-                            d1=d.IntVal;
-                            e = foo( false);
-                            f = foo( null);
-                            return {a, b, c, d1, e, f};
-                        }";
-            string error = "1467251 - sprint 26 - Rev 3485 type conversion from var to var array promotion is not happening ";
-            thisTest.RunScriptSource(code, error);
-            thisTest.Verify("a", new object[] { 1.5 });
-            thisTest.Verify("b", new object[] { 1.0 });
-            thisTest.Verify("c", null);
-            thisTest.Verify("d1", null);
-            thisTest.Verify("e", null);
-            thisTest.Verify("f", null);
-        }
-
-        [Test]
-        [Category("DSDefinedClass_Ported")]
-        [Category("Type System")]
-        public void TS055_Param_AlltypeTo_BoolArray_Imperative()
-        {
-            string code =
-                @"
-<<<<<<< HEAD
-                    import(""FFITarget.dll"");
-                    a=i[0];a1=i[1];b=i[2];c=i[3];d=i[4];e=i[5];e1=i[6];
-                    def foo ( x:bool[])
-                    {
-	                    b1= x ;
-	                    return =b1;
-                    }
-                    i = [Imperative]
-                    {
-                        a = foo({ 1.5, 2.5 });
-                        z:var[]={ 1.5,2.5 };
-                        a1=foo(z);
-                        b = foo({ 1, 0 });
-                        c = foo({ ""1.5"" ,""""});
-                        c1 = foo( {'1','0'});
-                        d = foo({ ClassFunctionality.ClassFunctionality(1),ClassFunctionality.ClassFunctionality(1) });
-                        e = foo({ false,true });
-                        f = foo({ null, null });
-                        return {a,a1,b,c,d,e,e1};
-                    }";
-=======
-import(""FFITarget.dll"");
-a;a1;b;c;d;e;e1;
-                        def foo ( x:bool[])
-                        {
-	                        b1= x ;
-	                        return =b1;
-                        }
-                [Imperative]{
-                        a = foo([ 1.5, 2.5 ]);
-                        z:var[]=[ 1.5,2.5 ];
-                        a1=foo(z);
-                        b = foo([ 1, 0 ]);
-                        c = foo([ ""1.5"" ,""""]);
-                        c1 = foo( ['1','0']);
-                        d = foo([ ClassFunctionality.ClassFunctionality(1),ClassFunctionality.ClassFunctionality(1) ]);
-                        e = foo([ false,true ]);
-                        f = foo([ null, null ]);}";
->>>>>>> c0e14124
-            string error = "1467251 - sprint 26 - Rev 3485 type conversion from var to var array promotion is not happening ";
-            thisTest.RunScriptSource(code, error);
-            thisTest.Verify("a", new object[] { true, true });
-            thisTest.Verify("a1", new object[] { true, true });
-            thisTest.Verify("b", new object[] { true, false });
-            thisTest.Verify("c", new object[] { true, false });
-            thisTest.Verify("c", new object[] { true, false });
-            thisTest.Verify("d", new object[] { true, true });
-            thisTest.Verify("e", new object[] { false, true });
-            thisTest.Verify("e1", null);
-        }
-
-        [Test]
-        [Category("DSDefinedClass_Ported")]
-        [Category("Type System")]
-        public void TS056_Return_AlltypeTo_BoolArray_Imperative()
-        {
-            string code =
-                @"
-<<<<<<< HEAD
-                    import(""FFITarget.dll"");
-                    a=i[0];a1=i[1];b=i[2];c=i[3];d=i[4];e=i[5];f=i[6];g=i[7];
-                    def foo :bool( x)
-                    {
-	                    b1= x ;
-	                    return =b1;
-                    }
-                    i = [Imperative]
-                    {
-                        a = foo({ 1.5, 2.5 });
-                        z:var[]={ 1.5,2.5 };
-                        a1=foo(z);
-                        b = foo({ 1, 0 });
-                        c = foo({ ""1.5"" ,""""});
-                        d = foo({ '1','0'});
-                        e = d = foo({ ClassFunctionality.ClassFunctionality(1),ClassFunctionality.ClassFunctionality(1) });
-                        f = foo({ false,true });
-                        g = foo({ null, null });
-                        return {a,a1,b,c,d,e,f,g};
-                    }";
-=======
-import(""FFITarget.dll"");
-a;a1;b;c;d;e;f;g;
-                        def foo :bool( x)
-                        {
-	                        b1= x ;
-	                        return =b1;
-                        }
-                [Imperative]{
-                        a = foo([ 1.5, 2.5 ]);
-                        z:var[]=[ 1.5,2.5 ];
-                        a1=foo(z);
-                        b = foo([ 1, 0 ]);
-                        c = foo([ ""1.5"" ,""""]);
-                        d = foo([ '1','0']);
-                        e = d = foo([ ClassFunctionality.ClassFunctionality(1),ClassFunctionality.ClassFunctionality(1) ]);
-                        f = foo([ false,true ]);
-                        g = foo([ null, null ]);
-                                                  }";
->>>>>>> c0e14124
-            string error = "1467251 - sprint 26 - Rev 3485 type conversion from var to var array promotion is not happening ";
-            thisTest.RunScriptSource(code, error);
-            thisTest.Verify("a", new object[] { true, true });
-            thisTest.Verify("a1", new object[] { true, true });
-            thisTest.Verify("b", new object[] { true, false });
-            thisTest.Verify("c", new object[] { true, false });
-            thisTest.Verify("d", new object[] { true, true });
-            thisTest.Verify("e", new object[] { true, true });
-            thisTest.Verify("f", new object[] { false, true });
-            thisTest.Verify("g", new object[] { null, null});
-        }
-
-        [Test]
-        [Category("DSDefinedClass_Ported")]
-        [Category("Type System")]
-        public void TS056_Return_BoolArray_1467258_Imperative()
-        {
-            string code =
-                @"
-                import(""FFITarget.dll"");
-                a=i[0];a1=i[1];b=i[2];c=i[3];d=i[4];e=i[5];
-                def foo:bool[](x)
-<<<<<<< HEAD
-                {
-		 	        b1= x ;
-	                return =b1;
-                }
-                i=[Imperative]
-                {
-                    a = foo({ 1.5, 2.5 });
-                    a1 : var = foo({ 1.5,2.5 });
-                    b = foo({ 1, 0 });
-                    c = foo({ ""1.5"" ,""""});
-                    d = foo({ '1', '0' });
-                    e = d = foo({ ClassFunctionality.ClassFunctionality(1),ClassFunctionality.ClassFunctionality(1) });
-                    return {a,a1,b,c,d,e};
-                }";
-=======
-                            {
-		 	                    b1= x ;
-	                             return =b1;
-                            }
-                [Imperative]{
-                    a = foo([ 1.5, 2.5 ]);
-                    a1 : var = foo([ 1.5,2.5 ]);
-                    b = foo([ 1, 0 ]);
-                    c = foo([ ""1.5"" ,""""]);
-                    d = foo([ '1', '0' ]);
-                     e = d = foo([ ClassFunctionality.ClassFunctionality(1),ClassFunctionality.ClassFunctionality(1) ]);
-                                                  }";
->>>>>>> c0e14124
-            string error = "1467258 - sprint 26 - Rev 3541 if the return type is bool array , type conversion does not happen for some cases  ";
-            thisTest.RunScriptSource(code, error);
-            thisTest.Verify("a", new object[] { new object[] { true }, new object[] { true } });
-            thisTest.Verify("a1", null);
-            thisTest.Verify("b", new object[] { new object[] { true }, new object[] { false } });
-            thisTest.Verify("c", new object[] { new object[] { true }, new object[] { false } });
-            thisTest.Verify("d", new object[] { new object[] { true }, new object[] { true } });
-            thisTest.Verify("e", new object[] { new object[] { true }, new object[] { true } });
-        }
-
-        [Test]
-        [Category("DSDefinedClass_Ported")]
-        [Category("Type System")]
-        public void SetWrongTypeInFFIClass()
-        {
-            string code =
-                @"
-                    import(""FFITarget.dll"");
-                    d = [Imperative]
-                    {
-                   
-                        a = ClassFunctionality.ClassFunctionality();
-                        a.IntVal = true;
-                        return = a.IntVal;
-                    }
-";
-            ExecutionMirror mirror = thisTest.RunScriptSource(code);
-            thisTest.Verify("d", 0);
-        }
-
-        [Test]
-        [Category("Type System")]
-        public void TS059Double_To_int_1467203_Imperative()
-        {
-            string code =
-                @"a = [Imperative]
-                {
-                   a:int=2.5;
-                    return a;
-                 }";
-            thisTest.RunScriptSource(code);
-            thisTest.Verify("a", 3);
-        }
-
-        [Test]
-        [Category("Type System")]
-        public void TS060Double_To_int_1467203_Imperative()
-        {
-            string code =
-                @"a = [Imperative]
-                {
-                   a:int=2.5;
-                    return a;
-                 }";
-            thisTest.RunScriptSource(code);
-            thisTest.Verify("a", 3);
-        }
-
-        [Test]
-        [Category("Type System")]
-        public void TS061_typeconersion_imperative_1467213_Imperative()
-        {
-            string code =
-                @"a=[Imperative]
-                { 
-                    a : int = 3.2;
-                    return a;
-                }
-                                                 ";
-            thisTest.RunScriptSource(code);
-            thisTest.Verify("a", 3);
-        }
-
-        [Test]
-        [Category("Type System")]
-        public void TS062_basic_upcoerce_assign_Imperative()
-        {
-            string code =
-                @"
-                a=[Associative]
-                { 
-                    a : int[] = 3;
-                    return a;
-                }
-                                                 ";
-            thisTest.RunScriptSource(code);
-            thisTest.Verify("a", new object[] { 3 });
-        }
-
-        [Test]
-        [Category("Type System")]
-        public void TS063_basic_upcoerce_dispatch_Imperative()
-        {
-            string code =
-                @"
-                    def foo(i : int[])
-                    { return=i; }
-                a = [Associative]
-                { 
-                    return foo(3);
-                }
-                                                ";
-            thisTest.RunScriptSource(code);
-            thisTest.Verify("a", new object[] { 3 });
-        }
-
-        [Test]
-        [Category("Type System")]
-        public void TS063_basic_upcoerce_return_Imperative()
-        {
-            string code =
-                @"
-                    def foo:int[]()
-                    { return=3; }
-                a = [Associative]
-                { 
-                    return foo();
-                }
-                                               ";
-            thisTest.RunScriptSource(code);
-            thisTest.Verify("a", new object[] { 3 });
-        }
-
-        [Test]
-        [Category("Type System")]
-        public void TS064_bool_Conditionals_1467278_Imperative()
-        {
-            string code =
-                @"
-                c = true;
-                d = false;
-                x = c == true;
-                y = d == true;                   ";
-            string error = "1467278 - Sprint 26 - Rev 3667 - type conversion fails when evaluating boolean conditionals ";
-            ExecutionMirror mirror = thisTest.RunScriptSource(code, error);
-            thisTest.Verify("x", true);
-            thisTest.Verify("y", false);
-        }
-
-        [Test]
-        [Category("Type System")]
-        public void TS065_doubleToInt_IndexingIntoArray_1467214_Imperative()
-        {
-            string code =
-<<<<<<< HEAD
-                @"b=i[0];c=i[1];d=i[2];
-                i = [Imperative]
-                {
-                    a={1,2,3,4,5};
-=======
-                @"b;c;d;[Imperative]{
-                    a=[1,2,3,4,5];
->>>>>>> c0e14124
-                    x=2.5;
-                    b=a[x];
-                    c=a[2.1];       
-                    d=a[-2.1]; 
-                    return {b,c,d};
-                }";
-            string error = "1467214 - Sprint 26- Rev 3313 Type Conversion from Double to Int not happening while indexing into array ";
-            ExecutionMirror mirror = thisTest.RunScriptSource(code, error);
-            thisTest.RunScriptSource(code, error);
-            thisTest.Verify("b", 4);
-            thisTest.Verify("c", 3);
-            thisTest.Verify("d", 4);
-
-        }
-
-
-        [Test]
-        [Category("Type System")]
-        public void TS065_doubleToInt_IndexingIntoArray_1467214_2_Imperative()
-        {
-            string code =
-<<<<<<< HEAD
-                @"b = [Imperative]
-                {
-                    a = { 1, { 2 }, 3, 4, 5 };
-=======
-                @"b;[Imperative]{
-                    a = [ 1, [ 2 ], 3, 4, 5 ];
->>>>>>> c0e14124
-                    x=-0.1;
-                    return a[1][x];
-                }";
-            string error = "1467214 - Sprint 26- Rev 3313 Type Conversion from Double to Int not happening while indexing into array ";
-            thisTest.RunScriptSource(code, error);
-            thisTest.Verify("b", 2);
-        }
-
-        [Test]
-        [Category("Type System")]
-        public void TS066_Int_To_Char_1467119_Imperative()
-        {
-            string code =
-                @"
-                    def foo ( x : char )
-                    {
-                        return = x;
-                    }
-                    y = [Imperative]
-                    {
-                     return foo (1);
-                    }";
-            string error = "1467119 - Sprint24 : rev 2807 : Type conversion issue with char  ";
-            thisTest.RunScriptSource(code, error);
-            thisTest.Verify("y", null);
-        }
-
-        [Test]
-        [Category("Type System")]
-        public void TS067_string_To_Char_1467119_2_Imperative()
-        {
-            string code =
-                @"
-                    def foo ( x : char )
-                    {
-                        return = x;
-                    }
-                    y = [Imperative]{
-                    return foo (""1"");
-                    }";
-            string error = "1467119 - Sprint24 : rev 2807 : Type conversion issue with char  ";
-            thisTest.RunScriptSource(code, error);
-            thisTest.Verify("y", null);
-        }
-
-        [Test]
-        [Category("DSDefinedClass_Ported")]
-        [Category("Type System")]
-        public void TS068_Param_singleton_AlltypeTo_BoolArray_Imperative()
-        {
-            string code =
-                @"
-                import(""FFITarget.dll"");
-                a=i[0];a1=i[1];b=i[2];c=i[3];d=i[4];e=i[5];e1=i[6];
-                def foo ( x:bool[])
-                {
-	                b1= x ;
-	                return =b1;
-                }
-                i = [Imperative]
-                {
-                    a = foo( 1.5);
-                    z:var=1.5;
-                    a1=foo(z);
-                    b = foo( 1);
-                    c = foo( ""1.5"" );
-                    c1 = foo( '1');
-                    d = foo(ClassFunctionality.ClassFunctionality(1) );
-                    e = foo( false );
-                    f = foo( null );
-                    return {a,a1,b,c,d,e,e1};
-                }";
-            string error = "1467251 - sprint 26 - Rev 3485 type conversion from var to var array promotion is not happening ";
-            thisTest.RunScriptSource(code, error);
-            thisTest.Verify("a", new object[] { true });
-            thisTest.Verify("a1", new object[] { true });
-            thisTest.Verify("b", new object[] { true });
-            thisTest.Verify("c", new object[] { true });
-            thisTest.Verify("c", new object[] { true });
-            thisTest.Verify("d", new object[] { true });
-            thisTest.Verify("e", new object[] { false });
-            thisTest.Verify("e1", null);
-        }
-
-        [Test]
-        [Category("DSDefinedClass_Ported")]
-        [Category("Type System")]
-        public void TS069_Return_singleton_AlltypeTo_BoolArray_Imperative()
-        {
-            string code =
-                @"
-                import(""FFITarget.dll"");
-                a=i[0];a1=i[1];b=i[2];c=i[3];c1=i[4];d=i[5];e=i[6];e1=i[7];
-                def foo:bool[]( x)
-                {
-	                b1= x ;
-	                return =b1;
-                }
-                i = [Imperative]
-                {
-                    a = foo( 1.5);
-                    z:var=1.5;
-                    a1=foo(z);
-                    b = foo( 1);
-                    c = foo( ""1.5"" );
-                    c1 = foo( '1');
-                    d = foo(ClassFunctionality.ClassFunctionality(1) );
-                    e = foo( false );
-                    f = foo( null );
-                    return {a,a1,b,c,c1,d,e,e1};
-                }";
-            string error = "1467251 - sprint 26 - Rev 3485 type conversion from var to var array promotion is not happening ";
-            thisTest.RunScriptSource(code, error);
-            thisTest.Verify("a", new object[] { true });
-            thisTest.Verify("a1", new object[] { true });
-            thisTest.Verify("b", new object[] { true });
-            thisTest.Verify("c", new object[] { true });
-            thisTest.Verify("c1", new object[] { true });
-            thisTest.Verify("d", new object[] { true });
-            thisTest.Verify("e", new object[] { false });
-            thisTest.Verify("e1", null);
-        }
-
-        [Test]
-        [Category("DSDefinedClass_Ported")]
-        [Category("Type System")]
-        public void TS070_Param_singleton_AlltypeTo_StringArray_Imperative()
-        {
-            string code =
-                @" 
-                    import(""FFITarget.dll"");
-                    a=i[0];a1=i[1];b=i[2];c=i[3];c1=i[4];d=i[5];e=i[6];e1=i[7];
-                    def foo ( x:string[])
-                    {
-	                    b1= x ;
-	                    return =b1;
-                    }
-                    i = [Imperative]{
-                        a = foo(1.5);
-                        z:var=1.5;
-                        a1=foo(z);
-                        b = foo(1);
-                        c = foo( ""1.5"" );
-                        c1 = foo( '1');
-                        d = foo( ClassFunctionality.ClassFunctionality(1) );
-                        e = foo(false);
-                        f = foo( null );
-                        return {a,a1,b,c,c1,d,e,e1};
-                    }";
-            string error = "1467251 - sprint 26 - Rev 3485 type conversion from var to var array promotion is not happening ";
-            thisTest.RunScriptSource(code, error);
-            thisTest.Verify("a", null);
-            thisTest.Verify("a1", null);
-            thisTest.Verify("b", null);
-            thisTest.Verify("c", new object[] { "1.5" });
-            thisTest.Verify("c1", new object[] { "1" });
-            thisTest.Verify("d", null);
-            thisTest.Verify("e", null);
-            thisTest.Verify("e1", null);
-        }
-
-        [Test]
-        [Category("DSDefinedClass_Ported")]
-        [Category("Type System")]
-        public void TS071_return_singleton_AlltypeTo_StringArray_Imperative()
-        {
-            string code =
-                @"
-                import(""FFITarget.dll"");
-                a=i[0];a1=i[1];b=i[2];c=i[3];c1=i[4];d=i[5];e=i[6];f=i[7];
-                def foo :string[]( x)
-                {
-	                b1= x ;
-	                return =b1;
-                }
-                i = [Imperative]{
-                        a = foo(1.5);
-                        z:var=1.5;
-                        a1=foo(z);
-                        b = foo(1);
-                        c = foo( ""1.5"" );
-                        c1 = foo( '1');
-                        d = foo( ClassFunctionality.ClassFunctionality(1) );
-                        e = foo(false);
-                        f = foo( null );
-                        return {a,a1,b,c,c1,d,e,f};
-                    }";
-            string error = "1467251 - sprint 26 - Rev 3485 type conversion from var to var array promotion is not happening ";
-            thisTest.RunScriptSource(code, error);
-            thisTest.Verify("a", null);
-            thisTest.Verify("a1", null);
-            thisTest.Verify("b", null);
-            thisTest.Verify("c", new object[] { "1.5" });
-            thisTest.Verify("c1", new object[] { "1" });
-            thisTest.Verify("d", null);
-            thisTest.Verify("e", null);
-            thisTest.Verify("f", null);
-        }
-
-        [Test]
-        [Category("DSDefinedClass_Ported")]
-        [Category("Type System")]
-        public void TS072_Param_singleton_AlltypeTo_CharArray_Imperative()
-        {
-            string code =
-                @" 
-                        import(""FFITarget.dll"");
-                        a=i[0];a1=i[1];b=i[2];c=i[3];c1=i[4];d=i[5];e=i[6];f=i[7];
-                        def foo ( x:char[])
-                        {
-	                        b1= x ;
-	                        return =b1;
-                        }
-                   i = [Imperative]
-                    {
-                        a = foo(1.5);
-                        z:var=1.5;
-                        a1=foo(z);
-                        b = foo(1);
-                        c = foo( ""1.5"" );
-                        c1 = foo( '1');
-                        d = foo( ClassFunctionality.ClassFunctionality(1) );
-                        e = foo(false);
-                        f = foo( null );
-                        return {a,a1,b,c,c1,d,e,f};
-                    }";
-            string error = "1467251 - sprint 26 - Rev 3485 type conversion from var to var array promotion is not happening ";
-            thisTest.RunScriptSource(code, error);
-            thisTest.Verify("a", null);
-            thisTest.Verify("a1", null);
-            thisTest.Verify("b", null);
-            thisTest.Verify("c", null);
-            thisTest.Verify("c1", new object[] { '1' });
-            thisTest.Verify("d", null);
-            thisTest.Verify("e", null);
-            thisTest.Verify("f", null);
-        }
-
-        [Test]
-        [Category("DSDefinedClass_Ported")]
-        [Category("Type System")]
-        [Category("Failure")]
-        public void TS078_userdefinedToUserdefinedArray_Imperative()
-        {
-            string code =
-                @"
-                import(""FFITarget.dll"");
-                a1 = [Imperative]
-                {
-                        a : ClassFunctionality[] =  ClassFunctionality.ClassFunctionality(1) ;
-                       return a.IntVal;
-                }";
-            // Tracked by http://adsk-oss.myjetbrains.com/youtrack/issue/MAGN-3943
-            thisTest.RunScriptSource(code);
-            thisTest.Verify("a1", new object[] { 1 });
-        }
-
-        [Test]
-        public void indexintoarray_left_1467462_1_imperative()
-        {
-            string code =
-                @"x=[Imperative]
-                {
-<<<<<<< HEAD
-                    x : var[] = { 1, 2, 3, 4 };
-                    x[2..3] = { 1, 2 };
-                    return x;
-=======
-                    x : var[] = [ 1, 2, 3, 4 ];
-                    x[2..3] = [ 1, 2 ];
->>>>>>> c0e14124
-                }
-                ";
-            var mirror = thisTest.RunScriptSource(code);
-            TestFrameWork.Verify(mirror, "x", new object[] { 1, 2, 1, 2 });
-        }
-
-        [Test]
-        public void indexintoarray_left_1467462_2_imperative()
-        {
-            string code =
-                @"x=
-                [Imperative]
-                {
-<<<<<<< HEAD
-                    x : int[] = { 1, 2, 3, 4 };
-                    x[2..3] = { 1, 2 };
-                    return x;
-=======
-                    x : int[] = [ 1, 2, 3, 4 ];
-                    x[2..3] = [ 1, 2 ];
->>>>>>> c0e14124
-                }
-                ";
-            var mirror = thisTest.RunScriptSource(code);
-            TestFrameWork.Verify(mirror, "x", new object[] { 1, 2, 1, 2 });
-        }
-
-        [Test]
-        public void indexintoarray_left_1467462_3_imperative()
-        {
-            string code =
-                @"x=[Imperative]
-                {
-<<<<<<< HEAD
-                    x : int[] = { 1, 2, 3, 4 };
-                    x[2..3] = { 1, 2 };
-                    return x;
-=======
-                x : int[] = [ 1, 2, 3, 4 ];
-                x[2..3] = [ 1, 2 ];
->>>>>>> c0e14124
-                }
-                ";
-            var mirror = thisTest.RunScriptSource(code);
-            TestFrameWork.Verify(mirror, "x", new object[] { 1, 2, 1, 2 });
-        }
-
-        [Test]
-        public void indexintoarray_left_1467462_4_imperative()
-        {
-            string code =
-                @"x=[Imperative]
-                {
-<<<<<<< HEAD
-                    x : bool[] = { true, false, true, false };
-                    x[2..3] = { true, 2 };
-                    return x;
-=======
-                    x : bool[] = [ true, false, true, false ];
-                    x[2..3] = [ true, 2 ];
->>>>>>> c0e14124
-                }
-                ";
-            var mirror = thisTest.RunScriptSource(code);
-            TestFrameWork.Verify(mirror, "x", new object[] { true, false, true, 2 });
-        }
-
-        [Test]
-        public void indexintoarray_left_1467462_5_imperative()
-        {
-            string code =
-                @"x=[Imperative]
-                {
-<<<<<<< HEAD
-                    x : var[] = { 1, false,""q"", 1.3 };//jagged
-                    x[2..3] = { true, 2 };
-                    return x;
-=======
-                    x : var[] = [ 1, false,""q"", 1.3 ];//jagged
-                    x[2..3] = [ true, 2 ];
->>>>>>> c0e14124
-                }
-                ";
-            var mirror = thisTest.RunScriptSource(code);
-            TestFrameWork.Verify(mirror, "x", new object[] { 1, false, true, 2 });
-        }
-
-        [Test]
-        [Category("Type System")]
-        public void TS0189_TypeConversion_conditionals_1465293_1_imperative()
-        {
-            string code =
-                @"
-                a=i[0];
-                b=i[1];
-                c=i[2];
-                d=i[3];
-                 i = [Imperative]
-                 {
-                  a=2==null;  
-                  b=2!=null;
-                  c=null==null;
-                  d=null!=null;
-                    return {a,b,c,d};
-                 }
-                 ";
-            string error = " ";
-            var mirror = thisTest.RunScriptSource(code, error);
-            TestFrameWork.Verify(mirror, "a", false);
-            TestFrameWork.Verify(mirror, "b", true);
-            TestFrameWork.Verify(mirror, "c", true);
-            TestFrameWork.Verify(mirror, "d", false);
-        }
-
-        [Test]
-        [Category("Type System")]
-        public void TS0190_TypeConversion_nested_block_1467568()
-        {
-            string code =
-                @"
-myValue = 2;
-c = 0;
-i = [Imperative]
-{
-    while( myValue <  8)
-    {
-        [Associative] 
-        {
-            a = 1;
-            b = a + myValue;            
-            c = c + b;
-            Print(""b : "" + b);
-        }
-        
-        myValue = myValue + 2.5; 
-        Print(""myValue : "" + myValue); 
-    }
-    return c;
-}             
-                 ";
-            string error = " ";
-            var mirror = thisTest.RunScriptSource(code, error);
-            thisTest.Verify("i", 16.5);
-        }
-
-        [Test]
-        [Category("Type System"), Category("Failure")]
-        public void TS0191_TypeConversion_nested_block_1467568()
-        {
-            string code =
-                @"
-myValue = 9; // (1) myValue is a variable which is initially defined as an int 
-myIntRangeExpression = 0..180..#5; 
-            
-myRangeExpressionResult = myIntRangeExpression * myValue; //(2) myValue is used with an array of ints
-            
-Print(myRangeExpressionResult); // (3) and the results are more ints.. so far so good!
-i = [Imperative]
-{
-    while( myValue < 10) // (5) but inside an Imperative whle loop
-    {
-        [Associative] // (6) and then inside an associative block
-        {
-            myIntRangeExpression = 0..180..#5;
-            
-            myRangeExpressionResult = myIntRangeExpression * myValue; // (7) myValue is still be treated as an int
-            
-            Print(myRangeExpressionResult); // (8) because the variable myRangeExpressionResult are all ints!!
-        }
-        
-        myValue = myValue + 0.2; // (3) but by adding  a decimal fraction.. it become a double
-        //Print(""P_myValue : "" + myValue); // (4) as the output from this 'Print' shows.. what is going on?
-    }
-    return myRangeExpressionResult;
-}            
-                 ";
-            string error = " ";
-            var mirror = thisTest.RunScriptSource(code, error);
-            thisTest.Verify("i", new object[] { 0.0, 449.99999999999983, 899.99999999999966, 1349.9999999999995, 1799.9999999999993 });
-        }
-
-        [Test]
-        [Category("Type System"), Category("Failure")]
-        public void TS0192_TypeConversion_nested_block_1467568()
-        {
-            string code =
-                @"
-myValue = 1; 
-myIntRangeExpression = 0..2;             
-myRangeExpressionResult = [Imperative]
-{
-    while( myValue < 2) 
-    {
-        [Associative] 
-        {
-            myIntRangeExpression = 0..2;            
-            myRangeExpressionResult = myIntRangeExpression * myValue;             
-        }        
-        myValue = myValue + 0.5;        
-    }
-    return myRangeExpressionResult;
-} ";
-            string error = " ";
-            var mirror = thisTest.RunScriptSource(code, error);
-            thisTest.Verify("myRangeExpressionResult", new object[] { 0.0, 1.5, 3.0 });
-        }
-
-        [Test]
-        [Category("Type System"), Category("Failure")]
-        public void TS0193_TypeConversion_nested_block_1467568()
-        {
-            string code =
-                @"
-myValue:int = 1; 
-myIntRangeExpression = 0..2;             
-myRangeExpressionResult = [Imperative]
-{
-    c = 1;
-    while( c <= 2 ) 
-    {
-        [Associative] 
-        {
-            myIntRangeExpression = 0..2;            
-            myRangeExpressionResult = myIntRangeExpression * myValue;             
-        }        
-        myValue = myValue - 0.5;
-        c = c + 1;        
-    }
-    return myRangeExpressionResult;
-}";
-            string error = " ";
-            var mirror = thisTest.RunScriptSource(code, error);
-            thisTest.VerifyRuntimeWarningCount(0);
-            thisTest.Verify("myRangeExpressionResult", new object[] { 0, 0.5, 1.0 });
-        }
-
-        [Test]
-        [Category("Type System"), Category("Failure")]
-        public void TS0194_TypeConversion_nested_block_1467568()
-        {
-            string code =
-                @"
-myValue = 1; 
-myIntRangeExpression = 0..2;             
-myRangeExpressionResult = [Imperative]
-{
-    myRangeExpressionResult = null;
-    while( myValue > 0.25) 
-    {
-        myRangeExpressionResult = [Associative] 
-        {
-            myIntRangeExpression = 0..2;            
-            return myIntRangeExpression * myValue;             
-        }        
-        myValue = myValue * 0.5;        
-    }
-    return myRangeExpressionResult;
-} ";
-            string error = " ";
-            var mirror = thisTest.RunScriptSource(code, error);
-            thisTest.Verify("myRangeExpressionResult", new object[] { 0.0, 0.5, 1.0 });
-        }
-    }
-}
+using NUnit.Framework;
+using ProtoCore.DSASM.Mirror;
+using ProtoTestFx.TD;
+namespace ProtoTest.TD.MultiLangTests
+{
+    [TestFixture]
+    class TypeSystemTestsImperative : ProtoTestBase
+    {
+        [Test]
+        [Category("Type System")]
+        public void TS001_IntToDoubleTypeConversion_Imperative()
+        {
+            string code =
+                @"a=i[0];b=i[1];
+                i = [Imperative]
+                {
+                    a = 1;
+                    b : double = a;
+                    return [a,b];
+                }";
+            thisTest.RunScriptSource(code);
+            thisTest.Verify("a", 1);
+            thisTest.Verify("b", 1.0);
+        }
+
+        [Test]
+        [Category("Type System")]
+        public void TS001a_DoubleToIntTypeConversion_Imperative()
+        {
+            string code =
+                @"a=i[0];b=i[1];c=i[2];d=i[3];e=i[4];
+                i=[Imperative]
+                {
+                    a = 1.0;
+                    b : int = a;
+                    c : int = 2.1;
+                    d : int = 2.5;
+                    e : int = 3.0;
+                    return [a, b, c, d, e];
+                }";
+            thisTest.RunScriptSource(code);
+            //These should convert and emit warnings
+            thisTest.Verify("a", 1.0);
+            thisTest.Verify("b", 1);
+            thisTest.Verify("c", 2);
+            thisTest.Verify("d", 3);
+            thisTest.Verify("e", 3);
+        }
+
+        [Test]
+        [Category("DSDefinedClass_Ported")]
+        [Category("Type System")]
+        public void TS002_IntToUserDefinedTypeConversion_Imperative()
+        {
+            string code =
+                @"
+import(""FFITarget.dll"");
+a=i[0];b=i[1];
+i=[Imperative]
+{                
+    a = 1;
+    b : ClassFunctionality = a;
+    return [a, b];
+}
+";
+            thisTest.RunScriptSource(code);
+            thisTest.Verify("a", 1);
+            thisTest.Verify("b", null);
+        }
+
+        [Test]
+        [Category("Type System")]
+        public void TS003IntToChar1467119_Imperative()
+        {
+            string code =
+                @"
+                def foo ( x : char )
+                {    
+                    return = x;
+                }
+                y = [Imperative]
+                {
+                    return foo (1);
+                }";
+            thisTest.RunScriptSource(code);
+            thisTest.Verify("y", null);
+            TestFrameWork.VerifyRuntimeWarning(ProtoCore.Runtime.WarningID.MethodResolutionFailure);
+        }
+
+        [Test]
+        [Category("Type System")]
+        public void TS004_IntToChar_1467119_2_Imperative()
+        {
+            string code =
+                @"
+                def foo ( x : char )
+                {    
+                    return = true;
+                }
+                y = [Imperative]{
+                return foo ('1');}";
+            thisTest.RunScriptSource(code);
+            thisTest.Verify("y", true);
+        }
+
+        [Test]
+        [Category("DSDefinedClass_Ported")]
+        [Category("Type System")]
+        public void TS005_RetTypeArray_return_Singleton_1467196_Imperative()
+        {
+            string code =
+                @"
+                    import(""FFITarget.dll"");
+                    def length : ClassFunctionality[] (pts : ClassFunctionality[])
+                    {
+                        return = pts[0];
+                    }
+                    a = [Imperative]{
+                    //return type class and return an array of class-
+                   
+                        pt1 = ClassFunctionality.ClassFunctionality( );
+                        pt2 = ClassFunctionality.ClassFunctionality(  );
+                        pts = [pt1, pt2];
+                        numpts = length(pts); 
+                        a=numpts.IntVal;
+                        return a;
+                    }";
+            //Assert.Fail("1467196 - Sprint 25 - Rev 3216 - [Design Issue] when rank of return type does not match the value returned what is the expected result ");
+            thisTest.RunScriptSource(code);
+            thisTest.Verify("a", null); 
+        }
+
+        [Test]
+        [Category("DSDefinedClass_Ported")]
+        [Category("Type System")]
+        public void TS006_RetTypeuserdefinedArray_return_double_1467196_Imperative()
+        {
+            string code =
+                @"
+                import(""FFITarget.dll"");
+                def length : ClassFunctionality (pts : ClassFunctionality[])
+                {
+                    return = 1.0;
+                }
+                a = [Imperative]{
+                   //return type class and return a double
+                   
+                    pt1 = ClassFunctionality.ClassFunctionality();
+                    pt2 = ClassFunctionality.ClassFunctionality();
+                    pts = [pt1, pt2];
+                    numpts = length(pts); 
+                    return numpts.IntVal;
+                }";
+            //Assert.Fail("1467196 - Sprint 25 - Rev 3216 - [Design Issue] when rank of return type does not match the value returned what is the expected result ");
+            thisTest.RunScriptSource(code);
+            thisTest.Verify("a", null);
+            //thisTest.Verify("a",); not sure what is the expected behaviour 
+        }
+
+        [Test]
+        [Category("DSDefinedClass_Ported")]
+        [Category("Type System")]
+        public void TS007_Return_double_To_int_1467196_Imperative()
+        {
+            string code =
+                @" 
+                        import(""FFITarget.dll"");
+                        numpts = i[0];
+                        a = i[1];
+                        def length : int (pts : ClassFunctionality[])
+                        {
+                              return = 1;
+                        }
+                        i = [Imperative]
+                        {
+                            //return type int and return a double
+                       
+                            pt1 = ClassFunctionality.ClassFunctionality( );
+                            pt2 = ClassFunctionality.ClassFunctionality( );
+                            pts = [pt1, pt2];
+                            numpts = length(pts); 
+                            return [numpts, numpts.IntVal];
+                        }";
+            //Assert.Fail("1467196 - Sprint 25 - Rev 3216 - [Design Issue] when rank of return type does not match the value returned what is the expected result ");
+            thisTest.RunScriptSource(code);
+            thisTest.Verify("numpts", 1);
+            thisTest.Verify("a", null);
+        }
+
+        [Test]
+        [Category("Type System")]
+        public void TS008_Param_Int_IntArray_1467208_Imperative()
+        {
+            string code =
+                @"  def foo:int[] (x:int[])
+                      {
+                          return = 1;
+                      }
+                    r = [Imperative]{
+                      return foo(3);            
+                }";
+            string error = "DNL-1467208 Auto-upcasting of int -> int[] is not happening in some cases";
+            thisTest.RunScriptSource(code, error);
+            thisTest.Verify("r", new object[] { 1 });
+        }
+
+        [Test]
+        [Category("Type System")]
+        public void TS009_Parameter_Int_ToBoolArray_1467182_Imperative()
+        {
+            string code =
+                @"     def foo(x:bool[])
+                       {
+                          return 1;
+                       }
+                        r = [Imperative]
+                        {
+                            return foo(3);            
+                        }";
+            //Assert.Fail("1467182 - Sprint 25 - [Design Decision] Rev 3163 - method resolution or type conversion is expected in following cases ");
+            thisTest.RunScriptSource(code);
+            thisTest.Verify("r", 1);
+        }
+
+        [Test]
+        [Category("Type System")]
+        public void TS010_Parameter_Bool_ToIntArray_1467182_Imperative()
+        {
+            string code =
+                @"  def foo(x:int[])
+                    {
+                            return = 1;
+                    }
+                      r = [Imperative]
+                      {
+                       return foo(false);    
+                      }";
+            thisTest.RunScriptSource(code);
+            thisTest.Verify("r", null);
+        }
+
+        [Test]
+        [Category("Type System")]
+        public void TS011_Return_Int_ToIntArray_Imperative()
+        {
+            string code =
+                @"      def foo:int[](x:int)
+                        {
+                              return = x;
+                        }
+                        r = [Imperative]{
+
+                        return foo(3); // r = {3};
+                }";
+            //Assert.Fail("1467200 - Sprint 25 - rev 3242 type checking negative cases failing ");
+            thisTest.RunScriptSource(code);
+            thisTest.Verify("r", new object[] { 3 });
+        }
+
+        [Test]
+        [Category("Type System")]
+        public void TS012_Return_Int_ToBoolArray_1467182_Imperative()
+        {
+            string code =
+                @"  def foo:bool[]()
+                    {
+                        return = x;
+                     }
+                r = [Imperative]{
+                     return foo(3);            // r = {null} ?
+                }";
+            //Assert.Fail("1467182 - Sprint 25 - [Design Decision] Rev 3163 - method resolution or type conversion is expected in following cases  ");
+            thisTest.RunScriptSource(code);
+            thisTest.Verify("r", null);
+        }
+
+        [Test]
+        [Category("Type System")]
+        public void TS013_Parameter_Bool_ToIntArray_Imperative()
+        {
+            string code =
+                @"      def foo:int[]()
+                        {
+                           return = false;
+                        }
+                        r = [Imperative]{
+                            return foo(); // r = {null}
+                        }";
+            //Assert.Fail("1467200 - Sprint 25 - rev 3242 type checking negative cases failing ");
+            thisTest.RunScriptSource(code);
+            thisTest.Verify("r", null);
+        }
+
+        [Test]
+        [Category("Type System")]
+        public void TS014_Return_IntArray_ToInt_Imperative()
+        {
+            string code =
+                @"     def foo:int()
+                       {
+                            return = [1, 2, 3];
+                       }    
+                        r = [Imperative]
+                        {
+                            return foo();                              
+                        }";
+            //Assert.Fail("1467200 - Sprint 25 - rev 3242 type checking negative cases failing ");
+            thisTest.RunScriptSource(code);
+            thisTest.Verify("r", null);
+        }
+
+        [Test]
+        [Category("Type System")]
+        public void TS015_Parameter_BoolArray_ToInt_Imperative()
+        {
+            string code =
+                @"    def foo(x:int)
+                      {
+                             return = x + 1;
+                      }
+                      r = [Imperative]{
+                      return foo([true, false]); // method resolution failure, r= null
+                              
+                }";
+            //Assert.Fail("1467200 - Sprint 25 - rev 3242 type checking negative cases failing ");
+            thisTest.RunScriptSource(code);
+            thisTest.Verify("r", null);
+        }
+
+        [Test]
+        [Category("Type System")]
+        public void TS016_Return_BoolArray_ToInt_Imperative()
+        {
+            string code =
+                @"
+                       def foo:int()
+                       {
+                              return = [true, false];
+                       }   
+                        r = [Imperative]{
+                        return foo();                             
+                }";
+            //Assert.Fail("1467200 - Sprint 25 - rev 3242 type checking negative cases failing ");
+            thisTest.RunScriptSource(code);
+            thisTest.Verify("r", null);
+        }
+
+        [Test]
+        [Category("DSDefinedClass_Ported")]
+        [Category("Type System")]
+        public void TS017_Return_BoolArray_ToInt_1467182_Imperative()
+        {
+            string code =
+                @"
+                            import(""FFITarget.dll"");+                            c = [Imperative]
+                            {
+                       
+                                a = [ClassFunctionality.ClassFunctionality(),ClassFunctionalityMirror.ClassFunctionalityMirror()];
+                                b=a;
+                                a[0].IntVal = 100;
+                                b[0].IntVal = ""false"";
+                                c=a[0].IntVal;
+                                d=b[0].IntVal;
+                                return c;
+                            }";
+            string error = "1467182 - Sprint 25 - [Design Decision] Rev 3163 - method resolution or type conversion is expected in following cases ";
+            thisTest.RunScriptSource(code, error);
+            thisTest.Verify("c", 100); // null 
+        }
+
+        [Test]
+        [Category("Type System")]
+        public void TS018_Param_Int_ordouble_ToBool_1467172_Imperative()
+        {
+            string code =
+                @"
+                            b=i[0];c=i[1];d=i[2];
+                            def foo( a : bool )
+                            {
+                                c=[a];
+                                return c; 
+                            }
+                            i = [Imperative]
+                            {
+                                c=[];
+
+                                b = foo( 1 );
+                                c = foo( 1.5 );
+                                d = 0;
+                                if(1.5 == true )
+                                {
+                                    d = 3;
+                                }
+                                return [b,c,d];
+                            }
+";
+            //Assert.Fail("1467172 - sprint 25 - Rev 3146 - [Design Issue ] the type conversion between int/double to bool not allowed ");
+            thisTest.RunScriptSource(code);
+            thisTest.Verify("b", new object[] { true });
+            thisTest.Verify("c", new object[] { true });
+            thisTest.Verify("d", 3);
+        }
+
+        [Test]
+        [Category("Type System")]
+        public void TS018_Return_Int_ordouble_ToBool_1467172_2_Imperative()
+        {
+            string code =
+                @"
+                            b=i[0];c=i[1];d=i[2];
+                            def foo:bool( a  )
+                            {
+                                return a; 
+                            }
+                            i = [Imperative]
+                            {
+                                b = foo( 1 );
+                                c = foo( 1.5 );
+                                d = 0;
+                                if(1.5 == true )
+                                {
+                                    d = 3;
+                                }
+                                return [b,c,d];
+                            }
+";
+            //Assert.Fail("1467172 - sprint 25 - Rev 3146 - [Design Issue ] the type conversion between int/double to bool not allowed ");
+            thisTest.RunScriptSource(code);
+            thisTest.Verify("b", true);
+            thisTest.Verify("c", true);
+            thisTest.Verify("d", 3);
+        }
+
+        [Test]
+        [Category("Type System")]
+        public void TS019_conditional_cantevaluate_1467170_Imperative()
+        {
+            string code =
+                @"
+                     A = [Imperative]
+                    {
+                        A = 1;
+                        if (0)
+                            A = 2;
+                        else
+                            A= 3;
+                        return A;
+                    }
+                        //expected A=1;
+                        //Received A=3;
+                        ";
+            thisTest.RunScriptSource(code);
+            thisTest.Verify("A", 3);
+        }
+
+        [Test]
+        [Category("Type System")]
+        public void TS020_conditional_cantevaluate_1467170_Imperative()
+        {
+            string code =
+                @"
+                    A = [Imperative]
+                    {
+                        A = 1;
+                        B=1;
+                        if (B)
+                            A = 2;
+                        else
+                            A= 3;
+                        return A;
+                    }
+                        //expected A=1;
+                        //Received A=3;
+                        ";
+            thisTest.RunScriptSource(code);
+            thisTest.Verify("A", 2);
+        }
+
+        [Test]
+        [Category("DSDefinedClass_Ported")]
+        [Category("Type System")]
+        public void TS021_OverallPrimitiveConversionTestInt_Imperative()
+        {
+            string code =
+                @"
+import(""FFITarget.dll"");
+zero_var = i[0];
+zero_int = i[1];
+zero_double = i[2];
+zero_bool = i[3];
+zero_String = i[4];
+zero_char = i[5];
+zero_a = i[6];
+one_var = i[7];
+one_int = i[8];
+one_double = i[9];
+one_bool = i[10];
+one_String = i[11];
+one_char = i[12];
+one_a = i[13];
+foo = i[14];
+foo2 = i[15];
+foo3 = i[16];
+i = [Imperative]
+{
+    zero_var:var = 0;
+    zero_int:int = 0;
+    zero_double:double = 0;
+    zero_bool:bool = 0;
+    zero_String:string = 0;
+    zero_char:char = 0;
+    zero_a:ClassFunctionality = 0;
+    one_var:var = 1;
+    one_int:int = 1;
+    one_double:double = 1;
+    one_bool:bool = 1;
+    one_String:string = 1;
+    one_char:char = 1;
+    one_a:ClassFunctionality = 1;
+    foo:int = 32.342;
+    foo2:int = 32.542;
+    foo3:int = 32.5;
+    return [zero_var,
+zero_int,
+zero_double,
+zero_bool,
+zero_String,
+zero_char,
+zero_a,
+one_var,
+one_int,
+one_double,
+one_bool,
+one_String,
+one_char,
+one_a,
+foo,
+foo2,
+foo3];
+}";
+            thisTest.RunScriptSource(code);
+            thisTest.Verify("zero_var", 0);
+            thisTest.Verify("zero_int", 0);
+            thisTest.Verify("zero_double", 0.0);
+            thisTest.Verify("zero_bool", false);
+            thisTest.Verify("zero_String", null);
+            thisTest.Verify("zero_char", null);
+            thisTest.Verify("zero_a", null);
+            thisTest.Verify("one_var", 1);
+            thisTest.Verify("one_int", 1);
+            thisTest.Verify("one_double", 1.0);
+            thisTest.Verify("one_bool", true);
+            thisTest.Verify("one_String", null);
+            thisTest.Verify("one_char", null);
+            thisTest.Verify("one_a", null);
+            thisTest.Verify("foo", 32);
+            thisTest.Verify("foo2", 33);
+            thisTest.Verify("foo3", 33);
+        }
+
+        [Test]
+        [Category("Type System")]
+        public void TS022_conditional_cantevaluate_1467170_Imperative()
+        {
+            string code =
+                @"  A = [Imperative]
+                    {
+                        A = 1;
+                        B=1;
+                        if (null)
+                            A = 2;
+                        else
+                            A= 3;
+                        return A;
+                    }
+                    //expected A=1;
+                    //Received A=3;
+                        ";
+            thisTest.RunScriptSource(code);
+            thisTest.Verify("A", 3);
+        }
+
+        [Test]
+        [Category("Type System")]
+        public void TS023_Double_To_Int_1467084_Imperative()
+        {
+            string code =
+                @"                    
+                        def foo:int(i:int)
+                        {
+                             return = i;
+                        }
+                        x = [Imperative]{
+                            return foo(2.5);// returning 2.5 it should return 2
+                        }";
+            //Assert.Fail("1463268 - Sprint 20 : [Design Issue] Rev 1822 : Method resolution fails when implicit type conversion of double to int is expected ");
+            thisTest.RunScriptSource(code);
+            thisTest.Verify("x", 3);
+        }
+
+        [Test]
+        [Category("Type System")]
+        public void TS023_Double_To_Int_1467084_2_Imperative()
+        {
+            string code =
+                @"
+                    def foo ( x : int )
+                    {
+                        return = x + 1;
+                    }
+                    t = [Imperative]{
+                        return foo( 1.5);
+                    }";
+            //Assert.Fail("1463268 - Sprint 20 : [Design Issue] Rev 1822 : Method resolution fails when implicit type conversion of double to int is expected ");
+            thisTest.RunScriptSource(code);
+            thisTest.Verify("t", 3);
+        }
+
+        [Test]
+        [Category("DSDefinedClass_Ported")]
+        [Category("Type System")]
+        public void TS023_Double_To_Int_1467084_3_Imperative()
+        {
+            string code =
+                @"
+                        def twice : int []( a : double )
+                        {
+                            return = [[1,1],[1,1]];
+                        }
+                        d = [Imperative]{
+                     
+                            d=1..4;
+                            d=twice(4);
+                            return d;
+                        }
+";
+            //Assert.Fail("1463268 - Sprint 20 : [Design Issue] Rev 1822 : Method resolution fails when implicit type conversion of double to int is expected ");
+            thisTest.RunScriptSource(code);
+            thisTest.Verify("d", new object[] { null, null });
+        }
+
+        [Test]
+        [Category("Type System")]
+        public void TS024_Double_To_Int_IndexIntoArray_1467214_Imperative()
+        {
+            string code =
+                @"b = [Imperative]
+                {
+                  a=[1,2,3,4,5];
+                    x=2.5;
+                    return a[x];
+                }";
+            //     Assert.Fail("1467214 - Sprint 26- Rev 3313 Type Conversion from Double to Int not happening while indexing into array ");
+            thisTest.RunScriptSource(code);
+            thisTest.Verify("b", 4);
+        }
+
+        [Test]
+        [Category("Type System")]
+        public void TS025_KeyWords_Doesnotexist_1467215_Imperative()
+        {
+            string code =
+                @"a = [Imperative]
+                {
+                    a:z=3;
+                    return a;
+                }";
+            string error = "1467215 - Sprint 26 - rev 3310 language is too easy on key words for typesystem , even when does not exist it passes  ";
+            thisTest.RunScriptSource(code, error);
+            thisTest.Verify("a", null);
+        }
+
+        [Test]
+        [Category("Type System")]
+        public void TS026_Double_ToInt_1467211_Imperative()
+        {
+            string code =
+                @"                
+                def foo:int()
+                {
+                    return 3.5; 
+                }
+                a = [Imperative]
+                {
+                  return foo();
+                }";
+            thisTest.RunScriptSource(code);
+            thisTest.Verify("a", 4);
+        }
+
+        [Test]
+        [Category("Type System")]
+        public void TS027_Double_ToInt_1467217_Imperative()
+        {
+            string code =
+                @"
+                 def foo:int[]()
+                    {
+                         return = [3.5]; 
+                    }
+                    a = [Imperative]
+                    {
+                        return foo();
+                    }";
+            //Assert.Fail("1467217 - Sprint 26 - Rev 3337 - Type Conversion does not happen if the function returns an array ");
+            thisTest.RunScriptSource(code);
+            thisTest.Verify("a", new object[] { 4 });
+        }
+
+        [Test]
+        [Category("Type System")]
+        public void TS028_Double_ToInt_1467218_Imperative()
+        {
+            string code =
+                @"
+                  def foo:int()
+                  {
+                      return = 3.5; 
+                  }
+                  a = [Imperative]
+                  {
+                    return foo();
+                  }";
+            thisTest.RunScriptSource(code);
+            thisTest.Verify("a", 4);
+        }
+
+        [Test]
+        [Category("Type System")]
+        public void TS028_Double_ToInt_1467218_1_Imperative()
+        {
+            string code =
+                @"
+                  def foo:int[]()
+                  {
+                      return [3.5];
+                  }
+                    a = [Imperative]
+                    {
+                        return foo()[0];
+                    }";
+            //Assert.Fail("1467218 - Sprint 26 - Rev 3337 - Type Conversion does not happen if the function returns and array and and index into function call ");
+            thisTest.RunScriptSource(code);
+            thisTest.Verify("a", 4);
+        }
+
+        [Test]
+        [Category("DSDefinedClass_Ported")]
+        [Category("Type System")]
+        public void TS029_Double_ToVar_1467222_Imperative()
+        {
+            string code =
+                @"
+                        def foo()
+                        {
+                            x : int = 3.5; // x still is int, and 3.5 converted to 4
+                            return = x;
+                        }
+                    
+                        b = [Imperative]
+                        {
+                            return foo();
+                        }";
+            //Assert.Fail("1467222 - Sprint 26 - rev 3345 - if return type is var it still does type conversion ");
+            thisTest.RunScriptSource(code);
+            thisTest.Verify("b", 4);
+        }
+
+        [Test]
+        [Category("Type System")]
+        public void TS029_Double_ToInt_1463268_Imperative()
+        {
+            string code =
+                @"
+                    def foo ( x : int )
+                    {
+                        return = x + 1;
+                    }
+                    t = [Imperative]
+                    {
+                        return foo( 1.5);
+                    }";
+            //Assert.Fail("1463268 - Sprint 20 : [Design Issue] Rev 1822 : Method resolution fails when implicit type conversion of double to int is expected");
+            thisTest.RunScriptSource(code);
+            thisTest.Verify("t", 3);
+        }
+
+        [Test]
+        [Category("DSDefinedClass_Ported")]
+        [Category("Type System")]
+        public void TS030_eachtype_To_var_Imperative()
+        {
+            string code =
+                @"
+                        import(""FFITarget.dll"");
+                        a=i[0]; b=i[1]; c=i[2]; d1=i[3]; e=i[4]; f=i[5];
+                        def foo ( x )
+                        {
+	                        b1= x ;
+	                        return =b1;
+                        }
+                        i = [Imperative]
+                        {
+                            a = foo( 1.5); 
+                            b = foo( 1); 
+                            c = foo( ""1.5""); //char to var 
+                            //a = foo( '1.5');// char to var 
+                             d = foo( ClassFunctionality.ClassFunctionality(1)); // user define to var 
+                            d1=d.IntVal;
+                            e = foo( false);//bool to var 
+                            f = foo( null);//null to var 
+                            return [a, b, c, d1, e, f];
+                        }";
+            thisTest.RunScriptSource(code);
+            thisTest.Verify("a", 1.5);
+            thisTest.Verify("b", 1);
+            thisTest.Verify("c", "1.5");
+            thisTest.Verify("d1", 1);
+            thisTest.Verify("e", false);
+            thisTest.Verify("f", null);
+        }
+
+        [Test]
+        [Category("DSDefinedClass_Ported")]
+        [Category("Type System")]
+        public void TS031_eachType_To_int_Imperative()
+        {
+            string code =
+                @" 
+                        import(""FFITarget.dll"");
+                        a=i[0]; b=i[1]; c=i[2]; d1=i[3]; e=i[4]; f=i[5];
+                        def foo ( x:int )
+                        {
+	                        b1= x ;
+	                        return =b1;
+                        }
+                        i = [Imperative]
+                        {
+                            a = foo( 1.5); 
+                            b = foo( 1); 
+                            c = foo( ""1.5""); // var to int 
+                            //a = foo( '1.5');// var to int
+                             d = foo( ClassFunctionality.ClassFunctionality(1)); // user define to var 
+                            d1=d.IntVal;
+                            e = foo( false);// var to int 
+                            f = foo( null);//null to int
+                            return [a, b, c, d1, e, f];
+                        }";
+            thisTest.RunScriptSource(code);
+            thisTest.Verify("a", 2);
+            thisTest.Verify("b", 1);
+            thisTest.Verify("c", null);
+            thisTest.Verify("d1", null);
+            thisTest.Verify("e", null);
+            thisTest.Verify("f", null);
+        }
+
+        [Test]
+        [Category("DSDefinedClass_Ported")]
+        [Category("Type System")]
+        public void TS031_eachtype_To_double_Imperative()
+        {
+            string code =
+                @" 
+                        import(""FFITarget.dll"");
+                        a=i[0]; b=i[1]; c=i[2]; d1=i[3]; e=i[4]; f=i[5];
+                        def foo ( x:double )
+                        {
+	                        b1= x ;
+	                        return =b1;
+                        }
+                        i = [Imperative]
+                        {
+                            a = foo( 1); 
+                            b = foo( 1); 
+                            c = foo( ""1.5""); // var to int 
+                            //a = foo( '1.5');// var to int
+                             d = foo( ClassFunctionality.ClassFunctionality(1)); // user define to var 
+                            d1=d.IntVal;
+                            e = foo( false);// var to int 
+                            f = foo( null);//null to int
+                            return [a, b, c, d1, e, f];
+                        }";
+            thisTest.RunScriptSource(code);
+            thisTest.Verify("a", 1.0);
+            thisTest.Verify("b", 1.0);
+            thisTest.Verify("c", null);
+            thisTest.Verify("d1", null);
+            thisTest.Verify("e", null);
+            thisTest.Verify("f", null);
+        }
+
+        [Test]
+        [Category("DSDefinedClass_Ported")]
+        [Category("Type System")]
+        public void TS032_eachType_To_bool_Imperative()
+        {
+            string code =
+                @"
+                        import(""FFITarget.dll"");
+                        a=i[0];b=i[1];c=i[2];c1=i[3];d=i[4];e=i[5];e1=i[6];
+                        i = [Imperative]
+                        {
+                    
+                            a:bool= 1;//true
+                            b:bool= -0.1; //true
+                            c:bool=""1.5""; //true
+                            c1:bool= """"; //false
+                            //d:bool='1.5';
+                            d:bool= ClassFunctionality.ClassFunctionality(1); // user def to bool - > if not null true
+                       
+                            e:bool= true;
+                            e1:bool=null;
+                            return [a, b, c, c1, d, e, e1];
+                        }";
+            thisTest.RunScriptSource(code);
+            thisTest.Verify("a", true);
+            thisTest.Verify("b", true);
+            thisTest.Verify("c", true);
+            thisTest.Verify("c1", false);
+            thisTest.Verify("d", true);
+            thisTest.Verify("e", true);
+            thisTest.Verify("e1", null);
+        }
+
+        [Test]
+        [Category("DSDefinedClass_Ported")]
+        [Category("Type System")]
+        public void TS033_eachType_To_string_Imperative()
+        {
+            string code =
+                @"
+                        import(""FFITarget.dll"");
+                        a=i[0]; b=i[1]; c=i[2]; d1=i[3]; e=i[4]; f=i[5];
+                       def foo ( x:string)
+                        {
+                            b1= x ;
+                            return =b1;
+                        }
+                    i = [Imperative]
+                    {
+                          a = foo(0.00); // double to string
+                          b = foo( 1); // int to  string
+                          c = foo( ""1.5"");//char to string  
+                          c1 = foo( '1');// char to string 
+                          d = foo( ClassFunctionality.ClassFunctionality(1)); // user define to string
+                          d1=d.IntVal;
+                          e = foo( false);//bool to string
+                          f = foo( null);//null to string
+                          return [a, b, c, d1, e, f];
+                    }";
+            thisTest.RunScriptSource(code);
+            thisTest.Verify("a", null);
+            thisTest.Verify("b", null);
+            thisTest.Verify("c", "1.5");
+            thisTest.Verify("d1", null);
+            //   thisTest.Verify("c1", "1");//Assert.Fail("1467227 -Sprint 26 - 3329 char not convertible to string ");
+            thisTest.Verify("e", null);
+            thisTest.Verify("f", null);
+        }
+
+        [Test]
+        [Category("DSDefinedClass_Ported")]
+        [Category("Type System")]
+        public void TS034_eachType_To_char_Imperative()
+        {
+            string code =
+                @"
+                        import(""FFITarget.dll"");
+                        a=i[0]; b=i[1]; c=i[2]; d1=i[3]; c1 = i[4]; e=i[5]; f=i[6];
+                       def foo ( x:char)
+                        {
+                            b1 = x ;
+                            return b1;
+                        }
+                    i = [Imperative]
+                    {
+                          a = foo(0.00); // double to char
+                          b = foo( 1); // int to  char
+                          c = foo( ""1.5"");//char to char
+                          c1 = foo( '1');// char to char  
+                          d = foo( ClassFunctionality.ClassFunctionality(1)); // user define to char
+                          d1=d.IntVal;
+                          e = foo( false);//bool to char
+                          f = foo( null);//null to char
+                          return [a, b, c, d1, c1, e, f];
+                    }";
+            thisTest.RunScriptSource(code);
+            thisTest.Verify("a", null);
+            thisTest.Verify("b", null);
+            thisTest.Verify("c", null);
+            thisTest.Verify("d1", null);
+            thisTest.Verify("c1", '1');
+            thisTest.Verify("e", null);
+            thisTest.Verify("f", null);
+        }
+
+        [Test]
+        [Category("Type System")]
+        public void TS34_CharToString_1467227_Imperative()
+        {
+            string code =
+               @"a = [Imperative]
+                {
+                    a:string='1';
+                    return a;
+                }";
+            thisTest.RunScriptSource(code, "1467227 -Sprint 26 - 3329 char not convertible to string ");
+            thisTest.Verify("a", "1");
+        }
+
+        [Test]
+        [Category("Type System")]
+        public void TS35_nullTobool_1467231_Imperative()
+        {
+            string code =
+                @"a = [Imperative]
+                {
+                    a:bool=null;
+                    return a;                
+                }";
+            thisTest.RunScriptSource(code);
+            //Assert.Fail("1467231 - Sprint 26 - Rev 3393 null to bool conversion should not be allowed ");
+            thisTest.Verify("a", null);
+        }
+
+        [Test]
+        [Category("Type System")]
+        public void TS36_stringTobool_1467239_Imperative()
+        {
+            string code =
+                @"c=i[0];c1=i[1];
+                i = [Imperative]
+                {
+                    c:bool=""1.5""; //expected :true, received : null
+                    c1:bool= """"; //expected :false,received : null 
+                    return [c, c1];
+                }";
+            thisTest.RunScriptSource(code);
+            //Assert.Fail("1467239 - Sprint 26 - Rev 3425 type conversion - string to bool conversion failing  ");
+            thisTest.Verify("c", true);
+            thisTest.Verify("c1", false);
+        }
+
+        [Test]
+        [Category("DSDefinedClass_Ported")]
+        [Category("Type System")]
+        public void TS37_userdefinedTobool_1467240_Imperative()
+        {
+            string code =
+                @"
+                    import(""FFITarget.dll"");
+                    d = [Imperative]
+                    {
+                
+                        d:bool=ClassFunctionality.ClassFunctionality(5); // user def to bool - > if not null true
+                        return d;
+                    }";
+            string error = "1467287 Sprint 26 - 3721 user defined to bool conversion does not happen in imperative ";
+            thisTest.RunScriptSource(code, error);
+            //Assert.Fail("1467240 - Sprint 26 - Rev 3426 user defined type not convertible to bool");
+            thisTest.Verify("d", true);
+        }
+
+        [Test]
+        [Category("DSDefinedClass_Ported")]
+        [Category("Type System")]
+        public void TS038_eachType_To_Userdefined_Imperative()
+        {
+            string code =
+                @"
+                            import(""FFITarget.dll"");
+                            a=i[0];b=i[1];c=i[2];d=i[3];e1=i[4];f=i[5];g=i[6];
+                            i = [Imperative]
+                            {
+                    
+                                a:ClassFunctionality = 1;//
+                                b:ClassFunctionality = -0.1; //
+                                c:ClassFunctionality = ""1.5""; //false
+                                d:ClassFunctionality =true;
+                                d:ClassFunctionality = ClassFunctionalityMirror.ClassFunctionalityMirror(); // user def to bool - > if not null true
+                                e:ClassFunctionality = ClassFunctionality.ClassFunctionality(1);
+                                e1=e.IntVal;
+                                f:ClassFunctionality = true;
+                                g:ClassFunctionality = null;
+                                return [a, b, c, d, e1, f, g];
+                          }";
+            thisTest.RunScriptSource(code);
+            thisTest.Verify("a", null);
+            thisTest.Verify("b", null);
+            thisTest.Verify("c", null);
+            thisTest.Verify("d", null);
+            thisTest.Verify("e1", 1);
+            thisTest.Verify("f", null);
+            thisTest.Verify("g", null);
+        }
+
+        [Test]
+        [Category("Type System")]
+        public void TS40_null_toBool_1467231_Imperative()
+        {
+            string code =
+                @"a = [Imperative]{
+                    a:bool=null;
+                    return a;
+                }";
+            thisTest.RunScriptSource(code);
+            thisTest.Verify("a", null);
+        }
+
+        [Test]
+        [Category("Type System")]
+        public void TS41_null_toBool_1467231_2_Imperative()
+        {
+            string code =
+                @"a=i[0];c=i[1];
+                def test(b:bool) {
+                    return = b;
+                }
+                i = [Imperative]{
+                a=null; 
+                c=test(a);
+                return [a, c};]"; //expected :true, received : null
+            thisTest.RunScriptSource(code);
+            thisTest.Verify("a", null);
+            thisTest.Verify("c", null);
+        }
+
+        [Test]
+        [Category("Type System")]
+        public void TS42_null_toBool_1467231_3_Imperative()
+        {
+            string code =
+                @"
+                def test:bool(b)
+                {
+                return = b;
+                }
+                c = [Imperative]{
+                a=null; 
+                return test(a);}";
+            thisTest.RunScriptSource(code);
+            thisTest.Verify("c", null);
+        }
+
+        [Test]
+        [Category("Type System")]
+        public void TS43_null_toBool_1467231_positive_Imperative()
+        {
+            string code =
+                @"b=[Imperative]
+                {
+                    a=null;
+                    b;
+                    if (a) 
+                    {
+	                    b=1;
+                    }
+                    else
+                    {
+	                    b=2;
+                    }   
+                    return b;
+                }"; //expected :true, received : null
+            thisTest.RunScriptSource(code);
+            thisTest.Verify("b", 2);
+        }
+
+        [Test]
+        [Category("DSDefinedClass_Ported")]
+        [Category("Type System")]
+        public void TS44_any_toNull_Imperative()
+        {
+            string code =
+                @"
+                    import(""FFITarget.dll"");
+                    a=i[0];b=i[1];c=i[2];d=i[3];e=i[4];f=i[5];g=i[6];
+                    i = [Imperative]
+                    {
+                        a:double= null; 
+                        b:int =  null; 
+                        c:string=null; 
+                        d:char = null;
+                        e:ClassFunctionality = null;
+                        f:bool = null;
+                        g = null;
+                        return [a, b, c, d, e, f, g];
+                    }"; //expected :true, received : null
+            thisTest.RunScriptSource(code);
+            thisTest.Verify("a", null);
+            thisTest.Verify("b", null);
+            thisTest.Verify("c", null);
+            thisTest.Verify("d", null);
+            thisTest.Verify("e", null);
+            thisTest.Verify("f", null);
+            thisTest.Verify("g", null);
+        }
+
+        [Test]
+        [Category("Type System")]
+        public void TS45_int_To_Double_1463268_Imperative()
+        {
+            string code =
+                @"
+def foo(x:int) 
+{
+    return = x + 1; 
+}
+t = [Imperative]{return foo(1.5);}";
+            thisTest.RunScriptSource(code);
+            thisTest.Verify("t", 3);
+        }
+
+        [Test]
+        [Category("DSDefinedClass_Ported")]
+        [Category("Type System")]
+        public void TS46_typedassignment_To_array_1467206_Imperative()
+        {
+            string code =
+                @"
+                    import(""FFITarget.dll"");
+                    a=i[0];b=i[1];c=i[2];d=i[3];e1=i[4];f=i[5];g=i[6];
+                    i = [Imperative]{
+              
+                        a:double[]= [1,2,3];  
+                    
+                        b:int[] =  [1,2,3];  
+                        c:string[]=[""a"",""b"",""c""]; 
+                        d:char []= ['c','d','e'];
+                        x1= ClassFunctionality.ClassFunctionality();
+                        y1= ClassFunctionality.ClassFunctionality();
+                        z1= ClassFunctionality.ClassFunctionality();
+                        e:ClassFunctionality []= [x1,y1,z1];
+                        e1 = [ e[0].IntVal, e[1].IntVal, e[2].IntVal ];
+                        f:bool []=[true,false,null];
+                        g =[ null,null,null];
+                        return [a, b, c, d, e1, f, g];
+                }";
+            thisTest.RunScriptSource(code);
+            thisTest.Verify("a", new object[] { 1.0, 2.0, 3.0 });
+            thisTest.Verify("b", new object[] { 1, 2, 3 });
+            thisTest.Verify("c", new object[] { "a", "b", "c" });
+            thisTest.Verify("d", new object[] { 'c', 'd', 'e' });
+            thisTest.Verify("e1", new object[] { 0, 0, 0 });
+            thisTest.Verify("f", new object[] { true, false, null });
+            thisTest.Verify("g", new object[] { null, null, null });
+        }
+
+        [Test]
+        [Category("DSDefinedClass_Ported")]
+        [Category("Type System")]
+        [Category("Failure")]
+        public void TS46_typedassignment_To_array_1467294_2()
+        {
+            string code =
+                @"
+                import(""FFITarget.dll"");
+                a=i[0];b=i[1];c=i[2];d=i[3];e1=i[4];f=i[5];g=i[6];
+                i=[Imperative]
+                {
+                    a:double[]= 1; 
+                    
+                    b:int[] =  1.1;                     
+                    d:char []= 'c';
+                    x1= ClassFunctionality.ClassFunctionality();
+                    e:ClassFunctionality []= x1;
+                    e1=e.IntVal;
+                    f:bool []= true;
+                    g []=null;
+                    return [a, b, c, d, e1, f, g];
+                }";
+
+            // Tracked by: http://adsk-oss.myjetbrains.com/youtrack/issue/MAGN-3943
+            string error = "MAGN-3943 Array promotion in Imperative block is not happening";
+            thisTest.RunScriptSource(code, error);
+            thisTest.Verify("a", new object[] { 1.0 });
+            thisTest.Verify("b", new object[] { 1 });
+            
+            thisTest.Verify("d", new object[] { 'c' });
+            thisTest.Verify("e1", new object[] { 1 });
+            thisTest.Verify("f", new object[] { true });
+            thisTest.Verify("g", new object[] { null });
+        }
+
+        [Test]
+        [Category("DSDefinedClass_Ported")]
+        [Category("Type System")]
+        [Category("Failure")]
+        public void TS46_typedassignment_To_array_1467294_3()
+        {
+            string code =
+                @"
+                    import(""FFITarget.dll"");
+                    a=i[0];b=i[1];c=i[2];d=i[3];e1=i[4];f=i[5];g=i[6];
+                    i = [Imperative]
+                    {
+                        a:double[][]= [1]; 
+                    
+                        b:int[][] =  [1.1]; 
+                        c:string[][]=[""a""]; 
+                    d:char [][]= ['c'];
+                        x1= ClassFunctionality.ClassFunctionality();
+                        e:ClassFunctionality [][]=[x1];
+                        e1=e.IntVal;
+                        f:bool [][]= [true];
+                        g [][]=[null];
+                        return [a, b, c, d, e1, f, g];
+                    }
+                    ";
+
+            // Tracked by: http://adsk-oss.myjetbrains.com/youtrack/issue/MAGN-3943
+            string error = "MAGN-3943 Array promotion in Imperative block is not happening";
+            thisTest.RunScriptSource(code, error);
+            thisTest.Verify("a", new object[] { new object[] { 1.0 } });
+            thisTest.Verify("b", new object[] { new object[] { 1 } });
+            thisTest.Verify("c", new object[] { new object[] { "a" } });
+            thisTest.Verify("d", new object[] { new object[] { 'c' } });
+            thisTest.Verify("e1", new object[] { new object[] { 1 } });
+            thisTest.Verify("f", new object[] { new object[] { true } });
+            thisTest.Verify("g", new object[] { new object[] { null } });
+        }
+
+        [Test]
+        [Category("DSDefinedClass_Ported")]
+        [Category("Type System")]
+        [Category("Failure")]
+        public void TS46_typedassignment_To_Vararray_1467294_4()
+        {
+            string code =
+                @"
+                    import(""FFITarget.dll"");
+                    a=i[0];b=i[1];c=i[2];d=i[3];e1=i[4];f=i[5];g=i[6];
+                    i = [Imperative]
+                    {
+                        a:var[][]= 1; 
+                    
+                        b:var[][] =  1.1; 
+                        c:var[][]=""a""; 
+                        d:var[][]= 'c';
+                        x1= ClassFunctionality.ClassFunctionality(1);
+                        e:var[][]= x1;
+                        e1=e.IntVal;
+                        f:var[][]= true;
+                        g :var[][]=null;
+                        return [a, b, c, d, e1, f, g];
+                    }";
+
+            // Tracked by: http://adsk-oss.myjetbrains.com/youtrack/issue/MAGN-3943
+            string error = "MAGN-3943 Array promotion in Imperative block is not happening";
+            thisTest.RunScriptSource(code, error);
+            thisTest.Verify("a", new object[] { new object[] { 1.0 } });
+            thisTest.Verify("b", new object[] { new object[] { 1 } });
+            thisTest.Verify("c", new object[] { new object[] { "a" } });
+            thisTest.Verify("d", new object[] { new object[] { 'c' } });
+            thisTest.Verify("e1", new object[] { new object[] { 1 } });
+            thisTest.Verify("f", new object[] { new object[] { true } });
+            thisTest.Verify("g", new object[] { new object[] { null } });
+        }
+
+        [Test]
+        [Category("Type System")]
+        public void TS047_double_To_Int_insidefunction_Imperative()
+        {
+            string code =
+                @"
+                def foo(x:int) 
+                {
+	                x = 3.5; 
+                
+	                return = x; 
+                }
+                t = [Imperative]{
+                a=1.5;
+                return foo(a);}";
+            //thisTest.SetErrorMessage("1467250 Sprint 26 - 3472 - variable modification inside a function does not follow type conversion rules ");
+            string error = "1467250 - Sprint 26 - 3472 - variable modification inside a function does not follow type conversion rules ";
+            thisTest.RunScriptSource(code, error);
+            thisTest.Verify("t", 4);
+        }
+
+        [Test]
+        [Category("Type System")]
+        public void TS047_double_To_Int_insidefunction_2_Imperative()
+        {
+            string code =
+                @"
+                def foo(x:int )
+                {
+                    x:double = 3.5;
+                    y = 3;
+                    return = x * y;
+                }
+                t=[Imperative]{
+                a = 1.5;
+                return foo(a);}";
+            //thisTest.SetErrorMessage("1467250 Sprint 26 - 3472 - variable modification inside a function does not follow type conversion rules ");
+            string error = "1467250 - Sprint 26 - 3472 - variable modification inside a function does not follow type conversion rules ";
+            thisTest.RunScriptSource(code, error);
+            thisTest.Verify("t", 10.5);
+        }
+
+        [Test]
+        [Category("DSDefinedClass_Ported")]
+        [Category("Type System")]
+        [Category("Failure")]
+        public void TS048_Param_eachType_To_varArray_Imperative()
+        {
+            string code =
+                @"
+                        import(""FFITarget.dll"");
+                        a=i[0];b=i[1];c=i[2];d1=i[3];e=i[4];f=i[5];
+                        def foo ( x:var[] )
+                        {
+	                        b1 = x ;
+	                        return b1;
+                        }
+                        i = [Imperative]
+                        {
+                            a = foo( 1.5); 
+                            b = foo( 1); 
+                            c = foo( ""1.5""); //char to var 
+                            d = foo( ClassFunctionality.ClassFunctionality(1)); // user define to var
+                            d1=[d[0].IntVal];
+                            e = foo( false);//bool to var 
+                            f = foo( null);//null to var 
+                            return [a, b, c, d1, e, f];
+                        }";
+
+            // Tracked in: http://adsk-oss.myjetbrains.com/youtrack/issue/MAGN-3975
+            string error = "MAGN-3975: Type conversion from var to var array promotion is not happening ";
+            thisTest.RunScriptSource(code, error);
+            thisTest.Verify("a", new object[] { 1.5 });
+            thisTest.Verify("b", new object[] { 1 });
+            thisTest.Verify("c", new object[] { "1.5" });
+            thisTest.Verify("d1", new object[] { 1 });
+            thisTest.Verify("e", new object[] { false });
+            thisTest.Verify("f", new object[] { null });
+        }
+
+        [Test]
+        [Category("DSDefinedClass_Ported")]
+        [Category("Type System")]
+        [Category("Failure")]
+        public void TS049_Return_eachType_To_varArray_Imperative()
+        {
+            string code =
+                @"
+                        import(""FFITarget.dll"");
+                        a=i[0];b=i[1];c=i[2];d1=i[3];e=i[4];f=i[5];
+                        def foo :var[]( x)
+                        {
+	                        b1= x ;
+	                        return =b1;
+                        }
+                        i = [Imperative]{
+                            a = foo( 1.5); 
+                            b = foo( 1); 
+                            d = foo( ClassFunctionality.ClassFunctionality(1)); // user define to var
+                             d1 =  [d[0].IntVal ];
+                            e = foo( false); 
+                            f = foo( null); 
+                            return [a, b, c, d1, e, f];
+                        }";
+            // Tracked in: http://adsk-oss.myjetbrains.com/youtrack/issue/MAGN-3975
+            string error = "MAGN-3975: Type conversion from var to var array promotion is not happening ";
+            thisTest.RunScriptSource(code, error);
+            thisTest.Verify("a", new object[] { 1.5 });
+            thisTest.Verify("b", new object[] { 1 });
+            thisTest.Verify("d1", new object[] { 1 });
+            thisTest.Verify("e", new object[] { false });
+            thisTest.Verify("f", new object[] { null });
+        }
+
+        [Test]
+        [Category("DSDefinedClass_Ported")]
+        [Category("Type System")]
+        [Category("Failure")]
+        public void TS050_Return_eachType_To_intArray_Imperative()
+        {
+            //  
+            string code =
+                @"
+                        import(""FFITarget.dll"");
+                        a=i[0];a1=i[1];b=i[2];c=i[3];d1=i[4];e=i[5];f=i[6];
+                        def foo :int[]( x)
+                        {
+	                        b1= x ;
+	                        return =b1;
+                        }
+                        i = [Imperative]{
+                            a = foo( 1.5); 
+                            z:var=1.5;
+                            a1=foo(z);
+                            b = foo( 1); 
+                            c = foo( ""1.5""); 
+                            d = foo( ClassFunctionality.ClassFunctionality(1)); // user define to var
+                             d1 =  [d[0].IntVal] ;
+                            e = foo( false); 
+                            f = foo( null); 
+                            return [a,a1,b,c,d1,e,f];
+                        }";
+
+            // Tracked in: http://adsk-oss.myjetbrains.com/youtrack/issue/MAGN-3975
+            string error = "MAGN-3975: Type conversion from var to var array promotion is not happening ";
+            thisTest.RunScriptSource(code, error);
+            thisTest.Verify("a", new object[] { 2 });
+            thisTest.Verify("a1", new object[] { 2 });
+            thisTest.Verify("b", new object[] { 1 });
+            thisTest.Verify("c", null);
+            thisTest.Verify("d1", null);
+            thisTest.Verify("e", null);
+            thisTest.Verify("f", null);
+        }
+
+        [Test]
+        [Category("DSDefinedClass_Ported")]
+        [Category("Type System")]
+        public void TS051_Param_eachType_To_intArray_Imperative()
+        {
+            string code =
+                @"
+                        import(""FFITarget.dll"");
+                        a=i[0];a1=i[1];b=i[2];c=i[3];d1=i[4];e=i[5];f=i[6];
+                        def foo ( x:int[])
+                        {
+	                        b1= x ;
+	                        return =b1;
+                        }
+                    i = [Imperative]
+                    {
+                        a = foo( 1.5); 
+                         z:var=1.5;
+                        a1=foo(z);
+                        b = foo( 1); 
+                        c = foo( ""1.5""); 
+                        //a = foo( '1.5');
+                       d = foo( ClassFunctionality.ClassFunctionality(1)); // user define to var
+                         d1 = d[0].IntVal ;
+                        e = foo( false); 
+                        f = foo( null);
+                        return [a,a1,b,c,d1,e,f];
+                    }";
+            string error = "1467251 - sprint 26 - Rev 3485 type conversion from var to var array promotion is not happening ";
+            thisTest.RunScriptSource(code, error);
+            thisTest.Verify("a", new object[] { 2 });
+            thisTest.Verify("a1", new object[] { 2 });
+            thisTest.Verify("b", new object[] { 1 });
+            thisTest.Verify("c", null);
+            thisTest.Verify("d1", null);
+            thisTest.Verify("e", null);
+            thisTest.Verify("f", null);
+        }
+
+        [Test]
+        [Category("DSDefinedClass_Ported")]
+        [Category("Type System")]
+        public void TS052_Return_AllTypeTo_doubleArray_Imperative()
+        {
+            //  
+            string code =
+                @"
+import(""FFITarget.dll"");
+a=i[0];a1=i[1];b=i[2];c=i[3];d1=i[4];e=i[5];f=i[6];
+def foo :double[]( x)
+{
+	b1= x ;
+	return =b1;
+}
+i=[Imperative]
+{
+    a = foo( 1.5); 
+    z:var=1.5;
+    a1=foo(z);
+    b = foo( 1); 
+    c = foo( ""1.5""); 
+    //a = foo( '1.5');
+    d = foo( ClassFunctionality.ClassFunctionality(1)); // user define to var
+    d1 =  d[0].IntVal ;
+    e = foo( false); 
+    f = foo( null); 
+    return [a,a1,b,c,d1,e,f];
+}";
+            string error = "1467251 - sprint 26 - Rev 3485 type conversion from var to var array promotion is not happening ";
+            thisTest.RunScriptSource(code, error);
+            thisTest.Verify("a", new object[] { 1.5 });
+            thisTest.Verify("a1", new object[] { 1.5 });
+            thisTest.Verify("b", new object[] { 1.0 });
+            thisTest.Verify("c", null);
+            thisTest.Verify("d1", null);
+            thisTest.Verify("e", null);
+            thisTest.Verify("f", null);
+        }
+
+        [Test]
+        [Category("DSDefinedClass_Ported")]
+        [Category("Type System")]
+        public void TS053_Param_AlltypeTo_doubleArray_Imperative()
+        {
+            //  
+            string code =
+                @"
+                        import(""FFITarget.dll"");
+                        a=i[0];b=i[1];c=i[2];d1=i[3];e=i[4];f=i[5];
+                        def foo ( x:double[])
+                        {
+	                        b1= x ;
+	                        return =b1;
+                        }
+                        i = [Imperative]
+                        {
+                            a = foo( 1.5); 
+                            z:var=1.5;
+                            a1=foo(z);
+                            b = foo( 1); 
+                            c = foo( ""1.5"");  
+                            //a = foo( '1.5');
+                            d = foo( ClassFunctionality.ClassFunctionality(1)); // user define to var
+                            d1=d.IntVal;
+                            e = foo( false);
+                            f = foo( null);
+                            return [a, b, c, d1, e, f];
+                        }";
+            string error = "1467251 - sprint 26 - Rev 3485 type conversion from var to var array promotion is not happening ";
+            thisTest.RunScriptSource(code, error);
+            thisTest.Verify("a", new object[] { 1.5 });
+            thisTest.Verify("b", new object[] { 1.0 });
+            thisTest.Verify("c", null);
+            thisTest.Verify("d1", null);
+            thisTest.Verify("e", null);
+            thisTest.Verify("f", null);
+        }
+
+        [Test]
+        [Category("DSDefinedClass_Ported")]
+        [Category("Type System")]
+        public void TS055_Param_AlltypeTo_BoolArray_Imperative()
+        {
+            string code =
+                @"
+                    import(""FFITarget.dll"");
+                    a=i[0];a1=i[1];b=i[2];c=i[3];d=i[4];e=i[5];e1=i[6];
+                    def foo ( x:bool[])
+                    {
+	                    b1= x ;
+	                    return =b1;
+                    }
+                    i = [Imperative]
+                    {
+                        a = foo([ 1.5, 2.5 ]);
+                        z:var[]=[ 1.5, 2.5 ];
+                        a1=foo(z);
+                        b = foo([ 1, 0 ]);
+                        c = foo([ ""1.5"" ,""""]);
+                        c1 = foo( ['1','0']);
+                        d = foo([ ClassFunctionality.ClassFunctionality(1),ClassFunctionality.ClassFunctionality(1) ]);
+                        e = foo([ false,true ]);
+                        f = foo([ null, null ]);
+                        return [a,a1,b,c,d,e,e1];
+                    }";
+            string error = "1467251 - sprint 26 - Rev 3485 type conversion from var to var array promotion is not happening ";
+            thisTest.RunScriptSource(code, error);
+            thisTest.Verify("a", new object[] { true, true });
+            thisTest.Verify("a1", new object[] { true, true });
+            thisTest.Verify("b", new object[] { true, false });
+            thisTest.Verify("c", new object[] { true, false });
+            thisTest.Verify("c", new object[] { true, false });
+            thisTest.Verify("d", new object[] { true, true });
+            thisTest.Verify("e", new object[] { false, true });
+            thisTest.Verify("e1", null);
+        }
+
+        [Test]
+        [Category("DSDefinedClass_Ported")]
+        [Category("Type System")]
+        public void TS056_Return_AlltypeTo_BoolArray_Imperative()
+        {
+            string code =
+                @"
+                    import(""FFITarget.dll"");
+                    a=i[0];a1=i[1];b=i[2];c=i[3];d=i[4];e=i[5];f=i[6];g=i[7];
+                    def foo :bool( x)
+                    {
+	                    b1= x ;
+	                    return =b1;
+                    }
+                    i = [Imperative]
+                    {
+                        a = foo([ 1.5, 2.5 ]);
+                        z:var[]=[ 1.5,2.5 ];
+                        a1=foo(z);
+                        b = foo([ 1, 0 ]);
+                        c = foo([ ""1.5"" ,""""]);
+                        d = foo([ '1','0']);
+                        e = d = foo([ ClassFunctionality.ClassFunctionality(1),ClassFunctionality.ClassFunctionality(1) ]);
+                        f = foo([ false,true ]);
+                        g = foo([ null, null ]);
+                        return [a,a1,b,c,d,e,f,g];
+                    }";
+            string error = "1467251 - sprint 26 - Rev 3485 type conversion from var to var array promotion is not happening ";
+            thisTest.RunScriptSource(code, error);
+            thisTest.Verify("a", new object[] { true, true });
+            thisTest.Verify("a1", new object[] { true, true });
+            thisTest.Verify("b", new object[] { true, false });
+            thisTest.Verify("c", new object[] { true, false });
+            thisTest.Verify("d", new object[] { true, true });
+            thisTest.Verify("e", new object[] { true, true });
+            thisTest.Verify("f", new object[] { false, true });
+            thisTest.Verify("g", new object[] { null, null});
+        }
+
+        [Test]
+        [Category("DSDefinedClass_Ported")]
+        [Category("Type System")]
+        public void TS056_Return_BoolArray_1467258_Imperative()
+        {
+            string code =
+                @"
+                import(""FFITarget.dll"");
+                a=i[0];a1=i[1];b=i[2];c=i[3];d=i[4];e=i[5];
+                def foo:bool[](x)
+                {
+		 	        b1= x ;
+	                return =b1;
+                }
+                i=[Imperative]
+                {
+                    a = foo([ 1.5, 2.5 ]);
+                    a1 : var = foo([ 1.5,2.5 ]);
+                    b = foo([ 1, 0 ]);
+                    c = foo([""1.5"" ,""""]);
+                    d = foo(['1', '0' ]);
+                    e = d = foo([ ClassFunctionality.ClassFunctionality(1),ClassFunctionality.ClassFunctionality(1) ]);
+                    return [a,a1,b,c,d,e];
+                }";
+            string error = "1467258 - sprint 26 - Rev 3541 if the return type is bool array , type conversion does not happen for some cases  ";
+            thisTest.RunScriptSource(code, error);
+            thisTest.Verify("a", new object[] { new object[] { true }, new object[] { true } });
+            thisTest.Verify("a1", null);
+            thisTest.Verify("b", new object[] { new object[] { true }, new object[] { false } });
+            thisTest.Verify("c", new object[] { new object[] { true }, new object[] { false } });
+            thisTest.Verify("d", new object[] { new object[] { true }, new object[] { true } });
+            thisTest.Verify("e", new object[] { new object[] { true }, new object[] { true } });
+        }
+
+        [Test]
+        [Category("DSDefinedClass_Ported")]
+        [Category("Type System")]
+        public void SetWrongTypeInFFIClass()
+        {
+            string code =
+                @"
+                    import(""FFITarget.dll"");
+                    d = [Imperative]
+                    {
+                   
+                        a = ClassFunctionality.ClassFunctionality();
+                        a.IntVal = true;
+                        return = a.IntVal;
+                    }
+";
+            ExecutionMirror mirror = thisTest.RunScriptSource(code);
+            thisTest.Verify("d", 0);
+        }
+
+        [Test]
+        [Category("Type System")]
+        public void TS059Double_To_int_1467203_Imperative()
+        {
+            string code =
+                @"a = [Imperative]
+                {
+                   a:int=2.5;
+                    return a;
+                 }";
+            thisTest.RunScriptSource(code);
+            thisTest.Verify("a", 3);
+        }
+
+        [Test]
+        [Category("Type System")]
+        public void TS060Double_To_int_1467203_Imperative()
+        {
+            string code =
+                @"a = [Imperative]
+                {
+                   a:int=2.5;
+                    return a;
+                 }";
+            thisTest.RunScriptSource(code);
+            thisTest.Verify("a", 3);
+        }
+
+        [Test]
+        [Category("Type System")]
+        public void TS061_typeconersion_imperative_1467213_Imperative()
+        {
+            string code =
+                @"a=[Imperative]
+                { 
+                    a : int = 3.2;
+                    return a;
+                }
+                                                 ";
+            thisTest.RunScriptSource(code);
+            thisTest.Verify("a", 3);
+        }
+
+        [Test]
+        [Category("Type System")]
+        public void TS062_basic_upcoerce_assign_Imperative()
+        {
+            string code =
+                @"
+                a=[Associative]
+                { 
+                    a : int[] = 3;
+                    return a;
+                }
+                                                 ";
+            thisTest.RunScriptSource(code);
+            thisTest.Verify("a", new object[] { 3 });
+        }
+
+        [Test]
+        [Category("Type System")]
+        public void TS063_basic_upcoerce_dispatch_Imperative()
+        {
+            string code =
+                @"
+                    def foo(i : int[])
+                    { return=i; }
+                a = [Associative]
+                { 
+                    return foo(3);
+                }
+                                                ";
+            thisTest.RunScriptSource(code);
+            thisTest.Verify("a", new object[] { 3 });
+        }
+
+        [Test]
+        [Category("Type System")]
+        public void TS063_basic_upcoerce_return_Imperative()
+        {
+            string code =
+                @"
+                    def foo:int[]()
+                    { return=3; }
+                a = [Associative]
+                { 
+                    return foo();
+                }
+                                               ";
+            thisTest.RunScriptSource(code);
+            thisTest.Verify("a", new object[] { 3 });
+        }
+
+        [Test]
+        [Category("Type System")]
+        public void TS064_bool_Conditionals_1467278_Imperative()
+        {
+            string code =
+                @"
+                c = true;
+                d = false;
+                x = c == true;
+                y = d == true;                   ";
+            string error = "1467278 - Sprint 26 - Rev 3667 - type conversion fails when evaluating boolean conditionals ";
+            ExecutionMirror mirror = thisTest.RunScriptSource(code, error);
+            thisTest.Verify("x", true);
+            thisTest.Verify("y", false);
+        }
+
+        [Test]
+        [Category("Type System")]
+        public void TS065_doubleToInt_IndexingIntoArray_1467214_Imperative()
+        {
+            string code =
+                @"b=i[0];c=i[1];d=i[2];
+                i = [Imperative]
+                {
+                    a=[1,2,3,4,5];
+                    x=2.5;
+                    b=a[x];
+                    c=a[2.1];       
+                    d=a[-2.1]; 
+                    return [b,c,d];
+                }";
+            string error = "1467214 - Sprint 26- Rev 3313 Type Conversion from Double to Int not happening while indexing into array ";
+            ExecutionMirror mirror = thisTest.RunScriptSource(code, error);
+            thisTest.RunScriptSource(code, error);
+            thisTest.Verify("b", 4);
+            thisTest.Verify("c", 3);
+            thisTest.Verify("d", 4);
+
+        }
+
+
+        [Test]
+        [Category("Type System")]
+        public void TS065_doubleToInt_IndexingIntoArray_1467214_2_Imperative()
+        {
+            string code =
+                @"b = [Imperative]
+                {
+                    a = [ 1, [ 2 ], 3, 4, 5 ];
+                    x=-0.1;
+                    return a[1][x];
+                }";
+            string error = "1467214 - Sprint 26- Rev 3313 Type Conversion from Double to Int not happening while indexing into array ";
+            thisTest.RunScriptSource(code, error);
+            thisTest.Verify("b", 2);
+        }
+
+        [Test]
+        [Category("Type System")]
+        public void TS066_Int_To_Char_1467119_Imperative()
+        {
+            string code =
+                @"
+                    def foo ( x : char )
+                    {
+                        return = x;
+                    }
+                    y = [Imperative]
+                    {
+                     return foo (1);
+                    }";
+            string error = "1467119 - Sprint24 : rev 2807 : Type conversion issue with char  ";
+            thisTest.RunScriptSource(code, error);
+            thisTest.Verify("y", null);
+        }
+
+        [Test]
+        [Category("Type System")]
+        public void TS067_string_To_Char_1467119_2_Imperative()
+        {
+            string code =
+                @"
+                    def foo ( x : char )
+                    {
+                        return = x;
+                    }
+                    y = [Imperative]{
+                    return foo (""1"");
+                    }";
+            string error = "1467119 - Sprint24 : rev 2807 : Type conversion issue with char  ";
+            thisTest.RunScriptSource(code, error);
+            thisTest.Verify("y", null);
+        }
+
+        [Test]
+        [Category("DSDefinedClass_Ported")]
+        [Category("Type System")]
+        public void TS068_Param_singleton_AlltypeTo_BoolArray_Imperative()
+        {
+            string code =
+                @"
+                import(""FFITarget.dll"");
+                a=i[0];a1=i[1];b=i[2];c=i[3];d=i[4];e=i[5];e1=i[6];
+                def foo ( x:bool[])
+                {
+	                b1= x ;
+	                return =b1;
+                }
+                i = [Imperative]
+                {
+                    a = foo( 1.5);
+                    z:var=1.5;
+                    a1=foo(z);
+                    b = foo( 1);
+                    c = foo( ""1.5"" );
+                    c1 = foo( '1');
+                    d = foo(ClassFunctionality.ClassFunctionality(1) );
+                    e = foo( false );
+                    f = foo( null );
+                    return [a,a1,b,c,d,e,e1];
+                }";
+            string error = "1467251 - sprint 26 - Rev 3485 type conversion from var to var array promotion is not happening ";
+            thisTest.RunScriptSource(code, error);
+            thisTest.Verify("a", new object[] { true });
+            thisTest.Verify("a1", new object[] { true });
+            thisTest.Verify("b", new object[] { true });
+            thisTest.Verify("c", new object[] { true });
+            thisTest.Verify("c", new object[] { true });
+            thisTest.Verify("d", new object[] { true });
+            thisTest.Verify("e", new object[] { false });
+            thisTest.Verify("e1", null);
+        }
+
+        [Test]
+        [Category("DSDefinedClass_Ported")]
+        [Category("Type System")]
+        public void TS069_Return_singleton_AlltypeTo_BoolArray_Imperative()
+        {
+            string code =
+                @"
+                import(""FFITarget.dll"");
+                a=i[0];a1=i[1];b=i[2];c=i[3];c1=i[4];d=i[5];e=i[6];e1=i[7];
+                def foo:bool[]( x)
+                {
+	                b1= x ;
+	                return =b1;
+                }
+                i = [Imperative]
+                {
+                    a = foo( 1.5);
+                    z:var=1.5;
+                    a1=foo(z);
+                    b = foo( 1);
+                    c = foo( ""1.5"" );
+                    c1 = foo( '1');
+                    d = foo(ClassFunctionality.ClassFunctionality(1) );
+                    e = foo( false );
+                    f = foo( null );
+                    return [a,a1,b,c,c1,d,e,e1];
+                }";
+            string error = "1467251 - sprint 26 - Rev 3485 type conversion from var to var array promotion is not happening ";
+            thisTest.RunScriptSource(code, error);
+            thisTest.Verify("a", new object[] { true });
+            thisTest.Verify("a1", new object[] { true });
+            thisTest.Verify("b", new object[] { true });
+            thisTest.Verify("c", new object[] { true });
+            thisTest.Verify("c1", new object[] { true });
+            thisTest.Verify("d", new object[] { true });
+            thisTest.Verify("e", new object[] { false });
+            thisTest.Verify("e1", null);
+        }
+
+        [Test]
+        [Category("DSDefinedClass_Ported")]
+        [Category("Type System")]
+        public void TS070_Param_singleton_AlltypeTo_StringArray_Imperative()
+        {
+            string code =
+                @" 
+                    import(""FFITarget.dll"");
+                    a=i[0];a1=i[1];b=i[2];c=i[3];c1=i[4];d=i[5];e=i[6];e1=i[7];
+                    def foo ( x:string[])
+                    {
+	                    b1= x ;
+	                    return =b1;
+                    }
+                    i = [Imperative]{
+                        a = foo(1.5);
+                        z:var=1.5;
+                        a1=foo(z);
+                        b = foo(1);
+                        c = foo( ""1.5"" );
+                        c1 = foo( '1');
+                        d = foo( ClassFunctionality.ClassFunctionality(1) );
+                        e = foo(false);
+                        f = foo( null );
+                        return [a,a1,b,c,c1,d,e,e1];
+                    }";
+            string error = "1467251 - sprint 26 - Rev 3485 type conversion from var to var array promotion is not happening ";
+            thisTest.RunScriptSource(code, error);
+            thisTest.Verify("a", null);
+            thisTest.Verify("a1", null);
+            thisTest.Verify("b", null);
+            thisTest.Verify("c", new object[] { "1.5" });
+            thisTest.Verify("c1", new object[] { "1" });
+            thisTest.Verify("d", null);
+            thisTest.Verify("e", null);
+            thisTest.Verify("e1", null);
+        }
+
+        [Test]
+        [Category("DSDefinedClass_Ported")]
+        [Category("Type System")]
+        public void TS071_return_singleton_AlltypeTo_StringArray_Imperative()
+        {
+            string code =
+                @"
+                import(""FFITarget.dll"");
+                a=i[0];a1=i[1];b=i[2];c=i[3];c1=i[4];d=i[5];e=i[6];f=i[7];
+                def foo :string[]( x)
+                {
+	                b1= x ;
+	                return =b1;
+                }
+                i = [Imperative]{
+                        a = foo(1.5);
+                        z:var=1.5;
+                        a1=foo(z);
+                        b = foo(1);
+                        c = foo( ""1.5"" );
+                        c1 = foo( '1');
+                        d = foo( ClassFunctionality.ClassFunctionality(1) );
+                        e = foo(false);
+                        f = foo( null );
+                        return [a,a1,b,c,c1,d,e,f];
+                    }";
+            string error = "1467251 - sprint 26 - Rev 3485 type conversion from var to var array promotion is not happening ";
+            thisTest.RunScriptSource(code, error);
+            thisTest.Verify("a", null);
+            thisTest.Verify("a1", null);
+            thisTest.Verify("b", null);
+            thisTest.Verify("c", new object[] { "1.5" });
+            thisTest.Verify("c1", new object[] { "1" });
+            thisTest.Verify("d", null);
+            thisTest.Verify("e", null);
+            thisTest.Verify("f", null);
+        }
+
+        [Test]
+        [Category("DSDefinedClass_Ported")]
+        [Category("Type System")]
+        public void TS072_Param_singleton_AlltypeTo_CharArray_Imperative()
+        {
+            string code =
+                @" 
+                        import(""FFITarget.dll"");
+                        a=i[0];a1=i[1];b=i[2];c=i[3];c1=i[4];d=i[5];e=i[6];f=i[7];
+                        def foo ( x:char[])
+                        {
+	                        b1= x ;
+	                        return =b1;
+                        }
+                   i = [Imperative]
+                    {
+                        a = foo(1.5);
+                        z:var=1.5;
+                        a1=foo(z);
+                        b = foo(1);
+                        c = foo( ""1.5"" );
+                        c1 = foo( '1');
+                        d = foo( ClassFunctionality.ClassFunctionality(1) );
+                        e = foo(false);
+                        f = foo( null );
+                        return [a,a1,b,c,c1,d,e,f];
+                    }";
+            string error = "1467251 - sprint 26 - Rev 3485 type conversion from var to var array promotion is not happening ";
+            thisTest.RunScriptSource(code, error);
+            thisTest.Verify("a", null);
+            thisTest.Verify("a1", null);
+            thisTest.Verify("b", null);
+            thisTest.Verify("c", null);
+            thisTest.Verify("c1", new object[] { '1' });
+            thisTest.Verify("d", null);
+            thisTest.Verify("e", null);
+            thisTest.Verify("f", null);
+        }
+
+        [Test]
+        [Category("DSDefinedClass_Ported")]
+        [Category("Type System")]
+        [Category("Failure")]
+        public void TS078_userdefinedToUserdefinedArray_Imperative()
+        {
+            string code =
+                @"
+                import(""FFITarget.dll"");
+                a1 = [Imperative]
+                {
+                        a : ClassFunctionality[] =  ClassFunctionality.ClassFunctionality(1) ;
+                       return a.IntVal;
+                }";
+            // Tracked by http://adsk-oss.myjetbrains.com/youtrack/issue/MAGN-3943
+            thisTest.RunScriptSource(code);
+            thisTest.Verify("a1", new object[] { 1 });
+        }
+
+        [Test]
+        public void indexintoarray_left_1467462_1_imperative()
+        {
+            string code =
+                @"x=[Imperative]
+                {
+                    x : var[] = [ 1, 2, 3, 4 ];
+                    x[2..3] =[ 1, 2 ];
+                    return x;
+                }
+                ";
+            var mirror = thisTest.RunScriptSource(code);
+            TestFrameWork.Verify(mirror, "x", new object[] { 1, 2, 1, 2 });
+        }
+
+        [Test]
+        public void indexintoarray_left_1467462_2_imperative()
+        {
+            string code =
+                @"x=
+                [Imperative]
+                {
+                    x : int[] = [ 1, 2, 3, 4 ];
+                    x[2..3] = [ 1, 2 ];
+                    return x;
+                }
+                ";
+            var mirror = thisTest.RunScriptSource(code);
+            TestFrameWork.Verify(mirror, "x", new object[] { 1, 2, 1, 2 });
+        }
+
+        [Test]
+        public void indexintoarray_left_1467462_3_imperative()
+        {
+            string code =
+                @"x=[Imperative]
+                {
+                    x : int[] = [ 1, 2, 3, 4 ];
+                    x[2..3] = [ 1, 2 ];
+                    return x;
+                }
+                ";
+            var mirror = thisTest.RunScriptSource(code);
+            TestFrameWork.Verify(mirror, "x", new object[] { 1, 2, 1, 2 });
+        }
+
+        [Test]
+        public void indexintoarray_left_1467462_4_imperative()
+        {
+            string code =
+                @"x=[Imperative]
+                {
+                    x : bool[] = [ true, false, true, false ];
+                    x[2..3] = [ true, 2 ];
+                    return x;
+                }
+                ";
+            var mirror = thisTest.RunScriptSource(code);
+            TestFrameWork.Verify(mirror, "x", new object[] { true, false, true, 2 });
+        }
+
+        [Test]
+        public void indexintoarray_left_1467462_5_imperative()
+        {
+            string code =
+                @"x=[Imperative]
+                {
+                    x : var[] = [ 1, false,""q"", 1.3 ];//jagged
+                    x[2..3] = [ true, 2 ];
+                    return x;
+                }
+                ";
+            var mirror = thisTest.RunScriptSource(code);
+            TestFrameWork.Verify(mirror, "x", new object[] { 1, false, true, 2 });
+        }
+
+        [Test]
+        [Category("Type System")]
+        public void TS0189_TypeConversion_conditionals_1465293_1_imperative()
+        {
+            string code =
+                @"
+                a=i[0];
+                b=i[1];
+                c=i[2];
+                d=i[3];
+                 i = [Imperative]
+                 {
+                  a=2==null;  
+                  b=2!=null;
+                  c=null==null;
+                  d=null!=null;
+                    return [a,b,c,d];
+                 }
+                 ";
+            string error = " ";
+            var mirror = thisTest.RunScriptSource(code, error);
+            TestFrameWork.Verify(mirror, "a", false);
+            TestFrameWork.Verify(mirror, "b", true);
+            TestFrameWork.Verify(mirror, "c", true);
+            TestFrameWork.Verify(mirror, "d", false);
+        }
+
+        [Test]
+        [Category("Type System")]
+        public void TS0190_TypeConversion_nested_block_1467568()
+        {
+            string code =
+                @"
+myValue = 2;
+c = 0;
+i = [Imperative]
+{
+    while( myValue <  8)
+    {
+        [Associative] 
+        {
+            a = 1;
+            b = a + myValue;            
+            c = c + b;
+            Print(""b : "" + b);
+        }
+        
+        myValue = myValue + 2.5; 
+        Print(""myValue : "" + myValue); 
+    }
+    return c;
+}             
+                 ";
+            string error = " ";
+            var mirror = thisTest.RunScriptSource(code, error);
+            thisTest.Verify("i", 16.5);
+        }
+
+        [Test]
+        [Category("Type System"), Category("Failure")]
+        public void TS0191_TypeConversion_nested_block_1467568()
+        {
+            string code =
+                @"
+myValue = 9; // (1) myValue is a variable which is initially defined as an int 
+myIntRangeExpression = 0..180..#5; 
+            
+myRangeExpressionResult = myIntRangeExpression * myValue; //(2) myValue is used with an array of ints
+            
+Print(myRangeExpressionResult); // (3) and the results are more ints.. so far so good!
+i = [Imperative]
+{
+    while( myValue < 10) // (5) but inside an Imperative whle loop
+    {
+        [Associative] // (6) and then inside an associative block
+        {
+            myIntRangeExpression = 0..180..#5;
+            
+            myRangeExpressionResult = myIntRangeExpression * myValue; // (7) myValue is still be treated as an int
+            
+            Print(myRangeExpressionResult); // (8) because the variable myRangeExpressionResult are all ints!!
+        }
+        
+        myValue = myValue + 0.2; // (3) but by adding  a decimal fraction.. it become a double
+        //Print(""P_myValue : "" + myValue); // (4) as the output from this 'Print' shows.. what is going on?
+    }
+    return myRangeExpressionResult;
+}            
+                 ";
+            string error = " ";
+            var mirror = thisTest.RunScriptSource(code, error);
+            thisTest.Verify("i", new object[] { 0.0, 449.99999999999983, 899.99999999999966, 1349.9999999999995, 1799.9999999999993 });
+        }
+
+        [Test]
+        [Category("Type System"), Category("Failure")]
+        public void TS0192_TypeConversion_nested_block_1467568()
+        {
+            string code =
+                @"
+myValue = 1; 
+myIntRangeExpression = 0..2;             
+myRangeExpressionResult = [Imperative]
+{
+    while( myValue < 2) 
+    {
+        [Associative] 
+        {
+            myIntRangeExpression = 0..2;            
+            myRangeExpressionResult = myIntRangeExpression * myValue;             
+        }        
+        myValue = myValue + 0.5;        
+    }
+    return myRangeExpressionResult;
+} ";
+            string error = " ";
+            var mirror = thisTest.RunScriptSource(code, error);
+            thisTest.Verify("myRangeExpressionResult", new object[] { 0.0, 1.5, 3.0 });
+        }
+
+        [Test]
+        [Category("Type System"), Category("Failure")]
+        public void TS0193_TypeConversion_nested_block_1467568()
+        {
+            string code =
+                @"
+myValue:int = 1; 
+myIntRangeExpression = 0..2;             
+myRangeExpressionResult = [Imperative]
+{
+    c = 1;
+    while( c <= 2 ) 
+    {
+        [Associative] 
+        {
+            myIntRangeExpression = 0..2;            
+            myRangeExpressionResult = myIntRangeExpression * myValue;             
+        }        
+        myValue = myValue - 0.5;
+        c = c + 1;        
+    }
+    return myRangeExpressionResult;
+}";
+            string error = " ";
+            var mirror = thisTest.RunScriptSource(code, error);
+            thisTest.VerifyRuntimeWarningCount(0);
+            thisTest.Verify("myRangeExpressionResult", new object[] { 0, 0.5, 1.0 });
+        }
+
+        [Test]
+        [Category("Type System"), Category("Failure")]
+        public void TS0194_TypeConversion_nested_block_1467568()
+        {
+            string code =
+                @"
+myValue = 1; 
+myIntRangeExpression = 0..2;             
+myRangeExpressionResult = [Imperative]
+{
+    myRangeExpressionResult = null;
+    while( myValue > 0.25) 
+    {
+        myRangeExpressionResult = [Associative] 
+        {
+            myIntRangeExpression = 0..2;            
+            return myIntRangeExpression * myValue;             
+        }        
+        myValue = myValue * 0.5;        
+    }
+    return myRangeExpressionResult;
+} ";
+            string error = " ";
+            var mirror = thisTest.RunScriptSource(code, error);
+            thisTest.Verify("myRangeExpressionResult", new object[] { 0.0, 0.5, 1.0 });
+        }
+    }
+}