--- conflicted
+++ resolved
@@ -69,11 +69,8 @@
     <Compile Include="InfoBubbleTests.cs" />
     <Compile Include="Libraries\LabelTests.cs" />
     <Compile Include="ListAtLevelTest.cs" />
-<<<<<<< HEAD
     <Compile Include="MediatoDSColorConverterTest.cs" />
-=======
     <Compile Include="UnitsUITests.cs" />
->>>>>>> c7a5e493
     <Compile Include="NodeAutoCompleteSearchTests.cs" />
     <Compile Include="NodeHelpPromptTest.cs" />
     <Compile Include="NoteViewTests.cs" />
