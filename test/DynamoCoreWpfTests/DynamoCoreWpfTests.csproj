<Project Sdk="Microsoft.NET.Sdk">
  <ImportGroup Label="PropertySheets">
    <Import Project="$(SolutionDir)Config/CS_SDK.props" />
  </ImportGroup>
  <PropertyGroup>
    <ProductVersion>8.0.30703</ProductVersion>
    <SchemaVersion>2.0</SchemaVersion>
    <ProjectGuid>{7DD8077A-201E-4C56-96C5-3C901A51BDF3}</ProjectGuid>
    <OutputType>Library</OutputType>
    <AppDesignerFolder>Properties</AppDesignerFolder>
    <RootNamespace>DynamoCoreWpfTests</RootNamespace>
    <AssemblyName>DynamoCoreWpfTests</AssemblyName>
  </PropertyGroup>
  <PropertyGroup Condition="'$(Configuration)|$(Platform)'=='Debug|AnyCPU'">
    <PlatformTarget>x64</PlatformTarget>
  </PropertyGroup>
    <ItemGroup>
        <PackageReference Include="HelixToolkit" Version="2.24.0" />
        <PackageReference Include="HelixToolkit.Core.Wpf" Version="2.24.0" />
        <PackageReference Include="HelixToolkit.SharpDX.Core.Wpf" Version="2.24.0" />
    </ItemGroup>
  <ItemGroup>
	  <PackageReference Include="AvalonEdit" Version="6.3.0.90" />
      <PackageReference Include="Moq" Version="4.18.4" />
	  <PackageReference Include="Cyotek.Drawing.BitmapFont" Version="2.0.0" />
	  <PackageReference Include="Greg" Version="2.5.0.5076">
	    <PrivateAssets>all</PrivateAssets>
	    <IncludeAssets>compile; build; native; contentfiles; analyzers; buildtransitive</IncludeAssets>
<<<<<<< HEAD
	  </PackageReference>
	  <PackageReference Include="HelixToolkit" Version="2.17.0" />
	  <PackageReference Include="HelixToolkit.Wpf" Version="2.17.0" />
	  <PackageReference Include="HelixToolkit.Wpf.SharpDX" Version="2.17.0" />
	  <PackageReference Include="Newtonsoft.Json" Version="13.0.2" />
=======
	  </PackageReference> 
	  <PackageReference Include="Newtonsoft.Json" Version="13.0.1" />
>>>>>>> fdc3252f
	  <PackageReference Include="NUnit" Version="2.6.3" />
	  <PackageReference Include="RestSharp" Version="106.12.0" />
	  <PackageReference Include="SharpDX" Version="4.2.0" />
	  <PackageReference Include="SharpDX.D3DCompiler" Version="4.2.0" />
	  <PackageReference Include="SharpDX.Direct2D1" Version="4.2.0" />
	  <PackageReference Include="SharpDX.Direct3D11" Version="4.2.0" />
	  <PackageReference Include="SharpDX.Direct3D9" Version="4.2.0" />
	  <PackageReference Include="SharpDX.DXGI" Version="4.2.0" />
	  <PackageReference Include="SharpDX.Mathematics" Version="4.2.0" />
      <PackageReference Include="NUnitTestAdapter" Version="2.3.0" ExcludeAssets="all" />
      <PackageReference Include="Microsoft.NET.Test.Sdk" Version="17.3.2" />
  </ItemGroup>
  <ItemGroup Condition=" '$(TargetFramework)' == 'net48' ">
    <Reference Include="Microsoft.CSharp" />
    <Reference Include="PresentationCore" />
    <Reference Include="PresentationFramework" />
    <Reference Include="System" />
    <Reference Include="System.Core" />
    <Reference Include="System.Drawing" />
    <Reference Include="System.Web" />
    <Reference Include="System.Windows.Forms" />
    <Reference Include="System.Xaml" />
    <Reference Include="System.Xml" />
    <Reference Include="WindowsBase" />
    <Reference Include="Microsoft.Practices.Prism">
        <HintPath>..\..\extern\prism\Microsoft.Practices.Prism.dll</HintPath>
        <Private>False</Private>
    </Reference>
  </ItemGroup>
  <ItemGroup>
    <ProjectReference Include="..\..\src\DocumentationBrowserViewExtension\DocumentationBrowserViewExtension.csproj">
      <Project>{BE6D0644-05AF-4580-8597-B95920CE923F}</Project>
      <Name>DocumentationBrowserViewExtension</Name>
    </ProjectReference>
    <ProjectReference Include="..\..\src\DynamoCoreWpf\DynamoCoreWpf.csproj">
      <Project>{51bb6014-43f7-4f31-b8d3-e3c37ebedaf4}</Project>
      <Name>DynamoCoreWpf</Name>
      <Private>False</Private>
    </ProjectReference>
    <ProjectReference Include="..\..\src\DynamoManipulation\DynamoManipulation.csproj">
      <Project>{33f88e8c-cc3c-4237-8aa9-cc891efcabfa}</Project>
      <Name>DynamoManipulation</Name>
    </ProjectReference>
    <ProjectReference Include="..\..\src\DynamoPackagesWPF\DynamoPackagesWPF.csproj">
      <Project>{47D2166C-5261-4093-9660-E72B7035E666}</Project>
      <Name>DynamoPackagesWPF</Name>
    </ProjectReference>
    <ProjectReference Include="..\..\src\DynamoPackages\DynamoPackages.csproj">
      <Project>{47533b7c-0e1a-44a4-8511-b438645f052a}</Project>
      <Name>DynamoPackages</Name>
      <Private>False</Private>
    </ProjectReference>
    <ProjectReference Include="..\..\src\Engine\GraphLayout\GraphLayout.csproj">
      <Project>{c2595b04-856d-40ae-8b99-4804c7a70708}</Project>
      <Name>GraphLayout</Name>
      <Private>False</Private>
    </ProjectReference>
    <ProjectReference Include="..\..\src\Engine\ProtoAssociative\ProtoAssociative.csproj">
      <Project>{7318d5e5-9d15-4abe-8a51-92f58d4f0b85}</Project>
      <Name>ProtoAssociative</Name>
      <Private>False</Private>
    </ProjectReference>
    <ProjectReference Include="..\..\src\Engine\ProtoCore\ProtoCore.csproj">
      <Project>{7a9e0314-966f-4584-baa3-7339cbb849d1}</Project>
      <Name>ProtoCore</Name>
      <Private>False</Private>
    </ProjectReference>
    <ProjectReference Include="..\..\src\DynamoCore\DynamoCore.csproj">
      <Project>{7858FA8C-475F-4B8E-B468-1F8200778CF8}</Project>
      <Name>DynamoCore</Name>
      <Private>False</Private>
    </ProjectReference>
    <ProjectReference Include="..\..\src\Engine\ProtoImperative\ProtoImperative.csproj">
      <Project>{0d3d43dc-bd7e-46f0-93f7-1c6a6cc79948}</Project>
      <Name>ProtoImperative</Name>
      <Private>False</Private>
    </ProjectReference>
    <ProjectReference Include="..\..\src\GraphMetadataViewExtension\GraphMetadataViewExtension.csproj">
      <Project>{A42563F1-2B8B-4C4D-BFAD-2CA981524E00}</Project>
      <Name>GraphMetadataViewExtension</Name>
    </ProjectReference>
    <ProjectReference Include="..\..\src\Libraries\CoreNodeModelsWpf\CoreNodeModelsWpf.csproj">
      <Project>{f5932f7d-8e34-4787-80b8-e7f9d996edff}</Project>
      <Name>CoreNodeModelsWpf</Name>
      <Private>False</Private>
    </ProjectReference>
    <ProjectReference Include="..\..\src\Libraries\CoreNodeModels\CoreNodeModels.csproj">
      <Project>{d8262d40-4880-41e4-91e4-af8f480c8637}</Project>
      <Name>CoreNodeModels</Name>
      <Private>False</Private>
    </ProjectReference>
    <ProjectReference Include="..\..\src\Libraries\CoreNodes\CoreNodes.csproj">
      <Project>{87550B2B-6CB8-461E-8965-DFAFE3AAFB5C}</Project>
      <Name>CoreNodes</Name>
    </ProjectReference>
    <ProjectReference Include="..\..\src\Libraries\DesignScriptBuiltin\DesignScriptBuiltin.csproj">
      <Project>{c0d6dee5-5532-4345-9c66-4c00d7fdb8be}</Project>
      <Name>DesignScriptBuiltin</Name>
    </ProjectReference>
    <ProjectReference Include="..\..\src\Libraries\DynamoConVersions\DynamoConVersions.csproj">
      <Project>{C5ADC05B-34E8-47BF-8E78-9C7BF96418C2}</Project>
      <Name>DynamoConVersions</Name>
      <Private>False</Private>
    </ProjectReference>
      <ProjectReference Include="..\..\src\Libraries\DynamoUnits\UnitsCore.csproj">
        <Private>False</Private>
      </ProjectReference>
    <ProjectReference Include="..\..\src\Libraries\PythonNodeModelsWpf\PythonNodeModelsWpf.csproj">
      <Project>{01DE9B06-0BCB-4D8A-862E-E8170F5D6B4F}</Project>
      <Name>PythonNodeModelsWpf</Name>
      <Private>False</Private>
    </ProjectReference>
    <ProjectReference Include="..\..\src\Libraries\PythonNodeModels\PythonNodeModels.csproj">
      <Project>{8872ca17-c10d-43b9-8393-5c5a57065eb0}</Project>
      <Name>PythonNodeModels</Name>
      <Private>False</Private>
    </ProjectReference>
    <ProjectReference Include="..\..\src\Libraries\UnitsUI\UnitsUI.csproj">
      <Project>{C67A7E80-73E6-4BBF-9D3F-DCD86CE306BE}</Project>
      <Name>UnitsUI</Name>
      <Private>False</Private>
    </ProjectReference>
    <ProjectReference Include="..\..\src\NodeAutoCompleteViewExtension\NodeAutoCompleteViewExtension.csproj">
      <Project>{51511AFD-F326-4995-8E27-5D711419EF6F}</Project>
      <Name>NodeAutoCompleteViewExtension</Name>
    </ProjectReference>
    <ProjectReference Include="..\..\src\NodeServices\DynamoServices.csproj">
      <Project>{ef879a10-041d-4c68-83e7-3192685f1bae}</Project>
      <Name>DynamoServices</Name>
      <Private>False</Private>
    </ProjectReference>
    <ProjectReference Include="..\..\src\Notifications\Notifications.csproj" />
    <ProjectReference Include="..\..\src\PackageDetailsViewExtension\PackageDetailsViewExtension.csproj">
      <Project>{12FB4DA4-7E9C-4C2E-91CD-1D0B523A9535}</Project>
      <Name>PackageDetailsViewExtension</Name>
    </ProjectReference>
    <ProjectReference Include="..\..\src\Tools\DynamoShapeManager\DynamoShapeManager.csproj">
      <Project>{263fa9c1-f81e-4a8e-95e0-8cdae20f177b}</Project>
      <Name>DynamoShapeManager</Name>
      <Private>False</Private>
    </ProjectReference>
    <ProjectReference Include="..\..\src\WorkspaceDependencyViewExtension\WorkspaceDependencyViewExtension.csproj">
      <Project>{5E76AAB3-6302-473E-9655-081B53FB1419}</Project>
      <Name>WorkspaceDependencyViewExtension</Name>
    </ProjectReference>
    <ProjectReference Include="..\..\src\GraphNodeManagerViewExtension\GraphNodeManagerViewExtension.csproj">
      <Project>{1E92CDB0-644C-4EAA-8AB8-EFDD193A0484}</Project>
      <Name>GraphNodeManagerViewExtension</Name>
    </ProjectReference>
    <ProjectReference Include="..\DynamoCoreTests\DynamoCoreTests.csproj">
      <Project>{472084ed-1067-4b2c-8737-3839a6143eb2}</Project>
      <Name>DynamoCoreTests</Name>
      <Private>False</Private>
    </ProjectReference>
    <ProjectReference Include="..\DynamoCoreTests\DynamoCoreTests.csproj">
      <Project>{472084ed-1067-4b2c-8737-3839a6143eb2}</Project>
      <Name>DynamoCoreTests</Name>
    </ProjectReference>
    <ProjectReference Include="..\..\src\DynamoUtilities\DynamoUtilities.csproj">
      <Project>{B5F435CB-0D8A-40B1-A4F7-5ECB3CE792A9}</Project>
      <Name>DynamoUtilities</Name>
      <Private>False</Private>
    </ProjectReference>
    <ProjectReference Include="..\Libraries\SystemTestServices\SystemTestServices.csproj">
      <Project>{89563cd0-509b-40a5-8728-9d3ec6fe8410}</Project>
      <Name>SystemTestServices</Name>
      <Private>False</Private>
    </ProjectReference>
    <ProjectReference Include="..\Libraries\TestServices\TestServices.csproj">
      <Project>{6cd0f0cf-8199-49f9-b0ea-0b9598b44419}</Project>
      <Name>TestServices</Name>
      <Private>False</Private>
    </ProjectReference>
    <ProjectReference Include="..\TestUINodes\TestUINodes.csproj">
      <Project>{ED1EA294-1BA1-45D6-A669-ECD2E24E21A9}</Project>
      <Name>TestUINodes</Name>
      <Private>False</Private>
    </ProjectReference>
  </ItemGroup>
  <ItemGroup>
    <Service Include="{82A7F48D-3B50-4B1E-B82E-3ADA8210C358}" />
  </ItemGroup>
  <ItemGroup>
    <EmbeddedResource Include="Resources\DocumentationBrowserScriptsTest.html" />
  </ItemGroup>
</Project><|MERGE_RESOLUTION|>--- conflicted
+++ resolved
@@ -26,16 +26,13 @@
 	  <PackageReference Include="Greg" Version="2.5.0.5076">
 	    <PrivateAssets>all</PrivateAssets>
 	    <IncludeAssets>compile; build; native; contentfiles; analyzers; buildtransitive</IncludeAssets>
-<<<<<<< HEAD
 	  </PackageReference>
 	  <PackageReference Include="HelixToolkit" Version="2.17.0" />
 	  <PackageReference Include="HelixToolkit.Wpf" Version="2.17.0" />
 	  <PackageReference Include="HelixToolkit.Wpf.SharpDX" Version="2.17.0" />
 	  <PackageReference Include="Newtonsoft.Json" Version="13.0.2" />
-=======
 	  </PackageReference> 
 	  <PackageReference Include="Newtonsoft.Json" Version="13.0.1" />
->>>>>>> fdc3252f
 	  <PackageReference Include="NUnit" Version="2.6.3" />
 	  <PackageReference Include="RestSharp" Version="106.12.0" />
 	  <PackageReference Include="SharpDX" Version="4.2.0" />
