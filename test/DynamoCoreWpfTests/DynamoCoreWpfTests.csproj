﻿<Project Sdk="Microsoft.NET.Sdk">
  <ImportGroup Label="PropertySheets">
    <Import Project="$(SolutionDir)Config/CS_SDK.props" />
  </ImportGroup>
  <PropertyGroup>
    <ProductVersion>8.0.30703</ProductVersion>
    <SchemaVersion>2.0</SchemaVersion>
    <ProjectGuid>{7DD8077A-201E-4C56-96C5-3C901A51BDF3}</ProjectGuid>
    <OutputType>Library</OutputType>
    <AppDesignerFolder>Properties</AppDesignerFolder>
    <RootNamespace>DynamoCoreWpfTests</RootNamespace>
    <AssemblyName>DynamoCoreWpfTests</AssemblyName>
  </PropertyGroup>
  <ItemGroup>
	  <PackageReference Include="AvalonEdit" Version="4.3.1.9430" />
    <PackageReference Include="Moq" Version="4.2.1507.0118" />
	  <PackageReference Include="Cyotek.Drawing.BitmapFont" Version="2.0.0" />
<<<<<<< HEAD
	  <PackageReference Include="Greg" Version="2.1.8122.28281" />
=======
	  <PackageReference Include="Greg" Version="2.3.0.1646" />
>>>>>>> 0b02c5cb
	  <PackageReference Include="HelixToolkit" Version="2.17.0" />
	  <PackageReference Include="HelixToolkit.Wpf" Version="2.17.0" />
	  <PackageReference Include="HelixToolkit.Wpf.SharpDX" Version="2.17.0" />
	  <PackageReference Include="Newtonsoft.Json" Version="8.0.3" />
	  <PackageReference Include="NUnit" Version="2.6.3" />
	  <PackageReference Include="RestSharp" Version="106.12.0" />
	  <PackageReference Include="SharpDX" Version="4.2.0" />
	  <PackageReference Include="SharpDX.D3DCompiler" Version="4.2.0" />
	  <PackageReference Include="SharpDX.Direct2D1" Version="4.2.0" />
	  <PackageReference Include="SharpDX.Direct3D11" Version="4.2.0" />
	  <PackageReference Include="SharpDX.Direct3D9" Version="4.2.0" />
	  <PackageReference Include="SharpDX.DXGI" Version="4.2.0" />
	  <PackageReference Include="SharpDX.Mathematics" Version="4.2.0" />
    <PackageReference Include="NUnitTestAdapter" Version="2.3.0" ExcludeAssets="all" />
    <PackageReference Include="Microsoft.NET.Test.Sdk" Version="16.6.1" />
    <Reference Include="Microsoft.CSharp" />
    <Reference Include="Microsoft.Practices.Prism">
      <HintPath>..\..\extern\prism\Microsoft.Practices.Prism.dll</HintPath>
      <Private>False</Private>
    </Reference>
    <Reference Include="PresentationCore" />
    <Reference Include="PresentationFramework" />
    <Reference Include="System" />
    <Reference Include="System.Core" />
    <Reference Include="System.Drawing" />
    <Reference Include="System.Web" />
    <Reference Include="System.Windows.Forms" />
    <Reference Include="System.Xaml" />
    <Reference Include="System.Xml" />
    <Reference Include="WindowsBase" />
  </ItemGroup>
  <ItemGroup>
    <ProjectReference Include="..\..\src\DocumentationBrowserViewExtension\DocumentationBrowserViewExtension.csproj">
      <Project>{BE6D0644-05AF-4580-8597-B95920CE923F}</Project>
      <Name>DocumentationBrowserViewExtension</Name>
    </ProjectReference>
    <ProjectReference Include="..\..\src\DynamoCoreWpf\DynamoCoreWpf.csproj">
      <Project>{51bb6014-43f7-4f31-b8d3-e3c37ebedaf4}</Project>
      <Name>DynamoCoreWpf</Name>
      <Private>False</Private>
    </ProjectReference>
    <ProjectReference Include="..\..\src\DynamoManipulation\DynamoManipulation.csproj">
      <Project>{33f88e8c-cc3c-4237-8aa9-cc891efcabfa}</Project>
      <Name>DynamoManipulation</Name>
    </ProjectReference>
    <ProjectReference Include="..\..\src\DynamoPackagesWPF\DynamoPackagesWPF.csproj">
      <Project>{47D2166C-5261-4093-9660-E72B7035E666}</Project>
      <Name>DynamoPackagesWPF</Name>
    </ProjectReference>
    <ProjectReference Include="..\..\src\DynamoPackages\DynamoPackages.csproj">
      <Project>{47533b7c-0e1a-44a4-8511-b438645f052a}</Project>
      <Name>DynamoPackages</Name>
      <Private>False</Private>
    </ProjectReference>
    <ProjectReference Include="..\..\src\Engine\GraphLayout\GraphLayout.csproj">
      <Project>{c2595b04-856d-40ae-8b99-4804c7a70708}</Project>
      <Name>GraphLayout</Name>
      <Private>False</Private>
    </ProjectReference>
    <ProjectReference Include="..\..\src\Engine\ProtoAssociative\ProtoAssociative.csproj">
      <Project>{7318d5e5-9d15-4abe-8a51-92f58d4f0b85}</Project>
      <Name>ProtoAssociative</Name>
      <Private>False</Private>
    </ProjectReference>
    <ProjectReference Include="..\..\src\Engine\ProtoCore\ProtoCore.csproj">
      <Project>{7a9e0314-966f-4584-baa3-7339cbb849d1}</Project>
      <Name>ProtoCore</Name>
      <Private>False</Private>
    </ProjectReference>
    <ProjectReference Include="..\..\src\DynamoCore\DynamoCore.csproj">
      <Project>{7858FA8C-475F-4B8E-B468-1F8200778CF8}</Project>
      <Name>DynamoCore</Name>
      <Private>False</Private>
    </ProjectReference>
    <ProjectReference Include="..\..\src\Engine\ProtoImperative\ProtoImperative.csproj">
      <Project>{0d3d43dc-bd7e-46f0-93f7-1c6a6cc79948}</Project>
      <Name>ProtoImperative</Name>
      <Private>False</Private>
    </ProjectReference>
    <ProjectReference Include="..\..\src\GraphMetadataViewExtension\GraphMetadataViewExtension.csproj">
      <Project>{A42563F1-2B8B-4C4D-BFAD-2CA981524E00}</Project>
      <Name>GraphMetadataViewExtension</Name>
    </ProjectReference>
    <ProjectReference Include="..\..\src\Libraries\CoreNodeModelsWpf\CoreNodeModelsWpf.csproj">
      <Project>{f5932f7d-8e34-4787-80b8-e7f9d996edff}</Project>
      <Name>CoreNodeModelsWpf</Name>
      <Private>False</Private>
    </ProjectReference>
    <ProjectReference Include="..\..\src\Libraries\CoreNodeModels\CoreNodeModels.csproj">
      <Project>{d8262d40-4880-41e4-91e4-af8f480c8637}</Project>
      <Name>CoreNodeModels</Name>
      <Private>False</Private>
    </ProjectReference>
    <ProjectReference Include="..\..\src\Libraries\CoreNodes\CoreNodes.csproj">
      <Project>{87550B2B-6CB8-461E-8965-DFAFE3AAFB5C}</Project>
      <Name>CoreNodes</Name>
    </ProjectReference>
    <ProjectReference Include="..\..\src\Libraries\DesignScriptBuiltin\DesignScriptBuiltin.csproj">
      <Project>{c0d6dee5-5532-4345-9c66-4c00d7fdb8be}</Project>
      <Name>DesignScriptBuiltin</Name>
    </ProjectReference>
    <ProjectReference Include="..\..\src\Libraries\DynamoConVersions\DynamoConVersions.csproj">
      <Project>{C5ADC05B-34E8-47BF-8E78-9C7BF96418C2}</Project>
      <Name>DynamoConVersions</Name>
      <Private>False</Private>
    </ProjectReference>
    <ProjectReference Include="..\..\src\Libraries\DynamoUnits\Units.csproj">
      <Project>{6E0A079E-85F1-45A1-AD5B-9855E4344809}</Project>
      <Name>Units</Name>
      <Private>False</Private>
    </ProjectReference>
    <ProjectReference Include="..\..\src\Libraries\PythonNodeModelsWpf\PythonNodeModelsWpf.csproj">
      <Project>{01DE9B06-0BCB-4D8A-862E-E8170F5D6B4F}</Project>
      <Name>PythonNodeModelsWpf</Name>
      <Private>False</Private>
    </ProjectReference>
    <ProjectReference Include="..\..\src\Libraries\PythonNodeModels\PythonNodeModels.csproj">
      <Project>{8872ca17-c10d-43b9-8393-5c5a57065eb0}</Project>
      <Name>PythonNodeModels</Name>
      <Private>False</Private>
    </ProjectReference>
    <ProjectReference Include="..\..\src\Libraries\UnitsUI\UnitsUI.csproj">
      <Project>{C67A7E80-73E6-4BBF-9D3F-DCD86CE306BE}</Project>
      <Name>UnitsUI</Name>
      <Private>False</Private>
    </ProjectReference>
    <ProjectReference Include="..\..\src\NodeAutoCompleteViewExtension\NodeAutoCompleteViewExtension.csproj">
      <Project>{51511AFD-F326-4995-8E27-5D711419EF6F}</Project>
      <Name>NodeAutoCompleteViewExtension</Name>
    </ProjectReference>
    <ProjectReference Include="..\..\src\NodeServices\DynamoServices.csproj">
      <Project>{ef879a10-041d-4c68-83e7-3192685f1bae}</Project>
      <Name>DynamoServices</Name>
      <Private>False</Private>
    </ProjectReference>
    <ProjectReference Include="..\..\src\PackageDetailsViewExtension\PackageDetailsViewExtension.csproj">
      <Project>{12FB4DA4-7E9C-4C2E-91CD-1D0B523A9535}</Project>
      <Name>PackageDetailsViewExtension</Name>
    </ProjectReference>
    <ProjectReference Include="..\..\src\Tools\DynamoShapeManager\DynamoShapeManager.csproj">
      <Project>{263fa9c1-f81e-4a8e-95e0-8cdae20f177b}</Project>
      <Name>DynamoShapeManager</Name>
      <Private>False</Private>
    </ProjectReference>
    <ProjectReference Include="..\..\src\WorkspaceDependencyViewExtension\WorkspaceDependencyViewExtension.csproj">
      <Project>{5E76AAB3-6302-473E-9655-081B53FB1419}</Project>
      <Name>WorkspaceDependencyViewExtension</Name>
    </ProjectReference>
    <ProjectReference Include="..\DynamoCoreTests\DynamoCoreTests.csproj">
      <Project>{472084ed-1067-4b2c-8737-3839a6143eb2}</Project>
      <Name>DynamoCoreTests</Name>
      <Private>False</Private>
    </ProjectReference>
    <ProjectReference Include="..\DynamoCoreTests\DynamoCoreTests.csproj">
      <Project>{472084ed-1067-4b2c-8737-3839a6143eb2}</Project>
      <Name>DynamoCoreTests</Name>
    </ProjectReference>
    <ProjectReference Include="..\..\src\DynamoUtilities\DynamoUtilities.csproj">
      <Project>{B5F435CB-0D8A-40B1-A4F7-5ECB3CE792A9}</Project>
      <Name>DynamoUtilities</Name>
      <Private>False</Private>
    </ProjectReference>
    <ProjectReference Include="..\Libraries\SystemTestServices\SystemTestServices.csproj">
      <Project>{89563cd0-509b-40a5-8728-9d3ec6fe8410}</Project>
      <Name>SystemTestServices</Name>
      <Private>False</Private>
    </ProjectReference>
    <ProjectReference Include="..\Libraries\TestServices\TestServices.csproj">
      <Project>{6cd0f0cf-8199-49f9-b0ea-0b9598b44419}</Project>
      <Name>TestServices</Name>
      <Private>False</Private>
    </ProjectReference>
    <ProjectReference Include="..\TestUINodes\TestUINodes.csproj">
      <Project>{ED1EA294-1BA1-45D6-A669-ECD2E24E21A9}</Project>
      <Name>TestUINodes</Name>
      <Private>False</Private>
    </ProjectReference>
  </ItemGroup>
  <ItemGroup>
    <Service Include="{82A7F48D-3B50-4B1E-B82E-3ADA8210C358}" />
  </ItemGroup>
  <ItemGroup>
    <EmbeddedResource Include="Resources\DocumentationBrowserScriptsTest.html" />
  </ItemGroup>
</Project><|MERGE_RESOLUTION|>--- conflicted
+++ resolved
@@ -15,11 +15,8 @@
 	  <PackageReference Include="AvalonEdit" Version="4.3.1.9430" />
     <PackageReference Include="Moq" Version="4.2.1507.0118" />
 	  <PackageReference Include="Cyotek.Drawing.BitmapFont" Version="2.0.0" />
-<<<<<<< HEAD
 	  <PackageReference Include="Greg" Version="2.1.8122.28281" />
-=======
 	  <PackageReference Include="Greg" Version="2.3.0.1646" />
->>>>>>> 0b02c5cb
 	  <PackageReference Include="HelixToolkit" Version="2.17.0" />
 	  <PackageReference Include="HelixToolkit.Wpf" Version="2.17.0" />
 	  <PackageReference Include="HelixToolkit.Wpf.SharpDX" Version="2.17.0" />
