﻿<?xml version="1.0" encoding="utf-8"?>
<Project ToolsVersion="15.0" DefaultTargets="Build" xmlns="http://schemas.microsoft.com/developer/msbuild/2003">
  <ImportGroup Label="PropertySheets">
    <Import Project="$(SolutionDir)Config/CS.props" />
    <Import Project="$(SolutionDir)Config/Cleanup.targets" />
  </ImportGroup>
  <PropertyGroup>
    <Configuration Condition=" '$(Configuration)' == '' ">Debug</Configuration>
    <Platform Condition=" '$(Platform)' == '' ">AnyCPU</Platform>
    <ProductVersion>8.0.30703</ProductVersion>
    <SchemaVersion>2.0</SchemaVersion>
    <ProjectGuid>{7DD8077A-201E-4C56-96C5-3C901A51BDF3}</ProjectGuid>
    <OutputType>Library</OutputType>
    <AppDesignerFolder>Properties</AppDesignerFolder>
    <RootNamespace>DynamoCoreWpfTests</RootNamespace>
    <AssemblyName>DynamoCoreWpfTests</AssemblyName>
    <TargetFrameworkVersion>v4.8</TargetFrameworkVersion>
    <FileAlignment>512</FileAlignment>
    <TargetFrameworkProfile />
    <NuGetPackageImportStamp>
    </NuGetPackageImportStamp>
  </PropertyGroup>
  <PropertyGroup Condition=" '$(Configuration)|$(Platform)' == 'Debug|AnyCPU' ">
    <DebugSymbols>true</DebugSymbols>
    <DebugType>full</DebugType>
    <Optimize>false</Optimize>
    <OutputPath>$(OutputPath)</OutputPath>
    <DefineConstants>TRACE;DEBUG;USE_DSENGINE</DefineConstants>
    <ErrorReport>prompt</ErrorReport>
    <WarningLevel>4</WarningLevel>
    <Prefer32Bit>false</Prefer32Bit>
  </PropertyGroup>
  <PropertyGroup Condition=" '$(Configuration)|$(Platform)' == 'Release|AnyCPU' ">
    <DebugType>pdbonly</DebugType>
    <Optimize>true</Optimize>
    <OutputPath>$(OutputPath)</OutputPath>
    <DefineConstants>TRACE;USE_DSENGINE</DefineConstants>
    <ErrorReport>prompt</ErrorReport>
    <WarningLevel>4</WarningLevel>
    <Prefer32Bit>false</Prefer32Bit>
  </PropertyGroup>
  <PropertyGroup>
    <ResolveAssemblyWarnOrErrorOnTargetArchitectureMismatch>None</ResolveAssemblyWarnOrErrorOnTargetArchitectureMismatch>
  </PropertyGroup>
  <ItemGroup>
    <Reference Include="Cyotek.Drawing.BitmapFont, Version=1.0.0.0, Culture=neutral, PublicKeyToken=58daa28b0b2de221, processorArchitecture=MSIL">
      <Private>True</Private>
      <HintPath>..\..\src\packages\Cyotek.Drawing.BitmapFont.2.0.0\lib\net48\Cyotek.Drawing.BitmapFont.dll</HintPath>
    </Reference>
    <Reference Include="Greg, Version=2.0.7843.19074, Culture=neutral, processorArchitecture=MSIL">
      <SpecificVersion>False</SpecificVersion>
      <HintPath>..\..\src\packages\Greg.2.0.7843.19074\lib\net48\Greg.dll</HintPath>
    </Reference>
    <Reference Include="HelixToolkit, Version=2.17.0.0, Culture=neutral, PublicKeyToken=52aa3500039caf0d, processorArchitecture=MSIL">
      <SpecificVersion>False</SpecificVersion>
      <HintPath>..\..\src\packages\HelixToolkit.2.17.0\lib\netstandard1.1\HelixToolkit.dll</HintPath>
    </Reference>
    <Reference Include="HelixToolkit.Wpf, Version=2.17.0.0, Culture=neutral, PublicKeyToken=52aa3500039caf0d, processorArchitecture=MSIL">
      <SpecificVersion>False</SpecificVersion>
      <HintPath>..\..\src\packages\HelixToolkit.Wpf.2.17.0\lib\net45\HelixToolkit.Wpf.dll</HintPath>
    </Reference>
    <Reference Include="HelixToolkit.Wpf.SharpDX, Version=2.17.0.0, Culture=neutral, PublicKeyToken=52aa3500039caf0d, processorArchitecture=MSIL">
      <SpecificVersion>False</SpecificVersion>
      <HintPath>..\..\src\packages\HelixToolkit.Wpf.SharpDX.2.17.0\lib\net45\HelixToolkit.Wpf.SharpDX.dll</HintPath>
    </Reference>
    <Reference Include="ICSharpCode.AvalonEdit, Version=4.3.1.9429, Culture=neutral, PublicKeyToken=9cc39be672370310, processorArchitecture=MSIL">
      <HintPath>..\..\src\packages\AvalonEdit.4.3.1.9430\lib\Net40\ICSharpCode.AvalonEdit.dll</HintPath>
      <SpecificVersion>False</SpecificVersion>
      <Private>False</Private>
    </Reference>
    <Reference Include="Microsoft.CSharp" />
    <Reference Include="Microsoft.Practices.Prism">
      <HintPath>..\..\extern\prism\Microsoft.Practices.Prism.dll</HintPath>
      <Private>False</Private>
    </Reference>
    <Reference Include="Moq, Version=4.2.1507.118, Culture=neutral, PublicKeyToken=69f491c39445e920, processorArchitecture=MSIL">
      <HintPath>..\..\src\packages\Moq.4.2.1507.0118\lib\net40\Moq.dll</HintPath>
      <SpecificVersion>False</SpecificVersion>
      <Private>True</Private>
    </Reference>
    <Reference Include="Newtonsoft.Json, Version=8.0.0.0, Culture=neutral, PublicKeyToken=30ad4fe6b2a6aeed, processorArchitecture=MSIL">
      <HintPath>..\..\src\packages\Newtonsoft.Json.8.0.3\lib\net45\Newtonsoft.Json.dll</HintPath>
      <Private>True</Private>
    </Reference>
    <Reference Include="nunit.framework, Version=2.6.3.13283, Culture=neutral, PublicKeyToken=96d09a1eb7f44a77, processorArchitecture=MSIL">
      <HintPath>..\..\src\packages\NUnit.2.6.3\lib\nunit.framework.dll</HintPath>
    </Reference>
    <Reference Include="PresentationCore" />
    <Reference Include="PresentationFramework" />
    <Reference Include="RestSharp, Version=105.2.3.0, Culture=neutral, processorArchitecture=MSIL">
      <HintPath>..\..\src\packages\RestSharp.105.2.3\lib\net46\RestSharp.dll</HintPath>
    </Reference>
    <Reference Include="SharpDX, Version=4.2.0.0, Culture=neutral, PublicKeyToken=b4dcf0f35e5521f1, processorArchitecture=MSIL">
      <HintPath>..\..\src\packages\SharpDX.4.2.0\lib\net45\SharpDX.dll</HintPath>
      <Private>True</Private>
    </Reference>
    <Reference Include="SharpDX.D3DCompiler, Version=4.2.0.0, Culture=neutral, PublicKeyToken=b4dcf0f35e5521f1, processorArchitecture=MSIL">
      <HintPath>..\..\src\packages\SharpDX.D3DCompiler.4.2.0\lib\net45\SharpDX.D3DCompiler.dll</HintPath>
    </Reference>
    <Reference Include="SharpDX.Direct2D1, Version=4.2.0.0, Culture=neutral, PublicKeyToken=b4dcf0f35e5521f1, processorArchitecture=MSIL">
      <HintPath>..\..\src\packages\SharpDX.Direct2D1.4.2.0\lib\net45\SharpDX.Direct2D1.dll</HintPath>
    </Reference>
    <Reference Include="SharpDX.Direct3D11, Version=4.2.0.0, Culture=neutral, PublicKeyToken=b4dcf0f35e5521f1, processorArchitecture=MSIL">
      <HintPath>..\..\src\packages\SharpDX.Direct3D11.4.2.0\lib\net45\SharpDX.Direct3D11.dll</HintPath>
    </Reference>
    <Reference Include="SharpDX.Direct3D9, Version=4.2.0.0, Culture=neutral, PublicKeyToken=b4dcf0f35e5521f1, processorArchitecture=MSIL">
      <HintPath>..\..\src\packages\SharpDX.Direct3D9.4.2.0\lib\net45\SharpDX.Direct3D9.dll</HintPath>
    </Reference>
    <Reference Include="SharpDX.DXGI, Version=4.2.0.0, Culture=neutral, PublicKeyToken=b4dcf0f35e5521f1, processorArchitecture=MSIL">
      <HintPath>..\..\src\packages\SharpDX.DXGI.4.2.0\lib\net45\SharpDX.DXGI.dll</HintPath>
    </Reference>
    <Reference Include="SharpDX.Mathematics, Version=4.2.0.0, Culture=neutral, PublicKeyToken=b4dcf0f35e5521f1, processorArchitecture=MSIL">
      <HintPath>..\..\src\packages\SharpDX.Mathematics.4.2.0\lib\net45\SharpDX.Mathematics.dll</HintPath>
      <Private>True</Private>
    </Reference>
    <Reference Include="System" />
    <Reference Include="System.Core" />
    <Reference Include="System.Drawing" />
    <Reference Include="System.Windows.Forms" />
    <Reference Include="System.Xaml" />
    <Reference Include="System.Xml" />
    <Reference Include="WindowsBase" />
  </ItemGroup>
  <ItemGroup>
    <Compile Include="..\..\src\AssemblySharedInfoGenerator\AssemblySharedInfo.cs">
      <Link>Properties\AssemblySharedInfo.cs</Link>
    </Compile>
    <Compile Include="ColorPaletteTests.cs" />
<<<<<<< HEAD
=======
    <Compile Include="ConnectorContextMenuTests.cs" />
    <Compile Include="ConnectorViewModelTests.cs" />
>>>>>>> e17f0a59
    <Compile Include="ConverterViewModelTests.cs" />
    <Compile Include="InfoBubbleTests.cs" />
    <Compile Include="Libraries\LabelTests.cs" />
    <Compile Include="ListAtLevelTest.cs" />
    <Compile Include="MediatoDSColorConverterTest.cs" />
    <Compile Include="PackageManager\PackageManagerSearchElementViewModelTests.cs" />
    <Compile Include="PreferencesGeometryScalingTests.cs" />
    <Compile Include="PreferencesViewModelTests.cs" />
    <Compile Include="UnitsUITests.cs" />
    <Compile Include="NodeAutoCompleteSearchTests.cs" />
    <Compile Include="NodeHelpPromptTest.cs" />
    <Compile Include="NoteViewTests.cs" />
    <Compile Include="NodeViewTests.cs" />
    <Compile Include="NodeExecutionUITest.cs" />
    <Compile Include="CustomNodeTests.cs" />
    <Compile Include="DateTimeTests.cs" />
    <Compile Include="ElementResolverTests.cs" />
    <Compile Include="GraphLayoutTests.cs" />
    <Compile Include="NodeToCodeTests.cs" />
    <Compile Include="PackageManagerExtensionLoadingTests.cs" />
    <Compile Include="PackageManagerUnitTests.cs" />
    <Compile Include="PackageManagerViewExtensionTests.cs" />
    <Compile Include="PresetPromptTests.cs" />
    <Compile Include="AnnotationViewModelTests.cs" />
    <Compile Include="AnnotationViewTests.cs" />
    <Compile Include="CodeBlockNodeTests.cs" />
    <Compile Include="ColorRangeTests.cs" />
    <Compile Include="ConverterTests.cs" />
    <Compile Include="CoreUITests.cs" />
    <Compile Include="DynamoConverterTest.cs" />
    <Compile Include="DynamoTestUIBase.cs" />
    <Compile Include="DynamoViewModelUnitTest.cs" />
    <Compile Include="ExecutionIntervalTests.cs" />
    <Compile Include="GalleryTests.cs" />
    <Compile Include="IconsTests.cs" />
    <Compile Include="InCanvasSearchTests.cs" />
    <Compile Include="LibraryTests.cs" />
    <Compile Include="NodeViewCustomizationTests.cs" />
    <Compile Include="PackagePathTests.cs" />
    <Compile Include="PackageManagerUITests.cs" />
    <Compile Include="PackageManager\PackageDependencyTests.cs" />
    <Compile Include="PackageManager\PackageManagerSearchViewModelTests.cs" />
    <Compile Include="PresetViewModelTest.cs" />
    <Compile Include="PreviewBubbleTests.cs" />
    <Compile Include="Properties\AssemblyInfo.cs" />
    <Compile Include="PublishPackageViewModelTests.cs" />
    <Compile Include="CrashReportingTests.cs" />
    <Compile Include="PythonNodeCustomizationTests.cs" />
    <Compile Include="RecentFileTests.cs" />
    <Compile Include="RecordedTests.cs" />
    <Compile Include="GeometryRegressionTests.cs" />
    <Compile Include="RunSettingsTests.cs" />
    <Compile Include="SearchSideEffects.cs" />
    <Compile Include="SearchViewModelTests.cs" />
    <Compile Include="SelectionButtonContentConverterTest.cs" />
    <Compile Include="SerializationTests.cs" />
    <Compile Include="Setup.cs" />
    <Compile Include="SliderTests.cs" />
    <Compile Include="SliderViewModelTests.cs" />
    <Compile Include="StringToDateTimeOffsetConverterTest.cs" />
    <Compile Include="Utility\DispatcherUtil.cs" />
    <Compile Include="Utility\ViewExtensions.cs" />
    <Compile Include="UpdateManagerUITests.cs" />
    <Compile Include="ViewExtensions\GraphMetadataViewExtensionTests.cs" />
    <Compile Include="ViewExtensions\NodeAutoCompleteViewExtensionTests.cs" />
    <Compile Include="ViewExtensions\PythonMigrationViewExtensionTests.cs" />
    <Compile Include="ViewExtensions\ViewExtensionTests.cs" />
    <Compile Include="ViewExtensions\DocumentationBrowserViewExtensionTests.cs" />
    <Compile Include="ViewExtensions\WorkspaceDependencyViewExtensionTests.cs" />
    <Compile Include="WatchNodeTests.cs" />
    <Compile Include="WebRequestTests.cs" />
    <Compile Include="WorkspaceGeneralOperations.cs" />
    <Compile Include="WorkspaceOpeningTests.cs" />
    <Compile Include="WorkspaceSaving.cs" />
  </ItemGroup>
  <ItemGroup>
    <ProjectReference Include="..\..\src\DocumentationBrowserViewExtension\DocumentationBrowserViewExtension.csproj">
      <Project>{BE6D0644-05AF-4580-8597-B95920CE923F}</Project>
      <Name>DocumentationBrowserViewExtension</Name>
    </ProjectReference>
    <ProjectReference Include="..\..\src\DynamoCoreWpf\DynamoCoreWpf.csproj">
      <Project>{51bb6014-43f7-4f31-b8d3-e3c37ebedaf4}</Project>
      <Name>DynamoCoreWpf</Name>
      <Private>False</Private>
    </ProjectReference>
    <ProjectReference Include="..\..\src\DynamoPackagesWPF\DynamoPackagesWPF.csproj">
      <Project>{47D2166C-5261-4093-9660-E72B7035E666}</Project>
      <Name>DynamoPackagesWPF</Name>
    </ProjectReference>
    <ProjectReference Include="..\..\src\DynamoPackages\DynamoPackages.csproj">
      <Project>{47533b7c-0e1a-44a4-8511-b438645f052a}</Project>
      <Name>DynamoPackages</Name>
      <Private>False</Private>
    </ProjectReference>
    <ProjectReference Include="..\..\src\Engine\GraphLayout\GraphLayout.csproj">
      <Project>{c2595b04-856d-40ae-8b99-4804c7a70708}</Project>
      <Name>GraphLayout</Name>
      <Private>False</Private>
    </ProjectReference>
    <ProjectReference Include="..\..\src\Engine\ProtoAssociative\ProtoAssociative.csproj">
      <Project>{7318d5e5-9d15-4abe-8a51-92f58d4f0b85}</Project>
      <Name>ProtoAssociative</Name>
      <Private>False</Private>
    </ProjectReference>
    <ProjectReference Include="..\..\src\Engine\ProtoCore\ProtoCore.csproj">
      <Project>{7a9e0314-966f-4584-baa3-7339cbb849d1}</Project>
      <Name>ProtoCore</Name>
      <Private>False</Private>
    </ProjectReference>
    <ProjectReference Include="..\..\src\DynamoCore\DynamoCore.csproj">
      <Project>{7858FA8C-475F-4B8E-B468-1F8200778CF8}</Project>
      <Name>DynamoCore</Name>
      <Private>False</Private>
    </ProjectReference>
    <ProjectReference Include="..\..\src\Engine\ProtoImperative\ProtoImperative.csproj">
      <Project>{0d3d43dc-bd7e-46f0-93f7-1c6a6cc79948}</Project>
      <Name>ProtoImperative</Name>
      <Private>False</Private>
    </ProjectReference>
    <ProjectReference Include="..\..\src\GraphMetadataViewExtension\GraphMetadataViewExtension.csproj">
      <Project>{A42563F1-2B8B-4C4D-BFAD-2CA981524E00}</Project>
      <Name>GraphMetadataViewExtension</Name>
    </ProjectReference>
    <ProjectReference Include="..\..\src\Libraries\CoreNodeModelsWpf\CoreNodeModelsWpf.csproj">
      <Project>{f5932f7d-8e34-4787-80b8-e7f9d996edff}</Project>
      <Name>CoreNodeModelsWpf</Name>
      <Private>False</Private>
    </ProjectReference>
    <ProjectReference Include="..\..\src\Libraries\CoreNodeModels\CoreNodeModels.csproj">
      <Project>{d8262d40-4880-41e4-91e4-af8f480c8637}</Project>
      <Name>CoreNodeModels</Name>
      <Private>False</Private>
    </ProjectReference>
    <ProjectReference Include="..\..\src\Libraries\CoreNodes\CoreNodes.csproj">
      <Project>{87550B2B-6CB8-461E-8965-DFAFE3AAFB5C}</Project>
      <Name>CoreNodes</Name>
    </ProjectReference>
    <ProjectReference Include="..\..\src\Libraries\DesignScriptBuiltin\DesignScriptBuiltin.csproj">
      <Project>{c0d6dee5-5532-4345-9c66-4c00d7fdb8be}</Project>
      <Name>DesignScriptBuiltin</Name>
    </ProjectReference>
    <ProjectReference Include="..\..\src\Libraries\DynamoConversions\DynamoConversions.csproj">
      <Project>{C5ADC05B-34E8-47BF-8E78-9C7BF96418C2}</Project>
      <Name>DynamoConversions</Name>
      <Private>False</Private>
    </ProjectReference>
    <ProjectReference Include="..\..\src\Libraries\PythonNodeModelsWpf\PythonNodeModelsWpf.csproj">
      <Project>{01DE9B06-0BCB-4D8A-862E-E8170F5D6B4F}</Project>
      <Name>PythonNodeModelsWpf</Name>
      <Private>False</Private>
    </ProjectReference>
    <ProjectReference Include="..\..\src\Libraries\PythonNodeModels\PythonNodeModels.csproj">
      <Project>{8872ca17-c10d-43b9-8393-5c5a57065eb0}</Project>
      <Name>PythonNodeModels</Name>
      <Private>False</Private>
    </ProjectReference>
    <ProjectReference Include="..\..\src\Libraries\UnitsUI\UnitsUI.csproj">
      <Project>{C67A7E80-73E6-4BBF-9D3F-DCD86CE306BE}</Project>
      <Name>UnitsUI</Name>
      <Private>False</Private>
    </ProjectReference>
    <ProjectReference Include="..\..\src\NodeAutoCompleteViewExtension\NodeAutoCompleteViewExtension.csproj">
      <Project>{51511AFD-F326-4995-8E27-5D711419EF6F}</Project>
      <Name>NodeAutoCompleteViewExtension</Name>
    </ProjectReference>
    <ProjectReference Include="..\..\src\NodeServices\DynamoServices.csproj">
      <Project>{ef879a10-041d-4c68-83e7-3192685f1bae}</Project>
      <Name>DynamoServices</Name>
      <Private>False</Private>
    </ProjectReference>
    <ProjectReference Include="..\..\src\PythonMigrationViewExtension\PythonMigrationViewExtension.csproj">
      <Project>{10af430d-0d3a-49ce-a63d-848912959745}</Project>
      <Name>PythonMigrationViewExtension</Name>
    </ProjectReference>
    <ProjectReference Include="..\..\src\Tools\DynamoShapeManager\DynamoShapeManager.csproj">
      <Project>{263fa9c1-f81e-4a8e-95e0-8cdae20f177b}</Project>
      <Name>DynamoShapeManager</Name>
      <Private>False</Private>
    </ProjectReference>
    <ProjectReference Include="..\..\src\WorkspaceDependencyViewExtension\WorkspaceDependencyViewExtension.csproj">
      <Project>{5E76AAB3-6302-473E-9655-081B53FB1419}</Project>
      <Name>WorkspaceDependencyViewExtension</Name>
    </ProjectReference>
    <ProjectReference Include="..\DynamoCoreTests\DynamoCoreTests.csproj">
      <Project>{472084ed-1067-4b2c-8737-3839a6143eb2}</Project>
      <Name>DynamoCoreTests</Name>
      <Private>False</Private>
    </ProjectReference>
    <ProjectReference Include="..\DynamoCoreTests\DynamoCoreTests.csproj">
      <Project>{472084ed-1067-4b2c-8737-3839a6143eb2}</Project>
      <Name>DynamoCoreTests</Name>
    </ProjectReference>
    <ProjectReference Include="..\..\src\DynamoUtilities\DynamoUtilities.csproj">
      <Project>{B5F435CB-0D8A-40B1-A4F7-5ECB3CE792A9}</Project>
      <Name>DynamoUtilities</Name>
      <Private>False</Private>
    </ProjectReference>
    <ProjectReference Include="..\Libraries\SystemTestServices\SystemTestServices.csproj">
      <Project>{89563cd0-509b-40a5-8728-9d3ec6fe8410}</Project>
      <Name>SystemTestServices</Name>
      <Private>False</Private>
    </ProjectReference>
    <ProjectReference Include="..\Libraries\TestServices\TestServices.csproj">
      <Project>{6cd0f0cf-8199-49f9-b0ea-0b9598b44419}</Project>
      <Name>TestServices</Name>
      <Private>False</Private>
    </ProjectReference>
    <ProjectReference Include="..\TestUINodes\TestUINodes.csproj">
      <Project>{ED1EA294-1BA1-45D6-A669-ECD2E24E21A9}</Project>
      <Name>TestUINodes</Name>
      <Private>False</Private>
    </ProjectReference>
  </ItemGroup>
  <ItemGroup>
    <Service Include="{82A7F48D-3B50-4B1E-B82E-3ADA8210C358}" />
  </ItemGroup>
  <ItemGroup>
    <EmbeddedResource Include="Resources\DocumentationBrowserScriptsTest.html" />
  </ItemGroup>
  <ItemGroup>
    <None Include="dynamoMenusRedesign.config" />
    <None Include="packages.config" />
  </ItemGroup>
  <Import Project="$(MSBuildToolsPath)\Microsoft.CSharp.targets" />
  <!-- To modify your build process, add your task inside one of the targets below and uncomment it. 
       Other similar extension points exist, see Microsoft.Common.targets.
  <Target Name="BeforeBuild">
  </Target>
  <Target Name="AfterBuild">
  </Target>
  -->
</Project><|MERGE_RESOLUTION|>--- conflicted
+++ resolved
@@ -126,11 +126,8 @@
       <Link>Properties\AssemblySharedInfo.cs</Link>
     </Compile>
     <Compile Include="ColorPaletteTests.cs" />
-<<<<<<< HEAD
-=======
     <Compile Include="ConnectorContextMenuTests.cs" />
     <Compile Include="ConnectorViewModelTests.cs" />
->>>>>>> e17f0a59
     <Compile Include="ConverterViewModelTests.cs" />
     <Compile Include="InfoBubbleTests.cs" />
     <Compile Include="Libraries\LabelTests.cs" />
