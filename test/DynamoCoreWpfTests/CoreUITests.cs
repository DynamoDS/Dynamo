--- conflicted
+++ resolved
@@ -799,16 +799,10 @@
                 new DynamoModel.DefaultStartConfiguration()
                 {
                     StartInTestMode = startInTestMode,
-<<<<<<< HEAD
                     ProcessMode = startInTestMode 
                         ? TaskProcessMode.Synchronous 
                         : TaskProcessMode.Asynchronous,
                     Preferences= PreferenceSettings.Instance
-=======
-                    ProcessMode = startInTestMode
-                        ? TaskProcessMode.Synchronous
-                        : TaskProcessMode.Asynchronous
->>>>>>> b4c05fb9
                 });
 
             ViewModel = DynamoViewModel.Start(
