--- conflicted
+++ resolved
@@ -502,11 +502,7 @@
 
         [Test]
         [Category("DynamoUI")]
-<<<<<<< HEAD
-        public void PreferenceSetting_AgreeAnalyticSharing()
-=======
         public void PreferenceSetting_NotAgreeAnalyticsSharing()
->>>>>>> 85a183ed
         {
             // Test deserialization of analytics setting 
             // Test loading old settings file without agreement 
@@ -519,15 +515,9 @@
 
         [Test]
         [Category("DynamoUI")]
-<<<<<<< HEAD
-        public void PreferenceSetting_NotAgreeAnalyticsSharing()
-        {
-            // Test loading old settings file without render precision attribute
-=======
         public void PreferenceSetting_AgreeAnalyticsSharing()
         {
             // Test loading old settings file with agreement 
->>>>>>> 85a183ed
             var filePath = Path.Combine(GetTestDirectory(ExecutingDirectory), @"settings\DynamoSettings-AnalyticsTurnedOn.xml");
             var resultSetting = PreferenceSettings.Load(filePath);
             Assert.AreEqual(true, resultSetting.IsAnalyticsReportingApproved);
