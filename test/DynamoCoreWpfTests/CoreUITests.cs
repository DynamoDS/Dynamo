﻿using System;
using System.IO;
using System.Linq;
using System.Threading;
using System.Windows;

using SystemTestServices;

using Dynamo;
using Dynamo.Controls;
using Dynamo.Models;
using Dynamo.Nodes;
using Dynamo.Selection;
using Dynamo.Services;
using Dynamo.Utilities;
using Dynamo.ViewModels;
using NUnit.Framework;

namespace DynamoCoreWpfTests
{
    [TestFixture]
    public class CoreUserInterfaceTests : SystemTestBase
    {
        #region SaveImageCommand

        [Test]
        [Category("DynamoUI")]
        public void CanSaveImage()
        {
            string path = Path.Combine(TempFolder, "output.png");

            ViewModel.SaveImageCommand.Execute(path);

            Assert.True(File.Exists(path));
            File.Delete(path);
            Assert.False(File.Exists(path));
        }

        [Test]
        [Category("DynamoUI")]
        public void CannotSaveImageWithBadPath()
        {
            string path = "W;\aelout put.png";

            ViewModel.SaveImageCommand.Execute(path);

            Assert.False(File.Exists(path));
        }

        #endregion

        #region ToggleConsoleShowingCommand

        [Test]
        [Category("DynamoUI")]
        public void CanHideConsoleWhenShown()
        {
            ViewModel.ToggleConsoleShowingCommand.Execute(null);
            Assert.True(ViewModel.ConsoleHeight > 0);
        }

        [Test]
        [Category("DynamoUI")]
        public void ConsoleIsHiddenOnOpen()
        {
            Assert.False(ViewModel.ConsoleHeight > 0);
        }

        [Test]
        [Category("DynamoUI")]
        public void CanShowConsoleWhenHidden()
        {
            ViewModel.ToggleConsoleShowingCommand.Execute(null);
            Assert.True(ViewModel.ConsoleHeight > 0);

            ViewModel.ToggleConsoleShowingCommand.Execute(null);
            Assert.False(ViewModel.ConsoleHeight > 0);
        }

        #endregion

        #region Zoom In and Out canvas

        [Test]
        [Category("DynamoUI")]
        public void CanZoom()
        {
            WorkspaceModel workspaceModel = ViewModel.CurrentSpaceViewModel.Model;
            WorkspaceViewModel workspaceVM = ViewModel.CurrentSpaceViewModel;
            double zoom;
            
            // Test Zoom in
            zoom = workspaceModel.Zoom;
            if ( ViewModel.ZoomInCommand.CanExecute(null) )
                ViewModel.ZoomInCommand.Execute(null);
            Assert.Greater(workspaceModel.Zoom, zoom);

            // Test Zoom out
            zoom = workspaceModel.Zoom;
            if (ViewModel.ZoomOutCommand.CanExecute(null))
                ViewModel.ZoomOutCommand.Execute(null);
            Assert.Greater(zoom, workspaceModel.Zoom);

            // Test can set zoom (at random zoom for 10 times)
            int testLoop = 10;
            for (int i = 0; i < testLoop; i++)
            {
                // Get random number for the zoom
                double upperBound = WorkspaceModel.ZOOM_MAXIMUM;
                double lowerBound = WorkspaceModel.ZOOM_MINIMUM;
                Random random = new Random();
                double randomNumber = random.NextDouble() * (upperBound - lowerBound) + lowerBound;

                if (ViewModel.CurrentSpaceViewModel.SetZoomCommand.CanExecute(randomNumber))
                    ViewModel.CurrentSpaceViewModel.SetZoomCommand.Execute(randomNumber);

                // Check Zoom is correct
                Assert.AreEqual(randomNumber, workspaceModel.Zoom);
            }

            // Border Test for Set Zoom
            // Min zoom
            zoom = WorkspaceModel.ZOOM_MINIMUM;
            if (workspaceVM.SetZoomCommand.CanExecute(zoom))
                workspaceVM.SetZoomCommand.Execute(zoom);
            Assert.AreEqual(zoom, workspaceModel.Zoom);
            // Zoom out over limit (check that it does not zoom out)
            if (ViewModel.ZoomOutCommand.CanExecute(null))
                ViewModel.ZoomOutCommand.Execute(null);
            Assert.AreEqual(zoom, workspaceModel.Zoom);
            
            // Max zoom
            zoom = WorkspaceModel.ZOOM_MAXIMUM;
            if (workspaceVM.SetZoomCommand.CanExecute(zoom))
                workspaceVM.SetZoomCommand.Execute(zoom);
            Assert.AreEqual(zoom, workspaceModel.Zoom);
            // Zoom in over limit (check that it does not zoom in)
            if (ViewModel.ZoomInCommand.CanExecute(null))
                ViewModel.ZoomInCommand.Execute(null);
            Assert.AreEqual(zoom, workspaceModel.Zoom);

            // Above Max Limit Test
            zoom = WorkspaceModel.ZOOM_MAXIMUM + 0.1;
            if (workspaceVM.SetZoomCommand.CanExecute(zoom))
                workspaceVM.SetZoomCommand.Execute(zoom);
            Assert.AreNotEqual(zoom, workspaceModel.Zoom);

            // Below Min Limit Test
            zoom = WorkspaceModel.ZOOM_MINIMUM - 0.1;
            if (workspaceVM.SetZoomCommand.CanExecute(zoom))
                workspaceVM.SetZoomCommand.Execute(zoom);
            Assert.AreNotEqual(zoom, workspaceModel.Zoom);

            // Stress Test
            // Zoom in and out repeatly
            for (int i = 0; i < 20; i++)
            {
                for (int stepIn = 0; stepIn < 20; stepIn++)
                {
                    if (ViewModel.ZoomInCommand.CanExecute(null))
                        ViewModel.ZoomInCommand.Execute(null);
                }
                for (int stepOut = 0; stepOut < 20; stepOut++)
                {
                    if (ViewModel.ZoomOutCommand.CanExecute(null))
                        ViewModel.ZoomOutCommand.Execute(null);
                }
            }
            // Doesn't crash the system
            Assert.True(true);
        }

        #endregion

        #region Pan Left, Right, Top, Down Canvas

        [Test, RequiresSTA]
        [Category("DynamoUI")]
        public void CanPanLeft()
        {
            WorkspaceModel workspaceModel = ViewModel.CurrentSpaceViewModel.Model;
            WorkspaceViewModel workspaceVM = ViewModel.CurrentSpaceViewModel;

            int numOfPanTested = 100;
            double posX = workspaceModel.X;
            double posY = workspaceModel.Y;

            // Pan left repeatly
            for (int i = 0; i < numOfPanTested; i++)
            {
                if (ViewModel.PanCommand.CanExecute("Left"))
                    ViewModel.PanCommand.Execute("Left");
            }

            Assert.Greater(workspaceModel.X, posX);
            Assert.AreEqual(workspaceModel.Y, posY);
        }

        [Test, RequiresSTA]
        [Category("DynamoUI")]
        public void CanPanRight()
        {
            WorkspaceModel workspaceModel = ViewModel.CurrentSpaceViewModel.Model;
            WorkspaceViewModel workspaceVM = ViewModel.CurrentSpaceViewModel;

            int numOfPanTested = 100;
            double posX = workspaceModel.X;
            double posY = workspaceModel.Y;

            // Pan left repeatly
            for (int i = 0; i < numOfPanTested; i++)
            {
                if (ViewModel.PanCommand.CanExecute("Right"))
                    ViewModel.PanCommand.Execute("Right");
            }

            Assert.Greater(posX, workspaceModel.X);
            Assert.AreEqual(workspaceModel.Y, posY);
        }

        [Test, RequiresSTA]
        [Category("DynamoUI")]
        public void CanPanUp()
        {
            WorkspaceModel workspaceModel = ViewModel.CurrentSpaceViewModel.Model;
            WorkspaceViewModel workspaceVM = ViewModel.CurrentSpaceViewModel;

            int numOfPanTested = 100;
            double posX = workspaceModel.X;
            double posY = workspaceModel.Y;

            // Pan left repeatly
            for (int i = 0; i < numOfPanTested; i++)
            {
                if (ViewModel.PanCommand.CanExecute("Up"))
                    ViewModel.PanCommand.Execute("Up");
            }

            Assert.AreEqual(posX, workspaceModel.X);
            Assert.Greater(workspaceModel.Y, posY);
        }

        [Test, RequiresSTA]
        [Category("DynamoUI")]
        public void CanPanDown()
        {
            WorkspaceModel workspaceModel = ViewModel.CurrentSpaceViewModel.Model;
            WorkspaceViewModel workspaceVM = ViewModel.CurrentSpaceViewModel;

            int numOfPanTested = 100;
            double posX = workspaceModel.X;
            double posY = workspaceModel.Y;

            // Pan left repeatly
            for (int i = 0; i < numOfPanTested; i++)
            {
                if (ViewModel.PanCommand.CanExecute("Down"))
                    ViewModel.PanCommand.Execute("Down");
            }

            Assert.AreEqual(posX, workspaceModel.X);
            Assert.Greater(posY, workspaceModel.Y);
        }

        #endregion

        #region Fit to View

        [Test, RequiresSTA]
        [Category("DynamoUI")]
        public void FitViewWithNoNodes()
        {
            WorkspaceModel workspaceModel = ViewModel.CurrentSpaceViewModel.Model;
            WorkspaceViewModel workspaceVM = ViewModel.CurrentSpaceViewModel;

            double initZoom = workspaceModel.Zoom;
            double initX = workspaceModel.X;
            double initY = workspaceModel.Y;

            // Zoom to max zoom value
            workspaceVM.FitViewInternal();
            
            // Check for no changes
            Assert.AreEqual(workspaceModel.Zoom, initZoom);
            Assert.AreEqual(workspaceModel.X, initX);
            Assert.AreEqual(workspaceModel.Y, initY);
        }

        [Test, RequiresSTA]
        [Category("DynamoUI")]
        public void CanFitView()
        {
            WorkspaceModel workspaceModel = ViewModel.CurrentSpaceViewModel.Model;
            WorkspaceViewModel workspaceVM = ViewModel.CurrentSpaceViewModel;

            double initZoom = workspaceModel.Zoom;
            double initX = workspaceModel.X;
            double initY = workspaceModel.Y;

            CreateNodeOnCurrentWorkspace();

            // Zoom to max zoom value
            workspaceVM.FitViewInternal();

            // Check for no changes
            Assert.AreNotEqual(workspaceModel.Zoom, initZoom);
            Assert.AreNotEqual(workspaceModel.X, initX);
            Assert.AreNotEqual(workspaceModel.Y, initY);

            ViewModel.CurrentSpaceViewModel.Model.HasUnsavedChanges = false;
        }

        [Test, RequiresSTA]
        [Category("DynamoUI")]
        public void CanFitViewTwiceForActualZoom()
        {
            WorkspaceModel workspaceModel = ViewModel.CurrentSpaceViewModel.Model;
            WorkspaceViewModel workspaceVM = ViewModel.CurrentSpaceViewModel;

            double initZoom = workspaceModel.Zoom;
            double initX = workspaceModel.X;
            double initY = workspaceModel.Y;

            CreateNodeOnCurrentWorkspace();

            // Zoom to max zoom value
            workspaceVM.FitViewInternal();

            // Check for no changes
            Assert.AreNotEqual(workspaceModel.Zoom, initZoom);
            Assert.AreNotEqual(workspaceModel.X, initX);
            Assert.AreNotEqual(workspaceModel.Y, initY);

            ViewModel.CurrentSpace.HasUnsavedChanges = false;
        }

        [Test, RequiresSTA]
        [Category("DynamoUI")]
        public void FitViewStressTest()
        {
            WorkspaceModel workspaceModel = ViewModel.CurrentSpaceViewModel.Model;
            WorkspaceViewModel workspaceVM = ViewModel.CurrentSpaceViewModel;
            
            double initZoom = workspaceModel.Zoom;
            double initX = workspaceModel.X;
            double initY = workspaceModel.Y;

            CreateNodeOnCurrentWorkspace();

            for (int i = 0; i < 100; i++)
            {
                // Zoom to max zoom value
                workspaceVM.FitViewInternal();
            }

            // Not crashed
            Assert.True(true);

            ViewModel.CurrentSpace.HasUnsavedChanges = false;
        }

        [Test, RequiresSTA]
        [Category("DynamoUI")]
        public void CanFitViewResetByZoom()
        {
            WorkspaceModel workspaceModel = ViewModel.CurrentSpaceViewModel.Model;
            WorkspaceViewModel workspaceVM = ViewModel.CurrentSpaceViewModel;

            CreateNodeOnCurrentWorkspace();

            workspaceVM.FitViewInternal();

            double curZoom = workspaceModel.Zoom;
            double curX = workspaceModel.X;
            double curY = workspaceModel.Y;

            // Do some zoom action before FitView again
            ViewModel.ZoomIn(null);

            workspaceVM.FitViewInternal();

            // Check actual zoom
            Assert.AreEqual(workspaceModel.Zoom, curZoom);
            Assert.AreEqual(workspaceModel.X, curX);
            Assert.AreEqual(workspaceModel.Y, curY);

            ViewModel.CurrentSpace.HasUnsavedChanges = false;
        }

        [Test, RequiresSTA]
        [Category("DynamoUI")]
        public void CanFitViewResetByPan()
        {
            WorkspaceModel workspaceModel = ViewModel.CurrentSpaceViewModel.Model;
            WorkspaceViewModel workspaceVM = ViewModel.CurrentSpaceViewModel;

            CreateNodeOnCurrentWorkspace();

            workspaceVM.FitViewInternal();

            double curZoom = workspaceModel.Zoom;
            double curX = workspaceModel.X;
            double curY = workspaceModel.Y;

            // Do some pan action before FitView again
            ViewModel.Pan("Up" as object);

            workspaceVM.FitViewInternal();

            // Check actual zoom
            Assert.AreEqual(workspaceModel.Zoom, curZoom);
            Assert.AreEqual(workspaceModel.X, curX);
            Assert.AreEqual(workspaceModel.Y, curY);

            ViewModel.CurrentSpace.HasUnsavedChanges = false;
        }

        // Add a number node on workspace
        private void CreateNodeOnCurrentWorkspace()
        {
            // Create number node
            var numNode = new DoubleInput { X = 100, Y = 100 };
            ViewModel.Model.CurrentWorkspace.AddNode(numNode, true);
        }

        #endregion

        #region PreferenceSettings
        [Test, RequiresSTA]
        [Category("DynamoUI")]
        public void PreferenceSetting()
        {
            // Test Case to ensure that the link for these persistent variable
            // between DynamoViewModel, Model is not broken or replaced.
            #region FullscreenWatchShowing
            bool expectedValue = !ViewModel.Model.PreferenceSettings.FullscreenWatchShowing;
            ViewModel.ToggleFullscreenWatchShowing(null);
            Assert.AreEqual(expectedValue, ViewModel.Model.PreferenceSettings.FullscreenWatchShowing);

            expectedValue = !ViewModel.Model.PreferenceSettings.FullscreenWatchShowing;
            ViewModel.ToggleFullscreenWatchShowing(null);
            Assert.AreEqual(expectedValue, ViewModel.Model.PreferenceSettings.FullscreenWatchShowing);
            #endregion

            #region ConsoleHeight
            int expectedHeight = 100; ;
            ViewModel.ToggleConsoleShowing(null);
            Assert.AreEqual(expectedHeight, ViewModel.Model.PreferenceSettings.ConsoleHeight);

            expectedHeight = 0;
            ViewModel.ToggleConsoleShowing(null);
            Assert.AreEqual(expectedHeight, ViewModel.Model.PreferenceSettings.ConsoleHeight);
            #endregion

            #region ConnectorType
            ConnectorType expectedConnector = ConnectorType.BEZIER;
            ViewModel.SetConnectorType("BEZIER");
            Assert.AreEqual(expectedConnector, ViewModel.Model.PreferenceSettings.ConnectorType);

            expectedConnector = ConnectorType.POLYLINE;
            ViewModel.SetConnectorType("POLYLINE");
            Assert.AreEqual(expectedConnector, ViewModel.Model.PreferenceSettings.ConnectorType);
            #endregion

            #region Collect Information Option
            {
                // Backup the value of Dynamo.IsTestMode and restore it later. The 
                // reason for this is 'IsUsageReportingApproved' only returns the 
                // actual value when not running in test mode.
                var isTestMode = DynamoModel.IsTestMode;

                // First time run, check if dynamo did set it back to false after running
                Assert.AreEqual(false, UsageReportingManager.Instance.FirstRun);

                // CollectionInfoOption To TRUE
                UsageReportingManager.Instance.SetUsageReportingAgreement(true);
                RestartTestSetup(startInTestMode: false);
                Assert.AreEqual(true, UsageReportingManager.Instance.IsUsageReportingApproved);

                // CollectionInfoOption To FALSE
                UsageReportingManager.Instance.SetUsageReportingAgreement(false);
                RestartTestSetup(startInTestMode: false);
                Assert.AreEqual(false, UsageReportingManager.Instance.IsUsageReportingApproved);

                DynamoModel.IsTestMode = isTestMode; // Restore the orignal value.
            }
            #endregion

            #region Save And Load of PreferenceSettings
            // Test if variable can be serialize and deserialize without any issue
            string tempPath = System.IO.Path.GetTempPath();
            tempPath = Path.Combine(tempPath, "userPreference.xml");

            // Force inital state
            PreferenceSettings initalSetting = new PreferenceSettings();
            PreferenceSettings resultSetting;

            #region First Test

            initalSetting.ConnectorType = ConnectorType.BEZIER;
            initalSetting.ConsoleHeight = 100;
            initalSetting.FullscreenWatchShowing = true;

            initalSetting.Save(tempPath);
            resultSetting = PreferenceSettings.Load(tempPath);

            Assert.AreEqual(resultSetting.FullscreenWatchShowing, initalSetting.FullscreenWatchShowing);
            Assert.AreEqual(resultSetting.ConnectorType, initalSetting.ConnectorType);
            Assert.AreEqual(resultSetting.ConsoleHeight, initalSetting.ConsoleHeight);
            #endregion

            #region Second Test
            initalSetting.ConnectorType = ConnectorType.POLYLINE;
            initalSetting.ConsoleHeight = 0;
            initalSetting.FullscreenWatchShowing = false;

            initalSetting.Save(tempPath);
            resultSetting = PreferenceSettings.Load(tempPath);

            Assert.AreEqual(resultSetting.FullscreenWatchShowing, initalSetting.FullscreenWatchShowing);
            Assert.AreEqual(resultSetting.ConnectorType, initalSetting.ConnectorType);
            Assert.AreEqual(resultSetting.ConsoleHeight, initalSetting.ConsoleHeight);
            #endregion

            #endregion

            View.Close();
        }

        [Test]
        public void PreferenceSettings_ShowEdges_DefaultFalse()
        {
            var settings = new PreferenceSettings();
            Assert.False(settings.ShowEdges);
        }

        [Test]
        public void PreferenceSettings_ShowEdges_Toggle()
        {
<<<<<<< HEAD
            ViewModel.VisualizationSettings.ShowEdges = false;
            Assert.False(Model.PreferenceSettings.ShowEdges);

            ViewModel.VisualizationSettings.ShowEdges = true;
=======
            ViewModel.RenderPackageFactoryViewModel.ShowEdges = false;
            Assert.False(Model.PreferenceSettings.ShowEdges);

            ViewModel.RenderPackageFactoryViewModel.ShowEdges = true;
>>>>>>> 90d40d2a
            Assert.True(Model.PreferenceSettings.ShowEdges);
        }

        [Test]
        public void PreferenceSettings_ShowEdges_Save()
        {
            // Test if variable can be serialize and deserialize without any issue
            string tempPath = System.IO.Path.GetTempPath();
            tempPath = Path.Combine(tempPath, "userPreference.xml");

            var initalSetting = new PreferenceSettings();
            PreferenceSettings resultSetting;

            initalSetting.ShowEdges = true;
            initalSetting.Save(tempPath);
            resultSetting = PreferenceSettings.Load(tempPath);
            Assert.True(resultSetting.ShowEdges);
        }

        private void RestartTestSetup(bool startInTestMode)
        {
            // Shutdown Dynamo and restart it
            View.Close();
            View = null;

            if (ViewModel != null)
            {
                var shutdownParams = new DynamoViewModel.ShutdownParams(
                    shutdownHost: false, allowCancellation: false);

                ViewModel.PerformShutdownSequence(shutdownParams);
                ViewModel = null;
            }

            // Setup Temp PreferenceSetting Location for testing
            PreferenceSettings.DynamoTestPath = Path.Combine(TempFolder, "UserPreferenceTest.xml");

            Model = DynamoModel.Start(
                new DynamoModel.DefaultStartConfiguration()
                {
                    StartInTestMode = startInTestMode
                });

            ViewModel = DynamoViewModel.Start(
                new DynamoViewModel.StartConfiguration()
                {
                    DynamoModel = Model
                });

            //create the view
            View = new DynamoView(ViewModel);
            View.Show();

            SynchronizationContext.SetSynchronizationContext(new SynchronizationContext());
        }
        #endregion

        #region InfoBubble

        [Test]
        [Category("DynamoUI")]
        public void UpdateInfoBubble_ErrorBubble()
        {
            InfoBubbleViewModel infoBubble = new InfoBubbleViewModel(this.ViewModel);
            string content = "This is the test infoBubble";
            InfoBubbleDataPacket inputData_ErrorBubble = new InfoBubbleDataPacket(InfoBubbleViewModel.Style.Error,
                new Point(0, 0), new Point(0, 0), content, InfoBubbleViewModel.Direction.Bottom);

            if (infoBubble.UpdateContentCommand.CanExecute(null))
            {
                infoBubble.UpdateContentCommand.Execute(inputData_ErrorBubble);
                Assert.AreEqual(content, infoBubble.Content);
                Assert.AreEqual(InfoBubbleViewModel.Style.Error, infoBubble.InfoBubbleStyle);
                Assert.AreEqual(InfoBubbleViewModel.Direction.Bottom, infoBubble.ConnectingDirection);
            }
        }

        [Test, Ignore]
        // Opacity is no longer affecting the visibility of infobubble. This requires opacity of UIElement
        // This test is no longer feasible. Keeping it for future reference
        [Category("DynamoUI")]
        public void Collapse()
        {
            InfoBubbleViewModel infoBubble = new InfoBubbleViewModel(this.ViewModel);
            infoBubble.OnRequestAction(new InfoBubbleEventArgs(InfoBubbleEventArgs.Request.Hide));
            //Assert.AreEqual(0, infoBubble.Opacity);
        }

        #endregion

        #region Notes

        [Test]
        [Category("DynamoUI")]
        public void CanCreateANote()
        {
            ViewModel.AddNoteCommand.Execute(null);
            var note = Model.CurrentWorkspace.Notes.FirstOrDefault();
            Assert.IsNotNull(note);
            
            //verify the note was created
            Assert.AreEqual(1, Model.CurrentWorkspace.Notes.Count);

            ViewModel.CurrentSpaceViewModel.Model.HasUnsavedChanges = false;
        }

        [Test]
        [Category("DynamoUI")]
        public void CanDeleteANote()
        {
            ViewModel.AddNoteCommand.Execute(null);
            var note = Model.CurrentWorkspace.Notes.FirstOrDefault();
            Assert.IsNotNull(note);

            //verify the note was created
            Assert.AreEqual(1, Model.CurrentWorkspace.Notes.Count);

            //select the note for deletion
            DynamoSelection.Instance.Selection.Add(note);
            Assert.AreEqual(1, DynamoSelection.Instance.Selection.Count);

            //delete the note
            ViewModel.DeleteCommand.Execute(null);
            Assert.AreEqual(0,Model.CurrentWorkspace.Notes.Count);

            ViewModel.CurrentSpaceViewModel.Model.HasUnsavedChanges = false;
           
        }


        #endregion

        [Test]
        [Category("UnitTests")]
        public void TestDraggedNode()
        {
            var addNode = new DSFunction(ViewModel.Model.LibraryServices.GetFunctionDescriptor("+")) { X = 16, Y = 32 };
            ViewModel.Model.CurrentWorkspace.AddNode(addNode, false);
            NodeModel locatable = ViewModel.Model.CurrentWorkspace.Nodes[0];

            var startPoint = new Point2D(8, 64);
            var dn = new WorkspaceViewModel.DraggedNode(locatable, startPoint);

            // Initial node position.
            Assert.AreEqual(16, locatable.X);
            Assert.AreEqual(32, locatable.Y);

            // Move the mouse cursor to move node.
            dn.Update(new Point2D(-16, 72));
            Assert.AreEqual(-8, locatable.X);
            Assert.AreEqual(40, locatable.Y);
        }
    }
}<|MERGE_RESOLUTION|>--- conflicted
+++ resolved
@@ -537,17 +537,10 @@
         [Test]
         public void PreferenceSettings_ShowEdges_Toggle()
         {
-<<<<<<< HEAD
-            ViewModel.VisualizationSettings.ShowEdges = false;
-            Assert.False(Model.PreferenceSettings.ShowEdges);
-
-            ViewModel.VisualizationSettings.ShowEdges = true;
-=======
             ViewModel.RenderPackageFactoryViewModel.ShowEdges = false;
             Assert.False(Model.PreferenceSettings.ShowEdges);
 
             ViewModel.RenderPackageFactoryViewModel.ShowEdges = true;
->>>>>>> 90d40d2a
             Assert.True(Model.PreferenceSettings.ShowEdges);
         }
 
