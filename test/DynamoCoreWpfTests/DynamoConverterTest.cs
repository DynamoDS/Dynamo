﻿using System;
using System.Collections.Generic;
using System.IO;
using System.Reflection;
using System.Threading;
using CoreNodeModels.Input;
using Dynamo.Tests;
using DynamoConversions;
using NUnit.Framework;
using DynamoConverter = CoreNodeModels.DynamoConvert;

namespace DynamoCoreWpfTests
{
    [TestFixture]
    public class DynamoConverterTest : DynamoViewModelUnitTest
    {
        public override void Setup()
        {
            // Add an assembly resolver to look in the nodes folder.
            AppDomain.CurrentDomain.AssemblyResolve += CurrentDomain_AssemblyResolve;
            base.Setup();
        }

        public override void Cleanup()
        {
            base.Cleanup();
            AppDomain.CurrentDomain.AssemblyResolve -= CurrentDomain_AssemblyResolve;
        }

        protected override void GetLibrariesToPreload(List<string> libraries)
        {
            libraries.Add("VMDataBridge.dll");
            libraries.Add("DynamoConversions.dll");
            libraries.Add("DynamoUnits.dll");
            base.GetLibrariesToPreload(libraries);
        }

        System.Reflection.Assembly CurrentDomain_AssemblyResolve(object sender, ResolveEventArgs args)
        {
            // Look in the nodes folder
            string assemblyPath = Path.Combine(Path.GetDirectoryName(Assembly.GetExecutingAssembly().Location), "nodes", new AssemblyName(args.Name).Name + ".dll");
            return File.Exists(assemblyPath) ? Assembly.LoadFrom(assemblyPath) : null;
        }

        [Test]
        public void CanConstructConverterNode()
        {
            var converter = new DynamoConverter();
            Assert.NotNull(converter);
        }

        [Test]
        public void ConverterDefaultValues()
        {
            var converter = new DynamoConverter();
            Assert.NotNull(converter);

            Assert.AreEqual(ConversionMetricUnit.Length, converter.SelectedMetricConversion);
            Assert.AreEqual(ConversionUnit.Meters, converter.SelectedFromConversion);
            Assert.AreEqual(ConversionUnit.Meters, converter.SelectedToConversion);
        }

        [Test]
        public void SetConverterValues()
        {
            var converter = new DynamoConverter() { SelectedMetricConversion = ConversionMetricUnit.Area };
            Assert.NotNull(converter);

            Assert.AreEqual(ConversionMetricUnit.Area, converter.SelectedMetricConversion);
            Assert.AreEqual(ConversionUnit.SquareMeter, converter.SelectedFromConversion);
            Assert.AreEqual(ConversionUnit.SquareMeter, converter.SelectedToConversion);
        }

        [Test]
        public void ConverterItemSourceCount()
        {
            var converter = new DynamoConverter() { SelectedMetricConversion = ConversionMetricUnit.Volume };
            Assert.NotNull(converter);

            Assert.AreEqual("8", ((dynamic)converter.SelectedFromConversionSource).Count.ToString());
            Assert.AreEqual("8", ((dynamic)converter.SelectedToConversionSource).Count.ToString());
        }

        [Test]
        public void ConvertSetConversionFromValue()
        {
            var converter = new DynamoConverter() { SelectedMetricConversion = ConversionMetricUnit.Length };
            Assert.NotNull(converter);

            Assert.AreEqual(ConversionMetricUnit.Length, converter.SelectedMetricConversion);
            Assert.AreEqual(ConversionUnit.Meters, converter.SelectedFromConversion);
            Assert.AreEqual(ConversionUnit.Meters, converter.SelectedToConversion);

            converter.SelectedFromConversion = ConversionUnit.Feet;
            Assert.AreEqual(ConversionUnit.Feet, converter.SelectedFromConversion);
            Assert.AreEqual(ConversionUnit.Meters, converter.SelectedToConversion);
        }

        [Test]
        public void ConvertSetConversionToValue()
        {
            var converter = new DynamoConverter() { SelectedMetricConversion = ConversionMetricUnit.Volume };
            Assert.NotNull(converter);

            Assert.AreEqual(ConversionMetricUnit.Volume, converter.SelectedMetricConversion);
            Assert.AreEqual(ConversionUnit.CubicMeters, converter.SelectedFromConversion);
            Assert.AreEqual(ConversionUnit.CubicMeters, converter.SelectedToConversion);

            converter.SelectedToConversion = ConversionUnit.CubicInches;
            Assert.AreEqual(ConversionUnit.CubicMeters, converter.SelectedFromConversion);
            Assert.AreEqual(ConversionUnit.CubicInches, converter.SelectedToConversion);
        }

        [Test]
        public void ConverterTestToggleState()
        {
            var converter = new DynamoConverter() { SelectedMetricConversion = ConversionMetricUnit.Length };
            Assert.NotNull(converter);

            Assert.AreEqual(ConversionMetricUnit.Length, converter.SelectedMetricConversion);
            Assert.AreEqual(ConversionUnit.Meters, converter.SelectedFromConversion);
            Assert.AreEqual(ConversionUnit.Meters, converter.SelectedToConversion);

            converter.SelectedFromConversion = ConversionUnit.Feet;
            Assert.AreEqual(ConversionUnit.Feet, converter.SelectedFromConversion);
            Assert.AreEqual(ConversionUnit.Meters, converter.SelectedToConversion);

            converter.ToggleDropdownValues();
            Assert.AreEqual(ConversionUnit.Meters, converter.SelectedFromConversion);
            Assert.AreEqual(ConversionUnit.Feet, converter.SelectedToConversion);
        }

        [Test]
        public void ConvertBetweenUnitsTestForForceReExecute()
        {
            var model = ViewModel.Model;
            string openPath = Path.Combine(TestDirectory, @"core\ConvertBetweenUnitsTest.dyn");
            RunModel(openPath);

            var node1 = model.CurrentWorkspace.NodeFromWorkspace("1371db60-371d-406b-a613-2f71ee43ccee") as DoubleInput;
            Assert.NotNull(node1);
            Assert.IsAssignableFrom(typeof(DoubleInput), node1);
            Assert.AreEqual("10", (node1).Value);

            /* Initial Conversion from Meters to MilliMeters */
            var converterNode =
                model.CurrentWorkspace.NodeFromWorkspace("069b3f3c-bc81-4c2a-b705-69a811cc43da") as DynamoConverter;
            Assert.NotNull(converterNode);
            Assert.AreEqual(ConversionUnit.Meters, converterNode.SelectedFromConversion);
            Assert.AreEqual(ConversionUnit.Millimeters, converterNode.SelectedToConversion);
            AssertPreviewValue("45f1ee23-5d81-4233-975e-faf218203de5", 10000.0);

            /* Now convert from Meters to Decimeters */
            converterNode.SelectedFromConversion = ConversionUnit.Meters;
            converterNode.SelectedToConversion = ConversionUnit.Decimeters;
            Assert.AreEqual(ConversionUnit.Meters, converterNode.SelectedFromConversion);
            Assert.AreEqual(ConversionUnit.Decimeters, converterNode.SelectedToConversion);

            ViewModel.HomeSpace.Run();
            
            AssertPreviewValue("45f1ee23-5d81-4233-975e-faf218203de5", 100.0);

            /* Again convert from Meters to MilliMeters */
            converterNode.SelectedToConversion = ConversionUnit.Millimeters;
            Assert.AreEqual(ConversionUnit.Meters, converterNode.SelectedFromConversion);
            Assert.AreEqual(ConversionUnit.Millimeters, converterNode.SelectedToConversion);

            ViewModel.HomeSpace.Run();
            
            AssertPreviewValue("45f1ee23-5d81-4233-975e-faf218203de5", 10000.0);

            /*Convert from CubicMilliMeters to CubicMeters */
            node1.Value = "1000000000";
            converterNode.SelectedFromConversion = ConversionUnit.CubicMillimeter;
            converterNode.SelectedToConversion = ConversionUnit.CubicMeters;
            ViewModel.HomeSpace.Run();

            AssertPreviewValue("45f1ee23-5d81-4233-975e-faf218203de5", 1);
<<<<<<< HEAD

=======
>>>>>>> d3291b5e
        }

        [Test]
        public void ConvertBetweenHectaresToSquareMeter()
        {
            var model = ViewModel.Model;
            string openPath = Path.Combine(TestDirectory, @"core\DynamoDefects\Defect_DYN_286.dyn");
            RunModel(openPath);

            var converterNode =
               model.CurrentWorkspace.NodeFromWorkspace("54435965-3778-49cd-8306-f116b3f73bde") as DynamoConverter;
            Assert.NotNull(converterNode);
            Assert.AreEqual(ConversionUnit.Hectares, converterNode.SelectedFromConversion);
            Assert.AreEqual(ConversionUnit.SquareMeter, converterNode.SelectedToConversion);
            AssertPreviewValue("54435965-3778-49cd-8306-f116b3f73bde", 10000.0);
        }
    }
}<|MERGE_RESOLUTION|>--- conflicted
+++ resolved
@@ -176,10 +176,6 @@
             ViewModel.HomeSpace.Run();
 
             AssertPreviewValue("45f1ee23-5d81-4233-975e-faf218203de5", 1);
-<<<<<<< HEAD
-
-=======
->>>>>>> d3291b5e
         }
 
         [Test]
