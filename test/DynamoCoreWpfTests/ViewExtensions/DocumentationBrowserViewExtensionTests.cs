using System;
using System.Collections.Generic;
using System.Globalization;
using System.IO;
using System.Linq;
using System.Reflection;
using System.Text;
using System.Threading;
using System.Windows;
using System.Windows.Controls;
using Dynamo;
using Dynamo.Configuration;
using Dynamo.DocumentationBrowser;
using Dynamo.Interfaces;
using Dynamo.Models;
using Dynamo.Scheduler;
using Dynamo.Utilities;
using Dynamo.ViewModels;
using Dynamo.Wpf.Extensions;
using DynamoCoreWpfTests.Utility;
using NUnit.Framework;

namespace DynamoCoreWpfTests
{
    [TestFixture]
    public class DocumentationBrowserViewExtensionTests : DynamoTestUIBase
    {
        private const string docsTabName = "Documentation Browser";
        private const string externalLink = "http://dictionary.dynamobim.org";
        private const string localDocsFileLink = "ExcelNotInstalled.html";
        private const string indexPageHtmlHeader = "<h2>Dynamo Documentation Browser</h2>";
        private const string excelDocsFileHtmlHeader = "<h2>Excel not installed </h2>";
        private const string fileMissingHtmlHeader = "<h3>Error 404</h3>";
        private const string nodeDocumentationInfoHeader = "<strong>Node Information</strong>";
        private const string nodeDocumentationInfoOriginalNodeName = "<h2>Node Type</h2>";
        private const string nodeDocumentationInfoNodeDescription = "<h2>Description</h2>";
        private const string nodeDocumentationInfoNodeInputsAndOutputs = "<strong>Inputs and Outputs</strong>";
        private const string nodeDocumentationInfoNodeInputs = "<h2>Inputs</h2>";
        private const string nodeDocumentationInfoNodeOutputs = "<h2>Outputs</h2>";

        private string PackagesDirectory { get { return Path.Combine(GetTestDirectory(this.ExecutingDirectory), @"core\docbrowser\pkgs"); } }

        protected override DynamoModel.IStartConfiguration CreateStartConfiguration(IPathResolver pathResolver)
        {
            return new DynamoModel.DefaultStartConfiguration()
            {
                PathResolver = pathResolver,
                StartInTestMode = true,
                GeometryFactoryPath = this.preloader.GeometryFactoryPath,
                ProcessMode = TaskProcessMode.Synchronous,
                Preferences = new PreferenceSettings() { CustomPackageFolders = new List<string>() { this.PackagesDirectory } }
            };
        }
        protected override void GetLibrariesToPreload(List<string> libraries)
        {
            libraries.Add("VMDataBridge.dll");
            libraries.Add("BuiltIn.ds");
            libraries.Add("FunctionObject.ds");
            libraries.Add("DSCoreNodes.dll");
            base.GetLibrariesToPreload(libraries);
        }

        [Test]
        public void DocsExtensionAddsMenuItem()
        {
            // Arrange
            List<MenuItem> showDocsMenuItems = GetDocsMenuItems();

            // Assert
            Assert.GreaterOrEqual(showDocsMenuItems.Count, 1);
        }

        [Test]
        public void ClickingMenuItemLaunchesSidebarWithIndexContent()
        {
            // Act
            // simulate clicking the Show docs browser menu item
            ShowDocsBrowser();

            // confirm the extension loads a view into the sidebar
            // and get the html content inside
            var docsTab = GetDocsTabItem();
            var docsBrowserContent = GetSidebarDocsBrowserContents();

            // Assert
            Console.WriteLine(docsBrowserContent);
            Assert.AreEqual(docsTabName, (string)docsTab.Header);
            Assert.IsTrue(docsBrowserContent.Contains(indexPageHtmlHeader));
        }

        [Test]
        public void ShowingStartPageHidesBrowser()
        {
            // Arrange
            ShowDocsBrowser();
            var docsView = GetDocsTabItem().Content as DocumentationBrowserView;
            this.ViewModel.NewHomeWorkspaceCommand.Execute(null);
            var visibilityBeforeShowStartPageEvent = docsView.documentationBrowser.Visibility;

            // Act
            this.ViewModel.DisplayStartPageCommand.Execute(null);
            var visibilityAfterShowStartPageEvent = docsView.documentationBrowser.Visibility;

            // Assert
            Assert.AreEqual(Visibility.Visible, visibilityBeforeShowStartPageEvent);
            Assert.AreEqual(Visibility.Hidden, visibilityAfterShowStartPageEvent);
        }

        /// <summary>
        /// This test validates that the Virtual Directory that will be created with WebView2 exists so the images will be loaded for a package node documentation
        /// </summary>
        [Test]
        public void CanCreatePackageNodeDocumentationAndLoadImages()
        {
            // Arrange
            RaiseLoadedEvent(this.View);

            var testDirectory = GetTestDirectory(this.ExecutingDirectory);
            var localImagePath = Path.Combine(testDirectory, @"core\docbrowser\pkgs\PackageWithNodeDocumentation\doc\icon.png");
            var packageDocPath = Path.GetDirectoryName(localImagePath);

            var docBrowserviewExtension = this.View.viewExtensionManager.ViewExtensions.OfType<DocumentationBrowserViewExtension>().FirstOrDefault();
            var browserView = docBrowserviewExtension.BrowserView;

            var nodeName = "Package.Hello";
            var nodeRename = "New node name";
            var expectedImageContent = String.Format(@"<img id='drag--img' class='resizable--img'  src=""http://appassets/{0}"" alt=""Dynamo Icon image"" />", Path.GetFileName(localImagePath));

            // Act
            this.ViewModel.ExecuteCommand(
                 new DynamoModel.CreateNodeCommand(
                     Guid.NewGuid().ToString(), nodeName, 0, 0, false, false)
                 );

            var node = this.ViewModel.Model.CurrentWorkspace.Nodes.FirstOrDefault();
            node.Name = nodeRename; // Forces original name header to appear 
            var nodeAnnotationEventArgs = new OpenNodeAnnotationEventArgs(node, this.ViewModel);

            docBrowserviewExtension.HandleRequestOpenDocumentationLink(nodeAnnotationEventArgs);
            var htmlContent = GetSidebarDocsBrowserContents();
            //There are times in which the URL contain characters like backslash (%5C) then they need to be replaced by the normal slash "/"
            htmlContent = htmlContent.Replace(@"%5C", "/");

            // Assert
            Assert.IsTrue(!string.IsNullOrEmpty(browserView.VirtualFolderPath));
            //TODO this is false because package image loading is now broken.
            Assert.IsTrue(Directory.Exists(browserView.VirtualFolderPath));
            //Check that the virtual folder will be created in the Package/doc folder so images will be loaded correctly
            Assert.IsTrue(browserView.VirtualFolderPath.Contains(packageDocPath));
            Assert.IsTrue(htmlContent.Contains(expectedImageContent));
        }

        [Test]
        public void ViewExtensionIgnoresExternalEvents()
        {
            // Arrange
            var externalEvent = new OpenDocumentationLinkEventArgs(new Uri(externalLink));
            using (var viewExtension = SetupNewViewExtension())
            {
                // Act
                var tabsBeforeExternalEventTrigger = this.ViewModel.SideBarTabItems.Count;
                viewExtension.HandleRequestOpenDocumentationLink(externalEvent);
                var tabsAfterExternalEventTrigger = this.ViewModel.SideBarTabItems.Count;

                // Assert
                Assert.IsTrue(externalEvent.IsRemoteResource);
                Assert.AreEqual(0, tabsBeforeExternalEventTrigger);
                Assert.AreEqual(0, tabsAfterExternalEventTrigger);
            }
        }

        [Test]
        public void CanHandleDocsEventWithValidLink()
        {
            // Arrange
            var docsEvent = new OpenDocumentationLinkEventArgs(new Uri(localDocsFileLink, UriKind.Relative));
            using (var viewExtension = SetupNewViewExtension(true))
            {
                // Act
                var tabsBeforeExternalEventTrigger = this.ViewModel.SideBarTabItems.Count;
                viewExtension.HandleRequestOpenDocumentationLink(docsEvent);
                var tabsAfterExternalEventTrigger = this.ViewModel.SideBarTabItems.Count;
                var htmlContent = GetSidebarDocsBrowserContents();

                // Assert
                Assert.IsFalse(docsEvent.IsRemoteResource);
                Assert.AreEqual(0, tabsBeforeExternalEventTrigger);
                Assert.AreEqual(1, tabsAfterExternalEventTrigger);
                Assert.IsTrue(htmlContent.Contains(excelDocsFileHtmlHeader));
            }
        }

        [Test]
        public void CanHandleDocsEventTriggeredFromDynamoViewModel()
        {
            // Arrange
            var docsEvent = new OpenDocumentationLinkEventArgs(new Uri(localDocsFileLink, UriKind.Relative));

            // Act
            var tabsBeforeExternalEventTrigger = this.ViewModel.SideBarTabItems.Count;
            this.ViewModel.OpenDocumentationLinkCommand.Execute(docsEvent);
            var tabsAfterExternalEventTrigger = this.ViewModel.SideBarTabItems.Count;
            var htmlContent = GetSidebarDocsBrowserContents();

            // Assert
            Assert.IsFalse(docsEvent.IsRemoteResource);
            Assert.AreEqual(0, tabsBeforeExternalEventTrigger);
            Assert.AreEqual(1, tabsAfterExternalEventTrigger);
            Assert.IsTrue(htmlContent.Contains(excelDocsFileHtmlHeader));
        }

        [Test]
        public void Displays404PageOnMissingDocFile()
        {
            // Arrange
            var docsEvent = new OpenDocumentationLinkEventArgs(new Uri("missingFile.html", UriKind.Relative));
            using (var viewExtension = SetupNewViewExtension(true))
            {
                // Act
                var tabsBeforeExternalEventTrigger = this.ViewModel.SideBarTabItems.Count;
                viewExtension.HandleRequestOpenDocumentationLink(docsEvent);
                var tabsAfterExternalEventTrigger = this.ViewModel.SideBarTabItems.Count;
                var htmlContent = GetSidebarDocsBrowserContents();

                // Assert
                Assert.IsFalse(docsEvent.IsRemoteResource);
                Assert.AreEqual(0, tabsBeforeExternalEventTrigger);
                Assert.AreEqual(1, tabsAfterExternalEventTrigger);
                Assert.IsTrue(htmlContent.Contains(fileMissingHtmlHeader));
            }
        }

        [Test]
        public void DisplaysHtmlEmbeddedInLoadedAssemblies()
        {
            // Arrange
            using (var viewExtension = SetupNewViewExtension(true))
            {
                // Reference an embedded HTML file in a loaded assembly
                var assemblyName = "DocumentationBrowserViewExtension";
                var fileName = "ArgumentNullException.html";
                var uri = $"{assemblyName};{fileName}";
                var docsEvent = new OpenDocumentationLinkEventArgs(new Uri(uri, UriKind.Relative));

                // Act
                var tabsBeforeExternalEventTrigger = this.ViewModel.SideBarTabItems.Count;
                viewExtension.HandleRequestOpenDocumentationLink(docsEvent);
                var tabsAfterExternalEventTrigger = this.ViewModel.SideBarTabItems.Count;
                var htmlContent = GetSidebarDocsBrowserContents();

                // Assert
                Assert.IsFalse(docsEvent.IsRemoteResource);
                Assert.AreEqual(0, tabsBeforeExternalEventTrigger);
                Assert.AreEqual(1, tabsAfterExternalEventTrigger);
                Assert.IsTrue(htmlContent.Contains("<h2>Value cannot be null</h2>"));
            }

        }

        [Test]
        public void Displays404PageWhenLinkPointsToAssemblyThatCannotBeFound()
        {
            // Arrange
            using (var viewExtension = SetupNewViewExtension(true))
            {
                // Reference an embedded HTML file in a loaded assembly
                var assemblyName = "NonExisting";
                var fileName = "Whatever.html";
                var uri = $"{assemblyName};{fileName}";
                var docsEvent = new OpenDocumentationLinkEventArgs(new Uri(uri, UriKind.Relative));

                // Act
                var tabsBeforeExternalEventTrigger = this.ViewModel.SideBarTabItems.Count;
                viewExtension.HandleRequestOpenDocumentationLink(docsEvent);
                var tabsAfterExternalEventTrigger = this.ViewModel.SideBarTabItems.Count;
                var htmlContent = GetSidebarDocsBrowserContents();

                // Assert
                Assert.IsFalse(docsEvent.IsRemoteResource);
                Assert.AreEqual(0, tabsBeforeExternalEventTrigger);
                Assert.AreEqual(1, tabsAfterExternalEventTrigger);
                Assert.IsTrue(htmlContent.Contains(fileMissingHtmlHeader));
            }
        }

        /// <summary>
        /// Test with Dynamo running in "en-us" culture and help content requested
        /// for a package that contains localized help content for "en-us".
        /// </summary>
        [Test]
        public void DisplaysLocalizedContentWhenAvailable()
        {
            // Arrange
            var originalCulture = CultureInfo.CurrentUICulture;
            CultureInfo.CurrentUICulture = CultureInfo.GetCultureInfo("en-us");
            var viewExtension = SetupNewViewExtension(true);

            try
            {

                // Reference an embedded HTML file in a loaded assembly
                var assemblyName = "SpecificCultureDocs";
                var fileName = "DivisionByZero.html";
                var uri = $"{assemblyName};{fileName}";
                var docsEvent = new OpenDocumentationLinkEventArgs(new Uri(uri, UriKind.Relative));

                // Act
                viewExtension.HandleRequestOpenDocumentationLink(docsEvent);
                var htmlContent = GetSidebarDocsBrowserContents();

                // Assert
                StringAssert.Contains("<h3>Division by zero - en-us</h3>", htmlContent);
            }
            finally
            {
                CultureInfo.CurrentUICulture = originalCulture;
                viewExtension.Dispose();
            }
        }

        /// <summary>
        /// Test with Dynamo running in "es-uy" culture and help content requested
        /// for a package that doesn't contain localized help content for "es-uy",
        /// but does contain help content for neutral culture "es".
        /// </summary>
        [Test]
        public void DisplayNeutralCultureContentWhenSpecificCultureContentIsNotAvailable()
        {
            // Arrange
            var originalCulture = CultureInfo.CurrentUICulture;
            CultureInfo.CurrentUICulture = CultureInfo.GetCultureInfo("es-uy");
            var viewExtension = SetupNewViewExtension(true);
            try
            {
                // Reference an embedded HTML file in a loaded assembly
                var assemblyName = "NeutralCultureDocs";
                var fileName = "DivisionByZero.html";
                var uri = $"{assemblyName};{fileName}";
                var docsEvent = new OpenDocumentationLinkEventArgs(new Uri(uri, UriKind.Relative));

                // Act
                viewExtension.HandleRequestOpenDocumentationLink(docsEvent);
                var htmlContent = GetSidebarDocsBrowserContents();

                // Assert
                StringAssert.Contains("<h3>Division entre cero - es</h3>", htmlContent);
            }
            finally
            {
                CultureInfo.CurrentUICulture = originalCulture;
                viewExtension.Dispose();
            }
        }

        /// <summary>
        /// Test with Dynamo running in "en" culture and help content requested
        /// for a package that doesn't contain localized help content for "en",
        /// but does contain help content for specific culture "en-us".
        /// </summary>
        [Test]
        public void DisplaySpecificCultureContentWhenNeutralCultureContentIsNotAvailable()
        {
            // Arrange
            var originalCulture = CultureInfo.CurrentUICulture;
            CultureInfo.CurrentUICulture = CultureInfo.GetCultureInfo("en");
            var viewExtension = SetupNewViewExtension(true);
            try
            {
                // Reference an embedded HTML file in a loaded assembly
                var assemblyName = "SpecificCultureDocs";
                var fileName = "DivisionByZero.html";
                var uri = $"{assemblyName};{fileName}";
                var docsEvent = new OpenDocumentationLinkEventArgs(new Uri(uri, UriKind.Relative));

                // Act
                viewExtension.HandleRequestOpenDocumentationLink(docsEvent);
                var htmlContent = GetSidebarDocsBrowserContents();

                // Assert
                StringAssert.Contains("<h3>Division by zero - en-us</h3>", htmlContent);
            }
            finally
            {
                CultureInfo.CurrentUICulture = originalCulture;
                viewExtension.Dispose();
            }
        }

        /// <summary>
        /// Test with Dynamo running in "fr-ca" culture and help content requested
        /// for a package that doesn't contain localized help content for "fr-ca"
        /// nor the neutral culture "fr", so it falls back to invariant culture
        /// help content.
        /// </summary>
        [Test]
        public void DisplaysInvariantContentWhenNoCompatibleLocalizedContentIsAvailable()
        {
            // Arrange
            var originalCulture = CultureInfo.CurrentUICulture;
            CultureInfo.CurrentUICulture = CultureInfo.GetCultureInfo("fr-ca");
            var viewExtension = SetupNewViewExtension(true);
            try
            {
                // Reference an embedded HTML file in a loaded assembly
                var assemblyName = "InvariantCultureDocs";
                var fileName = "DivisionByZero.html";
                var uri = $"{assemblyName};{fileName}";
                var docsEvent = new OpenDocumentationLinkEventArgs(new Uri(uri, UriKind.Relative));

                // Act
                viewExtension.HandleRequestOpenDocumentationLink(docsEvent);
                var htmlContent = GetSidebarDocsBrowserContents();

                // Assert
                StringAssert.Contains("<h3>Division by zero - invariant</h3>", htmlContent);
            }
            finally
            {
                CultureInfo.CurrentUICulture = originalCulture;
                viewExtension.Dispose();
            }
        }

        [Test]
        public void RemovesScriptTagsFromLoadedHtml()
        {
            // Arrange
            using (var viewExtension = SetupNewViewExtension(true))
            {
                // Reference an embedded HTML file in a loaded assembly
                var assemblyName = GetType().Assembly.GetName().Name;
                var fileName = "DocumentationBrowserScriptsTest.html";
                var uri = $"{assemblyName};{fileName}";
                var docsEvent = new OpenDocumentationLinkEventArgs(new Uri(uri, UriKind.Relative));

                // Act
                var tabsBeforeExternalEventTrigger = this.ViewModel.SideBarTabItems.Count;
                viewExtension.HandleRequestOpenDocumentationLink(docsEvent);
                var tabsAfterExternalEventTrigger = this.ViewModel.SideBarTabItems.Count;
                var htmlContent = GetSidebarDocsBrowserContents();

                // Assert
                Assert.IsFalse(docsEvent.IsRemoteResource);
                Assert.AreEqual(0, tabsBeforeExternalEventTrigger);
                Assert.AreEqual(1, tabsAfterExternalEventTrigger);
                Assert.IsTrue(htmlContent.Contains("<h2 id=\"heading\">Division by zero</h2>"));
                Assert.False(htmlContent.Contains("document.getElementById(\"heading\").innerHTML = \"Script1\";"));
            }
        }

        [Test]
        public void DPIScriptExists()
        {
            // Arrange
            using (var viewExtension = SetupNewViewExtension(true))
            {
                // Reference an embedded HTML file in a loaded assembly
                var assemblyName = GetType().Assembly.GetName().Name;
                var fileName = "DocumentationBrowserScriptsTest.html";
                var uri = $"{assemblyName};{fileName}";
                var docsEvent = new OpenDocumentationLinkEventArgs(new Uri(uri, UriKind.Relative));

                // Act
                var tabsBeforeExternalEventTrigger = this.ViewModel.SideBarTabItems.Count;
                viewExtension.HandleRequestOpenDocumentationLink(docsEvent);
                var tabsAfterExternalEventTrigger = this.ViewModel.SideBarTabItems.Count;
                var htmlContent = GetSidebarDocsBrowserContents();

                // Assert
                Assert.IsFalse(docsEvent.IsRemoteResource);
                Assert.AreEqual(0, tabsBeforeExternalEventTrigger);
                Assert.AreEqual(1, tabsAfterExternalEventTrigger);
                Assert.IsTrue(htmlContent.Contains(@"<script> function getDPIScale()"));
                Assert.IsTrue(htmlContent.Contains(@"function adaptDPI()"));
            }
        }

        [Test]
        public void GetResourceNameWithCultureNameReturnsSameAsInputWhenCultureIsNull()
        {
            var name = "MyPage.html";
            var result = ResourceUtilities.GetResourceNameWithCultureName(name, null);
            Assert.AreEqual(name, result);
        }

        [Test]
        public void GetResourceNameWithCultureNameReturnsSameAsInputWhenItDoesNotHaveAnExtension()
        {
            var name = "NotAPage";
            var result = ResourceUtilities.GetResourceNameWithCultureName(name, CultureInfo.GetCultureInfo("en-US"));
            Assert.AreEqual(name, result);
        }

        [Test]
        public void GetResourceNameWithCultureNameWorksWithValidCultureAndInputName()
        {
            var name = "MyPage.html";
            var result = ResourceUtilities.GetResourceNameWithCultureName(name, CultureInfo.GetCultureInfo("en-US"));
            Assert.AreEqual("MyPage.en-US.html", result);
        }

        [Test]
        public void CanCreateNodeDocumenationHtmlFromNodeAnnotationEventArgsWithOOTBNodeWithoutAddtionalDocumentation()
        {
            // Arrange
            RaiseLoadedEvent(this.View);
            var docBrowserviewExtension = this.View.viewExtensionManager.ViewExtensions.OfType<DocumentationBrowserViewExtension>().FirstOrDefault();
            var nodeName = "+";
            var nodeRename = "New node name";
            var expectedNodeDocumentationTitle = $"<h1>{nodeRename}</h1>";
            var expectedNodeDocumentationNamespace = $"<p><i>{nodeName}</i></p>";
       
            // Act
            this.ViewModel.ExecuteCommand(
                new DynamoModel.CreateNodeCommand(
                    Guid.NewGuid().ToString(), nodeName, 0, 0, false, false)
                );

            var node = this.ViewModel.Model.CurrentWorkspace.Nodes.FirstOrDefault();
            node.Name = nodeRename; // Forces original name header to appear 
            var nodeAnnotationEventArgs = new OpenNodeAnnotationEventArgs(node, this.ViewModel);

            var tabsBeforeExternalEventTrigger = this.ViewModel.SideBarTabItems.Count;
            docBrowserviewExtension.HandleRequestOpenDocumentationLink(nodeAnnotationEventArgs);
            var tabsAfterExternalEventTrigger = this.ViewModel.SideBarTabItems.Count;
            var htmlContent = GetSidebarDocsBrowserContents();

            // Assert
            Assert.AreEqual(0, tabsBeforeExternalEventTrigger);
            Assert.AreEqual(1, tabsAfterExternalEventTrigger);
            Assert.IsTrue(htmlContent.Contains(expectedNodeDocumentationTitle));
            Assert.IsTrue(htmlContent.Contains(expectedNodeDocumentationNamespace));
            Assert.IsTrue(htmlContent.Contains(nodeDocumentationInfoHeader));
            Assert.IsTrue(htmlContent.Contains(nodeDocumentationInfoNodeDescription));
            Assert.IsTrue(htmlContent.Contains(nodeDocumentationInfoOriginalNodeName));
            Assert.IsTrue(htmlContent.Contains(nodeDocumentationInfoNodeInputsAndOutputs));
            Assert.IsTrue(htmlContent.Contains(nodeDocumentationInfoNodeInputs));
            Assert.IsTrue(htmlContent.Contains(nodeDocumentationInfoNodeOutputs));
        }

        [Test]
        public void CanCreateNodeDocumenationHtmlFromNodeAnnotationEventArgsWithPackageNodeWithAddtionalDocumentation()
        {
            // Arrange
            RaiseLoadedEvent(this.View);

            var testDirectory = GetTestDirectory(this.ExecutingDirectory);
            var localImagePath = Path.Combine(testDirectory, @"core\docbrowser\pkgs\PackageWithNodeDocumentation\doc\icon.png");

            var docBrowserviewExtension = this.View.viewExtensionManager.ViewExtensions.OfType<DocumentationBrowserViewExtension>().FirstOrDefault();
            var nodeName = "Package.Hello";
            var nodeRename = "New node name";
            var expectedNodeDocumentationTitle = $"<h1>{nodeRename}</h1>";
            var expectedNodeDocumentationNamespace = $"<p><i>PackageWithDocs.{nodeName}</i></p>";
            var expectedAddtionalNodeDocumentationHeader = @"<h1 id=""hello-dynamo"">Hello Dynamo!</h1>";
            var expectedAddtionalNodeDocumentationImage = String.Format(@"<img id='drag--img' class='resizable--img'  src=""http://appassets/{0}"" alt=""Dynamo Icon image"" />", Path.GetFileName(localImagePath));


            // Act

            this.ViewModel.ExecuteCommand(
                 new DynamoModel.CreateNodeCommand(
                     Guid.NewGuid().ToString(), nodeName, 0, 0, false, false)
                 );

            var node = this.ViewModel.Model.CurrentWorkspace.Nodes.FirstOrDefault();
            node.Name = nodeRename; // Forces original name header to appear 
            var nodeAnnotationEventArgs = new OpenNodeAnnotationEventArgs(node, this.ViewModel);

            var tabsBeforeExternalEventTrigger = this.ViewModel.SideBarTabItems.Count;
            docBrowserviewExtension.HandleRequestOpenDocumentationLink(nodeAnnotationEventArgs);
            var tabsAfterExternalEventTrigger = this.ViewModel.SideBarTabItems.Count;
            var htmlContent = GetSidebarDocsBrowserContents();
            htmlContent = htmlContent.Replace(@"%5C", "/");

            // Assert
            Assert.AreEqual(0, tabsBeforeExternalEventTrigger);
            Assert.AreEqual(1, tabsAfterExternalEventTrigger);
            Assert.IsTrue(htmlContent.Contains(expectedNodeDocumentationTitle));
            Assert.IsTrue(htmlContent.Contains(expectedNodeDocumentationNamespace));
            Assert.IsTrue(htmlContent.Contains(nodeDocumentationInfoHeader));
            Assert.IsTrue(htmlContent.Contains(nodeDocumentationInfoNodeDescription));
            Assert.IsTrue(htmlContent.Contains(nodeDocumentationInfoOriginalNodeName));
            Assert.IsTrue(htmlContent.Contains(nodeDocumentationInfoNodeInputs));
            Assert.IsTrue(htmlContent.Contains(nodeDocumentationInfoNodeOutputs));
            Assert.IsTrue(htmlContent.Contains(expectedAddtionalNodeDocumentationHeader));
            Assert.IsTrue(htmlContent.Contains(expectedAddtionalNodeDocumentationImage));
        }

        [Test]
        public void CanGetNodeDocumentationMarkdownFromPackageDocumentationManager()
        {
            // Arrange
            var packageName = "Package";
            var nodeWithDocumentation = "PackageWithDocs.Package.Hello";
            var nodeWithoutDocumentation = "Package.Package.Package";

            // Assert
            Assert.That(PackageDocumentationManager.Instance.ContainsAnnotationDoc(Path.Combine(packageName, nodeWithDocumentation)));
            Assert.That(!PackageDocumentationManager.Instance.ContainsAnnotationDoc(Path.Combine(packageName, nodeWithoutDocumentation)));
        }

        [Test]
        public void DocsCanBeLoadedForDSNonPackageNodesFrom_FallBackPath()
        {
            //setup the docs browser to point to our fake fallback folder.
            var testFallbackDocsPath = Path.Combine(GetTestDirectory(this.ExecutingDirectory), "Tools", "docGeneratorTestFiles", "fallback_docs");
            PackageDocumentationManager.Instance.dynamoCoreFallbackDocPath = new DirectoryInfo(testFallbackDocsPath);

            //make a request for a node we've generated docs for
            RaiseLoadedEvent(this.View);

            var nodeName = "List.Rank";
            this.ViewModel.ExecuteCommand(
            new DynamoModel.CreateNodeCommand(
                Guid.NewGuid().ToString(), nodeName, 0, 0, false, false)
            );
            var node = this.ViewModel.Model.CurrentWorkspace.Nodes.FirstOrDefault();
            var htmlContent = RequestNodeDocs(node);

            Assert.IsTrue(htmlContent.Contains("list.rank sample docs"));

            ViewModel.Model.CurrentWorkspace.RemoveAndDisposeNode(node);

            //next node
            nodeName = "LoopWhile";
            this.ViewModel.ExecuteCommand(
            new DynamoModel.CreateNodeCommand(
              Guid.NewGuid().ToString(), nodeName, 0, 0, false, false)
          );
             node = this.ViewModel.Model.CurrentWorkspace.Nodes.FirstOrDefault();
             htmlContent = RequestNodeDocs(node);

            Assert.IsTrue(htmlContent.Contains("loopwhile sample docs"));
        }
        [Test]
        public void DocsAreLoadedFromHostPathBeforeCorePath()
        {
            //setup the docs browser to point to our fake fallback folder.
            var testFallbackDocsPath = Path.Combine(GetTestDirectory(this.ExecutingDirectory), "Tools", "docGeneratorTestFiles", "fallback_docs");
            var testHostFallbackDocsPath = Path.Combine(GetTestDirectory(this.ExecutingDirectory), "Tools", "docGeneratorTestFiles", "host_fallback_docs");

            PackageDocumentationManager.Instance.dynamoCoreFallbackDocPath = new DirectoryInfo(testFallbackDocsPath);
            PackageDocumentationManager.Instance.hostDynamoFallbackDocPath = new DirectoryInfo(testHostFallbackDocsPath);

            //make a request for a node we've generated docs for
            RaiseLoadedEvent(this.View);

            var nodeName = "List.Rank";
            this.ViewModel.ExecuteCommand(
            new DynamoModel.CreateNodeCommand(
                Guid.NewGuid().ToString(), nodeName, 0, 0, false, false)
            );
            var node = this.ViewModel.Model.CurrentWorkspace.Nodes.FirstOrDefault();
            var htmlContent = RequestNodeDocs(node);

            Assert.IsTrue(htmlContent.Contains("list.rank sample docs from host path"));
        } 

        [Test]
        public void DocsCanBeLoadedForCoreNodeModelNodesFrom_FallBackPath()
        {
            //setup the docs browser to point to our fake fallback folder.
            var testFallbackDocsPath = Path.Combine(GetTestDirectory(this.ExecutingDirectory), "Tools", "docGeneratorTestFiles", "fallback_docs");
            PackageDocumentationManager.Instance.dynamoCoreFallbackDocPath = new DirectoryInfo(testFallbackDocsPath);

            //make a request for a node we've generated docs for
            RaiseLoadedEvent(this.View);

            var nodeName = "CoreNodeModels.Watch";
            this.ViewModel.ExecuteCommand(
            new DynamoModel.CreateNodeCommand(
                Guid.NewGuid().ToString(), nodeName, 0, 0, false, false)
            );
            var node = this.ViewModel.Model.CurrentWorkspace.Nodes.FirstOrDefault();
            var htmlContent = RequestNodeDocs(node);

            Assert.IsTrue(htmlContent.Contains("corenodemodels.watch sample docs"));

            ViewModel.Model.CurrentWorkspace.RemoveAndDisposeNode(node);

            //next node
            nodeName = "CoreNodeModels.Logic.RefactoredIf";
            this.ViewModel.ExecuteCommand(
            new DynamoModel.CreateNodeCommand(
              Guid.NewGuid().ToString(), nodeName, 0, 0, false, false)
          );
            node = this.ViewModel.Model.CurrentWorkspace.Nodes.FirstOrDefault();
            htmlContent = RequestNodeDocs(node);

            Assert.IsTrue(htmlContent.Contains("corenodemodels.logic.refactoredif sample docs"));

            ViewModel.Model.CurrentWorkspace.RemoveAndDisposeNode(node);

            //next node
            nodeName = "CoreNodeModels.HigherOrder.Map";
            this.ViewModel.ExecuteCommand(
            new DynamoModel.CreateNodeCommand(
              Guid.NewGuid().ToString(), nodeName, 0, 0, false, false)
          );
            node = this.ViewModel.Model.CurrentWorkspace.Nodes.FirstOrDefault();
            htmlContent = RequestNodeDocs(node);

            Assert.IsTrue(htmlContent.Contains("corenodemodels.higherorder.map sample docs"));
        }

        private string RequestNodeDocs(Dynamo.Graph.Nodes.NodeModel node)
        {
            var docBrowserviewExtension = this.View.viewExtensionManager.ViewExtensions.OfType<DocumentationBrowserViewExtension>().FirstOrDefault();
            var nodeAnnotationEventArgs = new OpenNodeAnnotationEventArgs(node, this.ViewModel);
            docBrowserviewExtension.HandleRequestOpenDocumentationLink(nodeAnnotationEventArgs);
            return GetSidebarDocsBrowserContents();
        }

        [Test]
        public void AddGraphInSpecificLocationToWorkspace()
        {
            var testDirectory = GetTestDirectory(ExecutingDirectory);
            var tempDynDirectory = Path.Combine(testDirectory, "Temp Test Path");
            var dynFileName = Path.Combine(testDirectory, @"UI\BasicAddition.dyn");
            var insertDynFilePath = Path.Combine(tempDynDirectory, @"BasicAddition.dyn");

            var cleanTempDir = () =>
            {
                if (Directory.Exists(tempDynDirectory))
                {
                    Directory.Delete(tempDynDirectory, true);
                }
            };

            using (Disposable.Create(cleanTempDir, cleanTempDir))
            {
                //Creates a directory that has empty spaces in the name
                Directory.CreateDirectory(tempDynDirectory);
                //Copy the dyn file to the new directory with empty spaces
                File.Copy(dynFileName, insertDynFilePath);

                //Adds a Number node into the Current Workspace
                var nodeName = "Number";
                this.ViewModel.ExecuteCommand(
                new DynamoModel.CreateNodeCommand(
                    Guid.NewGuid().ToString(), nodeName, 0, 0, false, false)
                );

                //Validates that we have just one node in the CurrentWorkspace
                Assert.AreEqual(ViewModel.Model.CurrentWorkspace.Nodes.Count(), 1);

                var node = ViewModel.Model.CurrentWorkspace.Nodes.FirstOrDefault();
               

                // Show the DocumentationBrowser so we can get the DocumentationBrowserViewModel
                ShowDocsBrowser();
                RequestNodeDocs(node);

                var docsView = GetDocsTabItem().Content as DocumentationBrowserView;
                var docsViewModel = docsView.DataContext as DocumentationBrowserViewModel;

                docsViewModel.GraphPath = insertDynFilePath;

                //Insert the Graph into the current workspace
                docsViewModel.InsertGraph();
            }
            //Validates that we have 5 nodes the CurrentWorkspace (after the graph was added)
            //Assert.AreEqual(ViewModel.Model.CurrentWorkspace.Nodes.Count(), 5);         
        }

        [Test]
        public void Validate_GetGraphLinkFromMDLocation()
        {
            var nodeName = "Number";
            this.ViewModel.ExecuteCommand(
            new DynamoModel.CreateNodeCommand(
                Guid.NewGuid().ToString(), nodeName, 0, 0, false, false)
            );

            //Validates that we have just one node in the CurrentWorkspace
            Assert.AreEqual(ViewModel.Model.CurrentWorkspace.Nodes.Count(), 1);

            var node = ViewModel.Model.CurrentWorkspace.Nodes.FirstOrDefault();

            //In this call the GetGraphLinkFromMDLocation() method is executed internally
            RequestNodeDocs(node);

            // Show the DocumentationBrowser so we can get the DocumentationBrowserViewModel
            ShowDocsBrowser();
            var docsView = GetDocsTabItem().Content as DocumentationBrowserView;
            var docsViewModel = docsView.DataContext as DocumentationBrowserViewModel;

            var graphPathValue = docsViewModel.GraphPath;

            var dynFileName = Path.GetFileNameWithoutExtension(docsViewModel.Link.AbsolutePath) + ".dyn";

            //This will return a path with the pkg doc + dyn file name
            var sharedFilesPath = Path.Combine(DocumentationBrowserView.SharedDocsDirectoryName, dynFileName);

            Assert.IsNotNull(graphPathValue);
            Assert.IsTrue(!string.IsNullOrEmpty(graphPathValue.ToString()));

            //check that the pathPath contains "NodeHelpSharedDocs//dynfilename"
            Assert.That(graphPathValue.Contains(sharedFilesPath));
        }
        [Test]
        public void Validate_GetGraphLinkFromPackage()
        {
            var nodeName = "Package.Hello";

            // Act
            this.ViewModel.ExecuteCommand(
                new DynamoModel.CreateNodeCommand(
                    Guid.NewGuid().ToString(), nodeName, 0, 0, false, false)
            );

            //Validates that we have just one node in the CurrentWorkspace
            Assert.AreEqual(ViewModel.Model.CurrentWorkspace.Nodes.Count(), 1);

            var node = ViewModel.Model.CurrentWorkspace.Nodes.FirstOrDefault();

            //In this call the GetGraphLinkFromMDLocation() method is executed internally
            RequestNodeDocs(node);

            // Show the DocumentationBrowser so we can get the DocumentationBrowserViewModel
            ShowDocsBrowser();
            var docsView = GetDocsTabItem().Content as DocumentationBrowserView;
            var docsViewModel = docsView.DataContext as DocumentationBrowserViewModel;

            var graphPathValue = docsViewModel.GraphPath;

            var dynFileName = Path.GetFileNameWithoutExtension(docsViewModel.Link.AbsolutePath) + ".dyn";

            Assert.IsNotNull(graphPathValue);
            Assert.IsTrue(!string.IsNullOrEmpty(graphPathValue));

            //check that the path contains "packageWithDocumentation"
<<<<<<< HEAD
            Assert.That(graphPathValue.Contains(Path.Combine("PackageWithNodeDocumentation","doc",dynFileName)));
=======
            Assert.That(graphPathValue.Contains("PackageWithNodeDocumentation\\doc"));
>>>>>>> 4e0cf2e9
        }

        #region Helpers

        private DocumentationBrowserViewExtension SetupNewViewExtension(bool runLoadedMethod = false)
        {
            var extension = new DocumentationBrowserViewExtension();
            if (runLoadedMethod)
            {
                var loadedParams = new ViewLoadedParams(this.View, this.ViewModel);
                extension.Loaded(loadedParams);
            }
            return extension;
        }

        private List<MenuItem> GetDocsMenuItems()
        {
            var loadedParams = new ViewLoadedParams(this.View, this.ViewModel);

            // get menu items that match the extension's menu item
            return loadedParams.dynamoMenu.Items
                .Cast<MenuItem>()
                .Where(x => (x.Header as string).Contains("E_xtensions"))
                .Select(x => x.Items)
                .FirstOrDefault()
                .Cast<MenuItem>()
                .Where(x => (x.Header as string).Equals("Show _Documentation Browser"))
                .ToList();
        }

        private string GetSidebarDocsBrowserContents()
        {
            var docsTab = GetDocsTabItem();
            var docsView = docsTab.Content as DocumentationBrowserView;
            var docsViewModel = docsView.DataContext as DocumentationBrowserViewModel;
            return docsViewModel.GetContent();
        }

        private TabItem GetDocsTabItem()
        {
            return this.ViewModel.SideBarTabItems
                .Where(x => x.Content.GetType().Equals(typeof(DocumentationBrowserView)))
                .FirstOrDefault();
        }

        private void ShowDocsBrowser()
        {
            GetDocsMenuItems().First().RaiseEvent(new RoutedEventArgs(MenuItem.CheckedEvent));
        }

        public static void RaiseLoadedEvent(FrameworkElement element)
        {
            MethodInfo eventMethod = typeof(FrameworkElement).GetMethod("OnLoaded",
                BindingFlags.Instance | BindingFlags.NonPublic);

            RoutedEventArgs args = new RoutedEventArgs(FrameworkElement.LoadedEvent);

            eventMethod.Invoke(element, new object[] { args });
        }

        #endregion
    }

    public class DocumentationBrowserViewExtensionContentTests : UnitTestBase
    {
        [Test, TestCaseSource(nameof(htmlResources))]
        public void CheckThatEmbeddedHtmlContentDoesNotSanitize(string htmlResource)
        {
            // Arrange
            var content = File.ReadAllText(htmlResource, Encoding.UTF8);

            // Don't test scripts
            if (content.StartsWith(@"<script>"))
            {
                return;
            }

            using (var converter = new Md2Html())
            {
                // Act
                var output = converter.SanitizeHtml(content);

                if (!string.IsNullOrEmpty(output))
                {
                    var thisIsIt = output;
                }

                // Assert
                Assert.IsTrue(string.IsNullOrEmpty(output));
            }
        }

        [Test, TestCaseSource(nameof(mdResources))]
        public void CheckThatEmbeddedMdContentDoesNotSanitize(string resource)
        {
            // Arrange
            var content = File.ReadAllText(resource, Encoding.UTF8);

            using (var converter = new Md2Html())
            {
                // Act
                var html = converter.ParseMd2Html(content, ExecutingDirectory);
                var output = converter.SanitizeHtml(html);

                // Assert
                Assert.IsTrue(string.IsNullOrEmpty(output));
            }
        }

        #region Helpers
        private static string[] htmlResources()
        {
            return getContentFiles(@"*.html");
        }

        private static string[] mdResources()
        {
            return getContentFiles(@"*.md");
        }

        private static string[] getContentFiles(string wildcard)
        {
            var directory = new DirectoryInfo(ExecutingDirectory);
            var docsDirectory = Path.Combine(directory.Parent.Parent.Parent.FullName, @"src\DocumentationBrowserViewExtension\Docs");

            return Directory.GetFiles(docsDirectory, wildcard);
        }

        #endregion
    }
}<|MERGE_RESOLUTION|>--- conflicted
+++ resolved
@@ -831,11 +831,7 @@
             Assert.IsTrue(!string.IsNullOrEmpty(graphPathValue));
 
             //check that the path contains "packageWithDocumentation"
-<<<<<<< HEAD
             Assert.That(graphPathValue.Contains(Path.Combine("PackageWithNodeDocumentation","doc",dynFileName)));
-=======
-            Assert.That(graphPathValue.Contains("PackageWithNodeDocumentation\\doc"));
->>>>>>> 4e0cf2e9
         }
 
         #region Helpers
