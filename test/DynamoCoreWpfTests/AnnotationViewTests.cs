using System;
using System.Collections.Generic;
using System.Linq;
using System.Windows;
using System.Windows.Controls;
using System.Windows.Input;
using Dynamo.Controls;
using Dynamo.Nodes;
using Dynamo.Selection;
using Dynamo.Utilities;
using Dynamo.Views;
using DynamoCoreWpfTests.Utility;
using NUnit.Framework;

namespace DynamoCoreWpfTests
{
    public class AnnotationViewTests : DynamoTestUIBase
    {      
        public AnnotationView NodeViewWithGuid(string guid)
        {
            //dynamoView.WorkspaceTabs.ChildrenOfType<WorkspaceView>().First().ChildNodeViews();
            var annotationView =
                View.WorkspaceTabs.ChildrenOfType<WorkspaceView>().First().ChildrenOfType<AnnotationView>();
            var annotationViewOfType = annotationView.Where(x => x.ViewModel.AnnotationModel.GUID.ToString() == guid);
            Assert.AreEqual(1, annotationViewOfType.Count(), "Expected a single Annotation View with guid: " + guid);

            return annotationViewOfType.First();
        }

        public NodeView NodeModelViewWithGuid(string guid)
        {
            var nodeViews = View.NodeViewsInFirstWorkspace();
            var nodeViewsOfType = nodeViews.Where(x => x.ViewModel.NodeLogic.GUID.ToString() == guid);
            Assert.AreEqual(1, nodeViewsOfType.Count(), "Expected a single NodeView with guid: " + guid);

            return nodeViewsOfType.First();
        }

        public override void Open(string path)
        {
            base.Open(path);
            DispatcherUtil.DoEvents();
        }

        public override void Run()
        {
            base.Run();

            DispatcherUtil.DoEvents();
        }

        protected override void GetLibrariesToPreload(List<string> libraries)
        {
            libraries.Add("VMDataBridge.dll");
            libraries.Add("ProtoGeometry.dll");
            base.GetLibrariesToPreload(libraries);
        }

        [Test]
        public  void TestAnnotationMouseClickEvent()
        {
            Open(@"UI\GroupTest.dyn");

            var annotationView = NodeViewWithGuid("a432d63f-7a36-45ad-b30a-7924beb20e90");
            
            //Raise a click event to check whether the group and the models are selected
            annotationView.RaiseEvent(new MouseButtonEventArgs(Mouse.PrimaryDevice, Environment.TickCount, MouseButton.Left)
            {
                RoutedEvent = UserControl.MouseLeftButtonDownEvent
            });

            //The group and the node should be selected
            Assert.AreEqual(2, DynamoSelection.Instance.Selection.Count());
        }

        [Test]
        public void TestAnnotationOnDummyNodes()
        {
            Open(@"UI\GroupDummyNodes.dyn");
           
            //check whether the Dummy nodes have the same GUID.
            var nodeView = NodeModelViewWithGuid("de745c17-d6ef-4ff8-ac09-0d1703f58de5");
            Assert.IsNotNull(nodeView);

            //check whether there is a GROUP around Dummy nodes.
            var annotationView = NodeViewWithGuid("ce97bb23-ad59-461b-ae81-17e8c48cf8de");
            Assert.IsNotNull(annotationView);

            var modelCount = annotationView.ViewModel.AnnotationModel.Nodes.Count();
            Assert.AreEqual(1,modelCount);
        }

        [Test]
        public void UngroupingCollapsedGroupWillUnCollapseAllGroupContent()
        {
            // Arrange
            Open(@"core\annotationViewModelTests\groupsTestFile.dyn");

            var annotationView = NodeViewWithGuid("a87c3469-dc5d-4475-849e-85ccd5fbae78");
            var groupContent = annotationView.ViewModel.ViewModelBases;

            Assert.IsFalse(annotationView.ViewModel.IsExpanded);
            Assert.That(groupContent.All(x => x.IsCollapsed == true));

            // Act
<<<<<<< HEAD
            //annotationView.UngroupAnnotation.RaiseEvent(new RoutedEventArgs(MenuItem.ClickEvent));
=======
>>>>>>> c436c0bc
            var ungrp = annotationView.AnnotationGrid.ContextMenu.Items
                .OfType<MenuItem>()
                .FirstOrDefault(x => x.Name == "UngroupAnnotation");
            ungrp.RaiseEvent(new RoutedEventArgs(MenuItem.ClickEvent));

            // Assert
            Assert.That(groupContent.All(x => x.IsCollapsed == false));
        }

        [Test]
        public void AddConnectorPinsToGroups()
        {
            // Arrange
            Open(@"core\annotationViewModelTests\groupsTestFile.dyn");

            var groupGuid = new Guid("8324afb7-2d77-4a75-aa5e-f10e59964c2b");
            var connectorGuid = new Guid("17318da5-dd19-4962-a7b7-51344001f14b");

            // Act
            var ws = this.Model.CurrentWorkspace;
            var group1 = ws.Annotations.FirstOrDefault(annotation => annotation.GUID == groupGuid);
            var connector = ws.Connectors.FirstOrDefault(connector => connector.GUID == connectorGuid);
            var connectorPin = connector.ConnectorPinModels.FirstOrDefault();

            // Assert
            Assert.IsNotNull(group1, $"Expected to find annotation group with GUID {groupGuid}, but it was not found.");
            Assert.IsNotNull(connector, $"Expected to find connector with GUID {connectorGuid}, but it was not found.");
            Assert.IsNotNull(connectorPin, "Expected to find a ConnectorPinModel associated with the connector, but it was not found.");

            var initialNodeCount = group1.Nodes.Count();
            Assert.AreEqual(2, initialNodeCount, $"Expected the group to contain 2 nodes initially, but found {initialNodeCount}.");

            // Act: Add the connectorPin to the group
            group1.AddToTargetAnnotationModel(connectorPin);

            // Assert
            var finalNodeCount = group1.Nodes.Count();
            Assert.AreEqual(3, finalNodeCount, $"Expected the group to contain 3 nodes after adding the connector pin, but found {finalNodeCount}.");
        }
    }
}<|MERGE_RESOLUTION|>--- conflicted
+++ resolved
@@ -103,10 +103,6 @@
             Assert.That(groupContent.All(x => x.IsCollapsed == true));
 
             // Act
-<<<<<<< HEAD
-            //annotationView.UngroupAnnotation.RaiseEvent(new RoutedEventArgs(MenuItem.ClickEvent));
-=======
->>>>>>> c436c0bc
             var ungrp = annotationView.AnnotationGrid.ContextMenu.Items
                 .OfType<MenuItem>()
                 .FirstOrDefault(x => x.Name == "UngroupAnnotation");
