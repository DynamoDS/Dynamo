--- conflicted
+++ resolved
@@ -2446,11 +2446,7 @@
             // Assert
             Assert.DoesNotThrow(() =>
             {
-<<<<<<< HEAD
-                m.NewPackageVersionRetainUpload(package, publishPath, Enumerable.Empty<string>(), updatedFiles, Enumerable.Empty<string>(), handle);
-=======
                 m.NewPackageVersionRetainUpload(package, publishPath, roots, updatedFiles, Enumerable.Empty<string>(), handle);
->>>>>>> 3c17f6b6
             });
             Assert.AreNotEqual(PackageUploadHandle.State.Error, handle.UploadState);
 
