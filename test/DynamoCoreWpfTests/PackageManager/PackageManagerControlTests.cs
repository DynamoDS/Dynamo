using SystemTestServices;
using Dynamo.PackageManager.ViewModels;
using Moq;
using NUnit.Framework;
using Greg.Responses;
using Greg;
using Dynamo.Tests;
using Dynamo.ViewModels;
using System.Collections.Generic;
using static Dynamo.PackageManager.PackageManagerSearchViewModel;
using Dynamo.Controls;
using Dynamo.PackageManager;
using System.Windows;
using System.Windows.Controls.Primitives;
using DynamoCoreWpfTests.Utility;
using DSCore;
using System.Threading.Tasks;

namespace DynamoCoreWpfTests.PackageManager
{
    internal class PackageManagerControlTests : SystemTestBase
    {
        [Test]
        public void SearchBoxControlTextTests()
        {
            // Setup
            var mockGreg = new Mock<IGregClient>();
            var clientmock = new Mock<Dynamo.PackageManager.PackageManagerClient>(mockGreg.Object, MockMaker.Empty<IPackageUploadBuilder>(), string.Empty);
            var pmCVM = new Mock<PackageManagerClientViewModel>(ViewModel, clientmock.Object) { CallBase = true };
            var packageManagerSearchViewModel = new PackageManagerSearchViewModel(pmCVM.Object);
            packageManagerSearchViewModel.RegisterTransientHandlers();

            var searchBoxControl = new Dynamo.PackageManager.UI.SearchBoxControl();
            searchBoxControl.DataContext = packageManagerSearchViewModel;

            // Arrange
            var searchTextBox = searchBoxControl.SearchTextBox;
            var searchClearButton = searchBoxControl.SearchClearButton;

<<<<<<< HEAD
            // Assert
            Assert.IsNullOrEmpty(searchTextBox.Text);
=======
            Assert.IsTrue(string.IsNullOrEmpty(searchTextBox.Text));
>>>>>>> aaf6a4e1
            Assert.AreEqual(searchClearButton.Visibility, System.Windows.Visibility.Collapsed);

            searchTextBox.Text = "Test search string";

            Assert.IsFalse(string.IsNullOrEmpty(searchTextBox.Text));
            Assert.AreEqual(searchClearButton.Visibility, System.Windows.Visibility.Visible);

            searchClearButton.RaiseEvent(new RoutedEventArgs(ButtonBase.ClickEvent));
            DispatcherUtil.DoEvents();

            Assert.IsTrue(string.IsNullOrEmpty(searchTextBox.Text));
        }

        [Test]
        public async void PackageManagerSearchViewTimedOutScreenTest()
        {
            // Setup
            var mockGreg = new Mock<IGregClient>();
            var clientmock = new Mock<Dynamo.PackageManager.PackageManagerClient>(mockGreg.Object, MockMaker.Empty<IPackageUploadBuilder>(), string.Empty);
            var pmCVM = new Mock<PackageManagerClientViewModel>(ViewModel, clientmock.Object) { CallBase = true };
            var packageManagerSearchViewModel = new PackageManagerSearchViewModel(pmCVM.Object);
            packageManagerSearchViewModel.RegisterTransientHandlers();  

            var waitTime = 100;

            // Arrange
            packageManagerSearchViewModel.MAX_LOAD_TIME = waitTime;  
            packageManagerSearchViewModel.RefreshAndSearchAsync();

            // Assert
            Assert.IsFalse(packageManagerSearchViewModel.TimedOut);

            DispatcherUtil.DoEvents();
            await Task.Delay(waitTime);

            Assert.IsTrue(packageManagerSearchViewModel.TimedOut);
        }
    }

}<|MERGE_RESOLUTION|>--- conflicted
+++ resolved
@@ -37,12 +37,7 @@
             var searchTextBox = searchBoxControl.SearchTextBox;
             var searchClearButton = searchBoxControl.SearchClearButton;
 
-<<<<<<< HEAD
-            // Assert
-            Assert.IsNullOrEmpty(searchTextBox.Text);
-=======
             Assert.IsTrue(string.IsNullOrEmpty(searchTextBox.Text));
->>>>>>> aaf6a4e1
             Assert.AreEqual(searchClearButton.Visibility, System.Windows.Visibility.Collapsed);
 
             searchTextBox.Text = "Test search string";
