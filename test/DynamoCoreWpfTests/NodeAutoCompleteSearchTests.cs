--- conflicted
+++ resolved
@@ -166,12 +166,7 @@
             var searchViewModel = (ViewModel.CurrentSpaceViewModel.NodeAutoCompleteSearchViewModel as NodeAutoCompleteSearchViewModel);
             searchViewModel.PortViewModel = inPorts[1];
             var suggestions = searchViewModel.GetMatchingSearchElements();
-<<<<<<< HEAD
             Assert.AreEqual(22, suggestions.Count());
-=======
-            Assert.AreEqual(16, suggestions.Count());
-
->>>>>>> bddb435d
             var suggestedNodes = suggestions.Select(s => s.FullName).OrderBy(s => s);
             var nodes = new[]
             {
@@ -207,7 +202,6 @@
         }
 
         [Test]
-<<<<<<< HEAD
         public void NodeSearchElementComparerSortsBasedOnTypeDistance()
         {
             var core = Model.LibraryServices.LibraryManagementCore;
@@ -265,8 +259,6 @@
             Assert.AreEqual(0, comparer.Compare(type1, type2));
         }
         [Test]
-=======
->>>>>>> bddb435d
         public void NodeSuggestions_DefaultSuggestions()
         {
             Open(@"UI\builtin_inputport_suggestion.dyn");
@@ -292,5 +284,32 @@
             Assert.AreEqual(5, searchViewModel.FilteredResults.Count());
             Assert.AreEqual("String", searchViewModel.FilteredResults.FirstOrDefault().Name);
         }
+
+        [Test]
+        public void NodeSuggestions_DefaultSuggestions()
+        {
+            Open(@"UI\builtin_inputport_suggestion.dyn");
+
+            // Get the node view for a specific node in the graph
+            NodeView nodeView = NodeViewWithGuid(Guid.Parse("77aad5875f124bf59a4ece6b30813d3b").ToString());
+
+            var inPorts = nodeView.ViewModel.InPorts;
+            Assert.AreEqual(2, inPorts.Count());
+            var port = inPorts[0].PortModel;
+            var type = port.GetInputPortType();
+            Assert.AreEqual("DSCore.Color[]", type);
+
+            var searchViewModel = (ViewModel.CurrentSpaceViewModel.NodeAutoCompleteSearchViewModel as NodeAutoCompleteSearchViewModel);
+            searchViewModel.PortViewModel = inPorts[0];
+
+            // Running the default algorithm should return no suggestions
+            var suggestions = searchViewModel.GetMatchingSearchElements();
+            Assert.AreEqual(0, suggestions.Count());
+
+            // The initial list will fill the FilteredResults with a few options - all basic input types
+            searchViewModel.PopulateAutoCompleteCandidates();
+            Assert.AreEqual(5, searchViewModel.FilteredResults.Count());
+            Assert.AreEqual("String", searchViewModel.FilteredResults.FirstOrDefault().Name);
+        }
     }
 }