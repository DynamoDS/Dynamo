﻿using System;
using System.Collections.Generic;
using System.Linq;
using Dynamo.Controls;
using Dynamo.Graph.Nodes;
using Dynamo.Models;
using Dynamo.Search.SearchElements;
using Dynamo.ViewModels;
using DynamoCoreWpfTests.Utility;
using NUnit.Framework;

namespace DynamoCoreWpfTests
{
    class NodeAutoCompleteSearchTests : DynamoTestUIBase
    {

        [NodeDescription("This is test node with multiple output ports and types specified.")]
        [NodeName("node with multi type outputs")]
        [InPortNames("input1", "input2")]
        [InPortTypes("int", "double")]
        [InPortDescriptions("This is input1", "This is input2")]

        [OutPortNames("output1", "output2")]
        [OutPortTypes("Curve", "String")]
        public class MultReturnTypeNode : NodeModel
        {
            public MultReturnTypeNode()
            {
                RegisterAllPorts();
            }
        }

        protected override void GetLibrariesToPreload(List<string> libraries)
        {
            libraries.Add("FunctionObject.ds");
            libraries.Add("BuiltIn.ds");
            libraries.Add("FFITarget.dll");
            libraries.Add("ProtoGeometry.dll");
        }

        public override void Open(string path)
        {
            base.Open(path);

            DispatcherUtil.DoEvents();
        }

        public override void Run()
        {
            base.Run();

            DispatcherUtil.DoEvents();
        }

        public override void Start()
        {
            base.Start();
            Model.AddZeroTouchNodesToSearch(Model.LibraryServices.GetAllFunctionGroups());
        }


        [Test]
        public void NodeSuggestions_InputPortZeroTouchNode_AreCorrect()
        {
            Open(@"UI\ffitarget_inputport_suggestion.dyn");

            // Get the node view for a specific node in the graph
            NodeView nodeView = NodeViewWithGuid(Guid.Parse("9aeba33453a34c73823976222b44375b").ToString());

            var inPorts = nodeView.ViewModel.InPorts;
            Assert.AreEqual(2, inPorts.Count());

            var port = inPorts[0].PortModel;
            var type = port.GetInputPortType();
            Assert.AreEqual("FFITarget.DummyPoint", type);

            port = inPorts[1].PortModel;
            type = port.GetInputPortType();
            Assert.AreEqual("FFITarget.DummyVector", type);

            var searchViewModel = (ViewModel.CurrentSpaceViewModel.NodeAutoCompleteSearchViewModel as NodeAutoCompleteSearchViewModel);
            searchViewModel.PortViewModel = inPorts[1];
            var suggestions = searchViewModel.GetMatchingSearchElements();
            Assert.AreEqual(5, suggestions.Count());

            var suggestedNodes = suggestions.Select(s => s.FullName).OrderBy(s => s);
            var nodes = new[] { "FFITarget.FFITarget.DummyVector.DummyVector", "FFITarget.FFITarget.DummyVector.ByCoordinates",
                "FFITarget.FFITarget.DummyVector.ByVector", "FFITarget.FFITarget.DummyVector.Scale", "FFITarget.FFITarget.DummyPoint.DirectionTo" };
            var expectedNodes = nodes.OrderBy(s => s);
            for (int i = 0; i < 5; i++)
            {
                Assert.AreEqual(expectedNodes.ElementAt(i), suggestedNodes.ElementAt(i));
            }
        }

        [Test]
        public void NodeSuggestions_InputPortZeroTouchNodeForProperty_AreCorrect()
        {
            Open(@"UI\ffitarget_property_inputport_suggestion.dyn");

            // Get the node view for a specific node in the graph
            NodeView nodeView = NodeViewWithGuid(Guid.Parse("ac15a2a0010a4fef98c13a870ce4c55c").ToString());

            var inPorts = nodeView.ViewModel.InPorts;
            Assert.AreEqual(1, inPorts.Count());

            var port = inPorts[0].PortModel;
            var type = port.GetInputPortType();
            Assert.AreEqual("FFITarget.ClassFunctionality", type);

            var searchViewModel = (ViewModel.CurrentSpaceViewModel.NodeAutoCompleteSearchViewModel as NodeAutoCompleteSearchViewModel);
            searchViewModel.PortViewModel = inPorts[0];
            var suggestions = searchViewModel.GetMatchingSearchElements();
            Assert.AreEqual(4, suggestions.Count());

            var suggestedNodes = suggestions.Select(s => s.FullName).OrderBy(s => s);
            var nodes = new[] { "FFITarget.FFITarget.ClassFunctionality.ClassFunctionality",
                "FFITarget.FFITarget.ClassFunctionality.ClassFunctionality",
                "FFITarget.FFITarget.ClassFunctionality.ClassFunctionality",
                "FFITarget.FFITarget.ClassFunctionality.Instance" };
            var expectedNodes = nodes.OrderBy(s => s);
            for (int i = 0; i < 4; i++)
            {
                Assert.AreEqual(expectedNodes.ElementAt(i), suggestedNodes.ElementAt(i));
            }
        }

        [Test]
        public void NodeSuggestions_GeometryNodes_SortedBy_NodeGroup_CreateActionQuery()
        {
            var type1 = Model.SearchModel.SearchEntries.Where(x => x.FullName.Contains("DummyPoint.DirectionTo")).FirstOrDefault(); //returns a dummyPoint.
            var node = type1.CreateNode();
            ViewModel.ExecuteCommand(new DynamoModel.CreateNodeCommand(
               node, 0, 0, true, false));
            DispatcherUtil.DoEvents();
            var nodeView = NodeViewWithGuid(node.GUID.ToString());
            var searchViewModel = (ViewModel.CurrentSpaceViewModel.NodeAutoCompleteSearchViewModel as NodeAutoCompleteSearchViewModel);
            searchViewModel.PortViewModel = nodeView.ViewModel.InPorts.FirstOrDefault();

            var suggestions = searchViewModel.GetMatchingNodes();
            Assert.AreEqual(SearchElementGroup.Create, suggestions.FirstOrDefault().Group);
            Assert.AreEqual(SearchElementGroup.Action, suggestions.ElementAt(suggestions.Count()/2).Group);
            Assert.AreEqual(SearchElementGroup.Query, suggestions.LastOrDefault().Group);

        }

        [Test]
        public void NodeSuggestions_InputPortBuiltInNode_AreCorrect()
        {
            Open(@"UI\builtin_inputport_suggestion.dyn");

            // Get the node view for a specific node in the graph
            NodeView nodeView = NodeViewWithGuid(Guid.Parse("b6cb6ceb21df4c7fb6b186e6ff399afc").ToString());

            var inPorts = nodeView.ViewModel.InPorts;
            Assert.AreEqual(2, inPorts.Count());

            var port = inPorts[0].PortModel;
            var type = port.GetInputPortType();
            Assert.AreEqual("var[]..[]", type);

            port = inPorts[1].PortModel;
            type = port.GetInputPortType();
            Assert.AreEqual("string", type);

            var searchViewModel = (ViewModel.CurrentSpaceViewModel.NodeAutoCompleteSearchViewModel as NodeAutoCompleteSearchViewModel);
            searchViewModel.PortViewModel = inPorts[1];
<<<<<<< HEAD
            var suggestions = searchViewModel.GetMatchingNodes();
            Assert.AreEqual(22, suggestions.Count());
=======
            var suggestions = searchViewModel.GetMatchingSearchElements();
            Assert.AreEqual(16, suggestions.Count());
>>>>>>> 8961a808

            var suggestedNodes = suggestions.Select(s => s.FullName).OrderBy(s => s);
            var nodes = new[]
            {
                "Core.Input.File Path",
                "Core.String.String from Array",
                "Core.String.String from Object",
                "FFITarget.DupTargetTest.Bar",
                "FFITarget.FFITarget.AtLevelTestClass.sumAndConcat",
                "FFITarget.FFITarget.AtLevelTestClass.SumAndConcat",
                "FFITarget.FFITarget.FirstNamespace.AnotherClassWithNameConflict.PropertyA",
                "FFITarget.FFITarget.FirstNamespace.AnotherClassWithNameConflict.PropertyB",
                "FFITarget.FFITarget.FirstNamespace.AnotherClassWithNameConflict.PropertyC",
                "FFITarget.FFITarget.FirstNamespace.ClassWithNameConflict.PropertyA",
                "FFITarget.FFITarget.FirstNamespace.ClassWithNameConflict.PropertyB",
                "FFITarget.FFITarget.FirstNamespace.ClassWithNameConflict.PropertyC",
                "FFITarget.FFITarget.SecondNamespace.ClassWithNameConflict.PropertyD",
                "FFITarget.FFITarget.SecondNamespace.ClassWithNameConflict.PropertyE",
                "FFITarget.FFITarget.SecondNamespace.ClassWithNameConflict.PropertyF",
                "FFITarget.FFITarget.TestData.GetStringValue",
                "FFITarget.FFITarget.TestRankReduce.Method",
                "FFITarget.FFITarget.TestRankReduce.Property",
                "FFITarget.FFITarget.TestRankReduce.RankReduceMethod",
                "FFITarget.FFITarget.TestRankReduce.RankReduceProperty",
                "ProtoGeometry.Autodesk.DesignScript.Geometry.Geometry.ExportToSAT",
                "ProtoGeometry.Autodesk.DesignScript.Geometry.Geometry.ToSolidDef"

            };
            var expectedNodes = nodes.OrderBy(s => s);
            for (int i = 0; i < 5; i++)
            {
                Assert.AreEqual(expectedNodes.ElementAt(i), suggestedNodes.ElementAt(i));
            }
        }

        [Test]
<<<<<<< HEAD
        public void NodeSearchElementComparerSortsBasedOnTypeDistance()
        {
            var core = Model.LibraryServices.LibraryManagementCore;
            //we'll compare curve to polyCurve and expect the result to be -1 for curve closer to our input type.
            var inputType = "Autodesk.DesignScript.Geometry.Curve";
            var type1 = Model.SearchModel.SearchEntries.Where(x => x.FullName.Contains("Curve.Offset")).FirstOrDefault(); //returns a curve.
            var type2 = Model.SearchModel.SearchEntries.Where(x => x.FullName.Contains("PolyCurve.ByJoinedCurves")).FirstOrDefault(); //returns a polycurve.

            var comparer = new NodeAutoCompleteSearchViewModel.NodeSearchElementComparer(inputType, core);
            Assert.AreEqual(-1, comparer.Compare(type1, type2));
        }

        [Test]
        public void NodeSearchElementComparerSortsBasedOnTypeDistance_NonExact()
        {
            var core = Model.LibraryServices.LibraryManagementCore;
            //we'll compare Rect to PolyCurve and expect the result to be 1 for PolyCurve closer to our input type.
            var inputType = "Autodesk.DesignScript.Geometry.Curve";
            var type1 = Model.SearchModel.SearchEntries.Where(x => x.FullName.Contains("Rectangle.ByWidthLength")).FirstOrDefault(); //returns a Rect.
            var type2 = Model.SearchModel.SearchEntries.Where(x => x.FullName.Contains("PolyCurve.ByJoinedCurves")).FirstOrDefault(); //returns a polycurve.

            var comparer = new NodeAutoCompleteSearchViewModel.NodeSearchElementComparer(inputType, core);
            Assert.AreEqual(1, comparer.Compare(type1, type2));
        }

        [Test]
        public void NodeSearchElementComparerSortsBasedOnTypeDistance_MultiReturnNodeModel()
        {
            var core = Model.LibraryServices.LibraryManagementCore;
            //inject our mock node into search model.
            Model.SearchModel.Add(new NodeModelSearchElement(new TypeLoadData(typeof(MultReturnTypeNode))));

            //we'll compare polyCurve to our mock node and expect the result to be 1 for the mocknode curve output to be closer to our input type.
            var inputType = "Autodesk.DesignScript.Geometry.Curve";
            var type1 = Model.SearchModel.SearchEntries.Where(x => x.FullName.Contains("MultReturnTypeNode")).FirstOrDefault(); //returns a Curve, and String.
            var type2 = Model.SearchModel.SearchEntries.Where(x => x.FullName.Contains("PolyCurve.ByJoinedCurves")).FirstOrDefault(); //returns a polycurve.

            var comparer = new NodeAutoCompleteSearchViewModel.NodeSearchElementComparer(inputType, core);
            Assert.AreEqual(-1, comparer.Compare(type1, type2));
        }

        [Test]
        public void NodeSearchElementComparerSortsBasedOnTypeDistance_MultiReturnNodeModelEqual()
        {
            var core = Model.LibraryServices.LibraryManagementCore;
            //inject our mock node into search model.
            Model.SearchModel.Add(new NodeModelSearchElement(new TypeLoadData(typeof(MultReturnTypeNode))));

            //we'll compare curve to our mock node and expect the result to be 0 since they both match exactly.
            var inputType = "Autodesk.DesignScript.Geometry.Curve";
            var type1 = Model.SearchModel.SearchEntries.Where(x => x.FullName.Contains("MultReturnTypeNode")).FirstOrDefault(); //returns a Curve, and String.
            var type2 = Model.SearchModel.SearchEntries.Where(x => x.FullName.Contains("Curve.Offset")).FirstOrDefault(); //returns a Curve.

            var comparer = new NodeAutoCompleteSearchViewModel.NodeSearchElementComparer(inputType, core);
            Assert.AreEqual(0, comparer.Compare(type1, type2));
=======
        public void NodeSuggestions_DefaultSuggestions()
        {
            Open(@"UI\builtin_inputport_suggestion.dyn");

            // Get the node view for a specific node in the graph
            NodeView nodeView = NodeViewWithGuid(Guid.Parse("77aad5875f124bf59a4ece6b30813d3b").ToString());

            var inPorts = nodeView.ViewModel.InPorts;
            Assert.AreEqual(2, inPorts.Count());
            var port = inPorts[0].PortModel;
            var type = port.GetInputPortType();
            Assert.AreEqual("DSCore.Color[]", type);

            var searchViewModel = (ViewModel.CurrentSpaceViewModel.NodeAutoCompleteSearchViewModel as NodeAutoCompleteSearchViewModel);
            searchViewModel.PortViewModel = inPorts[0];

            // Running the default algorithm should return no suggestions
            var suggestions = searchViewModel.GetMatchingSearchElements();
            Assert.AreEqual(0, suggestions.Count());

            // The initial list will fill the FilteredResults with a few options - all basic input types
            searchViewModel.PopulateAutoCompleteCandidates();
            Assert.AreEqual(5, searchViewModel.FilteredResults.Count());
            Assert.AreEqual("String", searchViewModel.FilteredResults.FirstOrDefault().Name);
>>>>>>> 8961a808
        }
    }
}<|MERGE_RESOLUTION|>--- conflicted
+++ resolved
@@ -165,14 +165,8 @@
 
             var searchViewModel = (ViewModel.CurrentSpaceViewModel.NodeAutoCompleteSearchViewModel as NodeAutoCompleteSearchViewModel);
             searchViewModel.PortViewModel = inPorts[1];
-<<<<<<< HEAD
             var suggestions = searchViewModel.GetMatchingNodes();
             Assert.AreEqual(22, suggestions.Count());
-=======
-            var suggestions = searchViewModel.GetMatchingSearchElements();
-            Assert.AreEqual(16, suggestions.Count());
->>>>>>> 8961a808
-
             var suggestedNodes = suggestions.Select(s => s.FullName).OrderBy(s => s);
             var nodes = new[]
             {
@@ -208,7 +202,6 @@
         }
 
         [Test]
-<<<<<<< HEAD
         public void NodeSearchElementComparerSortsBasedOnTypeDistance()
         {
             var core = Model.LibraryServices.LibraryManagementCore;
@@ -264,7 +257,7 @@
 
             var comparer = new NodeAutoCompleteSearchViewModel.NodeSearchElementComparer(inputType, core);
             Assert.AreEqual(0, comparer.Compare(type1, type2));
-=======
+
         public void NodeSuggestions_DefaultSuggestions()
         {
             Open(@"UI\builtin_inputport_suggestion.dyn");
@@ -289,7 +282,6 @@
             searchViewModel.PopulateAutoCompleteCandidates();
             Assert.AreEqual(5, searchViewModel.FilteredResults.Count());
             Assert.AreEqual("String", searchViewModel.FilteredResults.FirstOrDefault().Name);
->>>>>>> 8961a808
         }
     }
 }