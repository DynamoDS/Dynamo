﻿using System;
using System.Collections.Generic;
using System.Linq;
using Dynamo.Controls;
using Dynamo.Graph.Nodes;
using Dynamo.Models;
using Dynamo.Search.SearchElements;
using Dynamo.ViewModels;
using DynamoCoreWpfTests.Utility;
using NUnit.Framework;

namespace DynamoCoreWpfTests
{
    class NodeAutoCompleteSearchTests : DynamoTestUIBase
    {

        [NodeDescription("This is test node with multiple output ports and types specified.")]
        [NodeName("node with multi type outputs")]
        [InPortNames("input1", "input2")]
        [InPortTypes("int", "double")]
        [InPortDescriptions("This is input1", "This is input2")]

        [OutPortNames("output1", "output2")]
        [OutPortTypes("Curve", "String")]
        public class MultReturnTypeNode : NodeModel
        {
            public MultReturnTypeNode()
            {
                RegisterAllPorts();
            }
        }

        protected override void GetLibrariesToPreload(List<string> libraries)
        {
            libraries.Add("FunctionObject.ds");
            libraries.Add("BuiltIn.ds");
            libraries.Add("FFITarget.dll");
            libraries.Add("ProtoGeometry.dll");
        }

        public override void Open(string path)
        {
            base.Open(path);

            DispatcherUtil.DoEvents();
        }

        public override void Run()
        {
            base.Run();

            DispatcherUtil.DoEvents();
        }

        public override void Start()
        {
            base.Start();
            Model.AddZeroTouchNodesToSearch(Model.LibraryServices.GetAllFunctionGroups());
        }


        [Test]
        public void NodeSuggestions_InputPortZeroTouchNode_AreCorrect()
        {
            Open(@"UI\ffitarget_inputport_suggestion.dyn");

            // Get the node view for a specific node in the graph
            NodeView nodeView = NodeViewWithGuid(Guid.Parse("9aeba33453a34c73823976222b44375b").ToString());

            var inPorts = nodeView.ViewModel.InPorts;
            Assert.AreEqual(2, inPorts.Count());

            var port = inPorts[0].PortModel;
            var type = port.GetInputPortType();
            Assert.AreEqual("FFITarget.DummyPoint", type);

            port = inPorts[1].PortModel;
            type = port.GetInputPortType();
            Assert.AreEqual("FFITarget.DummyVector", type);

            var searchViewModel = (ViewModel.CurrentSpaceViewModel.NodeAutoCompleteSearchViewModel as NodeAutoCompleteSearchViewModel);
            searchViewModel.PortViewModel = inPorts[1];
            var suggestions = searchViewModel.GetMatchingNodes();
            Assert.AreEqual(5, suggestions.Count());

            var suggestedNodes = suggestions.Select(s => s.FullName).OrderBy(s => s);
            var nodes = new[] { "FFITarget.FFITarget.DummyVector.DummyVector", "FFITarget.FFITarget.DummyVector.ByCoordinates",
                "FFITarget.FFITarget.DummyVector.ByVector", "FFITarget.FFITarget.DummyVector.Scale", "FFITarget.FFITarget.DummyPoint.DirectionTo" };
            var expectedNodes = nodes.OrderBy(s => s);
            for (int i = 0; i < 5; i++)
            {
                Assert.AreEqual(expectedNodes.ElementAt(i), suggestedNodes.ElementAt(i));
            }
        }

        [Test]
<<<<<<< HEAD
        public void NodeSuggestions_GeometryNodes_SortedBy_NodeGroup_CreateActionQuery()
        {
            var type1 = Model.SearchModel.SearchEntries.Where(x => x.FullName.Contains("Curve.Offset")).FirstOrDefault(); //returns a curve.
            var node = type1.CreateNode();
            ViewModel.ExecuteCommand(new DynamoModel.CreateNodeCommand(
               node, 0, 0, true, false));
            DispatcherUtil.DoEvents();
            var nodeView = NodeViewWithGuid(node.GUID.ToString());
            var searchViewModel = (ViewModel.CurrentSpaceViewModel.NodeAutoCompleteSearchViewModel as NodeAutoCompleteSearchViewModel);
            searchViewModel.PortViewModel = nodeView.ViewModel.InPorts.FirstOrDefault();

            var suggestions = searchViewModel.GetMatchingNodes();
            Assert.AreEqual(SearchElementGroup.Create, suggestions.FirstOrDefault().Group);
            Assert.AreEqual(SearchElementGroup.Action, suggestions.ElementAt(45).Group);
            Assert.AreEqual(SearchElementGroup.Query, suggestions.LastOrDefault().Group);

=======
        public void NodeSuggestions_InputPortZeroTouchNodeForProperty_AreCorrect()
        {
            Open(@"UI\ffitarget_property_inputport_suggestion.dyn");

            // Get the node view for a specific node in the graph
            NodeView nodeView = NodeViewWithGuid(Guid.Parse("ac15a2a0010a4fef98c13a870ce4c55c").ToString());

            var inPorts = nodeView.ViewModel.InPorts;
            Assert.AreEqual(1, inPorts.Count());

            var port = inPorts[0].PortModel;
            var type = port.GetInputPortType();
            Assert.AreEqual("FFITarget.ClassFunctionality", type);

            var searchViewModel = (ViewModel.CurrentSpaceViewModel.NodeAutoCompleteSearchViewModel as NodeAutoCompleteSearchViewModel);
            searchViewModel.PortViewModel = inPorts[0];
            var suggestions = searchViewModel.GetMatchingNodes();
            Assert.AreEqual(4, suggestions.Count());

            var suggestedNodes = suggestions.Select(s => s.FullName).OrderBy(s => s);
            var nodes = new[] { "FFITarget.FFITarget.ClassFunctionality.ClassFunctionality",
                "FFITarget.FFITarget.ClassFunctionality.ClassFunctionality",
                "FFITarget.FFITarget.ClassFunctionality.ClassFunctionality",
                "FFITarget.FFITarget.ClassFunctionality.Instance" };
            var expectedNodes = nodes.OrderBy(s => s);
            for (int i = 0; i < 4; i++)
            {
                Assert.AreEqual(expectedNodes.ElementAt(i), suggestedNodes.ElementAt(i));
            }
>>>>>>> ac062ac3
        }

        [Test]
        public void NodeSuggestions_InputPortBuiltInNode_AreCorrect()
        {
            Open(@"UI\builtin_inputport_suggestion.dyn");

            // Get the node view for a specific node in the graph
            NodeView nodeView = NodeViewWithGuid(Guid.Parse("b6cb6ceb21df4c7fb6b186e6ff399afc").ToString());

            var inPorts = nodeView.ViewModel.InPorts;
            Assert.AreEqual(2, inPorts.Count());

            var port = inPorts[0].PortModel;
            var type = port.GetInputPortType();
            Assert.AreEqual("var[]..[]", type);

            port = inPorts[1].PortModel;
            type = port.GetInputPortType();
            Assert.AreEqual("string", type);

            var searchViewModel = (ViewModel.CurrentSpaceViewModel.NodeAutoCompleteSearchViewModel as NodeAutoCompleteSearchViewModel);
            searchViewModel.PortViewModel = inPorts[1];
            var suggestions = searchViewModel.GetMatchingNodes();
            Assert.AreEqual(22, suggestions.Count());

            var suggestedNodes = suggestions.Select(s => s.FullName).OrderBy(s => s);
            var nodes = new[]
            {
                "Core.Input.File Path",
                "Core.String.String from Array",
                "Core.String.String from Object",
                "FFITarget.DupTargetTest.Bar",
                "FFITarget.FFITarget.AtLevelTestClass.sumAndConcat",
                "FFITarget.FFITarget.AtLevelTestClass.SumAndConcat",
                "FFITarget.FFITarget.FirstNamespace.AnotherClassWithNameConflict.PropertyA",
                "FFITarget.FFITarget.FirstNamespace.AnotherClassWithNameConflict.PropertyB",
                "FFITarget.FFITarget.FirstNamespace.AnotherClassWithNameConflict.PropertyC",
                "FFITarget.FFITarget.FirstNamespace.ClassWithNameConflict.PropertyA",
                "FFITarget.FFITarget.FirstNamespace.ClassWithNameConflict.PropertyB",
                "FFITarget.FFITarget.FirstNamespace.ClassWithNameConflict.PropertyC",
                "FFITarget.FFITarget.SecondNamespace.ClassWithNameConflict.PropertyD",
                "FFITarget.FFITarget.SecondNamespace.ClassWithNameConflict.PropertyE",
                "FFITarget.FFITarget.SecondNamespace.ClassWithNameConflict.PropertyF",
                "FFITarget.FFITarget.TestData.GetStringValue",
                "FFITarget.FFITarget.TestRankReduce.Method",
                "FFITarget.FFITarget.TestRankReduce.Property",
                "FFITarget.FFITarget.TestRankReduce.RankReduceMethod",
                "FFITarget.FFITarget.TestRankReduce.RankReduceProperty",
                "ProtoGeometry.Autodesk.DesignScript.Geometry.Geometry.ExportToSAT",
                "ProtoGeometry.Autodesk.DesignScript.Geometry.Geometry.ToSolidDef"

            };
            var expectedNodes = nodes.OrderBy(s => s);
            for (int i = 0; i < 5; i++)
            {
                Assert.AreEqual(expectedNodes.ElementAt(i), suggestedNodes.ElementAt(i));
            }
        }

        [Test]
        public void NodeSearchElementComparerSortsBasedOnTypeDistance()
        {
            var core = Model.LibraryServices.LibraryManagementCore;
            //we'll compare curve to polyCurve and expect the result to be -1 for curve closer to our input type.
            var inputType = "Autodesk.DesignScript.Geometry.Curve";
            var type1 = Model.SearchModel.SearchEntries.Where(x => x.FullName.Contains("Curve.Offset")).FirstOrDefault(); //returns a curve.
            var type2 = Model.SearchModel.SearchEntries.Where(x => x.FullName.Contains("PolyCurve.ByJoinedCurves")).FirstOrDefault(); //returns a polycurve.

            var comparer = new NodeAutoCompleteSearchViewModel.NodeSearchElementComparer(inputType, core);
            Assert.AreEqual(-1, comparer.Compare(type1, type2));
        }

        [Test]
        public void NodeSearchElementComparerSortsBasedOnTypeDistance_NonExact()
        {
            var core = Model.LibraryServices.LibraryManagementCore;
            //we'll compare Rect to PolyCurve and expect the result to be 1 for PolyCurve closer to our input type.
            var inputType = "Autodesk.DesignScript.Geometry.Curve";
            var type1 = Model.SearchModel.SearchEntries.Where(x => x.FullName.Contains("Rectangle.ByWidthLength")).FirstOrDefault(); //returns a Rect.
            var type2 = Model.SearchModel.SearchEntries.Where(x => x.FullName.Contains("PolyCurve.ByJoinedCurves")).FirstOrDefault(); //returns a polycurve.

            var comparer = new NodeAutoCompleteSearchViewModel.NodeSearchElementComparer(inputType, core);
            Assert.AreEqual(1, comparer.Compare(type1, type2));
        }

        [Test]
        public void NodeSearchElementComparerSortsBasedOnTypeDistance_MultiReturnNodeModel()
        {
            var core = Model.LibraryServices.LibraryManagementCore;
            //inject our mock node into search model.
            Model.SearchModel.Add(new NodeModelSearchElement(new TypeLoadData(typeof(MultReturnTypeNode))));

            //we'll compare polyCurve to our mock node and expect the result to be 1 for the mocknode curve output to be closer to our input type.
            var inputType = "Autodesk.DesignScript.Geometry.Curve";
            var type1 = Model.SearchModel.SearchEntries.Where(x => x.FullName.Contains("MultReturnTypeNode")).FirstOrDefault(); //returns a Curve, and String.
            var type2 = Model.SearchModel.SearchEntries.Where(x => x.FullName.Contains("PolyCurve.ByJoinedCurves")).FirstOrDefault(); //returns a polycurve.

            var comparer = new NodeAutoCompleteSearchViewModel.NodeSearchElementComparer(inputType, core);
            Assert.AreEqual(-1, comparer.Compare(type1, type2));
        }

        [Test]
        public void NodeSearchElementComparerSortsBasedOnTypeDistance_MultiReturnNodeModelEqual()
        {
            var core = Model.LibraryServices.LibraryManagementCore;
            //inject our mock node into search model.
            Model.SearchModel.Add(new NodeModelSearchElement(new TypeLoadData(typeof(MultReturnTypeNode))));

            //we'll compare curve to our mock node and expect the result to be 0 since they both match exactly.
            var inputType = "Autodesk.DesignScript.Geometry.Curve";
            var type1 = Model.SearchModel.SearchEntries.Where(x => x.FullName.Contains("MultReturnTypeNode")).FirstOrDefault(); //returns a Curve, and String.
            var type2 = Model.SearchModel.SearchEntries.Where(x => x.FullName.Contains("Curve.Offset")).FirstOrDefault(); //returns a Curve.

            var comparer = new NodeAutoCompleteSearchViewModel.NodeSearchElementComparer(inputType, core);
            Assert.AreEqual(0, comparer.Compare(type1, type2));
        }
    }
}<|MERGE_RESOLUTION|>--- conflicted
+++ resolved
@@ -94,24 +94,6 @@
         }
 
         [Test]
-<<<<<<< HEAD
-        public void NodeSuggestions_GeometryNodes_SortedBy_NodeGroup_CreateActionQuery()
-        {
-            var type1 = Model.SearchModel.SearchEntries.Where(x => x.FullName.Contains("Curve.Offset")).FirstOrDefault(); //returns a curve.
-            var node = type1.CreateNode();
-            ViewModel.ExecuteCommand(new DynamoModel.CreateNodeCommand(
-               node, 0, 0, true, false));
-            DispatcherUtil.DoEvents();
-            var nodeView = NodeViewWithGuid(node.GUID.ToString());
-            var searchViewModel = (ViewModel.CurrentSpaceViewModel.NodeAutoCompleteSearchViewModel as NodeAutoCompleteSearchViewModel);
-            searchViewModel.PortViewModel = nodeView.ViewModel.InPorts.FirstOrDefault();
-
-            var suggestions = searchViewModel.GetMatchingNodes();
-            Assert.AreEqual(SearchElementGroup.Create, suggestions.FirstOrDefault().Group);
-            Assert.AreEqual(SearchElementGroup.Action, suggestions.ElementAt(45).Group);
-            Assert.AreEqual(SearchElementGroup.Query, suggestions.LastOrDefault().Group);
-
-=======
         public void NodeSuggestions_InputPortZeroTouchNodeForProperty_AreCorrect()
         {
             Open(@"UI\ffitarget_property_inputport_suggestion.dyn");
@@ -141,7 +123,25 @@
             {
                 Assert.AreEqual(expectedNodes.ElementAt(i), suggestedNodes.ElementAt(i));
             }
->>>>>>> ac062ac3
+        }
+
+        [Test]
+        public void NodeSuggestions_GeometryNodes_SortedBy_NodeGroup_CreateActionQuery()
+        {
+            var type1 = Model.SearchModel.SearchEntries.Where(x => x.FullName.Contains("Curve.Offset")).FirstOrDefault(); //returns a curve.
+            var node = type1.CreateNode();
+            ViewModel.ExecuteCommand(new DynamoModel.CreateNodeCommand(
+               node, 0, 0, true, false));
+            DispatcherUtil.DoEvents();
+            var nodeView = NodeViewWithGuid(node.GUID.ToString());
+            var searchViewModel = (ViewModel.CurrentSpaceViewModel.NodeAutoCompleteSearchViewModel as NodeAutoCompleteSearchViewModel);
+            searchViewModel.PortViewModel = nodeView.ViewModel.InPorts.FirstOrDefault();
+
+            var suggestions = searchViewModel.GetMatchingNodes();
+            Assert.AreEqual(SearchElementGroup.Create, suggestions.FirstOrDefault().Group);
+            Assert.AreEqual(SearchElementGroup.Action, suggestions.ElementAt(45).Group);
+            Assert.AreEqual(SearchElementGroup.Query, suggestions.LastOrDefault().Group);
+
         }
 
         [Test]
