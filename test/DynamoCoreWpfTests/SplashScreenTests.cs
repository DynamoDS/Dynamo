--- conflicted
+++ resolved
@@ -33,7 +33,6 @@
         public void SetUp() => testDiagnostics.SetupStartupDiagnostics();
 
         [TearDown]
-<<<<<<< HEAD
         public void CleanUp() => testDiagnostics.SetupCleanupDiagnostics();
 
         [Test]
@@ -63,13 +62,6 @@
             Assert.IsTrue(ss.CloseWasExplicit);
         }
 
-=======
-        public void CleanUp()
-        {
-            TestUtilities.WebView2Tag = string.Empty;
-        }
-      
->>>>>>> c0ebe101
         [Test]
         //note that this test sends a windows close message directly to the window
         //but skips the JS interop that users rely on to close the window - so that is not tested by this test.
