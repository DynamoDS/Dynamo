--- conflicted
+++ resolved
@@ -1,25 +1,17 @@
-<<<<<<< HEAD
 using Dynamo.Interfaces;
 using NUnit.Framework;
 using System.IO;
 using Dynamo.ViewModels;
 using ProtoCore.Mirror;
-=======
->>>>>>> 6447f9e0
 using System.Collections.Generic;
 using System.Globalization;
-using System.IO;
 using System.Linq;
 using System.Threading;
 using CoreNodeModels;
 using Dynamo.Controls;
 using Dynamo.Graph.Nodes;
 using Dynamo.Graph.Nodes.ZeroTouch;
-using Dynamo.Interfaces;
 using Dynamo.Tests;
-using Dynamo.ViewModels;
-using NUnit.Framework;
-using ProtoCore.Mirror;
 
 namespace DynamoCoreWpfTests 
 {
@@ -266,7 +258,6 @@
         }
 
         [Test]
-<<<<<<< HEAD
         public void WatchDictionary()
         {
             string openPath = Path.Combine(TestDirectory, @"core\watch\WatchDictionary.dyn");
@@ -287,7 +278,9 @@
 
             Assert.AreEqual("null", watchVM.Children.ElementAt(2).NodeLabel);
             Assert.AreEqual("String", watchVM.Children.ElementAt(2).ValueType);
-=======
+        }
+
+        [Test]
         public void WatchNodeSizeSerializationTest()
         {
             string openPath = Path.Combine(TestDirectory, @"core\watch\WatchSerializationTest.dyn");
@@ -323,7 +316,6 @@
 
             ViewModel.HomeSpace.Save(openPath);
             ViewModel.HomeSpace.Clear();
->>>>>>> 6447f9e0
         }
 
         [Test]
