--- conflicted
+++ resolved
@@ -154,13 +154,8 @@
         }
 
         [Test]
-<<<<<<< HEAD
         [Description("User tries to download pacakges that might conflict with existing packages in builtIn")]
         public void PackageManagerConflictsWithbltinpackages()
-=======
-        [Description("User tries to download packages that might conflict with existing packages in std lib")]
-        public void PackageManagerConflictsWithStdLib()
->>>>>>> 7b74464a
         {
             var pkgLoader = GetPackageLoader();
             pkgLoader.BuiltinPackagesDirectory = BuiltinPackagesTestDir;
