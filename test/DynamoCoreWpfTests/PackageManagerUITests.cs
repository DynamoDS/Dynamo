﻿using System;
using System.Collections.Generic;
using System.IO;
using System.Linq;
using System.Threading;
using System.Windows;
using Dynamo.PackageManager;
using Dynamo.PackageManager.UI;
using Dynamo.Tests;
using Dynamo.Utilities;
using Dynamo.ViewModels;
using Dynamo.Wpf.Utilities;
using Greg;
using Greg.Requests;
using Greg.Responses;
using Moq;
using NUnit.Framework;
using SystemTestServices;
using Dynamo.Wpf.Views;
using Dynamo.Core;
using Dynamo.Extensions;

namespace DynamoCoreWpfTests
{
    [TestFixture]
    public class PackageManagerUITests : SystemTestBase
    {
        internal string TestDirectory { get { return GetTestDirectory(ExecutingDirectory); } }
        public string PackagesDirectory { get { return Path.Combine(TestDirectory, "pkgs"); } }
        public string PackagesDirectorySigned { get { return Path.Combine(TestDirectory, "pkgs_signed"); } }
        
        internal string BuiltinPackagesTestDir { get { return Path.Combine(TestDirectory, "builtinpackages testdir", "Packages"); } }

        #region Utility functions

        protected void LoadPackage(string packageDirectory)
        {
            Model.PreferenceSettings.CustomPackageFolders.Add(packageDirectory);
            var loader = GetPackageLoader();
            var pkg = loader.ScanPackageDirectory(packageDirectory);
            loader.LoadPackages(new List<Package> { pkg });
        }

        protected PackageLoader GetPackageLoader()
        {
            var extensions = Model.ExtensionManager.Extensions.OfType<PackageManagerExtension>();
            if (extensions.Any())
            {
                return extensions.First().PackageLoader;
            }

            return null;
        }

        public IEnumerable<Window> GetWindowEnumerable(WindowCollection windows)
        {
            var enumerator = windows.GetEnumerator();

            while (enumerator.MoveNext())
            {
                yield return (Window)enumerator.Current;
            }
        }

        public void AssertWindowOwnedByDynamoView<T>()
        {
            var windows = GetWindowEnumerable(View.OwnedWindows);
            Assert.AreEqual(1, windows.Count(x => x is T));

            var window = windows.FirstOrDefault(x => x is T);
            Assert.IsNotNull(window);

            Assert.IsTrue(window.Owner == (Window)View);
        }

        public void AssertWindowClosedWithDynamoView<T>()
        {
            var windows = GetWindowEnumerable(View.OwnedWindows);
            Assert.AreEqual(1, windows.Count(x => x is T));

            var window = windows.FirstOrDefault(x => x is T);
            Assert.IsNotNull(window);

            Assert.IsTrue(window.Owner == (Window)View);
        }

        public override void Setup()
        {
            base.Setup();
            ViewModel.PreferenceSettings.PackageDownloadTouAccepted = true;
        }

        #endregion

        #region PackageManagerPublishView

        [Test]
        public void CanOpenPackagePublishDialogAndWindowIsOwned()
        {
            var l = new PublishPackageViewModel(ViewModel);
            ViewModel.OnRequestPackagePublishDialog(l);

            AssertWindowOwnedByDynamoView<PublishPackageView>();
        }

        [Test,Ignore]
        public void CannotCreateDuplicatePackagePublishDialogs()
        {
            var l = new PublishPackageViewModel(ViewModel);
            for (var i = 0; i < 10; i++)
            {
                ViewModel.OnRequestPackagePublishDialog(l);
            }

            AssertWindowOwnedByDynamoView<PublishPackageView>();
        }

        [Test]
        public void PackagePublishWindowClosesWithDynamo()
        {
            var l = new PublishPackageViewModel(ViewModel);
            ViewModel.OnRequestPackagePublishDialog(l);

            AssertWindowOwnedByDynamoView<PublishPackageView>();
            AssertWindowClosedWithDynamoView<PublishPackageView>();

        }
        #endregion

        #region InstalledPackagesControl
        
        [Test]
        public void CanOpenManagePackagesDialogAndWindowIsOwned()
        {
            var preferencesWindow = new PreferencesView(View)
            {
               WindowStartupLocation = WindowStartupLocation.CenterOwner
            };

            preferencesWindow.Show();

            AssertWindowOwnedByDynamoView<PreferencesView>();
        }

        [Test]
        public void ManagePackagesDialogClosesWithDynamo()
        {
            var preferencesWindow = new PreferencesView(View)
            {
                WindowStartupLocation = WindowStartupLocation.CenterOwner
            };

            preferencesWindow.Show();

            AssertWindowOwnedByDynamoView<PreferencesView>();
            AssertWindowClosedWithDynamoView<PreferencesView>();
        }

        [Test]
        [Description("User tries to download packages that might conflict with existing packages in builtIn")]
        public void PackageManagerConflictsWithbltinpackages()
        {
            var pathMgr = ViewModel.Model.PathManager;
            var pkgLoader = GetPackageLoader();
            PathManager.BuiltinPackagesDirectory = BuiltinPackagesTestDir;

            // Load a builtIn package
            var builtInPackageLocation = Path.Combine(BuiltinPackagesTestDir, "SignedPackage2");
            pkgLoader.ScanPackageDirectory(builtInPackageLocation);

            var bltInPackage = pkgLoader.LocalPackages.Where(x => x.Name == "SignedPackage").FirstOrDefault();
            Assert.IsNotNull(bltInPackage);

            // Simulate the user downloading the same package from PM
            var mockGreg = new Mock<IGregClient>();
            mockGreg.Setup(x => x.Execute(It.IsAny<PackageDownload>())).Throws(new Exception("Failed to get your package!"));

            var client = new Dynamo.PackageManager.PackageManagerClient(mockGreg.Object, MockMaker.Empty<IPackageUploadBuilder>(), string.Empty);
            var pmVm = new PackageManagerClientViewModel(ViewModel, client);

            var dlgMock = new Mock<MessageBoxService.IMessageBox>();
            dlgMock.Setup(m => m.Show(It.IsAny<string>(), It.IsAny<string>(), It.Is<MessageBoxButton>(x => x == MessageBoxButton.OKCancel || x == MessageBoxButton.OK), It.IsAny<MessageBoxImage>()))
                .Returns(MessageBoxResult.OK);
            MessageBoxService.OverrideMessageBoxDuringTests(dlgMock.Object);

            //
            // 1. User downloads the exact version of a builtIn package
            //
            {
                var id = "test-123";
                var deps = new List<Dependency>() { new Dependency() { _id = id, name = bltInPackage.Name } };
                var depVers = new List<string>() { bltInPackage.VersionName };

                mockGreg.Setup(m => m.ExecuteAndDeserializeWithContent<PackageVersion>(It.IsAny<Request>()))
                .Returns(new ResponseWithContentBody<PackageVersion>()
                {
                    content = new PackageVersion()
                    {
                        version = bltInPackage.VersionName,
                        engine_version = bltInPackage.EngineVersion,
                        name = bltInPackage.Name,
                        id = id,
                        full_dependency_ids = deps,
                        full_dependency_versions = depVers
                    },
                    success = true
                });

                var pkgInfo = new Dynamo.Graph.Workspaces.PackageInfo(bltInPackage.Name, VersionUtilities.PartialParse(bltInPackage.VersionName));
                pmVm.DownloadAndInstallPackage(pkgInfo);

                // Users should get 2 warnings :
                // 1. To confirm that they want to download the specified package.
                // 2. That a package with the same name and version already exists as part of the BuiltinPackages.
                dlgMock.Verify(x => x.Show(It.IsAny<string>(), It.IsAny<string>(),
                    It.IsAny<MessageBoxButton>(), It.IsAny<MessageBoxImage>()), Times.Exactly(2));
                dlgMock.ResetCalls();
            }

            //
            // 2. User downloads a different version of a builtIn package
            //
            {
                var id = "test-234";
                var deps = new List<Dependency>() { new Dependency() { _id = id, name = bltInPackage.Name } };
                var bltinpackagesPkgVers = VersionUtilities.PartialParse(bltInPackage.VersionName);
                var newPkgVers = new Version(bltinpackagesPkgVers.Major + 1, bltinpackagesPkgVers.Minor, bltinpackagesPkgVers.Build);

                var depVers = new List<string>() { newPkgVers.ToString() };

                mockGreg.Setup(m => m.ExecuteAndDeserializeWithContent<PackageVersion>(It.IsAny<Request>()))
                .Returns(new ResponseWithContentBody<PackageVersion>()
                {
                    content = new PackageVersion()
                    {
                        version = newPkgVers.ToString(),
                        engine_version = bltInPackage.EngineVersion,
                        name = bltInPackage.Name,
                        id = id,
                        full_dependency_ids = deps,
                        full_dependency_versions = depVers
                    },
                    success = true
                });
                
                var pkgInfo = new Dynamo.Graph.Workspaces.PackageInfo(bltInPackage.Name, newPkgVers);
                pmVm.DownloadAndInstallPackage(pkgInfo);

                // Users should get 2 warnings :
                // 1. To confirm that they want to download the specified package.
                // 2. That a package with a different version already exists as part of the BuiltinPackages.
                dlgMock.Verify(x => x.Show(It.IsAny<string>(), It.IsAny<string>(),
                    It.IsAny<MessageBoxButton>(), It.IsAny<MessageBoxImage>()), Times.Exactly(2));
                dlgMock.ResetCalls();
            }

            //
            // 3. User downloads a package that is not part of a builtin pkgs.
            //
            {
                var id = "test-345";
                var deps = new List<Dependency>() { new Dependency() { _id = id, name = "non-builtin-libg" } };
                var pkgVersion = new Version(1, 0 ,0);
                var depVers = new List<string>() { pkgVersion.ToString() };

                mockGreg.Setup(m => m.ExecuteAndDeserializeWithContent<PackageVersion>(It.IsAny<Request>()))
                .Returns(new ResponseWithContentBody<PackageVersion>()
                {
                    content = new PackageVersion()
                    {
                        version = pkgVersion.ToString(),
                        engine_version = bltInPackage.EngineVersion,
                        name = "non-builtin-libg",
                        id = id,
                        full_dependency_ids = deps,
                        full_dependency_versions = depVers
                    },
                    success = true
                });

                var pkgInfo = new Dynamo.Graph.Workspaces.PackageInfo("Non-builtin-package", new Version(1, 0, 0));
                pmVm.DownloadAndInstallPackage(pkgInfo);

                // Users should get 1 warning :
                // 1. To confirm that they want to download the specified package.
                dlgMock.Verify(x => x.Show(It.IsAny<string>(), It.IsAny<string>(),
                    It.IsAny<MessageBoxButton>(), It.IsAny<MessageBoxImage>()), Times.Exactly(1));
                dlgMock.ResetCalls();
            }
        }

        [Test]
<<<<<<< HEAD
        [Description("User tries to load an unloaded built-in package")]
        public void PackageManagerLoadBuiltIn()
        {
            var currentDynamoModel = ViewModel.Model;
            PathManager.BuiltinPackagesDirectory = BuiltinPackagesTestDir;

            currentDynamoModel.PreferenceSettings.CustomPackageFolders = new List<string>() { PackagesDirectorySigned };
            var loadPackageParams = new LoadPackageParams
            {
                Preferences = currentDynamoModel.PreferenceSettings,
            };
            var loader = currentDynamoModel.GetPackageManagerExtension().PackageLoader;

            foreach (var pkg in loader.LocalPackages.ToList())
            {
                loader.Remove(pkg);
            }

            loader.LoadAll(loadPackageParams);
            Assert.AreEqual(3, loader.LocalPackages.Count());
            Assert.IsTrue(loader.LocalPackages.Count(x => x.Name == "SignedPackage") == 1);

            currentDynamoModel.PreferenceSettings.CustomPackageFolders = new List<string>() { PackagesDirectorySigned, BuiltinPackagesTestDir };

            loadPackageParams.NewPaths = new List<string> { Path.Combine(TestDirectory, "builtinpackages testdir") };
            // This function is called upon addition of new package paths in the UI.
            loader.LoadCustomNodesAndPackages(loadPackageParams, currentDynamoModel.CustomNodeManager);
            Assert.AreEqual(4, loader.LocalPackages.Count());

            var dlgMock = new Mock<MessageBoxService.IMessageBox>();
            dlgMock.Setup(m => m.Show(It.IsAny<string>(), It.IsAny<string>(), It.Is<MessageBoxButton>(x => x == MessageBoxButton.OKCancel || x == MessageBoxButton.OK), It.IsAny<MessageBoxImage>()))
                .Returns(MessageBoxResult.OK);
            MessageBoxService.OverrideMessageBoxDuringTests(dlgMock.Object);

            var builtInPkgViewModel = ViewModel.PreferencesViewModel.LocalPackages.Where(x => x.Model.BuiltInPackage).FirstOrDefault();
            Assert.IsNotNull(builtInPkgViewModel);
            Assert.AreEqual(builtInPkgViewModel.Model.LoadState.State, PackageLoadState.StateTypes.Unloaded);
            Assert.AreEqual(builtInPkgViewModel.Model.LoadState.ScheduledState, PackageLoadState.ScheduledTypes.None);

            var conflictingPkg = loader.LocalPackages.FirstOrDefault(x => x.Name == "SignedPackage" && !x.BuiltInPackage);
            Assert.IsNotNull(conflictingPkg);
            Assert.AreEqual(conflictingPkg.LoadState.State, PackageLoadState.StateTypes.Loaded);
            Assert.AreEqual(conflictingPkg.LoadState.ScheduledState, PackageLoadState.ScheduledTypes.None);

            builtInPkgViewModel.LoadCommand.Execute();

            Assert.AreEqual(builtInPkgViewModel.Model.LoadState.State, PackageLoadState.StateTypes.Unloaded);
            Assert.AreEqual(builtInPkgViewModel.Model.LoadState.ScheduledState, PackageLoadState.ScheduledTypes.ScheduledForLoad);

            Assert.AreEqual(conflictingPkg.LoadState.State, PackageLoadState.StateTypes.Loaded);
            Assert.AreEqual(conflictingPkg.LoadState.ScheduledState, PackageLoadState.ScheduledTypes.ScheduledForDeletion);

            builtInPkgViewModel.UnmarkForLoadCommand.Execute();

            Assert.AreEqual(builtInPkgViewModel.Model.LoadState.State, PackageLoadState.StateTypes.Unloaded);
            Assert.AreEqual(builtInPkgViewModel.Model.LoadState.ScheduledState, PackageLoadState.ScheduledTypes.None);

            Assert.AreEqual(conflictingPkg.LoadState.State, PackageLoadState.StateTypes.Loaded);
            Assert.AreEqual(conflictingPkg.LoadState.ScheduledState, PackageLoadState.ScheduledTypes.None);
        }
=======
        public void PackageContainingNodeViewOnlyCustomization_AddsCustomizationToCustomizationLibrary()
        {
            var dynamoModel = ViewModel.Model;
            var pathManager = new Mock<Dynamo.Interfaces.IPathManager>();
            pathManager.SetupGet(x => x.PackagesDirectories).Returns(() => new[] { PackagesDirectory });
            pathManager.SetupGet(x => x.CommonDataDirectory).Returns(() => string.Empty);

            var loader = new PackageLoader(pathManager.Object);
            var libraryLoader = new ExtensionLibraryLoader(dynamoModel);

            loader.RequestLoadNodeLibrary += libraryLoader.LoadNodeLibrary;
            var loadPackageParams = new LoadPackageParams
            {
                Preferences = ViewModel.Model.PreferenceSettings

            };
            loader.LoadAll(loadPackageParams);
            //verify the UI assembly was imported from the correct package.
            var testPackage = loader.LocalPackages.FirstOrDefault(x => x.Name == "NodeViewCustomizationTestPackage");
            var uiassembly = testPackage.LoadedAssemblies.FirstOrDefault(a => a.Name == "NodeViewCustomizationAssembly");
            var nodeModelAssembly = testPackage.LoadedAssemblies.FirstOrDefault(a => a.Name == "NodeModelAssembly");
            Assert.IsNotNull(uiassembly);
            Assert.IsNotNull(nodeModelAssembly);
            //verify is marked as nodelib
            Assert.IsTrue(uiassembly.IsNodeLibrary);
            //verify that the customization was added to the customization library
            Assert.IsTrue(View.nodeViewCustomizationLibrary.ContainsCustomizationForNodeModel(nodeModelAssembly.Assembly.GetType("NodeModelAssembly.NodeModelDerivedClass")));

            loader.RequestLoadNodeLibrary -= libraryLoader.LoadNodeLibrary;

        }

>>>>>>> 91042ca9
        #endregion

        #region PackageManagerSearchView

        [Test]
        public void CanOpenPackageSearchDialogAndWindowIsOwned()
        {
            ViewModel.OnRequestPackageManagerSearchDialog(null, null);
            Thread.Sleep(500);

            AssertWindowOwnedByDynamoView<PackageManagerSearchView>();
        }

        [Test]
        public void CannotCreateDuplicatePackageSearchDialogs()
        {
            for (var i = 0; i < 10; i++)
            {
                ViewModel.OnRequestPackageManagerSearchDialog(null, null);
            }

            AssertWindowOwnedByDynamoView<PackageManagerSearchView>();
        }

        [Test]
        public void PackageSearchDialogClosesWithDynamo()
        {
            ViewModel.OnRequestPackageManagerSearchDialog(null, null);

            AssertWindowOwnedByDynamoView<PackageManagerSearchView>();
            AssertWindowClosedWithDynamoView<PackageManagerSearchView>();

        }

        [Test]
        public void PackageSearchDialogSearchTextCollapsedWhileSyncing()
        {
            // Arrange
            PackageManagerSearchViewModel searchViewModel = new PackageManagerSearchViewModel();

            // Act
            searchViewModel.SearchState = PackageManagerSearchViewModel.PackageSearchState.Syncing;

            // Assert
            Assert.AreEqual(false, searchViewModel.ShowSearchText);
        }

        [Test]
        public void PackageSearchDialogSearchTextVisibleWithResults()
        {
            // Arrange
            PackageManagerSearchViewModel searchViewModel = new PackageManagerSearchViewModel();

            // Act
            searchViewModel.SearchState = PackageManagerSearchViewModel.PackageSearchState.Results;

            // Assert
            Assert.AreEqual(true, searchViewModel.ShowSearchText);
        }

        [Test]
        public void PackageSearchDialogSearchTextVisibleWhenSearching()
        {
            // Arrange
            PackageManagerSearchViewModel searchViewModel = new PackageManagerSearchViewModel();

            // Act
            searchViewModel.SearchState = PackageManagerSearchViewModel.PackageSearchState.Searching;

            // Assert
            Assert.AreEqual(true, searchViewModel.ShowSearchText);
        }

        [Test]
        public void PackageSearchDialogSearchTextVisibleWhenNoResults()
        {
            // Arrange
            PackageManagerSearchViewModel searchViewModel = new PackageManagerSearchViewModel();

            // Act
            searchViewModel.SearchState = PackageManagerSearchViewModel.PackageSearchState.NoResults;

            // Assert
            Assert.AreEqual(true, searchViewModel.ShowSearchText);
        }

        [Test]
        public void PackageSearchDialogSearchBoxPromptTextWhileSyncing()
        {
            // Arrange
            PackageManagerSearchViewModel searchViewModel = new PackageManagerSearchViewModel();

            // Act
            searchViewModel.SearchState = PackageManagerSearchViewModel.PackageSearchState.Syncing;

            // Assert
            Assert.AreEqual(Dynamo.Wpf.Properties.Resources.PackageSearchViewSearchTextBoxSyncing, searchViewModel.SearchBoxPrompt);
        }

        [Test]
        public void PackageSearchDialogSearchBoxPromptTextWhenNotSyncing()
        {
            // Arrange
            PackageManagerSearchViewModel searchViewModel = new PackageManagerSearchViewModel();

            // Act
            searchViewModel.SearchState = PackageManagerSearchViewModel.PackageSearchState.Results;

            // Assert
            Assert.AreEqual(Dynamo.Wpf.Properties.Resources.PackageSearchViewSearchTextBox, searchViewModel.SearchBoxPrompt);
        }

        [Test]
        public void PackageManagerCrashTestOnDownloadingInvalidPackage()
        {
            string packageDirectory = Path.Combine(GetTestDirectory(ExecutingDirectory), @"pkgs\Autodesk Steel Package");

            try
            {
                LoadPackage(packageDirectory);
            }
            catch (Exception e)
            {
                Console.WriteLine("Failed to load the package: "+ e);
            }

            var loader = GetPackageLoader();
            var packageFound = loader.LocalPackages.Any(x => x.Name == "Autodesk Steel Connections 2020");
            Assert.IsFalse(packageFound);

            var preferencesWindow = new PreferencesView(View)
            {
                WindowStartupLocation = WindowStartupLocation.CenterOwner
            };
            preferencesWindow.Show();

            AssertWindowOwnedByDynamoView<PreferencesView>();
        }

        #endregion

    }
}<|MERGE_RESOLUTION|>--- conflicted
+++ resolved
@@ -290,7 +290,6 @@
         }
 
         [Test]
-<<<<<<< HEAD
         [Description("User tries to load an unloaded built-in package")]
         public void PackageManagerLoadBuiltIn()
         {
@@ -351,7 +350,7 @@
             Assert.AreEqual(conflictingPkg.LoadState.State, PackageLoadState.StateTypes.Loaded);
             Assert.AreEqual(conflictingPkg.LoadState.ScheduledState, PackageLoadState.ScheduledTypes.None);
         }
-=======
+
         public void PackageContainingNodeViewOnlyCustomization_AddsCustomizationToCustomizationLibrary()
         {
             var dynamoModel = ViewModel.Model;
@@ -381,10 +380,8 @@
             Assert.IsTrue(View.nodeViewCustomizationLibrary.ContainsCustomizationForNodeModel(nodeModelAssembly.Assembly.GetType("NodeModelAssembly.NodeModelDerivedClass")));
 
             loader.RequestLoadNodeLibrary -= libraryLoader.LoadNodeLibrary;
-
-        }
-
->>>>>>> 91042ca9
+        }
+
         #endregion
 
         #region PackageManagerSearchView
