﻿using System;
using System.Collections.Generic;
using System.IO;
using System.Linq;
using System.Threading;
using System.Windows;
using Dynamo.PackageManager;
using Dynamo.PackageManager.UI;
using Dynamo.Tests;
using Dynamo.Utilities;
using Dynamo.ViewModels;
using Dynamo.Wpf.Utilities;
using Greg;
using Greg.Requests;
using Greg.Responses;
using Moq;
using NUnit.Framework;
using SystemTestServices;
using Dynamo.Wpf.Views;


namespace DynamoCoreWpfTests
{
    [TestFixture]
    public class PackageManagerUITests : SystemTestBase
    {
        public string PackagesDirectory { get { return Path.Combine(GetTestDirectory(ExecutingDirectory), "pkgs"); } }
        public string PackagesDirectorySigned { get { return Path.Combine(GetTestDirectory(ExecutingDirectory), "pkgs_signed"); } }
        internal string BuiltinPackagesTestDir { get { return Path.Combine(GetTestDirectory(ExecutingDirectory), "builtinpackages testdir", "Packages"); } }

        #region Utility functions

        protected void LoadPackage(string packageDirectory)
        {
            Model.PreferenceSettings.CustomPackageFolders.Add(packageDirectory);
            var loader = GetPackageLoader();
            var pkg = loader.ScanPackageDirectory(packageDirectory);
            loader.LoadPackages(new List<Package> { pkg });
        }

        protected PackageLoader GetPackageLoader()
        {
            var extensions = Model.ExtensionManager.Extensions.OfType<PackageManagerExtension>();
            if (extensions.Any())
            {
                return extensions.First().PackageLoader;
            }

            return null;
        }

        public IEnumerable<Window> GetWindowEnumerable(WindowCollection windows)
        {
            var enumerator = windows.GetEnumerator();

            while (enumerator.MoveNext())
            {
                yield return (Window)enumerator.Current;
            }
        }

        public void AssertWindowOwnedByDynamoView<T>()
        {
            var windows = GetWindowEnumerable(View.OwnedWindows);
            Assert.AreEqual(1, windows.Count(x => x is T));

            var window = windows.FirstOrDefault(x => x is T);
            Assert.IsNotNull(window);

            Assert.IsTrue(window.Owner == (Window)View);
        }

        public void AssertWindowClosedWithDynamoView<T>()
        {
            var windows = GetWindowEnumerable(View.OwnedWindows);
            Assert.AreEqual(1, windows.Count(x => x is T));

            var window = windows.FirstOrDefault(x => x is T);
            Assert.IsNotNull(window);

            Assert.IsTrue(window.Owner == (Window)View);
        }

        public override void Setup()
        {
            base.Setup();
            ViewModel.PreferenceSettings.PackageDownloadTouAccepted = true;
        }

        #endregion

        #region PackageManagerPublishView

        [Test]
        public void CanOpenPackagePublishDialogAndWindowIsOwned()
        {
            var l = new PublishPackageViewModel(ViewModel);
            ViewModel.OnRequestPackagePublishDialog(l);

            AssertWindowOwnedByDynamoView<PublishPackageView>();
        }

        [Test,Ignore]
        public void CannotCreateDuplicatePackagePublishDialogs()
        {
            var l = new PublishPackageViewModel(ViewModel);
            for (var i = 0; i < 10; i++)
            {
                ViewModel.OnRequestPackagePublishDialog(l);
            }

            AssertWindowOwnedByDynamoView<PublishPackageView>();
        }

        [Test]
        public void PackagePublishWindowClosesWithDynamo()
        {
            var l = new PublishPackageViewModel(ViewModel);
            ViewModel.OnRequestPackagePublishDialog(l);

            AssertWindowOwnedByDynamoView<PublishPackageView>();
            AssertWindowClosedWithDynamoView<PublishPackageView>();

        }
        #endregion

        #region InstalledPackagesControl
        
        [Test]
        public void CanOpenManagePackagesDialogAndWindowIsOwned()
        {
            var preferencesWindow = new PreferencesView(View)
            {
               WindowStartupLocation = WindowStartupLocation.CenterOwner
            };

            preferencesWindow.Show();

            AssertWindowOwnedByDynamoView<PreferencesView>();
        }

        [Test]
        public void ManagePackagesDialogClosesWithDynamo()
        {
            var preferencesWindow = new PreferencesView(View)
            {
                WindowStartupLocation = WindowStartupLocation.CenterOwner
            };

            preferencesWindow.Show();

            AssertWindowOwnedByDynamoView<PreferencesView>();
            AssertWindowClosedWithDynamoView<PreferencesView>();
        }

        [Test]
        [Description("User tries to download pacakges that might conflict with existing packages in builtIn")]
        public void PackageManagerConflictsWithbltinpackages()
        {
            var pathMgr = ViewModel.Model.PathManager;
            var pkgLoader = GetPackageLoader();
<<<<<<< HEAD
            pkgLoader.BuiltinPackagesDirectory = BuiltinPackagesTestDir;
=======
            if(pathMgr is Dynamo.Core.PathManager pm)
                pm.StandardLibraryDirectory = StandardLibraryTestDirectory;
>>>>>>> a1886c86

            // Load a builtIn package
            var builtInPackageLocation = Path.Combine(BuiltinPackagesTestDir, "SignedPackage2");
            pkgLoader.ScanPackageDirectory(builtInPackageLocation);

            var bltInPackage = pkgLoader.LocalPackages.Where(x => x.Name == "SignedPackage").FirstOrDefault();
            Assert.IsNotNull(bltInPackage);

            // Simulate the user downloading the same package from PM
            var mockGreg = new Mock<IGregClient>();
            mockGreg.Setup(x => x.Execute(It.IsAny<PackageDownload>())).Throws(new Exception("Failed to get your package!"));

            var client = new Dynamo.PackageManager.PackageManagerClient(mockGreg.Object, MockMaker.Empty<IPackageUploadBuilder>(), string.Empty);
            var pmVm = new PackageManagerClientViewModel(ViewModel, client);

            var dlgMock = new Mock<MessageBoxService.IMessageBox>();
            dlgMock.Setup(m => m.Show(It.IsAny<string>(), It.IsAny<string>(), It.Is<MessageBoxButton>(x => x == MessageBoxButton.OKCancel || x == MessageBoxButton.OK), It.IsAny<MessageBoxImage>()))
                .Returns(MessageBoxResult.OK);
            MessageBoxService.OverrideMessageBoxDuringTests(dlgMock.Object);

            //
            // 1. User downloads the exact version of a builtIn package
            //
            {
                var id = "test-123";
                var deps = new List<Dependency>() { new Dependency() { _id = id, name = bltInPackage.Name } };
                var depVers = new List<string>() { bltInPackage.VersionName };

                mockGreg.Setup(m => m.ExecuteAndDeserializeWithContent<PackageVersion>(It.IsAny<Request>()))
                .Returns(new ResponseWithContentBody<PackageVersion>()
                {
                    content = new PackageVersion()
                    {
                        version = bltInPackage.VersionName,
                        engine_version = bltInPackage.EngineVersion,
                        name = bltInPackage.Name,
                        id = id,
                        full_dependency_ids = deps,
                        full_dependency_versions = depVers
                    },
                    success = true
                });

                var pkgInfo = new Dynamo.Graph.Workspaces.PackageInfo(bltInPackage.Name, VersionUtilities.PartialParse(bltInPackage.VersionName));
                pmVm.DownloadAndInstallPackage(pkgInfo);

                // Users should get 2 warnings :
                // 1. To confirm that they want to download the specified package.
                // 2. That a package with the same name and version already exists as part of the BuiltinPackages.
                dlgMock.Verify(x => x.Show(It.IsAny<string>(), It.IsAny<string>(),
                    It.IsAny<MessageBoxButton>(), It.IsAny<MessageBoxImage>()), Times.Exactly(2));
                dlgMock.ResetCalls();
            }

            //
            // 2. User downloads a different version of a builtIn package
            //
            {
                var id = "test-234";
                var deps = new List<Dependency>() { new Dependency() { _id = id, name = bltInPackage.Name } };
                var bltinpackagesPkgVers = VersionUtilities.PartialParse(bltInPackage.VersionName);
                var newPkgVers = new Version(bltinpackagesPkgVers.Major + 1, bltinpackagesPkgVers.Minor, bltinpackagesPkgVers.Build);

                var depVers = new List<string>() { newPkgVers.ToString() };

                mockGreg.Setup(m => m.ExecuteAndDeserializeWithContent<PackageVersion>(It.IsAny<Request>()))
                .Returns(new ResponseWithContentBody<PackageVersion>()
                {
                    content = new PackageVersion()
                    {
                        version = newPkgVers.ToString(),
                        engine_version = bltInPackage.EngineVersion,
                        name = bltInPackage.Name,
                        id = id,
                        full_dependency_ids = deps,
                        full_dependency_versions = depVers
                    },
                    success = true
                });
                
                var pkgInfo = new Dynamo.Graph.Workspaces.PackageInfo(bltInPackage.Name, newPkgVers);
                pmVm.DownloadAndInstallPackage(pkgInfo);

                // Users should get 2 warnings :
                // 1. To confirm that they want to download the specified package.
                // 2. That a package with a different version already exists as part of the BuiltinPackages.
                dlgMock.Verify(x => x.Show(It.IsAny<string>(), It.IsAny<string>(),
                    It.IsAny<MessageBoxButton>(), It.IsAny<MessageBoxImage>()), Times.Exactly(2));
                dlgMock.ResetCalls();
            }

            //
            // 3. User downloads a package that is not part of a builtin pkgs.
            //
            {
                var id = "test-345";
                var deps = new List<Dependency>() { new Dependency() { _id = id, name = "non-builtin-libg" } };
                var pkgVersion = new Version(1, 0 ,0);
                var depVers = new List<string>() { pkgVersion.ToString() };

                mockGreg.Setup(m => m.ExecuteAndDeserializeWithContent<PackageVersion>(It.IsAny<Request>()))
                .Returns(new ResponseWithContentBody<PackageVersion>()
                {
                    content = new PackageVersion()
                    {
                        version = pkgVersion.ToString(),
                        engine_version = bltInPackage.EngineVersion,
                        name = "non-builtin-libg",
                        id = id,
                        full_dependency_ids = deps,
                        full_dependency_versions = depVers
                    },
                    success = true
                });

                var pkgInfo = new Dynamo.Graph.Workspaces.PackageInfo("Non-builtin-package", new Version(1, 0, 0));
                pmVm.DownloadAndInstallPackage(pkgInfo);

                // Users should get 1 warning :
                // 1. To confirm that they want to download the specified package.
                dlgMock.Verify(x => x.Show(It.IsAny<string>(), It.IsAny<string>(),
                    It.IsAny<MessageBoxButton>(), It.IsAny<MessageBoxImage>()), Times.Exactly(1));
                dlgMock.ResetCalls();
            }
        }

        #endregion

        #region PackageManagerSearchView

        [Test]
        public void CanOpenPackageSearchDialogAndWindowIsOwned()
        {
            ViewModel.OnRequestPackageManagerSearchDialog(null, null);
            Thread.Sleep(500);

            AssertWindowOwnedByDynamoView<PackageManagerSearchView>();
        }

        [Test]
        public void CannotCreateDuplicatePackageSearchDialogs()
        {
            for (var i = 0; i < 10; i++)
            {
                ViewModel.OnRequestPackageManagerSearchDialog(null, null);
            }

            AssertWindowOwnedByDynamoView<PackageManagerSearchView>();
        }

        [Test]
        public void PackageSearchDialogClosesWithDynamo()
        {
            ViewModel.OnRequestPackageManagerSearchDialog(null, null);

            AssertWindowOwnedByDynamoView<PackageManagerSearchView>();
            AssertWindowClosedWithDynamoView<PackageManagerSearchView>();

        }

        [Test]
        public void PackageSearchDialogSearchTextCollapsedWhileSyncing()
        {
            // Arrange
            PackageManagerSearchViewModel searchViewModel = new PackageManagerSearchViewModel();

            // Act
            searchViewModel.SearchState = PackageManagerSearchViewModel.PackageSearchState.Syncing;

            // Assert
            Assert.AreEqual(false, searchViewModel.ShowSearchText);
        }

        [Test]
        public void PackageSearchDialogSearchTextVisibleWithResults()
        {
            // Arrange
            PackageManagerSearchViewModel searchViewModel = new PackageManagerSearchViewModel();

            // Act
            searchViewModel.SearchState = PackageManagerSearchViewModel.PackageSearchState.Results;

            // Assert
            Assert.AreEqual(true, searchViewModel.ShowSearchText);
        }

        [Test]
        public void PackageSearchDialogSearchTextVisibleWhenSearching()
        {
            // Arrange
            PackageManagerSearchViewModel searchViewModel = new PackageManagerSearchViewModel();

            // Act
            searchViewModel.SearchState = PackageManagerSearchViewModel.PackageSearchState.Searching;

            // Assert
            Assert.AreEqual(true, searchViewModel.ShowSearchText);
        }

        [Test]
        public void PackageSearchDialogSearchTextVisibleWhenNoResults()
        {
            // Arrange
            PackageManagerSearchViewModel searchViewModel = new PackageManagerSearchViewModel();

            // Act
            searchViewModel.SearchState = PackageManagerSearchViewModel.PackageSearchState.NoResults;

            // Assert
            Assert.AreEqual(true, searchViewModel.ShowSearchText);
        }

        [Test]
        public void PackageSearchDialogSearchBoxPromptTextWhileSyncing()
        {
            // Arrange
            PackageManagerSearchViewModel searchViewModel = new PackageManagerSearchViewModel();

            // Act
            searchViewModel.SearchState = PackageManagerSearchViewModel.PackageSearchState.Syncing;

            // Assert
            Assert.AreEqual(Dynamo.Wpf.Properties.Resources.PackageSearchViewSearchTextBoxSyncing, searchViewModel.SearchBoxPrompt);
        }

        [Test]
        public void PackageSearchDialogSearchBoxPromptTextWhenNotSyncing()
        {
            // Arrange
            PackageManagerSearchViewModel searchViewModel = new PackageManagerSearchViewModel();

            // Act
            searchViewModel.SearchState = PackageManagerSearchViewModel.PackageSearchState.Results;

            // Assert
            Assert.AreEqual(Dynamo.Wpf.Properties.Resources.PackageSearchViewSearchTextBox, searchViewModel.SearchBoxPrompt);
        }

        [Test]
        public void PackageManagerCrashTestOnDownloadingInvalidPackage()
        {
            string packageDirectory = Path.Combine(GetTestDirectory(ExecutingDirectory), @"pkgs\Autodesk Steel Package");

            try
            {
                LoadPackage(packageDirectory);
            }
            catch (Exception e)
            {
                Console.WriteLine("Failed to load the package: "+ e);
            }

            var loader = GetPackageLoader();
            var packageFound = loader.LocalPackages.Any(x => x.Name == "Autodesk Steel Connections 2020");
            Assert.IsFalse(packageFound);

            var preferencesWindow = new PreferencesView(View)
            {
                WindowStartupLocation = WindowStartupLocation.CenterOwner
            };
            preferencesWindow.Show();

            AssertWindowOwnedByDynamoView<PreferencesView>();
        }

        #endregion

    }
}<|MERGE_RESOLUTION|>--- conflicted
+++ resolved
@@ -159,12 +159,8 @@
         {
             var pathMgr = ViewModel.Model.PathManager;
             var pkgLoader = GetPackageLoader();
-<<<<<<< HEAD
-            pkgLoader.BuiltinPackagesDirectory = BuiltinPackagesTestDir;
-=======
             if(pathMgr is Dynamo.Core.PathManager pm)
-                pm.StandardLibraryDirectory = StandardLibraryTestDirectory;
->>>>>>> a1886c86
+                pm.BuiltinPackagesDirectory = BuiltinPackagesTestDir;
 
             // Load a builtIn package
             var builtInPackageLocation = Path.Combine(BuiltinPackagesTestDir, "SignedPackage2");
