--- conflicted
+++ resolved
@@ -68,13 +68,8 @@
             Open(@"UI\CoreUINodes.dyn");
 
             var nodeView = NodeViewWithGuid("6869c998-b819-4686-8849-6f36162c4182"); // NodeViewOf<Watch3D>();
-<<<<<<< HEAD
-            var watchView = nodeView.ChildrenOfType<Watch3DView>().First();
-            //Assert.Null(watchView.Points);
-=======
             var watchView = nodeView.ChildrenOfType<Watch3DView>().FirstOrDefault();
             Assert.NotNull(watchView);
->>>>>>> 90d40d2a
         }
 
         [Test]
@@ -284,10 +279,7 @@
             var watch3DView = watch3ds.First();
 
             //Assert.AreEqual(1, watch3DView.Points.Positions.Count);
-<<<<<<< HEAD
-=======
             Assert.AreEqual(1, Model.CurrentWorkspace.TotalPointsToRender());
->>>>>>> 90d40d2a
         }
 
         [Test]
