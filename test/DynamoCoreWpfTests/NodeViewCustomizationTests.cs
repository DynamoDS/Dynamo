﻿using System;
using System.Collections.Generic;
using System.Linq;
using System.Windows;
using System.Windows.Controls;
using System.Windows.Threading;
using Dynamo.Controls;
using Dynamo.Graph.Nodes;
using Dynamo.Models;
using Dynamo.Nodes;
using Dynamo.Utilities;
using DynamoCoreWpfTests.Utility;
using NUnit.Framework;
using CoreNodeModelsWpf.Controls;

namespace DynamoCoreWpfTests
{
    public class NodeViewCustomizationTests : DynamoTestUIBase
    {
        // adapted from: http://stackoverflow.com/questions/9336165/correct-method-for-using-the-wpf-dispatcher-in-unit-tests
<<<<<<< HEAD

=======
>>>>>>> 111c19e1
        public override void Open(string path)
        {
            base.Open(path);

            DispatcherUtil.DoEvents();
        }

        public override void Run()
        {
            base.Run();

            DispatcherUtil.DoEvents();
        }

        protected override void GetLibrariesToPreload(List<string> libraries)
        {
            libraries.Add("VMDataBridge.dll");
            libraries.Add("ProtoGeometry.dll");
            base.GetLibrariesToPreload(libraries);
        }

        [Test]
        public void Watch3DHasViewer()
        {
            var renderingTier = (System.Windows.Media.RenderCapability.Tier >> 16);
            if (renderingTier < 2)
            {
                Assert.Inconclusive("Hardware rendering is not available. Watch3D is not created.");
            }

            Open(@"UI\CoreUINodes.dyn");

            var nodeView = NodeViewWithGuid("6869c998-b819-4686-8849-6f36162c4182"); // NodeViewOf<Watch3D>();
            var watchView = nodeView.ChildrenOfType<Watch3DView>().FirstOrDefault();
            Assert.NotNull(watchView);
        }

        [Test]
        public void StringInputHasTextboxAndCorrectValue()
        {
            Open(@"UI\CoreUINodes.dyn");

            var nodeView = NodeViewWithGuid("3d436f17-cc3d-4b84-afd9-fc71ff538b3b"); // NodeViewOf<StringInput>();
            var element = nodeView.ChildrenOfType<TextBox>().First();
            Assert.AreEqual("\"ok\"", element.Text);
        }

        [Test]
        public void BoolSelectorHasRadioButtonsAndProperlySetValues()
        {
            Open(@"UI\CoreUINodes.dyn");

            var nodeView = NodeViewWithGuid("5792b7bc-a30c-4bda-bf55-a5888a73a08b"); // NodeViewOf<BoolSelector>();

            var elements = nodeView.ChildrenOfType<RadioButton>();

            Assert.AreEqual(2, elements.Count());
            Assert.AreEqual(false, elements.First().IsChecked);
            Assert.AreEqual(true, elements.Skip(1).First().IsChecked);
        }

        [Test]
        public void DoubleInputHasTextBoxAndCorrectValue()
        {
            Open(@"UI\CoreUINodes.dyn");

            var nodeView = NodeViewWithGuid("85b95961-5ac1-482f-b520-82d5dc115e97"); // NodeViewOf<DoubleInput>();

            var element = nodeView.ChildrenOfType<DynamoTextBox>().First();
            Assert.AreEqual("12.000", element.Text);
        }

        [Test]
        public void DoubleSliderHasSliderAndCorrectValues()
        {
            Open(@"UI\CoreUINodes.dyn");

            var nodeView = NodeViewWithGuid("8820644a-ba01-4118-8f04-26ebf58c11cc"); // NodeViewOf<DoubleSlider>();

            var element = nodeView.ChildrenOfType<DynamoSlider>().First();
            Assert.AreEqual(1.0, element.slider.Value, 1e-6);
        }

        [Test]
        public void IntegerSliderHasSliderAndCorrectValues()
        {
            Open(@"UI\CoreUINodes.dyn");

            var nodeView = NodeViewWithGuid("d0fa1feb-ec0e-4cee-a86a-34077f5a870a"); // NodeViewOf<IntegerSlider>();

            var element = nodeView.ChildrenOfType<DynamoSlider>().First();
            Assert.AreEqual(41, element.slider.Value, 1e-6);
        }

        [Test]
        public void FilenameHasButton()
        {
            Open(@"UI\CoreUINodes.dyn");

            var nodeView = NodeViewWithGuid("32013fd9-f925-4510-b449-3e0b3d8a5887"); // NodeViewOf<Filename>();

            var eles = nodeView.ChildrenOfType<DynamoNodeButton>();
            Assert.AreEqual(1, eles.Count());
        }

        [Test]
        public void DirectoryHasButton()
        {
            Open(@"UI\CoreUINodes.dyn");

            var nodeView = NodeViewWithGuid("4e50a79d-783f-4c54-9961-c0a9ee3214e1");
                // NodeViewOf<DSCore.File.Directory>();

            var eles = nodeView.ChildrenOfType<DynamoNodeButton>();
            Assert.AreEqual(1, eles.Count());
        }

        [Test]
        public void LengthFromStringHasTextBoxWithCorrectValue()
        {
            Open(@"UI\CoreUINodes.dyn");

            var nodeView = NodeViewWithGuid("41a95cc4-1224-4390-be2a-09968143db7c"); // NodeViewOf<LengthFromString>();

            var ele = nodeView.ChildrenOfType<DynamoTextBox>().First();

            // When LengthFromString became Number From Feet and Inches, we locked
            // its LengthUnit to FractionalFoot. Unlike the AreaFromString and VolumeFromString
            // nodes, this will always visualize as fractional feet and inches.
            Assert.AreEqual("0' 0\"", ele.Text);
        }


        [Test]
        public void VolumeFromStringHasTextBoxWithCorrectValue()
        {
            Open(@"UI\CoreUINodes.dyn");

            var nodeView = NodeViewWithGuid("0b0a7eda-f487-4582-90bc-d75f1871627c"); // NodeViewOf<VolumeFromString>();

            var ele = nodeView.ChildrenOfType<DynamoTextBox>().First();
            Assert.AreEqual("0.000m³", ele.Text);
        }

        [Test]
        public void AreaFromStringHasTextBoxWithCorrectValue()
        {
            Open(@"UI\CoreUINodes.dyn");

            var nodeView = NodeViewWithGuid("739f111c-886c-4313-8517-5cfdf4a2e559"); // NodeViewOf<AreaFromString>();

            var ele = nodeView.ChildrenOfType<DynamoTextBox>().First();
            Assert.AreEqual("0.000m²", ele.Text);
        }

        [Test]
        public void PythonNodeHasButtonsAndCorrectNumberOfInputs()
        {
            Open(@"UI\CoreUINodes.dyn");

            var nodeView = NodeViewWithGuid("23aaaf18-2c93-4b78-85f9-6f348a932e75"); // NodeViewOf<PythonNode>();

            var eles = nodeView.inputGrid.ChildrenOfType<DynamoNodeButton>();
            Assert.AreEqual(2, eles.Count());

            var inputPortControl = nodeView.inputPortControl;
            Assert.AreEqual(3, inputPortControl.ChildrenOfType<TextBlock>().Count());
        }

        [Test]
        public void PythonStringNodeHasButtonsAndCorrectNumberOfInputs()
        {
            Open(@"UI\CoreUINodes.dyn");

            var nodeView = NodeViewWithGuid("895bcbe1-430f-4105-895a-a686c7cff8aa"); // NodeViewOf<PythonStringNode>();

            var eles = nodeView.inputGrid.ChildrenOfType<DynamoNodeButton>();
            Assert.AreEqual(2, eles.Count());

            var inputPortControl = nodeView.inputPortControl;
            Assert.AreEqual(4, inputPortControl.ChildrenOfType<TextBlock>().Count());
        }

        [Test]
        public void WatchIsEmptyWhenLoaded()
        {
            Open(@"UI\WatchUINodes.dyn");

            var nodeView = NodeViewWithGuid("ed970d46-4fe0-4640-b13b-0fe313f94fe4"); // NodeViewOf<Watch>();

            var tree = nodeView.ChildrenOfType<WatchTree>();
            Assert.AreEqual(1, tree.Count());

            var items = tree.First().treeView1.ChildrenOfType<TextBlock>();
            Assert.AreEqual(0, items.Count());
        }

        [Test]
        public void WatchContainsExpectedUiElements()
        {
            OpenAndRun(@"UI\WatchUINodes.dyn");

            var nodeView = NodeViewWithGuid("ed970d46-4fe0-4640-b13b-0fe313f94fe4"); // NodeViewOf<Watch>();

            var tree = nodeView.ChildrenOfType<WatchTree>();
            Assert.AreEqual(1, tree.Count());

            var items = tree.First().treeView1.ChildrenOfType<TextBlock>();
            Assert.AreEqual(8, items.Count());
        }

        [Test]
        public void WatchImageCoreContainsImage()
        {
            OpenAndRun(@"UI\WatchUINodes.dyn");

            var nodeView = NodeViewWithGuid("cf3ed4fb-f0a2-4dfe-89c1-11e8bbcfe80d");
                // NodeViewOf<Dynamo.Nodes.WatchImageCore>();

            var imgs = nodeView.ChildrenOfType<Image>();

            Assert.AreEqual(1, imgs.Count());

            var img = imgs.First();

            Assert.Greater(img.ActualWidth, 10);
            Assert.Greater(img.ActualHeight, 10);
        }

        [Test]
        public void CustomNodeIsCustomized()
        {
            Open(@"UI\CoreUINodes.dyn");

            var nodeView = NodeViewWithGuid("b97925f7-86d8-44fc-8e57-5768593d6b4e");
                // NodeViewOf<Dynamo.Nodes.Function>();

            Assert.True(nodeView.customNodeBorder0.Visibility == Visibility.Visible);
        }

        [Test]
        public void DSVarArgFunctionNodeHasButtons()
        {
            Open(@"UI\VariableInputNodes.dyn");

            var nodeView = NodeViewWithGuid("0abcef04-75e7-4264-b387-602aad74e34d"); // String.Join node

            var eles = nodeView.inputGrid.ChildrenOfType<DynamoNodeButton>();
            Assert.AreEqual(2, eles.Count());

            var inputPortControl = nodeView.inputPortControl;
            Assert.AreEqual(3, inputPortControl.ChildrenOfType<TextBlock>().Count());

            nodeView = NodeViewWithGuid("2f031397-539e-4df4-bfca-d94d0bd02bc1"); // String.Concat node

            eles = nodeView.inputGrid.ChildrenOfType<DynamoNodeButton>();
            Assert.AreEqual(2, eles.Count());

            inputPortControl = nodeView.inputPortControl;
            Assert.AreEqual(2, inputPortControl.ChildrenOfType<TextBlock>().Count());

            nodeView = NodeViewWithGuid("0cb04cce-1b05-47e0-a73f-ee81af4b7f43"); // List.Join node

            eles = nodeView.inputGrid.ChildrenOfType<DynamoNodeButton>();
            Assert.AreEqual(2, eles.Count());

            inputPortControl = nodeView.inputPortControl;
            Assert.AreEqual(2, inputPortControl.ChildrenOfType<TextBlock>().Count());
        }

        [Test]
        public void TestColorRangeNodeOnMultipleFilesWithoutClosing()
        {
            Open(@"UI\UIColorRange.dyn");

            var nodeView = NodeViewWithGuid("72a66222-5a7d-4dce-b695-5e18b5a93bc3");
            var image = nodeView.inputGrid.ChildrenOfType<Image>().FirstOrDefault();
            Assert.IsNotNull(image);
            Assert.IsNotNull(image.Source);

            //Open another or same ColorRange file
            Open(@"UI\UIColorRange2.dyn");

            nodeView = NodeViewWithGuid("19b8c58f-e518-41e3-979b-811a029c1ddf");
            image = nodeView.inputGrid.ChildrenOfType<Image>().FirstOrDefault();
            Assert.IsNotNull(image);
            Assert.IsNotNull(image.Source);
        }

        [Test]
        public void InvalidInputShouldNotCrashColorRangeNode()
        {
            Open(@"UI\ColorRangeInvalidInputCrash.dyn");

            // Update the code block node from "Color.FromRGBA" to "5.6", making 
            // it a double value type. After the fix this should not have caused 
            // any crash in ColorRange node.
            //
            var guid = System.Guid.Parse("c1d3a92a-e4d4-47a8-8533-bf19e63e0bf9");
            Model.ExecuteCommand(new DynamoModel.UpdateModelValueCommand(
                Model.CurrentWorkspace.Guid, guid, "Code", "5.6"));
        }

        [Test]
        public void ArrayExprShouldNotCrashColorRangeNode()
        {
            var guid = System.Guid.Parse("c90f5c20-8c63-4708-bd1a-289647bae471");

            OpenAndRun(@"UI\ArrayExprShouldNotCrashColorRangeNode.dyn");
            var nodes = Model.CurrentWorkspace.Nodes.Where(n => n.GUID == guid);
            var node = nodes.ElementAt(0) as CodeBlockNodeModel;
            node.OnNodeModified(); // Mark node as dirty to tigger an immediate run.

            Assert.Pass(); // We should reach here safely without exception.
        }

        [Test]
        public void InvalidValueShouldNotCrashColorRangeNode()
        {
            var guid0 = Guid.Parse("1a245b04-ad9e-4b9c-8301-730afbd4e6fc");
            var guid1 = Guid.Parse("cece298a-22de-4f4a-a323-fdb04af406a4");

            OpenAndRun(@"UI\InvalidValueShouldNotCrashColorRangeNode.dyn");
            var node0 = Model.CurrentWorkspace.Nodes.First(n => n.GUID == guid0);
            var node1 = Model.CurrentWorkspace.Nodes.First(n => n.GUID == guid1);
            node0.OnNodeModified(); // Mark node as dirty to tigger an immediate run.
            node1.OnNodeModified(); // Mark node as dirty to tigger an immediate run.

            Assert.Pass(); // We should reach here safely without exception.
        }

        [Test]
        public void WatchConnectDisconnectTest()
        {
            WatchIsEmptyWhenLoaded();
            Run();

            var watchGuid = "ed970d46-4fe0-4640-b13b-0fe313f94fe4";
            var cbnGuid = "b4fc5d9a-4c5a-4dba-b7a0-b2e1d8876d33";
            var anotherNodeGuid = "84509ca2-09bc-4294-82a0-3844021c1a65";

            var nodeView = NodeViewWithGuid(watchGuid);

            var tree = nodeView.ChildrenOfType<WatchTree>();
            Assert.AreEqual(1, tree.Count());

            var items = tree.First().treeView1.ChildrenOfType<TextBlock>();
            // watch is computed with cbn and has its value
            Assert.AreEqual(8, items.Count());

            // disconnect watch
            Model.ExecuteCommand(new DynamoModel.MakeConnectionCommand(watchGuid, 0, PortType.Input,
                DynamoModel.MakeConnectionCommand.Mode.Begin));
            Model.ExecuteCommand(new DynamoModel.MakeConnectionCommand(Guid.Empty, -1, PortType.Input,
                DynamoModel.MakeConnectionCommand.Mode.Cancel));
            // value should be empty
            Assert.AreEqual(0, items.Count());

            // connect another node to watch
            Model.ExecuteCommand(new DynamoModel.MakeConnectionCommand(anotherNodeGuid, 0, PortType.Output,
                DynamoModel.MakeConnectionCommand.Mode.Begin));
            Model.ExecuteCommand(new DynamoModel.MakeConnectionCommand(watchGuid, 0, PortType.Input,
                DynamoModel.MakeConnectionCommand.Mode.End));
            // value should be empty
            Assert.AreEqual(0, items.Count());

            // connect back cbn whose value watch node has
            Model.ExecuteCommand(new DynamoModel.MakeConnectionCommand(cbnGuid, 0, PortType.Output,
                DynamoModel.MakeConnectionCommand.Mode.Begin));
            Model.ExecuteCommand(new DynamoModel.MakeConnectionCommand(watchGuid, 0, PortType.Input,
                DynamoModel.MakeConnectionCommand.Mode.End));

            DispatcherUtil.DoEvents();
            Assert.AreEqual(8, items.Count());
        }
    }
}<|MERGE_RESOLUTION|>--- conflicted
+++ resolved
@@ -18,10 +18,7 @@
     public class NodeViewCustomizationTests : DynamoTestUIBase
     {
         // adapted from: http://stackoverflow.com/questions/9336165/correct-method-for-using-the-wpf-dispatcher-in-unit-tests
-<<<<<<< HEAD
-
-=======
->>>>>>> 111c19e1
+
         public override void Open(string path)
         {
             base.Open(path);
