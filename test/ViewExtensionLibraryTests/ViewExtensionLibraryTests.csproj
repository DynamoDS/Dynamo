﻿<?xml version="1.0" encoding="utf-8"?>
<Project ToolsVersion="12.0" DefaultTargets="Build" xmlns="http://schemas.microsoft.com/developer/msbuild/2003">
  <Import Project="..\..\src\packages\CefSharp.Wpf.55.0.0\build\CefSharp.Wpf.props" Condition="Exists('..\..\src\packages\CefSharp.Wpf.55.0.0\build\CefSharp.Wpf.props')" />
  <Import Project="..\..\src\packages\CefSharp.Common.55.0.0\build\CefSharp.Common.props" Condition="Exists('..\..\src\packages\CefSharp.Common.55.0.0\build\CefSharp.Common.props')" />
  <Import Project="$(MSBuildExtensionsPath)\$(MSBuildToolsVersion)\Microsoft.Common.props" Condition="Exists('$(MSBuildExtensionsPath)\$(MSBuildToolsVersion)\Microsoft.Common.props')" />
  <ImportGroup Label="PropertySheets">
    <Import Project="$(SolutionDir)Config/CS.props" />
    <Import Project="..\..\src\packages\cef.redist.x64.3.2883.1552\build\cef.redist.x64.targets" Condition="Exists('..\..\src\packages\cef.redist.x64.3.2883.1552\build\cef.redist.x64.targets')" />
    <Import Project="..\..\src\packages\cef.redist.x86.3.2883.1552\build\cef.redist.x86.targets" Condition="Exists('..\..\src\packages\cef.redist.x86.3.2883.1552\build\cef.redist.x86.targets')" />
    <Import Project="..\..\src\packages\CefSharp.Common.55.0.0\build\CefSharp.Common.targets" Condition="Exists('..\..\src\packages\CefSharp.Common.55.0.0\build\CefSharp.Common.targets')" />
    <Import Project="..\..\src\packages\CefSharp.Wpf.55.0.0\build\CefSharp.Wpf.targets" Condition="Exists('..\..\src\packages\CefSharp.Wpf.55.0.0\build\CefSharp.Wpf.targets')" />
  </ImportGroup>
  <PropertyGroup>
    <CefSharpAnyCpuSupport>true</CefSharpAnyCpuSupport>
    <Configuration Condition=" '$(Configuration)' == '' ">Debug</Configuration>
    <Platform Condition=" '$(Platform)' == '' ">AnyCPU</Platform>
    <ProjectGuid>{AE7F2579-104A-4AF4-AA7B-614AE9E79279}</ProjectGuid>
    <OutputType>Library</OutputType>
    <AppDesignerFolder>Properties</AppDesignerFolder>
    <RootNamespace>ViewExtensionLibraryTests</RootNamespace>
    <AssemblyName>ViewExtensionLibraryTests</AssemblyName>
<<<<<<< HEAD
    <TargetFrameworkVersion>v4.6.1</TargetFrameworkVersion>
    <FileAlignment>512</FileAlignment>
=======
    <TargetFrameworkVersion>v4.5.2</TargetFrameworkVersion>
    <FileAlignment>512</FileAlignment>
    <NuGetPackageImportStamp>
    </NuGetPackageImportStamp>
>>>>>>> 4cb471e6
    <TargetFrameworkProfile />
  </PropertyGroup>
  <PropertyGroup Condition=" '$(Configuration)|$(Platform)' == 'Debug|AnyCPU' ">
    <DebugSymbols>true</DebugSymbols>
    <DebugType>full</DebugType>
    <Optimize>false</Optimize>
    <OutputPath>$(OutputPath)</OutputPath>
    <DefineConstants>DEBUG;TRACE</DefineConstants>
    <ErrorReport>prompt</ErrorReport>
    <WarningLevel>4</WarningLevel>
  </PropertyGroup>
  <PropertyGroup Condition=" '$(Configuration)|$(Platform)' == 'Release|AnyCPU' ">
    <DebugType>pdbonly</DebugType>
    <Optimize>true</Optimize>
    <OutputPath>$(OutputPath)</OutputPath>
    <DefineConstants>TRACE</DefineConstants>
    <ErrorReport>prompt</ErrorReport>
    <WarningLevel>4</WarningLevel>
  </PropertyGroup>
  <ItemGroup>
    <Reference Include="CefSharp">
      <HintPath>..\..\src\packages\CefSharp.Common.49.0.1\CefSharp\x64\CefSharp.dll</HintPath>
      <Private>False</Private>
    </Reference>
    <Reference Include="CefSharp.Core">
      <HintPath>..\..\src\packages\CefSharp.Common.49.0.1\CefSharp\x64\CefSharp.Core.dll</HintPath>
      <Private>False</Private>
    </Reference>
    <Reference Include="Microsoft.Practices.Prism, Version=4.1.0.0, Culture=neutral, PublicKeyToken=31bf3856ad364e35, processorArchitecture=MSIL">
      <SpecificVersion>False</SpecificVersion>
      <HintPath>..\..\extern\prism\Microsoft.Practices.Prism.dll</HintPath>
      <Private>False</Private>
    </Reference>
    <Reference Include="Moq">
      <HintPath>..\..\src\packages\Moq.4.2.1507.0118\lib\net40\Moq.dll</HintPath>
      <Private>False</Private>
    </Reference>
    <Reference Include="Newtonsoft.Json">
      <HintPath>..\..\src\packages\Newtonsoft.Json.8.0.3\lib\net45\Newtonsoft.Json.dll</HintPath>
      <Private>False</Private>
    </Reference>
    <Reference Include="nunit.framework, Version=2.6.2.12296, Culture=neutral, PublicKeyToken=96d09a1eb7f44a77, processorArchitecture=MSIL">
      <SpecificVersion>False</SpecificVersion>
      <HintPath>$(NunitPath)\nunit.framework.dll</HintPath>
      <Private>True</Private>
    </Reference>
    <Reference Include="PresentationCore" />
    <Reference Include="PresentationFramework" />
    <Reference Include="System" />
    <Reference Include="System.Core" />
    <Reference Include="System.Xaml" />
    <Reference Include="System.Xml.Linq" />
    <Reference Include="Microsoft.CSharp" />
    <Reference Include="System.Data" />
    <Reference Include="System.Xml" />
    <Reference Include="WindowsBase" />
  </ItemGroup>
  <ItemGroup>
    <Compile Include="DynamoLibraryItemsTests.cs" />
    <Compile Include="LibraryResourceProviderTests.cs" />
    <Compile Include="..\..\src\AssemblySharedInfoGenerator\AssemblySharedInfo.cs">
      <Link>Properties\AssemblySharedInfo.cs</Link>
    </Compile>
    <Compile Include="LibraryViewCustomizationTests.cs" />
    <Compile Include="Properties\AssemblyInfo.cs" />
  </ItemGroup>
  <ItemGroup>
    <ProjectReference Include="..\..\src\DynamoCoreWpf\DynamoCoreWpf.csproj">
      <Project>{51bb6014-43f7-4f31-b8d3-e3c37ebedaf4}</Project>
      <Name>DynamoCoreWpf</Name>
      <Private>False</Private>
    </ProjectReference>
    <ProjectReference Include="..\..\src\DynamoCore\DynamoCore.csproj">
      <Project>{7858fa8c-475f-4b8e-b468-1f8200778cf8}</Project>
      <Name>DynamoCore</Name>
      <Private>False</Private>
    </ProjectReference>
    <ProjectReference Include="..\..\src\Libraries\CoreNodeModels\CoreNodeModels.csproj">
      <Project>{d8262d40-4880-41e4-91e4-af8f480c8637}</Project>
      <Name>CoreNodeModels</Name>
      <Private>False</Private>
    </ProjectReference>
    <ProjectReference Include="..\..\src\LibraryViewExtension\LibraryViewExtension.csproj">
      <Project>{8eacbfd1-1cd4-4519-a5fc-215d40a67204}</Project>
      <Name>LibraryViewExtension</Name>
      <Private>False</Private>
    </ProjectReference>
    <ProjectReference Include="..\DynamoCoreTests\DynamoCoreTests.csproj">
      <Project>{472084ed-1067-4b2c-8737-3839a6143eb2}</Project>
      <Name>DynamoCoreTests</Name>
      <Private>False</Private>
    </ProjectReference>
    <ProjectReference Include="..\Libraries\SystemTestServices\SystemTestServices.csproj">
      <Project>{89563cd0-509b-40a5-8728-9d3ec6fe8410}</Project>
      <Name>SystemTestServices</Name>
      <Private>False</Private>
    </ProjectReference>
  </ItemGroup>
  <ItemGroup>
    <None Include="packages.config" />
    <EmbeddedResource Include="resources\libraryItems.json" />
  </ItemGroup>
  <ItemGroup>
    <EmbeddedResource Include="resources\Dynamo.svg" />
  </ItemGroup>
  <ItemGroup>
    <Service Include="{82A7F48D-3B50-4B1E-B82E-3ADA8210C358}" />
  </ItemGroup>
  <Import Project="$(MSBuildToolsPath)\Microsoft.CSharp.targets" />
  <Target Name="EnsureNuGetPackageBuildImports" BeforeTargets="PrepareForBuild">
    <PropertyGroup>
      <ErrorText>This project references NuGet package(s) that are missing on this computer. Use NuGet Package Restore to download them.  For more information, see http://go.microsoft.com/fwlink/?LinkID=322105. The missing file is {0}.</ErrorText>
    </PropertyGroup>
    <Error Condition="!Exists('..\..\src\packages\cef.redist.x64.3.2883.1552\build\cef.redist.x64.targets')" Text="$([System.String]::Format('$(ErrorText)', '..\..\src\packages\cef.redist.x64.3.2883.1552\build\cef.redist.x64.targets'))" />
    <Error Condition="!Exists('..\..\src\packages\cef.redist.x86.3.2883.1552\build\cef.redist.x86.targets')" Text="$([System.String]::Format('$(ErrorText)', '..\..\src\packages\cef.redist.x86.3.2883.1552\build\cef.redist.x86.targets'))" />
    <Error Condition="!Exists('..\..\src\packages\CefSharp.Common.55.0.0\build\CefSharp.Common.props')" Text="$([System.String]::Format('$(ErrorText)', '..\..\src\packages\CefSharp.Common.55.0.0\build\CefSharp.Common.props'))" />
    <Error Condition="!Exists('..\..\src\packages\CefSharp.Common.55.0.0\build\CefSharp.Common.targets')" Text="$([System.String]::Format('$(ErrorText)', '..\..\src\packages\CefSharp.Common.55.0.0\build\CefSharp.Common.targets'))" />
    <Error Condition="!Exists('..\..\src\packages\CefSharp.Wpf.55.0.0\build\CefSharp.Wpf.props')" Text="$([System.String]::Format('$(ErrorText)', '..\..\src\packages\CefSharp.Wpf.55.0.0\build\CefSharp.Wpf.props'))" />
    <Error Condition="!Exists('..\..\src\packages\CefSharp.Wpf.55.0.0\build\CefSharp.Wpf.targets')" Text="$([System.String]::Format('$(ErrorText)', '..\..\src\packages\CefSharp.Wpf.55.0.0\build\CefSharp.Wpf.targets'))" />
  </Target>
  <!-- To modify your build process, add your task inside one of the targets below and uncomment it. 
       Other similar extension points exist, see Microsoft.Common.targets.
  <Target Name="BeforeBuild">
  </Target>
  <Target Name="AfterBuild">
  </Target>
  -->
</Project><|MERGE_RESOLUTION|>--- conflicted
+++ resolved
@@ -19,15 +19,10 @@
     <AppDesignerFolder>Properties</AppDesignerFolder>
     <RootNamespace>ViewExtensionLibraryTests</RootNamespace>
     <AssemblyName>ViewExtensionLibraryTests</AssemblyName>
-<<<<<<< HEAD
     <TargetFrameworkVersion>v4.6.1</TargetFrameworkVersion>
-    <FileAlignment>512</FileAlignment>
-=======
-    <TargetFrameworkVersion>v4.5.2</TargetFrameworkVersion>
     <FileAlignment>512</FileAlignment>
     <NuGetPackageImportStamp>
     </NuGetPackageImportStamp>
->>>>>>> 4cb471e6
     <TargetFrameworkProfile />
   </PropertyGroup>
   <PropertyGroup Condition=" '$(Configuration)|$(Platform)' == 'Debug|AnyCPU' ">
