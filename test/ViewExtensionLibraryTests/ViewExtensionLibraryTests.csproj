﻿<Project Sdk="Microsoft.NET.Sdk">
  <ImportGroup Label="PropertySheets">
    <Import Project="$(SolutionDir)Config/CS_SDK.props" />
  </ImportGroup>
  <PropertyGroup>
    <ProjectGuid>{AE7F2579-104A-4AF4-AA7B-614AE9E79279}</ProjectGuid>
    <OutputType>Library</OutputType>
    <AppDesignerFolder>Properties</AppDesignerFolder>
    <RootNamespace>ViewExtensionLibraryTests</RootNamespace>
    <AssemblyName>ViewExtensionLibraryTests</AssemblyName>
  </PropertyGroup>
  <ItemGroup>
	  <PackageRefence Include="Moq" Version="4.2.1507.118" />
<<<<<<< HEAD
	  <PackageRefence Include="Newtonsoft.Json" Version="8.0.3" />
=======
	  <PackageRefence Include="Newtonsoft.Json" Version="13.0.1" />
>>>>>>> 53e2800d
	  <PackageRefence Include="NUnit" Version="2.6.3" />
    <PackageReference Include="NUnitTestAdapter" Version="2.3.0" ExcludeAssets="all" />
    <PackageReference Include="Microsoft.NET.Test.Sdk" Version="16.6.1" />
    <Reference Include="Microsoft.Practices.Prism">
      <HintPath>..\..\extern\prism\Microsoft.Practices.Prism.dll</HintPath>
      <Private>False</Private>
    </Reference>
    <Reference Include="PresentationCore" />
    <Reference Include="PresentationFramework" />
    <Reference Include="System" />
    <Reference Include="System.Core" />
    <Reference Include="System.Xaml" />
    <Reference Include="System.Xml.Linq" />
    <Reference Include="Microsoft.CSharp" />
    <Reference Include="System.Data" />
    <Reference Include="System.Xml" />
    <Reference Include="WindowsBase" />
  </ItemGroup>
  <ItemGroup>
    <ProjectReference Include="..\..\src\DynamoCoreWpf\DynamoCoreWpf.csproj">
      <Project>{51bb6014-43f7-4f31-b8d3-e3c37ebedaf4}</Project>
      <Name>DynamoCoreWpf</Name>
      <Private>False</Private>
    </ProjectReference>
    <ProjectReference Include="..\..\src\DynamoCore\DynamoCore.csproj">
      <Project>{7858fa8c-475f-4b8e-b468-1f8200778cf8}</Project>
      <Name>DynamoCore</Name>
      <Private>False</Private>
    </ProjectReference>
    <ProjectReference Include="..\..\src\Libraries\CoreNodeModels\CoreNodeModels.csproj">
      <Project>{d8262d40-4880-41e4-91e4-af8f480c8637}</Project>
      <Name>CoreNodeModels</Name>
      <Private>False</Private>
    </ProjectReference>
    <ProjectReference Include="..\..\src\LibraryViewExtensionWebView2\LibraryViewExtensionWebView2.csproj" />
    <ProjectReference Include="..\..\src\Tools\DynamoShapeManager\DynamoShapeManager.csproj">
      <Project>{263FA9C1-F81E-4A8E-95E0-8CDAE20F177B}</Project>
      <Name>DynamoShapeManager</Name>
    </ProjectReference>
    <ProjectReference Include="..\DynamoCoreTests\DynamoCoreTests.csproj">
      <Project>{472084ed-1067-4b2c-8737-3839a6143eb2}</Project>
      <Name>DynamoCoreTests</Name>
      <Private>False</Private>
    </ProjectReference>
    <ProjectReference Include="..\DynamoCoreWpfTests\DynamoCoreWpfTests.csproj">
      <Project>{7DD8077A-201E-4C56-96C5-3C901A51BDF3}</Project>
      <Name>DynamoCoreWpfTests</Name>
    </ProjectReference>
    <ProjectReference Include="..\Libraries\SystemTestServices\SystemTestServices.csproj">
      <Project>{89563cd0-509b-40a5-8728-9d3ec6fe8410}</Project>
      <Name>SystemTestServices</Name>
      <Private>False</Private>
    </ProjectReference>
  </ItemGroup>
  <ItemGroup>
    <EmbeddedResource Include="resources\libraryItems.json" />
  </ItemGroup>
  <ItemGroup>
    <EmbeddedResource Include="resources\Dynamo.svg" />
  </ItemGroup>
  <ItemGroup>
    <PackageReference Include="Moq" Version="4.2.1507.118" />
    <PackageReference Include="NUnit" Version="2.6.3" />
  </ItemGroup>
  <ItemGroup>
    <Service Include="{82A7F48D-3B50-4B1E-B82E-3ADA8210C358}" />
  </ItemGroup>
</Project><|MERGE_RESOLUTION|>--- conflicted
+++ resolved
@@ -11,11 +11,8 @@
   </PropertyGroup>
   <ItemGroup>
 	  <PackageRefence Include="Moq" Version="4.2.1507.118" />
-<<<<<<< HEAD
 	  <PackageRefence Include="Newtonsoft.Json" Version="8.0.3" />
-=======
 	  <PackageRefence Include="Newtonsoft.Json" Version="13.0.1" />
->>>>>>> 53e2800d
 	  <PackageRefence Include="NUnit" Version="2.6.3" />
     <PackageReference Include="NUnitTestAdapter" Version="2.3.0" ExcludeAssets="all" />
     <PackageReference Include="Microsoft.NET.Test.Sdk" Version="16.6.1" />
