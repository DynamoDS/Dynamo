﻿using System;
using System.Collections.Generic;
using System.IO;
using System.Linq;
using System.Xml;

using SystemTestServices;

using DSIronPythonNode;
using Dynamo;
using Dynamo.Controls;
using Dynamo.Models;
using Dynamo.Nodes;
using Dynamo.Tests;
using Dynamo.Utilities;
using Dynamo.ViewModels;
using NUnit.Framework;
using Dynamo.UI;
using DynamoUtilities;
using System.Reflection;
using IntegerSlider = DSCoreNodesUI.Input.IntegerSlider;

namespace DynamoCoreUITests
{
    public delegate void CommandCallback(string commandTag);

    [TestFixture]
    public class RecordedTests : DSEvaluationViewModelUnitTest
    {
        #region Generic Set-up Routines and Data Members

        private System.Random randomizer = null;
        private IEnumerable<string> customNodesToBeLoaded = null;
        private CommandCallback commandCallback = null;

        // For access within test cases.
        protected DynamoView dynamoView = null;
        protected WorkspaceModel workspace = null;
        protected WorkspaceViewModel workspaceViewModel = null;
        protected double tolerance = 1e-6;
        protected double codeBlockPortHeight = Configurations.CodeBlockPortHeightInPixels;

        public override void Init()
        {
            // We do not call "base.Init()" here because we want to be able 
            // to create our own copy of Controller here with command file path.
            DynamoPathManager.Instance.InitializeCore(
              Path.GetDirectoryName(Assembly.GetExecutingAssembly().Location));

            DynamoPathManager.PreloadAsmLibraries(DynamoPathManager.Instance);
        }

        [SetUp]
        public void Start()
        {
            // Fixed seed randomizer for predictability.
            randomizer = new System.Random(123456);
            SetupDirectories();
        }

        [TearDown]
        protected void Exit()
        {
            commandCallback = null;
            if (this.ViewModel != null)
            {
                // There are exceptions made to certain test cases where async evaluation 
                // needs to be permitted. IsTestMode is marked as false for these test cases
                // to emulate the real UI async scenario. Since the UI takes care of shutting down
                // the Model in such a case, we need to make sure it is not shut down twice
                // by checking for IsTestMode here as well
                if (DynamoModel.IsTestMode)
                {
                    var shutdownParams = new DynamoViewModel.ShutdownParams(
                        shutdownHost: false, allowCancellation: false);
                    ViewModel.PerformShutdownSequence(shutdownParams);
                }
                this.ViewModel = null;
            }

            GC.Collect();
        }

        #endregion

        #region Recorded Test Cases for Command Framework

        [Test, RequiresSTA]
        public void _SnowPeashooter()
        {
            RunCommandsFromFile("SnowPeashooter.xml");

            Assert.AreEqual(1, workspace.Nodes.Count);
            Assert.AreEqual(0, workspace.Connectors.Count());

            var number = GetNode("045decd1-7454-4b85-b92e-d59d35f31ab2") as DoubleInput;
            Assert.AreEqual("12.34", number.Value);

            //Assert.Inconclusive("Porting : DoubleInput");
        }

        [Test, RequiresSTA]
        public void TestPausePlaybackCommand()
        {
            int pauseDurationInMs = randomizer.Next(2000);

            var cmdOne = new DynamoModel.PausePlaybackCommand(pauseDurationInMs);
            var cmdTwo = DuplicateAndCompare(cmdOne);
            Assert.AreEqual(cmdOne.PauseDurationInMs, cmdTwo.PauseDurationInMs);
        }

        [Test, RequiresSTA]
        public void TestRunCancelCommand()
        {
            bool showErrors = randomizer.Next(2) == 0;
            bool cancelRun = randomizer.Next(2) == 0;

            var cmdOne = new DynamoModel.RunCancelCommand(showErrors, cancelRun);
            var cmdTwo = DuplicateAndCompare(cmdOne);
            Assert.AreEqual(cmdOne.ShowErrors, cmdTwo.ShowErrors);
            Assert.AreEqual(cmdOne.CancelRun, cmdTwo.CancelRun);
        }

        [Test, RequiresSTA]
        public void TestCreateNodeCommand()
        {
            // Create the command in completely unpredictable states. These 
            // states should properly be serialized and deserialized across 
            // two instances of the same command.
            // 
            Guid nodeId = Guid.NewGuid();
            string name = randomizer.Next().ToString();
            double x = randomizer.NextDouble() * 1000;
            double y = randomizer.NextDouble() * 1000;
            bool defaultPos = randomizer.Next(2) == 0;
            bool transfPos = randomizer.Next(2) == 0;

            var cmdOne = new DynamoModel.CreateNodeCommand(
                null, x, y, defaultPos, transfPos);

            var cmdTwo = DuplicateAndCompare(cmdOne);
            Assert.AreEqual(cmdOne.X, cmdTwo.X, 0.000001);
            Assert.AreEqual(cmdOne.Y, cmdTwo.Y, 0.000001);
            Assert.AreEqual(cmdOne.DefaultPosition, cmdTwo.DefaultPosition);
            Assert.AreEqual(cmdOne.TransformCoordinates, cmdTwo.TransformCoordinates);

            // A RecordableCommand should be created in "recording mode" by default, 
            // and only deserialized commands should be marked as "in playback mode".
            Assert.AreEqual(false, cmdOne.IsInPlaybackMode);
            Assert.AreEqual(true, cmdTwo.IsInPlaybackMode);
        }

        [Test, RequiresSTA]
        public void TestCreateNoteCommand()
        {
            // Create the command in completely unpredictable states. These 
            // states should properly be serialized and deserialized across 
            // two instances of the same command.
            // 
            Guid nodeId = Guid.NewGuid();
            string text = randomizer.Next().ToString();
            double x = randomizer.NextDouble() * 1000;
            double y = randomizer.NextDouble() * 1000;
            bool defaultPos = randomizer.Next(2) == 0;

            var cmdOne = new DynamoModel.CreateNoteCommand(nodeId, text, x, y, defaultPos);
            var cmdTwo = DuplicateAndCompare(cmdOne);

            Assert.AreEqual(cmdOne.NodeId, cmdTwo.NodeId);
            Assert.AreEqual(cmdOne.NoteText, cmdTwo.NoteText);
            Assert.AreEqual(cmdOne.X, cmdTwo.X, 0.000001);
            Assert.AreEqual(cmdOne.Y, cmdTwo.Y, 0.000001);
            Assert.AreEqual(cmdOne.DefaultPosition, cmdTwo.DefaultPosition);
        }

        [Test, RequiresSTA]
        public void TestSelectModelCommand()
        {
            Guid modelGuid = Guid.NewGuid();
            Dynamo.Utilities.ModifierKeys modifiers = ((randomizer.Next(2) == 0) ?
                Dynamo.Utilities.ModifierKeys.Control : Dynamo.Utilities.ModifierKeys.Alt);

            var cmdOne = new DynamoModel.SelectModelCommand(modelGuid, modifiers);
            var cmdTwo = DuplicateAndCompare(cmdOne);

            Assert.AreEqual(cmdOne.ModelGuid, cmdTwo.ModelGuid);
            Assert.AreEqual(cmdOne.Modifiers, cmdTwo.Modifiers);
        }

        [Test, RequiresSTA]
        public void TestSelectInRegionCommand()
        {
            var region = new Rect2D(
                randomizer.NextDouble() * 100,
                randomizer.NextDouble() * 100,
                randomizer.NextDouble() * 100,
                randomizer.NextDouble() * 100);

            bool isCrossSelection = randomizer.Next(2) == 0;

            var cmdOne = new DynamoModel.SelectInRegionCommand(region, isCrossSelection);
            var cmdTwo = DuplicateAndCompare(cmdOne);

            Assert.AreEqual(cmdOne.Region.X, cmdTwo.Region.X, 0.000001);
            Assert.AreEqual(cmdOne.Region.Y, cmdTwo.Region.Y, 0.000001);
            Assert.AreEqual(cmdOne.Region.Width, cmdTwo.Region.Width, 0.000001);
            Assert.AreEqual(cmdOne.Region.Height, cmdTwo.Region.Height, 0.000001);
            Assert.AreEqual(cmdOne.IsCrossSelection, cmdTwo.IsCrossSelection);
        }

        [Test, RequiresSTA]
        public void TestDragSelectionCommand()
        {
            var point = new Point2D(
                randomizer.NextDouble() * 100,
                randomizer.NextDouble() * 100);

            var operation = ((randomizer.Next(2) == 0) ?
                DynamoModel.DragSelectionCommand.Operation.BeginDrag :
                DynamoModel.DragSelectionCommand.Operation.EndDrag);

            var cmdOne = new DynamoModel.DragSelectionCommand(point, operation);
            var cmdTwo = DuplicateAndCompare(cmdOne);

            Assert.AreEqual(cmdOne.MouseCursor.X, cmdTwo.MouseCursor.X, 0.000001);
            Assert.AreEqual(cmdOne.MouseCursor.Y, cmdTwo.MouseCursor.Y, 0.000001);
            Assert.AreEqual(cmdOne.DragOperation, cmdTwo.DragOperation);
        }

        [Test, RequiresSTA]
        public void TestMakeConnectionCommand()
        {
            Guid nodeId = Guid.NewGuid();
            int portIndex = randomizer.Next();
            var portType = ((PortType)randomizer.Next(2));
            var mode = ((DynamoModel.MakeConnectionCommand.Mode)randomizer.Next(3));

            var cmdOne = new DynamoModel.MakeConnectionCommand(
                nodeId, portIndex, portType, mode);

            var cmdTwo = DuplicateAndCompare(cmdOne);

            Assert.AreEqual(cmdOne.NodeId, cmdTwo.NodeId);
            Assert.AreEqual(cmdOne.PortIndex, cmdTwo.PortIndex);
            Assert.AreEqual(cmdOne.Type, cmdTwo.Type);
            Assert.AreEqual(cmdOne.ConnectionMode, cmdTwo.ConnectionMode);
        }

        [Test, RequiresSTA]
        public void TestDeleteModelCommand()
        {
            Guid modelGuid = Guid.NewGuid();
            var cmdOne = new DynamoModel.DeleteModelCommand(modelGuid);
            var cmdTwo = DuplicateAndCompare(cmdOne);
            Assert.AreEqual(cmdOne.ModelGuid, cmdTwo.ModelGuid);
        }

        [Test, RequiresSTA]
        public void TestUndoRedoCommand()
        {
            var operation = ((DynamoModel.UndoRedoCommand.Operation)randomizer.Next(2));
            var cmdOne = new DynamoModel.UndoRedoCommand(operation);
            var cmdTwo = DuplicateAndCompare(cmdOne);
            Assert.AreEqual(cmdOne.CmdOperation, cmdTwo.CmdOperation);
        }

        [Test, RequiresSTA]
        public void TestUpdateModelValueCommand0()
        {
            Guid modelGuid = Guid.NewGuid();
            string name = randomizer.Next().ToString();
            string value = randomizer.Next().ToString();

            var cmdOne = new DynamoModel.UpdateModelValueCommand(System.Guid.Empty, modelGuid, name, value);
            var cmdTwo = DuplicateAndCompare(cmdOne);

            Assert.IsTrue(cmdOne.ModelGuids.SequenceEqual(cmdTwo.ModelGuids));
            Assert.AreEqual(cmdOne.Name, cmdTwo.Name);
            Assert.AreEqual(cmdOne.Value, cmdTwo.Value);
        }

        [Test, RequiresSTA]
        public void TestUpdateModelValueCommand1()
        {
            var modelGuids = new[]
            {
                Guid.NewGuid(),
                Guid.NewGuid(),
                Guid.NewGuid(),
                Guid.NewGuid(),
                Guid.NewGuid(),
                Guid.NewGuid()
            };

            string name = randomizer.Next().ToString();
            string value = randomizer.Next().ToString();

            var cmdOne = new DynamoModel.UpdateModelValueCommand(System.Guid.Empty, modelGuids, name, value);
            var cmdTwo = DuplicateAndCompare(cmdOne);

            Assert.IsTrue(cmdOne.ModelGuids.SequenceEqual(cmdTwo.ModelGuids));
            Assert.AreEqual(cmdOne.Name, cmdTwo.Name);
            Assert.AreEqual(cmdOne.Value, cmdTwo.Value);
        }

        [Test, RequiresSTA]
        public void TestCreateCustomNodeCommand()
        {
            Guid modelGuid = Guid.NewGuid();
            string name = randomizer.Next().ToString();
            string category = randomizer.Next().ToString();
            string description = randomizer.Next().ToString();
            bool makeCurrent = randomizer.Next(2) == 0;

            var cmdOne = new DynamoModel.CreateCustomNodeCommand(
                modelGuid, name, category, description, makeCurrent);
            var cmdTwo = DuplicateAndCompare(cmdOne);

            Assert.AreEqual(cmdOne.NodeId, cmdTwo.NodeId);
            Assert.AreEqual(cmdOne.Name, cmdTwo.Name);
            Assert.AreEqual(cmdOne.Category, cmdTwo.Category);
            Assert.AreEqual(cmdOne.Description, cmdTwo.Description);
            Assert.AreEqual(cmdOne.MakeCurrent, cmdTwo.MakeCurrent);
        }
        [Test]
        public void TestCustomNode()
        {
            RunCommandsFromFile("TestCustomNode.xml");
            var workspaces = this.ViewModel.Model.Workspaces;
            Assert.IsNotNull(workspaces);
            Assert.AreEqual(2, workspaces.Count()); // 1 custom node + 1 home space

            // 1 custom node + 1 number node
            Assert.AreEqual(1, workspace.Connectors.Count());
            Assert.AreEqual(2, workspace.Nodes.Count);

            var customWorkspace = workspaces.ElementAt(1);
            Assert.IsNotNull(customWorkspace);

            // 1 inputs + 1 output 
            Assert.AreEqual(1, customWorkspace.Connectors.Count());
            Assert.AreEqual(2, customWorkspace.Nodes.Count);

            var node = customWorkspace.Nodes[0];
            var outports = node.OutPorts;

            AssertPreviewValue("04f6dab5-0a0b-4563-9f20-d0e58fcae7a5", 1.0);
        }

        [Test]
        [Category("Failure")] //TODO(Steve): Recorded Commands have changed for custom nodes.
        public void TestCustomNodeUI()
        {
            RunCommandsFromFile("CustomNodeUI.xml", false, (commandTag) =>
            {
                var workspaces = ViewModel.Model.Workspaces;

                if (commandTag == "FirstRun")
                {
                    Assert.IsNotNull(workspaces);
                    Assert.AreEqual(2, workspaces.Count()); // 1 custom node + 1 home space

                    // 1 custom node + 1 number node
                    Assert.AreEqual(2, workspace.Connectors.Count());
                    Assert.AreEqual(3, workspace.Nodes.Count);

                    var customWorkspace = workspaces.ElementAt(1);
                    Assert.IsNotNull(customWorkspace);

                    // 2 inputs + 1 output 
                    Assert.AreEqual(3, customWorkspace.Connectors.Count());
                    Assert.AreEqual(4, customWorkspace.Nodes.Count);

                    var node = GetNode("6cec1997-ed61-4277-a1a8-3f3e4eb4321d") as NodeModel;
                    Assert.AreEqual(2, node.InPorts.Count);
                    Assert.AreEqual(1, node.OutPorts.Count);

                    AssertPreviewValue("6cec1997-ed61-4277-a1a8-3f3e4eb4321d", 7.6);

                }
                else if (commandTag == "SecondRun")
                {

                    Assert.IsNotNull(workspaces);
                    Assert.AreEqual(2, workspaces.Count()); // 1 custom node + 1 home space

                    // 1 custom node + 1 number node
                    Assert.AreEqual(3, workspace.Connectors.Count());
                    Assert.AreEqual(4, workspace.Nodes.Count);

                    var customWorkspace = workspaces.ElementAt(1);
                    Assert.IsNotNull(customWorkspace);

                    // 2 inputs + 1 output 
                    Assert.AreEqual(2, customWorkspace.Connectors.Count());
                    Assert.AreEqual(1, customWorkspace.Nodes.Count);
                    var node = GetNode("6cec1997-ed61-4277-a1a8-3f3e4eb4321d") as NodeModel;
                    Assert.AreEqual(3, node.InPorts.Count);
                    Assert.AreEqual(1, node.OutPorts.Count);
                    AssertPreviewValue("6cec1997-ed61-4277-a1a8-3f3e4eb4321d", 11.5);
                }
            });
        }
        [Test, RequiresSTA]
        public void TestRunEnabledButtonCanBeDisabled()
        {
            RunCommandsFromFile("TestRunEnabledButtonCanBeDisabled.xml", false, (commandTag) =>
            {
                //This test case is to verify that when RunEnabled is changed to false from the model, 
                //the Run button is disabled. The strategy here is to directly modify the RunEnabled value
                //in the model. But at that time, the view has not yet had a chance to refresh its button.
                //So the process is separated into two steps. At the second step. the button status is checked.
                if (commandTag == "OpenFile")
                {
                    ViewModel.HomeSpace.RunSettings.RunEnabled = false;
                }
                else if (commandTag == "CheckButtonIsDisabled")
                {
                    Assert.IsFalse(dynamoView.RunSettingsControl.RunButton.IsEnabled);
                }
            });
        }

        [Test, RequiresSTA, Category("Failure")]
        public void Defect_MAGN_1143_CN()
        {
            // modify the name of the input node
            RunCommandsFromFile("Defect_MAGN_1143_CN.xml", false, (commandTag) =>
            {
                var workspaces = ViewModel.Model.Workspaces;

                if (commandTag == "FirstRun")
                {
                    Assert.IsNotNull(workspaces);
                    Assert.AreEqual(2, workspaces.Count());
                    Assert.AreEqual(2, workspace.Connectors.Count());
                    Assert.AreEqual(1, workspace.Nodes.Count);

                    var customWorkspace = workspaces.ElementAt(1);
                    Assert.IsNotNull(customWorkspace);

                    Assert.AreEqual(2, customWorkspace.Connectors.Count());
                    Assert.AreEqual(1, customWorkspace.Nodes.Count);

                    var node = GetNode("6cec1997-ed61-4277-a1a8-3f3e4eb4321d") as NodeModel;


                }
                else if (commandTag == "SecondRun")
                {

                    Assert.IsNotNull(workspaces);
                    Assert.AreEqual(2, workspaces.Count());


                    Assert.AreEqual(2, workspace.Connectors.Count());
                    Assert.AreEqual(1, workspace.Nodes.Count);
                    var customWorkspace = workspaces.ElementAt(1);
                    Assert.IsNotNull(customWorkspace);
                    Assert.AreEqual(2, customWorkspace.Connectors.Count());
                    Assert.AreEqual(1, customWorkspace.Nodes.Count);




                }


            });
        }
        [Test]
        public void Defect_MAGN_2144_CN()
        {
            RunCommandsFromFile("Defect_MAGN_2144_CN.xml", false, (commandTag) =>
            {
                var workspaces = ViewModel.Model.Workspaces;

                if (commandTag == "FirstRun")
                {
                    Assert.IsNotNull(workspaces);
                    Assert.AreEqual(2, workspaces.Count()); // 1 custom node + 1 home space

                    // 1 custom node + 1 number node
                    Assert.AreEqual(1, workspace.Connectors.Count());
                    Assert.AreEqual(2, workspace.Nodes.Count);

                    var customWorkspace = workspaces.ElementAt(1);
                    Assert.IsNotNull(customWorkspace);

                    // 2 inputs + 1 output 
                    Assert.AreEqual(2, customWorkspace.Connectors.Count());
                    Assert.AreEqual(3, customWorkspace.Nodes.Count);

                    var node = GetNode("6cec1997-ed61-4277-a1a8-3f3e4eb4321d") as NodeModel;

                    AssertPreviewValue("6cec1997-ed61-4277-a1a8-3f3e4eb4321d", 1);

                }
                else if (commandTag == "SecondRun")
                {

                    Assert.IsNotNull(workspaces);
                    Assert.AreEqual(2, workspaces.Count()); // 1 custom node + 1 home space

                    // 1 custom node + 1 number node
                    Assert.AreEqual(1, workspace.Connectors.Count());
                    Assert.AreEqual(2, workspace.Nodes.Count);

                    var customWorkspace = workspaces.ElementAt(1);
                    Assert.IsNotNull(customWorkspace);

                    // 2 inputs + 1 output 
                    Assert.AreEqual(2, customWorkspace.Connectors.Count());
                    Assert.AreEqual(3, customWorkspace.Nodes.Count);
                    var node = GetNode("6cec1997-ed61-4277-a1a8-3f3e4eb4321d") as NodeModel;
                    Assert.AreEqual(2, node.InPorts.Count);
                    Assert.AreEqual(3, node.OutPorts.Count);
                    AssertPreviewValue("6cec1997-ed61-4277-a1a8-3f3e4eb4321d", 1);

                }


            });
        }
        [Test, RequiresSTA]
        public void TestSwitchTabCommand()
        {
            var cmdOne = new DynamoModel.SwitchTabCommand(randomizer.Next());
            var cmdTwo = DuplicateAndCompare(cmdOne);
            Assert.AreEqual(cmdOne.WorkspaceModelIndex, cmdTwo.WorkspaceModelIndex);
        }

        #endregion

        #region General Node Operations Test Cases

        [Test, RequiresSTA, Category("Failure")]
        public void MultiPassValidationSample()
        {
            RunCommandsFromFile("MultiPassValidationSample.xml", false, (commandTag) =>
            {
                if (commandTag == "InitialRun")
                {
                    AssertPreviewValue("c8d1655c-f4f4-41d1-bd5b-7ad39fc04118", 10);
                    AssertPreviewValue("0f2ef49a-eff4-445a-987b-9417b1a52cc5", 20);
                    AssertPreviewValue("e0556feb-95d9-4043-945b-f83aed25ef02", 30);
                }
                else if (commandTag == "SecondRun")
                {
                    AssertPreviewValue("c8d1655c-f4f4-41d1-bd5b-7ad39fc04118", 2);
                    AssertPreviewValue("0f2ef49a-eff4-445a-987b-9417b1a52cc5", 3);
                    AssertPreviewValue("e0556feb-95d9-4043-945b-f83aed25ef02", 5);
                }
            });
        }

        [Test, RequiresSTA, Category("Failure")]
        public void TestModifyPythonNodes()
        {
            RunCommandsFromFile("ModifyPythonNodes.xml");
            Assert.AreEqual(0, workspace.Connectors.Count());
            Assert.AreEqual(2, workspace.Nodes.Count);

            var python = GetNode("6f580b72-6aeb-4af2-b28b-a2e5b634721b") as PythonNode;
            var pvarin = GetNode("f0fc1dea-3874-40a0-a532-90c0ee10f437") as PythonNode;

            Assert.AreEqual("# Modification 3", python.Script);
            Assert.AreEqual("# Modification 4", pvarin.Script);
        }

        [Test, RequiresSTA, Category("Failure")]
        public void TestModifyPythonNodesUndo()
        {
            RunCommandsFromFile("ModifyPythonNodesUndo.xml");
            Assert.AreEqual(0, workspace.Connectors.Count());
            Assert.AreEqual(2, workspace.Nodes.Count);

            var python = GetNode("6f580b72-6aeb-4af2-b28b-a2e5b634721b") as PythonNode;
            var pvarin = GetNode("f0fc1dea-3874-40a0-a532-90c0ee10f437") as PythonNode;

            Assert.AreEqual("# Modification 1", python.Script);
            Assert.AreEqual("# Modification 2", pvarin.Script);
        }

        [Test, RequiresSTA, Category("Failure")]
        public void TestModifyPythonNodesUndoRedo()
        {
            RunCommandsFromFile("ModifyPythonNodesUndoRedo.xml");
            Assert.AreEqual(0, workspace.Connectors.Count());
            Assert.AreEqual(2, workspace.Nodes.Count);

            var python = GetNode("6f580b72-6aeb-4af2-b28b-a2e5b634721b") as PythonNode;
            var pvarin = GetNode("f0fc1dea-3874-40a0-a532-90c0ee10f437") as PythonNode;

            Assert.AreEqual("# Modification 3", python.Script);
            Assert.AreEqual("# Modification 4", pvarin.Script);
        }

        [Test, Category("Failure")]
        public void CreateAndUseCustomNode()
        {
            RunCommandsFromFile("CreateAndUseCustomNode.xml");
            var workspaces = this.ViewModel.Model.Workspaces;
            Assert.IsNotNull(workspaces);
            Assert.AreEqual(2, workspaces.Count()); // 1 custom node + 1 home space

            // 1 custom node + 3 number nodes + 1 watch node
            Assert.AreEqual(4, workspace.Connectors.Count());
            Assert.AreEqual(5, workspace.Nodes.Count);

            var customWorkspace = workspaces.ElementAt(1);
            Assert.IsNotNull(customWorkspace);

            // 3 inputs + 1 output + 1 addition + 1 multiplication
            Assert.AreEqual(5, customWorkspace.Connectors.Count());
            Assert.AreEqual(6, customWorkspace.Nodes.Count);

            AssertPreviewValue("345cd2d4-5f3b-4eb0-9d5f-5dd90c5a7493", 36.0);
        }

        #endregion

        #region Private Helper Methods

        protected ModelBase GetNode(string guid)
        {
            Guid id = Guid.Parse(guid);
            return ViewModel.Model.CurrentWorkspace.GetModelInternal(id);
        }

        /// <summary>
        /// Call this method to load custom nodes from their file paths. This 
        /// call, if made, must precede the call to RunCommandsFromFile. This 
        /// call cannot be made more than once for a single test case. If more 
        /// than one custom node files are needed for the test case, they must 
        /// be specified in the same call.
        /// </summary>
        /// <param name="customNodeFilePaths">And array of custom node file paths.
        /// This array cannot be null or empty.</param>
        /// 
        protected void LoadCustomNodes(string[] customNodeFilePaths)
        {
            if (customNodeFilePaths == null || (customNodeFilePaths.Length <= 0))
            {
                var message = "Argument must be one or more valid file paths";
                throw new ArgumentException(message);
            }

            if (this.customNodesToBeLoaded != null)
                throw new InvalidOperationException("LoadCustomNodes called twice");

            if (this.ViewModel != null)
            {
                var message = "'LoadCustomNodes' should be called before 'RunCommandsFromFile'";
                throw new InvalidOperationException(message);
            }

            var fileList = new List<string>();
            foreach (var customNodeFilePath in customNodeFilePaths)
            {
                if (File.Exists(customNodeFilePath) != false)
                {
                    fileList.Add(customNodeFilePath);
                    continue;
                }

                var message = "Custom node file not found";
                throw new System.IO.FileNotFoundException(message, customNodeFilePath);
            }

            this.customNodesToBeLoaded = fileList;
        }

        protected void RunCommandsFromFile(string commandFileName,
            bool autoRun = false, CommandCallback commandCallback = null)
        {
            string commandFilePath = SystemTestBase.GetTestDirectory(ExecutingDirectory);
            commandFilePath = Path.Combine(commandFilePath, @"core\recorded\");
            commandFilePath = Path.Combine(commandFilePath, commandFileName);

            if (this.ViewModel != null)
            {
                var message = "Multiple DynamoViewModel instances detected!";
                throw new InvalidOperationException(message);
            }

            var model = DynamoModel.Start(
                new DynamoModel.StartConfiguration()
                {
                    StartInTestMode = true
                });

            // Create the DynamoViewModel to control the view
            this.ViewModel = DynamoViewModel.Start(
                new DynamoViewModel.StartConfiguration()
                {
                    CommandFilePath = commandFilePath,
                    DynamoModel = model
                });

            ViewModel.HomeSpace.RunSettings.RunType = autoRun ? 
                RunType.Automatically : 
                RunType.Manually;

            // Load all custom nodes if there is any specified for this test.
            if (this.customNodesToBeLoaded != null)
            {
                foreach (var customNode in this.customNodesToBeLoaded)
                {
                    CustomNodeInfo info;
                    if (!ViewModel.Model.CustomNodeManager.AddUninitializedCustomNode(customNode, true, out info))
                    {
                        throw new System.IO.FileFormatException(string.Format(
                            "Failed to load custom node: {0}", customNode));
                    }
                }
            }

            RegisterCommandCallback(commandCallback);

            // Create the view.
            dynamoView = new DynamoView(this.ViewModel);
            dynamoView.ShowDialog();

            Assert.IsNotNull(this.ViewModel);
            Assert.IsNotNull(this.ViewModel.Model);
            Assert.IsNotNull(this.ViewModel.Model.CurrentWorkspace);
            workspace = this.ViewModel.Model.CurrentWorkspace;
            workspaceViewModel = this.ViewModel.CurrentSpaceViewModel;
        }

        private void RegisterCommandCallback(CommandCallback commandCallback)
        {
            if (commandCallback == null)
                return;

            if (this.commandCallback != null)
                throw new InvalidOperationException("RunCommandsFromFile called twice");

            this.commandCallback = commandCallback;
            var automation = this.ViewModel.Automation;
            automation.PlaybackStateChanged += OnAutomationPlaybackStateChanged;
        }

        private void OnAutomationPlaybackStateChanged(object sender, PlaybackStateChangedEventArgs e)
        {
            if (e.OldState == AutomationSettings.State.Paused)
            {
                if (e.NewState == AutomationSettings.State.Playing)
                {
                    // Call back to the delegate registered by the test case. We
                    // only handle command transition from Paused to Playing. Note 
                    // that "commandCallback" is not checked against "null" value 
                    // because "OnAutomationPlaybackStateChanged" would not have 
                    // been called if the "commandCallback" was not registered.
                    // 
                    this.commandCallback(e.NewTag);
                }
            }
        }

        private CmdType DuplicateAndCompare<CmdType>(CmdType command)
            where CmdType : DynamoModel.RecordableCommand
        {
            Assert.IsNotNull(command); // Ensure we have an input command.

            // Serialize the command into an XmlElement.
            XmlDocument xmlDocument = new XmlDocument();
            XmlElement element = command.Serialize(xmlDocument);
            Assert.IsNotNull(element);

            // Deserialized the XmlElement into a new instance of the command.
            var duplicate = DynamoModel.RecordableCommand.Deserialize(element);
            Assert.IsNotNull(duplicate);
            Assert.IsTrue(duplicate is CmdType);
            return duplicate as CmdType;
        }

        #endregion
    }

    
    class RecordedTestsDSEngine : RecordedTests
    {
        #region Basic CodeBlockNode Test Cases

        [Test, RequiresSTA, Category("Failure")]
        public void TestBasicCodeBlockNodePortCreation()
        {
            RunCommandsFromFile("TestBasicPortCreation.xml");

            //Check the nodes
            var nodes = workspaceViewModel.Nodes;
            Assert.NotNull(nodes);
            Assert.AreEqual(2, nodes.Count);
            //Check the CBN
            var cbn = GetNode("107e30e9-e97c-402c-b206-d27162d1fafd") as CodeBlockNodeModel;
            Assert.AreNotEqual(ElementState.Error, cbn.State);
            Assert.AreEqual(4, cbn.OutPorts.Count);
            Assert.AreEqual(2, cbn.InPorts.Count);

            //CBN OutPut Ports 
            //    > ToolTipContent stores name of variable
            //    > Margina thickness is for height.(is a multiple of 20, except for the first)
            Assert.AreEqual("a", cbn.OutPorts[0].ToolTipContent);
            Assert.AreEqual(0, cbn.OutPorts[0].MarginThickness.Top);

            Assert.AreEqual("b", cbn.OutPorts[1].ToolTipContent);
            Assert.IsTrue(Math.Abs(cbn.OutPorts[1].MarginThickness.Top - codeBlockPortHeight) <= tolerance);

            Assert.AreEqual("c", cbn.OutPorts[2].ToolTipContent);
            Assert.IsTrue(Math.Abs(cbn.OutPorts[2].MarginThickness.Top - 3*codeBlockPortHeight) <= tolerance);

            Assert.AreEqual("d", cbn.OutPorts[3].ToolTipContent);
            Assert.IsTrue(Math.Abs(cbn.OutPorts[3].MarginThickness.Top - codeBlockPortHeight) <= tolerance);

            //CBN Input Ports
            //   >PortName stores name of variable
            Assert.AreEqual("x", cbn.InPorts[0].PortName);
            Assert.AreEqual("y", cbn.InPorts[1].PortName);

            //Check the connections
            var connectors = workspaceViewModel.Connectors;
            Assert.NotNull(connectors);
            Assert.AreEqual(2, connectors.Count());
        }

        /// <summary>
        /// This test exercises the following steps:
        /// 
        /// 1. Create two CBNs: 'a' and 'b', connect 'a' to 'b'.
        /// 2. Undo once (connector removed)
        /// 3. Undo once ('b' removed)
        /// 4. Redo once ('b' restored)
        /// 5. Redo once (connector restored)
        /// 
        /// </summary>
        [Test, RequiresSTA]
        public void RedoDeletedNodeShowsConnector()
        {
            RunCommandsFromFile("RedoDeletedNodeShowsConnector.xml", false, (commandTag) =>
            {
                var workspace = ViewModel.Model.CurrentWorkspace;
                Assert.IsNotNull(workspace);

                if (commandTag == "EnsureTwoNodesOneConnector")
                {
                    Assert.AreEqual(1, workspace.Connectors.Count());
                    Assert.AreEqual(2, workspace.Nodes.Count);

                    // Ensure the only connector does show up on the view.
                    Assert.AreEqual(1, ViewModel.CurrentSpaceViewModel.Connectors.Count);
                }
                else if (commandTag == "EnsureOnlyTwoNodes")
                {
                    Assert.AreEqual(0, workspace.Connectors.Count());
                    Assert.AreEqual(2, workspace.Nodes.Count);

                    // Ensure the removed connector has its view removed.
                    Assert.AreEqual(0, ViewModel.CurrentSpaceViewModel.Connectors.Count);
                }
                else if (commandTag == "EnsureOnlyOneNode")
                {
                    Assert.AreEqual(0, workspace.Connectors.Count());
                    Assert.AreEqual(1, workspace.Nodes.Count);

                    // Ensure the removed connector view stays removed.
                    Assert.AreEqual(0, ViewModel.CurrentSpaceViewModel.Connectors.Count);
                }
                else if (commandTag == "EnsureTwoNodesRestored")
                {
                    Assert.AreEqual(0, workspace.Connectors.Count());
                    Assert.AreEqual(2, workspace.Nodes.Count);

                    // Ensure the removed connector view stays removed.
                    Assert.AreEqual(0, ViewModel.CurrentSpaceViewModel.Connectors.Count);
                }
                else if (commandTag == "EnsureAllRestored")
                {
                    Assert.AreEqual(1, workspace.Connectors.Count());
                    Assert.AreEqual(2, workspace.Nodes.Count);

                    // Ensure the restored connector shows itself on the view.
                    Assert.AreEqual(1, ViewModel.CurrentSpaceViewModel.Connectors.Count);
                }
            });
        }

        /// <summary>
        /// Creates a Code Block Node with a single line comment and multi line comment 
        /// checks if the ports are created properly and at the correct height
        /// </summary>
        [Test, RequiresSTA]
        public void TestCommentsInCodeBlockNode()
        {
            RunCommandsFromFile("TestCommentsInCodeBlockNode.xml");

            //Check the nodes
            var nodes = workspaceViewModel.Nodes;
            Assert.NotNull(nodes);
            Assert.AreEqual(1, nodes.Count);

            //Check the CBN
            var cbn = GetNode("ebcaa0d3-3f8a-48a7-b5c0-986e383357de") as CodeBlockNodeModel;
            Assert.AreNotEqual(ElementState.Error, cbn.State);
            Assert.AreEqual(2, cbn.OutPorts.Count);

            Assert.AreEqual("c", cbn.OutPorts[1].ToolTipContent);
            //Assert.AreEqual(0, cbn.OutPorts[1].MarginThickness.Top);
            Assert.IsTrue(Math.Abs(cbn.OutPorts[1].MarginThickness.Top - 6*codeBlockPortHeight) <= tolerance);
        }

        /// <summary>
        /// Create a code block node with some ports connected and others unconnected. Change all variable names
        /// and ensure that connectors remain to the port index.
        /// </summary>
        [Test, RequiresSTA]
        public void TestCodeBlockNodeConnectionOnCodeChange()
        {
            RunCommandsFromFile("TestCodeBlockNodeConnectionSwitching.xml");

            //Check the nodes
            var nodes = workspaceViewModel.Nodes;
            Assert.NotNull(nodes);
            Assert.AreEqual(2, nodes.Count);

            //Check the CBN
            var cbn = GetNode("37fade4a-e7ad-43ae-8b6f-27dacb17c1c5") as CodeBlockNodeModel;
            Assert.AreEqual(4, cbn.OutPorts.Count);

            //Check starting point of connector
            Assert.AreEqual(0, cbn.OutPorts[0].Connectors.Count());
            Assert.AreEqual(1, cbn.OutPorts[1].Connectors.Count());
            Assert.AreEqual(0, cbn.OutPorts[2].Connectors.Count());
            Assert.AreEqual(1, cbn.OutPorts[3].Connectors.Count());

            //CheckEnding point
            Assert.AreEqual(1, cbn.OutPorts[1].Connectors[0].End.Index);
            Assert.AreEqual(0, cbn.OutPorts[3].Connectors[0].End.Index);
        }

        /// <summary>
        /// Creates 3 number nodes and an add (+) nodes. Connects 2 of the number
        /// nodes to the + node. Then converts all the nodes to Code.
        /// </summary>
        [Test, RequiresSTA]
        public void TestConvertAllNodesToCode()
        {
            Assert.Inconclusive("Node To Code feature has been removed");
            RunCommandsFromFile("TestConvertAllNodesToCode.xml");

            //Check the nodes
            var nodes = workspaceViewModel.Nodes;
            Assert.NotNull(nodes);
            Assert.AreEqual(1, nodes.Count);

            //Check the connectors
            var connectors = workspaceViewModel.Connectors;
            Assert.NotNull(connectors);
            Assert.AreEqual(0, connectors.Count());

            //Check the CBN
            var cbn = GetNode("8950950f-78f3-4d81-8181-c574ad84bb1d") as CodeBlockNodeModel;
            Assert.AreEqual(4, cbn.OutPorts.Count);
            Assert.True(cbn.Code.Contains("+"));
            Assert.True(cbn.Code.Contains("14"));
            Assert.True(cbn.Code.Contains("190"));
            Assert.True(cbn.Code.Contains("69"));
        }

        /// <summary>
        /// Converts a set of nodes to code. Then does Undo and checks that the original set of
        /// nodes are formed again.
        /// </summary>
        [Test, RequiresSTA]
        public void TestConvertAllNodesToCodeUndo()
        {
            //RunCommandsFromFile("TestConvertAllNodesToCodeUndo.xml");

            ////Check the nodes
            //var nodes = workspaceViewModel.Nodes;
            //Assert.NotNull(nodes);
            //Assert.AreEqual(4, nodes.Count);

            ////Check the connectors
            //var connectors = workspaceViewModel.Connectors;
            //Assert.NotNull(connectors);
            //Assert.AreEqual(2, Connectors.Count());

            ////Check that there is no CBN
            //var cbn = GetNode("37fade4a-e7ad-43ae-8b6f-27dacb17c1c5") as CodeBlockNodeModel;
            //Assert.AreEqual(null, cbn);

            //var addNode = workspaceViewModel.Model.Nodes.Where(x => x is DSFunction).First() as DSFunction;
            //Assert.NotNull(addNode);

            //var numberList = workspaceViewModel.Model.Nodes.Where(x => x is DoubleInput).ToList<NodeModel>();
            //Assert.AreEqual(3, numberList.Count);

            Assert.Inconclusive("Porting : DoubleInput");
        }

        /// <summary>
        /// Ensures that redo works for NodeToCode by converting a set of nodes to
        /// code and then undoing and redoing it again.
        /// </summary>
        [Test, RequiresSTA]
        public void TestConvertAllNodesToCodeUndoRedo()
        {
            Assert.Inconclusive("Node to Code has been removed");
            RunCommandsFromFile("TestConvertAllNodesToCodeUndoRedo.xml");

            //Check the nodes
            var nodes = workspaceViewModel.Nodes;
            Assert.NotNull(nodes);
            Assert.AreEqual(1, nodes.Count);

            //Check the connectors
            var connectors = workspaceViewModel.Connectors;
            Assert.NotNull(connectors);
            Assert.AreEqual(0, connectors.Count());

            //Check the CBN
            var cbn = GetNode("8950950f-78f3-4d81-8181-c574ad84bb1d") as CodeBlockNodeModel;
            Assert.AreEqual(4, cbn.OutPorts.Count);
            Assert.True(cbn.Code.Contains("+"));
            Assert.True(cbn.Code.Contains("14"));
            Assert.True(cbn.Code.Contains("190"));
            Assert.True(cbn.Code.Contains("69"));
        }

        [Ignore, RequiresSTA]
        public void TestDeleteCommands_DS()
        {
            RunCommandsFromFile("TestDeleteCommands_DS.xml");
            Assert.AreEqual(4, workspace.Nodes.Count);
            Assert.AreEqual(2, workspace.Connectors.Count());

            // This dictionary maps each of the node GUIDs, to a Boolean 
            // flag indicating that if the node exists or deleted.
            Dictionary<string, bool> nodeExistenceMap = new Dictionary<string, bool>()
            {
                { "ba59fa31-919d-4e67-b7c6-b58589a7093f", true },
                { "42058bba-c2fd-4e49-8d76-44c45d0dc597", false },
                { "5c92e961-8095-49bb-828d-1f3c14f9a005", true },
                { "d5ad0ff6-9314-4e22-947f-7ba967ad4758", false },
                { "4d2b71b4-d2c1-4695-afcf-6f7ec05c71f5", true },
                { "a71328b2-dee7-45d6-8070-44ecebc358d9", true },
            };

            VerifyModelExistence(nodeExistenceMap);
        }

        [Test, RequiresSTA, Category("Failure")]
        public void TestUndoRedoNodesAndConnections_DS()
        {
            RunCommandsFromFile("TestUndoRedoNodesAndConnection_DS.xml");
            Assert.AreEqual(2, workspace.Connectors.Count());

            // This dictionary maps each of the node GUIDs, to a Boolean 
            // flag indicating that if the node exists or deleted.
            Dictionary<string, bool> nodeExistenceMap = new Dictionary<string, bool>()
            {
                { "2605ed9d-1cce-41a2-8b36-dcd02d1396a6", true },
                { "9beac565-3238-4396-8c78-9d9645ec5185", true },
                { "a40978be-1877-478d-8935-fa6b01334055", true },
            };

            VerifyModelExistence(nodeExistenceMap);
        }

        [Test, RequiresSTA]
        public void TestUpdateNodeCaptions_DS()
        {
            RunCommandsFromFile("TestUpdateNodeCaptions_DS.xml");
            Assert.AreEqual(0, workspace.Connectors.Count());
            Assert.AreEqual(2, workspace.Nodes.Count);

            var cbn = GetNode("5cf9dff2-4a3e-428a-a98a-60d0de0d323e") as CodeBlockNodeModel;

            Assert.IsNotNull(cbn);

            Assert.AreEqual("CBN", cbn.NickName);
        }

        [Test, RequiresSTA]
        public void ReExecuteASTTest()
        {
            DynamoUtilities.DynamoPathManager.Instance.AddPreloadLibrary("FFITarget.dll");

            RunCommandsFromFile("ReExecuteASTTest.xml", false, (commandTag) =>
            {
                var workspace = ViewModel.Model.CurrentWorkspace;

                if (commandTag == "FirstRun")
                {
                    AssertPreviewValue("cdaf568a-e830-4eb0-bce0-983a7a0903e1", 1);

                }
                else if (commandTag == "SecondRun")
                {

                    AssertPreviewValue("cdaf568a-e830-4eb0-bce0-983a7a0903e1", 1);

                }
            });
        }
        
        [Test, RequiresSTA]
        public void ErrorInCBN_3872()
        {
            // add a new line of code in a CBN in warning stage and see if the warning persists
            // http://adsk-oss.myjetbrains.com/youtrack/issues?q=3872


            RunCommandsFromFile("Error_CBN_3872.xml", true, (commandTag) =>
            {
                var workspace = ViewModel.Model.CurrentWorkspace;
                NodeModel nodeModel = workspace.NodeFromWorkspace("37c9b30b-1b78-442a-b433-ec31da996c52");
                Assert.AreEqual(ElementState.Warning, nodeModel.State);
                if (commandTag == "First")
                {
                    NodeModel nodeModel2 = workspace.NodeFromWorkspace("37c9b30b-1b78-442a-b433-ec31da996c52");
                    Assert.AreEqual(ElementState.Warning, nodeModel2.State);
                }
            });
        }
        [Test, RequiresSTA]
        public void Array_CBN_3921()
        {
            // No error and no output port for the code written with curly braces in CBN
            // Create a CBN with {1,2,3} adn it must execute correctly
            // http://adsk-oss.myjetbrains.com/youtrack/issue/MAGN-3921

            RunCommandsFromFile("Array_CBN_3921.xml", false, (commandTag) =>
            {
                var workspace = ViewModel.Model.CurrentWorkspace;
                AssertPreviewValue("36d2aca5-034c-43c7-b43c-a9774d9432a2", new int [] { 1, 2, 3 });
            });
        }
        
        #endregion

        #region Defect Verifications Test Cases


        [Test, RequiresSTA, Category("RegressionTests")]
        public void Defect_MAGN_1956()
        {
            // Details are available in defect http://adsk-oss.myjetbrains.com/youtrack/issue/MAGN-1956
            RunCommandsFromFile("Defect_MAGN_1956.xml");
            AssertPreviewValue("bbec3d26-e220-4b55-9da6-ca1f37a55d7f", -10);
        }

        [Test, RequiresSTA, Category("RegressionTests")]
        public void Defect_MAGN_159()
        {
            // Details are available in defect http://adsk-oss.myjetbrains.com/youtrack/issue/MAGN-159

            RunCommandsFromFile("Defect_MAGN_159.xml", true);

            Assert.AreEqual(1, workspace.Nodes.Count);
            Assert.AreEqual(0, workspace.Connectors.Count());

            var number1 = GetNode("045decd1-7454-4b85-b92e-d59d35f31ab2") as DoubleInput;

            //Assert.Inconclusive("Porting : DoubleInput");
        }

        [Test, RequiresSTA]
        [Category("RegressionTests")]
        [Category("Failure")] // Node2Code is disabled for the time being
        public void Defect_MAGN_164_DS()
        {
            // Details are available in defect http://adsk-oss.myjetbrains.com/youtrack/issue/MAGN-904
            RunCommandsFromFile("Defect_MAGN_164_DS.xml");

            Assert.AreEqual(1, workspace.Nodes.Count);
            Assert.AreEqual(0, workspace.Connectors.Count());

            //Check the CBN for input and output ports count
            var cbn = GetNode("60158259-4d9a-4bc0-b80c-aea9a90c2b57") as CodeBlockNodeModel;
            Assert.AreNotEqual(ElementState.Error, cbn.State);
            Assert.AreEqual(1, cbn.OutPorts.Count);
            Assert.AreEqual(0, cbn.InPorts.Count);

            //Check the position of ports
            Assert.AreEqual("a", cbn.OutPorts[0].ToolTipContent);
            Assert.AreEqual(0, cbn.OutPorts[0].MarginThickness.Top);

        }

        [Test, RequiresSTA]
        [Category("RegressionTests")]
        public void Defect_MAGN_190_DS()
        {
            // Details are available in defect http://adsk-oss.myjetbrains.com/youtrack/issue/MAGN-904
            RunCommandsFromFile("Defect_MAGN_190_DS.xml");

            Assert.AreEqual(2, workspace.Nodes.Count);
            Assert.AreEqual(1, workspace.Connectors.Count());

            //Check the CBN for input and output ports count
            var cbn = GetNode("55cf8f57-5eff-4e0b-b547-3d6cb26bc236") as CodeBlockNodeModel;
            Assert.AreNotEqual(ElementState.Error, cbn.State);
            Assert.AreEqual(1, cbn.OutPorts.Count);
            Assert.AreEqual(0, cbn.InPorts.Count);

            //Check the position of ports
            Assert.AreEqual("a", cbn.OutPorts[0].ToolTipContent);
            Assert.AreEqual(0, cbn.OutPorts[0].MarginThickness.Top);

        }

        [Test, RequiresSTA]
        [Category("RegressionTests")]
        public void Defect_MAGN_225_DS()
        {
            // Details are available in defect http://adsk-oss.myjetbrains.com/youtrack/issue/MAGN-225

            RunCommandsFromFile("Defect_MAGN_225_DS.xml");

            Assert.AreEqual(3, workspace.Nodes.Count);
            Assert.AreEqual(2, workspace.Connectors.Count());

        }

        [Test, RequiresSTA]
        [Category("RegressionTests")]
        public void Defect_MAGN_397_DS()
        {
            // Details are available in defect http://adsk-oss.myjetbrains.com/youtrack/issue/MAGN-397
            RunCommandsFromFile("Defect_MAGN_397_DS.xml");

            Assert.AreEqual(2, workspace.Nodes.Count);
            Assert.AreEqual(0, workspace.Connectors.Count());
        }

        [Test, RequiresSTA]
        [Category("RegressionTests")]
        public void Defect_MAGN_411()
        {
            // Details are available in defect http://adsk-oss.myjetbrains.com/youtrack/issue/MAGN-411
            RunCommandsFromFile("Defect_MAGN_411.xml");

            Assert.AreEqual(1, workspace.Nodes.Count);

            var cbn = GetNode("fc209d2f-1724-4485-bde4-92670802aaa3") as CodeBlockNodeModel;
            Assert.NotNull(cbn);

            Assert.AreEqual(2, cbn.InPortData.Count);
            Assert.AreEqual("a", cbn.InPortData[0].ToolTipString);
            Assert.AreEqual("b", cbn.InPortData[1].ToolTipString);
        }

        [Test, RequiresSTA]
        [Category("RegressionTests")]
        public void Defect_MAGN_429_DS()
        {
            // Details are available in defect http://adsk-oss.myjetbrains.com/youtrack/issue/MAGN-429
            RunCommandsFromFile("Defect_MAGN_429_DS.xml");

            Assert.AreEqual(0, workspace.Nodes.Count);
            Assert.AreEqual(0, workspace.Connectors.Count());

        }

        [Test, RequiresSTA]
        [Category("RegressionTests")]
        public void Defect_MAGN_478_DS()
        {
            // Details are available in defect http://adsk-oss.myjetbrains.com/youtrack/issue/MAGN-478

            // Same XML can be used for this test case as well.
            RunCommandsFromFile("Defect_MAGN_478.xml");

            Assert.AreEqual(1, workspace.Notes.Count);
        }

        [Test, RequiresSTA]
        [Category("RegressionTests")]
        public void Defect_MAGN_491_DS()
        {
            // Details are available in defect http://adsk-oss.myjetbrains.com/youtrack/issue/MAGN-491

            // TODO: Rename this XML to match the test case name.
            RunCommandsFromFile("Defect_MAGN_491_DS.xml");
            var connectors = workspaceViewModel.Connectors;
            Assert.NotNull(connectors);
            Assert.AreEqual(2, connectors.Count());
            Assert.AreEqual(3, workspace.Nodes.Count);

            // Get to the only two connectors in the session.
            ConnectorViewModel firstConnector = connectors[0];
            ConnectorViewModel secondConnector = connectors[1];

            // Find out the corresponding ports they connect to.
            Point2D firstPoint = firstConnector.ConnectorModel.End.Center;
            Point2D secondPoint = secondConnector.ConnectorModel.End.Center;

            Assert.AreEqual(firstPoint.X, firstConnector.CurvePoint3.X);
            Assert.AreEqual(firstPoint.Y, firstConnector.CurvePoint3.Y);
            Assert.AreEqual(secondPoint.X, secondConnector.CurvePoint3.X);
            Assert.AreEqual(secondPoint.Y, secondConnector.CurvePoint3.Y);
        }

        [Test, RequiresSTA]
        [Category("RegressionTests")]
        public void Defect_MAGN_520_DS()
        {
            // Details are available in defect http://adsk-oss.myjetbrains.com/youtrack/issue/MAGN-520
            RunCommandsFromFile("Defect_MAGN_520_DS.xml");

            Assert.AreEqual(2, workspace.Nodes.Count);
            Assert.AreEqual(0, workspace.Connectors.Count());
        }

        [Test, RequiresSTA]
        [Category("RegressionTests")]
        public void Defect_MAGN_520_WithCrossSelection_DS()
        {
            // Details are available in defect http://adsk-oss.myjetbrains.com/youtrack/issue/MAGN-520

            // Same XML can be used for this test case as well.
            RunCommandsFromFile("Defect_MAGN_520_WithCrossSelection.xml");

            Assert.AreEqual(3, workspace.Nodes.Count);
            Assert.AreEqual(0, workspace.Connectors.Count());
        }

        [Test, RequiresSTA]
        [Category("RegressionTests")]
        public void Defect_MAGN_581_DS()
        {
            // Details are available in defect http://adsk-oss.myjetbrains.com/youtrack/issue/MAGN-581
            RunCommandsFromFile("Defect_MAGN_581_DS.xml");

            Assert.AreEqual(2, workspace.Nodes.Count);
            Assert.AreEqual(1, workspace.Connectors.Count());
        }

        [Test, RequiresSTA]
        [Category("RegressionTests")]
        public void Defect_MAGN_590()
        {
            RunCommandsFromFile("Defect-MAGN-590.xml");

            //Check the nodes
            var nodes = workspaceViewModel.Nodes;
            Assert.NotNull(nodes);
            Assert.AreEqual(2, nodes.Count);

            //Check the CBN
            var cbn = GetNode("8630afc1-3d59-4e76-9fca-faa12e6973ea") as CodeBlockNodeModel;
            var connector = cbn.OutPorts[1].Connectors[0] as ConnectorModel;
            Assert.AreEqual(2, connector.End.Index);
        }

        [Test, RequiresSTA]
        [Category("RegressionTests")]
        public void Defect_MAGN_775()
        {
            // The third undo operation should not crash.
            RunCommandsFromFile("Defect_MAGN_775.xml");
            Assert.AreEqual(1, workspace.Nodes.Count);
            Assert.AreEqual(0, workspace.Connectors.Count());
        }

        [Test, RequiresSTA]
        [Category("RegressionTests")]
        public void Defect_MAGN_585()
        {
            // Details steps are here : http://adsk-oss.myjetbrains.com/youtrack/issue/MAGN-585

            RunCommandsFromFile("Defect_MAGN_585.xml");

            //Check the nodes and connectors count
            var nodes = workspaceViewModel.Nodes;
            var connectors = workspaceViewModel.Connectors;
            Assert.NotNull(nodes);
            Assert.AreEqual(2, nodes.Count);
            Assert.AreEqual(2, connectors.Count());

            //Check the CBN
            var cbn = GetNode("5dd0c52b-aa33-4db0-bbe6-e653c1b2a73a") as CodeBlockNodeModel;
            Assert.AreNotEqual(ElementState.Error, cbn.State);
            Assert.AreEqual(5, cbn.OutPorts.Count);
            Assert.AreEqual(1, cbn.InPorts.Count);
        }

        [Test, RequiresSTA]
        [Category("RegressionTests")]
        public void Defect_MAGN_605()
        {
            // Details steps are here : http://adsk-oss.myjetbrains.com/youtrack/issue/MAGN-605

            RunCommandsFromFile("Defect_MAGN_605.xml");

            //Check the nodes and connectors count
            var nodes = workspaceViewModel.Nodes;
            var connectors = workspaceViewModel.Connectors;
            Assert.NotNull(nodes);
            Assert.AreEqual(1, nodes.Count);
            Assert.AreEqual(0, connectors.Count());

            //Check the CBN
            var cbn = GetNode("a344e085-a6fa-4d43-ac27-692fb102ba6d") as CodeBlockNodeModel;
            Assert.AreNotEqual(ElementState.Error, cbn.State);
            Assert.AreEqual(3, cbn.OutPorts.Count);
            Assert.AreEqual(0, cbn.InPorts.Count);

            //Check the position of ports
            Assert.AreEqual("a", cbn.OutPorts[0].ToolTipContent);
            Assert.AreEqual(0, cbn.OutPorts[0].MarginThickness.Top);

            Assert.AreEqual("b", cbn.OutPorts[1].ToolTipContent);
            Assert.AreEqual(0, cbn.OutPorts[1].MarginThickness.Top);

            Assert.AreEqual("c", cbn.OutPorts[2].ToolTipContent);
            Assert.AreEqual(0, cbn.OutPorts[2].MarginThickness.Top);

        }

        [Test, RequiresSTA]
        [Category("RegressionTests")]
        public void Defect_MAGN_624()
        {
            // Details steps are here : http://adsk-oss.myjetbrains.com/youtrack/issue/MAGN-624

            RunCommandsFromFile("Defect_MAGN_624.xml");

            //Check the nodes and connectors count
            var nodes = workspaceViewModel.Nodes;
            var connectors = workspaceViewModel.Connectors;
            Assert.NotNull(nodes);
            Assert.AreEqual(1, nodes.Count);
            Assert.AreEqual(0, connectors.Count());

            //Check the CBN for input and output ports count
            var cbn = GetNode("8bc43138-d655-40f6-973e-614f1695874c") as CodeBlockNodeModel;
            Assert.AreNotEqual(ElementState.Error, cbn.State);
            Assert.AreEqual(1, cbn.OutPorts.Count);
            Assert.AreEqual(0, cbn.InPorts.Count);

            //Check the position of ports
            Assert.AreEqual("a", cbn.OutPorts[0].ToolTipContent);
            Assert.IsTrue(Math.Abs(cbn.OutPorts[0].MarginThickness.Top - codeBlockPortHeight) <= tolerance);

        }

        [Test, RequiresSTA]
        [Category("RegressionTests")]
        public void Defect_MAGN_624_1()
        {
            // Further testing of this defect http://adsk-oss.myjetbrains.com/youtrack/issue/MAGN-624
            // a={1,2,3};
            // a[0] = 3; // first create CBN with first two lines and then add two more. the below one.
            // b = 1;
            // a = 0;

            RunCommandsFromFile("Defect_MAGN_624_1.xml");

            //Check the nodes and connectors count
            var nodes = workspaceViewModel.Nodes;
            var connectors = workspaceViewModel.Connectors;
            Assert.NotNull(nodes);
            Assert.AreEqual(2, nodes.Count);
            Assert.AreEqual(2, connectors.Count());

            //Check the CBN for input and output ports count
            var cbn = GetNode("c9929987-69c8-42bd-9cda-04ef90d029cb") as CodeBlockNodeModel;
            Assert.AreNotEqual(ElementState.Error, cbn.State);
            Assert.AreEqual(3, cbn.OutPorts.Count);
            Assert.AreEqual(0, cbn.InPorts.Count);

            //Check the position of ports
            Assert.AreEqual("a[0]", cbn.OutPorts[0].ToolTipContent);
            Assert.IsTrue(Math.Abs(cbn.OutPorts[0].MarginThickness.Top - codeBlockPortHeight) <= tolerance);

            Assert.AreEqual("b", cbn.OutPorts[1].ToolTipContent);
            Assert.IsTrue(Math.Abs(cbn.OutPorts[1].MarginThickness.Top - codeBlockPortHeight) <= tolerance);

            Assert.AreEqual("a", cbn.OutPorts[2].ToolTipContent);
            Assert.IsTrue(Math.Abs(cbn.OutPorts[2].MarginThickness.Top - codeBlockPortHeight) <= tolerance);
        }

        [Test, RequiresSTA]
        [Category("RegressionTests")]
        public void Defect_MAGN_590_1()
        {
            // Further testing of this defect http://adsk-oss.myjetbrains.com/youtrack/issue/MAGN-590

            RunCommandsFromFile("Defect_MAGN_590.xml");

            //Check the nodes and connectors count
            var nodes = workspaceViewModel.Nodes;
            var connectors = workspaceViewModel.Connectors;
            Assert.NotNull(nodes);
            Assert.AreEqual(2, nodes.Count);
            Assert.AreEqual(2, connectors.Count());

            //Check the CBN for input and output ports count
            var cbn = GetNode("88295180-7478-4c70-af15-cdac34835abf") as CodeBlockNodeModel;
            Assert.AreNotEqual(ElementState.Error, cbn.State);
            Assert.AreEqual(2, cbn.OutPorts.Count);
            Assert.AreEqual(0, cbn.InPorts.Count);

            //Check the position of ports
            Assert.AreEqual("a", cbn.OutPorts[0].ToolTipContent);
            Assert.AreEqual(0, cbn.OutPorts[0].MarginThickness.Top);

            Assert.AreEqual("c", cbn.OutPorts[1].ToolTipContent);
            Assert.IsTrue(Math.Abs(cbn.OutPorts[1].MarginThickness.Top - codeBlockPortHeight) <= tolerance);

            var connector = cbn.OutPorts[1].Connectors[0] as ConnectorModel;
            Assert.AreEqual(2, connector.End.Index);

        }

        [Test, RequiresSTA]
        [Category("RegressionTests")]
        public void Defect_MAGN_589_1()
        {
            // Further testing of this defect http://adsk-oss.myjetbrains.com/youtrack/issue/MAGN-589

            RunCommandsFromFile("Defect_MAGN_589_1.xml");

            //Check the nodes and connectors count
            var nodes = workspaceViewModel.Nodes;
            var connectors = workspaceViewModel.Connectors;
            Assert.NotNull(nodes);
            Assert.AreEqual(1, nodes.Count);
            Assert.AreEqual(0, connectors.Count());

            //Check the CBN for input and output ports count
            var cbn = GetNode("08cdbdea-a025-4cc6-a449-66896cdfa319") as CodeBlockNodeModel;
            Assert.AreNotEqual(ElementState.Error, cbn.State);
            Assert.AreEqual(3, cbn.OutPorts.Count);
            Assert.AreEqual(2, cbn.InPorts.Count);

            //Check the position of ports
            Assert.AreEqual("a", cbn.OutPorts[0].ToolTipContent);
            Assert.AreEqual(0, cbn.OutPorts[0].MarginThickness.Top);

            //Assert.AreEqual("Statement Output", cbn.OutPorts[1].ToolTipContent);
            Assert.IsTrue(Math.Abs(cbn.OutPorts[1].MarginThickness.Top - codeBlockPortHeight) <= tolerance);

            //Assert.AreEqual("Statement Output", cbn.OutPorts[2].ToolTipContent);
            Assert.IsTrue(Math.Abs(cbn.OutPorts[2].MarginThickness.Top - codeBlockPortHeight) <= tolerance);

        }

        [Test, RequiresSTA]
        [Category("RegressionTests")]
        public void Defect_MAGN_589_2()
        {
            // Further testing of this defect http://adsk-oss.myjetbrains.com/youtrack/issue/MAGN-589

            RunCommandsFromFile("Defect_MAGN_589_2.xml");

            //Check the nodes and connectors count
            var nodes = workspaceViewModel.Nodes;
            var connectors = workspaceViewModel.Connectors;
            Assert.NotNull(nodes);
            Assert.AreEqual(1, nodes.Count);
            Assert.AreEqual(0, connectors.Count());

            //Check the CBN for input and output ports count
            var cbn = GetNode("9b225999-1803-4627-b319-d32ccbea33ef") as CodeBlockNodeModel;
            Assert.AreNotEqual(ElementState.Error, cbn.State);
            Assert.AreEqual(2, cbn.OutPorts.Count);
            Assert.AreEqual(0, cbn.InPorts.Count);

            //Check the position of ports
            Assert.AreEqual("a", cbn.OutPorts[0].ToolTipContent);
            Assert.AreEqual(0, cbn.OutPorts[0].MarginThickness.Top);

            Assert.AreEqual("b", cbn.OutPorts[1].ToolTipContent);
            Assert.IsTrue(Math.Abs(cbn.OutPorts[1].MarginThickness.Top - 2*codeBlockPortHeight) <= tolerance);

        }

        [Test, RequiresSTA]
        [Category("RegressionTests")]
        public void Defect_MAGN_589_3()
        {
            // Further testing of this defect http://adsk-oss.myjetbrains.com/youtrack/issue/MAGN-589

            RunCommandsFromFile("Defect_MAGN_589_3.xml");

            //Check the nodes and connectors count
            var nodes = workspaceViewModel.Nodes;
            var connectors = workspaceViewModel.Connectors;
            Assert.NotNull(nodes);
            Assert.AreEqual(1, nodes.Count);
            Assert.AreEqual(0, connectors.Count());

            //Check the CBN for input and output ports count
            var cbn = GetNode("623aa74b-bf03-4169-98d9-bee76feb1f3b") as CodeBlockNodeModel;
            Assert.AreNotEqual(ElementState.Error, cbn.State);
            Assert.AreEqual(5, cbn.OutPorts.Count);
            Assert.AreEqual(2, cbn.InPorts.Count);

            //Check the position of ports
            Assert.AreEqual("a", cbn.OutPorts[0].ToolTipContent);
            Assert.AreEqual(0, cbn.OutPorts[0].MarginThickness.Top);

            //Assert.AreEqual("Statement Output", cbn.OutPorts[1].ToolTipContent);
            Assert.IsTrue(Math.Abs(cbn.OutPorts[1].MarginThickness.Top - codeBlockPortHeight) <= tolerance);

            Assert.AreEqual("d", cbn.OutPorts[2].ToolTipContent);
            Assert.IsTrue(Math.Abs(cbn.OutPorts[2].MarginThickness.Top - codeBlockPortHeight) <= tolerance);

            //Assert.AreEqual("Statement Output", cbn.OutPorts[3].ToolTipContent);
            Assert.IsTrue(Math.Abs(cbn.OutPorts[3].MarginThickness.Top - codeBlockPortHeight) <= tolerance);

            Assert.AreEqual("h", cbn.OutPorts[4].ToolTipContent);
            Assert.IsTrue(Math.Abs(cbn.OutPorts[4].MarginThickness.Top - codeBlockPortHeight) <= tolerance);

        }

        [Test, RequiresSTA]
        [Category("RegressionTests")]
        public void Defect_MAGN_828()
        {
            // Further testing of this defect http://adsk-oss.myjetbrains.com/youtrack/issue/MAGN-828

            RunCommandsFromFile("Defect_MAGN_828.xml");

            //Check the nodes and connectors count
            var nodes = workspaceViewModel.Nodes;
            var connectors = workspaceViewModel.Connectors;
            Assert.NotNull(nodes);
            Assert.AreEqual(1, nodes.Count);
            Assert.AreEqual(0, connectors.Count());

            //Check the CBN for input and output ports count
            var cbn = GetNode("32542274-9e86-4ac6-8288-3f3ac8d6e906") as CodeBlockNodeModel;
            Assert.AreNotEqual(ElementState.Error, cbn.State);
            Assert.AreEqual(1, cbn.OutPorts.Count);
            Assert.AreEqual(1, cbn.InPorts.Count);

            //Check the position of ports
            //Assert.AreEqual("Statement Output", cbn.OutPorts[0].ToolTipContent);
            Assert.AreEqual(0, cbn.OutPorts[0].MarginThickness.Top);
        }

        [Test, RequiresSTA]
        [Category("RegressionTests")]
        public void Defect_MAGN_613()
        {
            // Details are available in defect http://adsk-oss.myjetbrains.com/youtrack/issue/MAGN-613
            RunCommandsFromFile("Defect_MAGN_613.xml");

            Assert.AreEqual(1, workspace.Nodes.Count);
            Assert.AreEqual(0, workspace.Connectors.Count());

            //Check the CBN for input and output ports count
            var cbn = GetNode("3c7c3458-70be-4588-b162-b1099cf30ebc") as CodeBlockNodeModel;
            Assert.AreNotEqual(ElementState.Error, cbn.State);
            Assert.AreEqual(4, cbn.OutPorts.Count);
            Assert.AreEqual(0, cbn.InPorts.Count);

            //Check the position of ports
            Assert.AreEqual("a", cbn.OutPorts[0].ToolTipContent);
            Assert.AreEqual(0, cbn.OutPorts[0].MarginThickness.Top);

        }

        [Test, RequiresSTA]
        [Category("RegressionTests")]
        public void Defect_MAGN_904()
        {
            // Details are available in defect http://adsk-oss.myjetbrains.com/youtrack/issue/MAGN-904
            RunCommandsFromFile("Defect_MAGN_904.xml");

            Assert.AreEqual(2, workspace.Nodes.Count);
            Assert.AreEqual(2, workspace.Connectors.Count());

            //Check the CBN for input and output ports count
            var cbn = GetNode("3a379c45-d128-467b-a530-2b741d330dc4") as CodeBlockNodeModel;
            Assert.AreNotEqual(ElementState.Error, cbn.State);
            Assert.AreEqual(2, cbn.OutPorts.Count);
            Assert.AreEqual(2, cbn.InPorts.Count);

            //Check the position of ports
            Assert.AreEqual("t_2", cbn.OutPorts[0].ToolTipContent);
            Assert.AreEqual(0, cbn.OutPorts[0].MarginThickness.Top);

            Assert.AreEqual("t_1", cbn.OutPorts[1].ToolTipContent);
            Assert.AreEqual(0, cbn.OutPorts[1].MarginThickness.Top);
        }

        [Test, RequiresSTA]
        [Category("RegressionTests")]
        public void Defect_MAGN_830()
        {
            // Details are available in defect http://adsk-oss.myjetbrains.com/youtrack/issue/MAGN-830
            RunCommandsFromFile("Defect_MAGN_830.xml");

            Assert.AreEqual(1, workspace.Nodes.Count);
            Assert.AreEqual(0, workspace.Connectors.Count());

            //Check the CBN for input and output ports count
            var cbn = GetNode("4b2b7966-a24c-44fe-b2f0-9aed54b72319") as CodeBlockNodeModel;
            Assert.AreNotEqual(ElementState.Error, cbn.State);
            Assert.AreEqual(2, cbn.OutPorts.Count);
            Assert.AreEqual(0, cbn.InPorts.Count);

            //Check the position of ports
            //Assert.AreEqual("t_2", cbn.OutPorts[0].ToolTipContent);
            Assert.AreEqual(0, cbn.OutPorts[0].MarginThickness.Top);

            //Assert.AreEqual("t_1", cbn.OutPorts[1].ToolTipContent);
            Assert.AreEqual(0, cbn.OutPorts[1].MarginThickness.Top);

        }

        [Test, RequiresSTA]
        [Category("RegressionTests")]
        public void Defect_MAGN_803()
        {
            // Details are available in defect http://adsk-oss.myjetbrains.com/youtrack/issue/MAGN-803
            RunCommandsFromFile("Defect_MAGN_803.xml");

            Assert.AreEqual(1, workspace.Nodes.Count);
            Assert.AreEqual(0, workspace.Connectors.Count());

            //Check the CBN for input and output ports count
            var cbn = GetNode("09eb3645-f5e9-4186-8543-2195e7740eb2") as CodeBlockNodeModel;
            Assert.AreNotEqual(ElementState.Error, cbn.State);
            Assert.AreEqual(1, cbn.OutPorts.Count);
            Assert.AreEqual(0, cbn.InPorts.Count);

            //Check the position of ports
            Assert.AreEqual("a", cbn.OutPorts[0].ToolTipContent);
            Assert.AreEqual(0, cbn.OutPorts[0].MarginThickness.Top);

        }

        /// <summary>
        /// Temporary workaround
        /// Test case on creating simple operations and compare with NodeToCode value and Undo
        /// Eventually the evaluation will be done at record playback side thus remove the need
        /// of having multiple files.
        /// </summary>
        [Test, RequiresSTA]
        [Category("RegressionTests")]
        public void TestCBNWithNodeToCode()
        {
            Assert.Inconclusive("Node To Code feature has been removed");
            // Run playback is recorded in command file
            RunCommandsFromFile("TestCBNOperationWithoutNodeToCode.xml");
            AssertValue("c_089fbe21a34547759592b683550558dd", 8);

            // Reset current test case
            Exit();
            Start();

            // Run playback is recorded in command file
            RunCommandsFromFile("TestCBNOperationWithNodeToCode.xml");
            AssertValue("c_089fbe21a34547759592b683550558dd", 8);

            // Reset current test case
            Exit();
            Start();

            // Run playback is recorded in command file
            RunCommandsFromFile("TestCBNOperationWithNodeToCodeUndo.xml");
            AssertValue("c_089fbe21a34547759592b683550558dd", 8);
        }

        [Test, RequiresSTA]
        [Category("RegressionTests")]
        public void Defect_MAGN_902()
        {
            Assert.Inconclusive("Node To Code feature has been removed");

            // Details are available in defect http://adsk-oss.myjetbrains.com/youtrack/issue/MAGN-902
            RunCommandsFromFile("Defect_MAGN_902.xml");

            Assert.AreEqual(2, workspace.Nodes.Count);
            Assert.AreEqual(2, workspace.Connectors.Count());

            ////Check the CBN for input and output ports count
            //var cbn = GetNode("09eb3645-f5e9-4186-8543-2195e7740eb2") as CodeBlockNodeModel;
            //Assert.AreNotEqual(ElementState.Error, cbn.State);
            //Assert.AreEqual(1, cbn.OutPorts.Count);
            //Assert.AreEqual(0, cbn.InPorts.Count);

            ////Check the position of ports
            //Assert.AreEqual("a", cbn.OutPorts[0].ToolTipContent);
            //Assert.AreEqual(4, cbn.OutPorts[0].MarginThickness.Top);

        }

        [Test, RequiresSTA]
        [Category("RegressionTests")]
        public void Defect_MAGN_422()
        {
            // Details are available in defect http://adsk-oss.myjetbrains.com/youtrack/issue/MAGN-422
            RunCommandsFromFile("Defect_MAGN_422.xml");

            Assert.AreEqual(2, workspace.Nodes.Count);
            Assert.AreEqual(2, workspace.Connectors.Count());

            //Check the CBN for input and output ports count
            var cbn = GetNode("0a79dc3a-a37c-40a0-a631-eae730e8d3e2") as CodeBlockNodeModel;
            Assert.AreNotEqual(ElementState.Error, cbn.State);
            Assert.AreEqual(2, cbn.OutPorts.Count);
            Assert.AreEqual(0, cbn.InPorts.Count);

            //Check the position of ports and their names
            Assert.AreEqual("x", cbn.OutPorts[0].ToolTipContent);
            Assert.AreEqual(0, cbn.OutPorts[0].MarginThickness.Top);

            Assert.AreEqual("y", cbn.OutPorts[1].ToolTipContent);
            Assert.IsTrue(Math.Abs(cbn.OutPorts[1].MarginThickness.Top - 2 * codeBlockPortHeight) <= tolerance);

        }

        [Test, RequiresSTA]
        [Category("RegressionTests")]
        public void Defect_MAGN_422_1()
        {
            // Details are available in defect http://adsk-oss.myjetbrains.com/youtrack/issue/MAGN-422
            RunCommandsFromFile("Defect_MAGN_422_1.xml");

            Assert.AreEqual(1, workspace.Nodes.Count);
            Assert.AreEqual(0, workspace.Connectors.Count());

            //Check the CBN for input and output ports count
            var cbn = GetNode("811be42d-b44b-434a-ad6f-ae2c8d5309b1") as CodeBlockNodeModel;
            Assert.AreNotEqual(ElementState.Error, cbn.State);
            Assert.AreEqual(2, cbn.OutPorts.Count);
            Assert.AreEqual(0, cbn.InPorts.Count);

            //Check the position of ports and their names
            Assert.AreEqual("a", cbn.OutPorts[0].ToolTipContent);
            Assert.IsTrue(Math.Abs(cbn.OutPorts[0].MarginThickness.Top - 2 * codeBlockPortHeight) <= tolerance);

            Assert.AreEqual("b", cbn.OutPorts[1].ToolTipContent);
            Assert.IsTrue(Math.Abs(cbn.OutPorts[1].MarginThickness.Top - 2 * codeBlockPortHeight) <= tolerance);

        }

        [Test]
        [Category("RegressionTests")]
        public void DS_FunctionRedef01()
        {
            // test for function redefinition - evalaute function
            RunCommandsFromFile("Function_redef01.xml");

            Assert.AreEqual(3, workspace.Nodes.Count);
            Assert.AreEqual(1, workspace.Connectors.Count());

            var cbn = GetNode("babc4816-96e6-495c-8489-7a650d1bfb25") as CodeBlockNodeModel;
            Assert.AreNotEqual(ElementState.Error, cbn.State);
            
            AssertValue("e_babc481696e6495c84897a650d1bfb25", 1);
            AssertValue("p_d4d53e201514434983e17cb5c533a3e0", 0);
            
            Exit();
            Start();
            
            // redefine function - test if the CBN reexecuted
            RunCommandsFromFile("Function_redef01a.xml");
            
            AssertValue("e_babc481696e6495c84897a650d1bfb25", 3);
            AssertValue("p_d4d53e201514434983e17cb5c533a3e0", 0);
        }

        [Test]
        [Category("RegressionTests")]
        public void DS_FunctionRedef02()
        {
            // test for function redefinition - evalaute function
            RunCommandsFromFile("Function_redef02.xml");

            Assert.AreEqual(3, workspace.Nodes.Count);
            Assert.AreEqual(1, workspace.Connectors.Count());

            AssertValue("d_0ce2353ce5d6445f83b72db7e3861ce0", 1);
            AssertValue("p_c9827e41855647f68e9d6c600a2e45ee", 0);

            Exit();
            Start();

            // redefine function call - CBN with function definition is not expected to be executed
            RunCommandsFromFile("Function_redef02a.xml");

            AssertValue("d_c553dcff09fa4ff9b1fb04c95f1ce2d8", 3);
            AssertValue("p_ed9c9950a1dc4487b1269a07d999d8a8", 0);
        }

        [Test]
        [Category("RegressionTests")]
        public void DS_FunctionRedef03()
        {
            // test for function redefinition - evalaute function
            RunCommandsFromFile("Function_redef03.xml");

            Assert.AreEqual(3, workspace.Nodes.Count);
            Assert.AreEqual(1, workspace.Connectors.Count());

            AssertValue("c_f34e01e225e446349eb8e815e8ee580d", 0);
            AssertValue("d_f34e01e225e446349eb8e815e8ee580d", 1);

            Exit();
            Start();

            // redefine function call - CBN with function definition is not expected to be executed
            RunCommandsFromFile("Function_redef03a.xml");

            AssertValue("c_f34e01e225e446349eb8e815e8ee580d", 0);
            AssertValue("d_f34e01e225e446349eb8e815e8ee580d", 1);
        }

        [Test]
        [Category("RegressionTests")]
        public void DS_FunctionRedef04()
        {
            // test for function redefinition - evalaute function
            RunCommandsFromFile("Function_redef04.xml");

            Assert.AreEqual(4, workspace.Nodes.Count);

            AssertValue("c_275d7a3d2b984f0e808d2aba03c6ff4f", 1);
            AssertValue("b_9b638b99d63145838b82662a60cdf6bc", 0);
            
            Exit();
            Start();
            
            // redefine function call - change type of argument
            RunCommandsFromFile("Function_redef04a.xml");
            
            AssertValue("c_275d7a3d2b984f0e808d2aba03c6ff4f", new object[] { 1, 2, 3 });
            AssertValue("b_9b638b99d63145838b82662a60cdf6bc", 0);
        }

        [Test, RequiresSTA, Category("Failure")]
        [Category("RegressionTests")]
        public void MethodResolutionFailRedef_MAGN_2262()
        {
            RunCommandsFromFile("MethodResolutionFailRedef_MAGN_2262.xml", false, (commandTag) =>
            {
                if (commandTag == "Tag-204ca7e6")
                {
                    AssertPreviewValue("53cd0201-273c-43f4-8815-8531db75d68c", null);

                }
                else if (commandTag == "Tag-2f9b6919")
                {
                    AssertPreviewValue("53cd0201-273c-43f4-8815-8531db75d68c", true);

                }
            });
        }


        [Test, RequiresSTA]
        public void TestCallsiteMapModifyFunctionParamValue()
        {
            Guid callsiteGuidFirstCall = Guid.Empty;
            Guid callsiteGuidSecondCall = Guid.Empty;
            Guid FunctionCallNodeGuid = new Guid("22939bf5-50bc-4aa3-9c91-0dc5b5017252");

            RunCommandsFromFile("TestCallsiteMapModifyFunctionParamValue.xml", false, (commandTag) =>
            {
                ProtoCore.Core core = ViewModel.Model.EngineController.LiveRunnerCore;
                if (commandTag == "ModifyX_FirstTime")
                {
                    // There must only be 1 callsite at this point
                    Assert.AreEqual(1, core.DSExecutable.RuntimeData.CallSiteToNodeMap.Count);

                    // Verify that the nodemap contains the node guid
                    bool containsNodeGuid = core.DSExecutable.RuntimeData.CallSiteToNodeMap.ContainsValue(FunctionCallNodeGuid);
                    Assert.AreEqual(true, containsNodeGuid);

                    // Get the callsite guid
                    foreach (KeyValuePair<Guid, Guid> kvp in core.DSExecutable.RuntimeData.CallSiteToNodeMap)
                    {
                        callsiteGuidFirstCall = kvp.Key;
                    }
                }
                else if (commandTag == "ModifyX_SecondTime")
                {
                    // There must only be 1 callsite at this point
                    Assert.AreEqual(1, core.DSExecutable.RuntimeData.CallSiteToNodeMap.Count);

                    // Verify that the nodemap contains the node guid
                    bool containsNodeGuid = core.DSExecutable.RuntimeData.CallSiteToNodeMap.ContainsValue(FunctionCallNodeGuid);
                    Assert.AreEqual(true, containsNodeGuid);

                    // Get the callsite guid
                    foreach (KeyValuePair<Guid, Guid> kvp in core.DSExecutable.RuntimeData.CallSiteToNodeMap)
                    {
                        callsiteGuidSecondCall = kvp.Key;
                    }

                    // The callsite guid must match 
                    // This means that that the callsite was cached and reused
                    Assert.AreEqual(callsiteGuidFirstCall, callsiteGuidSecondCall);
                }

            });
        }

        [Test, RequiresSTA]
        [Category("RegressionTests")]
        public void Defect_MAGN_1412_CreateList()
        {
            // This is a UI test to test for interaction crashes the application

            RunCommandsFromFile("Defect_MAGN_1412_CreateList.xml");
            Assert.AreEqual(4, workspace.Nodes.Count);
            Assert.AreEqual(2, workspace.Connectors.Count());
        }
        [Test, RequiresSTA]
        [Category("RegressionTests")]
        public void Defect_MAGN_1344_PythonEditor()
        {
            // This is a UI test to test for interaction crashes the application

            RunCommandsFromFile("Defect_MAGN_1344_PythonEditor.xml");
            Assert.AreEqual(3, workspace.Nodes.Count);
            Assert.AreEqual(2, workspace.Connectors.Count());
        }
        [Test, RequiresSTA]
        [Category("RegressionTests")]
        public void Defect_MAGN_2208_DeleteCBN()
        {
            // This is a UI test to test for interaction crashes the application

            RunCommandsFromFile("Defect_MAGN_2208_DeleteCBN.xml");
            Assert.AreEqual(0, workspace.Nodes.Count);
        }
        [Test, RequiresSTA]
        [Category("RegressionTests")]
        public void Defect_MAGN_2201_WatchCBN()
        {
            RunCommandsFromFile("Defect_MAGN_2201_WatchCBN.xml");
            Assert.AreEqual(3, workspace.Nodes.Count);
        }
        [Test, RequiresSTA]
        [Category("RegressionTests")]
        public void Defect_MAGN_747_MultiReference()
        {
            RunCommandsFromFile("Defect_MAGN_747_MultiReference.xml", true);
            Assert.AreEqual(1, workspace.Nodes.Count);
            AssertPreviewValue("a76409a1-1280-428c-9cf7-16580c48ff96", 1);

        }


        [Test, RequiresSTA]
        public void TestCallsiteMapModifyInputConnection()
        {
            Guid callsiteGuidFirstCall = Guid.Empty;
            Guid callsiteGuidSecondCall = Guid.Empty;
            Guid FunctionCallNodeGuid = new Guid("16e960e5-8a24-44e7-ac81-3759aaf11d25");

            RunCommandsFromFile("TestCallsiteMapModifyModifyInputConnection.xml", false, (commandTag) =>
            {
                ProtoCore.Core core = ViewModel.Model.EngineController.LiveRunnerCore;
                if (commandTag == "ModifyX_FirstTime")
                {
                    // There must only be 1 callsite at this point
                    Assert.AreEqual(1, core.DSExecutable.RuntimeData.CallSiteToNodeMap.Count);

                    // Verify that the nodemap contains the node guid
                    bool containsNodeGuid = core.DSExecutable.RuntimeData.CallSiteToNodeMap.ContainsValue(FunctionCallNodeGuid);
                    Assert.AreEqual(true, containsNodeGuid);

                    // Get the callsite guid
                    foreach (KeyValuePair<Guid, Guid> kvp in core.DSExecutable.RuntimeData.CallSiteToNodeMap)
                    {
                        callsiteGuidFirstCall = kvp.Key;
                    }
                }
                else if (commandTag == "ModifyX_SecondTime")
                {
                    // There must only be 1 callsite at this point
                    Assert.AreEqual(1, core.DSExecutable.RuntimeData.CallSiteToNodeMap.Count);

                    // Verify that the nodemap contains the node guid
                    bool containsNodeGuid = core.DSExecutable.RuntimeData.CallSiteToNodeMap.ContainsValue(FunctionCallNodeGuid);
                    Assert.AreEqual(true, containsNodeGuid);

                    // Get the callsite guid
                    foreach (KeyValuePair<Guid, Guid> kvp in core.DSExecutable.RuntimeData.CallSiteToNodeMap)
                    {
                        callsiteGuidSecondCall = kvp.Key;
                    }

                    // The callsite guid must match 
                    // This means that that the callsite was cached and reused
                    Assert.AreEqual(callsiteGuidFirstCall, callsiteGuidSecondCall);
                }

            });
        }

        [Test, RequiresSTA]
        [Category("RegressionTests")]

        //Details for steps can be found in defect http://adsk-oss.myjetbrains.com/youtrack/issue/MAGN-2521

        public void Defect_MAGN_2521()
        {
            RunCommandsFromFile("Defect_MAGN_2521.xml", false, (commandTag) =>
            {
                var workspace = ViewModel.Model.CurrentWorkspace;

                if (commandTag == "Point-10")
                {
                    // check for number of Nodes and Connectors
                    Assert.AreEqual(3, workspace.Nodes.Count);
                    Assert.AreEqual(2, workspace.Connectors.Count());

                    AssertPreviewValue("d6f7a52b-b5a9-48fb-b83b-ea27804b21f8", 10);
                }
                else if (commandTag == "Point-5")
                {
                    AssertPreviewValue("d6f7a52b-b5a9-48fb-b83b-ea27804b21f8", 5);
                }
                else if (commandTag == "Point10")
                {
                    Assert.AreEqual(1, workspace.Connectors.Count());
                    AssertPreviewValue("d6f7a52b-b5a9-48fb-b83b-ea27804b21f8", 10);
                }
                else if (commandTag == "Point--5")
                {
                    AssertPreviewValue("d6f7a52b-b5a9-48fb-b83b-ea27804b21f8", -5);
                }
            });
        }

        [Test, RequiresSTA]
        [Category("RegressionTests")]
        public void Defect_MAGN_2378()
        {
            // this is using CBN. 
            // more details available in defect http://adsk-oss.myjetbrains.com/youtrack/issue/MAGN-2378

            RunCommandsFromFile("Defect_MAGN_2378.xml", false, (commandTag) =>
            {
                var workspace = ViewModel.Model.CurrentWorkspace;

                if (commandTag == "WithWarning")
                {
                    // check for number of Nodes and Connectors
                    Assert.AreEqual(1, workspace.Nodes.Count);
                    Assert.AreEqual(0, workspace.Connectors.Count());

                    NodeModel nodeModel = workspace.NodeFromWorkspace("45d600d2-3b29-4c9f-898f-d51683534557");
                    Assert.AreEqual(ElementState.Error, nodeModel.State);

                }
                else if (commandTag == "WithoutWarning")
                {
                    NodeModel nodeModel = workspace.NodeFromWorkspace("45d600d2-3b29-4c9f-898f-d51683534557");
                    Assert.AreNotEqual(ElementState.Warning, nodeModel.State);
                }
            });
        }

        [Test, RequiresSTA, Category("Failure")]
        [Category("RegressionTests")]
        public void Defect_MAGN_2378_AnotherScenario()
        {
            // this is using Point.ByCoordinates node.
            // more details available in defect http://adsk-oss.myjetbrains.com/youtrack/issue/MAGN-2378

            RunCommandsFromFile("Defect_MAGN_2378_Another.xml", false, (commandTag) =>
            {
                var workspace = ViewModel.Model.CurrentWorkspace;

                if (commandTag == "WithWrongInput")
                {
                    // check for number of Nodes and Connectors
                    Assert.AreEqual(3, workspace.Nodes.Count);
                    Assert.AreEqual(3, workspace.Connectors.Count());

                    NodeModel nodeModel = workspace.NodeFromWorkspace("3d9904f8-8a44-4eea-b629-2849b7571a89");
                    Assert.AreEqual(ElementState.Warning, nodeModel.State);

                }
                else if (commandTag == "WithCorrectInput")
                {
                    Assert.AreEqual(4, workspace.Nodes.Count);
                    Assert.AreEqual(4, workspace.Connectors.Count());

                    NodeModel nodeModel = workspace.NodeFromWorkspace("3d9904f8-8a44-4eea-b629-2849b7571a89");
                    Assert.AreNotEqual(ElementState.Warning, nodeModel.State);

                    AssertPreviewValue("ff465a31-efd6-425f-96d5-3b593f3324a1", 2);

                }
            });
        }

        [Test, RequiresSTA]
        [Category("RegressionTests")]
        public void Defect_MAGN_2100()
        {
            // more details available in defect http://adsk-oss.myjetbrains.com/youtrack/issue/MAGN-2100

            RunCommandsFromFile("Defect_MAGN_2100.xml", false, (commandTag) =>
            {
                var workspace = ViewModel.Model.CurrentWorkspace;

                if (commandTag == "FirstRun")
                {
                    // check for number of Nodes and Connectors
                    Assert.AreEqual(3, workspace.Nodes.Count);
                    Assert.AreEqual(2, workspace.Connectors.Count());

                    AssertPreviewValue("3f309016-7b00-4487-9b68-f0640e892d39", 10);

                }

            });

            NodeModel nodeModel = ViewModel.Model.CurrentWorkspace.NodeFromWorkspace(
                "3f309016-7b00-4487-9b68-f0640e892d39");

            Assert.AreNotEqual(ElementState.Warning, nodeModel.State);

            Assert.IsNotNull(nodeModel.GetCachedValueFromEngine(ViewModel.Model.EngineController).Data);

            AssertPreviewValue("3f309016-7b00-4487-9b68-f0640e892d39", 11);

        }

        [Test, RequiresSTA]
        [Category("RegressionTests")]
        public void Defect_MAGN_2102()
        {
            // more details available in defect http://adsk-oss.myjetbrains.com/youtrack/issue/MAGN-2102

            RunCommandsFromFile("Defect_MAGN_2102.xml", false, (commandTag) =>
            {
                var workspace = ViewModel.Model.CurrentWorkspace;

                if (commandTag == "Start")
                {
                    Assert.AreEqual(0, workspace.Connectors.Count());
                    Assert.AreEqual(2, workspace.Nodes.Count);

                    var node1 = GetNode("37da4958-1b88-408b-b09d-3deba0ba3835");
                    var node2 = GetNode("b12ce9c8-8c23-43c4-987d-759c6f623998");

                    Assert.NotNull(node1 as DSCoreNodesUI.DummyNode);
                    Assert.NotNull(node2 as DSCoreNodesUI.DummyNode);
                }
                else if (commandTag == "Delete1")
                {
                    Assert.AreEqual(1, workspace.Nodes.Count);
                }
                else if (commandTag == "UndoDelete1")
                {
                    Assert.AreEqual(2, workspace.Nodes.Count);
                }
                else if (commandTag == "RedoDelete1")
                {
                    Assert.AreEqual(1, workspace.Nodes.Count);
                }
                else if (commandTag == "Delete2")
                {
                    Assert.AreEqual(0, workspace.Nodes.Count);
                }
                else if (commandTag == "UndoDelete2")
                {
                    Assert.AreEqual(1, workspace.Nodes.Count);
                }
            });
        }

        [Test, RequiresSTA, Category("Failure")]
        [Category("RegressionTests")]
        public void Defect_MAGN_2272()
        {
            // more details available in defect http://adsk-oss.myjetbrains.com/youtrack/issue/MAGN-2272
            // http://adsk-oss.myjetbrains.com/youtrack/issue/MAGN-2545

            RunCommandsFromFile("Defect_MAGN_2272.xml", false, (commandTag) =>
            {
                var workspace = ViewModel.Model.CurrentWorkspace;

                if (commandTag == "FirstRun")
                {
                    // check for number of Nodes and Connectors
                    Assert.AreEqual(2, workspace.Nodes.Count);
                    Assert.AreEqual(1, workspace.Connectors.Count());

                    AssertPreviewValue("d480bc8e-4a77-44ea-ab07-52070ec6a5b6", 6);

                }
                else if (commandTag == "SecondRun")
                {

                    AssertPreviewValue("d480bc8e-4a77-44ea-ab07-52070ec6a5b6", 7);

                }
                else if (commandTag == "LastRun")
                {
                    AssertPreviewValue("d480bc8e-4a77-44ea-ab07-52070ec6a5b6", 11);

                }

            });


        }

        [Test, RequiresSTA]
        [Category("RegressionTests")]
        public void Defect_MAGN_2528()
        {
            // Details are available in defect http://adsk-oss.myjetbrains.com/youtrack/issue/MAGN-2528
            RunCommandsFromFile("Defect_MAGN_2528.xml", true);

            Assert.AreEqual(1, workspace.Nodes.Count);
            Assert.AreEqual(0, workspace.Connectors.Count());

            //Check the CBN for error
            var cbn = GetNode("10f928da-a6ef-4235-b84b-883f66e26017") as CodeBlockNodeModel;
            Assert.AreEqual(ElementState.Error, cbn.State);
            Assert.AreEqual(0, cbn.OutPorts.Count);
            Assert.AreEqual(0, cbn.InPorts.Count);
        }


        [Test, RequiresSTA]
        [Category("RegressionTests")]
        public void Defect_MAGN_2453()
        {
            // Details are available in defect http://adsk-oss.myjetbrains.com/youtrack/issue/MAGN-2453

            RunCommandsFromFile("Defect_MAGN_2453.xml", true, (commandTag) =>
            {
                var workspace = ViewModel.Model.CurrentWorkspace;

                if (commandTag == "FirstRun")
                {
                    // check for number of Nodes and Connectors
                    Assert.AreEqual(1, workspace.Nodes.Count);
                    Assert.AreEqual(0, workspace.Connectors.Count());

                    AssertPreviewValue("ab11bb36-b428-4297-ac25-7afeeefff487", new int[] { 0, 2 });
                }
                else if (commandTag == "SecondRun")
                {
                    AssertPreviewValue("ab11bb36-b428-4297-ac25-7afeeefff487", new int[] { 0, 2, 4 });
                }
                else if (commandTag == "ThirdRun")
                {
                    AssertPreviewValue("ab11bb36-b428-4297-ac25-7afeeefff487", new int[] { 2, 3, 4 });
                }
                else if (commandTag == "LastRun")
                {
                    AssertPreviewValue("ab11bb36-b428-4297-ac25-7afeeefff487", new int[] { 4, 5, 6 });
                }

            });


        }

        [Test, RequiresSTA]
        [Category("RegressionTests")]
        public void Defect_MAGN_1463()
        {
            // Details are available in defect http://adsk-oss.myjetbrains.com/youtrack/issue/MAGN-1463

            RunCommandsFromFile("Defect_MAGN_1463.xml", true, (commandTag) =>
            {
                var workspace = ViewModel.Model.CurrentWorkspace;

                if (commandTag == "FirstRun")
                {
                    AssertPreviewValue("3888b76c-1279-477d-952f-3eb20df69c91", 3);
                }
                else if (commandTag == "SecondRun")
                {
                    AssertPreviewValue("3888b76c-1279-477d-952f-3eb20df69c91", 4);
                }
                else if (commandTag == "ThirdRun")
                {
                    AssertPreviewValue("3888b76c-1279-477d-952f-3eb20df69c91", 3);
                }
                else if (commandTag == "LastRun")
                {
                    AssertPreviewValue("3888b76c-1279-477d-952f-3eb20df69c91", 3);
                }

            });


        }

        [Test, RequiresSTA]
        [Category("RegressionTests")]
        public void Defect_MAGN_2593()
        {
            // Details are available in defect http://adsk-oss.myjetbrains.com/youtrack/issue/MAGN-2593

            RunCommandsFromFile("Defect_MAGN_2593.xml", true, (commandTag) =>
            {
                var workspace = ViewModel.Model.CurrentWorkspace;

                if (commandTag == "FirstRun")
                {
                    // check for number of Nodes and Connectors
                    Assert.AreEqual(2, workspace.Nodes.Count);
                    Assert.AreEqual(1, workspace.Connectors.Count());

                    AssertPreviewValue("2be171fb-2f81-4244-88ec-a8827a77e150", new int[] { 5 });
                }
                else if (commandTag == "SecondRun")
                {
                    // check for number of Nodes and Connectors
                    Assert.AreEqual(2, workspace.Nodes.Count);
                    Assert.AreEqual(3, workspace.Connectors.Count());

                    AssertPreviewValue("2be171fb-2f81-4244-88ec-a8827a77e150",
                        new int[] { 5, 5, 5 });
                }
                else if (commandTag == "ThirdRun")
                {
                    // check for number of Nodes and Connectors
                    Assert.AreEqual(4, workspace.Nodes.Count);
                    Assert.AreEqual(5, workspace.Connectors.Count());

                    AssertPreviewValue("2be171fb-2f81-4244-88ec-a8827a77e150",
                        new int[] { 5, 5, 5, 6, 7 });
                }
                else if (commandTag == "FourthRun")
                {
                    // check for number of Nodes and Connectors
                    Assert.AreEqual(4, workspace.Nodes.Count);
                    Assert.AreEqual(4, workspace.Connectors.Count());

                    AssertPreviewValue("2be171fb-2f81-4244-88ec-a8827a77e150",
                        new int[] { 5, 5, 5, 6 });
                }

                else if (commandTag == "LastRun")
                {
                    // check for number of Nodes and Connectors
                    Assert.AreEqual(4, workspace.Nodes.Count);
                    Assert.AreEqual(3, workspace.Connectors.Count());

                    AssertPreviewValue("2be171fb-2f81-4244-88ec-a8827a77e150",
                        new int[] { 5, 5, 5 });
                }

            });


        }

        [Test, RequiresSTA]
        [Category("RegressionTests")]
        public void Defect_MAGN_3113()
        {
            // Details are available in defect http://adsk-oss.myjetbrains.com/youtrack/issue/MAGN-3113

            RunCommandsFromFile("Defect_MAGN_3113.xml", true);
            var workspace = ViewModel.Model.CurrentWorkspace;

            // check for number of Nodes and Connectors
            Assert.AreEqual(2, workspace.Nodes.Count);
            Assert.AreEqual(1, workspace.Connectors.Count());

            // Only in the UI it is showing {6, null}, but still this test make sense to add for 
            // tracking regression, if we get different output after undo/redo.
            AssertPreviewValue("d54551b2-5775-4b1e-a064-f8b9e0f2b3a0", new int[] { 6 });

        }


        [Test, RequiresSTA]
        [Category("RegressionTests")]
        public void Defect_MAGN_2373()
        {
            // Details are available in defect http://adsk-oss.myjetbrains.com/youtrack/issue/MAGN-2373

            RunCommandsFromFile("Defect_MAGN_2373.xml", false, (commandTag) =>
            {
                var workspace = ViewModel.Model.CurrentWorkspace;

                if (commandTag == "FirstRun")
                {
                    // check for number of Nodes and Connectors
                    Assert.AreEqual(7, workspace.Nodes.Count);
                    Assert.AreEqual(13, workspace.Connectors.Count());

                    AssertPreviewValue("ae25b50c-c644-440e-861b-0824c14b7632",
                        new int[] { 2, 3, 8, 9 });
                }
                else if (commandTag == "SecondRun")
                {
                    AssertPreviewValue("ae25b50c-c644-440e-861b-0824c14b7632",
                        new int[] { 2, 3, 9, 8 } );
                }
                else if (commandTag == "LastRun")
                {
                    AssertPreviewValue("ae25b50c-c644-440e-861b-0824c14b7632",
                        new int[] { 3, 2, 9, 8 } );
                }

            });

        }

        [Test, RequiresSTA]
        [Category("RegressionTests")]
        public void Defect_MAGN_2563()
        {
            // Details are available in defect http://adsk-oss.myjetbrains.com/youtrack/issue/MAGN-2563

            RunCommandsFromFile("Defect_MAGN_2563.xml", true);

            Assert.AreEqual(1, ViewModel.Model.CurrentWorkspace.Nodes.Count);
            Assert.AreEqual(0, ViewModel.Model.CurrentWorkspace.Connectors.Count());


            NodeModel node = ViewModel.Model.CurrentWorkspace.NodeFromWorkspace
                ("aeed3ffe-7294-43a9-8a05-83b5ff05f527");

            Assert.AreEqual(ElementState.Warning, node.State);
        }

        [Test, RequiresSTA]
        [Category("RegressionTests")]
        public void Defect_MAGN_2247()
        {
            // Details are available in defect http://adsk-oss.myjetbrains.com/youtrack/issue/MAGN-2247

            RunCommandsFromFile("Defect_MAGN_2247.xml", false, (commandTag) =>
            {
                var workspace = ViewModel.Model.CurrentWorkspace;

                if (commandTag == "FirstRun")
                {
                    // check for number of Nodes and Connectors
                    Assert.AreEqual(6, workspace.Nodes.Count);
                    Assert.AreEqual(5, workspace.Connectors.Count());

                    AssertPreviewValue("308100d3-a47f-431c-b99b-d53b9f8aa01a", 15);
                }
                else if (commandTag == "SecondRun")
                {
                    // check for number of Nodes and Connectors
                    Assert.AreEqual(6, workspace.Nodes.Count);
                    Assert.AreEqual(4, workspace.Connectors.Count());

                    AssertPreviewValue("308100d3-a47f-431c-b99b-d53b9f8aa01a", 10);
                }
                else if (commandTag == "LastRun")
                {
                    // check for number of Nodes and Connectors
                    Assert.AreEqual(6, workspace.Nodes.Count);
                    Assert.AreEqual(5, workspace.Connectors.Count());

                    AssertPreviewValue("308100d3-a47f-431c-b99b-d53b9f8aa01a", 15);
                }

            });

        }

        [Test, RequiresSTA]
        [Category("RegressionTests")]
        public void Defect_MAGN_2311()
        {
            // Details are available in defect http://adsk-oss.myjetbrains.com/youtrack/issue/MAGN-2311

            RunCommandsFromFile("Defect_MAGN_2311.xml", false, (commandTag) =>
            {
                var workspace = ViewModel.Model.CurrentWorkspace;

                if (commandTag == "FirstRun")
                {
                    // check for number of Nodes and Connectors
                    Assert.AreEqual(2, workspace.Nodes.Count);
                    Assert.AreEqual(2, workspace.Connectors.Count());

                    NodeModel node = ViewModel.Model.CurrentWorkspace.NodeFromWorkspace
                        ("d00ce832-8109-42d5-bcde-e7179a7bc5b6");

                    Assert.AreEqual(ElementState.Warning, node.State);
                }
                else if (commandTag == "LastRun")
                {
                    // check for number of Nodes and Connectors
                    Assert.AreEqual(3, workspace.Nodes.Count);
                    Assert.AreEqual(2, workspace.Connectors.Count());

                    NodeModel node = ViewModel.Model.CurrentWorkspace.NodeFromWorkspace
                        ("d00ce832-8109-42d5-bcde-e7179a7bc5b6");

                    Assert.AreEqual(ElementState.Warning, node.State);
                }

            });

        }

        [Test, RequiresSTA]
        [Category("RegressionTests")]
        public void Defect_MAGN_2279()
        {
            // Details are available in defect http://adsk-oss.myjetbrains.com/youtrack/issue/MAGN-2279

            RunCommandsFromFile("Defect_MAGN_2279.xml", false, (commandTag) =>
            {
                var workspace = ViewModel.Model.CurrentWorkspace;

                if (commandTag == "FirstRun")
                {
                    // check for number of Nodes and Connectors
                    Assert.AreEqual(2, workspace.Nodes.Count);
                    Assert.AreEqual(1, workspace.Connectors.Count());

                    AssertPreviewValue("55b87e32-7279-49bf-982c-91d06b349439",
                        new int[] { 0, 1, 2, 3 });
                }
                else if (commandTag == "SecondRun")
                {
                    // check for number of Nodes and Connectors
                    Assert.AreEqual(3, workspace.Nodes.Count);
                    Assert.AreEqual(2, workspace.Connectors.Count());

                    NodeModel node = ViewModel.Model.CurrentWorkspace.NodeFromWorkspace
                        ("bc2c4de8-43a1-4b36-b0d6-309423664089");

                    Assert.AreNotEqual(ElementState.Warning, node.State);
                    AssertPreviewValue("bc2c4de8-43a1-4b36-b0d6-309423664089",
                        new int[] { 0, 1, 2, 3 });
                }
                else if (commandTag == "LastRun")
                {
                    // check for number of Nodes and Connectors
                    Assert.AreEqual(3, workspace.Nodes.Count);
                    Assert.AreEqual(1, workspace.Connectors.Count());

                    NodeModel node = ViewModel.Model.CurrentWorkspace.NodeFromWorkspace
                        ("bc2c4de8-43a1-4b36-b0d6-309423664089");

                    Assert.AreNotEqual(ElementState.Warning, node.State);

                }

            });

        }

        [Test, RequiresSTA]
        [Category("RegressionTests")]
        public void Defect_MAGN_3116()
        {
            // Details are available in defect http://adsk-oss.myjetbrains.com/youtrack/issue/MAGN-3116

            RunCommandsFromFile("Defect_MAGN_3116.xml", false, (commandTag) =>
            {
                var workspace = ViewModel.Model.CurrentWorkspace;

                if (commandTag == "FirstRun")
                {
                    // check for number of Nodes and Connectors
                    Assert.AreEqual(2, workspace.Nodes.Count);
                    Assert.AreEqual(1, workspace.Connectors.Count());

                    AssertPreviewValue("bdfcf8ef-11fa-4881-9b65-73ca99bb2b58", 0);
                }
                else if (commandTag == "LastRun")
                {
                    // check for number of Nodes and Connectors
                    Assert.AreEqual(1, workspace.Nodes.Count);
                    Assert.AreEqual(0, workspace.Connectors.Count());

                    NodeModel node = ViewModel.Model.CurrentWorkspace.NodeFromWorkspace
                        ("6e2644dc-3336-4a87-a97f-12b2aab14a6b");

                    Assert.AreNotEqual(ElementState.Warning, node.State);

                }

            });

        }

        [Test, RequiresSTA]
        [Category("RegressionTests")]
        [Category("Failure")]
        public void Defect_MAGN_2290()
        {
            //LC: This test is flaky - there is a race condition on the test for the warning state.
            //This should be re-enabled once the scheduler is in place

            // Details are available in defect http://adsk-oss.myjetbrains.com/youtrack/issue/MAGN-2290

            RunCommandsFromFile("Defect_MAGN_2290.xml", true, (commandTag) =>
            {
                var workspace = ViewModel.Model.CurrentWorkspace;

                if (commandTag == "FirstRun")
                {
                    // check for number of Nodes and Connectors
                    Assert.AreEqual(3, workspace.Nodes.Count);
                    Assert.AreEqual(2, workspace.Connectors.Count());

                    AssertPreviewValue("826ba392-b385-4960-89cc-c076c3abffb0",
                        new int[] { 0, 1, 2, 3 });

                    AssertPreviewValue("8765fc5f-4edd-482c-8541-9acb6e39352c",
                        new int[] { 0, 1, 2, 3 });

                }
                else if (commandTag == "LastRun")
                {
                    // check for number of Nodes and Connectors
                    Assert.AreEqual(3, workspace.Nodes.Count);
                    Assert.AreEqual(2, workspace.Connectors.Count());

                    NodeModel node = ViewModel.Model.CurrentWorkspace.NodeFromWorkspace
                        ("826ba392-b385-4960-89cc-c076c3abffb0");
                    Assert.AreNotEqual(ElementState.Warning, node.State);
                    AssertPreviewValue("826ba392-b385-4960-89cc-c076c3abffb0", new int[] { 0, 3 });

                    NodeModel node1 = ViewModel.Model.CurrentWorkspace.NodeFromWorkspace
                        ("8765fc5f-4edd-482c-8541-9acb6e39352c");
                    Assert.AreNotEqual(ElementState.Warning, node1.State);
                    AssertPreviewValue("8765fc5f-4edd-482c-8541-9acb6e39352c",
                        new int[] { 0, 1, 2, 3 });

                }

            });

        }

        [Test, RequiresSTA]
        [Category("RegressionTests")]
        public void Defect_MAGN_3166()
        {
            // Details are available in defect 
            // http://adsk-oss.myjetbrains.com/youtrack/issue/MAGN-3166

            RunCommandsFromFile("Defect_MAGN_3166.xml", false, (commandTag) =>
            {
                var workspace = ViewModel.Model.CurrentWorkspace;

                if (commandTag == "FirstRun")
                {
                    // check for number of Nodes and Connectors
                    Assert.AreEqual(3, workspace.Nodes.Count);
                    Assert.AreEqual(3, workspace.Connectors.Count());

                    AssertPreviewValue("3df462b5-d4e6-4c28-9d1c-9bf6099ba77a",
                        new int[] { 1, 2, 1, 2 });

                    AssertPreviewValue("201c3f70-ed7b-4d8e-9022-a34c380d55a1",
                        new int[] { 1, 2, 1, 2 });
                }

                else if (commandTag == "SecondRun")
                {
                    // check for number of Nodes and Connectors
                    Assert.AreEqual(2, workspace.Nodes.Count);
                    Assert.AreEqual(0, workspace.Connectors.Count());
                }

                else if (commandTag == "LastRun")
                {
                    // check for number of Nodes and Connectors
                    Assert.AreEqual(3, workspace.Nodes.Count);
                    Assert.AreEqual(3, workspace.Connectors.Count());

                    AssertPreviewValue("3df462b5-d4e6-4c28-9d1c-9bf6099ba77a",
                        new int[] { 1, 2, 1, 2 });

                    AssertPreviewValue("201c3f70-ed7b-4d8e-9022-a34c380d55a1",
                        new int[] { 1, 2, 1, 2 });
                }

            });

        }

        [Test, RequiresSTA]
        [Category("RegressionTests")]
        public void Defect_MAGN_3599()
        {
            // Details are available in defect 
            // http://adsk-oss.myjetbrains.com/youtrack/issue/MAGN-3599

            RunCommandsFromFile("Defect_MAGN_3599.xml", true, (commandTag) =>
            {
                var workspace = ViewModel.Model.CurrentWorkspace;

                var cbn = GetNode("26d75d07-10d7-4517-83b8-0f45711706b2") as CodeBlockNodeModel;

                if (commandTag == "FirstRun")
                {
                    // check for number of Nodes and Connectors
                    Assert.AreEqual(1, workspace.Nodes.Count);
                    Assert.AreEqual(0, workspace.Connectors.Count());

                    //Check the CBN for input/output ports
                    Assert.AreNotEqual(ElementState.Error, cbn.State);
                    Assert.AreEqual(1, cbn.OutPorts.Count);
                    Assert.AreEqual(1, cbn.InPorts.Count);

                }
                else if (commandTag == "LastRun")
                {
                    // check for number of Nodes and Connectors
                    Assert.AreEqual(1, workspace.Nodes.Count);
                    Assert.AreEqual(0, workspace.Connectors.Count());

                    //Check the CBN for input/output ports
                    Assert.AreNotEqual(ElementState.Error, cbn.State);
                    Assert.AreEqual(2, cbn.OutPorts.Count);
                    Assert.AreEqual(0, cbn.InPorts.Count);

                    AssertPreviewValue("26d75d07-10d7-4517-83b8-0f45711706b2", 3);

                }

            });

        }


        [Test, RequiresSTA]
        [Category("RegressionTests")]
        public void Defect_MAGN_3580()
        {
            // Details are available in defect 
            // http://adsk-oss.myjetbrains.com/youtrack/issue/MAGN-3580

            RunCommandsFromFile("Defect_MAGN_3580.xml", true, (commandTag) =>
            {
                var workspace = ViewModel.Model.CurrentWorkspace;

                var cbn = GetNode("b9c2edd6-5d73-4243-90fb-2b608250adee") as CodeBlockNodeModel;

                if (commandTag == "FirstRun")
                {
                    // check for number of Nodes and Connectors
                    Assert.AreEqual(1, workspace.Nodes.Count);
                    Assert.AreEqual(0, workspace.Connectors.Count());

                    //Check the CBN for input/output ports
                    Assert.AreNotEqual(ElementState.Error, cbn.State);
                    Assert.AreEqual(1, cbn.OutPorts.Count);
                    Assert.AreEqual(1, cbn.InPorts.Count);

                }
                else if (commandTag == "SecondRun")
                {
                    // check for number of Nodes and Connectors
                    Assert.AreEqual(2, workspace.Nodes.Count);
                    Assert.AreEqual(1, workspace.Connectors.Count());

                    //Check the CBN for input/output ports
                    Assert.AreNotEqual(ElementState.Error, cbn.State);
                    Assert.AreEqual(1, cbn.OutPorts.Count);
                    Assert.AreEqual(1, cbn.InPorts.Count);
                    
                    // check preview value of CBN
                    AssertPreviewValue("b9c2edd6-5d73-4243-90fb-2b608250adee", false);

                }
                else if (commandTag == "ThirdRun")
                {
                    // check for number of Nodes and Connectors
                    Assert.AreEqual(2, workspace.Nodes.Count);
                    Assert.AreEqual(0, workspace.Connectors.Count());

                    //Check the CBN for input/output ports
                    Assert.AreNotEqual(ElementState.Error, cbn.State);
                    Assert.AreEqual(1, cbn.OutPorts.Count);
                    Assert.AreEqual(0, cbn.InPorts.Count);

                    // check preview value of CBN
                    AssertPreviewValue("b9c2edd6-5d73-4243-90fb-2b608250adee", true);

                }
                else if (commandTag == "FourthRun")
                {
                    // check for number of Nodes and Connectors
                    Assert.AreEqual(1, workspace.Nodes.Count);
                    Assert.AreEqual(0, workspace.Connectors.Count());

                    // check preview value of CBN
                    AssertPreviewValue("8dd1d732-f5d7-42d9-aadb-c960ac5d868e", false);

                }
                else if (commandTag == "LastRun")
                {
                    // check for number of Nodes and Connectors
                    Assert.AreEqual(2, workspace.Nodes.Count);
                    Assert.AreEqual(0, workspace.Connectors.Count());

                    //Check the CBN for input/output ports
                    Assert.AreNotEqual(ElementState.Error, cbn.State);
                    Assert.AreEqual(1, cbn.OutPorts.Count);
                    Assert.AreEqual(0, cbn.InPorts.Count);

                    // check preview value of CBN
                    AssertPreviewValue("b9c2edd6-5d73-4243-90fb-2b608250adee", true);

                }

            });

        }

        [Test, RequiresSTA]
        [Category("RegressionTests")]
        public void Defect_MAGN_3212()
        {
            // Details are available in defect 
            // http://adsk-oss.myjetbrains.com/youtrack/issue/MAGN-3212

            RunCommandsFromFile("Defect_MAGN_3212.xml", true, (commandTag) =>
            {
                var workspace = ViewModel.Model.CurrentWorkspace;

                var cbn = GetNode("28029adc-b19d-414c-996c-545572aa9efc") as CodeBlockNodeModel;

                if (commandTag == "FirstRun")
                {
                    // check for number of Nodes and Connectors
                    Assert.AreEqual(2, workspace.Nodes.Count);
                    Assert.AreEqual(1, workspace.Connectors.Count());

                    //Check the CBN for input/output ports
                    Assert.AreNotEqual(ElementState.Error, cbn.State);
                    Assert.AreEqual(1, cbn.OutPorts.Count);
                    Assert.AreEqual(1, cbn.InPorts.Count);

                    AssertPreviewValue("28029adc-b19d-414c-996c-545572aa9efc", 8);

                }
                else if (commandTag == "LastRun")
                {
                    // check for number of Nodes and Connectors
                    Assert.AreEqual(2, workspace.Nodes.Count);
                    Assert.AreEqual(0, workspace.Connectors.Count());

                    //Check the CBN for input/output ports
                    Assert.AreNotEqual(ElementState.Error, cbn.State);
                    Assert.AreEqual(0, cbn.OutPorts.Count);
                    Assert.AreEqual(0, cbn.InPorts.Count);

                }

            });

        }

        [Test, RequiresSTA]
        [Category("RegressionTests"), Category("Failure")]
        public void TestCancelExecution()
        {
            RunCommandsFromFile("TestCancelExecutionFunctionCall.xml", false, (commandTag) =>
            {
                // We need to run asynchronously for this test case as we need to 
                // simulate cancellation of execution from UI asynchoronously
                DynamoModel.IsTestMode = false; 

                if (commandTag == "BeforeRun")
                {
                    AssertNullValues();
<<<<<<< HEAD
                    Assert.AreEqual(false, ViewModel.Model.EngineController.LiveRunnerCore.__TempCoreHostForRefactoring.CancellationPending);
                    Assert.AreEqual(false, ViewModel.HomeSpace.RunEnabled);
                }
                else if (commandTag == "AfterRun")
                {
                    Assert.AreEqual(false, ViewModel.Model.EngineController.LiveRunnerCore.__TempCoreHostForRefactoring.CancellationPending);
                    Assert.AreEqual(true, ViewModel.HomeSpace.RunEnabled);
=======
                    Assert.AreEqual(false, ViewModel.Model.EngineController.LiveRunnerCore.CancellationPending);
                    Assert.AreEqual(false, ViewModel.HomeSpace.RunSettings.RunEnabled);
                }
                else if (commandTag == "AfterRun")
                {
                    Assert.AreEqual(false, ViewModel.Model.EngineController.LiveRunnerCore.CancellationPending);
                    Assert.AreEqual(true, ViewModel.HomeSpace.RunSettings.RunEnabled);
>>>>>>> 3f69461f
                }
                else if (commandTag == "AfterCancel")
                {
                    AssertNullValues();
                }
         
            });
            
        }

        [Test, RequiresSTA]
        [Category("Failure")]
        public void TestCancelExecutionWhileLoop()
        {
            RunCommandsFromFile("TestCancelExecutionWhileLoop.xml", false, (commandTag) =>
            {
                // We need to run asynchronously for this test case as we need to 
                // simulate cancellation of execution from UI asynchoronously
                DynamoModel.IsTestMode = false;

                if (commandTag == "BeforeRun")
                {
                    AssertNullValues();
<<<<<<< HEAD
                    Assert.AreEqual(false, ViewModel.Model.EngineController.LiveRunnerCore.__TempCoreHostForRefactoring.CancellationPending);
                    Assert.AreEqual(false, ViewModel.HomeSpace.RunEnabled);
                }
                else if (commandTag == "AfterRun")
                {
                    Assert.AreEqual(false, ViewModel.Model.EngineController.LiveRunnerCore.__TempCoreHostForRefactoring.CancellationPending);
                    Assert.AreEqual(true, ViewModel.HomeSpace.RunEnabled);
=======
                    Assert.AreEqual(false, ViewModel.Model.EngineController.LiveRunnerCore.CancellationPending);
                    Assert.AreEqual(false, ViewModel.HomeSpace.RunSettings.RunEnabled);
                }
                else if (commandTag == "AfterRun")
                {
                    Assert.AreEqual(false, ViewModel.Model.EngineController.LiveRunnerCore.CancellationPending);
                    Assert.AreEqual(true, ViewModel.HomeSpace.RunSettings.RunEnabled);
>>>>>>> 3f69461f
                }
                else if (commandTag == "AfterCancel")
                {
                    AssertNullValues();
                }

            });

        }

        [Test]
        [Category("RegressionTests")]
        public void TestListMapUpdateForCustomNode()
        {
            // For regression http://adsk-oss.myjetbrains.com/youtrack/issue/MAGN-3917
            RunCommandsFromFile("Defect_MAGN_3917.xml");
            AssertPreviewValue("91fb442c-8e17-4a2f-8b0b-cf520b543c18", new object [] { 43} );
        }

        [Test, RequiresSTA]
        [Category("RegressionTests")]
        public void Defect_MAGN_4710()
        {
            // Details are available in defect 
            // http://adsk-oss.myjetbrains.com/youtrack/issue/MAGN-4710

            RunCommandsFromFile("Defect_MAGN_4710.xml", true, (commandTag) =>
            {
                var workspace = ViewModel.Model.CurrentWorkspace;

                var cbn = GetNode("1ded7b84-8cba-482b-81fd-6979650bb2a1") as CodeBlockNodeModel;

                if (commandTag == "WithWarning1")
                {
                    // check for number of Nodes and Connectors
                    Assert.AreEqual(2, workspace.Nodes.Count);
                    Assert.AreEqual(0, workspace.Connectors.Count());

                    //Check the CBN for input/output ports and Warning should be there on CBN.
                    Assert.AreEqual(ElementState.Warning, cbn.State);
                    Assert.AreEqual(1, cbn.OutPorts.Count);
                    Assert.AreEqual(2, cbn.InPorts.Count);

                }
                else if (commandTag == "WithWarning2")
                {
                    // check for number of Nodes and Connectors
                    Assert.AreEqual(2, workspace.Nodes.Count);
                    Assert.AreEqual(0, workspace.Connectors.Count());

                    //Check the CBN for input/output ports and now there should be warning.
                    Assert.AreEqual(ElementState.Warning, cbn.State);
                    Assert.AreEqual(1, cbn.OutPorts.Count);
                    Assert.AreEqual(1, cbn.InPorts.Count);

                }

            });

        }

        [Test, RequiresSTA]
        [Category("RegressionTests")]
        public void Defect_MAGN_4659()
        {
            // Details are available in defect 
            // http://adsk-oss.myjetbrains.com/youtrack/issue/MAGN-4659

            RunCommandsFromFile("Defect_MAGN_4659.xml", true, (commandTag) =>
            {
                var workspace = ViewModel.Model.CurrentWorkspace;

                var cbn = GetNode("1d8354e5-93e0-43be-916d-28dd8bdf85d4") as CodeBlockNodeModel;

                if (commandTag == "WithWarning")
                {
                    // check for number of Nodes and Connectors
                    Assert.AreEqual(2, workspace.Nodes.Count);
                    Assert.AreEqual(0, workspace.Connectors.Count());

                    //Check the CBN for input/output ports and Warning should be there on CBN.
                    Assert.AreEqual(ElementState.Warning, cbn.State);
                    Assert.AreEqual(1, cbn.OutPorts.Count);
                    Assert.AreEqual(1, cbn.InPorts.Count);

                }
                else if (commandTag == "WithoutWarning")
                {
                    // check for number of Nodes and Connectors
                    Assert.AreEqual(2, workspace.Nodes.Count);
                    Assert.AreEqual(1, workspace.Connectors.Count());

                    //Check the CBN for input/output ports and now there should be warning.
                    Assert.AreNotEqual(ElementState.Warning, cbn.State);
                    Assert.AreEqual(1, cbn.OutPorts.Count);
                    Assert.AreEqual(1, cbn.InPorts.Count);

                }

            });

        }

        [Test, RequiresSTA]
        [Category("RegressionTests")]
        public void RunAutomatically_On_5068()
        {
            // If Run Automatically On, third file onwards it executes to null
            // http://adsk-oss.myjetbrains.com/youtrack/issue/MAGN-5068

            RunCommandsFromFile("RunAutomatically_5068.xml", true, (commandTag) =>
            {
                var workspace = ViewModel.Model.CurrentWorkspace;

                

                if (commandTag == "File1")
                {
                    var pt = GetNode("3878d8ca-0f32-4971-a9a7-bfbe159fac41");
                    Assert.IsNotNull(pt);    
                    
                }

                else if (commandTag == "File2")
                {

                    Assert.AreEqual(2, workspace.Nodes.Count);
                    AssertPreviewValue("22318709-d001-45c0-afde-f9a7ff94ed39", 2);

                }
                else if (commandTag == "File3")
                {

                    Assert.AreEqual(1, workspace.Nodes.Count);
                    AssertPreviewValue("a383d8d7-328b-4515-9e8f-836a2b62341a", new object[] { 0, 1, 2, 3, 4, 5, 6, 7, 8, 9, 10 });

                }
                

            });

        }
        #endregion

        #region Tests moved from FScheme

        [Test]
        [Category("RegressionTests")]
        public void Defect_MAGN_159_AnotherScenario()
        {
            // Details are available in defect http://adsk-oss.myjetbrains.com/youtrack/issue/MAGN-159

            RunCommandsFromFile("Defect_MAGN_159.xml", true);

            Assert.AreEqual(1, workspace.Nodes.Count);
            Assert.AreEqual(0, workspace.Connectors.Count());

            AssertPreviewValue("045decd1-7454-4b85-b92e-d59d35f31ab2", 8);
        }

        [Ignore]
        public void Defect_MAGN_160()
        {
            // Details are available in defect http://adsk-oss.myjetbrains.com/youtrack/issue/MAGN-160

            // List node cannot be created  ( current limitation for button click)
            RunCommandsFromFile("Defect_MAGN_160.xml");

            //Assert.AreEqual(1, workspace.Nodes.Count);
            //Assert.AreEqual(0, workspace.Connectors.Count());

            //var number1 = GetNode("045decd1-7454-4b85-b92e-d59d35f31ab2") as DoubleInput;
            //Assert.AreEqual(8, (number1.OldValue as FScheme.Value.Number).Item);
        }

        [Test]
        [Category("RegressionTests")]
        public void Defect_MAGN_164()
        {
            // Details are available in defect http://adsk-oss.myjetbrains.com/youtrack/issue/MAGN-164

            RunCommandsFromFile("Defect_MAGN_164.xml", true);

            Assert.AreEqual(1, workspace.Nodes.Count);
            Assert.AreEqual(0, workspace.Connectors.Count());

            AssertPreviewValue("56e07af9-6a16-4f61-a673-54e33a8556d8", 0);
        }

        [Test]
        [Category("RegressionTests")]
        public void Defect_MAGN_190()
        {
            // Details are available in defect http://adsk-oss.myjetbrains.com/youtrack/issue/MAGN-190
            RunCommandsFromFile("Defect_MAGN_190.xml");

            Assert.AreEqual(2, workspace.Nodes.Count);
            Assert.AreEqual(1, workspace.Connectors.Count());

        }

        [Test]
        [Category("RegressionTests")]
        public void Defect_MAGN_225()
        {
            // Details are available in defect http://adsk-oss.myjetbrains.com/youtrack/issue/MAGN-225

            // TODO: Rename this XML to match the test case name.
            RunCommandsFromFile("TestConnectionReplacementUndo.xml");
            var nodes = workspaceViewModel.Nodes;

            Assert.NotNull(nodes);
            Assert.AreEqual(3, nodes.Count);
        }

        [Test]
        [Category("RegressionTests")]
        public void Defect_MAGN_397()
        {
            // Details are available in defect http://adsk-oss.myjetbrains.com/youtrack/issue/MAGN-397
            RunCommandsFromFile("Defect_MAGN_397.xml");

            Assert.AreEqual(2, workspace.Nodes.Count);
            Assert.AreEqual(1, workspace.Connectors.Count());
        }

        [Test]
        [Category("RegressionTests")]
        public void Defect_MAGN_429()
        {
            // Details are available in defect http://adsk-oss.myjetbrains.com/youtrack/issue/MAGN-429
            RunCommandsFromFile("Defect_MAGN_429.xml");

            Assert.AreEqual(0, workspace.Nodes.Count);
            Assert.AreEqual(0, workspace.Connectors.Count());

        }

        [Test]
        [Category("RegressionTests")]
        public void Defect_MAGN_478()
        {
            // Details are available in defect http://adsk-oss.myjetbrains.com/youtrack/issue/MAGN-478
            RunCommandsFromFile("Defect_MAGN_478.xml");

            Assert.AreEqual(1, workspace.Notes.Count);
        }

        [Test]
        [Category("RegressionTests")]
        public void Defect_MAGN_491()
        {
            // Details are available in defect http://adsk-oss.myjetbrains.com/youtrack/issue/MAGN-491

            // TODO: Rename this XML to match the test case name.
            RunCommandsFromFile("Defect-MAGN-491.xml");
            var connectors = workspaceViewModel.Connectors;
            Assert.NotNull(connectors);
            Assert.AreEqual(2, connectors.Count());

            // Get to the only two connectors in the session.
            ConnectorViewModel firstConnector = connectors[0];
            ConnectorViewModel secondConnector = connectors[1];

            // Find out the corresponding ports they connect to.
            Point2D firstPoint = firstConnector.ConnectorModel.End.Center;
            Point2D secondPoint = secondConnector.ConnectorModel.End.Center;

            Assert.AreEqual(firstPoint.X, firstConnector.CurvePoint3.X);
            Assert.AreEqual(firstPoint.Y, firstConnector.CurvePoint3.Y);
            Assert.AreEqual(secondPoint.X, secondConnector.CurvePoint3.X);
            Assert.AreEqual(secondPoint.Y, secondConnector.CurvePoint3.Y);
        }

        [Test]
        [Category("RegressionTests")]
        public void Defect_MAGN_520()
        {
            // Details are available in defect http://adsk-oss.myjetbrains.com/youtrack/issue/MAGN-520
            RunCommandsFromFile("Defect_MAGN_520.xml", true);
            Assert.AreEqual(2, workspace.Nodes.Count);
            Assert.AreEqual(2, workspace.Connectors.Count());
            AssertPreviewValue("41f52d8e-1a88-4f09-a2f1-f14e61d81f2c", 4);
        }

        [Test]
        [Category("RegressionTests")]
        public void Defect_MAGN_520_WithCrossSelection()
        {
            // Details are available in defect http://adsk-oss.myjetbrains.com/youtrack/issue/MAGN-520
            RunCommandsFromFile("Defect_MAGN_520_WithCrossSelection.xml");

            Assert.AreEqual(3, workspace.Nodes.Count);
            Assert.AreEqual(0, workspace.Connectors.Count());
        }

        [Test]
        [Category("RegressionTests")]
        public void Defect_MAGN_57()
        {
            //Assert.Inconclusive("Deprecated: Map");

            // Details are available in defect http://adsk-oss.myjetbrains.com/youtrack/issue/MAGN-57
            RunCommandsFromFile("Defect_MAGN_57.xml");

            Assert.AreEqual(7, workspace.Nodes.Count);
            Assert.AreEqual(5, workspace.Connectors.Count());

        }

        [Test, RequiresSTA]
        [Category("RegressionTests")]
        public void Defect_MAGN_581()
        {
            // Details are available in defect http://adsk-oss.myjetbrains.com/youtrack/issue/MAGN-581
            RunCommandsFromFile("Defect_MAGN_581.xml");

            Assert.AreEqual(2, workspace.Nodes.Count);
            Assert.AreEqual(1, workspace.Connectors.Count());
        }

        [Test]
        public void ShiftSelectAllNode()
        {
            RunCommandsFromFile("ShiftSelectAllNode.xml");

            Assert.AreEqual(4, workspace.Nodes.Count);
            Assert.AreEqual(4, workspace.Connectors.Count());
        }

        [Test]
        public void TestCreateConnectors()
        {
            RunCommandsFromFile("CreateNodesAndConnectors.xml");
            Assert.AreEqual(4, workspace.Connectors.Count());
        }

        [Test]
        public void TestCreateNodesAndRunExpression()
        {
            RunCommandsFromFile("CreateNodesAndRunExpression.xml");
            AssertPreviewValue("cf8c52b1-fbee-4674-ba73-6ee0d09463f2", 6);

        }

        [Test]
        public void TestCreateNodes()
        {
            RunCommandsFromFile("CreateNodesAndConnectors.xml");
            Assert.AreEqual(5, workspace.Nodes.Count);
        }

        [Test, Category("Failure")]
        public void TestDeleteCommands()
        {
            RunCommandsFromFile("CreateAndDeleteNodes.xml");
            Assert.AreEqual(4, workspace.Nodes.Count);
            Assert.AreEqual(2, workspace.Connectors.Count());

            // This dictionary maps each of the node GUIDs, to a Boolean 
            // flag indicating that if the node exists or deleted.
            Dictionary<string, bool> nodeExistenceMap = new Dictionary<string, bool>()
            {
                { "ba59fa31-919d-4e67-b7c6-b58589a7093f", true },
                { "42058bba-c2fd-4e49-8d76-44c45d0dc597", false },
                { "5c92e961-8095-49bb-828d-1f3c14f9a005", true },
                { "d5ad0ff6-9314-4e22-947f-7ba967ad4758", false },
                { "4d2b71b4-d2c1-4695-afcf-6f7ec05c71f5", true },
                { "a71328b2-dee7-45d6-8070-44ecebc358d9", true },
            };

            VerifyModelExistence(nodeExistenceMap);
        }

        [Test]
        public void TestUndoRedoNodesAndConnections()
        {
            RunCommandsFromFile("UndoRedoNodesAndConnections.xml");
            Assert.AreEqual(2, workspace.Connectors.Count());

            // This dictionary maps each of the node GUIDs, to a Boolean 
            // flag indicating that if the node exists or deleted.
            Dictionary<string, bool> nodeExistenceMap = new Dictionary<string, bool>()
            {
                { "fec0ae4f-f3b7-4b33-b728-c75e5415d73c", true },
                { "168298c7-f003-48f8-a346-0061086f8e3a", true },
                { "69ee3a47-0a9a-4746-ace3-6643d508f235", true },
            };

            VerifyModelExistence(nodeExistenceMap);
        }

        [Test]
        public void TestUpdateNodeCaptions()
        {
            RunCommandsFromFile("UpdateNodeCaptions.xml");
            Assert.AreEqual(0, workspace.Connectors.Count());
            Assert.AreEqual(1, workspace.Notes.Count);
            Assert.AreEqual(2, workspace.Nodes.Count);

            var number = GetNode("a9762506-2ab6-4b50-8166-138de5b0c704") as DoubleInput;
            var note = GetNode("21c66403-d102-42bd-97ae-9e7b9c0b6e7d") as NoteModel;

            Assert.IsNotNull(number);
            Assert.IsNotNull(note);

            Assert.AreEqual("Caption 1", number.NickName);
            Assert.AreEqual("Caption 3", note.Text);

            //Assert.Inconclusive("Porting : DoubleInput");
        }

        [Test]
        public void TestUpdateNodeContents()
        {
            RunCommandsFromFile("UpdateNodeContents.xml", true);
            Assert.AreEqual(2, workspace.Connectors.Count());
            Assert.AreEqual(3, workspace.Nodes.Count);

            var number = GetNode("31f48bb5-4bdf-4066-b343-5df0f6f4337f") as DoubleInput;
            var slider = GetNode("ff4d4e43-8932-4588-95ed-f41c7f322ad0") as IntegerSlider;
            var codeblock = GetNode("d7e88a85-d32f-416c-b449-b22f099c5471") as CodeBlockNodeModel;

            Assert.IsNotNull(number);
            Assert.IsNotNull(slider);
            Assert.IsNotNull(codeblock);

            Assert.AreEqual("10", number.Value);
            Assert.AreEqual(0, slider.Min, 0.000001);
            Assert.AreEqual(70, slider.Value, 0.000001);
            Assert.AreEqual(100, slider.Max, 0.000001);

            Assert.AreEqual("a+b;", codeblock.Code);
            Assert.AreEqual(2, codeblock.InPorts.Count);
            Assert.AreEqual(1, codeblock.OutPorts.Count);

            AssertPreviewValue("d7e88a85-d32f-416c-b449-b22f099c5471", 80);

            //Assert.Inconclusive("Porting : DoubleInput");
        }

        [Test]
        public void TestVerifyRuntimeValues()
        {
            RunCommandsFromFile("VerifyRuntimeValues.xml", true);
            Assert.AreEqual(2, workspace.Connectors.Count());
            Assert.AreEqual(3, workspace.Nodes.Count);

            AssertPreviewValue("9182323d-a4fd-40eb-905b-8ec415d17926", 69.12);
        }

        #endregion
    }

}<|MERGE_RESOLUTION|>--- conflicted
+++ resolved
@@ -2978,23 +2978,13 @@
                 if (commandTag == "BeforeRun")
                 {
                     AssertNullValues();
-<<<<<<< HEAD
                     Assert.AreEqual(false, ViewModel.Model.EngineController.LiveRunnerCore.__TempCoreHostForRefactoring.CancellationPending);
-                    Assert.AreEqual(false, ViewModel.HomeSpace.RunEnabled);
+                    Assert.AreEqual(false, ViewModel.HomeSpace.RunSettings.RunEnabled);
                 }
                 else if (commandTag == "AfterRun")
                 {
                     Assert.AreEqual(false, ViewModel.Model.EngineController.LiveRunnerCore.__TempCoreHostForRefactoring.CancellationPending);
-                    Assert.AreEqual(true, ViewModel.HomeSpace.RunEnabled);
-=======
-                    Assert.AreEqual(false, ViewModel.Model.EngineController.LiveRunnerCore.CancellationPending);
-                    Assert.AreEqual(false, ViewModel.HomeSpace.RunSettings.RunEnabled);
-                }
-                else if (commandTag == "AfterRun")
-                {
-                    Assert.AreEqual(false, ViewModel.Model.EngineController.LiveRunnerCore.CancellationPending);
                     Assert.AreEqual(true, ViewModel.HomeSpace.RunSettings.RunEnabled);
->>>>>>> 3f69461f
                 }
                 else if (commandTag == "AfterCancel")
                 {
@@ -3018,23 +3008,13 @@
                 if (commandTag == "BeforeRun")
                 {
                     AssertNullValues();
-<<<<<<< HEAD
                     Assert.AreEqual(false, ViewModel.Model.EngineController.LiveRunnerCore.__TempCoreHostForRefactoring.CancellationPending);
-                    Assert.AreEqual(false, ViewModel.HomeSpace.RunEnabled);
+                    Assert.AreEqual(false, ViewModel.HomeSpace.RunSettings.RunEnabled);
                 }
                 else if (commandTag == "AfterRun")
                 {
                     Assert.AreEqual(false, ViewModel.Model.EngineController.LiveRunnerCore.__TempCoreHostForRefactoring.CancellationPending);
-                    Assert.AreEqual(true, ViewModel.HomeSpace.RunEnabled);
-=======
-                    Assert.AreEqual(false, ViewModel.Model.EngineController.LiveRunnerCore.CancellationPending);
-                    Assert.AreEqual(false, ViewModel.HomeSpace.RunSettings.RunEnabled);
-                }
-                else if (commandTag == "AfterRun")
-                {
-                    Assert.AreEqual(false, ViewModel.Model.EngineController.LiveRunnerCore.CancellationPending);
                     Assert.AreEqual(true, ViewModel.HomeSpace.RunSettings.RunEnabled);
->>>>>>> 3f69461f
                 }
                 else if (commandTag == "AfterCancel")
                 {
