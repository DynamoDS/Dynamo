--- conflicted
+++ resolved
@@ -3006,20 +3006,12 @@
                 if (commandTag == "BeforeRun")
                 {
                     AssertNullValues();
-<<<<<<< HEAD
-                    Assert.AreEqual(false, ViewModel.Model.EngineController.LiveRunnerRuntimeCore.CancellationPending);
-=======
                     Assert.AreEqual(false, ViewModel.Model.EngineController.LiveRunnerCore.__TempCoreHostForRefactoring.CancellationPending);
->>>>>>> a97b0019
                     Assert.AreEqual(false, ViewModel.HomeSpace.RunSettings.RunEnabled);
                 }
                 else if (commandTag == "AfterRun")
                 {
-<<<<<<< HEAD
-                    Assert.AreEqual(false, ViewModel.Model.EngineController.LiveRunnerRuntimeCore.CancellationPending);
-=======
                     Assert.AreEqual(false, ViewModel.Model.EngineController.LiveRunnerCore.__TempCoreHostForRefactoring.CancellationPending);
->>>>>>> a97b0019
                     Assert.AreEqual(true, ViewModel.HomeSpace.RunSettings.RunEnabled);
                 }
                 else if (commandTag == "AfterCancel")
@@ -3044,20 +3036,12 @@
                 if (commandTag == "BeforeRun")
                 {
                     AssertNullValues();
-<<<<<<< HEAD
-                    Assert.AreEqual(false, ViewModel.Model.EngineController.LiveRunnerRuntimeCore.CancellationPending);
-=======
                     Assert.AreEqual(false, ViewModel.Model.EngineController.LiveRunnerCore.__TempCoreHostForRefactoring.CancellationPending);
->>>>>>> a97b0019
                     Assert.AreEqual(false, ViewModel.HomeSpace.RunSettings.RunEnabled);
                 }
                 else if (commandTag == "AfterRun")
                 {
-<<<<<<< HEAD
-                    Assert.AreEqual(false, ViewModel.Model.EngineController.LiveRunnerRuntimeCore.CancellationPending);
-=======
                     Assert.AreEqual(false, ViewModel.Model.EngineController.LiveRunnerCore.__TempCoreHostForRefactoring.CancellationPending);
->>>>>>> a97b0019
                     Assert.AreEqual(true, ViewModel.HomeSpace.RunSettings.RunEnabled);
                 }
                 else if (commandTag == "AfterCancel")
