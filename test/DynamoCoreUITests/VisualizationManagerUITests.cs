--- conflicted
+++ resolved
@@ -17,11 +17,7 @@
 
 using DynamoCoreUITests.Utility;
 
-<<<<<<< HEAD
 using NUnit.Framework;
-=======
-using Dynamo.Selection;
->>>>>>> e94dcce0
 
 namespace DynamoCoreUITests
 {
@@ -128,30 +124,16 @@
 
             //now flip off the preview on one of the points
             //and ensure that the visualization updates without re-running
-<<<<<<< HEAD
-            var p1 =
-                model.CurrentWorkspace.Nodes.First(
-                    x => x.GUID.ToString() == "a7c70c13-cc62-41a6-85ed-dc42e788181d");
-            p1.IsVisible = false;
-=======
             var p1 = model.CurrentWorkspace.Nodes.First(x => x.GUID.ToString() == "a7c70c13-cc62-41a6-85ed-dc42e788181d");
             p1.UpdateValue(new UpdateValueParams("IsVisible", "false"));
->>>>>>> e94dcce0
 
             Assert.AreEqual(1, BackgroundPreview.Points.Positions.Count);
             Assert.AreEqual(12, BackgroundPreview.Lines.Positions.Count);
             Assert.AreEqual(0, BackgroundPreview.MeshCount);
 
             //flip off the lines node
-<<<<<<< HEAD
-            var l1 =
-                model.CurrentWorkspace.Nodes.First(
-                    x => x.GUID.ToString() == "7c1cecee-43ed-43b5-a4bb-5f71c50341b2");
-            l1.IsVisible = false;
-=======
             var l1 = model.CurrentWorkspace.Nodes.First(x => x.GUID.ToString() == "7c1cecee-43ed-43b5-a4bb-5f71c50341b2");
             l1.UpdateValue(new UpdateValueParams("IsVisible", "false"));
->>>>>>> e94dcce0
 
             Assert.AreEqual(1, BackgroundPreview.Points.Positions.Count);
             Assert.Null(BackgroundPreview.Lines);
@@ -188,15 +170,8 @@
             Assert.Null(BackgroundPreview.Mesh);
 
             //flip off the line node's preview upstream
-<<<<<<< HEAD
-            var l1 =
-                model.CurrentWorkspace.Nodes.First(
-                    x => x.GUID.ToString() == "7c1cecee-43ed-43b5-a4bb-5f71c50341b2");
-            l1.IsUpstreamVisible = false;
-=======
             var l1 = model.CurrentWorkspace.Nodes.First(x => x.GUID.ToString() == "7c1cecee-43ed-43b5-a4bb-5f71c50341b2");
             l1.UpdateValue(new UpdateValueParams("IsUpstreamVisible", "false"));
->>>>>>> e94dcce0
 
             Assert.NotNull(model);
             Assert.NotNull(model.CurrentWorkspace);
