--- conflicted
+++ resolved
@@ -399,17 +399,12 @@
 
             var cbn = model.CurrentWorkspace.Nodes.FirstOrDefault(x => x.GUID.ToString() == "fdec3b9b-56ae-4d01-85c2-47b8425e3130") as CodeBlockNodeModel;
             Assert.IsNotNull(cbn);
-<<<<<<< HEAD
             var elementResolver = model.CurrentWorkspace.ElementResolver;
             cbn.SetCodeContent("Point.ByCoordinates(a<1>,a<1>,a<1>);", elementResolver);
-            
-=======
-            cbn.SetCodeContent("Point.ByCoordinates(a<1>,a<1>,a<1>);");
-
-            var ws = ViewModel.Model.CurrentWorkspace as HomeWorkspaceModel;
-            ws.RunSettings.RunType = RunType.Automatic;
-
->>>>>>> 655169e6
+
+            var ws = ViewModel.Model.CurrentWorkspace as HomeWorkspaceModel;
+            ws.RunSettings.RunType = RunType.Automatic;
+
             // run the expression
             Assert.AreEqual(4, BackgroundPreview.Points.Count());
 
