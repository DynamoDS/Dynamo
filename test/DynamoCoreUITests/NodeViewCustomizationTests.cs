﻿using System.Linq;
using System.Security.Permissions;
using System.Windows;
using System.Windows.Controls;
using System.Windows.Threading;

using Dynamo.Controls;
using Dynamo.Models;
using Dynamo.Nodes;
using Dynamo.UI.Controls;

using DynamoCoreUITests.Utility;
using NUnit.Framework;
using Dynamo.Utilities;

namespace DynamoCoreUITests
{
    public class NodeViewCustomizationTests : DynamoTestUIBase
    {
        // adapted from: http://stackoverflow.com/questions/9336165/correct-method-for-using-the-wpf-dispatcher-in-unit-tests
        private static class DispatcherUtil
        {
            /// <summary>
            /// Force the Dispatcher to empty it's queue
            /// </summary>
            [SecurityPermissionAttribute(SecurityAction.Demand, Flags = SecurityPermissionFlag.UnmanagedCode)]
            public static void DoEvents()
            {
                DispatcherFrame frame = new DispatcherFrame();
                Dispatcher.CurrentDispatcher.Invoke(DispatcherPriority.Background,
                    new DispatcherOperationCallback(ExitFrame), frame);
                Dispatcher.PushFrame(frame);
            }

            /// <summary>
            /// Helper method for DispatcherUtil
            /// </summary>
            /// <param name="frame"></param>
            /// <returns></returns>
            private static object ExitFrame(object frame)
            {
                ((DispatcherFrame)frame).Continue = false;
                return null;
            }
        }

        public NodeView NodeViewOf<T>() where T : NodeModel
        {
            var nodeViews = View.NodeViewsInFirstWorkspace();
            var nodeViewsOfType = nodeViews.OfNodeModelType<T>();
            Assert.AreEqual(1, nodeViewsOfType.Count(), "Expected a single NodeView of provided type in the workspace!");

            return nodeViewsOfType.First();
        }

        public NodeView NodeViewWithGuid(string guid)
        {
            var nodeViews = View.NodeViewsInFirstWorkspace();
            var nodeViewsOfType = nodeViews.Where(x => x.ViewModel.NodeLogic.GUID.ToString() == guid);
            Assert.AreEqual(1, nodeViewsOfType.Count(), "Expected a single NodeView with guid: " + guid);

            return nodeViewsOfType.First();
        }

        public override void Open(string path)
        {
            base.Open(path);

            DispatcherUtil.DoEvents();
        }

        public override void Run()
        {
            base.Run();

            DispatcherUtil.DoEvents();
        }

        [Test]
        public void Watch3DHasViewer()
        {
            Open(@"UI\CoreUINodes.dyn");

            var nodeView = NodeViewWithGuid("6869c998-b819-4686-8849-6f36162c4182"); // NodeViewOf<Watch3D>();
            var watchView = nodeView.ChildrenOfType<Watch3DView>().First();
            Assert.AreEqual(0, watchView.Points.Positions.Count);
        }

        [Test]
        public void StringInputHasTextboxAndCorrectValue()
        {
            Open(@"UI\CoreUINodes.dyn");

            var nodeView = NodeViewWithGuid("3d436f17-cc3d-4b84-afd9-fc71ff538b3b"); // NodeViewOf<StringInput>();
            var element = nodeView.ChildrenOfType<TextBox>().First();
            Assert.AreEqual("\"ok\"", element.Text);
        }

        [Test]
        public void BoolSelectorHasRadioButtonsAndProperlySetValues()
        {
            Open(@"UI\CoreUINodes.dyn");

            var nodeView = NodeViewWithGuid("5792b7bc-a30c-4bda-bf55-a5888a73a08b"); // NodeViewOf<BoolSelector>();

            var elements = nodeView.ChildrenOfType<RadioButton>();

            Assert.AreEqual(2, elements.Count());
            Assert.AreEqual(false, elements.First().IsChecked);
            Assert.AreEqual(true, elements.Skip(1).First().IsChecked);
        }

        [Test]
        public void DoubleInputHasTextBoxAndCorrectValue()
        {
            Open(@"UI\CoreUINodes.dyn");

            var nodeView = NodeViewWithGuid("85b95961-5ac1-482f-b520-82d5dc115e97"); // NodeViewOf<DoubleInput>();

            var element = nodeView.ChildrenOfType<DynamoTextBox>().First();
            Assert.AreEqual("12.000", element.Text);
        }

        [Test]
        public void DoubleSliderHasSliderAndCorrectValues()
        {
            Open(@"UI\CoreUINodes.dyn");

            var nodeView = NodeViewWithGuid("8820644a-ba01-4118-8f04-26ebf58c11cc"); // NodeViewOf<DoubleSlider>();

            var element = nodeView.ChildrenOfType<DynamoSlider>().First();
            Assert.AreEqual(1.0, element.slider.Value, 1e-6);
        }

        [Test]
        public void IntegerSliderHasSliderAndCorrectValues()
        {
            Open(@"UI\CoreUINodes.dyn");

            var nodeView = NodeViewWithGuid("d0fa1feb-ec0e-4cee-a86a-34077f5a870a"); // NodeViewOf<IntegerSlider>();

            var element = nodeView.ChildrenOfType<DynamoSlider>().First();
            Assert.AreEqual(41, element.slider.Value, 1e-6);
        }

        [Test]
        public void FilenameHasButton()
        {
            Open(@"UI\CoreUINodes.dyn");

            var nodeView = NodeViewWithGuid("32013fd9-f925-4510-b449-3e0b3d8a5887"); // NodeViewOf<Filename>();

            var eles = nodeView.ChildrenOfType<DynamoNodeButton>();
            Assert.AreEqual(1, eles.Count());
        }

        [Test]
        public void DirectoryHasButton()
        {
            Open(@"UI\CoreUINodes.dyn");

            var nodeView = NodeViewWithGuid("4e50a79d-783f-4c54-9961-c0a9ee3214e1"); // NodeViewOf<DSCore.File.Directory>();

            var eles = nodeView.ChildrenOfType<DynamoNodeButton>();
            Assert.AreEqual(1, eles.Count());
        }

        [Test]
        public void LengthFromStringHasTextBoxWithCorrectValue()
        {
            Open(@"UI\CoreUINodes.dyn");

            var nodeView = NodeViewWithGuid("41a95cc4-1224-4390-be2a-09968143db7c"); // NodeViewOf<LengthFromString>();

            var ele = nodeView.ChildrenOfType<DynamoTextBox>().First();
            Assert.AreEqual("0.000m", ele.Text);
        }


        [Test]  
        public void VolumeFromStringHasTextBoxWithCorrectValue()
        {
            Open(@"UI\CoreUINodes.dyn");

            var nodeView = NodeViewWithGuid("0b0a7eda-f487-4582-90bc-d75f1871627c"); // NodeViewOf<VolumeFromString>();

            var ele = nodeView.ChildrenOfType<DynamoTextBox>().First();
            Assert.AreEqual("0.000m³", ele.Text);
        }

        [Test]
        public void AreaFromStringHasTextBoxWithCorrectValue()
        {
            Open(@"UI\CoreUINodes.dyn");

            var nodeView = NodeViewWithGuid("739f111c-886c-4313-8517-5cfdf4a2e559"); // NodeViewOf<AreaFromString>();

            var ele = nodeView.ChildrenOfType<DynamoTextBox>().First();
            Assert.AreEqual("0.000m²", ele.Text);
        }

        [Test]
        public void PythonNodeHasButtonsAndCorrectNumberOfInputs()
        {
            Open(@"UI\CoreUINodes.dyn");

            var nodeView = NodeViewWithGuid("23aaaf18-2c93-4b78-85f9-6f348a932e75"); // NodeViewOf<PythonNode>();

            var eles = nodeView.inputGrid.ChildrenOfType<DynamoNodeButton>();
            Assert.AreEqual(2, eles.Count());

            var inPortGrid = nodeView.inPortGrid;
            Assert.AreEqual(3, inPortGrid.ChildrenOfType<TextBlock>().Count());
        }

        [Test]
        public void PythonStringNodeHasButtonsAndCorrectNumberOfInputs()
        {
            Open(@"UI\CoreUINodes.dyn");

            var nodeView = NodeViewWithGuid("895bcbe1-430f-4105-895a-a686c7cff8aa"); // NodeViewOf<PythonStringNode>();

            var eles = nodeView.inputGrid.ChildrenOfType<DynamoNodeButton>();
            Assert.AreEqual(2, eles.Count());

            var inPortGrid = nodeView.inPortGrid;
            Assert.AreEqual(4, inPortGrid.ChildrenOfType<TextBlock>().Count());
        }

        [Test]
        public void WatchIsEmptyWhenLoaded()
        {
            Open(@"UI\WatchUINodes.dyn");

            var nodeView = NodeViewWithGuid("ed970d46-4fe0-4640-b13b-0fe313f94fe4"); // NodeViewOf<Watch>();

            var tree = nodeView.ChildrenOfType<WatchTree>();
            Assert.AreEqual(1, tree.Count());

            var items = tree.First().treeView1.ChildrenOfType<TextBlock>();
            Assert.AreEqual(0, items.Count());
        }

        [Test]
        public void WatchContainsExpectedUiElements()
        {
            OpenAndRun(@"UI\WatchUINodes.dyn");

            var nodeView = NodeViewWithGuid("ed970d46-4fe0-4640-b13b-0fe313f94fe4"); // NodeViewOf<Watch>();

            var tree = nodeView.ChildrenOfType<WatchTree>();
            Assert.AreEqual(1, tree.Count());

            var items = tree.First().treeView1.ChildrenOfType<TextBlock>();
            Assert.AreEqual(8, items.Count());
        }

        [Test]
        public void WatchImageCoreContainsImage()
        {
            OpenAndRun(@"UI\WatchUINodes.dyn");

            var nodeView = NodeViewWithGuid("cf3ed4fb-f0a2-4dfe-89c1-11e8bbcfe80d"); // NodeViewOf<Dynamo.Nodes.WatchImageCore>();

            var imgs = nodeView.ChildrenOfType<Image>();

            Assert.AreEqual(1, imgs.Count());

            var img = imgs.First();

            Assert.Greater(img.ActualWidth, 10);
            Assert.Greater(img.ActualHeight, 10);
        }

        [Test]
        public void Watch3DContainsExpectedGeometry()
        {
            OpenAndRun(@"UI\WatchUINodes.dyn");

            var nodeView = NodeViewWithGuid("6edc4c28-15ef-4d60-af6d-6ed829871973"); // NodeViewOf<Dynamo.Nodes.Watch3D>();

            var watch3ds = nodeView.ChildrenOfType<Watch3DView>();

            Assert.AreEqual(1, watch3ds.Count());

            var watch3DView = watch3ds.First();

<<<<<<< HEAD
            Action assert = () => Assert.AreEqual(1, watch3DView.Points.Positions.Count);
            AssertWhenDispatcherDone(assert);
=======
            Assert.AreEqual(1, watch3DView.Points.Count);
>>>>>>> 4235b4a4
            
        }

        [Test]
        public void CustomNodeIsCustomized()
        {
            Open(@"UI\CoreUINodes.dyn");

            var nodeView = NodeViewWithGuid("b97925f7-86d8-44fc-8e57-5768593d6b4e"); // NodeViewOf<Dynamo.Nodes.Function>();

            Assert.True( nodeView.customNodeBorder0.Visibility == Visibility.Visible);
        }
    }
}<|MERGE_RESOLUTION|>--- conflicted
+++ resolved
@@ -285,12 +285,7 @@
 
             var watch3DView = watch3ds.First();
 
-<<<<<<< HEAD
-            Action assert = () => Assert.AreEqual(1, watch3DView.Points.Positions.Count);
-            AssertWhenDispatcherDone(assert);
-=======
-            Assert.AreEqual(1, watch3DView.Points.Count);
->>>>>>> 4235b4a4
+            Assert.AreEqual(1, watch3DView.Points.Positions.Count);
             
         }
 
