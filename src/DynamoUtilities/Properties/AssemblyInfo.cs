﻿using System.Reflection;
using System.Runtime.CompilerServices;
using System.Runtime.InteropServices;

// General Information about an assembly is controlled through the following 
// set of attributes. Change these attribute values to modify the information
// associated with an assembly.
[assembly: AssemblyTitle("DynamoUtilities")]

[assembly: AssemblyCulture("")]

// The following GUID is for the ID of the typelib if this project is exposed to COM
[assembly: Guid("fdd60a60-c6e4-4f11-b583-8a417061c043")]
<<<<<<< HEAD
=======

// Version information for an assembly consists of the following four values:
//
//      Major Version
//      Minor Version 
//      Build Number
//      Revision
//
// You can specify all the values or you can default the Build and Revision Numbers 
// by using the '*' as shown below:
// [assembly: AssemblyVersion("1.0.*")]
[assembly: AssemblyVersion("1.0.0.0")]
[assembly: AssemblyFileVersion("1.0.0.0")]
[assembly: InternalsVisibleTo("DynamoCoreTests")]
>>>>>>> 17e9230f
<|MERGE_RESOLUTION|>--- conflicted
+++ resolved
@@ -11,20 +11,4 @@
 
 // The following GUID is for the ID of the typelib if this project is exposed to COM
 [assembly: Guid("fdd60a60-c6e4-4f11-b583-8a417061c043")]
-<<<<<<< HEAD
-=======
-
-// Version information for an assembly consists of the following four values:
-//
-//      Major Version
-//      Minor Version 
-//      Build Number
-//      Revision
-//
-// You can specify all the values or you can default the Build and Revision Numbers 
-// by using the '*' as shown below:
-// [assembly: AssemblyVersion("1.0.*")]
-[assembly: AssemblyVersion("1.0.0.0")]
-[assembly: AssemblyFileVersion("1.0.0.0")]
-[assembly: InternalsVisibleTo("DynamoCoreTests")]
->>>>>>> 17e9230f
+[assembly: InternalsVisibleTo("DynamoCoreTests")]