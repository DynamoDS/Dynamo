﻿using System;
using System.Collections.Generic;
using System.IO;
using System.Linq;
using System.Reflection;
<<<<<<< HEAD
=======
using System.Runtime.InteropServices;
>>>>>>> 85a183ed
using System.Security.Cryptography.X509Certificates;
using System.Text;
using System.Threading.Tasks;

namespace DynamoUtilities
{
    internal sealed class WinTrustInterop
    {
        #region WinTrustData struct field enums
        enum WinTrustDataUIChoice : uint
        {
            All = 1,
            None = 2,
            NoBad = 3,
            NoGood = 4
        }

        enum WinTrustDataRevocationChecks : uint
        {
            None = 0x00000000,
            WholeChain = 0x00000001
        }

        enum WinTrustDataChoice : uint
        {
            File = 1,
            Catalog = 2,
            Blob = 3,
            Signer = 4,
            Certificate = 5
        }

        enum WinTrustDataStateAction : uint
        {
            Ignore = 0x00000000,
            Verify = 0x00000001,
            Close = 0x00000002,
            AutoCache = 0x00000003,
            AutoCacheFlush = 0x00000004
        }

        [FlagsAttribute]
        enum WinTrustDataProvFlags : uint
        {
            UseIe4TrustFlag = 0x00000001,
            NoIe4ChainFlag = 0x00000002,
            NoPolicyUsageFlag = 0x00000004,
            RevocationCheckNone = 0x00000010,
            RevocationCheckEndCert = 0x00000020,
            RevocationCheckChain = 0x00000040,
            RevocationCheckChainExcludeRoot = 0x00000080,
            SaferFlag = 0x00000100,        // Used by software restriction policies. Should not be used.
            HashOnlyFlag = 0x00000200,
            UseDefaultOsverCheck = 0x00000400,
            LifetimeSigningFlag = 0x00000800,
            CacheOnlyUrlRetrieval = 0x00001000,      // affects CRL retrieval and AIA retrieval
            DisableMD2andMD4 = 0x00002000      // Win7 SP1+: Disallows use of MD2 or MD4 in the chain except for the root 
        }

        enum WinTrustDataUIContext : uint
        {
            Execute = 0,
            Install = 1
        }
        #endregion

        #region WinTrust structures
        [StructLayout(LayoutKind.Sequential, CharSet = CharSet.Unicode)]
        class WinTrustFileInfo
        {
            UInt32 StructSize = (UInt32)Marshal.SizeOf(typeof(WinTrustFileInfo));
            IntPtr pszFilePath;                     // required, file name to be verified
            IntPtr hFile = IntPtr.Zero;             // optional, open handle to FilePath
            IntPtr pgKnownSubject = IntPtr.Zero;    // optional, subject type if it is known

            public WinTrustFileInfo(String _filePath)
            {
                pszFilePath = Marshal.StringToCoTaskMemAuto(_filePath);
            }
            public void Dispose()
            {
                if(pszFilePath != IntPtr.Zero) {
                    Marshal.FreeCoTaskMem(pszFilePath);
                    pszFilePath = IntPtr.Zero;
                }
            }
        }

        [StructLayout(LayoutKind.Sequential, CharSet = CharSet.Unicode)]
        class WinTrustData
        {
            UInt32 StructSize = (UInt32)Marshal.SizeOf(typeof(WinTrustData));
            IntPtr PolicyCallbackData = IntPtr.Zero;
            IntPtr SIPClientData = IntPtr.Zero;
            // required: UI choice
            WinTrustDataUIChoice UIChoice = WinTrustDataUIChoice.None;
            // required: certificate revocation check options
            WinTrustDataRevocationChecks RevocationChecks = WinTrustDataRevocationChecks.None;
            // required: which structure is being passed in?
            WinTrustDataChoice UnionChoice = WinTrustDataChoice.File;
            // individual file
            IntPtr FileInfoPtr;
            WinTrustDataStateAction StateAction = WinTrustDataStateAction.Ignore;
            IntPtr StateData = IntPtr.Zero;
            String URLReference = null;
            WinTrustDataProvFlags ProvFlags = WinTrustDataProvFlags.RevocationCheckChainExcludeRoot;
            WinTrustDataUIContext UIContext = WinTrustDataUIContext.Execute;

            // constructor for silent WinTrustDataChoice.File check
            public WinTrustData(WinTrustFileInfo _fileInfo)
            {
                // On Win7SP1+, don't allow MD2 or MD4 signatures
                if ((Environment.OSVersion.Version.Major > 6) ||
                    ((Environment.OSVersion.Version.Major == 6) && (Environment.OSVersion.Version.Minor > 1)) ||
                    ((Environment.OSVersion.Version.Major == 6) && (Environment.OSVersion.Version.Minor == 1) && !String.IsNullOrEmpty(Environment.OSVersion.ServicePack)))
                {
                   ProvFlags |= WinTrustDataProvFlags.DisableMD2andMD4;
                }

                WinTrustFileInfo wtfiData = _fileInfo;
                FileInfoPtr = Marshal.AllocCoTaskMem(Marshal.SizeOf(typeof(WinTrustFileInfo)));
                Marshal.StructureToPtr(wtfiData, FileInfoPtr, false);
            }
            public void Dispose()
            {
                if(FileInfoPtr != IntPtr.Zero) {
                    Marshal.FreeCoTaskMem(FileInfoPtr);
                    FileInfoPtr = IntPtr.Zero;
                }
            }
        }
        #endregion

        enum WinVerifyTrustResult : uint
        {
            Success = 0,
            ProviderUnknown = 0x800b0001,           // Trust provider is not recognized on this system
            ActionUnknown = 0x800b0002,         // Trust provider does not support the specified action
            SubjectFormUnknown = 0x800b0003,        // Trust provider does not support the form specified for the subject
            SubjectNotTrusted = 0x800b0004,         // Subject failed the specified verification action
            FileNotSigned = 0x800B0100,         // TRUST_E_NOSIGNATURE - File was not signed
            SubjectExplicitlyDistrusted = 0x800B0111,   // Signer's certificate is in the Untrusted Publishers store
            SignatureOrFileCorrupt = 0x80096010,    // TRUST_E_BAD_DIGEST - file was probably corrupt
            SubjectCertExpired = 0x800B0101,        // CERT_E_EXPIRED - Signer's certificate was expired
            SubjectCertificateRevoked = 0x800B010C,     // CERT_E_REVOKED Subject's certificate was revoked
            UntrustedRoot = 0x800B0109          // CERT_E_UNTRUSTEDROOT - A certification chain processed correctly but terminated in a root certificate that is not trusted by the trust provider.
        }

        public class WinTrust
        {
            private static readonly IntPtr INVALID_HANDLE_VALUE = new IntPtr(-1);
            // GUID of the action to perform
            private const string WINTRUST_ACTION_GENERIC_VERIFY_V2 = "{00AAC56B-CD44-11d0-8CC2-00C04FC295EE}";

            [DllImport("wintrust.dll", ExactSpelling = true, SetLastError = false, CharSet = CharSet.Unicode)]
            static extern WinVerifyTrustResult WinVerifyTrust(
                [In] IntPtr hwnd,
                [In] [MarshalAs(UnmanagedType.LPStruct)] Guid pgActionID,
                [In] WinTrustData pWVTData
            );

            // call WinTrust.WinVerifyTrust() to check embedded file signature
            public static bool VerifyEmbeddedSignature(string fileName)
            {
                WinTrustFileInfo winTrustFileInfo = null;
                WinTrustData winTrustData = null;

                try
                {
                    winTrustFileInfo = new WinTrustFileInfo(fileName);
                    winTrustData = new WinTrustData(winTrustFileInfo);
                    Guid guidAction = new Guid(WINTRUST_ACTION_GENERIC_VERIFY_V2);
                    WinVerifyTrustResult result = WinVerifyTrust(INVALID_HANDLE_VALUE, guidAction, winTrustData);
                    bool ret = (result == WinVerifyTrustResult.Success);
                    return ret;
                }
                finally
                {
                    // free the locally-held unmanaged memory in the data structures
                    if (winTrustFileInfo != null) winTrustFileInfo.Dispose();
                    if (winTrustData != null) winTrustData.Dispose();
                }
            }
            private WinTrust() { }
        }
    }

    public class CertificateVerification
    {
        /// <summary>
        /// Check if a .NET assembly can be loaded and has a valid certificate
        /// </summary>
        /// <param name="assemblyPath">Path of the assembly file</param>
        /// <returns></returns>
        public static bool CheckAssemblyForValidCertificate(string assemblyPath)
        {
            //Verify the assembly exists
            if (!File.Exists(assemblyPath))
            {
                throw new FileNotFoundException(String.Format(
                    "A dll file was not found at {0}. No certificate was able to be verified.", assemblyPath), assemblyPath);
            }

            //Verify the node library file has a verified signed certificate
            try
            {
                var validCert = WinTrustInterop.WinTrust.VerifyEmbeddedSignature(assemblyPath);
                if (validCert)
                {
                    return true;
                }
            }
            catch
            {
                throw new AssemblyCertificateCheckException(assemblyPath);
            }

<<<<<<< HEAD
            //Verify the node library has a verified signed certificate
            X509Certificate cert;
            try
            {
                cert = X509Certificate.CreateFromSignedFile(assemblyPath);
            }
            catch
            {
                throw new Exception(String.Format(
                    "A dll file found at {0} did not have a certificate attached.", assemblyPath));
            }

            if (cert != null)
            {
                var cert2 = new System.Security.Cryptography.X509Certificates.X509Certificate2(cert);
                if (cert2.Verify())
                {
                    return true;
                }
            }
=======
            throw new UnTrustedAssemblyException(assemblyPath);
        }
>>>>>>> 85a183ed

        public class UnTrustedAssemblyException : Exception
        {
            public UnTrustedAssemblyException(string assemblyPath) : base(String.Format(
                "A dll file found at {0} did not have a signed certificate.", assemblyPath)) { }
        }

        public class AssemblyCertificateCheckException : Exception
        {
            public AssemblyCertificateCheckException(string assemblyPath) : base(String.Format(
                "Could not verify the dll file found at {0} has a signed certificate.", assemblyPath)) { }
        }
    }
}<|MERGE_RESOLUTION|>--- conflicted
+++ resolved
@@ -3,10 +3,7 @@
 using System.IO;
 using System.Linq;
 using System.Reflection;
-<<<<<<< HEAD
-=======
 using System.Runtime.InteropServices;
->>>>>>> 85a183ed
 using System.Security.Cryptography.X509Certificates;
 using System.Text;
 using System.Threading.Tasks;
@@ -224,31 +221,8 @@
                 throw new AssemblyCertificateCheckException(assemblyPath);
             }
 
-<<<<<<< HEAD
-            //Verify the node library has a verified signed certificate
-            X509Certificate cert;
-            try
-            {
-                cert = X509Certificate.CreateFromSignedFile(assemblyPath);
-            }
-            catch
-            {
-                throw new Exception(String.Format(
-                    "A dll file found at {0} did not have a certificate attached.", assemblyPath));
-            }
-
-            if (cert != null)
-            {
-                var cert2 = new System.Security.Cryptography.X509Certificates.X509Certificate2(cert);
-                if (cert2.Verify())
-                {
-                    return true;
-                }
-            }
-=======
             throw new UnTrustedAssemblyException(assemblyPath);
         }
->>>>>>> 85a183ed
 
         public class UnTrustedAssemblyException : Exception
         {
