--- conflicted
+++ resolved
@@ -274,160 +274,5 @@
             if (!addResolvePaths.Contains(path))
                 addResolvePaths.Add(path);
         }
-<<<<<<< HEAD
-
-        public void SetLibGPath(string version)
-        {
-            LibG = Path.Combine(MainExecPath, string.Format("libg_{0}", version));
-            var splits = LibG.Split('\\');
-            GeometryFactory = splits.Last() + "\\" + "LibG.ProtoInterface.dll";
-            AsmPreloader = Path.Combine(
-                MainExecPath,
-                splits.Last() + "\\" + "LibG.AsmPreloader.Managed.dll");
-
-            if (!AdditionalResolutionPaths.Contains(LibG))
-            {
-                AdditionalResolutionPaths.Add(LibG);
-            }
-        }
-
-        // This is a temporary method while we phase DynamoPathManager out.
-        private static bool FindAlternativeAsm(string version,
-            DynamoPathManager pathManager, out string hostLocation)
-        {
-            hostLocation = string.Empty;
-
-            try
-            {
-                var libgFolder = Path.Combine(pathManager.MainExecPath, "libg_" + version);
-                if (!Directory.Exists(libgFolder)) // Did not find the LibG folder.
-                    return false;
-
-                // The target binary file name to search for.
-                var targetFileName = string.Format("ASMAHL{0}A.DLL", version);
-
-                var directory = new DirectoryInfo(libgFolder);
-                var files = directory.GetFiles("*.dll");
-                if (files.Any(f => f.Name.ToUpper() == targetFileName))
-                    hostLocation = libgFolder;
-            }
-            catch (Exception)
-            {
-                return false;
-            }
-
-            // Returns true if a host location is found.
-            return !String.IsNullOrEmpty(hostLocation);
-        }
-
-        /// <summary>
-        /// Searches the user's computer for a suitable Autodesk host application containing ASM DLLs
-        /// for the specified version.
-        /// </summary>
-        /// <param name="version"> The version of ASM which you would like to find. Ex. "219" or "220"</param>
-        /// <param name="host"></param>
-        /// <returns>True if it finds the specified ASM version on the user's machine, false if it does not.</returns>
-        private static bool FindAsm(string version, out string host)
-        {
-            host = null;
-
-            string baseSearchDirectory = Path.Combine(Environment.GetFolderPath(Environment.SpecialFolder.ProgramFiles), "Autodesk");
-            DirectoryInfo root;
-
-            try
-            {
-                root = new DirectoryInfo(baseSearchDirectory);
-            }
-            catch (Exception)
-            {
-                return false;
-            }
-
-            DirectoryInfo[] subDirs;
-
-            try
-            {
-                subDirs = root.GetDirectories();
-            }
-            catch (Exception)
-            {
-                // TODO: figure out how to print to the console that Sandbox needs higher permissions
-                return false;
-            }
-
-            if (subDirs.Length == 0)
-                return false;
-
-            foreach (
-                var dirInfo in
-                    from dirInfo in
-                        subDirs.Where(
-                            dirInfo => dirInfo.Name.Contains("Revit") || dirInfo.Name.Contains("Vasari"))
-                    let files = dirInfo.GetFiles("*.*")
-                    where files.Any(fi => fi.Name.ToUpper() == string.Format("ASMAHL{0}A.DLL", version))
-                    select dirInfo)
-            {
-                host = dirInfo.FullName;
-                return true;
-            }
-
-            return false;
-        }
-
-        /// <summary>
-        /// Preload a specific version of ASM.
-        /// </summary>
-        /// <param name="version">The version as ex. "219"</param>
-        /// <param name="pathManager"></param>
-        public static bool PreloadAsmVersion(string version, DynamoPathManager pathManager)
-        {
-            Debug.WriteLine(string.Format("Attempting to preload ASM version {0}", version));
-
-            string hostLocation;
-            if (!FindAlternativeAsm(version, pathManager, out hostLocation))
-            {
-                if (!FindAsm(version, out hostLocation))
-                {
-                    Debug.WriteLine(string.Format("Could not load ASM version {0}", version));
-                    return false;
-                }
-            }
-
-            pathManager.SetLibGPath(version);
-
-            var libG = Assembly.LoadFrom(Instance.AsmPreloader);
-
-            Type preloadType = libG.GetType("Autodesk.LibG.AsmPreloader");
-
-            MethodInfo preloadMethod = preloadType.GetMethod(
-                "PreloadAsmLibraries",
-                BindingFlags.Public | BindingFlags.Static);
-
-            if (preloadMethod == null)
-                throw new MissingMethodException(@"Method ""PreloadAsmLibraries"" not found");
-
-            var methodParams = new object[1];
-            methodParams[0] = hostLocation;
-
-            preloadMethod.Invoke(null, methodParams);
-
-            Debug.WriteLine(string.Format("Successfully loaded ASM version {0}", version));
-            return true;
-        }
-
-        /// <summary>
-        /// Searches the user's computer for a suitable Autodesk host application containing ASM DLLs,
-        /// determines the correct version of ASM and loads the binaries.
-        /// </summary>
-        public static bool PreloadAsmLibraries(DynamoPathManager pathManager)
-        {
-            if (PreloadAsmVersion("219", pathManager)) return true;
-            if (PreloadAsmVersion("220", pathManager)) return true;
-            if (PreloadAsmVersion("221", pathManager)) return true;
-
-            return false;
-        }
-=======
->>>>>>> 62f53bda
     }
 }