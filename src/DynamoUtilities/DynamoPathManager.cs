--- conflicted
+++ resolved
@@ -395,11 +395,7 @@
         /// </summary>
         public static bool PreloadAsmLibraries(DynamoPathManager pathManager)
         {
-<<<<<<< HEAD
-            //if (PreloadAsmVersion("220", pathManager)) return true;
-=======
             if (PreloadAsmVersion("220", pathManager)) return true;
->>>>>>> a47e5182
             if (PreloadAsmVersion("219", pathManager)) return true;
 
             return false;
