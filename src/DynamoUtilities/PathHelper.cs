﻿using System;
using System.IO;
using System.Linq;
using System.Security.AccessControl;
using System.Security.Principal;
using System.Xml;
using Newtonsoft.Json;

namespace DynamoUtilities
{
    public class PathHelper
    {
        private static readonly string sizeUnits = " KB";
        private const long KbConversionConstant = 1024;

        // This return an exception if any operation failed and the folder
        // wasn't created. It's the responsibility of the caller of this function
        // to check whether the folder creation is successful or not.
        public static Exception CreateFolderIfNotExist(string folderPath)
        {
            try
            {
                // When network path is access denied, the Directory.Exits however still 
                // return true.
                // EnumerateDirectories operation is additional check
                // to catch exception for network path.
                if (!Directory.Exists(folderPath))
                    Directory.CreateDirectory(folderPath);
                Directory.EnumerateDirectories(folderPath);
            }
            catch (IOException ex) { return ex; }
            catch (ArgumentException ex) { return ex; }
            catch (UnauthorizedAccessException ex) { return ex; }

            return null;
        }

        /// <summary>
        /// Checks if the file path string is valid and file exist.
        /// </summary>
        /// <param name="filePath">File path</param>
        /// <returns></returns>
        public static bool IsValidPath(string filePath)
        {
            return (!string.IsNullOrEmpty(filePath) && (File.Exists(filePath)));
        }

        /// <summary>
        /// Check if user has readonly privilege to the folder path.
        /// </summary>
        /// <param name="filePath">File path</param>
        /// <returns></returns>
        public static bool IsReadOnlyPath(string filePath)
        {
            if (IsValidPath(filePath))
            {
                FileInfo Finfo = new FileInfo(filePath);
                // We mark the path read only when
                // 1. file read-only
                // 2. user does not have write access to the folder
                return Finfo.IsReadOnly || !HasWritePermissionOnDir(Finfo.Directory.ToString());
            }
            else
                return false;
        }

        /// <summary>
        /// Returns whether current user has write access to the folder path.
        /// </summary>
        /// <param name="folderPath">Folder path</param>
        /// <returns></returns>
        public static bool HasWritePermissionOnDir(string folderPath)
        {
            try
            {
                var writeAllow = false;
                var writeDeny = false;
                var accessControlList = Directory.GetAccessControl(folderPath);
                if (accessControlList == null)
                    return false;
                var accessRules = accessControlList.GetAccessRules(true, true,
                                            typeof(System.Security.Principal.SecurityIdentifier));
                if (accessRules == null)
                    return false;

                foreach (FileSystemAccessRule rule in accessRules)
                {
                    // When current rule does not contain setting related to WRITE, skip.
                    if ((FileSystemRights.Write & rule.FileSystemRights) != FileSystemRights.Write)
                        continue;

                    if (rule.AccessControlType == AccessControlType.Allow)
                        writeAllow = true;
                    else if (rule.AccessControlType == AccessControlType.Deny)
                        writeDeny = true;
                }

                return writeAllow && !writeDeny;
            }
            catch(Exception)
            {
                return false;
            }
        }

        /// <summary>
        /// Returns whether current user has read access to the folder path.
        /// </summary>
        /// <param name="folderPath">Folder path</param>
        /// <returns></returns>
        internal static bool HasReadPermissionOnDir(string folderPath)
        {
            try
            {
                var readAllow = false;
                var readDeny = false;
                var accessControlList = Directory.GetAccessControl(folderPath);
                if (accessControlList == null)
                    return false;

                var accessRules = accessControlList.GetAccessRules(true, true,
                                            typeof(System.Security.Principal.SecurityIdentifier));
                if (accessRules == null)
                    return false;

<<<<<<< HEAD
=======
                var curentUser = WindowsIdentity.GetCurrent();
>>>>>>> 458cd9c3
                foreach (FileSystemAccessRule rule in accessRules)
                {
                    // When current rule does not contain setting related to Read, skip.
                    if ((FileSystemRights.Read & rule.FileSystemRights) != FileSystemRights.Read)
                        continue;

<<<<<<< HEAD
=======
                    if (!curentUser.Groups.Contains(rule.IdentityReference))
                        continue;
                    
>>>>>>> 458cd9c3
                    if (rule.AccessControlType == AccessControlType.Allow)
                        readAllow = true;
                    else if (rule.AccessControlType == AccessControlType.Deny)
                        readDeny = true;
                }

                return readAllow && !readDeny;
            }
<<<<<<< HEAD
            catch (Exception)
=======
            catch
>>>>>>> 458cd9c3
            {
                return false;
            }
        }

        /// <summary>
        /// This is a utility method for checking if given path contains valid XML document.
        /// </summary>
        /// <param name="path">path to the target xml file</param>
        /// <param name="xmlDoc">System.Xml.XmlDocument representation of target xml file</param>
        /// <returns>Return true if file is Json, false if file is not Json, exception as out param</returns>
        public static bool isValidXML(string path, out XmlDocument xmlDoc, out Exception ex)
        {
            // Based on https://msdn.microsoft.com/en-us/library/875kz807(v=vs.110).aspx
            // Exception thrown indicate invalid XML document path or due to other failure
            try
            {
                xmlDoc = new XmlDocument();
                xmlDoc.Load(path);
                ex = null;
                return true;
            }
            catch(Exception e)
            {
                xmlDoc = null;
                ex = e;
                return false;
            }
        }

        /// <summary>
        /// This is a utility method for checking if a given string represents a valid Json document.
        /// </summary>
        /// <param name="fileContents"> string contents of target json file</param>
        /// <returns>Return true if fileContents is Json, false if file is not Json, exception as out param</returns>
        public static bool isFileContentsValidJson(string fileContents, out Exception ex)
        {
            ex = null;
            if (string.IsNullOrEmpty(fileContents))
            {
                ex = new JsonReaderException();
                return false;
            }
            
            try
            {
                fileContents = fileContents.Trim();
                if ((fileContents.StartsWith("{") && fileContents.EndsWith("}")) || //For object
                    (fileContents.StartsWith("[") && fileContents.EndsWith("]"))) //For array
                {
                    var obj = Newtonsoft.Json.Linq.JToken.Parse(fileContents);
                    return true;
                }
                else 
                {
                    ex = new JsonReaderException();
                }
            }
            catch(Exception e)
            {
                ex = e;
            }
            
            return false;
        }

        /// <summary>
        /// This is a utility method for checking if given path contains valid Json document.
        /// </summary>
        /// <param name="path">path to the target json file</param>
        /// <param name="fileContents"> string contents of target json file</param>
        /// <returns>Return true if file is Json, false if file is not Json, exception as out param</returns>
        public static bool isValidJson(string path, out string fileContents, out Exception ex)
        {
            fileContents = "";
            try
            {
                fileContents = File.ReadAllText(path);
                return isFileContentsValidJson(fileContents, out ex);
            }
            catch (Exception e) //some other exception
            {
                Console.WriteLine(e.ToString());
                ex = e;
                return false;
            }
        }

        // Check if the file name contains any special non-printable chatacters.
        public static bool IsFileNameInValid(string fileName)
        {
            // Some other extra characters that are to be checked. 
            char[] invalidCharactersFileName = { '#', '%', '&', '.', ' ' };

            if (fileName.Any(f => Path.GetInvalidFileNameChars().Contains(f)) || fileName.IndexOfAny(invalidCharactersFileName) > -1)
                return true;

            return false;
        }

        /// <summary>
        /// This is a utility method for generating a default name to the snapshot image. 
        /// </summary>
        /// <param name="filePath">File path</param>
        /// <returns>Returns a default name(along with the timestamp) for the workspace image</returns>
        public static String GetScreenCaptureNameFromPath(String filePath)
        {
            FileInfo fileInfo = new FileInfo(filePath);
            String timeStamp = string.Format("{0:yyyy-MM-dd_hh-mm-ss}", DateTime.Now);
            String snapshotName = fileInfo.Name.Replace(fileInfo.Extension, "_") + timeStamp;
            return snapshotName;
        }

        /// <summary>
        /// Computes the file size from the path.
        /// </summary>
        /// <param name="path">File path</param>
        public static string GetFileSize(string path)
        {
            if (path != null)
            {
                var fileInfo = new FileInfo(path);
                long size = fileInfo.Length / KbConversionConstant;
                return size.ToString() + sizeUnits;
            }

            return null;
        }

        /// <summary>
        /// Checks if the file exists at the specified path and computes size.
        /// </summary>
        /// <param name="filePath">File path</param>
        /// <returns>Returns a boolean if the file exists at the path and also returns its size</returns>
        public static void FileInfoAtPath(string path, out bool fileExists, out string size)
        {
            try
            {
                FileInfo fileInfo = new FileInfo(path);
                fileExists = true;
                var fileLength = fileInfo.Length / KbConversionConstant;
                size = fileLength.ToString() + sizeUnits;
            }
            catch
            {
                fileExists = false;
                size = string.Empty;
            }
        }

        internal static Char[] SpecialAndInvalidCharacters()
        {
            // Excluding white spaces and uncommon characters, only keeping the displayed in the Windows alert
            return System.IO.Path.GetInvalidFileNameChars().Where(x => !char.IsWhiteSpace(x) && (int)x > 31).ToArray();
        }
    }
}<|MERGE_RESOLUTION|>--- conflicted
+++ resolved
@@ -123,22 +123,16 @@
                 if (accessRules == null)
                     return false;
 
-<<<<<<< HEAD
-=======
                 var curentUser = WindowsIdentity.GetCurrent();
->>>>>>> 458cd9c3
                 foreach (FileSystemAccessRule rule in accessRules)
                 {
                     // When current rule does not contain setting related to Read, skip.
                     if ((FileSystemRights.Read & rule.FileSystemRights) != FileSystemRights.Read)
                         continue;
 
-<<<<<<< HEAD
-=======
                     if (!curentUser.Groups.Contains(rule.IdentityReference))
                         continue;
                     
->>>>>>> 458cd9c3
                     if (rule.AccessControlType == AccessControlType.Allow)
                         readAllow = true;
                     else if (rule.AccessControlType == AccessControlType.Deny)
@@ -147,11 +141,7 @@
 
                 return readAllow && !readDeny;
             }
-<<<<<<< HEAD
-            catch (Exception)
-=======
             catch
->>>>>>> 458cd9c3
             {
                 return false;
             }
