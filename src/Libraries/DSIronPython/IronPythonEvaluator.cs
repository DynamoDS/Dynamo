--- conflicted
+++ resolved
@@ -6,10 +6,7 @@
 using System.Reflection;
 using Autodesk.DesignScript.Runtime;
 using Dynamo.Events;
-<<<<<<< HEAD
-=======
 using Dynamo.Logging;
->>>>>>> 400749e8
 using Dynamo.Session;
 using Dynamo.Utilities;
 using IronPython.Hosting;
@@ -184,11 +181,7 @@
             if (ExecutionEvents.ActiveSession != null)
             {
                 dynamic logger = ExecutionEvents.ActiveSession.GetParameterValue(ParameterKeys.Logger);
-<<<<<<< HEAD
-                Action<string> logFunction = msg => logger.Log($"{nodeName}: {msg}");
-=======
                 Action<string> logFunction = msg => logger.Log($"{nodeName}: {msg}", LogLevel.ConsoleOnly);
->>>>>>> 400749e8
                 scope.SetVariable("DynamoPrint", logFunction);
             }
         }
