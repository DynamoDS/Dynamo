--- conflicted
+++ resolved
@@ -39,7 +39,6 @@
       <HintPath>..\..\packages\Newtonsoft.Json.8.0.3\lib\net45\Newtonsoft.Json.dll</HintPath>
       <Private>False</Private>
     </Reference>
-<<<<<<< HEAD
     <Reference Include="Python.Included, Version=2.5.0.0, Culture=neutral, processorArchitecture=MSIL">
       <SpecificVersion>False</SpecificVersion>
       <HintPath>..\..\..\extern\Python\Python.Included.dll</HintPath>
@@ -50,8 +49,6 @@
       <HintPath>..\..\..\extern\Python\Python.Runtime.dll</HintPath>
       <Private>False</Private>
     </Reference>
-=======
->>>>>>> fabe7614
     <Reference Include="System" />
     <Reference Include="System.Core" />
     <Reference Include="System.Xml.Linq" />
