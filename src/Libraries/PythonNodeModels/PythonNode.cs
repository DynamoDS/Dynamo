--- conflicted
+++ resolved
@@ -5,10 +5,7 @@
 using System.Linq;
 using System.Xml;
 using Autodesk.DesignScript.Runtime;
-<<<<<<< HEAD
 using DSCPython;
-=======
->>>>>>> 38791dbf
 using DSIronPython;
 using Dynamo.Configuration;
 using Dynamo.Graph;
@@ -44,11 +41,7 @@
 
         [JsonConverter(typeof(StringEnumConverter))]
         /// <summary>
-<<<<<<< HEAD
-        /// Return the display name of python engine enum.
-=======
         /// Return the user selected python engine enum.
->>>>>>> 38791dbf
         /// </summary>
         public PythonEngineVersion Engine
         {
@@ -59,10 +52,7 @@
                 {
                     engine = value;
                     RaisePropertyChanged(nameof(Engine));
-<<<<<<< HEAD
                     OnNodeModified();
-=======
->>>>>>> 38791dbf
                 }
             }
         }
@@ -95,29 +85,15 @@
             var vals = additionalBindings.Select(x => x.Item2).ToList();
             vals.Add(AstFactory.BuildExprList(inputAstNodes));
 
-<<<<<<< HEAD
-
-            Func<string, IList, IList, object> backendMethod;
-                
+            Func<string, IList, IList, object> pythonEvaluatorMethod;
+
             if (Engine == PythonEngineVersion.IronPython2)
             {
-                backendMethod = IronPythonEvaluator.EvaluateIronPythonScript; ;
+                pythonEvaluatorMethod = IronPythonEvaluator.EvaluateIronPythonScript;
             }
             else if (Engine == PythonEngineVersion.CPython3)
             {
-                backendMethod = CPythonEvaluator.EvaluatePythonScript;
-=======
-            Func<string, IList, IList, object> pythonEvaluatorMethod;
-            if (Engine == PythonEngineVersion.CPython3)
-            {
-                // TODO: Uncomment this and replace the following code when merging Python3 changes in master
-                // pythonEvaluatorMethod = DSCPython.CPythonEvaluator.EvaluatePythonScript;
-                pythonEvaluatorMethod = DSIronPython.IronPythonEvaluator.EvaluateIronPythonScript;
-            }
-            else if (Engine == PythonEngineVersion.IronPython2)
-            {
-                pythonEvaluatorMethod = DSIronPython.IronPythonEvaluator.EvaluateIronPythonScript;
->>>>>>> 38791dbf
+                pythonEvaluatorMethod = CPythonEvaluator.EvaluatePythonScript;
             }
             else
             {
