--- conflicted
+++ resolved
@@ -13,16 +13,6 @@
 
 namespace PythonNodeModels
 {
-<<<<<<< HEAD
-    /// <summary>
-    /// Enum of possible values of python engine versions
-    /// </summary>
-    public enum PythonEngineVersion
-    {
-        IronPython2,
-        CPython3
-    }
-
     /// <summary>
     /// Event arguments used to send the original and migrated code to the ScriptEditor
     /// </summary>
@@ -37,8 +27,6 @@
         }
     }
 
-=======
->>>>>>> fdf7fe6f
     public abstract class PythonNodeBase : VariableInputNode
     {
         private PythonEngineVersion engine = PythonEngineVersion.IronPython2;
