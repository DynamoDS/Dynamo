﻿using System.Linq;
using System.Text.RegularExpressions;
using System.Xml;

using Dynamo.Models;

namespace Dynamo.Nodes
{
    [NodeName(/*NXLT*/"LEGACY Python Script")]
    [NodeCategory(BuiltinNodeCategories.CORE_SCRIPTING + /*NXLT*/".Legacy")]
    [NodeDescription(/*NXLT*/"LEGACYPythonScriptDescription",typeof(Properties.Resources))]
    public class Python : NodeModel
    {
<<<<<<< HEAD
        public Python(WorkspaceModel workspaceModel) : base(workspaceModel) { }

        [NodeMigration(from: /*NXLT*/"0.6.3.0", to: /*NXLT*/"0.7.0.0")]
        public static NodeMigrationData Migrate_0630_to_0700(NodeMigrationData data)
        {
            System.Xml.XmlElement xmlNode = data.MigratedNodes.ElementAt(0);
            var element = MigrationManager.CloneAndChangeName(xmlNode, /*NXLT*/"DSIronPythonNode.PythonNode", /*NXLT*/"Python Script");
=======
        [NodeMigration(from: "0.6.3.0", to: "0.7.0.0")]
        public static NodeMigrationData Migrate_0630_to_0700(NodeMigrationData data)
        {
            XmlElement xmlNode = data.MigratedNodes.ElementAt(0);
            var element = MigrationManager.CloneAndChangeName(xmlNode, "DSIronPythonNode.PythonNode", "Python Script");
>>>>>>> c35c96f3
            element.SetAttribute("nickname", "Python Script");
            element.SetAttribute("inputcount", "1");
            element.RemoveAttribute("inputs");

            foreach (XmlElement subNode in xmlNode.ChildNodes)
            {
                XmlNode node = subNode.Clone();
                node.InnerText = Regex.Replace(node.InnerText, /*NXLT*/@"\bIN\b", /*NXLT*/"IN[0]");
                element.AppendChild(node);
            }

            NodeMigrationData migrationData = new NodeMigrationData(data.Document);
            migrationData.AppendNode(element);
            return migrationData;
        }
    }

    [NodeName("LEGACY Python Script With Variable Number of Inputs"),
     NodeCategory(BuiltinNodeCategories.CORE_SCRIPTING + ".Legacy"),
     NodeDescription("Runs an embedded IronPython script")]
    public class PythonVarIn : NodeModel
    {
<<<<<<< HEAD
        public VariableInput(WorkspaceModel ws)
            : base(ws)
        {
        }

        protected abstract string GetInputRootName();
        protected abstract string GetTooltipRootName();

        protected virtual int GetInputNameIndex()
        {
            return InPortData.Count;
        }

        protected internal virtual void RemoveInput()
        {
            var count = InPortData.Count;
            if (count > 0)
            {
                InPortData.RemoveAt(count - 1);
            }
        }

        protected internal virtual void AddInput()
        {
            var idx = GetInputNameIndex();
            InPortData.Add(new PortData(GetInputRootName() + idx, GetTooltipRootName() + idx));
        }

        protected override void LoadNode(XmlNode nodeElement)
        {
            int i = InPortData.Count;
            foreach (XmlNode subNode in nodeElement.ChildNodes)
            {
                if (i > 0)
                {
                    i--;
                    continue;
                }

                if (subNode.Name == /*NXLT*/"Input")
                {
                    InPortData.Add(new PortData(subNode.Attributes[/*NXLT*/"name"].Value, string.Empty));
                }
            }
            RegisterAllPorts();
        }

        #region Serialization/Deserialization Methods

        protected override void SerializeCore(XmlElement element, SaveContext context)
        {
            base.SerializeCore(element, context); //Base implementation must be called
            XmlDocument xmlDoc = element.OwnerDocument;
            foreach (var inport in InPortData)
            {
                XmlElement input = xmlDoc.CreateElement("Input");
                input.SetAttribute("name", inport.NickName);
                element.AppendChild(input);
            }
        }

        protected override void DeserializeCore(XmlElement element, SaveContext context)
        {
            base.DeserializeCore(element, context); //Base implementation must be called

            if (context == SaveContext.Undo)
            {
                //Reads in the new number of ports required from the data stored in the Xml Element
                //during Serialize (nextLength). Changes the current In Port Data to match the
                //required size by adding or removing port data.
                int currLength = InPortData.Count;
                XmlNodeList inNodes = element.SelectNodes("Input");
                int nextLength = inNodes.Count;
                if (nextLength > currLength)
                {
                    for (; currLength < nextLength; currLength++)
                    {
                        XmlNode subNode = inNodes.Item(currLength);
                        string nickName = subNode.Attributes["name"].Value;
                        InPortData.Add(new PortData(nickName, String.Empty));
                    }
                }
                else if (nextLength < currLength)
                    InPortData.RemoveRange(nextLength, currLength - nextLength);

                RegisterAllPorts();
            }
        }

        #endregion
    }

    [NodeName(/*NXLT*/"LEGACY Python Script With Variable Number of Inputs")]
    [NodeCategory(BuiltinNodeCategories.CORE_SCRIPTING + /*NXLT*/".Legacy")]
    [NodeDescription(/*NXLT*/"LEGACYPythonScriptDescription", typeof(Properties.Resources))]
    public class PythonVarIn : VariableInput
    {
        // implement methods from variableinput
        public PythonVarIn(WorkspaceModel ws) : base(ws) { }

        protected override string GetInputRootName()
        {
            return "IN";
        }

        protected override string GetTooltipRootName()
        {
            return "Input";
        }

        [NodeMigration(from: /*NXLT*/"0.6.3.0", to: /*NXLT*/"0.7.0.0")]
        public static NodeMigrationData Migrate_0630_to_0700(NodeMigrationData data)
        {
            System.Xml.XmlElement xmlNode = data.MigratedNodes.ElementAt(0);
            var element = MigrationManager.CloneAndChangeName(xmlNode, /*NXLT*/"DSIronPythonNode.PythonNode", /*NXLT*/"Python Script");
=======
        [NodeMigration(from: "0.6.3.0", to: "0.7.0.0")]
        public static NodeMigrationData Migrate_0630_to_0700(NodeMigrationData data)
        {
            XmlElement xmlNode = data.MigratedNodes.ElementAt(0);
            var element = MigrationManager.CloneAndChangeName(
                xmlNode,
                "DSIronPythonNode.PythonNode",
                "Python Script");
>>>>>>> c35c96f3
            element.SetAttribute("nickname", "Python Script");
            element.SetAttribute("inputcount", xmlNode.GetAttribute("inputs"));
            element.RemoveAttribute("inputs");

            foreach (XmlElement subNode in xmlNode.ChildNodes)
            {


                XmlNode node = subNode.Clone();
<<<<<<< HEAD
                node.InnerText = Regex.Replace(node.InnerText, /*NXLT*/@"\bIN[0-9]+\b", delegate(Match m)
                {
                    return "IN[" + m.ToString().Substring(2) + "]";
                });
=======
                node.InnerText = Regex.Replace(
                    node.InnerText,
                    @"\bIN[0-9]+\b",
                    m => "IN[" + m.ToString().Substring(2) + "]");
>>>>>>> c35c96f3
                element.AppendChild(subNode.Clone());
            }

            var migrationData = new NodeMigrationData(data.Document);
            migrationData.AppendNode(element);
            return migrationData;
        }
    }

    [NodeName(/*NXLT*/"LEGACY Python Script From String")]
    [NodeCategory(BuiltinNodeCategories.CORE_SCRIPTING + /*NXLT*/".Legacy")]
    [NodeDescription(/*NXLT*/"LEGACYPythonScriptFromStringDescription", typeof(Properties.Resources))]
    public class PythonString : NodeModel
    {
<<<<<<< HEAD
        public PythonString(WorkspaceModel workspaceModel) : base(workspaceModel) { }

        [NodeMigration(from: /*NXLT*/"0.6.3.0", to: /*NXLT*/"0.7.0.0")]
        public static NodeMigrationData Migrate_0630_to_0700(NodeMigrationData data)
        {
            System.Xml.XmlElement xmlNode = data.MigratedNodes.ElementAt(0);
            var element = MigrationManager.CloneAndChangeName(xmlNode, /*NXLT*/"DSIronPythonNode.PythonStringNode", /*NXLT*/"Python Script From String");
=======
        [NodeMigration(from: "0.6.3.0", to: "0.7.0.0")]
        public static NodeMigrationData Migrate_0630_to_0700(NodeMigrationData data)
        {
            XmlElement xmlNode = data.MigratedNodes.ElementAt(0);
            var element = MigrationManager.CloneAndChangeName(xmlNode, "DSIronPythonNode.PythonStringNode", "Python Script From String");
>>>>>>> c35c96f3
            element.SetAttribute("inputcount", "2");

            var migrationData = new NodeMigrationData(data.Document);
            migrationData.AppendNode(element);
            return migrationData;
        }
    }
}<|MERGE_RESOLUTION|>--- conflicted
+++ resolved
@@ -8,24 +8,14 @@
 {
     [NodeName(/*NXLT*/"LEGACY Python Script")]
     [NodeCategory(BuiltinNodeCategories.CORE_SCRIPTING + /*NXLT*/".Legacy")]
-    [NodeDescription(/*NXLT*/"LEGACYPythonScriptDescription",typeof(Properties.Resources))]
+    [NodeDescription(/*NXLT*/"LEGACYPythonScriptDescription", typeof(Properties.Resources))]
     public class Python : NodeModel
     {
-<<<<<<< HEAD
-        public Python(WorkspaceModel workspaceModel) : base(workspaceModel) { }
-
         [NodeMigration(from: /*NXLT*/"0.6.3.0", to: /*NXLT*/"0.7.0.0")]
         public static NodeMigrationData Migrate_0630_to_0700(NodeMigrationData data)
         {
-            System.Xml.XmlElement xmlNode = data.MigratedNodes.ElementAt(0);
+            XmlElement xmlNode = data.MigratedNodes.ElementAt(0);
             var element = MigrationManager.CloneAndChangeName(xmlNode, /*NXLT*/"DSIronPythonNode.PythonNode", /*NXLT*/"Python Script");
-=======
-        [NodeMigration(from: "0.6.3.0", to: "0.7.0.0")]
-        public static NodeMigrationData Migrate_0630_to_0700(NodeMigrationData data)
-        {
-            XmlElement xmlNode = data.MigratedNodes.ElementAt(0);
-            var element = MigrationManager.CloneAndChangeName(xmlNode, "DSIronPythonNode.PythonNode", "Python Script");
->>>>>>> c35c96f3
             element.SetAttribute("nickname", "Python Script");
             element.SetAttribute("inputcount", "1");
             element.RemoveAttribute("inputs");
@@ -43,137 +33,19 @@
         }
     }
 
-    [NodeName("LEGACY Python Script With Variable Number of Inputs"),
-     NodeCategory(BuiltinNodeCategories.CORE_SCRIPTING + ".Legacy"),
-     NodeDescription("Runs an embedded IronPython script")]
+    [NodeName("LEGACY Python Script With Variable Number of Inputs")]
+    [NodeCategory(BuiltinNodeCategories.CORE_SCRIPTING + ".Legacy")]
+    [NodeDescription(/*NXLT*/"LEGACYPythonScriptDescription", typeof(Properties.Resources))]
     public class PythonVarIn : NodeModel
     {
-<<<<<<< HEAD
-        public VariableInput(WorkspaceModel ws)
-            : base(ws)
-        {
-        }
-
-        protected abstract string GetInputRootName();
-        protected abstract string GetTooltipRootName();
-
-        protected virtual int GetInputNameIndex()
-        {
-            return InPortData.Count;
-        }
-
-        protected internal virtual void RemoveInput()
-        {
-            var count = InPortData.Count;
-            if (count > 0)
-            {
-                InPortData.RemoveAt(count - 1);
-            }
-        }
-
-        protected internal virtual void AddInput()
-        {
-            var idx = GetInputNameIndex();
-            InPortData.Add(new PortData(GetInputRootName() + idx, GetTooltipRootName() + idx));
-        }
-
-        protected override void LoadNode(XmlNode nodeElement)
-        {
-            int i = InPortData.Count;
-            foreach (XmlNode subNode in nodeElement.ChildNodes)
-            {
-                if (i > 0)
-                {
-                    i--;
-                    continue;
-                }
-
-                if (subNode.Name == /*NXLT*/"Input")
-                {
-                    InPortData.Add(new PortData(subNode.Attributes[/*NXLT*/"name"].Value, string.Empty));
-                }
-            }
-            RegisterAllPorts();
-        }
-
-        #region Serialization/Deserialization Methods
-
-        protected override void SerializeCore(XmlElement element, SaveContext context)
-        {
-            base.SerializeCore(element, context); //Base implementation must be called
-            XmlDocument xmlDoc = element.OwnerDocument;
-            foreach (var inport in InPortData)
-            {
-                XmlElement input = xmlDoc.CreateElement("Input");
-                input.SetAttribute("name", inport.NickName);
-                element.AppendChild(input);
-            }
-        }
-
-        protected override void DeserializeCore(XmlElement element, SaveContext context)
-        {
-            base.DeserializeCore(element, context); //Base implementation must be called
-
-            if (context == SaveContext.Undo)
-            {
-                //Reads in the new number of ports required from the data stored in the Xml Element
-                //during Serialize (nextLength). Changes the current In Port Data to match the
-                //required size by adding or removing port data.
-                int currLength = InPortData.Count;
-                XmlNodeList inNodes = element.SelectNodes("Input");
-                int nextLength = inNodes.Count;
-                if (nextLength > currLength)
-                {
-                    for (; currLength < nextLength; currLength++)
-                    {
-                        XmlNode subNode = inNodes.Item(currLength);
-                        string nickName = subNode.Attributes["name"].Value;
-                        InPortData.Add(new PortData(nickName, String.Empty));
-                    }
-                }
-                else if (nextLength < currLength)
-                    InPortData.RemoveRange(nextLength, currLength - nextLength);
-
-                RegisterAllPorts();
-            }
-        }
-
-        #endregion
-    }
-
-    [NodeName(/*NXLT*/"LEGACY Python Script With Variable Number of Inputs")]
-    [NodeCategory(BuiltinNodeCategories.CORE_SCRIPTING + /*NXLT*/".Legacy")]
-    [NodeDescription(/*NXLT*/"LEGACYPythonScriptDescription", typeof(Properties.Resources))]
-    public class PythonVarIn : VariableInput
-    {
-        // implement methods from variableinput
-        public PythonVarIn(WorkspaceModel ws) : base(ws) { }
-
-        protected override string GetInputRootName()
-        {
-            return "IN";
-        }
-
-        protected override string GetTooltipRootName()
-        {
-            return "Input";
-        }
-
         [NodeMigration(from: /*NXLT*/"0.6.3.0", to: /*NXLT*/"0.7.0.0")]
-        public static NodeMigrationData Migrate_0630_to_0700(NodeMigrationData data)
-        {
-            System.Xml.XmlElement xmlNode = data.MigratedNodes.ElementAt(0);
-            var element = MigrationManager.CloneAndChangeName(xmlNode, /*NXLT*/"DSIronPythonNode.PythonNode", /*NXLT*/"Python Script");
-=======
-        [NodeMigration(from: "0.6.3.0", to: "0.7.0.0")]
         public static NodeMigrationData Migrate_0630_to_0700(NodeMigrationData data)
         {
             XmlElement xmlNode = data.MigratedNodes.ElementAt(0);
             var element = MigrationManager.CloneAndChangeName(
                 xmlNode,
-                "DSIronPythonNode.PythonNode",
-                "Python Script");
->>>>>>> c35c96f3
+                /*NXLT*/"DSIronPythonNode.PythonNode",
+                /*NXLT*/"Python Script");
             element.SetAttribute("nickname", "Python Script");
             element.SetAttribute("inputcount", xmlNode.GetAttribute("inputs"));
             element.RemoveAttribute("inputs");
@@ -183,17 +55,10 @@
 
 
                 XmlNode node = subNode.Clone();
-<<<<<<< HEAD
-                node.InnerText = Regex.Replace(node.InnerText, /*NXLT*/@"\bIN[0-9]+\b", delegate(Match m)
-                {
-                    return "IN[" + m.ToString().Substring(2) + "]";
-                });
-=======
                 node.InnerText = Regex.Replace(
                     node.InnerText,
-                    @"\bIN[0-9]+\b",
+                    /*NXLT*/@"\bIN[0-9]+\b",
                     m => "IN[" + m.ToString().Substring(2) + "]");
->>>>>>> c35c96f3
                 element.AppendChild(subNode.Clone());
             }
 
@@ -208,21 +73,11 @@
     [NodeDescription(/*NXLT*/"LEGACYPythonScriptFromStringDescription", typeof(Properties.Resources))]
     public class PythonString : NodeModel
     {
-<<<<<<< HEAD
-        public PythonString(WorkspaceModel workspaceModel) : base(workspaceModel) { }
-
         [NodeMigration(from: /*NXLT*/"0.6.3.0", to: /*NXLT*/"0.7.0.0")]
         public static NodeMigrationData Migrate_0630_to_0700(NodeMigrationData data)
         {
-            System.Xml.XmlElement xmlNode = data.MigratedNodes.ElementAt(0);
+            XmlElement xmlNode = data.MigratedNodes.ElementAt(0);
             var element = MigrationManager.CloneAndChangeName(xmlNode, /*NXLT*/"DSIronPythonNode.PythonStringNode", /*NXLT*/"Python Script From String");
-=======
-        [NodeMigration(from: "0.6.3.0", to: "0.7.0.0")]
-        public static NodeMigrationData Migrate_0630_to_0700(NodeMigrationData data)
-        {
-            XmlElement xmlNode = data.MigratedNodes.ElementAt(0);
-            var element = MigrationManager.CloneAndChangeName(xmlNode, "DSIronPythonNode.PythonStringNode", "Python Script From String");
->>>>>>> c35c96f3
             element.SetAttribute("inputcount", "2");
 
             var migrationData = new NodeMigrationData(data.Document);
