﻿using System;
using System.Collections.Generic;
using System.Globalization;
using System.Windows;
using System.Windows.Controls;
using System.Windows.Data;
using System.Windows.Media;
using System.Xml;

using DSCore;

using DSCoreNodesUI;

using Dynamo;
using Dynamo.Controls;
using Dynamo.Core;
using Dynamo.Models;
using Dynamo.Nodes;
using Dynamo.UI;
using Dynamo.UI.Prompts;
using Dynamo.Utilities;
using Dynamo.ViewModels;
using Dynamo.Wpf;

using DynamoUnits;
using ProtoCore.AST.AssociativeAST;
<<<<<<< HEAD
using UnitsUI.Properties;
=======
using ProtoCore.Namespace;
>>>>>>> 83b58136

namespace UnitsUI
{
    public abstract class MeasurementInputBaseNodeViewCustomization : INodeViewCustomization<MeasurementInputBase>
    {
        private MeasurementInputBase mesBaseModel;
        private DynamoViewModel dynamoViewModel;
        private DynamoTextBox tb;

        public void CustomizeView(MeasurementInputBase model, NodeView nodeView)
        {
            this.mesBaseModel = model;
            this.dynamoViewModel = nodeView.ViewModel.DynamoViewModel;

            //add an edit window option to the 
            //main context window
            var editWindowItem = new MenuItem()
            {
                Header = "Edit...",
                IsCheckable = false,
                Tag = nodeView.ViewModel.DynamoViewModel
            };

            nodeView.MainContextMenu.Items.Add(editWindowItem);

            editWindowItem.Click += editWindowItem_Click;

            //add a text box to the input grid of the control
            this.tb = new DynamoTextBox();
            tb.HorizontalAlignment = HorizontalAlignment.Stretch;
            tb.VerticalAlignment = VerticalAlignment.Center;
            nodeView.inputGrid.Children.Add(tb);
            Grid.SetColumn(tb, 0);
            Grid.SetRow(tb, 0);
            tb.Background = new SolidColorBrush(System.Windows.Media.Color.FromArgb(0x88, 0xFF, 0xFF, 0xFF));

            tb.DataContext = model;
            tb.BindToProperty(new Binding("Value")
            {
                Mode = BindingMode.TwoWay,
                Converter = new MeasureConverter(),
                ConverterParameter = model.Measure,
                NotifyOnValidationError = false,
                Source = model,
                UpdateSourceTrigger = UpdateSourceTrigger.Explicit
            });

            tb.OnChangeCommitted += () => model.OnNodeModified();

            (nodeView.ViewModel.DynamoViewModel.Model.PreferenceSettings).PropertyChanged += PreferenceSettings_PropertyChanged;
        }

        void PreferenceSettings_PropertyChanged(object sender, System.ComponentModel.PropertyChangedEventArgs e)
        {
            if (e.PropertyName == "AreaUnit" ||
                e.PropertyName == "VolumeUnit" ||
                e.PropertyName == "LengthUnit" ||
                e.PropertyName == "NumberFormat")
            {
                this.mesBaseModel.ForceValueRaisePropertyChanged();

                this.mesBaseModel.OnNodeModified();
            }
        }

        private void editWindowItem_Click(object sender, RoutedEventArgs e)
        {
            var viewModel = this.dynamoViewModel;
            var editWindow = new EditWindow(viewModel) { DataContext = this.mesBaseModel };
            editWindow.BindToProperty(null, new Binding("Value")
            {
                Mode = BindingMode.TwoWay,
                Converter = new MeasureConverter(),
                ConverterParameter = this.mesBaseModel.Measure,
                NotifyOnValidationError = false,
                Source = this.mesBaseModel,
                UpdateSourceTrigger = UpdateSourceTrigger.Explicit
            });

            editWindow.ShowDialog();
        }

        public void Dispose()
        {
            tb.OnChangeCommitted += () => mesBaseModel.OnNodeModified();
        }
    }

    public abstract class MeasurementInputBase : NodeModel
    {
        public SIUnit Measure { get; protected set; }
        
        public double Value
        {
            get
            {
                return Measure.Value;
            }
            set
            {
                Measure.Value = value;
                RaisePropertyChanged("Value");
            }
        }

        internal void ForceValueRaisePropertyChanged()
        {
            RaisePropertyChanged("Value");
        }

        protected override void SerializeCore(XmlElement nodeElement, SaveContext context)
        {
            base.SerializeCore(nodeElement, context);
            XmlElement outEl = nodeElement.OwnerDocument.CreateElement(typeof(double).FullName);
            outEl.SetAttribute("value", Value.ToString(CultureInfo.InvariantCulture));
            nodeElement.AppendChild(outEl);
        }

        protected override void DeserializeCore(XmlElement nodeElement, SaveContext context)
        {
            base.DeserializeCore(nodeElement, context);
            foreach (XmlNode subNode in nodeElement.ChildNodes)
            {
                // this node now stores a double, having previously stored a measure type
                // by checking for the measure type as well we allow for loading of older files.
                if (subNode.Name.Equals(typeof(double).FullName) || subNode.Name.Equals("Dynamo.Measure.Foot"))
                {
                    Value = DeserializeValue(subNode.Attributes[0].Value);
                }
            }
        }

        public override string PrintExpression()
        {
            return Value.ToString();
        }

        protected double DeserializeValue(string val)
        {
            try
            {
                return Convert.ToDouble(val, CultureInfo.InvariantCulture);
            }
            catch
            {
                return 0;
            }
        }

        protected override bool UpdateValueCore(UpdateValueParams updateValueParams)
        {
            string name = updateValueParams.PropertyName;
            string value = updateValueParams.PropertyValue;

            if (name == "Value")
            {
                var converter = new MeasureConverter();
                this.Value = ((double)converter.ConvertBack(value, typeof(double), Measure, null));
                return true; // UpdateValueCore handled.
            }

            return base.UpdateValueCore(updateValueParams);
        }

    }

    public class LengthFromStringNodeViewCustomization : MeasurementInputBaseNodeViewCustomization,
                                                         INodeViewCustomization<LengthFromString>
    {
        public void CustomizeView(LengthFromString model, NodeView nodeView)
        {
            base.CustomizeView(model, nodeView);
        }
    }

    [NodeName("Length From String")]
    [NodeCategory("Units.Length.Create")]
    [NodeDescription("LengthFromStringDescription",typeof(Properties.Resources))]
    [NodeSearchTags("LengthFromStringSearchTags", typeof(Properties.Resources))]
    [IsDesignScriptCompatible]
    public class LengthFromString : MeasurementInputBase
    {
        public LengthFromString()
        {
            Measure = Length.FromDouble(0.0);
            OutPortData.Add(new PortData("length", Resources.LengthFromStringPortDataLengthToolTip));
            RegisterAllPorts();
        }

        [NodeMigration(from: "0.6.2")]
        public void MigrateLengthFromFeetToMeters(XmlNode node)
        {
            //length values were previously stored as decimal feet
            //convert them internally to SI meters.
            foreach (XmlNode child in node.ChildNodes)
            {
                if (child.Name == "System.Double")
                {
                    if (child.Attributes != null && child.Attributes.Count > 0)
                    {
                        var valueAttrib = child.Attributes["value"];
                        valueAttrib.Value = (double.Parse(valueAttrib.Value) / Length.ToFoot).ToString(CultureInfo.InvariantCulture);
                    }
                }
            }
        }

        public override IEnumerable<AssociativeNode> BuildOutputAst(List<AssociativeNode> inputAstNodes)
        {
            var doubleNode = AstFactory.BuildDoubleNode(Value);
            var functionCall = AstFactory.BuildFunctionCall(new Func<double,Length>(Length.FromDouble), new List<AssociativeNode> { doubleNode });
            return new[] { AstFactory.BuildAssignment(GetAstIdentifierForOutputIndex(0), functionCall) };
        }
    }

    public class AreaFromStringNodeViewCustomization : MeasurementInputBaseNodeViewCustomization,
                                                     INodeViewCustomization<AreaFromString>
    {
        public void CustomizeView(AreaFromString model, NodeView nodeView)
        {
            base.CustomizeView(model, nodeView);
        }
    }

    [NodeName("Area From String")]
    [NodeCategory("Units.Area.Create")]
    [NodeDescription("AreaFromStringDescription",typeof(Properties.Resources))]
    [NodeSearchTags("AreaFromStringSearchTags", typeof(Properties.Resources))]
    [IsDesignScriptCompatible]
    public class AreaFromString : MeasurementInputBase
    {
        public AreaFromString()
        {
            Measure = Area.FromDouble(0.0);
            OutPortData.Add(new PortData("area", Resources.AreaFromStringPortDataAreaToolTip));
            RegisterAllPorts();
        }

        public override IEnumerable<AssociativeNode> BuildOutputAst(List<AssociativeNode> inputAstNodes)
        {
            var doubleNode = AstFactory.BuildDoubleNode(Value);
            var functionCall = AstFactory.BuildFunctionCall(new Func<double,Area>(Area.FromDouble), new List<AssociativeNode> { doubleNode });
            return new[] { AstFactory.BuildAssignment(GetAstIdentifierForOutputIndex(0), functionCall) };
        }
    }

    public class VolumeFromStringNodeViewCustomization : MeasurementInputBaseNodeViewCustomization,
                                                 INodeViewCustomization<VolumeFromString>
    {
        public void CustomizeView(VolumeFromString model, NodeView nodeView)
        {
            base.CustomizeView(model, nodeView);
        }
    }

    [NodeName("Volume From String")]
    [NodeCategory("Units.Volume.Create")]
    [NodeDescription("VolumeFromStringDescription",typeof(Properties.Resources))]
    [NodeSearchTags("VolumeFromStringSearchTags", typeof(Properties.Resources))]
    [IsDesignScriptCompatible]
    public class VolumeFromString : MeasurementInputBase
    {
        public VolumeFromString()
        {
            Measure = Volume.FromDouble(0.0);
            OutPortData.Add(new PortData("volume", Resources.VolumeFromStringPortDataVolumeToolTip));
            RegisterAllPorts();
        }

        public override IEnumerable<AssociativeNode> BuildOutputAst(List<AssociativeNode> inputAstNodes)
        {
            var doubleNode = AstFactory.BuildDoubleNode(Value);
            var functionCall = AstFactory.BuildFunctionCall(new Func<double, Volume>(Volume.FromDouble), new List<AssociativeNode> { doubleNode });
            return new[] { AstFactory.BuildAssignment(GetAstIdentifierForOutputIndex(0), functionCall) };
        }
    }

    [NodeName("Unit Types")]
    [NodeCategory("Units")]
    [NodeDescription("UnitTypesDescription", typeof(Properties.Resources))]
    [NodeSearchTags("UnitTypesSearchTags", typeof(Properties.Resources))]
    [IsDesignScriptCompatible]
    public class UnitTypes : AllChildrenOfType<SIUnit>
    {
        public override IEnumerable<AssociativeNode> BuildOutputAst(List<AssociativeNode> inputAstNodes)
        {
            var typeName = AstFactory.BuildStringNode(Items[SelectedIndex].Name);
            var assemblyName = AstFactory.BuildStringNode("DynamoUnits");
            var functionCall = AstFactory.BuildFunctionCall(new Func<string, string, object>(Types.FindTypeByNameInAssembly), new List<AssociativeNode>() { typeName, assemblyName });
            return new[] { AstFactory.BuildAssignment(GetAstIdentifierForOutputIndex(0), functionCall) };
        }
    }
}<|MERGE_RESOLUTION|>--- conflicted
+++ resolved
@@ -24,11 +24,8 @@
 
 using DynamoUnits;
 using ProtoCore.AST.AssociativeAST;
-<<<<<<< HEAD
 using UnitsUI.Properties;
-=======
 using ProtoCore.Namespace;
->>>>>>> 83b58136
 
 namespace UnitsUI
 {
