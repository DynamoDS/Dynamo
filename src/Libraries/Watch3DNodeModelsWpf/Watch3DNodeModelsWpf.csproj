--- conflicted
+++ resolved
@@ -39,7 +39,6 @@
     </ItemGroup>
   <ItemGroup>
     <PackageReference Include="Cyotek.Drawing.BitmapFont" Version="2.0.0" CopyMetaData="true" />
-<<<<<<< HEAD
 	  <PackageReference Include="SharpDX" Version="4.2.0" CopyPDB="true" />
 	  <PackageReference Include="SharpDX.D3DCompiler" Version="4.2.0" CopyPDB="true" />
 	  <PackageReference Include="SharpDX.Direct2D1" Version="4.2.0" CopyPDB="true" />
@@ -48,7 +47,6 @@
 	  <PackageReference Include="SharpDX.DXGI" Version="4.2.0" CopyPDB="true" />
 	  <PackageReference Include="SharpDX.Mathematics" Version="4.2.0" CopyPDB="true" />   
   </ItemGroup> 
-=======
     <PackageReference Include="HelixToolkit" Version="2.17.0" CopyPDB="true" />
 	<PackageReference Include="HelixToolkit.Wpf" Version="2.17.0" CopyPDB="true" />
 	<PackageReference Include="HelixToolkit.Wpf.SharpDX" Version="2.17.0" CopyPDB="true" />
@@ -72,7 +70,6 @@
         <Private>False</Private>
     </Reference>
   </ItemGroup>
->>>>>>> 43fe6a7d
   <ItemGroup>
     <ProjectReference Include="..\..\DynamoCoreWpf\DynamoCoreWpf.csproj">
       <Project>{51BB6014-43F7-4F31-B8D3-E3C37EBEDAF4}</Project>
