--- conflicted
+++ resolved
@@ -42,13 +42,10 @@
     <Reference Include="System.Core" />
   </ItemGroup>
   <ItemGroup>
-<<<<<<< HEAD
     <Compile Include="Location.cs" />
-=======
     <Compile Include="..\..\AssemblySharedInfoGenerator\AssemblySharedInfo.cs">
       <Link>AssemblySharedInfo.cs</Link>
     </Compile>
->>>>>>> 44517340
     <Compile Include="Properties\AssemblyInfo.cs" />
     <Compile Include="Units.cs" />
   </ItemGroup>
