--- conflicted
+++ resolved
@@ -184,7 +184,6 @@
         }
     }
 
-<<<<<<< HEAD
     [IsVisibleInDynamoLibrary(false)]
     public class WorkSheet
     {
@@ -552,9 +551,6 @@
         }
 
     }
-
-=======
->>>>>>> 88172935
     /// <summary>
     ///     Methods for Import/Export category.
     /// </summary>
