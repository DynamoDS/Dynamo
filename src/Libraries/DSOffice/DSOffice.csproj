<Project Sdk="Microsoft.NET.Sdk">
  <ImportGroup Label="PropertySheets">
    <Import Project="$(SolutionDir)Config\CS_SDK.props" />
  </ImportGroup>
  <PropertyGroup>
    <ProjectGuid>{9B4FDC96-E2F9-4B8F-894A-4294405D50E7}</ProjectGuid>
    <OutputType>Library</OutputType>
    <AppDesignerFolder>Properties</AppDesignerFolder>
    <RootNamespace>DSOffice</RootNamespace>
    <AssemblyName>DSOffice</AssemblyName>
    <DocumentationFile>$(OutputPath)\$(UICulture)\DSOffice.xml</DocumentationFile>
  </PropertyGroup>
<<<<<<< HEAD
  <PropertyGroup>
    <NoWarn>MSB3539;CS1591;NUnit2005;NUnit2007;CS0618;CS0612;CS0672</NoWarn>
  </PropertyGroup>
    <ItemGroup>
=======
    <ItemGroup Condition=" '$(TargetFramework)' == 'net48' ">
>>>>>>> 88654052
        <PackageReference Include="Microsoft.Office.Interop.Excel" Version="15.0.4795.1001">
            <ExcludeAssets>runtime</ExcludeAssets>
        </PackageReference>
        <Reference Include="WindowsBase" />
    </ItemGroup>
    <ItemGroup Condition=" '$(TargetFramework)' == 'net6.0' ">
        <PackageReference Include="Microsoft.Office.Interop.Excel" Version="15.0.4795.1001" />
        <PackageReference Include="MicrosoftOfficeCore" Version="15.0.0" />
    </ItemGroup>
  <ItemGroup Label ="Common deps">
	<PackageReference Include="DocumentFormat.OpenXml" Version="2.12.3" CopyXML="true" />
  </ItemGroup>
  <ItemGroup>
    <Content Include="DSOffice.Migrations.xml">
      <SubType>Designer</SubType>
      <CopyToOutputDirectory>PreserveNewest</CopyToOutputDirectory>
    </Content>
    <Content Include="DSOffice_DynamoCustomization.xml">
      <CopyToOutputDirectory>PreserveNewest</CopyToOutputDirectory>
    </Content>
  </ItemGroup>
  <ItemGroup>
    <ProjectReference Include="..\..\DynamoCore\DynamoCore.csproj">
      <Project>{7858fa8c-475f-4b8e-b468-1f8200778cf8}</Project>
      <Name>DynamoCore</Name>
      <Private>False</Private>
    </ProjectReference>
    <ProjectReference Include="..\..\Engine\ProtoCore\ProtoCore.csproj">
      <Project>{7a9e0314-966f-4584-baa3-7339cbb849d1}</Project>
      <Name>ProtoCore</Name>
      <Private>False</Private>
    </ProjectReference>
    <ProjectReference Include="..\..\NodeServices\DynamoServices.csproj">
      <Project>{ef879a10-041d-4c68-83e7-3192685f1bae}</Project>
      <Name>DynamoServices</Name>
      <Private>False</Private>
    </ProjectReference>
    <ProjectReference Include="..\CoreNodes\CoreNodes.csproj">
      <Project>{87550b2b-6cb8-461e-8965-dfafe3aafb5c}</Project>
      <Name>CoreNodes</Name>
    </ProjectReference>
  </ItemGroup>
  <ItemGroup>
    <Compile Update="Properties\Resources.Designer.cs">
      <AutoGen>True</AutoGen>
      <DesignTime>True</DesignTime>
      <DependentUpon>Resources.resx</DependentUpon>
    </Compile>
    <Compile Update="Properties\Resources.en-US.Designer.cs">
      <AutoGen>True</AutoGen>
      <DesignTime>True</DesignTime>
      <DependentUpon>Resources.en-US.resx</DependentUpon>
    </Compile>
  </ItemGroup>
  <ItemGroup>
    <EmbeddedResource Update="Properties\Resources.resx">
      <Generator>ResXFileCodeGenerator</Generator>
      <LastGenOutput>Resources.Designer.cs</LastGenOutput>
    </EmbeddedResource>
    <EmbeddedResource Update="Properties\Resources.en-US.resx">
      <Generator>ResXFileCodeGenerator</Generator>
      <LastGenOutput>Resources.en-US.Designer.cs</LastGenOutput>
    </EmbeddedResource>
  </ItemGroup>
  <Target Name="CopyFiles" BeforeTargets="Build">
    <Copy SourceFiles="$(ProjectDir)DSOffice_DynamoCustomization.xml" DestinationFiles="$(OutDir)DSOffice_DynamoCustomization.xml" />
  </Target>
  <Target Name="GenerateFiles" AfterTargets="ResolveSateliteResDeps" Condition=" '$(OS)' != 'Unix' ">
    <!-- Get assembly -->
    <GetAssemblyIdentity AssemblyFiles="$(OutDir)$(TargetName).dll">
      <Output TaskParameter="Assemblies" ItemName="AssemblyInfo" />
    </GetAssemblyIdentity>
    <!-- Generate customization dll -->
    <GenerateResource SdkToolsPath="$(TargetFrameworkSDKToolsDirectory)" UseSourcePath="true" Sources="$(ProjectDir)DSOfficeImages.resx" OutputResources="$(ProjectDir)DSOfficeImages.resources" References="$(SystemDrawingDllPath)" />
    <AL SdkToolsPath="$(TargetFrameworkSDKToolsDirectory)" TargetType="library" EmbedResources="$(ProjectDir)DSOfficeImages.resources" OutputAssembly="$(OutDir)DSOffice.customization.dll" Version="%(AssemblyInfo.Version)" />
  </Target>
</Project><|MERGE_RESOLUTION|>--- conflicted
+++ resolved
@@ -10,14 +10,10 @@
     <AssemblyName>DSOffice</AssemblyName>
     <DocumentationFile>$(OutputPath)\$(UICulture)\DSOffice.xml</DocumentationFile>
   </PropertyGroup>
-<<<<<<< HEAD
   <PropertyGroup>
     <NoWarn>MSB3539;CS1591;NUnit2005;NUnit2007;CS0618;CS0612;CS0672</NoWarn>
   </PropertyGroup>
-    <ItemGroup>
-=======
     <ItemGroup Condition=" '$(TargetFramework)' == 'net48' ">
->>>>>>> 88654052
         <PackageReference Include="Microsoft.Office.Interop.Excel" Version="15.0.4795.1001">
             <ExcludeAssets>runtime</ExcludeAssets>
         </PackageReference>
