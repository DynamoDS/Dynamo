--- conflicted
+++ resolved
@@ -75,16 +75,13 @@
     <Compile Include="UI\ColorRangeNodeViewCustomization.cs" />
     <Compile Include="CreateList.cs" />
     <Compile Include="DropDown.cs" />
-<<<<<<< HEAD
     <Compile Include="DropDownNodeViewCustomization.cs" />
     <Compile Include="DummyNodeNodeViewCustomization.cs" />
     <Compile Include="ElementSelectionControl.xaml.cs">
-=======
     <Compile Include="UI\DropDownNodeViewCustomization.cs" />
     <Compile Include="DummyNode.cs" />
     <Compile Include="UI\DummyNodeNodeViewCustomization.cs" />
     <Compile Include="UI\ElementSelectionControl.xaml.cs">
->>>>>>> 95d40a5d
       <DependentUpon>ElementSelectionControl.xaml</DependentUpon>
     </Compile>
     <Compile Include="Enum.cs" />
