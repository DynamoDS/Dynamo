--- conflicted
+++ resolved
@@ -62,10 +62,7 @@
     <Compile Include="Input\Double.cs" />
     <Compile Include="Input\DoubleSlider.cs" />
     <Compile Include="Input\DoubleSliderNodeViewCustomization.cs" />
-<<<<<<< HEAD
-=======
     <Compile Include="Input\File.cs" />
->>>>>>> ef8662ec
     <Compile Include="Input\Filename.cs" />
     <Compile Include="Input\FilenameNodeViewCustomization.cs" />
     <Compile Include="Input\FileSystemBrowser.cs" />
@@ -76,12 +73,9 @@
     <Compile Include="Input\StringInputCustomization.cs" />
     <Compile Include="Input\StringNodeViewCustomization.cs" />
     <Compile Include="Input\BasicInteractiveNodeViewCustomization.cs" />
-<<<<<<< HEAD
-=======
     <Compile Include="..\..\AssemblySharedInfoGenerator\AssemblySharedInfo.cs">
       <Link>AssemblySharedInfo.cs</Link>
     </Compile>
->>>>>>> ef8662ec
     <Compile Include="ColorRange.cs" />
     <Compile Include="ColorRangeNodeViewCustomization.cs" />
     <Compile Include="CreateList.cs" />
@@ -117,21 +111,12 @@
     <Compile Include="Selection.cs" />
     <Compile Include="SelectionBaseNodeViewCustomization.cs" />
     <Compile Include="Watch.cs" />
-<<<<<<< HEAD
-    <Compile Include="WatchImage.cs" />
-=======
     <Compile Include="WatchImageCore.cs" />
->>>>>>> ef8662ec
     <Compile Include="WatchImageNodeViewCustomization.cs" />
     <Compile Include="WatchNodeViewCustomization.cs" />
     <Compile Include="WebRequest.cs" />
   </ItemGroup>
   <ItemGroup>
-    <ProjectReference Include="..\..\DynamoCoreWpf\DynamoCoreWpf.csproj">
-      <Project>{51bb6014-43f7-4f31-b8d3-e3c37ebedaf4}</Project>
-      <Name>DynamoCoreWpf</Name>
-      <Private>False</Private>
-    </ProjectReference>
     <ProjectReference Include="..\..\DynamoCore\DynamoCore.csproj">
       <Project>{7858fa8c-475f-4b8e-b468-1f8200778cf8}</Project>
       <Name>DynamoCore</Name>
@@ -150,10 +135,7 @@
     <ProjectReference Include="..\VMDataBridge\VMDataBridge.csproj">
       <Project>{ccb6e56b-2da1-4eba-a1f9-e8510e129d12}</Project>
       <Name>VMDataBridge</Name>
-<<<<<<< HEAD
-=======
       <Private>False</Private>
->>>>>>> ef8662ec
     </ProjectReference>
   </ItemGroup>
   <ItemGroup>
