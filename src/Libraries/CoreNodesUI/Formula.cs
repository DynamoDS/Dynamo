--- conflicted
+++ resolved
@@ -6,11 +6,6 @@
 using Dynamo.Core;
 using Dynamo.Models;
 using Dynamo.Nodes;
-<<<<<<< HEAD
-using Dynamo.Utilities;
-using DSCoreNodesUI.Properties;
-=======
->>>>>>> c35c96f3
 
 using NCalc;
 using ProtoCore;
@@ -20,7 +15,7 @@
 namespace DSCoreNodesUI
 {
     [NodeName(/*NXLT*/"Formula")]
-    [NodeDescription(/*NXLT*/"FormulaDescription", typeof(Properties.Resources))]
+    [NodeDescription(/*NXLT*/"Evaluates mathematical formulas. Uses NCalc: http://ncalc.codeplex.com/")]
     [NodeCategory(BuiltinNodeCategories.CORE_SCRIPTING)]
     [IsDesignScriptCompatible]
     //[NodeDeprecated]
@@ -44,16 +39,8 @@
                         ElementState oldState = State;
                         {
                             ProcessFormula();
-<<<<<<< HEAD
                             RaisePropertyChanged(/*NXLT*/"FormulaString");
-                            RequiresRecalc = true;
-                            EnableReporting();
-                            if (Workspace != null)
-                                Workspace.Modified();
-=======
-                            RaisePropertyChanged("FormulaString");
                             OnAstUpdated();
->>>>>>> c35c96f3
                         }
 
                         if (oldState != State)
@@ -66,7 +53,7 @@
         public Formula()
         {
             ArgumentLacing = LacingStrategy.Shortest;
-            OutPortData.Add(new PortData(string.Empty, Resources.FormulaPortDataResultToolTip));
+            OutPortData.Add(new PortData(string.Empty, Properties.Resources.FormulaPortDataResultToolTip));
             RegisterAllPorts();
         }
 
@@ -85,12 +72,8 @@
 
         protected override void SerializeCore(XmlElement element, SaveContext context)
         {
-<<<<<<< HEAD
-            var formStringNode = xmlDoc.CreateElement(/*NXLT*/"FormulaText");
-=======
             base.SerializeCore(element, context); //Base implementation must be called
-            var formStringNode = element.OwnerDocument.CreateElement("FormulaText");
->>>>>>> c35c96f3
+            var formStringNode = element.OwnerDocument.CreateElement(/*NXLT*/"FormulaText");
             formStringNode.InnerText = FormulaString;
             element.AppendChild(formStringNode);
         }
@@ -109,44 +92,12 @@
                 }
             }
 
-<<<<<<< HEAD
             var formStringNode = nodeElement.ChildNodes.Cast<XmlNode>().FirstOrDefault(childNode => childNode.Name == /*NXLT*/"FormulaText");
-            FormulaString = formStringNode != null 
-                ? formStringNode.InnerText 
-                : nodeElement.InnerText;
-        }
-
-        #region Serialization/Deserialization methods
-
-        protected override void SerializeCore(XmlElement element, SaveContext context)
-        {
-            base.SerializeCore(element, context); //Base implementation must be called
-            if (context == SaveContext.Undo)
-            {
-                var helper = new XmlElementHelper(element);
-                helper.SetAttribute(/*NXLT*/"formulaString", FormulaString);
-            }
-        }
-
-        protected override void DeserializeCore(XmlElement element, SaveContext context)
-        {
-            base.DeserializeCore(element, context); //Base implementation must be called
-
-            if (context == SaveContext.Undo)
-            {
-                var helper = new XmlElementHelper(element);
-                FormulaString = helper.ReadString(/*NXLT*/"formulaString");
-            }
-        }
-
-=======
-            var formStringNode = nodeElement.ChildNodes.Cast<XmlNode>().FirstOrDefault(childNode => childNode.Name == "FormulaText");
             FormulaString = formStringNode != null
                 ? formStringNode.InnerText
                 : nodeElement.InnerText;
         }
 
->>>>>>> c35c96f3
         #endregion
 
 /*
@@ -219,7 +170,7 @@
 
             foreach (var p in parameters)
             {
-                InPortData.Add(new PortData(p, Resources.PortDataVariableToolTip));
+                InPortData.Add(new PortData(p, /*NXLT*/"variable"));
             }
 
             RegisterInputPorts();
