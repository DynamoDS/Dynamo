﻿using System;
using System.Collections.Generic;
using System.Linq;
using System.Text;
using Dynamo.Models;
using Dynamo.Nodes;
using ProtoCore.AST.AssociativeAST;

namespace DSCoreNodesUI.HigherOrder
{
    [NodeName("Apply Function")]
    [NodeCategory(BuiltinNodeCategories.CORE_EVALUATE)]
    [NodeDescription("Applies a function to arguments.")]
    [IsDesignScriptCompatible]
    public class ApplyFunction : VariableInputNode
    {
        public ApplyFunction()
        {
            InPortData.Add(new PortData("func", "Function to apply."));
            OutPortData.Add(new PortData("func(args)", "Result of application."));
            RegisterAllPorts();
        }

        protected override string GetInputName(int index)
        {
            return "arg" + index;
        }

        protected override string GetInputTooltip(int index)
        {
            return "Argument #" + index;
        }

        protected override void RemoveInput()
        {
            if (InPortData.Count > 1)
                base.RemoveInput();
        }

        public override IEnumerable<AssociativeNode> BuildOutputAst(List<AssociativeNode> inputAstNodes)
        {
            return new[]
            {
                AstFactory.BuildAssignment(
                    GetAstIdentifierForOutputIndex(0),
                    new FunctionCallNode
                    {
                        Function = AstFactory.BuildIdentifier("ApplyList"),
                        FormalArguments =
                            new List<AssociativeNode>
                            {
                                inputAstNodes[0],
                                AstFactory.BuildExprList(inputAstNodes.Skip(1).ToList())
                            }
                    })
            };
        }
    }

<<<<<<< HEAD
    [NodeName("Compose Functions")]
=======
    [NodeName("Compose Function")]
>>>>>>> 5874e0a2
    [NodeCategory(BuiltinNodeCategories.CORE_EVALUATE)]
    [NodeDescription("Compose multiple functions.")]
    [IsDesignScriptCompatible]
    public class ComposeFunctions : VariableInputNode
    {
        public ComposeFunctions()
        {
            InPortData.Add(new PortData("func0", "Function #0"));
            InPortData.Add(new PortData("func1", "Function #1"));

            OutPortData.Add(new PortData("func", "Composed function."));
            RegisterAllPorts();
        }

        protected override string GetInputName(int index)
        {
            return "func" + index;
        }

        protected override string GetInputTooltip(int index)
        {
            return "Function #" + index;
        }

        protected override void RemoveInput()
        {
            if (InPortData.Count > 2)
                base.RemoveInput();
        }

        public override IEnumerable<AssociativeNode> BuildOutputAst(List<AssociativeNode> inputAstNodes)
        {
            return new[]
            {
                AstFactory.BuildAssignment(
                    GetAstIdentifierForOutputIndex(0),
                    AstFactory.BuildFunctionCall(
                        "__Compose",
                        new List<AssociativeNode>
                        {
                            AstFactory.BuildExprList(inputAstNodes)
                        }))
            };
        }
    }
}<|MERGE_RESOLUTION|>--- conflicted
+++ resolved
@@ -57,11 +57,7 @@
         }
     }
 
-<<<<<<< HEAD
-    [NodeName("Compose Functions")]
-=======
     [NodeName("Compose Function")]
->>>>>>> 5874e0a2
     [NodeCategory(BuiltinNodeCategories.CORE_EVALUATE)]
     [NodeDescription("Compose multiple functions.")]
     [IsDesignScriptCompatible]
