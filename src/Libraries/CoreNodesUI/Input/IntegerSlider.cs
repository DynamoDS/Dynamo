﻿using System;
using System.Globalization;
using System.Xml;
using Autodesk.DesignScript.Runtime;

using Dynamo.Controls;
using Dynamo.Models;

namespace Dynamo.Nodes
{
    [NodeName("Integer Slider")]
    [NodeCategory(BuiltinNodeCategories.CORE_INPUT)]
    [NodeDescription("A slider that produces integer values.")]
    [SupressImportIntoVM]
    [IsDesignScriptCompatible]
    public class IntegerSlider : DSCoreNodesUI.Integer
    {
        public IntegerSlider(WorkspaceModel workspace) : base(workspace)
        {
            RegisterAllPorts();

            Min = 0;
            Max = 100;
            Value = 0;
        }

<<<<<<< HEAD
        protected override bool UpdateValueCore(string name, string value)
        {
            switch (name)
            {
                case "Min":
                case "MinText":
                    Min = (int)SliderViewModel.ConvertToDouble(NumericFormat.Integer, value);
                    return true; // UpdateValueCore handled.
                case "Max":
                case "MaxText":
                    Max = (int)SliderViewModel.ConvertToDouble(NumericFormat.Integer, value);
                    return true; // UpdateValueCore handled.
                case "Value":
                case "ValueText":
                    Value = (int)SliderViewModel.ConvertToDouble(NumericFormat.Integer, value);
=======
        private int _max;
        public int Max
        {
            get { return _max; }
            set
            {
                _max = value;

                if (_max < Value)
                    Value = _max;

                RaisePropertyChanged("Max");
            }
        }

        private int _min;
        public int Min
        {
            get { return _min; }
            set
            {
                _min = value;

                if (_min > Value)
                    Value = _min;

                RaisePropertyChanged("Min");
            }
        }

        protected override bool UpdateValueCore(string name, string value)
        {
            var converter = new IntegerDisplay();
            switch (name)
            {
                case "Value":
                    Value = ((int)converter.ConvertBack(value, typeof(int), null, null));
                    return true; // UpdateValueCore handled.
                case "Max":
                    Max = ((int)converter.ConvertBack(value, typeof(int), null, null));
                    return true; // UpdateValueCore handled.
                case "Min":
                    Min = ((int)converter.ConvertBack(value, typeof(int), null, null));
>>>>>>> 5526e6c2
                    if (Value >= Max)
                    {
                        this.Max = Value;
                    }
                    if (Value <= Min)
                    {
                        this.Min = Value;
                    }
                    return true; // UpdateValueCore handled.
<<<<<<< HEAD
                case "Step":
                case "StepText":
                    Step = SliderViewModel.ConvertToDouble(NumericFormat.Double, value);
                    return true;
=======
>>>>>>> 5526e6c2
            }

            return base.UpdateValueCore(name, value);
        }
<<<<<<< HEAD
=======

        #region Load/Save

        protected override void SaveNode(
            XmlDocument xmlDoc, XmlElement nodeElement, SaveContext context)
        {
            base.SaveNode(xmlDoc, nodeElement, context);

            XmlElement outEl = xmlDoc.CreateElement("Range");
            outEl.SetAttribute("min", Min.ToString(CultureInfo.InvariantCulture));
            outEl.SetAttribute("max", Max.ToString(CultureInfo.InvariantCulture));
            nodeElement.AppendChild(outEl);
        }

        protected override void LoadNode(XmlNode nodeElement)
        {
            base.LoadNode(nodeElement);

            foreach (XmlNode subNode in nodeElement.ChildNodes)
            {
                if (!subNode.Name.Equals("Range"))
                    continue;

                int min = Min;
                int max = Max;

                if (subNode.Attributes != null)
                {
                    foreach (XmlAttribute attr in subNode.Attributes)
                    {
                        if (attr.Name.Equals("min"))
                            min = Convert.ToInt32(attr.Value, CultureInfo.InvariantCulture);
                        else if (attr.Name.Equals("max"))
                            max = Convert.ToInt32(attr.Value, CultureInfo.InvariantCulture);
                        else if (attr.Name.Equals("value"))
                            Value = Convert.ToInt32(subNode.InnerText, CultureInfo.InvariantCulture);
                    }
                }

                Min = min;
                Max = max;
            }
        }

        #endregion

        #region Serialization/Deserialization Methods

        protected override void SerializeCore(XmlElement element, SaveContext context)
        {
            base.SerializeCore(element, context); // Base implementation must be called.

            if (context == SaveContext.Undo)
            {
                var xmlDocument = element.OwnerDocument;
                XmlElement subNode = xmlDocument.CreateElement("Range");
                subNode.SetAttribute("min", Min.ToString(CultureInfo.InvariantCulture));
                subNode.SetAttribute("max", Max.ToString(CultureInfo.InvariantCulture));
                element.AppendChild(subNode);
            }
        }

        protected override void DeserializeCore(XmlElement element, SaveContext context)
        {
            base.DeserializeCore(element, context); // Base implementation must be called.

            if (context == SaveContext.Undo)
            {
                foreach (XmlNode subNode in element.ChildNodes)
                {
                    if (!subNode.Name.Equals("Range"))
                        continue;
                    if (subNode.Attributes == null || (subNode.Attributes.Count <= 0))
                        continue;

                    int min = Min;
                    int max = Max;

                    foreach (XmlAttribute attr in subNode.Attributes)
                    {
                        if (attr.Name.Equals("min"))
                            min = Convert.ToInt32(attr.Value, CultureInfo.InvariantCulture);
                        else if (attr.Name.Equals("max"))
                            max = Convert.ToInt32(attr.Value, CultureInfo.InvariantCulture);
                    }

                    Min = min;
                    Max = max;
                }
            }
        }

        #endregion

        protected override bool ShouldDisplayPreviewCore
        {
            get
            {
                return false; // Previews are not shown for this node type.
            }
        }
>>>>>>> 5526e6c2
    }
}<|MERGE_RESOLUTION|>--- conflicted
+++ resolved
@@ -24,23 +24,6 @@
             Value = 0;
         }
 
-<<<<<<< HEAD
-        protected override bool UpdateValueCore(string name, string value)
-        {
-            switch (name)
-            {
-                case "Min":
-                case "MinText":
-                    Min = (int)SliderViewModel.ConvertToDouble(NumericFormat.Integer, value);
-                    return true; // UpdateValueCore handled.
-                case "Max":
-                case "MaxText":
-                    Max = (int)SliderViewModel.ConvertToDouble(NumericFormat.Integer, value);
-                    return true; // UpdateValueCore handled.
-                case "Value":
-                case "ValueText":
-                    Value = (int)SliderViewModel.ConvertToDouble(NumericFormat.Integer, value);
-=======
         private int _max;
         public int Max
         {
@@ -84,29 +67,12 @@
                     return true; // UpdateValueCore handled.
                 case "Min":
                     Min = ((int)converter.ConvertBack(value, typeof(int), null, null));
->>>>>>> 5526e6c2
-                    if (Value >= Max)
-                    {
-                        this.Max = Value;
-                    }
-                    if (Value <= Min)
-                    {
-                        this.Min = Value;
-                    }
-                    return true; // UpdateValueCore handled.
-<<<<<<< HEAD
-                case "Step":
-                case "StepText":
-                    Step = SliderViewModel.ConvertToDouble(NumericFormat.Double, value);
                     return true;
-=======
->>>>>>> 5526e6c2
             }
 
             return base.UpdateValueCore(name, value);
         }
-<<<<<<< HEAD
-=======
+
 
         #region Load/Save
 
@@ -208,6 +174,6 @@
                 return false; // Previews are not shown for this node type.
             }
         }
->>>>>>> 5526e6c2
+
     }
 }