--- conflicted
+++ resolved
@@ -90,17 +90,10 @@
         {
             base.SerializeCore(element, context); // Base implementation must be called.
 
-<<<<<<< HEAD
-            XmlElement outEl = xmlDoc.CreateElement("Range");
+            XmlElement outEl = element.OwnerDocument.CreateElement("Range");
             outEl.SetAttribute(/*NXLT*/"min", Min.ToString(CultureInfo.InvariantCulture));
             outEl.SetAttribute(/*NXLT*/"max", Max.ToString(CultureInfo.InvariantCulture));
-            nodeElement.AppendChild(outEl);
-=======
-            XmlElement outEl = element.OwnerDocument.CreateElement("Range");
-            outEl.SetAttribute("min", Min.ToString(CultureInfo.InvariantCulture));
-            outEl.SetAttribute("max", Max.ToString(CultureInfo.InvariantCulture));
             element.AppendChild(outEl);
->>>>>>> c35c96f3
         }
 
         protected override void DeserializeCore(XmlElement nodeElement, SaveContext context)
@@ -134,64 +127,5 @@
         }
 
         #endregion
-<<<<<<< HEAD
-
-        #region Serialization/Deserialization Methods
-
-        protected override void SerializeCore(XmlElement element, SaveContext context)
-        {
-            base.SerializeCore(element, context); // Base implementation must be called.
-
-            if (context == SaveContext.Undo)
-            {
-                var xmlDocument = element.OwnerDocument;
-                XmlElement subNode = xmlDocument.CreateElement("Range");
-                subNode.SetAttribute(/*NXLT*/"min", Min.ToString(CultureInfo.InvariantCulture));
-                subNode.SetAttribute(/*NXLT*/"max", Max.ToString(CultureInfo.InvariantCulture));
-                element.AppendChild(subNode);
-            }
-        }
-
-        protected override void DeserializeCore(XmlElement element, SaveContext context)
-        {
-            base.DeserializeCore(element, context); // Base implementation must be called.
-
-            if (context == SaveContext.Undo)
-            {
-                foreach (XmlNode subNode in element.ChildNodes)
-                {
-                    if (!subNode.Name.Equals(/*NXLT*/"Range"))
-                        continue;
-                    if (subNode.Attributes == null || (subNode.Attributes.Count <= 0))
-                        continue;
-
-                    int min = Min;
-                    int max = Max;
-
-                    foreach (XmlAttribute attr in subNode.Attributes)
-                    {
-                        if (attr.Name.Equals(/*NXLT*/"min"))
-                            min = Convert.ToInt32(attr.Value, CultureInfo.InvariantCulture);
-                        else if (attr.Name.Equals(/*NXLT*/"max"))
-                            max = Convert.ToInt32(attr.Value, CultureInfo.InvariantCulture);
-                    }
-
-                    Min = min;
-                    Max = max;
-                }
-            }
-        }
-
-        #endregion
-
-        protected override bool ShouldDisplayPreviewCore
-        {
-            get
-            {
-                return false; // Previews are not shown for this node type.
-            }
-        }
-=======
->>>>>>> c35c96f3
     }
 }