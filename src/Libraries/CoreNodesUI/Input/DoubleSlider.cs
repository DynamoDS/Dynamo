--- conflicted
+++ resolved
@@ -12,7 +12,7 @@
 {
     [NodeName(/*NXLT*/"Double Slider")]
     [NodeCategory(BuiltinNodeCategories.CORE_INPUT)]
-    [NodeDescription(/*NXLT*/"DoubleSliderDescription", typeof(Properties.Resources))]
+    [NodeDescription("DoubleSliderDescription", typeof(Properties.Resources))]
     [SupressImportIntoVM]
     [IsDesignScriptCompatible]
     public class DoubleSlider : DSCoreNodesUI.Double
@@ -57,17 +57,10 @@
         {
             base.SerializeCore(element, context); // Base implementation must be called.
 
-<<<<<<< HEAD
-            XmlElement outEl = xmlDoc.CreateElement("Range");
+            XmlElement outEl = element.OwnerDocument.CreateElement("Range");
             outEl.SetAttribute(/*NXLT*/"min", Min.ToString(CultureInfo.InvariantCulture));
             outEl.SetAttribute(/*NXLT*/"max", Max.ToString(CultureInfo.InvariantCulture));
-            nodeElement.AppendChild(outEl);
-=======
-            XmlElement outEl = element.OwnerDocument.CreateElement("Range");
-            outEl.SetAttribute("min", Min.ToString(CultureInfo.InvariantCulture));
-            outEl.SetAttribute("max", Max.ToString(CultureInfo.InvariantCulture));
             element.AppendChild(outEl);
->>>>>>> c35c96f3
         }
 
         protected override void DeserializeCore(XmlElement nodeElement, SaveContext context)
@@ -102,60 +95,7 @@
 
         #endregion
 
-<<<<<<< HEAD
-        #region Serialization/Deserialization Methods
-
-        protected override void SerializeCore(XmlElement element, SaveContext context)
-        {
-            base.SerializeCore(element, context); // Base implementation must be called.
-
-            if (context == SaveContext.Undo)
-            {
-                var xmlDocument = element.OwnerDocument;
-                XmlElement subNode = xmlDocument.CreateElement("Range");
-                subNode.SetAttribute(/*NXLT*/"min", Min.ToString(CultureInfo.InvariantCulture));
-                subNode.SetAttribute(/*NXLT*/"max", Max.ToString(CultureInfo.InvariantCulture));
-                element.AppendChild(subNode);
-            }
-        }
-
-        protected override void DeserializeCore(XmlElement element, SaveContext context)
-        {
-            base.DeserializeCore(element, context); //Base implementation must be called.
-
-            if (context == SaveContext.Undo)
-            {
-                foreach (XmlNode subNode in element.ChildNodes)
-                {
-                    if (!subNode.Name.Equals("Range"))
-                        continue;
-                    if (subNode.Attributes == null || (subNode.Attributes.Count <= 0))
-                        continue;
-
-                    double min = this.Min;
-                    double max = this.Max;
-
-                    foreach (XmlAttribute attr in subNode.Attributes)
-                    {
-                        if (attr.Name.Equals(/*NXLT*/"min"))
-                            min = Convert.ToDouble(attr.Value, CultureInfo.InvariantCulture);
-                        else if (attr.Name.Equals(/*NXLT*/"max"))
-                            max = Convert.ToDouble(attr.Value, CultureInfo.InvariantCulture);
-                    }
-
-                    this.Min = min;
-                    this.Max = max;
-                    break;
-                }
-            }
-        }
-
-        #endregion
-
-        protected override bool UpdateValueCore(string name, string value)
-=======
         protected override bool UpdateValueCore(string name, string value, UndoRedoRecorder recorder)
->>>>>>> c35c96f3
         {
             var converter = new DoubleDisplay();
             switch (name)
