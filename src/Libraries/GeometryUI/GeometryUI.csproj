--- conflicted
+++ resolved
@@ -36,7 +36,6 @@
     <Prefer32Bit>false</Prefer32Bit>
   </PropertyGroup>
   <ItemGroup>
-<<<<<<< HEAD
     <Reference Include="Newtonsoft.Json, Version=8.0.0.0, Culture=neutral, PublicKeyToken=30ad4fe6b2a6aeed, processorArchitecture=MSIL">
       <HintPath>..\..\packages\Newtonsoft.Json.8.0.3\lib\net45\Newtonsoft.Json.dll</HintPath>
       <Private>False</Private>
@@ -45,8 +44,6 @@
       <HintPath>..\..\packages\DynamoVisualProgramming.LibG_227_0_0.2.9.0.2745\lib\net48\ProtoGeometry.dll</HintPath>
       <Private>False</Private>
     </Reference>
-=======
->>>>>>> 95008a97
     <Reference Include="System" />
     <Reference Include="System.Core" />
     <Reference Include="System.Xml" />
