--- conflicted
+++ resolved
@@ -64,40 +64,5 @@
 
             return new VectorData(points, values);
         }
-<<<<<<< HEAD
-
-        [IsVisibleInDynamoLibrary(false)]
-        public void Tessellate(IRenderPackage package, TessellationParameters parameters)
-        {
-            if (!Values.Any() || Values == null)
-            {
-                return;
-            }
-
-            var data = Values.Zip(ValueLocations, (v, p) => new Tuple<Vector, Point>(v, p));
-
-            foreach (var d in data)
-            {
-                DrawVector(d, package);
-            }
-        }
-
-        private void DrawVector(Tuple<Vector, Point> data, IRenderPackage package)
-        {
-            var p = data.Item2;
-            var v = data.Item1;
-
-            package.AddLineStripVertex(p.X, p.Y, p.Z);
-            package.AddLineStripVertexColor(VectorColor, VectorColor, VectorColor, 255);
-
-            var o = p.Add(v);
-
-            package.AddLineStripVertex(o.X, o.Y, o.Z);
-            package.AddLineStripVertexColor(VectorColor, VectorColor, VectorColor, 255);
-
-            package.AddLineStripVertexCount(2);
-        }
-=======
->>>>>>> 7ea9156a
     }
 }