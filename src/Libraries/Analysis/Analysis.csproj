--- conflicted
+++ resolved
@@ -94,17 +94,14 @@
   </ItemGroup>
   <ItemGroup />
   <Import Project="$(MSBuildToolsPath)\Microsoft.CSharp.targets" />
-<<<<<<< HEAD
   <PropertyGroup>
     <PostBuildEvent>copy "$(ProjectDir)Analysis_DynamoCustomization.xml" "$(OutDir)Analysis_DynamoCustomization.xml"</PostBuildEvent>
   </PropertyGroup>
-=======
   <Target Name="BeforeBuild">
     <Copy SourceFiles="$(ProjectDir)Analysis_DynamoCustomization.xml" DestinationFiles="$(OutDir)Analysis_DynamoCustomization.xml" />
   </Target>
   <!-- To modify your build process, add your task inside one of the targets below and uncomment it. 
        Other similar extension points exist, see Microsoft.Common.targets.
->>>>>>> 5a37b1b3
   <Target Name="BeforeBuild">
   </Target>
   <Target Name="AfterBuild">
@@ -123,4 +120,6 @@
 	<GenerateResource UseSourcePath="true" Sources="$(ProjectDir)AnalysisImages.resx" OutputResources="$(ProjectDir)AnalysisImages.resources" References="$(FrameworkAssembliesPath)System.Drawing.dll" />
     	<AL TargetType="library" EmbedResources="$(ProjectDir)AnalysisImages.resources" OutputAssembly="$(OutDir)Analysis.customization.dll" Version="%(AssemblyInfo.Version)" />
   </Target>
+</Project>
+  -->
 </Project>