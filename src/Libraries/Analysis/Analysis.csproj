--- conflicted
+++ resolved
@@ -48,7 +48,6 @@
     <Reference Include="System.Core" />
   </ItemGroup>
   <ItemGroup>
-<<<<<<< HEAD
     <Compile Include="AnalysisResources.Designer.cs">
       <DependentUpon>AnalysisResources.resx</DependentUpon>
       <AutoGen>True</AutoGen>
@@ -59,8 +58,6 @@
     <Compile Include="PointData.cs" />
   </ItemGroup>
   <ItemGroup>
-=======
->>>>>>> 3512d580
     <Compile Include="..\..\AssemblySharedInfoGenerator\AssemblySharedInfo.cs">
       <Link>Properties\AssemblySharedInfo.cs</Link>
     </Compile>
