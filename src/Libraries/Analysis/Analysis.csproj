--- conflicted
+++ resolved
@@ -15,11 +15,8 @@
     <None Remove="AnalysisImages.resources" />
   </ItemGroup>
   <ItemGroup>
-<<<<<<< HEAD
     <PackageReference Include="DynamoVisualProgramming.LibG_228_0_0" Version="2.13.0.8705" />
-=======
     <PackageReference Include="DynamoVisualProgramming.LibG_228_0_0" Version="2.13.0.8734"/>
->>>>>>> a3f42fdb
 
     <ProjectReference Include="..\..\DynamoCore\DynamoCore.csproj">
       <Project>{7858fa8c-475f-4b8e-b468-1f8200778cf8}</Project>
