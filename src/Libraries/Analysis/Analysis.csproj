﻿<?xml version="1.0" encoding="utf-8"?>
<Project ToolsVersion="15.0" DefaultTargets="Build" xmlns="http://schemas.microsoft.com/developer/msbuild/2003">
  <Import Project="$(MSBuildExtensionsPath)\$(MSBuildToolsVersion)\Microsoft.Common.props" Condition="Exists('$(MSBuildExtensionsPath)\$(MSBuildToolsVersion)\Microsoft.Common.props')" />
  <ImportGroup Label="PropertySheets">
    <Import Project="$(SolutionDir)Config/CS.props" />
  </ImportGroup>
  <PropertyGroup>
    <Configuration Condition=" '$(Configuration)' == '' ">Debug</Configuration>
    <Platform Condition=" '$(Platform)' == '' ">AnyCPU</Platform>
    <ProjectGuid>{76686ED6-E759-4772-81C2-768740BE13FA}</ProjectGuid>
    <OutputType>Library</OutputType>
    <AppDesignerFolder>Properties</AppDesignerFolder>
    <RootNamespace>Analysis</RootNamespace>
    <AssemblyName>Analysis</AssemblyName>
    <TargetFrameworkVersion>v4.8</TargetFrameworkVersion>
    <FileAlignment>512</FileAlignment>
    <TargetFrameworkProfile />
  </PropertyGroup>
  <PropertyGroup Condition=" '$(Configuration)|$(Platform)' == 'Debug|AnyCPU' ">
    <DebugSymbols>true</DebugSymbols>
    <DebugType>full</DebugType>
    <Optimize>false</Optimize>
    <OutputPath>$(OutputPath)</OutputPath>
    <DefineConstants>DEBUG;TRACE</DefineConstants>
    <ErrorReport>prompt</ErrorReport>
    <WarningLevel>4</WarningLevel>
    <DocumentationFile>..\..\..\bin\AnyCPU\Debug\$(UICulture)\Analysis.xml</DocumentationFile>
    <Prefer32Bit>false</Prefer32Bit>
  </PropertyGroup>
  <PropertyGroup Condition=" '$(Configuration)|$(Platform)' == 'Release|AnyCPU' ">
    <DebugType>pdbonly</DebugType>
    <Optimize>true</Optimize>
    <OutputPath>$(OutputPath)</OutputPath>
    <DefineConstants>TRACE</DefineConstants>
    <ErrorReport>prompt</ErrorReport>
    <WarningLevel>4</WarningLevel>
    <DocumentationFile>..\..\..\bin\AnyCPU\Release\$(UICulture)\Analysis.xml</DocumentationFile>
    <Prefer32Bit>false</Prefer32Bit>
  </PropertyGroup>
  <ItemGroup>
<<<<<<< HEAD
    <Reference Include="ProtoGeometry, Version=2.12.0.5264, Culture=neutral, processorArchitecture=AMD64">
      <HintPath>..\..\packages\DynamoVisualProgramming.LibG_227_0_0.2.12.0.5264\lib\net48\ProtoGeometry.dll</HintPath>
=======
    <Reference Include="ProtoGeometry, Version=2.12.0.6216, Culture=neutral, processorArchitecture=AMD64">
      <HintPath>..\..\packages\DynamoVisualProgramming.LibG_227_0_0.2.12.0.6216\lib\net48\ProtoGeometry.dll</HintPath>
>>>>>>> b3b8f0d7
      <Private>False</Private>
    </Reference>
    <Reference Include="System" />
    <Reference Include="System.Core" />
  </ItemGroup>
  <ItemGroup>
    <Compile Include="AnalysisResources.Designer.cs">
      <DependentUpon>AnalysisResources.resx</DependentUpon>
      <AutoGen>True</AutoGen>
      <DesignTime>True</DesignTime>
    </Compile>
    <Compile Include="Interfaces.cs" />
    <Compile Include="Label.cs" />
    <Compile Include="PointData.cs" />
  </ItemGroup>
  <ItemGroup>
    <Compile Include="..\..\AssemblySharedInfoGenerator\AssemblySharedInfo.cs">
      <Link>Properties\AssemblySharedInfo.cs</Link>
    </Compile>
    <Compile Include="Properties\AssemblyInfo.cs" />
    <Compile Include="Properties\Resources.Designer.cs">
      <AutoGen>True</AutoGen>
      <DesignTime>True</DesignTime>
      <DependentUpon>Resources.resx</DependentUpon>
    </Compile>
    <Compile Include="SurfaceData.cs" />
    <Compile Include="Utils.cs" />
    <Compile Include="VectorData.cs" />
  </ItemGroup>
  <ItemGroup>
    <Content Include="Analysis_DynamoCustomization.xml" />
  </ItemGroup>
  <ItemGroup>
    <ProjectReference Include="..\..\DynamoCore\DynamoCore.csproj">
      <Project>{7858fa8c-475f-4b8e-b468-1f8200778cf8}</Project>
      <Name>DynamoCore</Name>
      <Private>False</Private>
    </ProjectReference>
    <ProjectReference Include="..\..\NodeServices\DynamoServices.csproj">
      <Project>{ef879a10-041d-4c68-83e7-3192685f1bae}</Project>
      <Name>DynamoServices</Name>
      <Private>False</Private>
    </ProjectReference>
    <ProjectReference Include="..\CoreNodes\CoreNodes.csproj">
      <Project>{87550b2b-6cb8-461e-8965-dfafe3aafb5c}</Project>
      <Name>CoreNodes</Name>
      <Private>False</Private>
    </ProjectReference>
  </ItemGroup>
  <ItemGroup>
    <EmbeddedResource Include="AnalysisImages.resx" />
    <EmbeddedResource Include="AnalysisResources.en-US.resx" />
    <EmbeddedResource Include="AnalysisResources.resx">
      <Generator>ResXFileCodeGenerator</Generator>
      <LastGenOutput>AnalysisResources.Designer.cs</LastGenOutput>
    </EmbeddedResource>
    <EmbeddedResource Include="Properties\Resources.resx">
      <Generator>ResXFileCodeGenerator</Generator>
      <LastGenOutput>Resources.Designer.cs</LastGenOutput>
    </EmbeddedResource>
    <EmbeddedResource Include="Properties\Resources.en-US.resx" />
  </ItemGroup>
  <ItemGroup>
    <None Include="packages.config" />
  </ItemGroup>
  <Import Project="$(MSBuildToolsPath)\Microsoft.CSharp.targets" />
  <Target Name="BeforeBuild">
    <Copy SourceFiles="$(ProjectDir)Analysis_DynamoCustomization.xml" DestinationFiles="$(OutDir)Analysis_DynamoCustomization.xml" />
  </Target>
  <Target Name="AfterBuild" Condition=" '$(OS)' != 'Unix' ">
    <!-- Get System.Drawing.dll -->
    <GetReferenceAssemblyPaths TargetFrameworkMoniker=".NETFramework, Version=$(ResourceGeneration_FrameworkVersion)">
      <Output TaskParameter="FullFrameworkReferenceAssemblyPaths" PropertyName="FrameworkAssembliesPath" />
    </GetReferenceAssemblyPaths>
    <!-- Get assembly -->
    <GetAssemblyIdentity AssemblyFiles="$(OutDir)$(TargetName).dll">
      <Output TaskParameter="Assemblies" ItemName="AssemblyInfo" />
    </GetAssemblyIdentity>
    <!-- Generate customization dll -->
    <GenerateResource SdkToolsPath="$(TargetFrameworkSDKToolsDirectory)" UseSourcePath="true" Sources="$(ProjectDir)AnalysisImages.resx" OutputResources="$(ProjectDir)AnalysisImages.resources" References="$(FrameworkAssembliesPath)System.Drawing.dll" />
    <AL SdkToolsPath="$(TargetFrameworkSDKToolsDirectory)" TargetType="library" EmbedResources="$(ProjectDir)AnalysisImages.resources" OutputAssembly="$(OutDir)Analysis.customization.dll" Version="%(AssemblyInfo.Version)" />
  </Target>
</Project><|MERGE_RESOLUTION|>--- conflicted
+++ resolved
@@ -38,13 +38,10 @@
     <Prefer32Bit>false</Prefer32Bit>
   </PropertyGroup>
   <ItemGroup>
-<<<<<<< HEAD
     <Reference Include="ProtoGeometry, Version=2.12.0.5264, Culture=neutral, processorArchitecture=AMD64">
       <HintPath>..\..\packages\DynamoVisualProgramming.LibG_227_0_0.2.12.0.5264\lib\net48\ProtoGeometry.dll</HintPath>
-=======
     <Reference Include="ProtoGeometry, Version=2.12.0.6216, Culture=neutral, processorArchitecture=AMD64">
       <HintPath>..\..\packages\DynamoVisualProgramming.LibG_227_0_0.2.12.0.6216\lib\net48\ProtoGeometry.dll</HintPath>
->>>>>>> b3b8f0d7
       <Private>False</Private>
     </Reference>
     <Reference Include="System" />
