--- conflicted
+++ resolved
@@ -38,10 +38,6 @@
             }
 
             var result = (T)geometry.Scale(HostToDynamoFactor);
-<<<<<<< HEAD
-            geometry.Dispose();
-=======
->>>>>>> 11dad169
             return result;
         }
 
@@ -62,10 +58,6 @@
             }
 
             var result = (T)geometry.Scale(DynamoToHostFactor);
-<<<<<<< HEAD
-            geometry.Dispose();
-            return result;
-=======
             return result;
         }
         
@@ -97,7 +89,6 @@
             var result = geometry.InHostUnits();
             geometry.Dispose();
             geometry = result;
->>>>>>> 11dad169
         }
     }
 
