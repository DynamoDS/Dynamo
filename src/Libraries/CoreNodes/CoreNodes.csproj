--- conflicted
+++ resolved
@@ -70,12 +70,9 @@
     <Compile Include="Compare.cs" />
     <Compile Include="DateTime.cs" />
     <Compile Include="Files.cs" />
-<<<<<<< HEAD
-=======
     <Compile Include="Formula.cs" />
     <Compile Include="ImportExport.cs" />
     <Compile Include="Logic.cs" />
->>>>>>> 0858842c
     <Compile Include="List.cs" />
     <Compile Include="Math.cs" />
     <Compile Include="Object.cs" />
