using System;
using System.Collections;
using System.Collections.Generic;
using System.Collections.ObjectModel;
using System.Drawing;
using System.Drawing.Imaging;
using System.Globalization;
using System.IO;
using System.Linq;
using System.Runtime.Versioning;
using System.Text;
using Autodesk.DesignScript.Geometry;
using Autodesk.DesignScript.Runtime;
using Dynamo.Events;
using Dynamo.Logging;
using Dynamo.Session;
using DynamoUnits;
using Newtonsoft.Json;
using Newtonsoft.Json.Linq;

namespace DSCore
{
    public static class Data
    {
        /// <summary>
        /// Parse converts an arbitrary JSON string to a value. It is the opposite of JSON.Stringify.
        /// </summary>
        /// <param name="json">A JSON string</param>
        /// <returns name="result">The result type depends on the content of the input string. The result type can be a primitive value (e.g. string, boolean, double), a List, or a Dictionary.</returns>
        public static object ParseJSON(string json)
        {
            return ToNative(JToken.Parse(json));
        }

        /// <summary>
        /// Parse implementation for converting JToken types to native .NET objects.
        /// </summary>
        /// <param name="token">JToken to parse to N</param>
        /// <returns></returns>
        private static object ToNative(JToken token)
        {
            switch (token.Type)
            {
                case JTokenType.Object:
                    var obj = token as JObject;

                    var dynObj = DynamoJObjectToNative(obj);
                    if (dynObj != null)
                    {
                        return dynObj;
                    }

                    var dict = new Dictionary<string, object>();
                    foreach (var kv in obj)
                    {
                        dict[kv.Key] = ToNative(kv.Value);
                    }
                    return dict;

                case JTokenType.Array:
                    var arr = token as JArray;
                    return arr.Select(ToNative);
                case JTokenType.Null:
                    return null;
                case JTokenType.Integer:
                case JTokenType.Float:
                case JTokenType.String:
                case JTokenType.Boolean:
                case JTokenType.Date:
                case JTokenType.TimeSpan:
                    return (token as JValue).Value;
                case JTokenType.Guid:
                case JTokenType.Uri:
                    return (token as JValue).Value.ToString();
                default:
                    return null;
            }
        }

        /// <summary>
        /// Parse implementation for converting JObject types to specific Dynamo objects (ie Geometry, Color, Images, etc) 
        /// </summary>
        /// <param name="jObject"></param>
        /// <returns></returns>
        /// <exception cref="Exception"></exception>
        private static object DynamoJObjectToNative(JObject jObject)
        {
            if (jObject.ContainsKey("$typeid"))
            {
                var typeid = jObject["$typeid"].ToString();

                switch (typeid)
                {
                    //autodesk.math to abstract ProtoGeometry types
                    case "autodesk.math:vector3d-1.0.0":
                        return Vector.FromJson(jObject.ToString());

                    case "autodesk.math:matrix44d-1.0.0":
                        return CoordinateSystem.FromJson(jObject.ToString());

                    //autodesk.geometry to abstract ProtoGeometry types
                    case "autodesk.geometry:boundingbox3d-1.0.0":
                        return BoundingBox.FromJson(jObject.ToString());

                    case "dynamo.geometry:mesh-1.0.0":
                        return Mesh.FromJson(jObject.ToString());

                    //types supported by Geometry.FromJson
                    case "autodesk.math:point3d-1.0.0":
                    case "dynamo.geometry:sab-1.0.0":
                    case "dynamo.geometry:tsm-1.0.0":
                    case "dynamo.geometry:rectangle-1.0.0":
                    case "dynamo.geometry:cuboid-1.0.0":
                    case "dynamo.geometry:solid-1.0.0":
                    case string geoId when geoId.Contains("autodesk.geometry"):
                        return Geometry.FromJson(jObject.ToString());

                    //Dynamo types
                    case "dynamo.graphics:color-1.0.0":
                        try
                        {
                            return Color.ByARGB(
                                (int)jObject["A"],
                                (int)jObject["R"],
                                (int)jObject["G"],
                                (int)jObject["B"]);
                        }
                        catch {
                            throw new FormatException(string.Format(Properties.Resources.Exception_Deserialize_Bad_Format, typeof(Color).FullName));
                        }

#if _WINDOWS
                    case "dynamo.graphics:png-1.0.0":

                        jObject.TryGetValue(ImageFormat.Png.ToString(), out var value);

                        if (value != null)
                        {
                            try
                            {
                                var stream = Convert.FromBase64String(value.ToString());

                                Bitmap bitmap;
                                using (var ms = new MemoryStream(stream))
                                    bitmap = new Bitmap(Bitmap.FromStream(ms));

                                return bitmap;
                            }
                            catch {
                                //Pass through to the next throw
                            }
                        }

                        throw new FormatException(string.Format(Properties.Resources.Exception_Deserialize_Bad_Format, "dynamo.graphics:png-1.0.0"));
#else
                        return null;
#endif
                    case "dynamo.data:location-1.0.0":
                        try
                        {
                            return DynamoUnits.Location.ByLatitudeAndLongitude(
                            (double)jObject["Latitude"],
                            (double)jObject["Longitude"],
                            (string)jObject["Name"]);
                        }
                        catch
                        {
                            throw new FormatException(string.Format(Properties.Resources.Exception_Deserialize_Bad_Format, typeof(DynamoUnits.Location).FullName));
                        }

                    default:
                        return null;
                }
            }

            if (jObject.ContainsKey("typeid"))
            {
                var typeid = jObject["typeid"].ToString();
                if (typeid == "autodesk.soliddef:model-1.0.0")
                {
                    return Geometry.FromSolidDef(jObject.ToString());
                }
            }

            return null;
        }

        /// <summary>
        ///     Stringify converts an arbitrary value or a list of arbitrary values to JSON. Replication can be used to apply the operation over a list, producing a list of JSON strings.
        /// </summary>
        /// <param name="values">A List of values</param>
        /// <returns name="json">A JSON string where primitive types (e.g. double, int, boolean), Lists, and Dictionary's will be turned into the associated JSON type.</returns>
        public static string StringifyJSON([ArbitraryDimensionArrayImport] object values)
        {
            var settings = new JsonSerializerSettings()
            {
                Converters =
                [
                    new DictConverter(),
                    new DesignScriptGeometryConverter(),
                    new ColorConveter(),
                    new LocationConverter(),
#if _WINDOWS
                    new PNGImageConverter(),
#endif
                ]
            };

            StringBuilder sb = new(256);
            using StringWriter writer = new(sb, CultureInfo.InvariantCulture);
            using MaxDepthJsonTextWriter jsonWriter = new(writer);
            JsonSerializer.Create(settings).Serialize(jsonWriter, values);
            
            return writer.ToString();
        }

        /// <summary>
        /// Subclass of JsonTextWriter that limits a maximum supported object depth to prevent circular reference crashes when serializing arbitrary .NET objects types.
        /// </summary>
        private class MaxDepthJsonTextWriter : JsonTextWriter
        {
            private readonly int maxDepth = 15;
            private int depth = 0;

            public MaxDepthJsonTextWriter(TextWriter writer) : base(writer) { }

            public override void WriteStartArray()
            {
                base.WriteStartArray();
                depth++;
                CheckDepth();
            }

            public override void WriteEndArray()
            {
                base.WriteEndArray();
                depth--;
                CheckDepth();
            }

            public override void WriteStartObject()
            {
                base.WriteStartObject();
                depth++;
                CheckDepth();
            }

            public override void WriteEndObject()
            {
                base.WriteEndObject();
                depth--;
                CheckDepth();
            }

            private void CheckDepth()
            {
                if (depth > maxDepth)
                {
                    throw new JsonSerializationException(string.Format(Properties.Resources.Exception_Serialize_Depth_Unsupported, depth, maxDepth, Path));
                }
            }
        }

        #region Converters
        /// <summary>
        /// Ensures DesignScript.Builtin.Dictionary's, which deliberately don't implement IDictionary, are transformed into JSON objects.
        /// </summary>
        private class DictConverter : JsonConverter
        {
            public override void WriteJson(JsonWriter writer, object value, JsonSerializer serializer)
            {
                object obj;
                if (value is DesignScript.Builtin.Dictionary)
                {
                    var dict = value as DesignScript.Builtin.Dictionary;
                    var rdict = new Dictionary<string, object>();
                    foreach (var key in dict.Keys)
                    {
                        rdict[key] = dict.ValueAtKey(key);
                    }
                    obj = rdict;
                }
                else
                {
                    obj = value;
                }

                serializer.Serialize(writer, obj);
            }

            public override object ReadJson(JsonReader reader, Type objectType, object existingValue, JsonSerializer serializer)
            {
                throw new NotImplementedException("Unnecessary because CanRead is false. The type will skip the converter.");
            }

            public override bool CanRead
            {
                get { return false; }
            }

            public override bool CanConvert(Type objectType)
            {
                return objectType == typeof(DesignScript.Builtin.Dictionary);
            }
        }

        private class DesignScriptGeometryConverter : JsonConverter
        {
            public override void WriteJson(JsonWriter writer, object value, JsonSerializer serializer)
            {
                string serializedValue;

                switch (value)
                {
                    case Geometry item:
                        var geoString = item.ToJson();

                        if (!string.IsNullOrEmpty(geoString))
                        {
                            writer.WriteRawValue(geoString);
                            return;
                        }
                        break;
                    case BoundingBox item:
                        writer.WriteRawValue(item.ToJson());
                        return;
                    case CoordinateSystem item:
                        writer.WriteRawValue(item.ToJson());
                        return;
                    case Mesh item:
                        writer.WriteRawValue(item.ToJson());
                        return;
                    case Vector item:
                        writer.WriteRawValue(item.ToJson());
                        return;
                }

                throw new NotSupportedException(Properties.Resources.Exception_Serialize_DesignScript_Unsupported);
            }

            public override object ReadJson(JsonReader reader, Type objectType, object existingValue, JsonSerializer serializer)
            {
                throw new NotImplementedException("Unnecessary because CanRead is false. The type will skip the converter.");
            }

            public override bool CanRead
            {
                get { return false; }
            }

            public override bool CanConvert(Type objectType)
            {
                return typeof(DesignScriptEntity).IsAssignableFrom(objectType);
            }
        }

        private class ColorConveter : JsonConverter
        {
            public override void WriteJson(JsonWriter writer, object value, JsonSerializer serializer)
            {
                var jobject = JObject.FromObject(value);
                jobject.Add("$typeid", "dynamo.graphics:color-1.0.0");

                jobject.WriteTo(writer);
            }

            public override object ReadJson(JsonReader reader, Type objectType, object existingValue, JsonSerializer serializer)
            {
                throw new NotImplementedException("Unnecessary because CanRead is false. The type will skip the converter.");
            }

            public override bool CanRead
            {
                get { return false; }
            }

            public override bool CanConvert(Type objectType)
            {
                return typeof(DSCore.Color) == objectType;
            }
        }

        private class LocationConverter : JsonConverter
        {
            public override void WriteJson(JsonWriter writer, object value, JsonSerializer serializer)
            {
                var jobject = JObject.FromObject(value);
                jobject.Add("$typeid", "dynamo.data:location-1.0.0");

                jobject.WriteTo(writer);
            }

            public override object ReadJson(JsonReader reader, Type objectType, object existingValue, JsonSerializer serializer)
            {
                throw new NotImplementedException("Unnecessary because CanRead is false. The type will skip the converter.");
            }

            public override bool CanRead
            {
                get { return false; }
            }

            public override bool CanConvert(Type objectType)
            {
                return typeof(DynamoUnits.Location) == objectType;
            }
        }

#if NET6_0_OR_GREATER
        [SupportedOSPlatform("windows")]
#endif
        private class PNGImageConverter : JsonConverter
        {
            public override void WriteJson(JsonWriter writer, object value, JsonSerializer serializer)
            {
                var image = value as Bitmap;

                string serializedValue;
                var stream = new MemoryStream();
                image?.Save(stream, ImageFormat.Png);
                serializedValue = Convert.ToBase64String(stream.ToArray());

                writer.WriteStartObject();
                writer.WritePropertyName("$typeid");
                writer.WriteValue("dynamo.graphics:png-1.0.0");
                writer.WritePropertyName(ImageFormat.Png.ToString());
                writer.WriteValue(serializedValue);
                writer.WriteEndObject();
            }

            public override object ReadJson(JsonReader reader, Type objectType, object existingValue, JsonSerializer serializer)
            {
                throw new NotImplementedException("Unnecessary because CanRead is false. The type will skip the converter.");
            }

            public override bool CanRead
            {
                get { return false; }
            }

            public override bool CanConvert(Type objectType)
            {
                return typeof(Bitmap).IsAssignableFrom(objectType);
            }
        }

        #endregion

        #region Remember node functions

        /// <summary>
        /// Helper function to determine if object can be cached or if it is null, "null" string, or empty list.  
        /// </summary>
        /// <param name="inputObject">Object to check</param>
        /// <returns></returns>
        [IsVisibleInDynamoLibrary(false)]
        public static bool CanObjectBeCached(object inputObject)
        {
            if (inputObject == null
                || (inputObject is string inputString && inputString == "null")
                || (inputObject is ArrayList inputArray && inputArray.Count == 0))
            {
                return false;
            }

            return true;
        }

        /// <summary>
        /// Function to handle caching for the Data.Remember node
        /// </summary>
        /// <param name="inputObject">Object to cache</param>
        /// <param name = "cachedJson" >Optional existing cache json</param >
        /// <returns></returns>
        [IsVisibleInDynamoLibrary(false)]
        public static Dictionary<string, object> Remember([ArbitraryDimensionArrayImport] object inputObject, string cachedJson)
        {
            //Handle the case where the node has no inputs or the input value is null
            if (!CanObjectBeCached(inputObject))
            {
                //If a previous cache exists, de-serialize and return
                if (cachedJson != "")
                {
                    object cachedObject = null;
                    try
                    {
                        cachedObject = ParseJSON(cachedJson);
                    }
                    catch (Exception ex)
                    {
                        dynamoLogger?.Log("Remember failed to deserialize with this exception: " + ex.Message);
                        throw new NotSupportedException(Properties.Resources.Exception_Deserialize_Unsupported_Cache);
                    }

                    return new Dictionary<string, object>
                    {
                        { ">", cachedObject },
                        { "Cache", cachedJson }
                    };
                }

                //Else pass through the empty inputs and cacheJson
                return new Dictionary<string, object>
                {
                    { ">", inputObject },
                    { "Cache", cachedJson }
                };
            }

            //Try to serialize the inputs and return
            string newCachedJson;
            try
            {
                newCachedJson = StringifyJSON(inputObject);
            }
            catch (Exception ex)
            {
                dynamoLogger?.Log("Remember failed to serialize with this exception: " + ex.Message);
                throw new NotSupportedException(string.Format(Properties.Resources.Exception_Serialize_Unsupported_Type, inputObject.GetType().FullName));
            }

            return new Dictionary<string, object>
            {
                { ">", inputObject },
                { "Cache", newCachedJson }
            };
        }

        internal static DynamoLogger dynamoLogger = ExecutionEvents.ActiveSession?.GetParameterValue(ParameterKeys.Logger) as DynamoLogger;
        #endregion

        #region DefineData Node

        /// <summary>
        /// A class representing a DataType supported by Dynamo
        /// </summary>
        internal class DataNodeDynamoType(Type type, string name = null)
        {
            /// <summary>
            /// The underlying Type
            /// </summary>
            public Type Type { get; private set; } = type;
            /// <summary>
            /// An optional Name to override the Type name (`Number` instead of `long`)
            /// </summary>
            public string Name { get; private set; } = name ?? type.Name;
            /// <summary>
            /// The hierarchical level to be displayed in the UI
            /// </summary>
            public int Level { get; private set; } = 0;
            /// <summary>
            /// If the type is a last child of a hierarchy (for UI purposes)
            /// </summary>
            public bool IsLastChild { get; private set; } = false;
            /// <summary>
            /// The parent of the Type, if any
            /// </summary>
            public DataNodeDynamoType Parent { get; private set; }

            public DataNodeDynamoType(Type type, int level, bool isLastChild = false, string name = null, DataNodeDynamoType parent = null)
            : this(type, name)
            {
                Level = level;
                IsLastChild = isLastChild;
                Parent = parent;
            }
        }

        /// <summary>
        /// A static list for all Dynamo supported data types
        /// </summary>
        /// <returns>The list containing the supported data types</returns>
        internal static readonly ReadOnlyCollection<DataNodeDynamoType> DataNodeDynamoTypeList;

        /// <summary>
        /// Static constructor
        /// </summary>
        static Data()
        {
            var curve = new DataNodeDynamoType(typeof(Curve), 0, false, null, null);
            var polyCurve = new DataNodeDynamoType(typeof(PolyCurve), 1, false, null, curve);
            var polygon = new DataNodeDynamoType(typeof(Polygon), 2, false, null, polyCurve);  // polygon is subtype of polyCurve
            var rectangle = new DataNodeDynamoType(typeof(Autodesk.DesignScript.Geometry.Rectangle), 3, true, null, polyCurve);    // rectangle is subtype of polygon
            var solid = new DataNodeDynamoType(typeof(Solid), 0, false, null, null);
            var cone = new DataNodeDynamoType(typeof(Cone), 1, false, null, solid);    // cone is subtype of solid
            var cylinder = new DataNodeDynamoType(typeof(Cylinder), 2, false, null, cone); // cylinder is subtype of cone 
            var cuboid = new DataNodeDynamoType(typeof(Cuboid), 1, false, null, solid);    // cuboid is subtype of solid
            var sphere = new DataNodeDynamoType(typeof(Sphere), 1, true, null, solid);    // sphere is subtype of solid

            var surface = new DataNodeDynamoType(typeof(Surface), 0, false, null, null);

            var typeList = new List<DataNodeDynamoType>
            {
                new(typeof(bool)),
                new(typeof(BoundingBox)),
                new(typeof(CoordinateSystem)),
                curve,
                new(typeof(Arc), 1, false, null, curve),
                new(typeof(Circle), 1, false, null, curve),
                new(typeof(Ellipse), 1, false, null, curve),
                new(typeof(EllipseArc), 1, false, null, curve),
                new(typeof(Helix), 1, false, null, curve),
                new(typeof(Line), 1, false, null, curve),
                new(typeof(NurbsCurve), 1, false, null, curve),
                polyCurve,
                polygon,
                rectangle,
                new(typeof(System.DateTime)),
                new(typeof(double), "Number"),
                new(typeof(long), "Integer"),
                new(typeof(Location)),
                new(typeof(Mesh)),
                new(typeof(Plane)),
                new(typeof(Autodesk.DesignScript.Geometry.Point)),
                solid,
                cone,
                cylinder,
                cuboid,
                sphere,
                new(typeof(string)),
                surface,
                new(typeof(NurbsSurface), 1, false, null, surface),
                new(typeof(PolySurface), 1, true, null, surface),
                new(typeof(System.TimeSpan)),
                new(typeof(UV)),
                new(typeof(Vector))
            };

            DataNodeDynamoTypeList = new ReadOnlyCollection<DataNodeDynamoType>(typeList);
        }

        /// <summary>
<<<<<<< HEAD
        /// This is the function used by AST to evaluate the Define Data node.
=======
        /// A helper function to safely extract a dictionary value
        /// </summary>
        /// <param name="dict">The dictionary to extract the value from</param>
        /// <param name="key">The key of the key/value pair</param>
        /// <returns></returns>
        [IsVisibleInDynamoLibrary(false)]
        public static object SafeExtractDictionaryValue(Dictionary<string, object> dict, string key)
        {
            if (dict?.TryGetValue(key, out var value) == true)
            {
                return value;
            }

            return null;
        }

        /// <summary>
        /// This is the function used by AST
>>>>>>> f2486d15
        /// Handles some of the the node logic while performing the validation
        /// </summary>
        /// <param name="inputValue">Upstream input value</param>
        /// <param name="typeString">The Type as string (Todo: it would be better to pass an object of type 'Type' for direct type comparison)</param>
        /// <param name="isList">If the input is of type `ArrayList`</param>
        /// <param name="isAutoMode">If the node is in Auto mode</param>
<<<<<<< HEAD
        /// <param name="playerValue">The value injected into the node by Dynamo Player, if any.</param>
=======
        /// <param name="playerValue">The value coming from Dynamo Player</param>
>>>>>>> f2486d15
        /// <returns></returns>
        [IsVisibleInDynamoLibrary(false)]
        [Obsolete("This method must be public for the Define Data node to function but is not intended as external API. The method's signature may change in the future.")]
        public static Dictionary<string, object> EvaluateDefineDataNode([ArbitraryDimensionArrayImport] object inputValue,
            string typeString, bool isList, bool isAutoMode, string playerValue)
        {

            if (inputValue == null)
            {
                // Don't raise a warning if the node is unused
                return new Dictionary<string, object>
                {
                    { ">", inputValue },
                    { "Validation", null }
                };
            }

            if (!IsSingleValueOrSingleLevelArrayList(inputValue))
            {
                var warning = Properties.Resources.DefineDataSupportedInputValueExceptionMessage;
                return DefineDataResult(inputValue, false, false, DataNodeDynamoTypeList.First(), warning);
            }

            // If the playerValue is not empty, then we assume it was set by the player.
            // In that case, we need to parse it to get the actual value replace the inputValue.
            if (!string.IsNullOrEmpty(playerValue))
            {
                try
                {
                    inputValue = ParseJSON(playerValue);
                }
                catch (Exception ex)    
                {
                    dynamoLogger?.Log("A Player value failed to deserialize with this exception: " + ex.Message);

                    var warning = Properties.Resources.Exception_Deserialize_Unsupported_Cache;
                    return DefineDataResult(inputValue, false, false, DataNodeDynamoTypeList.First(), warning);
                }
            }

            // Currently working around passing the type as a string from the node - can be developed further to pass directly the type value
            var type = DataNodeDynamoTypeList.First(x => x.Type.ToString().Equals(typeString));

            if (isAutoMode)
            {
                // If running in AutoMode, then we would propagate the actual Type and List value and validate against them
<<<<<<< HEAD
                // List logic
                var arrayList = inputValue as ArrayList;
                bool assertList = arrayList is not null;
                bool updateList = assertList != isList;
=======
                bool updateList = false;

                var assertList = inputValue is ArrayList;
                if (assertList != isList)
                {
                    updateList = true;
                }
>>>>>>> f2486d15

                // Type logic - we try to 'guess' the type of the object
                if (type == null || !IsSupportedDataNodeDynamoType(inputValue, type.Type, assertList))
                {
                    var valueType = assertList ? FindCommonAncestor(arrayList) : inputValue.GetType();
                    if (valueType == null)
                    {
                        // We couldn't find a common ancestor - list containing unsupported or incompatible data types
                        var incompatibleDataTypes = ConcatenateUniqueDataTypes(inputValue);
                        var warning = string.Format(Properties.Resources.DefineDataUnsupportedCombinationOfDataTypesExceptionMessage, incompatibleDataTypes);
                        return DefineDataResult(inputValue, false, updateList, DataNodeDynamoTypeList.First(), warning);
                    }
                    var inputType = DataNodeDynamoTypeList.FirstOrDefault(x => x.Type == valueType, null);
                    if (inputType == null)
                    {
                        // We couldn't find a Dynamo data type that fits, so we throw
                        var warning = string.Format(Properties.Resources.DefineDataUnsupportedDataTypeExceptionMessage, valueType.Name);
                        return DefineDataResult(inputValue, false, updateList, inputType, warning);
                       
                    }
                    return DefineDataResult(inputValue, false, updateList, inputType, string.Empty);
                }
                else
                {
                    return DefineDataResult(inputValue, true, updateList, type, string.Empty);
                }
            }
            else
            {
                // If we are in 'Manual mode' then we just validate and throw as needed
                var isSupportedType = IsSupportedDataNodeDynamoType(inputValue, type.Type, isList);
                if (!isSupportedType)
                {
                    var expectedType = GetStringTypeFromInput(type, isList);
                    var currentType = GetStringTypeFromInput(inputValue);
                    var warning = string.Format(Properties.Resources.DefineDataUnexpectedInputExceptionMessage, expectedType, currentType);
                    return DefineDataResult(inputValue, false, false, DataNodeDynamoTypeList.First(), warning);
                }

                return DefineDataResult(inputValue, isSupportedType, false, type, string.Empty);
                
            }
        }

        private static string GetStringTypeFromInput(object inputValue)
        {
            if (inputValue == null) return string.Empty;
            try
            {
                if (inputValue is ArrayList || inputValue is IEnumerable)
                {
                    var values = ConcatenateUniqueDataTypes(inputValue);
                    return $"List of {values}";
                }
               
                return inputValue.GetType().FullName;
            }
            catch (Exception) { return string.Empty; }
        }

        private static string GetStringTypeFromInput(DataNodeDynamoType type, bool isList)
        {
            if (type == null) return string.Empty;

            var typeFullName = type.Type.FullName;  
            return isList ? $"List of {typeFullName}" : typeFullName;
        }

        private static Dictionary<string, object> DefineDataResult(object inputValue, bool isSupportedType, bool updateList, DataNodeDynamoType type, string warning)
        {
            if(warning != string.Empty)
            {
                throw new Exception(warning);
            }

            var result = (IsValid: isSupportedType, UpdateList: updateList, InputType: type);
            return new Dictionary<string, object>
            {
                { ">", inputValue },
                { "Validation", result }
            };
        }

        private static string ConcatenateUniqueDataTypes(object inputValue)
        {
            if (inputValue is not ArrayList) return string.Empty;

            var list = inputValue as ArrayList;
            var dataTypeList = GetListFromTypes(list);

            var resultString = string.Join(", ", dataTypeList
                .GroupBy(x => x.Type)
                .Select(g => g.First().Name));

            return resultString;
        }

        /// <summary>
        /// A function to help find the type in case an ArrayList of objects was passed in AutoMode
        /// </summary>
        /// <param name="list">The input value, expected to be of type ArrayList</param>
        /// <returns></returns>
        private static Type FindCommonAncestor(ArrayList list)
        {
            if (list.Count == 1)
                return list[0].GetType(); // Only one node, so it's the "common" ancestor

            var dataTypeList = GetListFromTypes(list);

            return FindClosestCommonAncestor(dataTypeList)?.Type;
        }

        /// <summary>
        /// A helper function returning the lowest-level node from a list of DataNodeDynamoType nodes
        /// </summary>
        /// <param name="nodes">The list of DataNodeDynamoType to evaluate</param>
        /// <returns></returns>
        private static DataNodeDynamoType LikelyAncestor(List<DataNodeDynamoType> nodes)
        {
            var minLevel = nodes.Min(x => x.Level);
            if(minLevel == 0)
            {
                return nodes.First(x => x.Level == 0);  // Already at the root ancestor
            }

            var uniqueNodes = nodes
                .Where(x =>  x.Level == minLevel)
                .GroupBy(x => x.Type)
                .Select(g => g.First())
                .ToList();

            // If we have more than one type of node of the highest level, then recursively find the likely ancestor
            if (uniqueNodes.Count > 1)
            {
                return LikelyAncestor(uniqueNodes.Select(x => x.Parent).ToList());
            }

            // The lowest-level node type
            return uniqueNodes.First();
        }

        /// <summary>
        /// A helper function to try to determine a common ancestor in a list of data types
        /// </summary>
        /// <param name="nodes">The list of DataType nodes to evaluate</param>
        /// <returns></returns>
        private static DataNodeDynamoType FindClosestCommonAncestor(List<DataNodeDynamoType> nodes)
        {
            if (nodes == null || nodes.Count == 0) return null; // No nodes to process

            // Shortcut for homogeneity
            if (nodes.All(node => node.Type == nodes[0].Type))
            {
                return nodes[0];
            }

            // Try to predict the likely ancestor as the single lowest-level node type
            var likelyAncestor = LikelyAncestor(nodes);

            foreach (var node in nodes)
            {
                if (node.Type == likelyAncestor.Type) continue; // skip self

                // if at least one node type is not related to the likely ancestor, bail
                likelyAncestor = FindCommonAncestorBetweenTwoNodes(node, likelyAncestor); 

                if (likelyAncestor == null) break; 
            }

            return likelyAncestor;
        }

        /// <summary>
        /// Recursive function to try and find a common ancestor between two dynamo types
        /// Climbs up the hierarchical tree of the likelyAncestor until it 
        /// </summary>
        /// <param name="node">Check if this node is derived from the likely ancestor</param>
        /// <param name="likelyAncestor">The likely ancestor that the node should be deriving from</param>
        /// <returns></returns>
        private static DataNodeDynamoType FindCommonAncestorBetweenTwoNodes(DataNodeDynamoType node, DataNodeDynamoType likelyAncestor)
        {
            if (!IsDerivedFrom(node.Type, likelyAncestor.Type))
            {
                if(likelyAncestor.Level == 0) return null;  // we have reached the top of the hierarchical tree, but we haven't found common ancestor

                return FindCommonAncestorBetweenTwoNodes(node, likelyAncestor.Parent);
            }

            return likelyAncestor; 
        }

        /// <summary>
        /// Return a list of DataNodeDynamoTypes from an ArrayList of objects
        /// </summary>
        /// <param name="list">The ArrayList of objects to reformat</param>
        /// <returns></returns>
        private static List<DataNodeDynamoType> GetListFromTypes(ArrayList list)
        {
            List<DataNodeDynamoType> typeList = [];
            foreach (var item in list)
            {
                var matchingType = DataNodeDynamoTypeList.FirstOrDefault(x => x.Type == item.GetType());
                if (matchingType != null)
                {
                    typeList.Add(matchingType);
                }
            }
            return typeList;
        }

        /// <summary>
        /// Check if the input object is a single value or a single-level ArrayList.
        /// </summary>
        /// <param name="obj">The input object to evaluate</param>
        /// <returns></returns>
        private static bool IsSingleValueOrSingleLevelArrayList(object obj)
        {
            if (obj is ArrayList arrayList)
            {
                foreach (var item in arrayList)
                {
                    if (item is IEnumerable && item is not string)
                    {
                        return false;
                    }
                }
                return true;
            }

            // Check if the object is a string, since strings are IEnumerable but usually considered single values
            if (obj is IEnumerable && obj is not string) return false;

            return true;
        }

        /// <summary>
        /// Function to validate input type against supported Dynamo input types
        /// </summary>
        /// <param name="inputValue">The incoming data to validate</param>
        /// <param name="type">The input type provided by the user. It has to match the inputValue type</param>
        /// <param name="isList">The value of this boolean decides if the input is a single object or a list</param>
        /// <returns></returns>
        [IsVisibleInDynamoLibrary(false)]
        internal static bool IsSupportedDataNodeDynamoType([ArbitraryDimensionArrayImport] object inputValue, Type type, bool isList)
        {
            if (inputValue == null || type == null)
            {
                return false;
            }

            if (!isList)
            {
                if (inputValue is ArrayList) return false;

                return IsItemOfType(inputValue, type);
            }
            else
            {
                if (inputValue is not ArrayList arrayList) return false;

                foreach (var item in arrayList) 
                {
                    if (!IsItemOfType(item, type))
                    {
                        return false; 
                    }
                }

                return true;
            }
        }

        /// <summary>
        /// This method checks if an item is of a required Dynamo DataType
        /// 'IsInstanceOfType' recursively checks for upward inheritance
        /// </summary>
        /// <param name="item">The item to check the data type for</param>
        /// <param name="dataType">The DataType to check against</param>
        /// <returns>A true or false result based on the check validation</returns>
        private static bool IsItemOfType(object item, Type dataType) => dataType.IsInstanceOfType(item);

        /// <summary>
        /// This method checks if a type is derived from a base type
        /// </summary>
        /// <param name="derivedType">The type we want to assert</param>
        /// <param name="baseType">The base type we compare with</param>
        /// <returns></returns>
        private static bool IsDerivedFrom(Type derivedType, Type baseType) => baseType.IsAssignableFrom(derivedType) && derivedType != baseType;

        #endregion
    }
}<|MERGE_RESOLUTION|>--- conflicted
+++ resolved
@@ -630,14 +630,10 @@
         }
 
         /// <summary>
-<<<<<<< HEAD
-        /// This is the function used by AST to evaluate the Define Data node.
-=======
         /// A helper function to safely extract a dictionary value
         /// </summary>
         /// <param name="dict">The dictionary to extract the value from</param>
         /// <param name="key">The key of the key/value pair</param>
-        /// <returns></returns>
         [IsVisibleInDynamoLibrary(false)]
         public static object SafeExtractDictionaryValue(Dictionary<string, object> dict, string key)
         {
@@ -650,20 +646,14 @@
         }
 
         /// <summary>
-        /// This is the function used by AST
->>>>>>> f2486d15
+        /// This is the function used by AST to evaluate the Define Data node.
         /// Handles some of the the node logic while performing the validation
         /// </summary>
         /// <param name="inputValue">Upstream input value</param>
         /// <param name="typeString">The Type as string (Todo: it would be better to pass an object of type 'Type' for direct type comparison)</param>
         /// <param name="isList">If the input is of type `ArrayList`</param>
         /// <param name="isAutoMode">If the node is in Auto mode</param>
-<<<<<<< HEAD
         /// <param name="playerValue">The value injected into the node by Dynamo Player, if any.</param>
-=======
-        /// <param name="playerValue">The value coming from Dynamo Player</param>
->>>>>>> f2486d15
-        /// <returns></returns>
         [IsVisibleInDynamoLibrary(false)]
         [Obsolete("This method must be public for the Define Data node to function but is not intended as external API. The method's signature may change in the future.")]
         public static Dictionary<string, object> EvaluateDefineDataNode([ArbitraryDimensionArrayImport] object inputValue,
@@ -709,20 +699,10 @@
             if (isAutoMode)
             {
                 // If running in AutoMode, then we would propagate the actual Type and List value and validate against them
-<<<<<<< HEAD
                 // List logic
                 var arrayList = inputValue as ArrayList;
                 bool assertList = arrayList is not null;
                 bool updateList = assertList != isList;
-=======
-                bool updateList = false;
-
-                var assertList = inputValue is ArrayList;
-                if (assertList != isList)
-                {
-                    updateList = true;
-                }
->>>>>>> f2486d15
 
                 // Type logic - we try to 'guess' the type of the object
                 if (type == null || !IsSupportedDataNodeDynamoType(inputValue, type.Type, assertList))
