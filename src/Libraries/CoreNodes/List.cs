﻿using System;
using System.Collections;
using System.Collections.Generic;
using System.Linq;
using Autodesk.DesignScript.Runtime;

namespace DSCore
{
    /// <summary>
    ///     Methods for creating and manipulating Lists.
    /// </summary>
    public static class List
    {
        /// <summary>
        ///     Creates a new list containing all unique items in the given list.
        /// </summary>
        /// <param name="list">List to filter duplicates out of.</param>
        /// <returns name="list">Filtered list.</returns>
        /// <search>unique, remove, duplicates</search>
        public static IList UniqueItems(
            [ArbitraryDimensionArrayImport] IList list)
        {
            return list.Cast<object>().Distinct().ToList();
        }

        /// <summary>
        ///     Determines if the given list contains the given item.
        /// </summary>
        /// <param name="list">List to search in.</param>
        /// <param name="item">Item to look for.</param>
        /// <returns name="bool">Whether list contains the given item.</returns>
        /// <search>contains,item,search</search>
        public static bool ContainsItem(
            [ArbitraryDimensionArrayImport] IList list, 
            object item)
        {
            return list.Contains(item);
        }

        /// <summary>
        ///     Creates a new list containing the items of the given list but in reverse order.
        /// </summary>
        /// <param name="list">List to be reversed.</param>
        /// <returns name="list">New list.</returns>
        /// <search>reverse,flip</search>
        public static IList Reverse(
            [ArbitraryDimensionArrayImport] IList list)
        {
            return list.Cast<object>().Reverse().ToList();
        }

        /*
        /// <summary>
        ///     Creates a new list containing the given items.
        /// </summary>
        /// <param name="items">Items to be stored in the new list.</param>
        public static IList Create(
            [ArbitraryDimensionArrayImport] params object[] items)
        {
            return items.ToList();
        }
        */

        /// <summary>
        ///     Build sublists from a list using DesignScript range syntax.
        /// </summary>
        /// <param name="list">The list from which to create sublists.</param>
        /// <param name="ranges">The index ranges of the sublist elements.
        /// Ex. \"{0..3,5,2}\"</param>
        /// <param name="offset">The offset to apply to the sublist.
        /// Ex. the range \"0..3\" with an offset of 2 will yield
        /// {0,1,2,3}{2,3,4,5}{4,5,6,7}...</param>
        /// <returns name="lists">Sublists of the given list.</returns>
        /// <search>sub,sublist,build</search>
        public static IList Sublists(
            [ArbitraryDimensionArrayImport] IList list,
            [ArbitraryDimensionArrayImport] IList ranges,
            int offset)
        {
            var result = new List<object>();
            int len = list.Count;

            for (int start = 0; start < len; start += offset)
            {
                var row = new List<object>();
                
                foreach (object item in ranges)
                {
                    IList subrange;

                    if (item is ICollection)
                        subrange = (IList)item;
                    else
                        subrange = new List<object>{item};

                    // skip subrange if exceeds the list
                    if (start + (int)subrange.Cast<object>().Max() >= len)
                        continue;

                    row.AddRange(subrange.Cast<int>().Where(idx => start + idx < len).Select(idx => list[start + idx]));
                }

                if (row.Count > 0)
                    result.Add(row.ToArray());
            }

            return result;
        }

        /// <summary>
        ///     Sorts a list using the built-in natural ordering.
        /// </summary>
        /// <param name="list">List to be sorted.</param>
        /// <returns name="list">Sorted list.</returns>
        /// <search>sort,order</search>
        public static IList Sort(
            [ArbitraryDimensionArrayImport] IList list)
        {
            return list.Cast<object>().OrderBy(x => x).ToList();
        }

        /// <summary>
        ///     Returns the minimum value from a list.
        /// </summary>
        /// <param name="list">List to take the minimum value from.</param>
        /// <returns name="min">Minimum value from the list.</returns>
        /// <search>min,minimum,least,smallest</search>
        public static object MinimumItem(
            [ArbitraryDimensionArrayImport] IList list)
        {
            return list.Cast<object>().Min();
        }

        /// <summary>
        ///     Returns the maximum value from a list.
        /// </summary>
        /// <param name="list">List to take the maximum value from.</param>
        /// <returns name="max">Maximum value from the list.</returns>
        /// <search>max,maximum,greatest,largest,biggest</search>
        public static object MaximumItem(
            [ArbitraryDimensionArrayImport] IList list)
        {
            return list.Cast<object>().Max();
        }

        /// <summary>
        ///     Filters a sequence by lookng up corresponding indices in a separate list of
        ///     booleans.
        /// </summary>
        /// <param name="list">List to filter.</param>
        /// <param name="mask">List of booleans representing a mask.</param>
        /// <returns name="in">Items whose mask index is true.</returns>
        /// <returns name="out">Items whose mask index is false.</returns>
        /// <search>filter,in,out,mask,dispatch</search>
        [MultiReturn("in", "var[]..[]")]
        [MultiReturn("out", "var[]..[]")]
        public static Dictionary<string, object> FilterByBoolMask(
            [ArbitraryDimensionArrayImport] IList list,
            [ArbitraryDimensionArrayImport] IList mask)
        {
            var result = FilterByMaskHelper(list.Cast<object>(), mask.Cast<object>());

            return new Dictionary<string, object>
            {
                { "in", result.Item1 },
                { "out", result.Item2 }
            };
        }

        private static Tuple<ArrayList, ArrayList> FilterByMaskHelper(IEnumerable<object> list, IEnumerable<object> mask)
        {
            var inList = new ArrayList();
            var outList = new ArrayList();

            foreach (var p in list.Zip(mask, (item, flag) => new { item, flag }))
            {
                if (p.flag is IList && p.item is IList)
                {
                    var recur = FilterByMaskHelper(
                        (p.item as IList).Cast<object>(),
                        (p.flag as IList).Cast<object>());
                    inList.Add(recur.Item1);
                    outList.Add(recur.Item2);
                }
                else
                {
                    if ((bool)p.flag)
                        inList.Add(p.item);
                    else
                        outList.Add(p.item);
                }
            }

            return Tuple.Create(inList, outList);
        }

        /// <summary>
        ///     Given a list, produces the first item in the list, and a new list containing all items
        ///     except the first.
        /// </summary>
        /// <param name="list">List to be split.</param>
        /// <returns name="first">First item in the list.</returns>
        /// <returns name="rest">Rest of the list.</returns>
        /// <search>first,rest</search>
        [MultiReturn("first", "var[]..[]")]
        [MultiReturn("rest", "var[]..[]")]
        public static IDictionary Deconstruct(
            [ArbitraryDimensionArrayImport] IList list)
        {
            return new Dictionary<string, object>
            {
                { "first", list[0] }, 
                { "rest", list.Cast<object>().Skip(1).ToList() }
            };
        }

        /// <summary>
        ///     Produces a new list by adding an item to the beginning of a given list.
        /// </summary>
        /// <param name="item">Item to be added.</param>
        /// <param name="list">List to add on to.</param>
        /// <returns name="list">New list.</returns>
        /// <search>insert,add,item,front</search>
        public static IList AddItemToFront(
            object item,
            [ArbitraryDimensionArrayImport] IList list)
        {
            var newList = new ArrayList { item };
            newList.AddRange(list);
            return newList;
        }

        /// <summary>
        ///     Fetches the given amount of items from the start of the given list.
        /// </summary>
        /// <param name="list">List to take from.</param>
        /// <param name="amount">
        ///     Amount of items to take. If negative, items are taken from the end of the list.
        /// </param>
        /// <returns name="list">List of extracted items.</returns>
        /// <search>take,get,sub,sublist</search>
        public static IList TakeItems(
            [ArbitraryDimensionArrayImport] IList list,
            int amount)
        {
            var genList = list.Cast<object>();
            return (amount < 0 ? genList.Skip(list.Count + amount) : genList.Take(amount)).ToList();
        }

        /// <summary>
        ///     Removes the given amount of items from the start of the given list.
        /// </summary>
        /// <param name="list">List to remove items from.</param>
        /// <param name="amount">
        ///     Amount of items to remove. If negative, items are removed from the end of the list.
        /// </param>
        /// <returns name="list">List of remaining items.</returns>
        /// <search>drop,remove</search>
        public static IList DropItems(
            [ArbitraryDimensionArrayImport] IList list,
            int amount)
        {
            var genList = list.Cast<object>();
            return (amount < 0 ? genList.Take(list.Count + amount) : genList.Skip(amount)).ToList();
        }

        /// <summary>
        ///     Shifts indices in the given list to the right by the given amount.
        /// </summary>
        /// <param name="list">List to be shifted.</param>
        /// <param name="amount">
        ///     Amount to shift indices by. If negative, indices will be shifted to the left.
        /// </param>
        /// <returns name="list">Shifted list.</returns>
        /// <search>shift</search>
        public static IList ShiftIndices(
            [ArbitraryDimensionArrayImport] IList list,
            int amount)
        {
            if (amount == 0)
                return list;

            var genList = list.Cast<object>();
            return
                (amount < 0
                    ? genList.Skip(-amount).Concat(genList.Take(-amount))
                    : genList.Skip(list.Count - amount).Concat(genList.Take(list.Count - amount))).ToList();
        }

        /// <summary>
        ///     Gets an item from the given list that's located at the specified index.
        /// </summary>
        /// <param name="list">List to fetch an item from.</param>
        /// <param name="index">Index of the item to be fetched.</param>
        /// <returns name="item">Item in the list at the given index.</returns>
        /// <search>get,item,index,fetch</search>
        public static object GetItemAtIndex(
            [ArbitraryDimensionArrayImport] IList list,
            int index)
        {
            return list[index];
        }

        /// <summary>
        ///     Gets a single sub-list from the given list, based on starting index, amount of items
        ///     to take, and a step amount.
        /// </summary>
        /// <param name="list">List to take a slice of.</param>
        /// <param name="start">Index to start the slice from.</param>
        /// <param name="count">Number of items to take in the slice.</param>
        /// <param name="step">
        ///     Amount the indices of the items are separate by in the original list.
        /// </param>
        /// <returns name="items">Items in the slice of the given list.</returns>
        /// <search>list,sub,sublist,slice</search>
        public static IList Slice(
            [ArbitraryDimensionArrayImport] IList list,
            int? start = null,
            int? count = null,
            int step = 1)
        {
            #region Disabled python-like slicing capability

            /*
            if (step == 0)
                throw new ArgumentException("Cannot slice a list with step of 0.", @"step");

            int _start = start ?? (step < 0 ? -1 : 0);
            int _end = end ?? (step < 0 ? -list.Count - 1 : list.Count);

            if (_start < -list.Count || _start >= list.Count)
                throw new ArgumentException("Cannot slice a list starting at a negative index.", "start");
            _start = _start >= 0 ? _start : _start + list.Count;

            if (_end < -list.Count - 1)
                throw new ArgumentException("Ending index out of range.", "end");

            if (_end > list.Count)
                _end = list.Count;

            _end = _end >= 0 ? _end : _end + list.Count;

            IList result = new ArrayList();

            if (step > 0)
            {
                if (_start > _end)
                    return result;
                for (int i = _start; i < _end; i += step)
                    result.Add(list[i]);
            }
            else
            {
                if (_end > _start)
                    return result;
                for (int i = _start; i > end; i += step)
                    result.Add(list[i]);
            }

            return result;
            */

            #endregion

            IList result = new ArrayList();

            int _start = start ?? 0;
            int end = count == null ? list.Count : _start + (int)count;

            for (int i = start ?? 0; i < end; i += step)
                result.Add(list[i]);

            return result;
        }

        /// <summary>
        ///     Removes an item from the given list at the specified index.
        /// </summary>
        /// <param name="list">List to remove an item or items from.</param>
        /// <param name="indices">Index or indices of the item(s) to be removed.</param>
        /// <returns name="list">List with items removed.</returns>
        /// <search>remove,index,indices,cull</search>
        public static IList RemoveItemAtIndex(
            [ArbitraryDimensionArrayImport] IList list,
            [ArbitraryDimensionArrayImport] object indices)
        {
<<<<<<< HEAD
            //var idxs = new HashSet<int>(indices.Cast<int>());
            var idxs = indices.Cast<object>().ToList();
            var idxss = new List<int>();
            idxss.AddRange(idxs.Select(Convert.ToInt32));
            return list.Cast<object>().Where((_, i) => !idxss.Contains(i)).ToList();
=======
            return indices is ICollection
                ? list.Cast<object>().Where((_, i) => !((IList)indices).Contains(i)).ToList()
                : list.Cast<object>().Where((_, i) => i != (int)indices).ToList();
>>>>>>> 0cde6446
        }

        /// <summary>
        ///     Removes items from the given list at indices that are multiples
        ///     of the given value, after the given offset.
        /// </summary>
        /// <param name="list">List to remove items from/</param>
        /// <param name="n">Indices that are multiples of this argument will be removed.</param>
        /// <param name="offset">
        ///     Amount of items to be ignored from the start of the list.
        /// </param>
        /// <returns name="list">List with items removed.</returns>
        /// <search>drop,nth,remove,cull,every</search>
        public static IList DropEveryNthItem(
            [ArbitraryDimensionArrayImport] IList list,
            int n,
            int offset = 0)
        {
            return list.Cast<object>().Skip(offset).Where((_, i) => (i + 1)%n != 0).ToList();
        }

        /// <summary>
        ///     Fetches items from the given list at indices that are multiples
        ///     of the given value, after the given offset.
        /// </summary>
        /// <param name="list">List to take items from.</param>
        /// <param name="n">
        ///     Indices that are multiples of this number (after the offset)
        ///     will be fetched.
        /// </param>
        /// <param name="offset">
        ///     Amount of items to be ignored from the start of the list.
        /// </param>
        /// <returns name="items">Items from the list.</returns>
        /// <search>fetch,take,every,nth</search>
        public static IList TakeEveryNthItem(
            [ArbitraryDimensionArrayImport] IList list,
            int n,
            int offset = 0)
        {
            return list.Cast<object>().Skip(offset).Where((_, i) => (i + 1)%n == 0).ToList();
        }

        /// <summary>
        ///     An Empty List.
        /// </summary>
        /// <returns name="list">Empty list.</returns>
        /// <search>empty,list</search>
        public static IList Empty
        {
            get { return new ArrayList(); }
        }

        /// <summary>
        ///     Determines if the given list is empty.
        /// </summary>
        /// <param name="list">List to check for items.</param>
        /// <returns name="bool">Whether the list is empty.</returns>
        /// <search>test,is,empty</search>
        public static bool IsEmpty(
            [ArbitraryDimensionArrayImport] IList list)
        {
            return list.Count == 0;
        }

        /// <summary>
        ///     Gets the number of items stored in the given list.
        /// </summary>
        /// <param name="list">List to get the item count of.</param>
        /// <returns name="count">List length.</returns>
        /// <search>list,length,count</search>
        public static int Count(
            [ArbitraryDimensionArrayImport] IList list)
        {
            return list.Count;
        }

        /// <summary>
        ///     Concatenates all given lists into a single list.
        /// </summary>
        /// <param name="lists">Lists to join into one.</param>
        /// <returns name="list">Joined list.</returns>
        /// <search>join,lists</search>
        public static IList Join(
            [ArbitraryDimensionArrayImport] params IList[] lists)
        {
            var result = new ArrayList();
            foreach (IList list in lists)
                result.AddRange(list);
            return result;
        }

        /// <summary>
        ///     Gets the first item in a list.
        /// </summary>
        /// <param name="list">List to get the first item from.</param>
        /// <returns name="item">First item in the list.</returns>
        /// <search>get,fetch,first,item</search>
        public static object FirstItem(
            [ArbitraryDimensionArrayImport] IList list)
        {
            return list[0];
        }

        /// <summary>
        ///     Removes the first item from the given list.
        /// </summary>
        /// <param name="list">List to get the rest of.</param>
        /// <returns name="rest">Rest of the list.</returns>
        /// <search>get,fetch,rest</search>
        public static IList RestOfItems(
            [ArbitraryDimensionArrayImport] IList list)
        {
            return list.Cast<object>().Skip(1).ToList();
        }

        /// <summary>
        ///     Creates a list of lists out of an existing list with each sub-list containing
        ///     the given amount of items.
        /// </summary>
        /// <param name="list">List to chop up.</param>
        /// <param name="subLength">Length of each new sub-list.</param>
        /// <returns name="lists">List of lists.</returns>
        /// <search>chop</search>
        public static IList Chop(
            [ArbitraryDimensionArrayImport] IList list, 
            int subLength)
        {
            if (list.Count < subLength)
                return list;

            var finalList = new ArrayList();
            var currList = new ArrayList();
            int count = 0;

            foreach (object v in list)
            {
                count++;
                currList.Add(v);

                if (count == subLength)
                {
                    finalList.Add(currList);
                    currList = new ArrayList();
                    count = 0;
                }
            }

            if (currList.Count > 0)
                finalList.Add(currList);

            return finalList;
        }

        /// <summary>
        ///     Create a diagonal lists of lists from top left to lower right.
        /// </summary>
        /// <param name="list">A list</param>
        /// <param name="subLength">Length of each new sub-list.</param>
        public static IList DiagonalRight(
            [ArbitraryDimensionArrayImport] IList list,
            int subLength)
        {
            var flatList = list.Cast<IList<object>>().SelectMany(i => i).ToArray();

            if (flatList.Count() < subLength)
                return list;

            var finalList = new ArrayList();
            var currList = new ArrayList();

            var startIndices = new List<int>();

            //get indices along 'side' of array
            for (int i = subLength; i < flatList.Count(); i += subLength)
                startIndices.Add(i);

            startIndices.Reverse();

            //get indices along 'top' of array
            for (int i = 0; i < subLength; i++)
                startIndices.Add(i);

            foreach (int start in startIndices)
            {
                int index = start;

                while (index < flatList.Count())
                {
                    var currentRow = (int)System.Math.Ceiling((index + 1)/(double)subLength);
                    currList.Add(flatList[index]);
                    index += subLength + 1;

                    //ensure we are skipping a row to get the next index
                    var nextRow = (int)System.Math.Ceiling((index + 1) / (double)subLength);
                    if (nextRow > currentRow + 1 || nextRow == currentRow)
                        break;
                }
                finalList.Add(currList);
                currList = new ArrayList();
            }

            if (currList.Count > 0)
                finalList.Add(currList);

            return finalList;
        }

        /// <summary>
        ///     Create a diagonal lists of lists from top right to lower left.
        /// </summary>
        /// <param name="list">A list.</param>
        /// <param name="rowLength">Length of each new sib-list.</param>
        public static IList DiagonalLeft(
            [ArbitraryDimensionArrayImport] IList list,
            int rowLength)
        {
            var flatList = list.Cast<IList<object>>().SelectMany(i => i).ToArray();

            if (flatList.Count() < rowLength)
                return list;

            var finalList = new ArrayList();

            var startIndices = new List<int>();

            //get indices along 'top' of array
            for (int i = 0; i < rowLength; i++)
                startIndices.Add(i);

            //get indices along 'side' of array
            for (int i = rowLength - 1 + rowLength; i < flatList.Count(); i += rowLength)
                startIndices.Add(i);

            foreach (int start in startIndices)
            {
                int index = start;
                var currList = new ArrayList();

                while (index < flatList.Count())
                {
                    var currentRow = (int)System.Math.Ceiling((index + 1)/(double)rowLength);
                    currList.Add(flatList.ElementAt(index));
                    index += rowLength - 1;

                    //ensure we are skipping a row to get the next index
                    var nextRow = (int)System.Math.Ceiling((index + 1) / (double)rowLength);
                    if (nextRow > currentRow + 1 || nextRow == currentRow)
                        break;
                }
                finalList.Add(currList);
            }

            return finalList;
        }

        /*

        /// <summary>
        ///     Swaps rows and columns in a list of lists.
        /// </summary>
        /// <param name="lists">A list of lists to be transposed.</param>
        /// <returns name="lists">A list of transposed lists.</returns>
        /// <search>transpose,flip,matrix,swap,rows,columns</search>
        public static IList Transpose(IList lists)
        {
            if (lists.Count == 0)
                return lists;

            var genList = lists.Cast<IList>();

            // ReSharper disable PossibleMultipleEnumeration
            var argList =
                genList.First().Cast<object>().Select(x => new ArrayList { x } as IList).ToList();

            var query =
                genList.Skip(1)
                       .SelectMany(
                           list => list.Cast<object>().Zip(argList, (o, objs) => new { o, objs }));
            // ReSharper restore PossibleMultipleEnumeration

            foreach (var pair in query)
                pair.objs.Add(pair.o);

            return argList;
        }
        
        */
        
        /// <summary>
        ///     Creates a list containing the given item the given number of times.
        /// </summary>
        /// <param name="item">The item to repeat.</param>
        /// <param name="amount">The number of times to repeat.</param>
        /// <returns name="list">List of repeated items.</returns>
        /// <search>repeat,repeated,duplicate</search>
        public static IList OfRepeatedItem(
            [ArbitraryDimensionArrayImport] object item,
            int amount)
        {
            return Enumerable.Repeat(item, amount).ToList();
        }

        /// <summary>
        ///     Creates a new list by concatenining copies of a given list.
        /// </summary>
        /// <param name="list">List to repeat.</param>
        /// <param name="amount">Number of times to repeat.</param>
        /// <returns name="list">List of repeated lists.</returns>
        /// <search>repeat,repeated,duplicate</search>
        public static IList Repeat(
            [ArbitraryDimensionArrayImport] IList list,
            int amount)
        {
            var result = new ArrayList();
            while (amount > 0)
            {
                result.AddRange(list);
                amount--;
            }
            return result;
        }

        /// <summary>
        ///     Retrieves the last item in a list.
        /// </summary>
        /// <param name="list">List to get the last item of.</param>
        /// <returns name="last">Last item in the list.</returns>
        /// <search>get,fetch,last,item</search>
        public static object LastItem(
            [ArbitraryDimensionArrayImport] IList list)
        {
            if (list.Count == 0)
                throw new ArgumentException("Cannot get the last item in an empty list.", "list");

            return list[list.Count - 1];
        }

        /// <summary>
        ///     Shuffles a list, randomizing the order of its items.
        /// </summary>
        /// <param name="list">List to shuffle.</param>
        /// <returns name="list">Randomized list.</returns>
        /// <search>random,randomize,shuffle,jitter</search>
        public static IList Shuffle(
            [ArbitraryDimensionArrayImport] IList list)
        {
            var rng = new Random();
            return list.Cast<object>().OrderBy(_ => rng.Next()).ToList();
        }
        
        /// <summary>
        ///     Produces all permutations of the given length of a given list.
        /// </summary>
        /// <param name="list">List to permute.</param>
        /// <param name="length">Length of each permutation.</param>
        /// <returns name="perm">Permutations of the list of the given length.</returns>
        /// <search>permutation,permutations</search>
        public static IList Permutations(
            [ArbitraryDimensionArrayImport] IList list,
            int? length = null)
        {
            return
                GetPermutations(list.Cast<object>(), length ?? list.Count)
                    .Select(x => x.ToList())
                    .ToList();
        }

        /// <summary>
        ///     Produces all combinations of the given length of a given list.
        /// </summary>
        /// <param name="list">List to generate combinations of.</param>
        /// <param name="length">Length of each combination.</param>
        /// <param name="replace">
        ///     Whether or not items are removed once selected for combination, defaults
        ///     to false.
        /// </param>
        /// <returns name="comb">Combinations of the list of the given length.</returns>
        /// <search>combination,combinations</search>
        public static IList Combinations(
            [ArbitraryDimensionArrayImport] IList list,
            int length,
            bool replace = false)
        {
            return
                GetCombinations(list.Cast<object>(), length, replace)
                    .Select(x => x.ToList())
                    .ToList();
        }

        #region Combinatorics Helpers

        private static IEnumerable<T> Singleton<T>(T t)
        {
            yield return t;
        }

        private static IEnumerable<IEnumerable<T>> GetCombinations<T>(
            IEnumerable<T> items, int count, bool replace)
        {
            int i = 0;
            var enumerable = items as IList<T> ?? items.ToList();
            foreach (var item in enumerable)
            {
                if (count == 1)
                    yield return Singleton(item);
                else
                {
                    foreach (var result in GetCombinations(enumerable.Skip(replace ? i : i + 1), count - 1, replace))
                        yield return Singleton(item).Concat(result);
                }

                ++i;
            }
        }

        private static IEnumerable<IEnumerable<T>> GetPermutations<T>(
            IEnumerable<T> items, int count)
        {
            int i = 0;
            var enumerable = items as IList<T> ?? items.ToList();
            foreach (var item in enumerable)
            {
                if (count == 1)
                    yield return Singleton(item);
                else
                {
                    var perms = GetPermutations(enumerable.Take(i).Concat(enumerable.Skip(i + 1)), count - 1);
                    foreach (var result in perms)
                        yield return Singleton(item).Concat(result);
                }

                ++i;
            }
        }

        #endregion

        /* Disabled Higher-order functions
         
        /// <summary>
        ///     Flattens a nested list of lists into a single list containing no
        ///     sub-lists.
        /// </summary>
        /// <param name="list">List to flatten.</param>
        public static IList FlattenCompletely(IList list)
        {
            throw new NotImplementedException();
        }

        /// <summary>
        ///     Flattens a nested list of lists by a certain amount.
        /// </summary>
        /// <param name="list">List to flatten.</param>
        /// <param name="amt">Layers of nesting to remove.</param>
        /// s
        public static IList Flatten(IList list, int amt)
        {
            throw new NotImplementedException();
        }
        
        
        /// <summary>
        ///     Returns the minimum value from a list using a key projection. The minimum
        ///     value is the item in the list that the key projection produces the smallest
        ///     value for.
        /// </summary>
        /// <param name="list">List to take the minimum value from.</param>
        /// <param name="keyProjector">
        ///     Function that consumes an item from the list and produces an orderable value.
        /// </param>
        public static object MinimumItemByKey(IList list, Delegate keyProjector)
        {
            if (list.Count == 0)
                throw new ArgumentException("Cannot take the minimum value of an empty list.", "list");

            object min = list[0];
            var minProjection = (IComparable)keyProjector.DynamicInvoke(min);

            foreach (var item in list.Cast<object>().Skip(1))
            {
                var projection = (IComparable)keyProjector.DynamicInvoke(item);
                if (projection.CompareTo(minProjection) < 0)
                {
                    min = item;
                    minProjection = projection;
                }
            }

            return min;
        }
         
        /// <summary>
        ///     Returns the maximum value from a list using a key projection. The maximum
        ///     value is the item in the list that the key projection produces the largest
        ///     value for.
        /// </summary>
        /// <param name="list">List to take the maximum value from.</param>
        /// <param name="keyProjector">
        ///     Function that consumes an item from the list and produces an orderable value.
        /// </param>
        public static object MaximumItemByKey(IList list, Delegate keyProjector)
        {
            if (list.Count == 0)
                throw new ArgumentException("Cannot take the maximum value of an empty list.", "list");

            object max = list[0];
            var maxProjection = (IComparable)keyProjector.DynamicInvoke(max);

            foreach (var item in list.Cast<object>().Skip(1))
            {
                var projection = (IComparable)keyProjector.DynamicInvoke(item);
                if (projection.CompareTo(maxProjection) > 0)
                {
                    max = item;
                    maxProjection = projection;
                }
            }

            return max;
        }

        /// <summary>
        ///     Creates a new list containing all the items of an old list for which
        ///     the given predicate function returns True.
        /// </summary>
        /// <param name="list">List to be filtered.</param>
        /// <param name="predicate">
        ///     Function to be applied to all items in the list. All items that make the
        ///     predicate produce True will be stored in the output list.
        /// </param>
        public static IList Filter(IList list, Delegate predicate)
        {
            return list.Cast<object>().Where(x => (bool)predicate.DynamicInvoke(x)).ToList();
        }

        //TODO: This could be combined with Filter into a multi-output node
        /// <summary>
        ///     Creates a new list containing all the items of an old list for which
        ///     the given predicate function returns False.
        /// </summary>
        /// <param name="list">List to be filtered.</param>
        /// <param name="predicate">
        ///     Function to be applied to all items in the list. All items that make the
        ///     predicate produce False will be stored in the output list.
        /// </param>
        public static IList FilterOut(IList list, Delegate predicate)
        {
            return list.Cast<object>().Where(x => !(bool)predicate.DynamicInvoke(x)).ToList();
        }

        /// <summary>
        ///     Sorts a list using a key projection. A projection is created for each item,
        ///     and that value is used to order the original items.
        /// </summary>
        /// <param name="list">List to be sorted.</param>
        /// <param name="keyProjector">
        ///     Function that consumes an item from the list and produces an orderable value.
        /// </param>
        /// <returns></returns>
        public static IList SortByKey(IList list, Delegate keyProjector)
        {
            return list.Cast<object>().OrderBy(x => keyProjector.DynamicInvoke(x)).ToList();
        }

        /// <summary>
        ///     Sorts a list using a comparison function. Given two items from the list, the comparison
        ///     function determines which item should appear first in the sorted list.
        /// </summary>
        /// <param name="list">List to be sorted.</param>
        /// <param name="comparison">
        ///     Function that consumes two items from the list and produces a value determining the order
        ///     of the two items as follows: a value less than zero if the first item should appear
        ///     before the second, zero if the values are considered the same, and a value greater than
        ///     zero if the second item should appear before the first.
        /// </param>
        public static IList SortByComparison(IList list, Delegate comparison)
        {
            var rtn = list.Cast<object>().ToList();
            rtn.Sort((x, y) => (int)comparison.DynamicInvoke(x, y));
            return rtn;
        }
        
        /// <summary>
        ///     Reduces a list of values into a new value using a reduction function.
        /// </summary>
        /// <param name="list">List to be reduced.</param>
        /// <param name="seed">
        ///     Starting value for the reduction. If the list being reduced is
        ///     empty, this will immediately be returned.
        /// </param>
        /// <param name="reducer">
        ///     A function that consumes an item in the list and a reduction state. It must produce
        ///     a new reduction state by combining the item with the current reduction state.
        /// </param>
        public static TState Reduce<T, TState>(IEnumerable<T> list, TState seed, Func<T, TState, TState> reducer)
        {
            return list.Aggregate(seed, (a, x) => reducer(x, a));
        }

        /// <summary>
        ///     Produces a new list by applying a projection function to each item of the input list(s) and
        ///     storing the result.
        /// </summary>
        /// <param name="projection">
        ///     Function that consumes an item from each input list and produces a value that is stored
        ///     in the output list.
        /// </param>
        /// <param name="lists">Lists to be combined/mapped into a new list.</param>
        public static IList<object> Map(Function.MapDelegate projection, params IEnumerable<object>[] lists)
        {
            if (!lists.Any())
                throw new ArgumentException("Need at least one list to map.");

            IEnumerable<List<object>> argList = lists[0].Select(x => new List<object> { x });

            foreach (var pair in
                lists.Skip(1).SelectMany(list => list.Zip(argList, (o, objects) => new { o, objects })))
                pair.objects.Add(pair.o);

            return argList.Select(x => projection(x.ToArray())).ToList();
        }

        /// <summary>
        ///     Produces a new list by applying a projection function to all combinations of items from the
        ///     input lists and storing the result.
        /// </summary>
        /// <param name="projection">
        ///     Function that consumes an item from each input list and produces a value that is stored
        ///     in the output list.
        /// </param>
        /// <param name="lists">Lists to take the cartesion product of.</param>
        public static IList<object> CartesianProduct(
            Function.MapDelegate projection,
            params IEnumerable<object>[] lists)
        {
            if (!lists.Any())
                throw new ArgumentException("Need at least one list to map.");

            throw new NotImplementedException();
        }

        /// <summary>
        ///     Applies a function to each item of the input list(s). Does not accumulate results.
        /// </summary>
        /// <param name="action">
        ///     Function that consumed an item from each input list. Return value is ignored.
        /// </param>
        /// <param name="lists">Lists to be iterated over.</param>
        public static void ForEach(Function.MapDelegate action, params IEnumerable<object>[] lists)
        {
            if (!lists.Any())
                throw new ArgumentException("Need at least one list to iterate over.");

            IEnumerable<List<object>> argList = lists[0].Select(x => new List<object> { x });

            foreach (var pair in
                lists.Skip(1).SelectMany(list => list.Zip(argList, (o, objects) => new { o, objects })))
                pair.objects.Add(pair.o);

            foreach (var args in argList)
                action(args.ToArray());
        }

        /// <summary>
        ///     Determines if the given predicate function returns True when applied to all of the
        ///     items in the given list.
        /// </summary>
        /// <param name="predicate">
        ///     Function to be applied to all items in the list, returns a boolean value.
        /// </param>
        /// <param name="list">List to be tested.</param>
        public static bool TrueForAllItems(IList list, Delegate predicate)
        {
            return list.Cast<object>().All(x => (bool)predicate.DynamicInvoke(x));
        }

        /// <summary>
        ///     Determines if the given predicate function returns True when applied to any of the
        ///     items in the given list.
        /// </summary>
        /// <param name="predicate">
        ///     Function to be applied to all items in the list, returns a boolean value.
        /// </param>
        /// <param name="list">List to be tested.</param>
        public static bool TrueForAnyItems(IList list, Delegate predicate)
        {
            return list.Cast<object>().Any(x => (bool)predicate.DynamicInvoke(x));
        }

        /// <summary>
        ///     Applies a key mapping function to each item in the given list, and produces
        ///     a new list of lists where each sublist contains items for which the key
        ///     mapping function produced the same result.
        /// </summary>
        /// <param name="list">List to group into sublists.</param>
        /// <param name="keyProjector">Function that produces grouping values.</param>
        public static IList GroupByKey(IList list, Delegate keyProjector)
        {
            return
                list.Cast<object>()
                    .GroupBy(x => keyProjector.DynamicInvoke(x))
                    .Select(x => x.ToList() as IList)
                    .ToList();
        }

        /// <summary>
        ///     Applies a function to each item in the given list, and constructs a new
        ///     list containing the results of each function application.
        /// </summary>
        /// <param name="list">List to map.</param>
        /// <param name="mapFunc">Function to apply to each element.</param>
        public static IList Map(IList list, Delegate mapFunc)
        {
            return list.Cast<object>().Select(x => mapFunc.DynamicInvoke(x)).ToList();
        }

        private static IEnumerable<object> GetArgs(IEnumerable<IList> lists, int index)
        {
            return lists.Where(argList => index < argList.Count).Select(x => x[index]);
        }

        /// <summary>
        ///     Combines multiple lists into a single list by taking items at corresponding
        ///     indices and applying a function to them, and using the results to construct
        ///     a new list.
        /// </summary>
        /// <param name="combinator">Function to apply to an element from each list.</param>
        /// <param name="lists">Lists to combine.</param>
        public static IList Combine(Delegate combinator, params IList[] lists)
        {
            var result = new ArrayList();

            int i = 0;
            while (true)
            {
                var args = GetArgs(lists, i).ToArray();

                if (!args.Any()) break;

                result.Add(combinator.DynamicInvoke(args));
                i++;
            }

            return result;
        }

        /// <summary>
        ///     Reduces multiple lists into a single value by taking items at corresponding
        ///     indices and applying a function to them and a "reduced value". The result
        ///     is then used as a new reduced value for the next application. When all lists
        ///     are empty, the final reduced value is returned.
        /// </summary>
        /// <param name="reductor">
        ///     Reductor function: consumes an item from each list and a reduced value, and
        ///     produces a new reduced value.
        /// </param>
        /// <param name="initial">The initial reduced value.</param>
        /// <param name="lists">Lists to reduce.</param>
        public static object Reduce(Delegate reductor, object initial, params IList[] lists)
        {
            int i = 0;
            while (true)
            {
                var args = GetArgs(lists, i);

                if (!args.Any()) break;

                initial = reductor.DynamicInvoke(args.Concat(new[] { initial }).ToArray());
                i++;
            }

            return initial;
        }
        */
    }
}<|MERGE_RESOLUTION|>--- conflicted
+++ resolved
@@ -384,17 +384,9 @@
             [ArbitraryDimensionArrayImport] IList list,
             [ArbitraryDimensionArrayImport] object indices)
         {
-<<<<<<< HEAD
-            //var idxs = new HashSet<int>(indices.Cast<int>());
-            var idxs = indices.Cast<object>().ToList();
-            var idxss = new List<int>();
-            idxss.AddRange(idxs.Select(Convert.ToInt32));
-            return list.Cast<object>().Where((_, i) => !idxss.Contains(i)).ToList();
-=======
             return indices is ICollection
                 ? list.Cast<object>().Where((_, i) => !((IList)indices).Contains(i)).ToList()
                 : list.Cast<object>().Where((_, i) => i != (int)indices).ToList();
->>>>>>> 0cde6446
         }
 
         /// <summary>
