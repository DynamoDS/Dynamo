<?xml version="1.0" encoding="utf-8"?>
<root>
  <!-- 
    Microsoft ResX Schema 
    
    Version 2.0
    
    The primary goals of this format is to allow a simple XML format 
    that is mostly human readable. The generation and parsing of the 
    various data types are done through the TypeConverter classes 
    associated with the data types.
    
    Example:
    
    ... ado.net/XML headers & schema ...
    <resheader name="resmimetype">text/microsoft-resx</resheader>
    <resheader name="version">2.0</resheader>
    <resheader name="reader">System.Resources.ResXResourceReader, System.Windows.Forms, ...</resheader>
    <resheader name="writer">System.Resources.ResXResourceWriter, System.Windows.Forms, ...</resheader>
    <data name="Name1"><value>this is my long string</value><comment>this is a comment</comment></data>
    <data name="Color1" type="System.Drawing.Color, System.Drawing">Blue</data>
    <data name="Bitmap1" mimetype="application/x-microsoft.net.object.binary.base64">
        <value>[base64 mime encoded serialized .NET Framework object]</value>
    </data>
    <data name="Icon1" type="System.Drawing.Icon, System.Drawing" mimetype="application/x-microsoft.net.object.bytearray.base64">
        <value>[base64 mime encoded string representing a byte array form of the .NET Framework object]</value>
        <comment>This is a comment</comment>
    </data>
                
    There are any number of "resheader" rows that contain simple 
    name/value pairs.
    
    Each data row contains a name, and value. The row also contains a 
    type or mimetype. Type corresponds to a .NET class that support 
    text/value conversion through the TypeConverter architecture. 
    Classes that don't support this are serialized and stored with the 
    mimetype set.
    
    The mimetype is used for serialized objects, and tells the 
    ResXResourceReader how to depersist the object. This is currently not 
    extensible. For a given mimetype the value must be set accordingly:
    
    Note - application/x-microsoft.net.object.binary.base64 is the format 
    that the ResXResourceWriter will generate, however the reader can 
    read any of the formats listed below.
    
    mimetype: application/x-microsoft.net.object.binary.base64
    value   : The object must be serialized with 
            : System.Runtime.Serialization.Formatters.Binary.BinaryFormatter
            : and then encoded with base64 encoding.
    
    mimetype: application/x-microsoft.net.object.soap.base64
    value   : The object must be serialized with 
            : System.Runtime.Serialization.Formatters.Soap.SoapFormatter
            : and then encoded with base64 encoding.

    mimetype: application/x-microsoft.net.object.bytearray.base64
    value   : The object must be serialized into a byte array 
            : using a System.ComponentModel.TypeConverter
            : and then encoded with base64 encoding.
    -->
  <xsd:schema id="root" xmlns="" xmlns:xsd="http://www.w3.org/2001/XMLSchema" xmlns:msdata="urn:schemas-microsoft-com:xml-msdata">
    <xsd:import namespace="http://www.w3.org/XML/1998/namespace" />
    <xsd:element name="root" msdata:IsDataSet="true">
      <xsd:complexType>
        <xsd:choice maxOccurs="unbounded">
          <xsd:element name="metadata">
            <xsd:complexType>
              <xsd:sequence>
                <xsd:element name="value" type="xsd:string" minOccurs="0" />
              </xsd:sequence>
              <xsd:attribute name="name" use="required" type="xsd:string" />
              <xsd:attribute name="type" type="xsd:string" />
              <xsd:attribute name="mimetype" type="xsd:string" />
              <xsd:attribute ref="xml:space" />
            </xsd:complexType>
          </xsd:element>
          <xsd:element name="assembly">
            <xsd:complexType>
              <xsd:attribute name="alias" type="xsd:string" />
              <xsd:attribute name="name" type="xsd:string" />
            </xsd:complexType>
          </xsd:element>
          <xsd:element name="data">
            <xsd:complexType>
              <xsd:sequence>
                <xsd:element name="value" type="xsd:string" minOccurs="0" msdata:Ordinal="1" />
                <xsd:element name="comment" type="xsd:string" minOccurs="0" msdata:Ordinal="2" />
              </xsd:sequence>
              <xsd:attribute name="name" type="xsd:string" use="required" msdata:Ordinal="1" />
              <xsd:attribute name="type" type="xsd:string" msdata:Ordinal="3" />
              <xsd:attribute name="mimetype" type="xsd:string" msdata:Ordinal="4" />
              <xsd:attribute ref="xml:space" />
            </xsd:complexType>
          </xsd:element>
          <xsd:element name="resheader">
            <xsd:complexType>
              <xsd:sequence>
                <xsd:element name="value" type="xsd:string" minOccurs="0" msdata:Ordinal="1" />
              </xsd:sequence>
              <xsd:attribute name="name" type="xsd:string" use="required" />
            </xsd:complexType>
          </xsd:element>
        </xsd:choice>
      </xsd:complexType>
    </xsd:element>
  </xsd:schema>
  <resheader name="resmimetype">
    <value>text/microsoft-resx</value>
  </resheader>
  <resheader name="version">
    <value>2.0</value>
  </resheader>
  <resheader name="reader">
    <value>System.Resources.ResXResourceReader, System.Windows.Forms, Version=4.0.0.0, Culture=neutral, PublicKeyToken=b77a5c561934e089</value>
  </resheader>
  <resheader name="writer">
    <value>System.Resources.ResXResourceWriter, System.Windows.Forms, Version=4.0.0.0, Culture=neutral, PublicKeyToken=b77a5c561934e089</value>
  </resheader>
  <data name="BitmapOverflowError" xml:space="preserve">
    <value>The supplied color data is too large to fit in the image bounds.</value>
  </data>
  <data name="EnumDateOfWeekFriday" xml:space="preserve">
    <value>Friday</value>
  </data>
  <data name="EnumDateOfWeekMonday" xml:space="preserve">
    <value>Monday</value>
  </data>
  <data name="EnumDateOfWeekSaturday" xml:space="preserve">
    <value>Saturday</value>
  </data>
  <data name="EnumDateOfWeekSunday" xml:space="preserve">
    <value>Sunday</value>
  </data>
  <data name="EnumDateOfWeekThursday" xml:space="preserve">
    <value>Thursday</value>
  </data>
  <data name="EnumDateOfWeekTuesday" xml:space="preserve">
    <value>Tuesday</value>
  </data>
  <data name="EnumDateOfWeekWednesday" xml:space="preserve">
    <value>Wednesday</value>
  </data>
  <data name="Exception_Deserialize_Bad_Format" xml:space="preserve">
    <value>The json for the type {0} was not formatted correctly</value>
  </data>
  <data name="Exception_Deserialize_Unsupported_Cache" xml:space="preserve">
    <value>The stored data can not be loaded.</value>
  </data>
  <data name="Exception_Serialize_Depth_Unsupported" xml:space="preserve">
    <value>Depth {0} Exceeds MaxDepth {1} at path "{2}"</value>
  </data>
  <data name="Exception_Serialize_DesignScript_Unsupported" xml:space="preserve">
    <value>This type of Geometry is not able to be serialized.</value>
  </data>
  <data name="Exception_Serialize_Unsupported_Type" xml:space="preserve">
    <value>Cannot store data of type {0}.</value>
  </data>
  <data name="ExportToCSVObsolete" xml:space="preserve">
    <value>Use Data.ExportCSV node instead</value>
  </data>
  <data name="FactorialNegativeInt" xml:space="preserve">
    <value>The input value of Math.Factorial cannot be negative.</value>
  </data>
  <data name="FactorialOverflow" xml:space="preserve">
    <value>The return value of Math.Factorial is out of range.</value>
  </data>
  <data name="FindPointsWithinRadiusNullPointMessage" xml:space="preserve">
    <value>You must provide a center point.</value>
  </data>
  <data name="FindPointsWithinRadiusSearchRadiusMessage" xml:space="preserve">
    <value>The search radius cannot be zero.</value>
  </data>
  <data name="FromObjectObsolete" xml:space="preserve">
    <value>This node is obsolete, please use "String from Object"</value>
  </data>
  <data name="IntegerOverflow" xml:space="preserve">
    <value>The operation resulted in an integer overflow. Its result may be unexpected.</value>
  </data>
  <data name="InvalidDestinationPathErrorMessage" xml:space="preserve">
    <value>Invalid destination file path used as copy path.</value>
  </data>
  <data name="InvalidKeysErrorMessage" xml:space="preserve">
    <value>One or more input types are not matching. Lists as keys are not supported.</value>
  </data>
  <data name="InvalidKeysLenghtErrorMessage" xml:space="preserve">
    <value>Number of items does not match the number of keys. href=InvalidKeysLenghtErrorMessage.html</value>
  </data>
  <data name="LoadImageFromPathObsolete" xml:space="preserve">
    <value>Use File.FromPath -&gt;  Image.ReadFromFile nodes instead</value>
  </data>
  <data name="MissingPythonEngine" xml:space="preserve">
    <value>The selected Python engine could not be found</value>
  </data>
  <data name="ObjectArgumentExceptionMessage" xml:space="preserve">
    <value>Object cannot be null, please provide appropriate value.</value>
  </data>
  <data name="QuadtreeConstructionEmptyUVSetMessage" xml:space="preserve">
    <value>You cannot construct a quadtree from an empty set of points.</value>
  </data>
  <data name="QuadtreeConstructionNullUVSetMessage" xml:space="preserve">
    <value>A Quadtree cannot be constructed from a null set of UVs.</value>
  </data>
  <data name="ReadImageObsolete" xml:space="preserve">
    <value>Use File.FromPath -&gt; Image.ReadFromFile -&gt;  Image.Pixels nodes instead</value>
  </data>
  <data name="ReadTextObsolete" xml:space="preserve">
    <value>Use File.FromPath -&gt;  File.ReadText nodes instead.</value>
  </data>
  <data name="StringRemoveCountOutOfRangeMessage" xml:space="preserve">
    <value>Count is out of range!</value>
  </data>
  <data name="StringRemoveStartIndexOutOfRangeMessage" xml:space="preserve">
    <value>StartIndex is out of range!</value>
  </data>
  <data name="StringToNumberInvalidNumberMessage" xml:space="preserve">
    <value>Not a valid number.</value>
  </data>
  <data name="WebRequestNullUrlMessage" xml:space="preserve">
    <value>The url cannot be null.</value>
  </data>
  <data name="WriteImageObsolete" xml:space="preserve">
    <value>Use Image.WriteToFile node instead</value>
  </data>
  <data name="DefineDataUnexpectedInputExceptionMessage" xml:space="preserve">
    <value>This node expected a {0} input but received a {1} input. Please provide the expected input, or pick a new type in the node’s drop-down menu.</value>
  </data>
  <data name="DefineDataUnsupportedCombinationOfDataTypesExceptionMessage" xml:space="preserve">
    <value>This node does not support the combination of data types in the current input list {0}. Ensure the input list contains items of the same data type, or a mix of types with a common parent type</value>
  </data>
  <data name="DefineDataUnsupportedDataTypeExceptionMessage" xml:space="preserve">
    <value>This node does not support the current input data type ({0}). View the supported data types in the drop-down menu.</value>
  </data>
  <data name="DefineDataSupportedInputValueExceptionMessage" xml:space="preserve">
    <value>Input must be a single value or a non-nested list.</value>
  </data>
<<<<<<< HEAD
  <data name="WebRequestOfflineWarning" xml:space="preserve">
    <value>The Web Request node is unavailable in No Network mode.</value>
=======
  <data name="CurveMapperEqualMinMaxWarning" xml:space="preserve">
    <value>• Min and Max values must not be the same.</value>
  </data>
  <data name="CurveMapperInvalidCountWarning" xml:space="preserve">
    <value>• Values must be a list of numbers or a single number ≥ 2.</value>
  </data>
  <data name="CurveMapperInvalidCurveWarning" xml:space="preserve">
    <value>• Control points for the selected curve are not valid.</value>
  </data>
  <data name="CurveMapperInvalidXYFormatWarning" xml:space="preserve">
    <value>• X and Y inputs must be single numbers (not lists).</value>
>>>>>>> 5c263c91
  </data>
</root><|MERGE_RESOLUTION|>--- conflicted
+++ resolved
@@ -234,10 +234,9 @@
   <data name="DefineDataSupportedInputValueExceptionMessage" xml:space="preserve">
     <value>Input must be a single value or a non-nested list.</value>
   </data>
-<<<<<<< HEAD
   <data name="WebRequestOfflineWarning" xml:space="preserve">
     <value>The Web Request node is unavailable in No Network mode.</value>
-=======
+  </data>
   <data name="CurveMapperEqualMinMaxWarning" xml:space="preserve">
     <value>• Min and Max values must not be the same.</value>
   </data>
@@ -249,6 +248,5 @@
   </data>
   <data name="CurveMapperInvalidXYFormatWarning" xml:space="preserve">
     <value>• X and Y inputs must be single numbers (not lists).</value>
->>>>>>> 5c263c91
   </data>
 </root>