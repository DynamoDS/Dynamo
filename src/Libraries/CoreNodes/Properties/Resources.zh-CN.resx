<?xml version="1.0" encoding="utf-8"?>
<root>
  <!-- 
    Microsoft ResX Schema 
    
    Version 2.0
    
    The primary goals of this format is to allow a simple XML format 
    that is mostly human readable. The generation and parsing of the 
    various data types are done through the TypeConverter classes 
    associated with the data types.
    
    Example:
    
    ... ado.net/XML headers & schema ...
    <resheader name="resmimetype">text/microsoft-resx</resheader>
    <resheader name="version">2.0</resheader>
    <resheader name="reader">System.Resources.ResXResourceReader, System.Windows.Forms, ...</resheader>
    <resheader name="writer">System.Resources.ResXResourceWriter, System.Windows.Forms, ...</resheader>
    <data name="Name1"><value>this is my long string</value><comment>this is a comment</comment></data>
    <data name="Color1" type="System.Drawing.Color, System.Drawing">Blue</data>
    <data name="Bitmap1" mimetype="application/x-microsoft.net.object.binary.base64">
        <value>[base64 mime encoded serialized .NET Framework object]</value>
    </data>
    <data name="Icon1" type="System.Drawing.Icon, System.Drawing" mimetype="application/x-microsoft.net.object.bytearray.base64">
        <value>[base64 mime encoded string representing a byte array form of the .NET Framework object]</value>
        <comment>This is a comment</comment>
    </data>
                
    There are any number of "resheader" rows that contain simple 
    name/value pairs.
    
    Each data row contains a name, and value. The row also contains a 
    type or mimetype. Type corresponds to a .NET class that support 
    text/value conversion through the TypeConverter architecture. 
    Classes that don't support this are serialized and stored with the 
    mimetype set.
    
    The mimetype is used for serialized objects, and tells the 
    ResXResourceReader how to depersist the object. This is currently not 
    extensible. For a given mimetype the value must be set accordingly:
    
    Note - application/x-microsoft.net.object.binary.base64 is the format 
    that the ResXResourceWriter will generate, however the reader can 
    read any of the formats listed below.
    
    mimetype: application/x-microsoft.net.object.binary.base64
    value   : The object must be serialized with 
            : System.Runtime.Serialization.Formatters.Binary.BinaryFormatter
            : and then encoded with base64 encoding.
    
    mimetype: application/x-microsoft.net.object.soap.base64
    value   : The object must be serialized with 
            : System.Runtime.Serialization.Formatters.Soap.SoapFormatter
            : and then encoded with base64 encoding.

    mimetype: application/x-microsoft.net.object.bytearray.base64
    value   : The object must be serialized into a byte array 
            : using a System.ComponentModel.TypeConverter
            : and then encoded with base64 encoding.
    -->
  <xsd:schema id="root" xmlns="" xmlns:xsd="http://www.w3.org/2001/XMLSchema" xmlns:msdata="urn:schemas-microsoft-com:xml-msdata">
    <xsd:import namespace="http://www.w3.org/XML/1998/namespace" />
    <xsd:element name="root" msdata:IsDataSet="true">
      <xsd:complexType>
        <xsd:choice maxOccurs="unbounded">
          <xsd:element name="metadata">
            <xsd:complexType>
              <xsd:sequence>
                <xsd:element name="value" type="xsd:string" minOccurs="0" />
              </xsd:sequence>
              <xsd:attribute name="name" use="required" type="xsd:string" />
              <xsd:attribute name="type" type="xsd:string" />
              <xsd:attribute name="mimetype" type="xsd:string" />
              <xsd:attribute ref="xml:space" />
            </xsd:complexType>
          </xsd:element>
          <xsd:element name="assembly">
            <xsd:complexType>
              <xsd:attribute name="alias" type="xsd:string" />
              <xsd:attribute name="name" type="xsd:string" />
            </xsd:complexType>
          </xsd:element>
          <xsd:element name="data">
            <xsd:complexType>
              <xsd:sequence>
                <xsd:element name="value" type="xsd:string" minOccurs="0" msdata:Ordinal="1" />
                <xsd:element name="comment" type="xsd:string" minOccurs="0" msdata:Ordinal="2" />
              </xsd:sequence>
              <xsd:attribute name="name" type="xsd:string" use="required" msdata:Ordinal="1" />
              <xsd:attribute name="type" type="xsd:string" msdata:Ordinal="3" />
              <xsd:attribute name="mimetype" type="xsd:string" msdata:Ordinal="4" />
              <xsd:attribute ref="xml:space" />
            </xsd:complexType>
          </xsd:element>
          <xsd:element name="resheader">
            <xsd:complexType>
              <xsd:sequence>
                <xsd:element name="value" type="xsd:string" minOccurs="0" msdata:Ordinal="1" />
              </xsd:sequence>
              <xsd:attribute name="name" type="xsd:string" use="required" />
            </xsd:complexType>
          </xsd:element>
        </xsd:choice>
      </xsd:complexType>
    </xsd:element>
  </xsd:schema>
  <resheader name="resmimetype">
    <value>text/microsoft-resx</value>
  </resheader>
  <resheader name="version">
    <value>2.0</value>
  </resheader>
  <resheader name="reader">
    <value>System.Resources.ResXResourceReader, System.Windows.Forms, Version=4.0.0.0, Culture=neutral, PublicKeyToken=b77a5c561934e089</value>
  </resheader>
  <resheader name="writer">
    <value>System.Resources.ResXResourceWriter, System.Windows.Forms, Version=4.0.0.0, Culture=neutral, PublicKeyToken=b77a5c561934e089</value>
  </resheader>
  <data name="BitmapOverflowError" xml:space="preserve">
    <value>提供的颜色数据太大，无法适应图像边界。</value>
  </data>
  <data name="EnumDateOfWeekFriday" xml:space="preserve">
    <value>星期五</value>
  </data>
  <data name="EnumDateOfWeekMonday" xml:space="preserve">
    <value>星期一</value>
  </data>
  <data name="EnumDateOfWeekSaturday" xml:space="preserve">
    <value>星期六</value>
  </data>
  <data name="EnumDateOfWeekSunday" xml:space="preserve">
    <value>星期日</value>
  </data>
  <data name="EnumDateOfWeekThursday" xml:space="preserve">
    <value>星期四</value>
  </data>
  <data name="EnumDateOfWeekTuesday" xml:space="preserve">
    <value>星期二</value>
  </data>
  <data name="EnumDateOfWeekWednesday" xml:space="preserve">
    <value>星期三</value>
  </data>
  <data name="Exception_Deserialize_Bad_Format" xml:space="preserve">
    <value>{0} 类型的 json 格式设置不正确</value>
  </data>
  <data name="Exception_Deserialize_Unsupported_Cache" xml:space="preserve">
    <value>无法加载存储的数据。</value>
  </data>
  <data name="Exception_Serialize_Depth_Unsupported" xml:space="preserve">
    <value>深度 {0} 超过路径为“{2}”的最大深度 {1}</value>
  </data>
  <data name="Exception_Serialize_DesignScript_Unsupported" xml:space="preserve">
    <value>此类几何图形无法序列化。</value>
  </data>
  <data name="Exception_Serialize_Unsupported_Type" xml:space="preserve">
    <value>无法存储 {0} 类型的数据。</value>
  </data>
  <data name="ExportToCSVObsolete" xml:space="preserve">
    <value>而是使用 Data.ExportCSV 节点</value>
  </data>
  <data name="FactorialNegativeInt" xml:space="preserve">
    <value>Math.Factorial 的输入值不能为负。</value>
  </data>
  <data name="FactorialOverflow" xml:space="preserve">
    <value>Math.Factorial 的返回值已超出范围。</value>
  </data>
  <data name="FindPointsWithinRadiusNullPointMessage" xml:space="preserve">
    <value>必须提供一个中心点。</value>
  </data>
  <data name="FindPointsWithinRadiusSearchRadiusMessage" xml:space="preserve">
    <value>搜索半径不能为零。</value>
  </data>
  <data name="FromObjectObsolete" xml:space="preserve">
    <value>此节点已过时，请使用“String from Object”</value>
  </data>
  <data name="IntegerOverflow" xml:space="preserve">
    <value>该操作导致整数溢出。其结果可能异常。</value>
  </data>
  <data name="InvalidDestinationPathErrorMessage" xml:space="preserve">
    <value>用作复制路径的目标文件路径无效。</value>
  </data>
  <data name="InvalidKeysErrorMessage" xml:space="preserve">
    <value>一个或多个输入类型不匹配。用列表作关键字不受支持。</value>
  </data>
  <data name="InvalidKeysLenghtErrorMessage" xml:space="preserve">
    <value>项目数与关键字数不匹配。href=InvalidKeysLenghtErrorMessage.html</value>
  </data>
  <data name="LoadImageFromPathObsolete" xml:space="preserve">
    <value>而是使用 File.FromPath -&gt; Image.ReadFromFile 节点</value>
  </data>
  <data name="MissingPythonEngine" xml:space="preserve">
    <value>找不到选定的 Python 引擎</value>
  </data>
  <data name="ObjectArgumentExceptionMessage" xml:space="preserve">
    <value>对象不能为空，请提供适当的值。</value>
  </data>
  <data name="QuadtreeConstructionEmptyUVSetMessage" xml:space="preserve">
    <value>无法由空点集构造四叉树。</value>
  </data>
  <data name="QuadtreeConstructionNullUVSetMessage" xml:space="preserve">
    <value>无法由空 UV 集构造四叉树。</value>
  </data>
  <data name="ReadImageObsolete" xml:space="preserve">
    <value>而是使用 File.FromPath -&gt; Image.ReadFromFile -&gt; Image.Pixels 节点</value>
  </data>
  <data name="ReadTextObsolete" xml:space="preserve">
    <value>而是使用 File.FromPath -&gt; File.ReadText 节点。</value>
  </data>
  <data name="StringRemoveCountOutOfRangeMessage" xml:space="preserve">
    <value>计数超出范围！</value>
  </data>
  <data name="StringRemoveStartIndexOutOfRangeMessage" xml:space="preserve">
    <value>StartIndex 超出范围！</value>
  </data>
  <data name="StringToNumberInvalidNumberMessage" xml:space="preserve">
    <value>不是有效数字。</value>
  </data>
  <data name="WebRequestNullUrlMessage" xml:space="preserve">
    <value>url 不能为空。</value>
  </data>
  <data name="WriteImageObsolete" xml:space="preserve">
    <value>而是使用 Image.WriteToFile 节点</value>
  </data>
  <data name="DefineDataUnexpectedInputExceptionMessage" xml:space="preserve">
    <value>此节点预计需要 {0} 输入，但却收到 {1} 输入。请提供预计输入，或在节点的下拉菜单中拾取新类型。</value>
  </data>
  <data name="DefineDataUnsupportedCombinationOfDataTypesExceptionMessage" xml:space="preserve">
    <value>此节点不支持当前输入列表 {0} 中的数据类型组合。请确保输入列表包含相同数据类型的项，或包含具有公共父类型的混合类型的项。</value>
  </data>
  <data name="DefineDataUnsupportedDataTypeExceptionMessage" xml:space="preserve">
    <value>此节点不支持当前输入数据类型({0})。请在下拉菜单中查看支持的数据类型。</value>
  </data>
  <data name="DefineDataSupportedInputValueExceptionMessage" xml:space="preserve">
    <value>输入必须是单个值或非嵌套列表。</value>
  </data>
<<<<<<< HEAD
  <assembly alias="System.Windows.Forms" name="System.Windows.Forms, Version=4.0.0.0, Culture=neutral, PublicKeyToken=b77a5c561934e089" />
  <data name="WebRequestOfflineWarning" type="System.Resources.ResXNullRef, System.Windows.Forms">
    <value />
=======
  <data name="CurveMapperEqualMinMaxWarning" xml:space="preserve">
    <value>• Min and Max values must not be the same.</value>
  </data>
  <data name="CurveMapperInvalidCountWarning" xml:space="preserve">
    <value>• Values must be a list of numbers or a single number ≥ 2.</value>
  </data>
  <data name="CurveMapperInvalidCurveWarning" xml:space="preserve">
    <value>• Control points for the selected curve are not valid.</value>
  </data>
  <data name="CurveMapperInvalidXYFormatWarning" xml:space="preserve">
    <value>• X and Y inputs must be single numbers (not lists).</value>
>>>>>>> 5c263c91
  </data>
</root><|MERGE_RESOLUTION|>--- conflicted
+++ resolved
@@ -234,11 +234,10 @@
   <data name="DefineDataSupportedInputValueExceptionMessage" xml:space="preserve">
     <value>输入必须是单个值或非嵌套列表。</value>
   </data>
-<<<<<<< HEAD
   <assembly alias="System.Windows.Forms" name="System.Windows.Forms, Version=4.0.0.0, Culture=neutral, PublicKeyToken=b77a5c561934e089" />
   <data name="WebRequestOfflineWarning" type="System.Resources.ResXNullRef, System.Windows.Forms">
     <value />
-=======
+  </data>
   <data name="CurveMapperEqualMinMaxWarning" xml:space="preserve">
     <value>• Min and Max values must not be the same.</value>
   </data>
@@ -250,6 +249,5 @@
   </data>
   <data name="CurveMapperInvalidXYFormatWarning" xml:space="preserve">
     <value>• X and Y inputs must be single numbers (not lists).</value>
->>>>>>> 5c263c91
   </data>
 </root>