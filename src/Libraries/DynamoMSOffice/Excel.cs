﻿using Dynamo.Models;
using DynamoMSOffice.Properties;

namespace Dynamo.Nodes
{
    [NodeName(/*NXLT*/"New Excel Workbook")]
    [NodeCategory("Input/Output.Office.Excel")]
<<<<<<< HEAD
    [NodeDescription("NewExelWorkbookDescription",typeof(DynamoMSOffice.Properties.Resources))]
=======
    [NodeDescription(/*NXLT*/"NewExelWorkbookDescription",typeof(Resources))]
>>>>>>> d70c496d
    public class NewExcelWorkbook : NodeModel
    {
        public NewExcelWorkbook(WorkspaceModel workspace)
            : base(workspace)
        {
            OutPortData.Add(new PortData(/*NXLT*/"workbook", Resources.NewExcelWorkBookPortDataOutputToolTip));
            RegisterAllPorts();
        }

        [NodeMigration(from: "0.6.3.0", to: "0.7.0.0")]
        public static NodeMigrationData Migrate_0630_to_0700(NodeMigrationData data)
        {
            return MigrateToDsFunction(data, "DSOffice.dll", "Excel.NewExcelWorkbook",
                "Excel.NewExcelWorkbook");
        }
    }

    [NodeName(/*NXLT*/"Open Excel Workbook")]
    [NodeCategory("Input/Output.Office.Excel")]
<<<<<<< HEAD
    [NodeDescription("OpenExelWorkbookDescription",typeof(DynamoMSOffice.Properties.Resources))]
=======
    [NodeDescription(/*NXLT*/"OpenExelWorkbookDescription",typeof(Properties.Resources))]
>>>>>>> d70c496d
    public class ReadExcelFile : FileReaderBase
    {

        public ReadExcelFile(WorkspaceModel workspace) : base(workspace)
        {
            OutPortData.Add(new PortData(/*NXLT*/"workbook", Resources.ReadExcelFilePortDataOutputToolTip));
            RegisterAllPorts();
        }

        [NodeMigration(from: "0.6.3.0", to: "0.7.0.0")]
        public static NodeMigrationData Migrate_0630_to_0700(NodeMigrationData data)
        {
            return MigrateToDsFunction(data, "DSOffice.dll", "Excel.ReadExcelFile",
                "Excel.ReadExcelFile@string");
        }
    }

    [NodeName(/*NXLT*/"Get Worksheets From Excel Workbook")]
    [NodeCategory("Input/Output.Office.Excel")]
<<<<<<< HEAD
    [NodeDescription("GetWorksheetsFromExcelWorkbookDescription", typeof(DynamoMSOffice.Properties.Resources))]
=======
    [NodeDescription(/*NXLT*/"GetWorksheetsFromExcelWorkbookDescription", typeof(Properties.Resources))]
>>>>>>> d70c496d
    public class GetWorksheetsFromExcelWorkbook : NodeModel
    {

        public GetWorksheetsFromExcelWorkbook(WorkspaceModel workspace)
            : base(workspace)
        {
            InPortData.Add(new PortData(/*NXLT*/"workbook", Resources.PortDataWorkbookToolTip));
            OutPortData.Add(new PortData(/*NXLT*/"worksheets", Resources.PortDataWorkSheetsToolTip));
            RegisterAllPorts();
        }

        [NodeMigration(from: "0.6.3.0", to: "0.7.0.0")]
        public static NodeMigrationData Migrate_0630_to_0700(NodeMigrationData data)
        {
            return MigrateToDsFunction(data, "DSOffice.dll", "Excel.GetWorksheetsFromExcelWorkbook",
                "Excel.GetWorksheetsFromExcelWorkbook@var");
        }
    }

    [NodeName(/*NXLT*/"Get Excel Worksheet By Name")]
    [NodeCategory("Input/Output.Office.Excel")]
<<<<<<< HEAD
    [NodeDescription("GetExcelWorksheetByName", typeof(DynamoMSOffice.Properties.Resources))]
=======
    [NodeDescription(/*NXLT*/"GetExcelWorksheetByName", typeof(Properties.Resources))]
>>>>>>> d70c496d
    public class GetExcelWorksheetByName : NodeModel
    {

        public GetExcelWorksheetByName(WorkspaceModel workspace)
            : base(workspace)
        {
            InPortData.Add(new PortData(/*NXLT*/"workbook", Resources.PortDataWorkbookToolTip));
            InPortData.Add(new PortData(/*NXLT*/"name", Resources.PortDataWorkSheetNameToolTip));
            OutPortData.Add(new PortData(/*NXLT*/"worksheet", Resources.PortDataWorkSheetToolTip));
            RegisterAllPorts();
        }

        [NodeMigration(from: "0.6.3.0", to: "0.7.0.0")]
        public static NodeMigrationData Migrate_0630_to_0700(NodeMigrationData data)
        {
            return MigrateToDsFunction(data, "DSOffice.dll", "Excel.GetExcelWorksheetByName",
                "Excel.GetExcelWorksheetByName@var,string");
        }
    }

    [NodeName(/*NXLT*/"Get Data From Excel Worksheet")]
    [NodeCategory("Input/Output.Office.Excel")]
<<<<<<< HEAD
    [NodeDescription("GetDataFromExcelWorksheetDescription", typeof(DynamoMSOffice.Properties.Resources))]
=======
    [NodeDescription(/*NXLT*/"GetDataFromExcelWorksheetDescription", typeof(Properties.Resources))]
>>>>>>> d70c496d
    public class GetDataFromExcelWorksheet : NodeModel
    {

        public GetDataFromExcelWorksheet(WorkspaceModel workspace)
            : base(workspace)
        {
            InPortData.Add(new PortData(/*NXLT*/"workbook", Resources.PortDataWorkbookToolTip));
            OutPortData.Add(new PortData(/*NXLT*/"worksheet", Resources.PortDataWorkSheetToolTip));
            RegisterAllPorts();
        }

        [NodeMigration(from: "0.6.3.0", to: "0.7.0.0")]
        public static NodeMigrationData Migrate_0630_to_0700(NodeMigrationData data)
        {
            return MigrateToDsFunction(data, "DSOffice.dll", "Excel.GetDataFromExcelWorksheet",
                "Excel.GetDataFromExcelWorksheet@var");
        }
    }

    [NodeName(/*NXLT*/"Write Data To Excel Worksheet")]
    [NodeCategory("Input/Output.Office.Excel")]
<<<<<<< HEAD
    [NodeDescription("WriteDataToExcelWorksheetDescription", typeof(DynamoMSOffice.Properties.Resources))]
=======
    [NodeDescription(/*NXLT*/"WriteDataToExcelWorksheetDescription", typeof(Properties.Resources))]
>>>>>>> d70c496d
    public class WriteDataToExcelWorksheet : NodeModel
    {

        public WriteDataToExcelWorksheet(WorkspaceModel workspace)
            : base(workspace)
        {
            InPortData.Add(new PortData(/*NXLT*/"worksheet", Resources.PortDataExcelWorkbookToWriteToToolTip));
            InPortData.Add(new PortData(/*NXLT*/"start row", Resources.PortDataStartRowToolTip, 0));
            InPortData.Add(new PortData(/*NXLT*/"start column", Resources.PortDataStartColumnToolTip, 0));
            InPortData.Add(new PortData(/*NXLT*/"data", Resources.PortDataDataToolTip));

            OutPortData.Add(new PortData(/*NXLT*/"worksheet", Resources.PortDataModifiedWorkSheetToolTip));

            RegisterAllPorts();
        }

        [NodeMigration(from: "0.6.3.0", to: "0.7.0.0")]
        public static NodeMigrationData Migrate_0630_to_0700(NodeMigrationData data)
        {
            return MigrateToDsFunction(data, "DSOffice.dll", "Excel.WriteDataToExcelWorksheet",
                "Excel.WriteDataToExcelWorksheet@var,int,int,var[][]");
        }
    }

    [NodeName(/*NXLT*/"Add Excel Worksheet To Workbook")]
    [NodeCategory("Input/Output.Office.Excel")]
<<<<<<< HEAD
    [NodeDescription("AddExcelWorksheetToWorkbookDescription", typeof(DynamoMSOffice.Properties.Resources))]
=======
    [NodeDescription(/*NXLT*/"AddExcelWorksheetToWorkbookDescription", typeof(Properties.Resources))]
>>>>>>> d70c496d
    public class AddExcelWorksheetToWorkbook : NodeModel
    {

        public AddExcelWorksheetToWorkbook(WorkspaceModel workspace)
            : base(workspace)
        {
            InPortData.Add(new PortData(/*NXLT*/"workbook", Resources.PortDataExcelWorkbookToWriteToToolTip));
            InPortData.Add(new PortData(/*NXLT*/"name", Resources.PortDataNewWorkSheetNameToolTip));

            OutPortData.Add(new PortData(/*NXLT*/"worksheet", Resources.PortDataNewlyAddedWorkbookToolTip));

            RegisterAllPorts();
        }

        [NodeMigration(from: "0.6.3.0", to: "0.7.0.0")]
        public static NodeMigrationData Migrate_0630_to_0700(NodeMigrationData data)
        {
            return MigrateToDsFunction(data, "DSOffice.dll", "Excel.AddExcelWorksheetToWorkbook",
                "Excel.AddExcelWorksheetToWorkbook@var,string");
        }
    }

    [NodeName(/*NXLT*/"Save Excel Workbook As")]
    [NodeCategory("Input/Output.Office.Excel")]
<<<<<<< HEAD
    [NodeDescription("SaveExcelWorkbookAsDescription", typeof(DynamoMSOffice.Properties.Resources))]
=======
    [NodeDescription(/*NXLT*/"SaveExcelWorkbookAsDescription", typeof(Properties.Resources))]
>>>>>>> d70c496d
    public class SaveAsExcelWorkbook : NodeModel
    {
        public SaveAsExcelWorkbook(WorkspaceModel workspace)
            : base(workspace)
        {
            InPortData.Add(new PortData(/*NXLT*/"workbook", Resources.PortDataExcelWorkbookToSaveToolTip));
            InPortData.Add(new PortData(/*NXLT*/"filename", Resources.PortDataWorkbookFileNameToolTip));

            OutPortData.Add(new PortData(/*NXLT*/"workbook", Resources.PortDataWorkbookToolTip));

            RegisterAllPorts();
        }

        [NodeMigration(from: "0.6.3.0", to: "0.7.0.0")]
        public static NodeMigrationData Migrate_0630_to_0700(NodeMigrationData data)
        {
            return MigrateToDsFunction(data, "DSOffice.dll", "Excel.SaveAsExcelWorkbook",
                "Excel.SaveAsExcelWorkbook@var,string");
        }
    }
}<|MERGE_RESOLUTION|>--- conflicted
+++ resolved
@@ -1,15 +1,11 @@
-﻿using Dynamo.Models;
+﻿﻿using Dynamo.Models;
 using DynamoMSOffice.Properties;
 
 namespace Dynamo.Nodes
 {
     [NodeName(/*NXLT*/"New Excel Workbook")]
     [NodeCategory("Input/Output.Office.Excel")]
-<<<<<<< HEAD
-    [NodeDescription("NewExelWorkbookDescription",typeof(DynamoMSOffice.Properties.Resources))]
-=======
-    [NodeDescription(/*NXLT*/"NewExelWorkbookDescription",typeof(Resources))]
->>>>>>> d70c496d
+    [NodeDescription(/*NXLT*/"NewExelWorkbookDescription", typeof(Resources))]
     public class NewExcelWorkbook : NodeModel
     {
         public NewExcelWorkbook(WorkspaceModel workspace)
@@ -29,15 +25,12 @@
 
     [NodeName(/*NXLT*/"Open Excel Workbook")]
     [NodeCategory("Input/Output.Office.Excel")]
-<<<<<<< HEAD
-    [NodeDescription("OpenExelWorkbookDescription",typeof(DynamoMSOffice.Properties.Resources))]
-=======
-    [NodeDescription(/*NXLT*/"OpenExelWorkbookDescription",typeof(Properties.Resources))]
->>>>>>> d70c496d
+    [NodeDescription(/*NXLT*/"OpenExelWorkbookDescription", typeof(Resources))]
     public class ReadExcelFile : FileReaderBase
     {
 
-        public ReadExcelFile(WorkspaceModel workspace) : base(workspace)
+        public ReadExcelFile(WorkspaceModel workspace)
+            : base(workspace)
         {
             OutPortData.Add(new PortData(/*NXLT*/"workbook", Resources.ReadExcelFilePortDataOutputToolTip));
             RegisterAllPorts();
@@ -53,11 +46,7 @@
 
     [NodeName(/*NXLT*/"Get Worksheets From Excel Workbook")]
     [NodeCategory("Input/Output.Office.Excel")]
-<<<<<<< HEAD
-    [NodeDescription("GetWorksheetsFromExcelWorkbookDescription", typeof(DynamoMSOffice.Properties.Resources))]
-=======
-    [NodeDescription(/*NXLT*/"GetWorksheetsFromExcelWorkbookDescription", typeof(Properties.Resources))]
->>>>>>> d70c496d
+    [NodeDescription(/*NXLT*/"GetWorksheetsFromExcelWorkbookDescription", typeof(Resources))]
     public class GetWorksheetsFromExcelWorkbook : NodeModel
     {
 
@@ -79,11 +68,7 @@
 
     [NodeName(/*NXLT*/"Get Excel Worksheet By Name")]
     [NodeCategory("Input/Output.Office.Excel")]
-<<<<<<< HEAD
-    [NodeDescription("GetExcelWorksheetByName", typeof(DynamoMSOffice.Properties.Resources))]
-=======
-    [NodeDescription(/*NXLT*/"GetExcelWorksheetByName", typeof(Properties.Resources))]
->>>>>>> d70c496d
+    [NodeDescription(/*NXLT*/"GetExcelWorksheetByName", typeof(Resources))]
     public class GetExcelWorksheetByName : NodeModel
     {
 
@@ -106,11 +91,7 @@
 
     [NodeName(/*NXLT*/"Get Data From Excel Worksheet")]
     [NodeCategory("Input/Output.Office.Excel")]
-<<<<<<< HEAD
-    [NodeDescription("GetDataFromExcelWorksheetDescription", typeof(DynamoMSOffice.Properties.Resources))]
-=======
-    [NodeDescription(/*NXLT*/"GetDataFromExcelWorksheetDescription", typeof(Properties.Resources))]
->>>>>>> d70c496d
+    [NodeDescription(/*NXLT*/"GetDataFromExcelWorksheetDescription", typeof(Resources))]
     public class GetDataFromExcelWorksheet : NodeModel
     {
 
@@ -132,11 +113,7 @@
 
     [NodeName(/*NXLT*/"Write Data To Excel Worksheet")]
     [NodeCategory("Input/Output.Office.Excel")]
-<<<<<<< HEAD
-    [NodeDescription("WriteDataToExcelWorksheetDescription", typeof(DynamoMSOffice.Properties.Resources))]
-=======
-    [NodeDescription(/*NXLT*/"WriteDataToExcelWorksheetDescription", typeof(Properties.Resources))]
->>>>>>> d70c496d
+    [NodeDescription(/*NXLT*/"WriteDataToExcelWorksheetDescription", typeof(Resources))]
     public class WriteDataToExcelWorksheet : NodeModel
     {
 
@@ -163,11 +140,7 @@
 
     [NodeName(/*NXLT*/"Add Excel Worksheet To Workbook")]
     [NodeCategory("Input/Output.Office.Excel")]
-<<<<<<< HEAD
-    [NodeDescription("AddExcelWorksheetToWorkbookDescription", typeof(DynamoMSOffice.Properties.Resources))]
-=======
-    [NodeDescription(/*NXLT*/"AddExcelWorksheetToWorkbookDescription", typeof(Properties.Resources))]
->>>>>>> d70c496d
+    [NodeDescription(/*NXLT*/"AddExcelWorksheetToWorkbookDescription", typeof(Resources))]
     public class AddExcelWorksheetToWorkbook : NodeModel
     {
 
@@ -192,11 +165,7 @@
 
     [NodeName(/*NXLT*/"Save Excel Workbook As")]
     [NodeCategory("Input/Output.Office.Excel")]
-<<<<<<< HEAD
-    [NodeDescription("SaveExcelWorkbookAsDescription", typeof(DynamoMSOffice.Properties.Resources))]
-=======
-    [NodeDescription(/*NXLT*/"SaveExcelWorkbookAsDescription", typeof(Properties.Resources))]
->>>>>>> d70c496d
+    [NodeDescription(/*NXLT*/"SaveExcelWorkbookAsDescription", typeof(Resources))]
     public class SaveAsExcelWorkbook : NodeModel
     {
         public SaveAsExcelWorkbook(WorkspaceModel workspace)
