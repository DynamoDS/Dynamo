﻿using System;
using System.Windows;
using System.Windows.Controls;
using System.Windows.Input;
using Dynamo.Controls;
using Dynamo.Graph.Workspaces;
using Dynamo.ViewModels;
using Dynamo.Wpf;
using Dynamo.Wpf.Windows;
using PythonNodeModels;

namespace PythonNodeModelsWpf
{
    public class PythonNodeViewCustomization : VariableInputNodeViewCustomization, INodeViewCustomization<PythonNode>
    {
        private DynamoViewModel dynamoViewModel;
        private PythonNode pythonNodeModel;
        private NodeView pythonNodeView;
        private WorkspaceModel workspaceModel;
        private ScriptEditorWindow editWindow;
        private ModelessChildWindow.WindowRect editorWindowRect;
<<<<<<< HEAD
=======
        private MenuItem editWindowItem = new MenuItem { Header = PythonNodeModels.Properties.Resources.EditHeader, IsCheckable = false };
>>>>>>> 38791dbf
        private MenuItem pythonEngine2Item = new MenuItem { Header = PythonNodeModels.Properties.Resources.PythonNodeContextMenuEngineVersionTwo, IsCheckable = true };
        private MenuItem pythonEngine3Item = new MenuItem { Header = PythonNodeModels.Properties.Resources.PythonNodeContextMenuEngineVersionThree, IsCheckable = true };

        public void CustomizeView(PythonNode nodeModel, NodeView nodeView)
        {
            base.CustomizeView(nodeModel, nodeView);

            pythonNodeModel = nodeModel;
            pythonNodeView = nodeView;
            dynamoViewModel = nodeView.ViewModel.DynamoViewModel;
            workspaceModel = nodeView.ViewModel.WorkspaceViewModel.Model;

            nodeView.MainContextMenu.Items.Add(editWindowItem);
<<<<<<< HEAD
            editWindowItem.Click += delegate { EditScriptContent(); };
            // If it is a Debug build, display a python engine switcher
            if (dynamoViewModel.IsDebugBuild)
            {
                var pythonEngineVersionMenu = new MenuItem { Header = PythonNodeModels.Properties.Resources.PythonNodeContextMenuEngineSwitcher, IsCheckable = false };
                nodeView.MainContextMenu.Items.Add(pythonEngineVersionMenu);
                pythonEngine2Item.Click += delegate { UpdateToPython2Engine(); };
                pythonEngine3Item.Click += delegate { UpdateToPython3Engine(); };
=======
            editWindowItem.Click += EditScriptContent;
            // If it is a Debug build, display a python engine switcher
            if (Dynamo.Configuration.DebugModes.IsEnabled("Python3DebugMode"))
            {
                var pythonEngineVersionMenu = new MenuItem { Header = PythonNodeModels.Properties.Resources.PythonNodeContextMenuEngineSwitcher, IsCheckable = false };
                nodeView.MainContextMenu.Items.Add(pythonEngineVersionMenu);
                pythonEngine2Item.Click += UpdateToPython2Engine;
                pythonEngine3Item.Click += UpdateToPython3Engine;
>>>>>>> 38791dbf
                pythonEngineVersionMenu.Items.Add(pythonEngine2Item);
                pythonEngineVersionMenu.Items.Add(pythonEngine3Item);

                // Check the correct item based on NodeModel engine version
                if (pythonNodeModel.Engine == PythonEngineVersion.IronPython2)
                {
                    pythonEngine2Item.IsChecked = true;
                    pythonEngine3Item.IsChecked = false;
                }
                else
                {
                    pythonEngine2Item.IsChecked = false;
                    pythonEngine3Item.IsChecked = true;
                }      
            }

            nodeView.UpdateLayout();

            nodeView.MouseDown += View_MouseDown;
            nodeModel.DeletionStarted += NodeModel_DeletionStarted;
            nodeModel.Disposed += NodeModel_Disposed;
        }

        private void NodeModel_Disposed(Dynamo.Graph.ModelBase obj)
        {
            if (editWindow != null)
            {
                editWindow.Close();
            }
            editWindowItem.Click -= EditScriptContent;
            pythonEngine2Item.Click -= UpdateToPython2Engine;
            pythonEngine3Item.Click -= UpdateToPython3Engine;
        }

        private void NodeModel_DeletionStarted(object sender, System.ComponentModel.CancelEventArgs e)
        {
            if (editWindow != null)
            {
                var res = MessageBox.Show(
                    String.Format(
                        PythonNodeModels.Properties.Resources.DeletingPythonNodeWithOpenEditorMessage, 
                        this.pythonNodeModel.Name),
                    PythonNodeModels.Properties.Resources.DeletingPythonNodeWithOpenEditorTitle,
                    MessageBoxButton.OKCancel, 
                    MessageBoxImage.Question);

                if (res == MessageBoxResult.Cancel)
                {
                    e.Cancel = true;
                }
            }
        }

        private void View_MouseDown(object sender, MouseButtonEventArgs e)
        {
            if (e.ClickCount >= 2)
            {
                EditScriptContent(null, null);
                e.Handled = true;
            }
        }

        public void editWindow_Closed(object sender, EventArgs e)
        {
            editWindow = null;
        }

        private void EditScriptContent(object sender, EventArgs e)
        {
            using (var cmd = Dynamo.Logging.Analytics.TrackCommandEvent("PythonEdit"))
            {
                if (editWindow != null)
                {
                    editWindow.Activate();
                }
                else
                {
                    editWindow = new ScriptEditorWindow(dynamoViewModel, pythonNodeModel, pythonNodeView, ref editorWindowRect);
                    editWindow.Initialize(workspaceModel.Guid, pythonNodeModel.GUID, "ScriptContent", pythonNodeModel.Script);
                    editWindow.Closed += editWindow_Closed;
                    editWindow.Show();
                }
            }
        }

        /// <summary>
        /// MenuItem click handler
        /// </summary>
<<<<<<< HEAD
        private void UpdateToPython2Engine()
=======
        private void UpdateToPython2Engine(object sender, EventArgs e)
>>>>>>> 38791dbf
        {
            pythonNodeModel.Engine = PythonEngineVersion.IronPython2;
            pythonEngine2Item.IsChecked = true;
            pythonEngine3Item.IsChecked = false;
        }

        /// <summary>
        /// MenuItem click handler
        /// </summary>
<<<<<<< HEAD
        private void UpdateToPython3Engine()
=======
        private void UpdateToPython3Engine(object sender, EventArgs e)
>>>>>>> 38791dbf
        {
            pythonNodeModel.Engine = PythonEngineVersion.CPython3;
            pythonEngine2Item.IsChecked = false;
            pythonEngine3Item.IsChecked = true;
        }
    }
}<|MERGE_RESOLUTION|>--- conflicted
+++ resolved
@@ -19,10 +19,7 @@
         private WorkspaceModel workspaceModel;
         private ScriptEditorWindow editWindow;
         private ModelessChildWindow.WindowRect editorWindowRect;
-<<<<<<< HEAD
-=======
         private MenuItem editWindowItem = new MenuItem { Header = PythonNodeModels.Properties.Resources.EditHeader, IsCheckable = false };
->>>>>>> 38791dbf
         private MenuItem pythonEngine2Item = new MenuItem { Header = PythonNodeModels.Properties.Resources.PythonNodeContextMenuEngineVersionTwo, IsCheckable = true };
         private MenuItem pythonEngine3Item = new MenuItem { Header = PythonNodeModels.Properties.Resources.PythonNodeContextMenuEngineVersionThree, IsCheckable = true };
 
@@ -36,17 +33,8 @@
             workspaceModel = nodeView.ViewModel.WorkspaceViewModel.Model;
 
             nodeView.MainContextMenu.Items.Add(editWindowItem);
-<<<<<<< HEAD
-            editWindowItem.Click += delegate { EditScriptContent(); };
-            // If it is a Debug build, display a python engine switcher
-            if (dynamoViewModel.IsDebugBuild)
-            {
-                var pythonEngineVersionMenu = new MenuItem { Header = PythonNodeModels.Properties.Resources.PythonNodeContextMenuEngineSwitcher, IsCheckable = false };
-                nodeView.MainContextMenu.Items.Add(pythonEngineVersionMenu);
-                pythonEngine2Item.Click += delegate { UpdateToPython2Engine(); };
-                pythonEngine3Item.Click += delegate { UpdateToPython3Engine(); };
-=======
             editWindowItem.Click += EditScriptContent;
+
             // If it is a Debug build, display a python engine switcher
             if (Dynamo.Configuration.DebugModes.IsEnabled("Python3DebugMode"))
             {
@@ -54,7 +42,7 @@
                 nodeView.MainContextMenu.Items.Add(pythonEngineVersionMenu);
                 pythonEngine2Item.Click += UpdateToPython2Engine;
                 pythonEngine3Item.Click += UpdateToPython3Engine;
->>>>>>> 38791dbf
+
                 pythonEngineVersionMenu.Items.Add(pythonEngine2Item);
                 pythonEngineVersionMenu.Items.Add(pythonEngine3Item);
 
@@ -143,11 +131,7 @@
         /// <summary>
         /// MenuItem click handler
         /// </summary>
-<<<<<<< HEAD
-        private void UpdateToPython2Engine()
-=======
         private void UpdateToPython2Engine(object sender, EventArgs e)
->>>>>>> 38791dbf
         {
             pythonNodeModel.Engine = PythonEngineVersion.IronPython2;
             pythonEngine2Item.IsChecked = true;
@@ -157,11 +141,7 @@
         /// <summary>
         /// MenuItem click handler
         /// </summary>
-<<<<<<< HEAD
-        private void UpdateToPython3Engine()
-=======
         private void UpdateToPython3Engine(object sender, EventArgs e)
->>>>>>> 38791dbf
         {
             pythonNodeModel.Engine = PythonEngineVersion.CPython3;
             pythonEngine2Item.IsChecked = false;
