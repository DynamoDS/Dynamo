--- conflicted
+++ resolved
@@ -428,11 +428,7 @@
                 <Grid Name="PythonUpgradeBar"
                       VerticalAlignment="Bottom"
                       Grid.Row="2"
-<<<<<<< HEAD
-                      Margin="0,5,0,3"
-=======
                       Margin="0,5,0,5"
->>>>>>> 68741ed8
                       Height="40"
                       Visibility="Visible">
                     <Border BorderThickness="2"
@@ -461,11 +457,7 @@
                                     Click="OnPythonAutoUpgradedBarClose"/>
                         </Grid>
                     </Border>
-<<<<<<< HEAD
-                </Grid>
-=======
                 </Grid>               
->>>>>>> 68741ed8
             </Grid>
         </Border>
     </Grid>
