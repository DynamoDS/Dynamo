--- conflicted
+++ resolved
@@ -73,10 +73,6 @@
             <RowDefinition Height="44" />
         </Grid.RowDefinitions>
 
-<<<<<<< HEAD
-        <Border Margin="0,0,0,44" BorderThickness="0" Background="Black" >
-            <avalonedit:TextEditor  Name="editText" FontFamily="Consolas" FontSize="10pt" ShowLineNumbers="True" Background="#272822" Foreground="#F8F8F2" HorizontalScrollBarVisibility="Disabled" Options="{Binding TextOptions, Mode=TwoWay}"/>
-=======
         <Border Margin="0,0,0,0"
                 BorderThickness="0"
                 Background="Black"
@@ -87,8 +83,8 @@
                                    ShowLineNumbers="True"
                                    Background="#272822"
                                    Foreground="#F8F8F2"
-                                   HorizontalScrollBarVisibility="Disabled" />
->>>>>>> 026498c4
+                                   HorizontalScrollBarVisibility="Disabled"
+                                   Options="{Binding TextOptions, Mode=TwoWay}" />
         </Border>
         <Grid HorizontalAlignment="Stretch"
               Grid.Row="1">
