using System;
using System.Collections.Generic;
using System.Collections.ObjectModel;
using System.Collections.Specialized;
using System.Windows;
using System.Windows.Input;
using System.Xml;
using Dynamo.Controls;
using Dynamo.Logging;
using Dynamo.Models;
using Dynamo.Python;
using Dynamo.ViewModels;
using Dynamo.Wpf.Windows;
using ICSharpCode.AvalonEdit.CodeCompletion;
using ICSharpCode.AvalonEdit.Highlighting;
using ICSharpCode.AvalonEdit.Highlighting.Xshd;
using PythonNodeModels;
using System.Linq;
using System.Text;
using System.Text.RegularExpressions;
using System.Windows.Media;
using Dynamo.PythonServices;
<<<<<<< HEAD
using ICSharpCode.AvalonEdit;
using ICSharpCode.AvalonEdit.Document;
using ICSharpCode.AvalonEdit.Editing;
using ICSharpCode.AvalonEdit.Folding;
using ICSharpCode.AvalonEdit.Indentation;
=======
using Dynamo.Utilities;
using System.Windows.Controls;
>>>>>>> 12155b08

namespace PythonNodeModelsWpf
{
    /// <summary>
    /// Interaction logic for ScriptEditorWindow.xaml
    /// </summary>
    public partial class ScriptEditorWindow : ModelessChildWindow
    {
        #region Private properties
        private string propertyName = string.Empty;
        private Guid boundNodeId = Guid.Empty;
        private Guid boundWorkspaceId = Guid.Empty;
        private CompletionWindow completionWindow = null;
        private readonly SharedCompletionProvider completionProvider;
        private readonly DynamoViewModel dynamoViewModel;
        private bool nodeWasModified = false;
        private string originalScript;
<<<<<<< HEAD
        private FoldingManager foldingManager;
        private TabFoldingStrategy foldingStrategy;
        private bool IsSaved { get; set; } = true;
=======
        private int zoomScaleCacheValue;

        private readonly double fontSizePreferencesSliderProportionValue = (FONT_MAX_SIZE - FONT_MIN_SIZE) / (pythonZoomScalingSliderMaximum - pythonZoomScalingSliderMinimum);
>>>>>>> 12155b08

        // Reasonable max and min font size values for zooming limits
        private const double FONT_MAX_SIZE = 60d;
        private const double FONT_MIN_SIZE = 5d;

        private const double pythonZoomScalingSliderMaximum = 300d;
        private const double pythonZoomScalingSliderMinimum = 25d;
        #endregion

        #region Public properties
        /// <summary>
        /// Python node model
        /// </summary>
        public PythonNode NodeModel { get; set; }

        /// <summary>
        /// Cached Python Engine value
        /// </summary>
        public string CachedEngine { get; set; }

        /// <summary>
        /// Available Python engines.
        /// </summary>
<<<<<<< HEAD
        public ObservableCollection<string> AvailableEngines { get; private set; }
=======
        public ObservableCollection<string> AvailableEngines
        {
            get; private set;
        }
        #endregion
>>>>>>> 12155b08

        public ScriptEditorWindow(
            DynamoViewModel dynamoViewModel,
            PythonNode nodeModel,
            NodeView nodeView,
<<<<<<< HEAD
            ref ModelessChildWindow.WindowRect windowRect
        ) : base(nodeView, ref windowRect)
=======
            ref WindowRect windowRect
            ) : base(nodeView, ref windowRect)
>>>>>>> 12155b08
        {
            Closed += OnScriptEditorWindowClosed;
            this.dynamoViewModel = dynamoViewModel;
            this.NodeModel = nodeModel;

            completionProvider = new SharedCompletionProvider(nodeModel.EngineName,
                dynamoViewModel.Model.PathManager.DynamoCoreDirectory);
            completionProvider.MessageLogged += dynamoViewModel.Model.Logger.Log;
            nodeModel.CodeMigrated += OnNodeModelCodeMigrated;

            InitializeComponent();
            DataContext = this;

            EngineSelectorComboBox.Visibility = Visibility.Visible;

            Analytics.TrackScreenView("Python");
        }

        private void PythonZoomScalingSlider_ValueChanged(object sender, RoutedPropertyChangedEventArgs<double> e)
        {
            var slider = (Slider)sender;

            bool shouldIncrease = slider.Value > zoomScaleCacheValue;

            double deltaValue = fontSizePreferencesSliderProportionValue * Math.Abs(slider.Value - zoomScaleCacheValue);
            UpdateFontSize(shouldIncrease, deltaValue);
            zoomScaleCacheValue = (int)slider.Value;
            dynamoViewModel.PreferenceSettings.PythonScriptZoomScale = (int)slider.Value;
        }

        internal void Initialize(Guid workspaceGuid, Guid nodeGuid, string propName, string propValue)
        {
            boundWorkspaceId = workspaceGuid;
            boundNodeId = nodeGuid;
            propertyName = propName;

            // Register auto-completion callbacks
            editText.TextArea.TextEntering += OnTextAreaTextEntering;
            editText.TextArea.TextEntered += OnTextAreaTextEntered;

            // Hyperlink color
            editText.TextArea.TextView.LinkTextForegroundBrush = new SolidColorBrush(Color.FromArgb(255, 106, 192, 231));

            // Initialize editor with global settings for show/hide tabs and spaces
            editText.Options = dynamoViewModel.PythonScriptEditorTextOptions.GetTextOptions();

            // Set options to reflect global settings when python script editor in initialized for the first time.
            editText.Options.ShowSpaces = dynamoViewModel.ShowTabsAndSpacesInScriptEditor;
            editText.Options.ShowTabs = dynamoViewModel.ShowTabsAndSpacesInScriptEditor;

            // Set font size in editor and cache it
            editText.FontSize = dynamoViewModel.PreferenceSettings.PythonScriptZoomScale * fontSizePreferencesSliderProportionValue;
            zoomScaleCacheValue = dynamoViewModel.PreferenceSettings.PythonScriptZoomScale;

            const string highlighting = "ICSharpCode.PythonBinding.Resources.Python.xshd";
            var elem = GetType().Assembly.GetManifestResourceStream(
                "PythonNodeModelsWpf.Resources." + highlighting);

            editText.SyntaxHighlighting = HighlightingLoader.Load(
                new XmlTextReader(elem), HighlightingManager.Instance);

            AvailableEngines =
                new ObservableCollection<string>(PythonEngineManager.Instance.AvailableEngines.Select(x => x.Name));
            // Add the serialized Python Engine even if it is missing (so that the user does not see an empty slot)
            if (!AvailableEngines.Contains(NodeModel.EngineName))
            {
                AvailableEngines.Add(NodeModel.EngineName);
            }

            PythonEngineManager.Instance.AvailableEngines.CollectionChanged += UpdateAvailableEngines;

            editText.Text = propValue;
            originalScript = propValue;
            CachedEngine = NodeModel.EngineName;
            EngineSelectorComboBox.SelectedItem = CachedEngine;

<<<<<<< HEAD
            InstallFoldingManager();

        }

        private void InstallFoldingManager()
        {
            editText.TextArea.IndentationStrategy = new PythonIndentationStrategy(editText);

            foldingManager = FoldingManager.Install(editText.TextArea);
            foldingStrategy = new TabFoldingStrategy();
            foldingStrategy.UpdateFoldings(foldingManager, editText.Document);

            editText.TextChanged += EditTextOnTextChanged;

            UpdateFoldings();
=======
            dynamoViewModel.PreferencesWindowChanged += DynamoViewModel_PreferencesWindowChanged;
        }

        private void DynamoViewModel_PreferencesWindowChanged(object sender, EventArgs e)
        {
            var preferencesView = (Dynamo.Wpf.Views.PreferencesView)sender;
            preferencesView.PythonZoomScalingSlider.ValueChanged += PythonZoomScalingSlider_ValueChanged;
>>>>>>> 12155b08
        }

        private void UpdateFoldings()
        {
            //if (!ShouldUpdate()) return;

            if (foldingManager == null)
                throw new ArgumentNullException("foldingManager");

            // Since we cannot 'set' these values any other way, we need to change them on each update
            var margins = editText.TextArea.LeftMargins.OfType<FoldingMargin>();
            foreach (var margin in margins)
            {
                var test = margin;
                test.FoldingMarkerBrush = new SolidColorBrush(Color.FromArgb(255, 153, 153, 153));
                test.FoldingMarkerBackgroundBrush = new SolidColorBrush(Color.FromArgb(255, 53, 53, 53));
                test.SelectedFoldingMarkerBrush = new SolidColorBrush(Color.FromArgb(255, 153, 153, 153));
                test.SelectedFoldingMarkerBackgroundBrush = new SolidColorBrush(Color.FromArgb(255, 73, 73, 73));
            }

            foldingStrategy.UpdateFoldings(foldingManager, editText.Document);

            if (foldingManager.AllFoldings.Any())
            {
                foreach (var section in foldingManager.AllFoldings)
                {
                    // only set the title of the section once
                    if (section.Title != null) continue;

                    var title = section.TextContent.Split(new[] { '\r', '\n' }).FirstOrDefault() + "...";
                    section.Title = title;
                }
            }
        }

        private void EditTextOnTextChanged(object sender, EventArgs e)
        {
            // Mark the script for saving
            if (IsSaved) IsSaved = false;
            UpdateFoldings();
        }

        // Keeps track of Enter key use
        private bool IsEnterHit { get; set; }
        private bool ShouldUpdate()
        {
            if (!IsEnterHit) return false;
            var offset = editText.CaretOffset;
            var line = editText.Document.GetLineByNumber(editText.Document.GetLineByOffset(offset).LineNumber - 1);
            var text = editText.Document.GetText(line.Offset, line.Length);
            return text.EndsWith(":");
        }


        #region Text Zoom in Python Editor

        /// <summary>
        /// PreviewMouseWheel event handler to zoom in and out
        /// Additional check to make sure reacting to ctrl + mouse wheel
        /// </summary>
        /// <param name="sender"></param>
        /// <param name="e"></param>
        private void EditorBox_PreviewMouseWheel(object sender, MouseWheelEventArgs e)
        {
            bool ctrl = Keyboard.Modifiers == System.Windows.Input.ModifierKeys.Control;
            if (ctrl)
            {
                this.UpdateFontSize(e.Delta > 0);
                e.Handled = true;
            }

            int percentage = Convert.ToInt32( editText.FontSize / fontSizePreferencesSliderProportionValue );
            zoomScaleCacheValue = percentage;
            dynamoViewModel.PreferenceSettings.PythonScriptZoomScale = percentage;
        }

        /// <summary>
        /// Function to increases/decreases font size in Avalon editor by a specific increment
        /// </summary>
        /// <param name="increase"></param>
        private void UpdateFontSize(bool increase, double delta = 1.0)
        {
            if (delta == 0) return;
            double currentSize = editText.FontSize;

            if (increase)
            {
                if (currentSize < FONT_MAX_SIZE)
                {
                    double newSize = Math.Min(FONT_MAX_SIZE, currentSize + delta);
                    editText.FontSize = newSize;
                }
            }
            else
            {
                if (currentSize > FONT_MIN_SIZE)
                {
                    double newSize = Math.Max(FONT_MIN_SIZE, currentSize - delta);
                    editText.FontSize = newSize;
                }
            }
        }

        #endregion

        #region Autocomplete Event Handlers

        private void UpdateAvailableEngines(object sender = null, NotifyCollectionChangedEventArgs e = null)
        {
            if (e.Action == NotifyCollectionChangedAction.Add)
            {
                foreach (var item in e.NewItems)
                {
                    if (!AvailableEngines.Contains((string) item))
                    {
                        AvailableEngines.Add((string) item);
                    }
                }
            }
        }

        private void OnTextAreaTextEntering(object sender, TextCompositionEventArgs e)
        {
            try
            {
                if (e.Text.Length > 0 && completionWindow != null)
                {
                    if (!char.IsLetterOrDigit(e.Text[0]))
                        completionWindow.CompletionList.RequestInsertion(e);
                }
            }
            catch (Exception ex)
            {
                dynamoViewModel.Model.Logger.Log("Failed to perform python autocomplete with exception:");
                dynamoViewModel.Model.Logger.Log(ex.Message);
                dynamoViewModel.Model.Logger.Log(ex.StackTrace);
            }
        }

        private void OnTextAreaTextEntered(object sender, TextCompositionEventArgs e)
        {
            try
            {
                if (e.Text == ".")
                {
                    var subString = editText.Text.Substring(0, editText.CaretOffset);
                    var completions = completionProvider.GetCompletionData(subString, false);

                    if (completions == null || completions.Length == 0)
                    {
                        return;
                    }

                    completionWindow = new CompletionWindow(editText.TextArea);
                    var data = completionWindow.CompletionList.CompletionData;

                    foreach (var completion in completions)
                        data.Add(completion);

                    completionWindow.Show();
                    completionWindow.Closed += delegate { completionWindow = null; };
                }
            }
            catch (Exception ex)
            {
                dynamoViewModel.Model.Logger.Log("Failed to perform python autocomplete with exception:");
                dynamoViewModel.Model.Logger.Log(ex.Message);
                dynamoViewModel.Model.Logger.Log(ex.StackTrace);
            }
        }

        #endregion

        #region Private Event Handlers

        private void OnNodeModelCodeMigrated(object sender, PythonCodeMigrationEventArgs e)
        {
            originalScript = e.OldCode;
            editText.Text = e.NewCode;
            if (CachedEngine != PythonEngineManager.CPython3EngineName)
            {
                CachedEngine = PythonEngineManager.CPython3EngineName;
                EngineSelectorComboBox.SelectedItem = PythonEngineManager.CPython3EngineName;
            }
        }

        private void OnSaveClicked(object sender, RoutedEventArgs e)
        {
            SaveScript();
        }

        private void SaveScript()
        {
            originalScript = editText.Text;
            NodeModel.EngineName = CachedEngine;
            UpdateScript(editText.Text);
            Analytics.TrackEvent(
                Dynamo.Logging.Actions.Save,
                Dynamo.Logging.Categories.PythonOperations);
            IsSaved = true;
        }

        private void OnRevertClicked(object sender, RoutedEventArgs e)
        {
            if (nodeWasModified)
            {
                editText.Text = originalScript;
                CachedEngine = NodeModel.EngineName;
                EngineSelectorComboBox.SelectedItem = CachedEngine;
                UpdateScript(originalScript);
            }
        }

        private void UpdateScript(string scriptText)
        {
            var command = new DynamoModel.UpdateModelValueCommand(
                boundWorkspaceId, boundNodeId, propertyName, scriptText);

            dynamoViewModel.ExecuteCommand(command);
            this.Focus();
            nodeWasModified = true;
            NodeModel.OnNodeModified();
        }

        private void OnRunClicked(object sender, RoutedEventArgs e)
        {
            UpdateScript(editText.Text);
            if (dynamoViewModel.HomeSpace.RunSettings.RunType != RunType.Automatic)
            {
                dynamoViewModel.HomeSpace.Run();
            }

            Analytics.TrackEvent(
                Dynamo.Logging.Actions.Run,
                Dynamo.Logging.Categories.PythonOperations);
        }

        private void OnMigrationAssistantClicked(object sender, RoutedEventArgs e)
        {
            if (NodeModel == null)
                throw new NullReferenceException(nameof(NodeModel));

            UpdateScript(editText.Text);
            Analytics.TrackEvent(
                Dynamo.Logging.Actions.Migration,
                Dynamo.Logging.Categories.PythonOperations);
            NodeModel.RequestCodeMigration(e);
        }

        private void OnMoreInfoClicked(object sender, RoutedEventArgs e)
        {
            dynamoViewModel.OpenDocumentationLinkCommand.Execute(new OpenDocumentationLinkEventArgs(
                new Uri(PythonNodeModels.Properties.Resources.PythonMigrationWarningUriString, UriKind.Relative)));
        }

        private void OnEngineChanged(object sender, System.Windows.Controls.SelectionChangedEventArgs e)
        {
            if (CachedEngine != NodeModel.EngineName)
            {
                nodeWasModified = true;
                // Cover what switch did user make. Only track when the new engine option is different with the previous one.
                Analytics.TrackEvent(
                    Actions.Switch,
                    Categories.PythonOperations,
                    CachedEngine);
            }

            editText.Options.ConvertTabsToSpaces = CachedEngine != PythonEngineManager.IronPython2EngineName;
        }

        private void OnScriptEditorWindowClosed(object sender, EventArgs e)
        {
            completionProvider?.Dispose();
            NodeModel.CodeMigrated -= OnNodeModelCodeMigrated;
            this.Closed -= OnScriptEditorWindowClosed;
            PythonEngineManager.Instance.AvailableEngines.CollectionChanged -= UpdateAvailableEngines;

            Analytics.TrackEvent(
                Dynamo.Logging.Actions.Close,
                Dynamo.Logging.Categories.PythonOperations);
            
            editText.TextChanged -= EditTextOnTextChanged;
            FoldingManager.Uninstall(foldingManager);
            foldingManager = null;
        }

        private void OnUndoClicked(object sender, RoutedEventArgs e)
        {
            if (!editText.CanUndo) return;

            editText.Undo();
            e.Handled = true;
        }

        private void OnRedoClicked(object sender, RoutedEventArgs e)
        {
            if (!editText.CanRedo) return;

            editText.Redo();
            e.Handled = true;
        }

        private void OnZoomInClicked(object sender, RoutedEventArgs e)
        {
            UpdateFontSize(true);
            e.Handled = true;
        }

        private void OnZoomOutClicked(object sender, RoutedEventArgs e)
        {
            UpdateFontSize(false);
            e.Handled = true;
        }

        

        #endregion

        #region Navigation Controls

        private void MinimizeButton_OnClick(object sender, RoutedEventArgs e)
        {
            this.WindowState = WindowState.Minimized;
        }

        private void MaximizeButton_OnClick(object sender, RoutedEventArgs e)
        {
            if ((sender as System.Windows.Controls.Button).Name.Equals("MaximizeButton"))
            {
                this.WindowState = WindowState.Maximized;
                ToggleButtons(true);
            }
            else
            {
                this.WindowState = WindowState.Normal;
                ToggleButtons(false);
            }
        }

        /// <summary>
        /// Toggles between the Maximize and Normalize buttons on the window
        /// </summary>
        /// <param name="toggle"></param>
        private void ToggleButtons(bool toggle)
        {
            if (toggle)
            {
                this.MaximizeButton.Visibility = Visibility.Collapsed;
                this.NormalizeButton.Visibility = Visibility.Visible;
            }
            else
            {
                this.MaximizeButton.Visibility = Visibility.Visible;
                this.NormalizeButton.Visibility = Visibility.Collapsed;
            }
        }

        /// <summary>
        /// Lets the user drag this window around with their left mouse button.
        /// </summary>
        /// <param name="sender"></param>
        /// <param name="e"></param>
        private void UIElement_OnMouseDown(object sender, MouseButtonEventArgs e)
        {
            if (e.ChangedButton != MouseButton.Left) return;
            DragMove();
        }

        // Handles Close button 'X' 
        private void CloseButton_OnClick(object sender, RoutedEventArgs e)
        {
            e.Handled = true;
            CloseWithWarning();
        }

        // Handles Close button on the Warning bar
        private void CloseWarningBarButton_OnClick(object sender, RoutedEventArgs e)
        {
            this.Close();
        }

        // ESC Button pressed triggers Window close        
        private void OnCloseExecuted(object sender, ExecutedRoutedEventArgs e)
        {
            e.Handled = true;
            CloseWithWarning();
        }

        // Close the script window if it was saved, otherwise issue a warning
        private void CloseWithWarning()
        {
            if (!IsSaved) WarnUserScript();
            else this.Close();
        }

        // Show the warning bar, hide the save button bar
        private void WarnUserScript()
        {
            this.editText.IsEnabled = false;
            this.SaveScriptChangesButton.IsEnabled = false;
            this.RevertScriptChangesButton.IsEnabled = false;
            this.UndoButton.IsEnabled = false;
            this.RedoButton.IsEnabled = false;
            this.ZoomInButton.IsEnabled = false;
            this.ZoomOutButton.IsEnabled = false;
            this.EngineSelectorComboBox.IsEnabled = false;
            this.MigrationAssistantButton.IsEnabled = false;
            this.MoreInfoButton.IsEnabled = false;
            this.SaveButtonBar.Visibility = Visibility.Collapsed;
            this.UnsavedChangesStatusBar.Visibility = Visibility.Visible;
        }

        // Don't change anything, just flip back the controls
        private void ResumeButton_OnClick(object sender, RoutedEventArgs e)
        {
            this.editText.IsEnabled = true;
            this.SaveScriptChangesButton.IsEnabled = true;
            this.RevertScriptChangesButton.IsEnabled = true;
            this.UndoButton.IsEnabled = true;
            this.RedoButton.IsEnabled = true;
            this.ZoomInButton.IsEnabled = true;
            this.ZoomOutButton.IsEnabled = true;
            this.EngineSelectorComboBox.IsEnabled = true;
            this.MigrationAssistantButton.IsEnabled = true;
            this.MoreInfoButton.IsEnabled = true;
            this.SaveButtonBar.Visibility = Visibility.Visible;
            this.UnsavedChangesStatusBar.Visibility = Visibility.Collapsed;
        }

        // Updates the IsEnterHit value
        private void EditText_OnPreviewKeyDown(object sender, KeyEventArgs e)
        {
            if (e.Key == Key.Enter)
            {
                IsEnterHit = true;
            }
            else
            {
                IsEnterHit = false;
            }
        }

        #endregion

    }

}<|MERGE_RESOLUTION|>--- conflicted
+++ resolved
@@ -20,16 +20,13 @@
 using System.Text.RegularExpressions;
 using System.Windows.Media;
 using Dynamo.PythonServices;
-<<<<<<< HEAD
 using ICSharpCode.AvalonEdit;
 using ICSharpCode.AvalonEdit.Document;
 using ICSharpCode.AvalonEdit.Editing;
 using ICSharpCode.AvalonEdit.Folding;
 using ICSharpCode.AvalonEdit.Indentation;
-=======
 using Dynamo.Utilities;
 using System.Windows.Controls;
->>>>>>> 12155b08
 
 namespace PythonNodeModelsWpf
 {
@@ -47,15 +44,12 @@
         private readonly DynamoViewModel dynamoViewModel;
         private bool nodeWasModified = false;
         private string originalScript;
-<<<<<<< HEAD
         private FoldingManager foldingManager;
         private TabFoldingStrategy foldingStrategy;
         private bool IsSaved { get; set; } = true;
-=======
         private int zoomScaleCacheValue;
 
         private readonly double fontSizePreferencesSliderProportionValue = (FONT_MAX_SIZE - FONT_MIN_SIZE) / (pythonZoomScalingSliderMaximum - pythonZoomScalingSliderMinimum);
->>>>>>> 12155b08
 
         // Reasonable max and min font size values for zooming limits
         private const double FONT_MAX_SIZE = 60d;
@@ -79,27 +73,16 @@
         /// <summary>
         /// Available Python engines.
         /// </summary>
-<<<<<<< HEAD
-        public ObservableCollection<string> AvailableEngines { get; private set; }
-=======
-        public ObservableCollection<string> AvailableEngines
-        {
+        public ObservableCollection<string> AvailableEngines {
             get; private set;
         }
         #endregion
->>>>>>> 12155b08
-
         public ScriptEditorWindow(
             DynamoViewModel dynamoViewModel,
             PythonNode nodeModel,
             NodeView nodeView,
-<<<<<<< HEAD
             ref ModelessChildWindow.WindowRect windowRect
         ) : base(nodeView, ref windowRect)
-=======
-            ref WindowRect windowRect
-            ) : base(nodeView, ref windowRect)
->>>>>>> 12155b08
         {
             Closed += OnScriptEditorWindowClosed;
             this.dynamoViewModel = dynamoViewModel;
@@ -176,9 +159,15 @@
             CachedEngine = NodeModel.EngineName;
             EngineSelectorComboBox.SelectedItem = CachedEngine;
 
-<<<<<<< HEAD
             InstallFoldingManager();
 
+            dynamoViewModel.PreferencesWindowChanged += DynamoViewModel_PreferencesWindowChanged;
+        }
+
+        private void DynamoViewModel_PreferencesWindowChanged(object sender, EventArgs e)
+        {
+            var preferencesView = (Dynamo.Wpf.Views.PreferencesView)sender;
+            preferencesView.PythonZoomScalingSlider.ValueChanged += PythonZoomScalingSlider_ValueChanged;
         }
 
         private void InstallFoldingManager()
@@ -192,15 +181,6 @@
             editText.TextChanged += EditTextOnTextChanged;
 
             UpdateFoldings();
-=======
-            dynamoViewModel.PreferencesWindowChanged += DynamoViewModel_PreferencesWindowChanged;
-        }
-
-        private void DynamoViewModel_PreferencesWindowChanged(object sender, EventArgs e)
-        {
-            var preferencesView = (Dynamo.Wpf.Views.PreferencesView)sender;
-            preferencesView.PythonZoomScalingSlider.ValueChanged += PythonZoomScalingSlider_ValueChanged;
->>>>>>> 12155b08
         }
 
         private void UpdateFoldings()
