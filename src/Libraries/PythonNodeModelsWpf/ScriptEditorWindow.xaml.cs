using System;
using System.Collections.Generic;
using System.Collections.ObjectModel;
using System.Collections.Specialized;
using System.Windows;
using System.Windows.Input;
using System.Xml;
using Dynamo.Controls;
using Dynamo.Logging;
using Dynamo.Models;
using Dynamo.Python;
using Dynamo.ViewModels;
using Dynamo.Wpf.Windows;
using ICSharpCode.AvalonEdit.CodeCompletion;
using ICSharpCode.AvalonEdit.Highlighting;
using ICSharpCode.AvalonEdit.Highlighting.Xshd;
using PythonNodeModels;
using System.Linq;
using System.Text;
using System.Text.RegularExpressions;
using System.Windows.Media;
using Dynamo.PythonServices;
<<<<<<< HEAD
using Dynamo.Wpf.Views;
using System.Windows.Media;
=======
using ICSharpCode.AvalonEdit;
using ICSharpCode.AvalonEdit.Document;
using ICSharpCode.AvalonEdit.Editing;
using ICSharpCode.AvalonEdit.Folding;
using ICSharpCode.AvalonEdit.Indentation;
using Dynamo.Utilities;
using System.Windows.Controls;
>>>>>>> 58a4593e

namespace PythonNodeModelsWpf
{
    /// <summary>
    /// Interaction logic for ScriptEditorWindow.xaml
    /// </summary>
    public partial class ScriptEditorWindow : ModelessChildWindow
    {
        #region Private properties
        private string propertyName = string.Empty;
        private Guid boundNodeId = Guid.Empty;
        private Guid boundWorkspaceId = Guid.Empty;
        private CompletionWindow completionWindow = null;
        private readonly SharedCompletionProvider completionProvider;
        private readonly DynamoViewModel dynamoViewModel;
        private bool nodeWasModified = false;
        private string originalScript;
        private FoldingManager foldingManager;
        private TabFoldingStrategy foldingStrategy;
        private bool IsSaved { get; set; } = true;
        private int zoomScaleCacheValue;

        private readonly double fontSizePreferencesSliderProportionValue = (FONT_MAX_SIZE - FONT_MIN_SIZE) / (pythonZoomScalingSliderMaximum - pythonZoomScalingSliderMinimum);

        // Reasonable max and min font size values for zooming limits
        private const double FONT_MAX_SIZE = 60d;
        private const double FONT_MIN_SIZE = 5d;

        private const double pythonZoomScalingSliderMaximum = 300d;
        private const double pythonZoomScalingSliderMinimum = 25d;
        #endregion

        #region Public properties
        /// <summary>
        /// Python node model
        /// </summary>
        public PythonNode NodeModel { get; set; }

        /// <summary>
        /// Cached Python Engine value
        /// </summary>
        public string CachedEngine { get; set; }

        /// <summary>
        /// Available Python engines.
        /// </summary>
        public ObservableCollection<string> AvailableEngines {
            get; private set;
        }
        #endregion
        public ScriptEditorWindow(
            DynamoViewModel dynamoViewModel,
            PythonNode nodeModel,
            NodeView nodeView,
            ref ModelessChildWindow.WindowRect windowRect
        ) : base(nodeView, ref windowRect)
        {
            Closed += OnScriptEditorWindowClosed;
            this.dynamoViewModel = dynamoViewModel;
            this.NodeModel = nodeModel;

            completionProvider = new SharedCompletionProvider(nodeModel.EngineName,
                dynamoViewModel.Model.PathManager.DynamoCoreDirectory);
            completionProvider.MessageLogged += dynamoViewModel.Model.Logger.Log;
            nodeModel.CodeMigrated += OnNodeModelCodeMigrated;

            InitializeComponent();
            DataContext = this;

            EngineSelectorComboBox.Visibility = Visibility.Visible;

            Analytics.TrackScreenView("Python");
        }

        private void PythonZoomScalingSlider_ValueChanged(object sender, RoutedPropertyChangedEventArgs<double> e)
        {
            var slider = (Slider)sender;

            bool shouldIncrease = slider.Value > zoomScaleCacheValue;

            double deltaValue = fontSizePreferencesSliderProportionValue * Math.Abs(slider.Value - zoomScaleCacheValue);
            UpdateFontSize(shouldIncrease, deltaValue);
            zoomScaleCacheValue = (int)slider.Value;
            dynamoViewModel.PreferenceSettings.PythonScriptZoomScale = (int)slider.Value;
        }

        internal void Initialize(Guid workspaceGuid, Guid nodeGuid, string propName, string propValue)
        {
            boundWorkspaceId = workspaceGuid;
            boundNodeId = nodeGuid;
            propertyName = propName;

            // Register auto-completion callbacks
            editText.TextArea.TextEntering += OnTextAreaTextEntering;
            editText.TextArea.TextEntered += OnTextAreaTextEntered;

            // Hyperlink color
            editText.TextArea.TextView.LinkTextForegroundBrush = new SolidColorBrush(Color.FromArgb(255, 106, 192, 231));

            // Initialize editor with global settings for show/hide tabs and spaces
            editText.Options = dynamoViewModel.PythonScriptEditorTextOptions.GetTextOptions();

            // Hyperlink color
            editText.TextArea.TextView.LinkTextForegroundBrush = new SolidColorBrush(Color.FromArgb(255, 106, 192, 231));

            // Set options to reflect global settings when python script editor in initialized for the first time.
            editText.Options.ShowSpaces = dynamoViewModel.ShowTabsAndSpacesInScriptEditor;
            editText.Options.ShowTabs = dynamoViewModel.ShowTabsAndSpacesInScriptEditor;

            // Set font size in editor and cache it
            editText.FontSize = dynamoViewModel.PreferenceSettings.PythonScriptZoomScale * fontSizePreferencesSliderProportionValue;
            zoomScaleCacheValue = dynamoViewModel.PreferenceSettings.PythonScriptZoomScale;

            const string highlighting = "ICSharpCode.PythonBinding.Resources.Python.xshd";
            var elem = GetType().Assembly.GetManifestResourceStream(
                "PythonNodeModelsWpf.Resources." + highlighting);

            editText.SyntaxHighlighting = HighlightingLoader.Load(
                new XmlTextReader(elem), HighlightingManager.Instance);

<<<<<<< HEAD
            // Add custom highlighting rules consistent with DesignScript
            CodeHighlightingRuleFactory.AddCommonHighlighingRules(editText, dynamoViewModel.EngineController);

            AvailableEngines = new ObservableCollection<string>(PythonEngineManager.Instance.AvailableEngines.Select(x => x.Name));
=======
            AvailableEngines =
                new ObservableCollection<string>(PythonEngineManager.Instance.AvailableEngines.Select(x => x.Name));
>>>>>>> 58a4593e
            // Add the serialized Python Engine even if it is missing (so that the user does not see an empty slot)
            if (!AvailableEngines.Contains(NodeModel.EngineName))
            {
                AvailableEngines.Add(NodeModel.EngineName);
            }

            PythonEngineManager.Instance.AvailableEngines.CollectionChanged += UpdateAvailableEngines;

            editText.Text = propValue;
            originalScript = propValue;
            CachedEngine = NodeModel.EngineName;
            EngineSelectorComboBox.SelectedItem = CachedEngine;

<<<<<<< HEAD
=======
            InstallFoldingManager();

            dynamoViewModel.PreferencesWindowChanged += DynamoViewModel_PreferencesWindowChanged;
>>>>>>> 58a4593e
        }

        private void DynamoViewModel_PreferencesWindowChanged(object sender, EventArgs e)
        {
            var preferencesView = (Dynamo.Wpf.Views.PreferencesView)sender;
            preferencesView.PythonZoomScalingSlider.ValueChanged += PythonZoomScalingSlider_ValueChanged;
        }

        private void InstallFoldingManager()
        {
            editText.TextArea.IndentationStrategy = new PythonIndentationStrategy(editText);

            foldingManager = FoldingManager.Install(editText.TextArea);
            foldingStrategy = new TabFoldingStrategy();
            foldingStrategy.UpdateFoldings(foldingManager, editText.Document);

            editText.TextChanged += EditTextOnTextChanged;

            UpdateFoldings();
        }

        private void UpdateFoldings()
        {
            //if (!ShouldUpdate()) return;

            if (foldingManager == null)
                throw new ArgumentNullException("foldingManager");

            // Since we cannot 'set' these values any other way, we need to change them on each update
            var margins = editText.TextArea.LeftMargins.OfType<FoldingMargin>();
            foreach (var margin in margins)
            {
                var test = margin;
                test.FoldingMarkerBrush = new SolidColorBrush(Color.FromArgb(255, 153, 153, 153));
                test.FoldingMarkerBackgroundBrush = new SolidColorBrush(Color.FromArgb(255, 53, 53, 53));
                test.SelectedFoldingMarkerBrush = new SolidColorBrush(Color.FromArgb(255, 153, 153, 153));
                test.SelectedFoldingMarkerBackgroundBrush = new SolidColorBrush(Color.FromArgb(255, 73, 73, 73));
            }

            foldingStrategy.UpdateFoldings(foldingManager, editText.Document);

            if (foldingManager.AllFoldings.Any())
            {
                foreach (var section in foldingManager.AllFoldings)
                {
                    // only set the title of the section once
                    if (section.Title != null) continue;

                    var title = section.TextContent.Split(new[] { '\r', '\n' }).FirstOrDefault() + "...";
                    section.Title = title;
                }
            }
        }

        private void EditTextOnTextChanged(object sender, EventArgs e)
        {
            // Mark the script for saving
            if (IsSaved) IsSaved = false;
            UpdateFoldings();
        }

        // Keeps track of Enter key use
        private bool IsEnterHit { get; set; }
        private bool ShouldUpdate()
        {
            if (!IsEnterHit) return false;
            var offset = editText.CaretOffset;
            var line = editText.Document.GetLineByNumber(editText.Document.GetLineByOffset(offset).LineNumber - 1);
            var text = editText.Document.GetText(line.Offset, line.Length);
            return text.EndsWith(":");
        }


        #region Text Zoom in Python Editor

        /// <summary>
        /// PreviewMouseWheel event handler to zoom in and out
        /// Additional check to make sure reacting to ctrl + mouse wheel
        /// </summary>
        /// <param name="sender"></param>
        /// <param name="e"></param>
        private void EditorBox_PreviewMouseWheel(object sender, MouseWheelEventArgs e)
        {
            bool ctrl = Keyboard.Modifiers == System.Windows.Input.ModifierKeys.Control;
            if (ctrl)
            {
                this.UpdateFontSize(e.Delta > 0);
                e.Handled = true;
            }

            int percentage = Convert.ToInt32( editText.FontSize / fontSizePreferencesSliderProportionValue );
            zoomScaleCacheValue = percentage;
            dynamoViewModel.PreferenceSettings.PythonScriptZoomScale = percentage;
        }

        /// <summary>
        /// Function to increases/decreases font size in Avalon editor by a specific increment
        /// </summary>
        /// <param name="increase"></param>
        private void UpdateFontSize(bool increase, double delta = 1.0)
        {
            if (delta == 0) return;
            double currentSize = editText.FontSize;

            if (increase)
            {
                if (currentSize < FONT_MAX_SIZE)
                {
                    double newSize = Math.Min(FONT_MAX_SIZE, currentSize + delta);
                    editText.FontSize = newSize;
                }
            }
            else
            {
                if (currentSize > FONT_MIN_SIZE)
                {
                    double newSize = Math.Max(FONT_MIN_SIZE, currentSize - delta);
                    editText.FontSize = newSize;
                }
            }
        }

        #endregion

        #region Autocomplete Event Handlers

        private void UpdateAvailableEngines(object sender = null, NotifyCollectionChangedEventArgs e = null)
        {
            if (e.Action == NotifyCollectionChangedAction.Add)
            {
                foreach (var item in e.NewItems)
                {
                    if (!AvailableEngines.Contains((string) item))
                    {
                        AvailableEngines.Add((string) item);
                    }
                }
            }
        }

        private void OnTextAreaTextEntering(object sender, TextCompositionEventArgs e)
        {
            try
            {
                if (e.Text.Length > 0 && completionWindow != null)
                {
                    if (!char.IsLetterOrDigit(e.Text[0]))
                        completionWindow.CompletionList.RequestInsertion(e);
                }
            }
            catch (Exception ex)
            {
                dynamoViewModel.Model.Logger.Log("Failed to perform python autocomplete with exception:");
                dynamoViewModel.Model.Logger.Log(ex.Message);
                dynamoViewModel.Model.Logger.Log(ex.StackTrace);
            }
        }

        private void OnTextAreaTextEntered(object sender, TextCompositionEventArgs e)
        {
            try
            {
                if (e.Text == ".")
                {
                    var subString = editText.Text.Substring(0, editText.CaretOffset);
                    var completions = completionProvider.GetCompletionData(subString, false);

                    if (completions == null || completions.Length == 0)
                    {
                        return;
                    }

                    completionWindow = new CompletionWindow(editText.TextArea);
                    var data = completionWindow.CompletionList.CompletionData;

                    foreach (var completion in completions)
                        data.Add(completion);

                    completionWindow.Show();
                    completionWindow.Closed += delegate { completionWindow = null; };
                }
            }
            catch (Exception ex)
            {
                dynamoViewModel.Model.Logger.Log("Failed to perform python autocomplete with exception:");
                dynamoViewModel.Model.Logger.Log(ex.Message);
                dynamoViewModel.Model.Logger.Log(ex.StackTrace);
            }
        }

        #endregion

        #region Private Event Handlers

        private void OnNodeModelCodeMigrated(object sender, PythonCodeMigrationEventArgs e)
        {
            originalScript = e.OldCode;
            editText.Text = e.NewCode;
            if (CachedEngine != PythonEngineManager.CPython3EngineName)
            {
                CachedEngine = PythonEngineManager.CPython3EngineName;
                EngineSelectorComboBox.SelectedItem = PythonEngineManager.CPython3EngineName;
            }
        }

        private void OnSaveClicked(object sender, RoutedEventArgs e)
        {
            SaveScript();
        }

        private void SaveScript()
        {
            originalScript = editText.Text;
            NodeModel.EngineName = CachedEngine;
            UpdateScript(editText.Text);
            Analytics.TrackEvent(
                Dynamo.Logging.Actions.Save,
                Dynamo.Logging.Categories.PythonOperations);
            IsSaved = true;
        }

        private void OnRevertClicked(object sender, RoutedEventArgs e)
        {
            if (nodeWasModified)
            {
                editText.Text = originalScript;
                CachedEngine = NodeModel.EngineName;
                EngineSelectorComboBox.SelectedItem = CachedEngine;
                UpdateScript(originalScript);
            }
        }

        private void UpdateScript(string scriptText)
        {
            var command = new DynamoModel.UpdateModelValueCommand(
                boundWorkspaceId, boundNodeId, propertyName, scriptText);

            dynamoViewModel.ExecuteCommand(command);
            this.Focus();
            nodeWasModified = true;
            NodeModel.OnNodeModified();
        }

        private void OnRunClicked(object sender, RoutedEventArgs e)
        {
            UpdateScript(editText.Text);
            if (dynamoViewModel.HomeSpace.RunSettings.RunType != RunType.Automatic)
            {
                dynamoViewModel.HomeSpace.Run();
            }

            Analytics.TrackEvent(
                Dynamo.Logging.Actions.Run,
                Dynamo.Logging.Categories.PythonOperations);
        }

        private void OnMigrationAssistantClicked(object sender, RoutedEventArgs e)
        {
            if (NodeModel == null)
                throw new NullReferenceException(nameof(NodeModel));

            UpdateScript(editText.Text);
            Analytics.TrackEvent(
                Dynamo.Logging.Actions.Migration,
                Dynamo.Logging.Categories.PythonOperations);
            NodeModel.RequestCodeMigration(e);
        }

        private void OnMoreInfoClicked(object sender, RoutedEventArgs e)
        {
            dynamoViewModel.OpenDocumentationLinkCommand.Execute(new OpenDocumentationLinkEventArgs(
                new Uri(PythonNodeModels.Properties.Resources.PythonMigrationWarningUriString, UriKind.Relative)));
        }

        private void OnEngineChanged(object sender, System.Windows.Controls.SelectionChangedEventArgs e)
        {
            if (CachedEngine != NodeModel.EngineName)
            {
                nodeWasModified = true;
                // Cover what switch did user make. Only track when the new engine option is different with the previous one.
                Analytics.TrackEvent(
                    Actions.Switch,
                    Categories.PythonOperations,
                    CachedEngine);
            }

            editText.Options.ConvertTabsToSpaces = CachedEngine != PythonEngineManager.IronPython2EngineName;
        }

        private void OnScriptEditorWindowClosed(object sender, EventArgs e)
        {
            completionProvider?.Dispose();
            NodeModel.CodeMigrated -= OnNodeModelCodeMigrated;
            this.Closed -= OnScriptEditorWindowClosed;
            PythonEngineManager.Instance.AvailableEngines.CollectionChanged -= UpdateAvailableEngines;

            Analytics.TrackEvent(
                Dynamo.Logging.Actions.Close,
                Dynamo.Logging.Categories.PythonOperations);
            
            editText.TextChanged -= EditTextOnTextChanged;
            FoldingManager.Uninstall(foldingManager);
            foldingManager = null;
        }

        private void OnUndoClicked(object sender, RoutedEventArgs e)
        {
            if (!editText.CanUndo) return;

            editText.Undo();
            e.Handled = true;
        }

        private void OnRedoClicked(object sender, RoutedEventArgs e)
        {
            if (!editText.CanRedo) return;

            editText.Redo();
            e.Handled = true;
        }

        private void OnZoomInClicked(object sender, RoutedEventArgs e)
        {
            UpdateFontSize(true);
            e.Handled = true;
        }

        private void OnZoomOutClicked(object sender, RoutedEventArgs e)
        {
            UpdateFontSize(false);
            e.Handled = true;
        }

        

        #endregion

        #region Navigation Controls

        private void MinimizeButton_OnClick(object sender, RoutedEventArgs e)
        {
            this.WindowState = WindowState.Minimized;
        }

        private void MaximizeButton_OnClick(object sender, RoutedEventArgs e)
        {
            if ((sender as System.Windows.Controls.Button).Name.Equals("MaximizeButton"))
            {
                this.WindowState = WindowState.Maximized;
                ToggleButtons(true);
            }
            else
            {
                this.WindowState = WindowState.Normal;
                ToggleButtons(false);
            }
        }

        /// <summary>
        /// Toggles between the Maximize and Normalize buttons on the window
        /// </summary>
        /// <param name="toggle"></param>
        private void ToggleButtons(bool toggle)
        {
            if (toggle)
            {
                this.MaximizeButton.Visibility = Visibility.Collapsed;
                this.NormalizeButton.Visibility = Visibility.Visible;
            }
            else
            {
                this.MaximizeButton.Visibility = Visibility.Visible;
                this.NormalizeButton.Visibility = Visibility.Collapsed;
            }
        }

        /// <summary>
        /// Lets the user drag this window around with their left mouse button.
        /// </summary>
        /// <param name="sender"></param>
        /// <param name="e"></param>
        private void UIElement_OnMouseDown(object sender, MouseButtonEventArgs e)
        {
            if (e.ChangedButton != MouseButton.Left) return;
            DragMove();
        }

        // Handles Close button 'X' 
        private void CloseButton_OnClick(object sender, RoutedEventArgs e)
        {
            e.Handled = true;
            CloseWithWarning();
        }

        // Handles Close button on the Warning bar
        private void CloseWarningBarButton_OnClick(object sender, RoutedEventArgs e)
        {
            this.Close();
        }

        // ESC Button pressed triggers Window close        
        private void OnCloseExecuted(object sender, ExecutedRoutedEventArgs e)
        {
            e.Handled = true;
            CloseWithWarning();
        }

        // Close the script window if it was saved, otherwise issue a warning
        private void CloseWithWarning()
        {
            if (!IsSaved) WarnUserScript();
            else this.Close();
        }

        // Show the warning bar, hide the save button bar
        private void WarnUserScript()
        {
            this.editText.IsEnabled = false;
            this.SaveScriptChangesButton.IsEnabled = false;
            this.RevertScriptChangesButton.IsEnabled = false;
            this.UndoButton.IsEnabled = false;
            this.RedoButton.IsEnabled = false;
            this.ZoomInButton.IsEnabled = false;
            this.ZoomOutButton.IsEnabled = false;
            this.EngineSelectorComboBox.IsEnabled = false;
            this.MigrationAssistantButton.IsEnabled = false;
            this.MoreInfoButton.IsEnabled = false;
            this.SaveButtonBar.Visibility = Visibility.Collapsed;
            this.UnsavedChangesStatusBar.Visibility = Visibility.Visible;
        }

        // Don't change anything, just flip back the controls
        private void ResumeButton_OnClick(object sender, RoutedEventArgs e)
        {
            this.editText.IsEnabled = true;
            this.SaveScriptChangesButton.IsEnabled = true;
            this.RevertScriptChangesButton.IsEnabled = true;
            this.UndoButton.IsEnabled = true;
            this.RedoButton.IsEnabled = true;
            this.ZoomInButton.IsEnabled = true;
            this.ZoomOutButton.IsEnabled = true;
            this.EngineSelectorComboBox.IsEnabled = true;
            this.MigrationAssistantButton.IsEnabled = true;
            this.MoreInfoButton.IsEnabled = true;
            this.SaveButtonBar.Visibility = Visibility.Visible;
            this.UnsavedChangesStatusBar.Visibility = Visibility.Collapsed;
        }

        // Updates the IsEnterHit value
        private void EditText_OnPreviewKeyDown(object sender, KeyEventArgs e)
        {
            if (e.Key == Key.Enter)
            {
                IsEnterHit = true;
            }
            else
            {
                IsEnterHit = false;
            }
        }

        #endregion

    }

}<|MERGE_RESOLUTION|>--- conflicted
+++ resolved
@@ -20,10 +20,8 @@
 using System.Text.RegularExpressions;
 using System.Windows.Media;
 using Dynamo.PythonServices;
-<<<<<<< HEAD
 using Dynamo.Wpf.Views;
 using System.Windows.Media;
-=======
 using ICSharpCode.AvalonEdit;
 using ICSharpCode.AvalonEdit.Document;
 using ICSharpCode.AvalonEdit.Editing;
@@ -31,7 +29,6 @@
 using ICSharpCode.AvalonEdit.Indentation;
 using Dynamo.Utilities;
 using System.Windows.Controls;
->>>>>>> 58a4593e
 
 namespace PythonNodeModelsWpf
 {
@@ -152,15 +149,11 @@
             editText.SyntaxHighlighting = HighlightingLoader.Load(
                 new XmlTextReader(elem), HighlightingManager.Instance);
 
-<<<<<<< HEAD
             // Add custom highlighting rules consistent with DesignScript
             CodeHighlightingRuleFactory.AddCommonHighlighingRules(editText, dynamoViewModel.EngineController);
 
-            AvailableEngines = new ObservableCollection<string>(PythonEngineManager.Instance.AvailableEngines.Select(x => x.Name));
-=======
             AvailableEngines =
                 new ObservableCollection<string>(PythonEngineManager.Instance.AvailableEngines.Select(x => x.Name));
->>>>>>> 58a4593e
             // Add the serialized Python Engine even if it is missing (so that the user does not see an empty slot)
             if (!AvailableEngines.Contains(NodeModel.EngineName))
             {
@@ -174,12 +167,9 @@
             CachedEngine = NodeModel.EngineName;
             EngineSelectorComboBox.SelectedItem = CachedEngine;
 
-<<<<<<< HEAD
-=======
             InstallFoldingManager();
 
             dynamoViewModel.PreferencesWindowChanged += DynamoViewModel_PreferencesWindowChanged;
->>>>>>> 58a4593e
         }
 
         private void DynamoViewModel_PreferencesWindowChanged(object sender, EventArgs e)
