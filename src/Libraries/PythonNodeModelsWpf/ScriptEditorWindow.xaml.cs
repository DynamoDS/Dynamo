﻿using System;
using System.Windows;
using System.Windows.Input;
using System.Xml;
using Dynamo.Controls;
using Dynamo.Logging;
using Dynamo.Models;
using Dynamo.Python;
using Dynamo.ViewModels;
using Dynamo.Wpf.Windows;
using ICSharpCode.AvalonEdit.CodeCompletion;
using ICSharpCode.AvalonEdit.Highlighting;
using ICSharpCode.AvalonEdit.Highlighting.Xshd;
using PythonNodeModels;

namespace PythonNodeModelsWpf
{
    /// <summary>
    /// Interaction logic for ScriptEditorWindow.xaml
    /// </summary>
    public partial class ScriptEditorWindow : ModelessChildWindow
    {
        private string propertyName = string.Empty;
        private Guid boundNodeId = Guid.Empty;
        private Guid boundWorkspaceId = Guid.Empty;
        private CompletionWindow completionWindow = null;
        private CompletionProviderAdaptor completionProvider;
        private readonly DynamoViewModel dynamoViewModel;
        public PythonNode nodeModel { get; set; }
        private bool nodeWasModified = false;
        private string originalScript;
        public PythonEngineVersion CachedEngine { get; set; }

        public ScriptEditorWindow(
            DynamoViewModel dynamoViewModel, 
            PythonNode nodeModel, 
            NodeView nodeView,
            ref ModelessChildWindow.WindowRect windowRect
            ) : base(nodeView, ref windowRect)
        {
            this.Closed += OnScriptEditorWindowClosed;
            this.dynamoViewModel = dynamoViewModel;
            this.nodeModel = nodeModel;

            completionProvider = new CompletionProviderAdaptor(nodeModel.Engine,dynamoViewModel.Model.PathManager.DynamoCoreDirectory);
            completionProvider.MessageLogged += dynamoViewModel.Model.Logger.Log;
            nodeModel.CodeMigrated += OnNodeModelCodeMigrated;

            InitializeComponent();
            this.DataContext = this;

            if (Dynamo.Configuration.DebugModes.IsEnabled("PythonEngineSelectionUIDebugMode"))
            {
                EngineSelectorComboBox.Visibility = Visibility.Visible;
            }

            Dynamo.Logging.Analytics.TrackScreenView("Python");
        }

        internal void Initialize(Guid workspaceGuid, Guid nodeGuid, string propName, string propValue)
        {
            boundWorkspaceId = workspaceGuid;
            boundNodeId = nodeGuid;
            propertyName = propName;

            // Register auto-completion callbacks
            editText.TextArea.TextEntering += OnTextAreaTextEntering;
            editText.TextArea.TextEntered += OnTextAreaTextEntered;

            // Initialize editor with global settings for show/hide tabs and spaces
            editText.Options = dynamoViewModel.PythonScriptEditorTextOptions.GetTextOptions();

            // Set options to reflect global settings when python script editor in initialized for the first time.
            editText.Options.ShowSpaces = dynamoViewModel.ShowTabsAndSpacesInScriptEditor;
            editText.Options.ShowTabs = dynamoViewModel.ShowTabsAndSpacesInScriptEditor;

            const string highlighting = "ICSharpCode.PythonBinding.Resources.Python.xshd";
            var elem = GetType().Assembly.GetManifestResourceStream(
                        "PythonNodeModelsWpf.Resources." + highlighting);

            editText.SyntaxHighlighting = HighlightingLoader.Load(
                new XmlTextReader(elem), HighlightingManager.Instance);

            editText.Text = propValue;
            originalScript = propValue;
            CachedEngine = nodeModel.Engine;
            EngineSelectorComboBox.SelectedItem = CachedEngine;
        }

        #region Autocomplete Event Handlers

        private void OnTextAreaTextEntering(object sender, TextCompositionEventArgs e)
        {
            try
            {
                if (e.Text.Length > 0 && completionWindow != null)
                {
                    if (!char.IsLetterOrDigit(e.Text[0]))
                        completionWindow.CompletionList.RequestInsertion(e);
                }
            }
            catch (Exception ex)
            {
                dynamoViewModel.Model.Logger.Log("Failed to perform python autocomplete with exception:");
                dynamoViewModel.Model.Logger.Log(ex.Message);
                dynamoViewModel.Model.Logger.Log(ex.StackTrace);
            }
        }

        private void OnTextAreaTextEntered(object sender, TextCompositionEventArgs e)
        {
            try
            {
                if (e.Text == ".")
                {
                    var subString = editText.Text.Substring(0, editText.CaretOffset);
                    var completions = completionProvider.GetCompletionData(subString, nodeModel.Engine, false);

                    if (completions.Length == 0)
                        return;

                    completionWindow = new CompletionWindow(editText.TextArea);
                    var data = completionWindow.CompletionList.CompletionData;

                    foreach (var completion in completions)
                        data.Add(completion);

                    completionWindow.Show();
                    completionWindow.Closed += delegate
                    {
                        completionWindow = null;
                    };
                }
            }
            catch (Exception ex)
            {
                dynamoViewModel.Model.Logger.Log("Failed to perform python autocomplete with exception:");
                dynamoViewModel.Model.Logger.Log(ex.Message);
                dynamoViewModel.Model.Logger.Log(ex.StackTrace);
            }
        }

        #endregion

        #region Private Event Handlers

        private void OnNodeModelCodeMigrated(object sender, PythonCodeMigrationEventArgs e)
        {
            originalScript = e.OldCode;
            editText.Text = e.NewCode;
            if (CachedEngine != PythonEngineVersion.CPython3)
            {
                CachedEngine = PythonEngineVersion.CPython3;
                EngineSelectorComboBox.SelectedItem = CachedEngine;
            }
        }

        private void OnSaveClicked(object sender, RoutedEventArgs e)
        {
            originalScript = editText.Text;
            nodeModel.Engine = CachedEngine;
            UpdateScript(editText.Text);
        }

        private void OnRevertClicked(object sender, RoutedEventArgs e)
        {
            if (nodeWasModified)
            {
                editText.Text = originalScript;
                CachedEngine = nodeModel.Engine;
                EngineSelectorComboBox.SelectedItem = CachedEngine;
                UpdateScript(originalScript);
            }
        }

        private void UpdateScript(string scriptText)
        {
            var command = new DynamoModel.UpdateModelValueCommand(
                boundWorkspaceId, boundNodeId, propertyName, scriptText);

            dynamoViewModel.ExecuteCommand(command);
            this.Focus();
            nodeWasModified = true;
            nodeModel.OnNodeModified();
        }

        private void OnRunClicked(object sender, RoutedEventArgs e)
        {
            UpdateScript(editText.Text);
            if (dynamoViewModel.HomeSpace.RunSettings.RunType != RunType.Automatic)
            {
                dynamoViewModel.HomeSpace.Run();
            }
        }

        private void OnMigrationAssistantClicked(object sender, RoutedEventArgs e)
        {
            if (nodeModel == null)
                throw new NullReferenceException(nameof(nodeModel));

            UpdateScript(editText.Text);
            nodeModel.RequestCodeMigration(e);
        }

        private void OnMoreInfoClicked(object sender, RoutedEventArgs e)
        {
            dynamoViewModel.OpenDocumentationLinkCommand.Execute(new OpenDocumentationLinkEventArgs(new Uri(PythonNodeModels.Properties.Resources.PythonMigrationWarningUriString, UriKind.Relative)));
        }

        private void OnEngineChanged(object sender, System.Windows.Controls.SelectionChangedEventArgs e)
        {
<<<<<<< HEAD
            //removedItems will be empty during the first binding
            //as the window is constructed, we don't want to execute the node just
            //as a consequence of opening the editor.
            if (e.RemovedItems.Count > 0)
            {
                UpdateScript(editText.Text);
            }

            editText.Options.ConvertTabsToSpaces = nodeModel.Engine != PythonEngineVersion.IronPython2;
            completionProvider = new CompletionProviderAdaptor(nodeModel.Engine, dynamoViewModel.Model.PathManager.DynamoCoreDirectory);
=======
            if (CachedEngine != nodeModel.Engine || originalScript != editText.Text) { nodeWasModified = true; }
            editText.Options.ConvertTabsToSpaces = CachedEngine != PythonEngineVersion.IronPython2;
>>>>>>> f1fb9a2f
        }

        private void OnScriptEditorWindowClosed(object sender, EventArgs e)
        {
            nodeModel.CodeMigrated -= OnNodeModelCodeMigrated;
            this.Closed -= OnScriptEditorWindowClosed;
            completionProvider.providerImplementation?.Dispose();
        }

        #endregion
    }
}<|MERGE_RESOLUTION|>--- conflicted
+++ resolved
@@ -209,21 +209,10 @@
 
         private void OnEngineChanged(object sender, System.Windows.Controls.SelectionChangedEventArgs e)
         {
-<<<<<<< HEAD
-            //removedItems will be empty during the first binding
-            //as the window is constructed, we don't want to execute the node just
-            //as a consequence of opening the editor.
-            if (e.RemovedItems.Count > 0)
-            {
-                UpdateScript(editText.Text);
-            }
-
-            editText.Options.ConvertTabsToSpaces = nodeModel.Engine != PythonEngineVersion.IronPython2;
-            completionProvider = new CompletionProviderAdaptor(nodeModel.Engine, dynamoViewModel.Model.PathManager.DynamoCoreDirectory);
-=======
             if (CachedEngine != nodeModel.Engine || originalScript != editText.Text) { nodeWasModified = true; }
             editText.Options.ConvertTabsToSpaces = CachedEngine != PythonEngineVersion.IronPython2;
->>>>>>> f1fb9a2f
+            
+            completionProvider = new CompletionProviderAdaptor(nodeModel.Engine, dynamoViewModel.Model.PathManager.DynamoCoreDirectory);
         }
 
         private void OnScriptEditorWindowClosed(object sender, EventArgs e)
