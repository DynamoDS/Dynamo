﻿<?xml version="1.0" encoding="utf-8"?>
<Project ToolsVersion="12.0" DefaultTargets="Build" xmlns="http://schemas.microsoft.com/developer/msbuild/2003">
  <ImportGroup Label="PropertySheets">
    <Import Project="$(SolutionDir)Config\CS.props" />
  </ImportGroup>
  <PropertyGroup>
    <Configuration Condition=" '$(Configuration)' == '' ">Debug</Configuration>
    <Platform Condition=" '$(Platform)' == '' ">AnyCPU</Platform>
    <ProjectGuid>{01DE9B06-0BCB-4D8A-862E-E8170F5D6B4F}</ProjectGuid>
    <OutputType>Library</OutputType>
    <AppDesignerFolder>Properties</AppDesignerFolder>
    <RootNamespace>PythonNodeModelsWpf</RootNamespace>
    <AssemblyName>PythonNodeModelsWpf</AssemblyName>
    <TargetFrameworkVersion>v4.8</TargetFrameworkVersion>
    <FileAlignment>512</FileAlignment>
    <TargetFrameworkProfile />
  </PropertyGroup>
  <PropertyGroup Condition=" '$(Configuration)|$(Platform)' == 'Debug|AnyCPU' ">
    <DebugSymbols>true</DebugSymbols>
    <DebugType>full</DebugType>
    <Optimize>false</Optimize>
    <OutputPath>$(OutputPath)\nodes</OutputPath>
    <DefineConstants>DEBUG;TRACE</DefineConstants>
    <ErrorReport>prompt</ErrorReport>
    <WarningLevel>4</WarningLevel>
    <Prefer32Bit>false</Prefer32Bit>
  </PropertyGroup>
  <PropertyGroup Condition=" '$(Configuration)|$(Platform)' == 'Release|AnyCPU' ">
    <DebugType>pdbonly</DebugType>
    <Optimize>true</Optimize>
    <OutputPath>$(OutputPath)\nodes</OutputPath>
    <DefineConstants>TRACE</DefineConstants>
    <ErrorReport>prompt</ErrorReport>
    <WarningLevel>4</WarningLevel>
    <Prefer32Bit>false</Prefer32Bit>
  </PropertyGroup>
  <ItemGroup>
    <Reference Include="FontAwesome.WPF, Version=4.7.0.37774, Culture=neutral, PublicKeyToken=0758b07a11a4f466, processorArchitecture=MSIL">
      <HintPath>..\..\packages\FontAwesome.WPF.4.7.0.9\lib\net40\FontAwesome.WPF.dll</HintPath>
      <Private>False</Private>
    </Reference>
    <Reference Include="ICSharpCode.AvalonEdit, Version=4.3.1.9429, Culture=neutral, PublicKeyToken=9cc39be672370310, processorArchitecture=MSIL">
      <HintPath>..\..\packages\AvalonEdit.4.3.1.9430\lib\Net40\ICSharpCode.AvalonEdit.dll</HintPath>
      <SpecificVersion>False</SpecificVersion>
      <Private>False</Private>
    </Reference>
    <Reference Include="IronPython, Version=2.7.9.0, Culture=neutral, PublicKeyToken=7f709c5b713576e1, processorArchitecture=MSIL">
      <HintPath>..\..\packages\IronPython.2.7.9\lib\net45\IronPython.dll</HintPath>
      <Private>False</Private>
    </Reference>
    <Reference Include="IronPython.Modules, Version=2.7.9.0, Culture=neutral, PublicKeyToken=7f709c5b713576e1, processorArchitecture=MSIL">
      <HintPath>..\..\packages\IronPython.2.7.9\lib\net45\IronPython.Modules.dll</HintPath>
      <Private>False</Private>
    </Reference>
    <Reference Include="IronPython.SQLite, Version=2.7.9.0, Culture=neutral, PublicKeyToken=7f709c5b713576e1, processorArchitecture=MSIL">
      <HintPath>..\..\packages\IronPython.2.7.9\lib\net45\IronPython.SQLite.dll</HintPath>
      <Private>False</Private>
    </Reference>
    <Reference Include="IronPython.Wpf, Version=2.7.9.0, Culture=neutral, PublicKeyToken=7f709c5b713576e1, processorArchitecture=MSIL">
      <HintPath>..\..\packages\IronPython.2.7.9\lib\net45\IronPython.Wpf.dll</HintPath>
      <Private>False</Private>
    </Reference>
    <Reference Include="Microsoft.Dynamic, Version=1.2.2.0, Culture=neutral, PublicKeyToken=7f709c5b713576e1, processorArchitecture=MSIL">
      <HintPath>..\..\packages\DynamicLanguageRuntime.1.2.2\lib\net45\Microsoft.Dynamic.dll</HintPath>
      <Private>False</Private>
    </Reference>
    <Reference Include="Microsoft.Practices.Prism">
      <HintPath>..\..\..\extern\prism\Microsoft.Practices.Prism.dll</HintPath>
      <Private>False</Private>
    </Reference>
    <Reference Include="Microsoft.Scripting, Version=1.2.2.0, Culture=neutral, PublicKeyToken=7f709c5b713576e1, processorArchitecture=MSIL">
      <HintPath>..\..\packages\DynamicLanguageRuntime.1.2.2\lib\net45\Microsoft.Scripting.dll</HintPath>
      <Private>False</Private>
    </Reference>
    <Reference Include="Microsoft.Scripting.Metadata, Version=1.2.2.0, Culture=neutral, PublicKeyToken=7f709c5b713576e1, processorArchitecture=MSIL">
      <HintPath>..\..\packages\DynamicLanguageRuntime.1.2.2\lib\net45\Microsoft.Scripting.Metadata.dll</HintPath>
      <Private>False</Private>
    </Reference>
    <Reference Include="PresentationCore">
      <Private>False</Private>
    </Reference>
    <Reference Include="PresentationFramework">
      <Private>False</Private>
    </Reference>
    <Reference Include="Python.Included, Version=2.5.0.0, Culture=neutral, processorArchitecture=MSIL">
      <SpecificVersion>False</SpecificVersion>
      <HintPath>..\..\..\extern\Python\Python.Included.dll</HintPath>
      <Private>False</Private>
    </Reference>
    <Reference Include="Python.Runtime, Version=2.4.1.0, Culture=neutral, processorArchitecture=MSIL">
      <SpecificVersion>False</SpecificVersion>
      <HintPath>..\..\..\extern\Python\Python.Runtime.dll</HintPath>
      <Private>False</Private>
    </Reference>
    <Reference Include="System" />
    <Reference Include="System.Core" />
    <Reference Include="System.Xaml" />
    <Reference Include="System.Xml" />
    <Reference Include="WindowsBase" />
  </ItemGroup>
  <ItemGroup>
    <Compile Include="..\..\AssemblySharedInfoGenerator\AssemblySharedInfo.cs">
      <Link>Properties\AssemblySharedInfo.cs</Link>
    </Compile>
    <Compile Include="Controls\EngineLabel.xaml.cs">
      <DependentUpon>EngineLabel.xaml</DependentUpon>
    </Compile>
    <Compile Include="IronPythonCompletionData.cs" />
    <Compile Include="IronPythonCompletionProvider.cs" />
    <Compile Include="PythonNode.cs" />
    <Compile Include="Properties\AssemblyInfo.cs" />
    <Compile Include="PythonStringNode.cs" />
    <Compile Include="ScriptEditorWindow.xaml.cs">
      <DependentUpon>ScriptEditorWindow.xaml</DependentUpon>
    </Compile>
<<<<<<< HEAD
    <Compile Include="CompletionProviderAdaptor.cs" />
=======
    <Compile Include="SharedCompletionProvider.cs" />
    <Compile Include="ValueConverter.cs" />
>>>>>>> 11ed67ae
  </ItemGroup>
  <ItemGroup>
    <ProjectReference Include="..\..\DynamoCoreWpf\DynamoCoreWpf.csproj">
      <Project>{51bb6014-43f7-4f31-b8d3-e3c37ebedaf4}</Project>
      <Name>DynamoCoreWpf</Name>
      <Private>False</Private>
    </ProjectReference>
    <ProjectReference Include="..\..\DynamoCore\DynamoCore.csproj">
      <Project>{7858FA8C-475F-4B8E-B468-1F8200778CF8}</Project>
      <Name>DynamoCore</Name>
      <Private>False</Private>
    </ProjectReference>
    <ProjectReference Include="..\..\Engine\ProtoCore\ProtoCore.csproj">
      <Project>{7a9e0314-966f-4584-baa3-7339cbb849d1}</Project>
      <Name>ProtoCore</Name>
      <Private>False</Private>
    </ProjectReference>
    <ProjectReference Include="..\..\NodeServices\DynamoServices.csproj">
      <Project>{ef879a10-041d-4c68-83e7-3192685f1bae}</Project>
      <Name>DynamoServices</Name>
      <Private>False</Private>
    </ProjectReference>
    <ProjectReference Include="..\PythonNodeModels\PythonNodeModels.csproj">
      <Project>{8872ca17-c10d-43b9-8393-5c5a57065eb0}</Project>
      <Name>PythonNodeModels</Name>
      <Private>False</Private>
    </ProjectReference>
    <ProjectReference Include="..\DSIronPython\DSIronPython.csproj">
      <Project>{9eef4f42-6b3b-4358-9a8a-c2701539a822}</Project>
      <Name>DSIronPython</Name>
      <Private>False</Private>
    </ProjectReference>
  </ItemGroup>
  <ItemGroup>
    <EmbeddedResource Include="Resources\ICSharpCode.PythonBinding.Resources.Python.xshd">
      <SubType>Designer</SubType>
    </EmbeddedResource>
  </ItemGroup>
  <ItemGroup>
    <Page Include="Controls\EngineLabel.xaml">
      <SubType>Designer</SubType>
      <Generator>MSBuild:Compile</Generator>
    </Page>
    <Page Include="ScriptEditorWindow.xaml">
      <SubType>Designer</SubType>
      <Generator>MSBuild:Compile</Generator>
    </Page>
  </ItemGroup>
  <ItemGroup>
    <None Include="packages.config" />
  </ItemGroup>
  <ItemGroup>
    <EmbeddedResource Include="Resources\class.png" />
  </ItemGroup>
  <ItemGroup>
    <EmbeddedResource Include="Resources\field.png" />
  </ItemGroup>
  <ItemGroup>
    <EmbeddedResource Include="Resources\method.png" />
  </ItemGroup>
  <ItemGroup>
    <EmbeddedResource Include="Resources\namespace.png" />
  </ItemGroup>
  <ItemGroup>
    <EmbeddedResource Include="Resources\privateMethod.png" />
  </ItemGroup>
  <ItemGroup>
    <EmbeddedResource Include="Resources\property.png" />
  </ItemGroup>
  <ItemGroup>
    <Resource Include="Resources\2to3Icon.png" />
  </ItemGroup>
  <Import Project="$(MSBuildToolsPath)\Microsoft.CSharp.targets" />
</Project><|MERGE_RESOLUTION|>--- conflicted
+++ resolved
@@ -113,12 +113,9 @@
     <Compile Include="ScriptEditorWindow.xaml.cs">
       <DependentUpon>ScriptEditorWindow.xaml</DependentUpon>
     </Compile>
-<<<<<<< HEAD
     <Compile Include="CompletionProviderAdaptor.cs" />
-=======
     <Compile Include="SharedCompletionProvider.cs" />
     <Compile Include="ValueConverter.cs" />
->>>>>>> 11ed67ae
   </ItemGroup>
   <ItemGroup>
     <ProjectReference Include="..\..\DynamoCoreWpf\DynamoCoreWpf.csproj">
