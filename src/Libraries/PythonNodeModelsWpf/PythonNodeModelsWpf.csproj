<Project Sdk="Microsoft.NET.Sdk">
    <PropertyGroup>
        <UILib>true</UILib>
    </PropertyGroup>
  <ImportGroup Label="PropertySheets">
    <Import Project="$(SolutionDir)Config\CS_SDK.props" />
  </ImportGroup>
  <PropertyGroup>
    <ProjectGuid>{01DE9B06-0BCB-4D8A-862E-E8170F5D6B4F}</ProjectGuid>
    <OutputType>Library</OutputType>
    <AppDesignerFolder>Properties</AppDesignerFolder>
    <RootNamespace>PythonNodeModelsWpf</RootNamespace>
    <AssemblyName>PythonNodeModelsWpf</AssemblyName>
    <OutputPath>$(OutputPath)\nodes\</OutputPath>
    <EnableDefaultPageItems>false</EnableDefaultPageItems>
  </PropertyGroup>
  <ItemDefinitionGroup>
 	<ReferenceCopyLocalPaths>
		<!--Copy all assembly references to the OutputPath parent dir (/nodes/../) -->
		<DestinationSubDirectory>..\</DestinationSubDirectory>
	</ReferenceCopyLocalPaths>
  </ItemDefinitionGroup>
  <ItemGroup>
    <None Remove="Resources\alert.png" />
    <None Remove="Resources\convert.png" />
    <None Remove="Resources\convert_hover.png" />
    <None Remove="Resources\question-filled.png" />
    <None Remove="Resources\question-filled_hover.png" />
    <None Remove="Resources\redo.png" />
    <None Remove="Resources\redo_hover.png" />
    <None Remove="Resources\reset.png" />
    <None Remove="Resources\reset_hover.png" />
    <None Remove="Resources\save.png" />
    <None Remove="Resources\save_hover.png" />
    <None Remove="Resources\undo.png" />
    <None Remove="Resources\undo_hover.png" />
    <None Remove="Resources\zoom-in.png" />
    <None Remove="Resources\zoom-in_hover.png" />
    <None Remove="Resources\zoom-out.png" />
    <None Remove="Resources\zoom-out_hover.png" />
  </ItemGroup>
  <ItemGroup>
	<PackageReference Include="AvalonEdit" Version="6.3.0.90" />
	<PackageReference Include="FontAwesome.WPF" Version="4.7.0.9" />
<<<<<<< HEAD
    <Reference Include="Microsoft.Practices.Prism">
      <HintPath>..\..\..\extern\prism\Microsoft.Practices.Prism.dll</HintPath>
      <Private>False</Private>
    </Reference>
=======
    <Reference Include="PresentationCore">
      <Private>False</Private>
    </Reference>
    <Reference Include="PresentationFramework">
      <Private>False</Private>
    </Reference>
    <Reference Include="System.Xaml" />
    <Reference Include="WindowsBase" />
>>>>>>> c91c6f82
  </ItemGroup>
    <ItemGroup Condition=" '$(TargetFramework)'=='net48' ">
        <Reference Include="PresentationCore">
            <Private>False</Private>
        </Reference>
        <Reference Include="PresentationFramework">
            <Private>False</Private>
        </Reference>
        <Reference Include="System.Xaml" />
        <Reference Include="WindowsBase" />
    </ItemGroup>
  <ItemGroup>
    <ProjectReference Include="..\..\DynamoCoreWpf\DynamoCoreWpf.csproj">
      <Project>{51bb6014-43f7-4f31-b8d3-e3c37ebedaf4}</Project>
      <Name>DynamoCoreWpf</Name>
      <Private>False</Private>
    </ProjectReference>
    <ProjectReference Include="..\..\DynamoCore\DynamoCore.csproj">
      <Project>{7858FA8C-475F-4B8E-B468-1F8200778CF8}</Project>
      <Name>DynamoCore</Name>
      <Private>False</Private>
    </ProjectReference>
    <ProjectReference Include="..\..\Engine\ProtoCore\ProtoCore.csproj">
      <Project>{7a9e0314-966f-4584-baa3-7339cbb849d1}</Project>
      <Name>ProtoCore</Name>
      <Private>False</Private>
    </ProjectReference>
    <ProjectReference Include="..\..\NodeServices\DynamoServices.csproj">
      <Project>{ef879a10-041d-4c68-83e7-3192685f1bae}</Project>
      <Name>DynamoServices</Name>
      <Private>False</Private>
    </ProjectReference>
    <ProjectReference Include="..\PythonNodeModels\PythonNodeModels.csproj">
      <Project>{8872ca17-c10d-43b9-8393-5c5a57065eb0}</Project>
      <Name>PythonNodeModels</Name>
      <Private>False</Private>
    </ProjectReference>
  </ItemGroup>
  <ItemGroup>
    <Resource Include="Resources\alert.png" />
    <Resource Include="Resources\convert.png" />
    <EmbeddedResource Include="Resources\ICSharpCode.PythonBinding.Resources.Python.xshd">
      <SubType>Designer</SubType>
    </EmbeddedResource>
    <Resource Include="Resources\convert_hover.png" />
    <Resource Include="Resources\question-filled.png" />
    <Resource Include="Resources\question-filled_hover.png" />
    <Resource Include="Resources\redo.png" />
    <Resource Include="Resources\redo_hover.png" />
    <Resource Include="Resources\reset.png" />
    <Resource Include="Resources\reset_hover.png" />
    <Resource Include="Resources\save.png" />
    <Resource Include="Resources\save_hover.png" />
    <Resource Include="Resources\undo.png" />
    <Resource Include="Resources\undo_hover.png" />
    <Resource Include="Resources\zoom-in.png" />
    <Resource Include="Resources\zoom-in_hover.png" />
    <Resource Include="Resources\zoom-out.png" />
  </ItemGroup>
  <ItemGroup>
    <Page Include="Controls\EngineLabel.xaml">
      <SubType>Designer</SubType>
      <Generator>MSBuild:Compile</Generator>
    </Page>
    <Page Include="ScriptEditorWindow.xaml">
      <SubType>Designer</SubType>
      <Generator>MSBuild:Compile</Generator>
    </Page>
  </ItemGroup>
  <ItemGroup>
    <EmbeddedResource Include="Resources\class.png" />
  </ItemGroup>
  <ItemGroup>
    <EmbeddedResource Include="Resources\field.png" />
  </ItemGroup>
  <ItemGroup>
    <EmbeddedResource Include="Resources\method.png" />
  </ItemGroup>
  <ItemGroup>
    <EmbeddedResource Include="Resources\namespace.png" />
  </ItemGroup>
  <ItemGroup>
    <EmbeddedResource Include="Resources\privateMethod.png" />
  </ItemGroup>
  <ItemGroup>
    <EmbeddedResource Include="Resources\property.png" />
  </ItemGroup>
  <ItemGroup>
    <Resource Include="Resources\2to3Icon.png" />
    <Resource Include="Resources\zoom-out_hover.png" />
  </ItemGroup>
</Project><|MERGE_RESOLUTION|>--- conflicted
+++ resolved
@@ -42,12 +42,10 @@
   <ItemGroup>
 	<PackageReference Include="AvalonEdit" Version="6.3.0.90" />
 	<PackageReference Include="FontAwesome.WPF" Version="4.7.0.9" />
-<<<<<<< HEAD
     <Reference Include="Microsoft.Practices.Prism">
       <HintPath>..\..\..\extern\prism\Microsoft.Practices.Prism.dll</HintPath>
       <Private>False</Private>
     </Reference>
-=======
     <Reference Include="PresentationCore">
       <Private>False</Private>
     </Reference>
@@ -56,7 +54,6 @@
     </Reference>
     <Reference Include="System.Xaml" />
     <Reference Include="WindowsBase" />
->>>>>>> c91c6f82
   </ItemGroup>
     <ItemGroup Condition=" '$(TargetFramework)'=='net48' ">
         <Reference Include="PresentationCore">
