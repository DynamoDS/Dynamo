<Project Sdk="Microsoft.NET.Sdk">
    <PropertyGroup>
        <UILib>true</UILib>
    </PropertyGroup>
  <ImportGroup Label="PropertySheets">
    <Import Project="$(SolutionDir)Config\CS_SDK.props" />
  </ImportGroup>
  <PropertyGroup>
    <ProjectGuid>{01DE9B06-0BCB-4D8A-862E-E8170F5D6B4F}</ProjectGuid>
    <OutputType>Library</OutputType>
    <AppDesignerFolder>Properties</AppDesignerFolder>
    <RootNamespace>PythonNodeModelsWpf</RootNamespace>
    <AssemblyName>PythonNodeModelsWpf</AssemblyName>
    <OutputPath>$(OutputPath)\nodes\</OutputPath>
    <EnableDefaultPageItems>false</EnableDefaultPageItems>
  </PropertyGroup>
  <ItemDefinitionGroup>
 	<ReferenceCopyLocalPaths>
		<!--Copy all assembly references to the OutputPath parent dir (/nodes/../) -->
		<DestinationSubDirectory>..\</DestinationSubDirectory>
	</ReferenceCopyLocalPaths>
  </ItemDefinitionGroup>
  <ItemGroup>
    <None Remove="Resources\alert.png" />
    <None Remove="Resources\convert.png" />
    <None Remove="Resources\convert_hover.png" />
    <None Remove="Resources\question-filled.png" />
    <None Remove="Resources\question-filled_hover.png" />
    <None Remove="Resources\redo.png" />
    <None Remove="Resources\redo_hover.png" />
    <None Remove="Resources\reset.png" />
    <None Remove="Resources\reset_hover.png" />
    <None Remove="Resources\save.png" />
    <None Remove="Resources\save_hover.png" />
    <None Remove="Resources\undo.png" />
    <None Remove="Resources\undo_hover.png" />
    <None Remove="Resources\zoom-in.png" />
    <None Remove="Resources\zoom-in_hover.png" />
    <None Remove="Resources\zoom-out.png" />
    <None Remove="Resources\zoom-out_hover.png" />
  </ItemGroup>
  <ItemGroup>
<<<<<<< HEAD
	<PackageReference Include="AvalonEdit" Version="4.3.1.9430" />
	<PackageReference Include="FontAwesome5" Version="2.1.11" />
=======
	<PackageReference Include="AvalonEdit" Version="6.3.0.90" />
	<PackageReference Include="FontAwesome.WPF" Version="4.7.0.9" />
>>>>>>> 04ec4549
    <Reference Include="Microsoft.Practices.Prism">
      <HintPath>..\..\..\extern\prism\Microsoft.Practices.Prism.dll</HintPath>
      <Private>False</Private>
    </Reference>
    <Reference Include="PresentationCore">
      <Private>False</Private>
    </Reference>
    <Reference Include="PresentationFramework">
      <Private>False</Private>
    </Reference>
    <Reference Include="System.Xaml" />
    <Reference Include="WindowsBase" />
  </ItemGroup>
    <ItemGroup Condition=" '$(TargetFramework)'=='net48' ">
        <Reference Include="PresentationCore">
            <Private>False</Private>
        </Reference>
        <Reference Include="PresentationFramework">
            <Private>False</Private>
        </Reference>
        <Reference Include="System.Xaml" />
        <Reference Include="WindowsBase" />
    </ItemGroup>
  <ItemGroup>
    <ProjectReference Include="..\..\DynamoCoreWpf\DynamoCoreWpf.csproj">
      <Project>{51bb6014-43f7-4f31-b8d3-e3c37ebedaf4}</Project>
      <Name>DynamoCoreWpf</Name>
      <Private>False</Private>
    </ProjectReference>
    <ProjectReference Include="..\..\DynamoCore\DynamoCore.csproj">
      <Project>{7858FA8C-475F-4B8E-B468-1F8200778CF8}</Project>
      <Name>DynamoCore</Name>
      <Private>False</Private>
    </ProjectReference>
    <ProjectReference Include="..\..\Engine\ProtoCore\ProtoCore.csproj">
      <Project>{7a9e0314-966f-4584-baa3-7339cbb849d1}</Project>
      <Name>ProtoCore</Name>
      <Private>False</Private>
    </ProjectReference>
    <ProjectReference Include="..\..\NodeServices\DynamoServices.csproj">
      <Project>{ef879a10-041d-4c68-83e7-3192685f1bae}</Project>
      <Name>DynamoServices</Name>
      <Private>False</Private>
    </ProjectReference>
    <ProjectReference Include="..\PythonNodeModels\PythonNodeModels.csproj">
      <Project>{8872ca17-c10d-43b9-8393-5c5a57065eb0}</Project>
      <Name>PythonNodeModels</Name>
      <Private>False</Private>
    </ProjectReference>
  </ItemGroup>
  <ItemGroup>
    <Resource Include="Resources\alert.png" />
    <Resource Include="Resources\convert.png" />
    <EmbeddedResource Include="Resources\ICSharpCode.PythonBinding.Resources.Python.xshd">
      <SubType>Designer</SubType>
    </EmbeddedResource>
    <Resource Include="Resources\convert_hover.png" />
    <Resource Include="Resources\question-filled.png" />
    <Resource Include="Resources\question-filled_hover.png" />
    <Resource Include="Resources\redo.png" />
    <Resource Include="Resources\redo_hover.png" />
    <Resource Include="Resources\reset.png" />
    <Resource Include="Resources\reset_hover.png" />
    <Resource Include="Resources\save.png" />
    <Resource Include="Resources\save_hover.png" />
    <Resource Include="Resources\undo.png" />
    <Resource Include="Resources\undo_hover.png" />
    <Resource Include="Resources\zoom-in.png" />
    <Resource Include="Resources\zoom-in_hover.png" />
    <Resource Include="Resources\zoom-out.png" />
  </ItemGroup>
  <ItemGroup>
    <Page Include="Controls\EngineLabel.xaml">
      <SubType>Designer</SubType>
      <Generator>MSBuild:Compile</Generator>
    </Page>
    <Page Include="ScriptEditorWindow.xaml">
      <SubType>Designer</SubType>
      <Generator>MSBuild:Compile</Generator>
    </Page>
  </ItemGroup>
  <ItemGroup>
    <EmbeddedResource Include="Resources\class.png" />
  </ItemGroup>
  <ItemGroup>
    <EmbeddedResource Include="Resources\field.png" />
  </ItemGroup>
  <ItemGroup>
    <EmbeddedResource Include="Resources\method.png" />
  </ItemGroup>
  <ItemGroup>
    <EmbeddedResource Include="Resources\namespace.png" />
  </ItemGroup>
  <ItemGroup>
    <EmbeddedResource Include="Resources\privateMethod.png" />
  </ItemGroup>
  <ItemGroup>
    <EmbeddedResource Include="Resources\property.png" />
  </ItemGroup>
  <ItemGroup>
    <Resource Include="Resources\2to3Icon.png" />
    <Resource Include="Resources\zoom-out_hover.png" />
  </ItemGroup>
</Project><|MERGE_RESOLUTION|>--- conflicted
+++ resolved
@@ -40,13 +40,10 @@
     <None Remove="Resources\zoom-out_hover.png" />
   </ItemGroup>
   <ItemGroup>
-<<<<<<< HEAD
 	<PackageReference Include="AvalonEdit" Version="4.3.1.9430" />
 	<PackageReference Include="FontAwesome5" Version="2.1.11" />
-=======
 	<PackageReference Include="AvalonEdit" Version="6.3.0.90" />
 	<PackageReference Include="FontAwesome.WPF" Version="4.7.0.9" />
->>>>>>> 04ec4549
     <Reference Include="Microsoft.Practices.Prism">
       <HintPath>..\..\..\extern\prism\Microsoft.Practices.Prism.dll</HintPath>
       <Private>False</Private>
