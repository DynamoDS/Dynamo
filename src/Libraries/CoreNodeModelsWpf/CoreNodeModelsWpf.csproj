--- conflicted
+++ resolved
@@ -44,22 +44,10 @@
     <Reference Include="System.Data" />
     <Reference Include="System.Xml" />
     <Reference Include="WindowsBase" />
-<<<<<<< HEAD
-    <Reference Include="Xceed.Wpf.Toolkit, Version=3.0.0.0, Culture=neutral, PublicKeyToken=3e4669d2f30244f4, processorArchitecture=MSIL" Condition=" '$(TargetFramework)' == 'net48' " >
-        <HintPath>$(PkgExtended_Wpf_Toolkit)\lib\net40\Xceed.Wpf.Toolkit.dll</HintPath>
-        <Private>True</Private>
-    </Reference>
-  </ItemGroup>
-  <ItemGroup Condition=" '$(TargetFramework)' == 'net6.0-windows' ">
-      <PackageReference Include="DotNetProjects.Extended.Wpf.Toolkit" Version="5.0.103" />
   </ItemGroup>
   <ItemGroup>
     <PackageReference Include="LiveCharts" Version="0.9.7" />
     <PackageReference Include="LiveCharts.Wpf" Version="0.9.7" />
-=======
-  </ItemGroup>
-  <ItemGroup>
->>>>>>> 22862790
     <ProjectReference Include="..\..\DynamoCoreWpf\DynamoCoreWpf.csproj">
         <Project>{51bb6014-43f7-4f31-b8d3-e3c37ebedaf4}</Project>
         <Name>DynamoCoreWpf</Name>
@@ -163,12 +151,6 @@
       <XamlRuntime>$(DefaultXamlRuntime)</XamlRuntime>
     </Page>
   </ItemGroup>
-<<<<<<< HEAD
-  <Target Name="BinaryCompatibilityOps" Condition=" '$(TargetFramework)' == 'net48' " BeforeTargets="Build">
-    <Copy SourceFiles="$(PkgExtended_Wpf_Toolkit)\lib\net40\Xceed.Wpf.Toolkit.dll" DestinationFolder="$(OutputPath)" />
-  </Target>
-=======
->>>>>>> 22862790
   <Target Name="GenerateFiles" AfterTargets="ResolveSateliteResDeps" Condition=" '$(OS)' != 'Unix' ">
     <!-- Get assembly -->
     <GetAssemblyIdentity AssemblyFiles="$(OutDir)$(TargetName).dll">
