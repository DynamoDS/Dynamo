--- conflicted
+++ resolved
@@ -34,12 +34,9 @@
     <WarningLevel>4</WarningLevel>
   </PropertyGroup>
   <ItemGroup>
-<<<<<<< HEAD
     <Reference Include="DynamoConversions">
       <HintPath>..\..\..\bin\AnyCPU\Debug\DynamoConversions.dll</HintPath>
     </Reference>
-=======
->>>>>>> 740559c4
     <Reference Include="Microsoft.Practices.Prism">
       <HintPath>..\..\..\extern\prism\Microsoft.Practices.Prism.dll</HintPath>
     </Reference>
