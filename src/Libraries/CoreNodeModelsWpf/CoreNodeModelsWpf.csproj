<Project Sdk="Microsoft.NET.Sdk">
  <PropertyGroup>
    <UILib>true</UILib>
  </PropertyGroup>
  <ImportGroup Label="PropertySheets">
    <Import Project="$(SolutionDir)Config\CS_SDK.props" />
  </ImportGroup>
  <PropertyGroup>
    <ProjectGuid>{F5932F7D-8E34-4787-80B8-E7F9D996EDFF}</ProjectGuid>
    <OutputType>Library</OutputType>
    <AppDesignerFolder>Properties</AppDesignerFolder>
    <RootNamespace>Dynamo.Wpf</RootNamespace>
    <AssemblyName>CoreNodeModelsWpf</AssemblyName>
    <OutputPath>$(OutputPath)\nodes\</OutputPath>
    <DocumentationFile>$(OutputPath)\CoreNodeModelsWpf.XML</DocumentationFile>
    <EnableDefaultPageItems>false</EnableDefaultPageItems>
  </PropertyGroup>
  <PropertyGroup>
    <NoWarn>MSB3539;CS1591;NUnit2005;NUnit2007;CS0618;CS0612;CS0672</NoWarn>
  </PropertyGroup>
  <ItemDefinitionGroup>
    <ReferenceCopyLocalPaths>
      <!--Copy all assembly references to the OutputPath parent dir (/nodes/../) -->
      <DestinationSubDirectory>..\</DestinationSubDirectory>
    </ReferenceCopyLocalPaths>
  </ItemDefinitionGroup>
<<<<<<< HEAD
  <ItemGroup Condition=" '$(TargetFramework)' == 'net48' ">
=======
  <ItemGroup>
    <PackageReference Include="Prism.Core" Version="8.1.97" />
>>>>>>> 0f6b62a2
    <Reference Include="PresentationCore" />
    <Reference Include="PresentationFramework" />
    <Reference Include="System" />
    <Reference Include="System.Core" />
    <Reference Include="System.Drawing" />
    <Reference Include="System.Windows.Forms" />
    <Reference Include="System.Xaml" />
    <Reference Include="System.Xml.Linq" />
    <Reference Include="System.Data.DataSetExtensions" />
    <Reference Include="Microsoft.CSharp" />
    <Reference Include="System.Data" />
    <Reference Include="System.Xml" />
    <Reference Include="WindowsBase" />
    <Reference Include="Xceed.Wpf.Toolkit, Version=3.0.0.0, Culture=neutral, PublicKeyToken=3e4669d2f30244f4, processorArchitecture=MSIL" Condition=" '$(TargetFramework)' == 'net48' " >
        <HintPath>$(PkgExtended_Wpf_Toolkit)\lib\net40\Xceed.Wpf.Toolkit.dll</HintPath>
        <Private>True</Private>
    </Reference>
  </ItemGroup>
  <ItemGroup Condition=" '$(TargetFramework)' == 'net6.0-windows' ">
      <PackageReference Include="DotNetProjects.Extended.Wpf.Toolkit" Version="5.0.103" />
  </ItemGroup>
  <ItemGroup>
    <Reference Include="Microsoft.Practices.Prism">
        <HintPath>..\..\..\extern\prism\Microsoft.Practices.Prism.dll</HintPath>
        <Private>False</Private>
    </Reference>
    <PackageReference Include="LiveCharts" Version="0.9.7" />
    <PackageReference Include="LiveCharts.Wpf" Version="0.9.7" />
    <ProjectReference Include="..\..\DynamoCoreWpf\DynamoCoreWpf.csproj">
        <Project>{51bb6014-43f7-4f31-b8d3-e3c37ebedaf4}</Project>
        <Name>DynamoCoreWpf</Name>
        <Private>False</Private>
    </ProjectReference>
    <ProjectReference Include="..\..\DynamoCore\DynamoCore.csproj">
        <Project>{7858fa8c-475f-4b8e-b468-1f8200778cf8}</Project>
        <Name>DynamoCore</Name>
        <Private>False</Private>
    </ProjectReference>
    <ProjectReference Include="..\..\DynamoUtilities\DynamoUtilities.csproj">
        <Project>{b5f435cb-0d8a-40b1-a4f7-5ecb3ce792a9}</Project>
        <Name>DynamoUtilities</Name>
        <Private>False</Private>
    </ProjectReference>
    <ProjectReference Include="..\..\Engine\ProtoCore\ProtoCore.csproj">
        <Project>{7a9e0314-966f-4584-baa3-7339cbb849d1}</Project>
        <Name>ProtoCore</Name>
        <Private>False</Private>
    </ProjectReference>
    <ProjectReference Include="..\..\NodeServices\DynamoServices.csproj">
        <Project>{ef879a10-041d-4c68-83e7-3192685f1bae}</Project>
        <Name>DynamoServices</Name>
        <Private>False</Private>
    </ProjectReference>
    <ProjectReference Include="..\CoreNodeModels\CoreNodeModels.csproj">
        <Project>{d8262d40-4880-41e4-91e4-af8f480c8637}</Project>
        <Name>CoreNodeModels</Name>
        <Private>False</Private>
    </ProjectReference>
    <ProjectReference Include="..\CoreNodes\CoreNodes.csproj">
        <Project>{87550b2b-6cb8-461e-8965-dfafe3aafb5c}</Project>
        <Name>CoreNodes</Name>
        <Private>False</Private>
    </ProjectReference>
    <ProjectReference Include="..\DynamoConversions\DynamoConversions.csproj">
        <Project>{67cf6cf2-cd6a-442c-babe-864f896dd8ea}</Project>
        <Name>DynamoConversions</Name>
        <Private>False</Private>
    </ProjectReference>
  </ItemGroup>
  <ItemGroup>
    <Page Include="**\*.xaml">
      <SubType>Designer</SubType>
      <Generator>MSBuild:Compile</Generator>
    </Page>
  </ItemGroup>
  <ItemGroup>
    <None Remove="Charts\Controls\BarChartControl.xaml" />
    <None Remove="Charts\Controls\BasicLineChartControl.xaml" />
    <None Remove="Charts\Controls\HeatSeriesControl.xaml" />
    <None Remove="Charts\Controls\PieChartControl.xaml" />
    <None Remove="Charts\Controls\ScatterPlotControl.xaml" />
    <None Remove="Charts\Controls\XYLineChartControl.xaml" />
  </ItemGroup>
  <ItemGroup>
    <Compile Update="Properties\CoreNodeModelWpfResources.Designer.cs">
      <DesignTime>True</DesignTime>
      <AutoGen>True</AutoGen>
      <DependentUpon>CoreNodeModelWpfResources.resx</DependentUpon>
    </Compile>
        <Compile Update="Properties\CoreNodeModelWpfResources.en-US.Designer.cs">
      <DesignTime>True</DesignTime>
      <AutoGen>True</AutoGen>
      <DependentUpon>CoreNodeModelWpfResources.en-US.resx</DependentUpon>
    </Compile>
  </ItemGroup>
  <ItemGroup>
    <Resource Include="Resources\DeprecatedNode.png" />
  </ItemGroup>
  <ItemGroup>
    <Resource Include="Resources\MissingNode.png" />
  </ItemGroup>
  <ItemGroup>
    <EmbeddedResource Update="Properties\CoreNodeModelWpfResources.en-US.resx">
      <Generator>PublicResXFileCodeGenerator</Generator>
      <LastGenOutput>CoreNodeModelWpfResources.en-US.Designer.cs</LastGenOutput>
    </EmbeddedResource>
    <EmbeddedResource Update="Properties\CoreNodeModelWpfResources.resx">
      <Generator>PublicResXFileCodeGenerator</Generator>
      <LastGenOutput>CoreNodeModelWpfResources.Designer.cs</LastGenOutput>
    </EmbeddedResource>
  </ItemGroup>
  <ItemGroup>
    <Page Update="Charts\Controls\BarChartControl.xaml">
      <XamlRuntime>$(DefaultXamlRuntime)</XamlRuntime>
    </Page>
    <Page Update="Charts\Controls\BasicLineChartControl.xaml">
      <XamlRuntime>$(DefaultXamlRuntime)</XamlRuntime>
    </Page>
    <Page Update="Charts\Controls\HeatSeriesControl.xaml">
      <XamlRuntime>$(DefaultXamlRuntime)</XamlRuntime>
    </Page>
    <Page Update="Charts\Controls\PieChartControl.xaml">
      <XamlRuntime>$(DefaultXamlRuntime)</XamlRuntime>
    </Page>
    <Page Update="Charts\Controls\ScatterPlotControl.xaml">
      <XamlRuntime>$(DefaultXamlRuntime)</XamlRuntime>
    </Page>
    <Page Update="Charts\Controls\XYLineChartControl.xaml">
      <XamlRuntime>$(DefaultXamlRuntime)</XamlRuntime>
    </Page>
  </ItemGroup>
  <Target Name="BinaryCompatibilityOps" Condition=" '$(TargetFramework)' == 'net48' " BeforeTargets="Build">
    <Copy SourceFiles="$(PkgExtended_Wpf_Toolkit)\lib\net40\Xceed.Wpf.Toolkit.dll" DestinationFolder="$(OutputPath)" />
  </Target>
  <Target Name="GenerateFiles" AfterTargets="ResolveSateliteResDeps" Condition=" '$(OS)' != 'Unix' ">
    <!-- Get assembly -->
    <GetAssemblyIdentity AssemblyFiles="$(OutDir)$(TargetName).dll">
    <Output TaskParameter="Assemblies" ItemName="AssemblyInfo" />
    </GetAssemblyIdentity>
    <!-- Generate customization dll -->
    <GenerateResource SdkToolsPath="$(TargetFrameworkSDKToolsDirectory)" UseSourcePath="true" Sources="$(ProjectDir)CoreNodeModelsWpfImages.resx" OutputResources="$(ProjectDir)CoreNodeModelsWpfImages.resources" References="$(SystemDrawingDllPath)" />
    <AL SdkToolsPath="$(TargetFrameworkSDKToolsDirectory)" TargetType="library" EmbedResources="$(ProjectDir)CoreNodeModelsWpfImages.resources" OutputAssembly="$(OutDir)CoreNodeModelsWpf.customization.dll" Version="%(AssemblyInfo.Version)" />
  </Target>
</Project><|MERGE_RESOLUTION|>--- conflicted
+++ resolved
@@ -24,12 +24,9 @@
       <DestinationSubDirectory>..\</DestinationSubDirectory>
     </ReferenceCopyLocalPaths>
   </ItemDefinitionGroup>
-<<<<<<< HEAD
   <ItemGroup Condition=" '$(TargetFramework)' == 'net48' ">
-=======
   <ItemGroup>
     <PackageReference Include="Prism.Core" Version="8.1.97" />
->>>>>>> 0f6b62a2
     <Reference Include="PresentationCore" />
     <Reference Include="PresentationFramework" />
     <Reference Include="System" />
