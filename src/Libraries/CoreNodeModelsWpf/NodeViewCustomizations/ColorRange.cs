﻿using System;
using System.Collections.Generic;
using System.Globalization;
using System.Linq;

using System.Windows;
using System.Windows.Controls;
using System.Windows.Media;
using System.Windows.Media.Imaging;

using Dynamo.Controls;
using Dynamo.UI;

using DSCoreNodesUI;
using Dynamo.Models;
using Color = DSCore.Color;

namespace Dynamo.Wpf.Nodes
{
    public class ColorRangeNodeViewCustomization : INodeViewCustomization<ColorRange>
    {
        public void CustomizeView(ColorRange model, NodeView nodeView)
        {
            var drawPlane = new Image
            {
                Stretch = Stretch.Fill,
                Width = 200,
                Height = Configurations.PortHeightInPixels * 3
            };

            var dm = nodeView.ViewModel.DynamoViewModel.Model;

            nodeView.inputGrid.Children.Add(drawPlane);

            model.RequestChangeColorRange += delegate { UpdateColorRange(model, dm, drawPlane); };

            UpdateColorRange(model, dm, drawPlane);
        }

        private void UpdateColorRange(ColorRange model, DynamoModel dm, Image drawPlane)
        {
            model.DispatchOnUIThread(delegate
            {
                var colorsNode = model.InPorts[0].Connectors[0].Start.Owner;
                var colorsIndex = model.InPorts[0].Connectors[0].Start.Index;
                var valuesNode = model.InPorts[1].Connectors[0].Start.Owner;
                var valuesIndex = model.InPorts[1].Connectors[0].Start.Index;

                var startId = colorsNode.GetAstIdentifierForOutputIndex(colorsIndex).Name;
                var endId = valuesNode.GetAstIdentifierForOutputIndex(valuesIndex).Name;

                var colorsMirror = dm.EngineController.GetMirror(startId);
                var valuesMirror = dm.EngineController.GetMirror(endId);

                List<Color> colors = new List<Color>();
                List<double> values = new List<double>();

                if (colorsMirror != null && colorsMirror.GetData() != null)
                {
                    var data = colorsMirror.GetData();
                    if (data.IsCollection)
                    {
<<<<<<< HEAD
                        colors.AddRange(data.GetElements().Select(e => e.Data).Cast<Color>());
=======
                        var data = colorsMirror.GetData();
                        if (data.IsCollection)
                        {
                            colors.AddRange(data.GetElements().Select(e => e.Data).OfType<Color>());
                        }
                        else
                        {
                            var color = data.Data as Color;
                            if (color != null)
                                colors.Add(color);
                        }
>>>>>>> 64e92e7c
                    }
                    else
                    {
                        var color = data.Data as Color;
                        if (color != null)
                            colors.Add(color);
                    }
                }

                if (valuesMirror != null && valuesMirror.GetData() != null)
                {
                    var data = valuesMirror.GetData();
                    if (data.IsCollection)
                    {
                        values.AddRange(data.
                            GetElements().
                            Select(e => e.Data).
                            Select(d => Convert.ToDouble((object)d, CultureInfo.InvariantCulture)));
                    }
                    else
                    {
                        var value = Convert.ToDouble(data.Data, CultureInfo.InvariantCulture);
                        values.Add(value);
                    }
                }

                var bmp = CreateColorRangeBitmap(colors, values);
                drawPlane.Source = bmp;

            });
        }

        public void Dispose() {}

        //http://gaggerostechnicalnotes.blogspot.com/2012/01/wpf-colors-scale.html
        private WriteableBitmap CreateColorRangeBitmap(List<Color> colors, List<double> parameters)
        {
            const int width = 64;
            const int height = 1;

            var bitmap = new WriteableBitmap(width, height, 96, 96, PixelFormats.Bgra32, null);
            var pixels = new uint[width * height];

            var colorRange = DSCore.ColorRange1D.ByColorsAndParameters(colors, parameters);

            for (var i = 1; i <= width; i++)
            {
                var t = (double)i / width;
                var newColor = colorRange.GetColorAtParameter(t);
                pixels[i-1] = (uint)((255 << 24) + (newColor.Red << 16) + (newColor.Green << 8) + newColor.Blue);

            }
            bitmap.WritePixels(new Int32Rect(0, 0, width, height), pixels, width * 4, 0);

            return bitmap;
        }
    }
}<|MERGE_RESOLUTION|>--- conflicted
+++ resolved
@@ -60,10 +60,9 @@
                     var data = colorsMirror.GetData();
                     if (data.IsCollection)
                     {
-<<<<<<< HEAD
+
                         colors.AddRange(data.GetElements().Select(e => e.Data).Cast<Color>());
-=======
-                        var data = colorsMirror.GetData();
+                        
                         if (data.IsCollection)
                         {
                             colors.AddRange(data.GetElements().Select(e => e.Data).OfType<Color>());
@@ -74,7 +73,6 @@
                             if (color != null)
                                 colors.Add(color);
                         }
->>>>>>> 64e92e7c
                     }
                     else
                     {
