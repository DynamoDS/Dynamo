using System;
using System.Globalization;
using System.Windows;
using System.Windows.Controls;
using System.Windows.Controls.Primitives;
using System.Windows.Data;
using System.Windows.Media;
using System.Windows.Shapes;
using CoreNodeModels;
using CoreNodeModelsWpf.Controls;
using Dynamo.Controls;
using Dynamo.Wpf;

namespace CoreNodeModelsWpf.Nodes
{
    /// <summary>
    /// View customizer for DefineData node model.
    /// </summary>
    public class DefineDataNodeViewCustomization : DropDownNodeViewCustomization, INodeViewCustomization<DefineData>
    {
        private ComboBox dropdown;
        private ToggleButton modeToggleButton;
        private ToggleButton listToggleButton;
        private TextBox selectedItemDisplay;
        private DefineData _model;
        private int prevIndex = 0;

        /// <summary>
        /// Customize the visual appearance of the DefineData node.
        /// </summary>
        /// <param name="model">The DefineData model to customize</param>
        /// <param name="nodeView"></param>
        public void CustomizeView(DefineData model, NodeView nodeView)  
        {
            this._model = model;

            var formControl = new DefineDataControl(model);
            listToggleButton = formControl.listToggleBtn;
            listToggleButton.Click += listToggle_IsClicked;

            nodeView.inputGrid.Margin = new Thickness(5, 0, 5, 0);
            nodeView.inputGrid.RowDefinitions.Add(new RowDefinition());
            nodeView.inputGrid.RowDefinitions.Add(new RowDefinition());
            nodeView.inputGrid.ColumnDefinitions.Add(new ColumnDefinition());
            nodeView.inputGrid.ColumnDefinitions.Add(new ColumnDefinition());

            Grid.SetRow(formControl, 1);
            Grid.SetColumn(formControl, 0);
            Grid.SetColumnSpan(formControl, 2);
            nodeView.inputGrid.Children.Add(formControl);
            nodeView.SnapsToDevicePixels = true;
            nodeView.UseLayoutRounding = true;

            RenderOptions.SetBitmapScalingMode(nodeView, BitmapScalingMode.NearestNeighbor);

            // Add the dropdown
            base.CustomizeView(model, nodeView);

            var style = (Style)Dynamo.UI.SharedDictionaryManager.DynamoModernDictionary["NodeViewComboBox"];
            dropdown = (ComboBox)nodeView.inputGrid.Children[1];

            // Remove dropdown from its current position
            nodeView.inputGrid.Children.Remove(dropdown);

            dropdown.Style = style;

            // Add margin to the dropdown to show the expander
            dropdown.Margin = new Thickness(0, 0, 0, 5);
            dropdown.VerticalAlignment = VerticalAlignment.Top;
            dropdown.MinWidth = 220;
            dropdown.FontSize = 12;

            // Move the ComboBox to the placeholder
            var placeholder = formControl.FindName("ComboBoxPlaceholder") as ComboBox;
            if (placeholder != null)
            {
                var parentGrid = placeholder.Parent as Grid;
                int row = Grid.GetRow(placeholder);
                int column = Grid.GetColumn(placeholder);
                parentGrid.Children.Remove(placeholder);

                Grid.SetRow(dropdown, row);
                Grid.SetColumn(dropdown, column);
                dropdown.Visibility = Visibility.Visible;
                parentGrid.Children.Add(dropdown);
            }

            // subscribe to the event inside the NodeModel to detect user interacting with the dropdown
            dropdown.DropDownOpened += dropDown_DropDownOpened;
            dropdown.DropDownClosed += dropDown_DropDownClosed;

            // Create the Grid as the root visual for the item template
            var gridFactory = new FrameworkElementFactory(typeof(Grid));
            var col = new FrameworkElementFactory(typeof(ColumnDefinition));
            gridFactory.AppendChild(col);

            var pathFactory = new FrameworkElementFactory(typeof(Path));
            pathFactory.SetValue(Path.StrokeProperty, Brushes.White);
            pathFactory.SetValue(Path.UseLayoutRoundingProperty, true);
            pathFactory.SetValue(Path.SnapsToDevicePixelsProperty, true);
            pathFactory.SetValue(Path.StrokeThicknessProperty, 0.5);
            pathFactory.SetValue(Path.StrokeDashArrayProperty, new DoubleCollection(new double[] { 4, 5 }));
            pathFactory.SetValue(Path.MarginProperty, new Thickness(0, -5, 0, -5));
            pathFactory.SetBinding(Path.VisibilityProperty, new Binding("Item.Level") { Converter = new LevelToVisibilityConverter() });

            var pathDataBinding = new MultiBinding { Converter = new LevelAndLastChildPropertyToPathGeometryConverter() };
            pathDataBinding.Bindings.Add(new Binding("Item.Level"));
            pathDataBinding.Bindings.Add(new Binding("Item.IsLastChild"));
            pathFactory.SetBinding(Path.DataProperty, pathDataBinding);
            pathFactory.SetValue(Grid.ColumnProperty, 0);

            gridFactory.AppendChild(pathFactory);

            // TextBlock setup
            FrameworkElementFactory textBlockFactory = new FrameworkElementFactory(typeof(TextBlock));
            textBlockFactory.SetBinding(TextBlock.TextProperty, new Binding("Name"));
            textBlockFactory.SetBinding(TextBlock.MarginProperty, new Binding("Item.Level") { Converter = new LevelToIndentConverter() });
            textBlockFactory.SetValue(Grid.ColumnProperty, 0);

            // Add line and TextBlock to the Grid
            gridFactory.AppendChild(textBlockFactory);

            // Create and seal the DataTemplate
            DataTemplate itemTemplate = new DataTemplate { VisualTree = gridFactory };
            itemTemplate.Seal();
            dropdown.ItemTemplate = itemTemplate;

            // Hide the combobox if the control is disabled (otherwise sees through the masking textBlock)
            dropdown.SetBinding(Path.VisibilityProperty, new Binding("IsAutoMode") { Converter = new BoolToVisibilityConverter() });

            // Mask over the combobox to display the selected value without the indentation/or the default text
            selectedItemDisplay = new TextBox
            {
                IsReadOnly = true,
                Focusable = false,
                IsHitTestVisible = false,
                Margin = new Thickness(0, 0, 0, 0),
                Padding = new Thickness(4, 0, 0, 0),
                VerticalAlignment = VerticalAlignment.Top,
                VerticalContentAlignment = VerticalAlignment.Center,
                HorizontalAlignment = HorizontalAlignment.Left,
<<<<<<< HEAD
                MinWidth = model.IsAutoMode ? 220 :  240, // initial value only, will change on enabled/disabled (crops the combobox arrow otherwise)
=======
                MinWidth = 200,
>>>>>>> e3ebfde2
                Height = 30,
                FontSize = 12,
                Background = new SolidColorBrush(Color.FromRgb(42, 42, 42)),
                BorderBrush = Brushes.Transparent,
                Foreground = new SolidColorBrush(Color.FromRgb(199, 199, 199)),
            };
                
            var selectedItemBinding = new Binding("DisplayValue")
            {
                Source = model,
                Mode = BindingMode.OneWay
            };
            selectedItemDisplay.SetBinding(TextBox.TextProperty, selectedItemBinding);

<<<<<<< HEAD

            // Move the ComboBox to the placeholder
            var placeholderText = formControl.FindName("TextPlaceholder") as TextBox;
            if (placeholderText != null)
            {
                var parentGrid = placeholderText.Parent as Grid;
                int row = Grid.GetRow(placeholderText);
                int column = Grid.GetColumn(placeholderText);
                parentGrid.Children.Remove(placeholderText);

                Grid.SetRow(selectedItemDisplay, row);
                Grid.SetColumn(selectedItemDisplay, column);
                selectedItemDisplay.Visibility = Visibility.Visible;
                parentGrid.Children.Add(selectedItemDisplay);

                Panel.SetZIndex(selectedItemDisplay, 2);
                Panel.SetZIndex(dropdown, 1);
            }

            selectedItemDisplay.IsEnabledChanged += selectedItemDisplay_IsEnabledChanged;
=======
            var widthBinding = new Binding("IsEnabled")
            {
                Source = selectedItemDisplay,
                Converter = new BooleanToWidthConverter()
            };
            selectedItemDisplay.SetBinding(TextBox.WidthProperty, widthBinding);


            // Move the ComboBox to the placeholder
            var placeholderText = formControl.FindName("TextPlaceholder") as TextBox;
            if (placeholderText != null)
            {
                var parentGrid = placeholderText.Parent as Grid;
                int row = Grid.GetRow(placeholderText);
                int column = Grid.GetColumn(placeholderText);
                parentGrid.Children.Remove(placeholderText);

                Grid.SetRow(selectedItemDisplay, row);
                Grid.SetColumn(selectedItemDisplay, column);
                selectedItemDisplay.Visibility = Visibility.Visible;
                parentGrid.Children.Add(selectedItemDisplay);

                Panel.SetZIndex(selectedItemDisplay, 2);
                Panel.SetZIndex(dropdown, 1);
            }
>>>>>>> e3ebfde2
        }

        public new void Dispose()
        {
            if (dropdown != null)
            {
                dropdown.DropDownOpened -= dropDown_DropDownOpened;
                dropdown.DropDownClosed -= dropDown_DropDownClosed;
            }

            if (selectedItemDisplay != null)
            {
                selectedItemDisplay.IsEnabledChanged -= selectedItemDisplay_IsEnabledChanged;
            }

            if (listToggleButton != null)
            {
                listToggleButton.Click -= listToggle_IsClicked;
            }
        }

        private void dropDown_DropDownOpened(object sender, EventArgs e)
        {
            prevIndex = (sender as ComboBox).SelectedIndex;
        }

        private void dropDown_DropDownClosed(object sender, EventArgs e)
        {
            var dropDown = sender as ComboBox;
            var selection = dropDown.SelectedIndex;
            var selectedValue = dropDown.SelectedValue as DynamoDropDownItem;

            if (modeToggleButton != null && modeToggleButton.IsChecked == true && selection != prevIndex)
            {
                // Set the SelectedString directly, then lock the node
                if (_model != null)
                {
                    _model.SelectedString = selectedValue.Name;
                }
                modeToggleButton.IsChecked = false;
            }
        }

        private void selectedItemDisplay_IsEnabledChanged(object sender, DependencyPropertyChangedEventArgs e)
        {
            if (sender is TextBox textBox)
            {
                textBox.MinWidth = textBox.IsEnabled ? 200 : 220;
            }
        }

        private void listToggle_IsClicked(object sender, RoutedEventArgs e)
        {
            if (modeToggleButton != null && modeToggleButton.IsChecked == true)
            {
                modeToggleButton.IsChecked = false;
            }
        }

        public class LevelToIndentConverter : IValueConverter
        {
            public object Convert(object value, Type targetType, object parameter, CultureInfo culture)
            {
                if (value is int level)
                {
                    return new Thickness(level * 20, 0, 0, 0); 
                }
                return new Thickness(0);
            }

            public object ConvertBack(object value, Type targetType, object parameter, CultureInfo culture)
            {
                throw new NotImplementedException();
            }
        }
            
        public class LevelToVisibilityConverter : IValueConverter
        {
            public object Convert(object value, Type targetType, object parameter, CultureInfo culture)
            {
                if (value is int level && level > 0)
                {
                    return Visibility.Visible;
                }
                return Visibility.Hidden;
            }

            public object ConvertBack(object value, Type targetType, object parameter, CultureInfo culture)
            {
                throw new NotImplementedException();
            }
        }

        public class LevelAndLastChildPropertyToPathGeometryConverter : IMultiValueConverter
        {
            public object Convert(object[] values, Type targetType, object parameter, CultureInfo culture)
            {
                if (values[0] is int level && values[1] is bool isLastChild)
                {
                    double lineLength = -2 + (level * 20);

                    var simpleGeometry = new PathGeometry();
                    var horLine = new PathFigure { StartPoint = new Point(1, 13) };
                    horLine.Segments.Add(new LineSegment(new Point(lineLength, 13), true)); 
                    simpleGeometry.Figures.Add(horLine);
                        
                    var vertLine = new PathFigure { StartPoint = new Point(0, 0) };
                    vertLine.Segments.Add(new LineSegment(new Point(0, isLastChild ? 14 : 28), true)); 
                    simpleGeometry.Figures.Add(vertLine);
                    RenderOptions.SetEdgeMode(simpleGeometry, EdgeMode.Aliased);

                    return simpleGeometry;
                }

                return null; 
            }

            public object[] ConvertBack(object value, Type[] targetTypes, object parameter, CultureInfo culture)
            {
                throw new NotImplementedException();
            }
        }
            
        public class BoolToVisibilityConverter : IValueConverter
        {
            public object Convert(object value, Type targetType, object parameter, CultureInfo culture)
            {
                return value is bool && (bool)value ? Visibility.Collapsed : Visibility.Visible;
            }

            public object ConvertBack(object value, Type targetType, object parameter, CultureInfo culture)
            {
                throw new NotImplementedException();
            }
        }

        public class BooleanToWidthConverter : IValueConverter
        {
            public object Convert(object value, Type targetType, object parameter, System.Globalization.CultureInfo culture)
            {
                bool isEnabled = (bool)value;
                return isEnabled ? 200 : 220;
            }

            public object ConvertBack(object value, Type targetType, object parameter, System.Globalization.CultureInfo culture)
            {
                throw new NotImplementedException();
            }
        }
    }
}<|MERGE_RESOLUTION|>--- conflicted
+++ resolved
@@ -139,11 +139,7 @@
                 VerticalAlignment = VerticalAlignment.Top,
                 VerticalContentAlignment = VerticalAlignment.Center,
                 HorizontalAlignment = HorizontalAlignment.Left,
-<<<<<<< HEAD
-                MinWidth = model.IsAutoMode ? 220 :  240, // initial value only, will change on enabled/disabled (crops the combobox arrow otherwise)
-=======
                 MinWidth = 200,
->>>>>>> e3ebfde2
                 Height = 30,
                 FontSize = 12,
                 Background = new SolidColorBrush(Color.FromRgb(42, 42, 42)),
@@ -158,7 +154,12 @@
             };
             selectedItemDisplay.SetBinding(TextBox.TextProperty, selectedItemBinding);
 
-<<<<<<< HEAD
+            var widthBinding = new Binding("IsEnabled")
+            {
+                Source = selectedItemDisplay,
+                Converter = new BooleanToWidthConverter()
+            };
+            selectedItemDisplay.SetBinding(TextBox.WidthProperty, widthBinding);
 
             // Move the ComboBox to the placeholder
             var placeholderText = formControl.FindName("TextPlaceholder") as TextBox;
@@ -177,35 +178,6 @@
                 Panel.SetZIndex(selectedItemDisplay, 2);
                 Panel.SetZIndex(dropdown, 1);
             }
-
-            selectedItemDisplay.IsEnabledChanged += selectedItemDisplay_IsEnabledChanged;
-=======
-            var widthBinding = new Binding("IsEnabled")
-            {
-                Source = selectedItemDisplay,
-                Converter = new BooleanToWidthConverter()
-            };
-            selectedItemDisplay.SetBinding(TextBox.WidthProperty, widthBinding);
-
-
-            // Move the ComboBox to the placeholder
-            var placeholderText = formControl.FindName("TextPlaceholder") as TextBox;
-            if (placeholderText != null)
-            {
-                var parentGrid = placeholderText.Parent as Grid;
-                int row = Grid.GetRow(placeholderText);
-                int column = Grid.GetColumn(placeholderText);
-                parentGrid.Children.Remove(placeholderText);
-
-                Grid.SetRow(selectedItemDisplay, row);
-                Grid.SetColumn(selectedItemDisplay, column);
-                selectedItemDisplay.Visibility = Visibility.Visible;
-                parentGrid.Children.Add(selectedItemDisplay);
-
-                Panel.SetZIndex(selectedItemDisplay, 2);
-                Panel.SetZIndex(dropdown, 1);
-            }
->>>>>>> e3ebfde2
         }
 
         public new void Dispose()
