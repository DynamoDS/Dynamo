﻿using System;
using System.Collections;
using System.Collections.Generic;
using System.Linq;
using System.Windows;
using System.Windows.Controls;
using System.Windows.Media;
using System.Windows.Media.Media3D;
using System.Windows.Shapes;
using System.Windows.Threading;
using System.Xml;
using Autodesk.DesignScript.Interfaces;
using Dynamo.Controls;
using Dynamo.DSEngine;
using Dynamo.Models;
using Dynamo.UI;
using Dynamo.UI.Commands;
using Dynamo.Utilities;
using Dynamo.ViewModels;
using Dynamo.Wpf;

using ProtoCore.AST.AssociativeAST;

using VMDataBridge;

using Color = System.Windows.Media.Color;

namespace Dynamo.Nodes
{
    public class Watch3DNodeViewCustomization : INodeViewCustomization<Watch3D>
    {
        private DynamoViewModel dynamoViewModel;
        private Watch3D watch3dModel;
        public Watch3DView View { get; private set; }

        public void CustomizeView(Watch3D model, dynNodeView nodeUI)
        {
            this.dynamoViewModel = nodeUI.ViewModel.DynamoViewModel;
            this.watch3dModel = model;

            model.RequestUpdateLatestCameraPosition += this.UpdateLatestCameraPosition;

            var mi = new MenuItem { Header = "Zoom to Fit" };
            mi.Click += mi_Click;

            nodeUI.MainContextMenu.Items.Add(mi);

            //add a 3D viewport to the input grid
            //http://helixtoolkit.codeplex.com/wikipage?title=HelixViewport3D&referringTitle=Documentation
            //_watchView = new WatchView();
            View = new Watch3DView(model.GUID.ToString())
            {
                DataContext = model,
                Width = model.WatchWidth,
                Height = model.WatchHeight
            };

            View.View.Camera.Position = model.CameraPosition;
            View.View.Camera.LookDirection = model.LookDirection;

            var backgroundRect = new Rectangle
            {
                HorizontalAlignment = HorizontalAlignment.Stretch,
                VerticalAlignment = VerticalAlignment.Stretch,
                IsHitTestVisible = false
            };
            var bc = new BrushConverter();
            var strokeBrush = (Brush)bc.ConvertFrom("#313131");
            backgroundRect.Stroke = strokeBrush;
            backgroundRect.StrokeThickness = 1;
            var backgroundBrush = new SolidColorBrush(Color.FromRgb(240, 240, 240));
            backgroundRect.Fill = backgroundBrush;

<<<<<<< HEAD
        public Watch3D(WorkspaceModel workspace) : base()
        {
            InPortData.Add(new PortData("", "Incoming geometry objects."));
            OutPortData.Add(new PortData("", "Watch contents, passed through"));
=======
            nodeUI.PresentationGrid.Children.Add(backgroundRect);
            nodeUI.PresentationGrid.Children.Add(View);
            nodeUI.PresentationGrid.Visibility = Visibility.Visible;
>>>>>>> bd04ea8d

            DataBridge.Instance.RegisterCallback(
                model.GUID.ToString(),
                obj =>
                    nodeUI.Dispatcher.Invoke(
                        new Action<object>(RenderData),
                        DispatcherPriority.Render,
                        obj));
        }

        private void UpdateLatestCameraPosition()
        {
            watch3dModel.CameraPosition = View.View.Camera.Position;
            watch3dModel.LookDirection = View.View.Camera.LookDirection;
        }

        private void RenderData(object data)
        {
            View.RenderDrawables(
                new VisualizationEventArgs(UnpackRenderData(data).Select(PackageRenderData), watch3dModel.GUID.ToString(), -1));
        }

        void mi_Click(object sender, RoutedEventArgs e)
        {
            View.View.ZoomExtents();
        }

        private static IEnumerable<IGraphicItem> UnpackRenderData(object data)
        {
            if (data is IGraphicItem)
                yield return data as IGraphicItem;
            else if (data is IEnumerable)
            {
                var graphics = (data as IEnumerable).Cast<object>().SelectMany(UnpackRenderData);
                foreach (var g in graphics)
                    yield return g;
            }
        }

        private RenderPackage PackageRenderData(IGraphicItem gItem)
        {
            var renderPackage = new RenderPackage();
            gItem.Tessellate(renderPackage, -1.0, this.dynamoViewModel.VisualizationManager.MaxTesselationDivisions);
            renderPackage.ItemsCount++;
            return renderPackage;
        }

        public void Dispose()
        {
            watch3dModel.RequestUpdateLatestCameraPosition -= this.UpdateLatestCameraPosition;
        }
    }

    [NodeName("Watch 3D")]
    [NodeCategory(BuiltinNodeCategories.CORE_VIEW)]
    [NodeDescription("Shows a dynamic preview of geometry.")]
    [AlsoKnownAs("Dynamo.Nodes.dyn3DPreview", "Dynamo.Nodes.3DPreview")]
    [IsDesignScriptCompatible]
    public class Watch3D : NodeModel, IWatchViewModel
    {
        public bool _canNavigateBackground { get; private set; }
        public double WatchWidth { get; private set; }
        public double WatchHeight { get; private set; }
        public Point3D CameraPosition { get; internal set; }
        public Vector3D LookDirection { get; internal set; }

        public DynamoViewModel DynamoViewModel { get; set; }

        public delegate void VoidHandler();
        public event VoidHandler RequestUpdateLatestCameraPosition;

        private void OnRequestUpdateLatestCameraPosition()
        {
            if (RequestUpdateLatestCameraPosition != null)
            {
                RequestUpdateLatestCameraPosition();
            }
        }

        public DelegateCommand GetBranchVisualizationCommand { get; set; }
        public DelegateCommand CheckForLatestRenderCommand { get; set; }
        public DelegateCommand ToggleCanNavigateBackgroundCommand
        {
            get
            {
                return this.DynamoViewModel.ToggleCanNavigateBackgroundCommand;
            }
        }

        public bool WatchIsResizable { get; set; }
        public bool IsBackgroundPreview { get { return false; } }

        public bool CanNavigateBackground
        {
            get
            {
                return _canNavigateBackground;
            }
            set
            {
                _canNavigateBackground = value;
                RaisePropertyChanged("CanNavigateBackground");
            }
        }

        public Watch3D(WorkspaceModel workspace) : base(workspace)
        {
            InPortData.Add(new PortData("", "Incoming geometry objects."));
            OutPortData.Add(new PortData("", "Watch contents, passed through"));

            SetupDefaults();
            RegisterAllPorts();

            ArgumentLacing = LacingStrategy.Disabled;

            GetBranchVisualizationCommand = new DelegateCommand(GetBranchVisualization, CanGetBranchVisualization);
            CheckForLatestRenderCommand = new DelegateCommand(CheckForLatestRender, CanCheckForLatestRender);
            WatchIsResizable = true;
        }

        private void SetupDefaults()
        {
            _canNavigateBackground = true;
            WatchWidth = 200;
            WatchHeight = 200;
            CameraPosition = new Point3D(10,10,10);
            LookDirection = new Vector3D(-1,-1,-1);
        }

        public override void Destroy()
        {
            base.Destroy();
            DataBridge.Instance.UnregisterCallback(GUID.ToString());
        }

        protected override void SaveNode(XmlDocument xmlDoc, XmlElement nodeElement, SaveContext context)
        {
            base.SaveNode(xmlDoc, nodeElement, context);
            
            var viewElement = xmlDoc.CreateElement("view");
            nodeElement.AppendChild(viewElement);
            var viewHelper = new XmlElementHelper(viewElement);

            viewHelper.SetAttribute("width", Width);
            viewHelper.SetAttribute("height", Height);

            // the view stores the latest position
            OnRequestUpdateLatestCameraPosition();

            var camElement = xmlDoc.CreateElement("camera");
            viewElement.AppendChild(camElement);
            var camHelper = new XmlElementHelper(camElement);

            camHelper.SetAttribute("pos_x", CameraPosition.X);
            camHelper.SetAttribute("pos_y", CameraPosition.Y);
            camHelper.SetAttribute("pos_z", CameraPosition.Z);
            camHelper.SetAttribute("look_x", LookDirection.X);
            camHelper.SetAttribute("look_y", LookDirection.Y);
            camHelper.SetAttribute("look_z", LookDirection.Z);
        }

        protected override void LoadNode(XmlNode nodeElement)
        {
            base.LoadNode(nodeElement);
            try
            {
                foreach (XmlNode node in nodeElement.ChildNodes)
                {
                    if (node.Name == "view")
                    {
                        WatchWidth = Convert.ToDouble(node.Attributes["width"].Value);
                        WatchHeight = Convert.ToDouble(node.Attributes["height"].Value);

                        foreach (XmlNode inNode in node.ChildNodes)
                        {
                            if (inNode.Name == "camera")
                            {
                                var x = Convert.ToDouble(inNode.Attributes["pos_x"].Value);
                                var y = Convert.ToDouble(inNode.Attributes["pos_y"].Value);
                                var z = Convert.ToDouble(inNode.Attributes["pos_z"].Value);
                                var lx = Convert.ToDouble(inNode.Attributes["look_x"].Value);
                                var ly = Convert.ToDouble(inNode.Attributes["look_y"].Value);
                                var lz = Convert.ToDouble(inNode.Attributes["look_z"].Value);
                                CameraPosition = new Point3D(x,y,z);
                                LookDirection = new Vector3D(lx,ly,lz);
                            }
                        }
                    }
                }
                
            }
            catch(Exception ex)
            {
                this.Workspace.DynamoModel.Logger.Log(ex);
                this.Workspace.DynamoModel.Logger.Log("View attributes could not be read from the file.");
            }
            
        }

<<<<<<< HEAD
        public override void UpdateRenderPackage(int maxTessDivisions, object engineController)
=======
#if ENABLE_DYNAMO_SCHEDULER

        protected override void RequestVisualUpdateCore(int maxTesselationDivisions)
        {
            return; // No visualization update is required for this node type.
        }

#else

        public override void UpdateRenderPackage(int maxTessDivisions)
>>>>>>> bd04ea8d
        {
            //do nothing
            //a watch should not draw its outputs
        }

#endif

        public override IEnumerable<AssociativeNode> BuildOutputAst(List<AssociativeNode> inputAstNodes)
        {
            if (IsPartiallyApplied)
            {
                return new[]
                {
                    AstFactory.BuildAssignment(
                        GetAstIdentifierForOutputIndex(0),
                        AstFactory.BuildFunctionObject(
                            new IdentifierListNode
                            {
                                LeftNode = AstFactory.BuildIdentifier("DataBridge"),
                                RightNode = AstFactory.BuildIdentifier("BridgeData")
                            },
                            2,
                            new[] { 0 },
                            new List<AssociativeNode>
                            {
                                AstFactory.BuildStringNode(GUID.ToString()),
                                AstFactory.BuildNullNode()
                            }))
                };
            }

            var resultAst = new[]
            {
                AstFactory.BuildAssignment(
                    GetAstIdentifierForOutputIndex(0),
                    DataBridge.GenerateBridgeDataAst(GUID.ToString(), inputAstNodes[0])),
                AstFactory.BuildAssignment(GetAstIdentifierForOutputIndex(0), inputAstNodes[0])
            };

            return resultAst;
        }

        #region IWatchViewModel interface

        public void GetBranchVisualization(object parameters)
        {
            var taskId = (long)parameters;
            this.DynamoViewModel.VisualizationManager.AggregateUpstreamRenderPackages(new RenderTag(taskId, this));
        }

        public bool CanGetBranchVisualization(object parameter)
        {
            return true;
        }

        private bool CanCheckForLatestRender(object obj)
        {
            return true;
        }

        private void CheckForLatestRender(object obj)
        {
            this.DynamoViewModel.VisualizationManager.CheckIfLatestAndUpdate((long)obj);
        }

        #endregion

        protected override bool ShouldDisplayPreviewCore()
        {
            return false; // Previews are not shown for this node type.
        }
    }
}<|MERGE_RESOLUTION|>--- conflicted
+++ resolved
@@ -71,16 +71,9 @@
             var backgroundBrush = new SolidColorBrush(Color.FromRgb(240, 240, 240));
             backgroundRect.Fill = backgroundBrush;
 
-<<<<<<< HEAD
-        public Watch3D(WorkspaceModel workspace) : base()
-        {
-            InPortData.Add(new PortData("", "Incoming geometry objects."));
-            OutPortData.Add(new PortData("", "Watch contents, passed through"));
-=======
             nodeUI.PresentationGrid.Children.Add(backgroundRect);
             nodeUI.PresentationGrid.Children.Add(View);
             nodeUI.PresentationGrid.Visibility = Visibility.Visible;
->>>>>>> bd04ea8d
 
             DataBridge.Instance.RegisterCallback(
                 model.GUID.ToString(),
@@ -186,7 +179,8 @@
             }
         }
 
-        public Watch3D(WorkspaceModel workspace) : base(workspace)
+        public Watch3D(WorkspaceModel workspace)
+            : base(workspace)
         {
             InPortData.Add(new PortData("", "Incoming geometry objects."));
             OutPortData.Add(new PortData("", "Watch contents, passed through"));
@@ -206,8 +200,8 @@
             _canNavigateBackground = true;
             WatchWidth = 200;
             WatchHeight = 200;
-            CameraPosition = new Point3D(10,10,10);
-            LookDirection = new Vector3D(-1,-1,-1);
+            CameraPosition = new Point3D(10, 10, 10);
+            LookDirection = new Vector3D(-1, -1, -1);
         }
 
         public override void Destroy()
@@ -219,7 +213,7 @@
         protected override void SaveNode(XmlDocument xmlDoc, XmlElement nodeElement, SaveContext context)
         {
             base.SaveNode(xmlDoc, nodeElement, context);
-            
+
             var viewElement = xmlDoc.CreateElement("view");
             nodeElement.AppendChild(viewElement);
             var viewHelper = new XmlElementHelper(viewElement);
@@ -264,25 +258,22 @@
                                 var lx = Convert.ToDouble(inNode.Attributes["look_x"].Value);
                                 var ly = Convert.ToDouble(inNode.Attributes["look_y"].Value);
                                 var lz = Convert.ToDouble(inNode.Attributes["look_z"].Value);
-                                CameraPosition = new Point3D(x,y,z);
-                                LookDirection = new Vector3D(lx,ly,lz);
+                                CameraPosition = new Point3D(x, y, z);
+                                LookDirection = new Vector3D(lx, ly, lz);
                             }
                         }
                     }
                 }
-                
-            }
-            catch(Exception ex)
+
+            }
+            catch (Exception ex)
             {
                 this.Workspace.DynamoModel.Logger.Log(ex);
                 this.Workspace.DynamoModel.Logger.Log("View attributes could not be read from the file.");
             }
-            
-        }
-
-<<<<<<< HEAD
-        public override void UpdateRenderPackage(int maxTessDivisions, object engineController)
-=======
+
+        }
+
 #if ENABLE_DYNAMO_SCHEDULER
 
         protected override void RequestVisualUpdateCore(int maxTesselationDivisions)
@@ -293,7 +284,6 @@
 #else
 
         public override void UpdateRenderPackage(int maxTessDivisions)
->>>>>>> bd04ea8d
         {
             //do nothing
             //a watch should not draw its outputs
