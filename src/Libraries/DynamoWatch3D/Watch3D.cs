--- conflicted
+++ resolved
@@ -211,11 +211,7 @@
             WatchHeight = 200;
 
             ShouldDisplayPreviewCore = false;
-<<<<<<< HEAD
             IsRendered = true;
-=======
-
->>>>>>> e6390e43
         }
 
         #endregion
