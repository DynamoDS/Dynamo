--- conflicted
+++ resolved
@@ -63,11 +63,8 @@
     </Compile>
     <Compile Include="Encoders\BigIntegerEncoderDecoder.cs" />
     <Compile Include="CPythonEvaluator.cs" />
-<<<<<<< HEAD
     <Compile Include="Encoders\DictionaryDecoder.cs" />
-=======
     <Compile Include="Encoders\ListEncoder.cs" />
->>>>>>> 001662b2
     <Compile Include="Properties\AssemblyInfo.cs" />
     <Compile Include="Properties\Resources.Designer.cs">
       <AutoGen>True</AutoGen>
