﻿using System;
using System.Collections;
using System.Collections.Generic;
using System.Linq;
using System.Reflection;
using Autodesk.DesignScript.Runtime;
using DSCPython.Encoders;
using Dynamo.Utilities;
using Python.Runtime;

namespace DSCPython
{
    [SupressImportIntoVM]
    internal enum EvaluationState { Begin, Success, Failed }

    [SupressImportIntoVM]
    internal delegate void EvaluationEventHandler(EvaluationState state,
                                                  PyScope scope,
                                                  string code,
                                                  IList bindingValues);

    /// <summary>
    ///     Evaluates a Python script in the Dynamo context.
    /// </summary>
    [IsVisibleInDynamoLibrary(false)]
    public static class CPythonEvaluator
    {
        static CPythonEvaluator()
        {
            InitializeEncoders();
        }

        /// <summary>
        ///     Executes a Python script with custom variable names. Script may be a string
        ///     read from a file, for example. Pass a list of names (matching the variable
        ///     names in the script) to bindingNames and pass a corresponding list of values
        ///     to bindingValues.
        /// </summary>
        /// <param name="code">Python script as a string.</param>
        /// <param name="bindingNames">Names of values referenced in Python script.</param>
        /// <param name="bindingValues">Values referenced in Python script.</param>
        public static object EvaluatePythonScript(
            string code,
            IList bindingNames,
            [ArbitraryDimensionArrayImport] IList bindingValues)
        {
            if (code == null)
            {
                return null;
            }

            Python.Included.Installer.SetupPython().Wait();

            if (!PythonEngine.IsInitialized)
            {
                PythonEngine.Initialize();
                PythonEngine.BeginAllowThreads();
            }
                
            IntPtr gs = PythonEngine.AcquireLock();
            try
            {
                using (Py.GIL())
                {
                    using (PyScope scope = Py.CreateScope())
                    {
                        int amt = Math.Min(bindingNames.Count, bindingValues.Count);

                        for (int i = 0; i < amt; i++)
                        {
                            scope.Set((string)bindingNames[i], InputMarshaler.Marshal(bindingValues[i]).ToPython());
                        }

                        try
                        {
                            OnEvaluationBegin(scope, code, bindingValues);
                            scope.Exec(code);

                            var result = scope.Contains("OUT") ? scope.Get("OUT") : null;

                            return OutputMarshaler.Marshal(result);
                        }
                        catch (Exception e)
                        {
                            var traceBack = GetTraceBack(e);
                            if (!string.IsNullOrEmpty(traceBack))
                            {
                                // Throw a new error including trace back info added to the message
                                throw new InvalidOperationException($"{e.Message} {traceBack}", e);
                            }
                            else
                            {
                                throw e;
                            }
                        }
                        finally
                        {
                            OnEvaluationEnd(false, scope, code, bindingValues);
                        }
                    }
                }
            }
            finally
            {
                PythonEngine.ReleaseLock(gs);
            }
        }

        /// <summary>
        /// Registers custom encoders and decoders with the Python.NET runtime
        /// </summary>
        private static void InitializeEncoders()
        {
<<<<<<< HEAD
            var shared = new object[] { new BigIntegerEncoderDecoder() };
            var encoders = shared.Cast<IPyObjectEncoder>().ToArray();
            var decoders = shared.Cast<IPyObjectDecoder>().Concat(new IPyObjectDecoder[]
            {
                new DictionaryDecoder()
            }).ToArray();
=======
            var encoders = new IPyObjectEncoder[] { new BigIntegerEncoder(), new ListEncoder() };
            var decoders = encoders.Cast<IPyObjectDecoder>().ToArray();
>>>>>>> 001662b2
            Array.ForEach(encoders, e => PyObjectConversions.RegisterEncoder(e));
            Array.ForEach(decoders, d => PyObjectConversions.RegisterDecoder(d));
        }

        /// <summary>
        /// Gets the trace back message from the exception, if it is a PythonException.
        /// </summary>
        /// <param name="e">Exception to inspect</param>
        /// <returns>Trace back message</returns>
        private static string GetTraceBack(Exception e)
        {
            var pythonExc = e as PythonException;
            if (!(e is PythonException))
            {
                return null;
            }

            // Return the value of the trace back field (private)
            var field = typeof(PythonException).GetField("_tb", BindingFlags.NonPublic | BindingFlags.Instance);
            if (field == null)
            {
                throw new NotSupportedException(Properties.Resources.InternalErrorTraceBackInfo);
            }
            return field.GetValue(pythonExc).ToString();
        }

        #region Marshalling

        /// <summary>
        ///     Data Marshaler for all data coming into a Python node.
        /// </summary>
        [SupressImportIntoVM]
        public static DataMarshaler InputMarshaler
        {
            get
            {
                if (inputMarshaler == null)
                {
                    inputMarshaler = new DataMarshaler();
                    inputMarshaler.RegisterMarshaler(
                        delegate (IList lst)
                        {
                            var pyList = new PyList();
                            foreach (var item in lst.Cast<object>().Select(inputMarshaler.Marshal))
                            {
                                pyList.Append(item.ToPython());
                            }
                            return pyList;
                        });
                    inputMarshaler.RegisterMarshaler(
                        delegate (DesignScript.Builtin.Dictionary dict)
                        {
                            var pyDict = new PyDict();
                            foreach (var key in dict.Keys)
                            {
                                pyDict.SetItem(inputMarshaler.Marshal(key).ToPython(), inputMarshaler.Marshal(dict.ValueAtKey(key)).ToPython());
                            }
                            return pyDict;
                        });
                }
                return inputMarshaler;
            }
        }

        /// <summary>
        ///     Data Marshaler for all data coming out of a Python node.
        /// </summary>
        [SupressImportIntoVM]
        public static DataMarshaler OutputMarshaler
        {
            get
            {
                if (outputMarshaler == null)
                {
                    outputMarshaler = new DataMarshaler();
                    outputMarshaler.RegisterMarshaler(
                        delegate (PyObject pyObj)
                        {
                            if (PyList.IsListType(pyObj))
                            {
                                using (var pyList = new PyList(pyObj))
                                {
                                    var list = new List<object>();
                                    foreach (PyObject item in pyList)
                                    {
                                        list.Add(outputMarshaler.Marshal(item));
                                    }
                                    return list;
                                }
                            }
                            if (PyDict.IsDictType(pyObj))
                            {
                                using (var pyDict = new PyDict(pyObj))
                                {
                                    var dict = new Dictionary<object, object>();
                                    foreach (PyObject item in pyDict.Items())
                                    {
                                        dict.Add(
                                            outputMarshaler.Marshal(item.GetItem(0)),
                                            outputMarshaler.Marshal(item.GetItem(1))
                                        );
                                    }
                                    return dict;
                                }
                            }
                            if (PyLong.IsLongType(pyObj))
                            {
                                using (var pyLong = PyLong.AsLong(pyObj))
                                {
                                    try
                                    {
                                        return pyLong.ToInt64();
                                    }
                                    catch (PythonException exc) when (exc.Message.StartsWith("OverflowError"))
                                    {
                                        return pyLong.ToBigInteger();
                                    }
                                }
                            }

                            var unmarshalled = pyObj.AsManagedObject(typeof(object));
                            if (unmarshalled is PyObject)
                            {
                                using (unmarshalled as PyObject)
                                {
                                    if (unmarshalled.Equals(pyObj))
                                    {
                                        // Object can't be unmarshalled. Prevent a stack overflow.
                                        throw new InvalidOperationException(Properties.Resources.FailedToUnmarshalOutput);
                                    }
                                    else
                                    {
                                        return outputMarshaler.Marshal(unmarshalled);
                                    }
                                }
                            }

                            return outputMarshaler.Marshal(unmarshalled);
                        });
                }
                return outputMarshaler;
            }
        }

        private static DataMarshaler inputMarshaler;
        private static DataMarshaler outputMarshaler;

        #endregion

        #region Evaluation events

        /// <summary>
        ///     Emitted immediately before execution begins
        /// </summary>
        [SupressImportIntoVM]
        internal static event EvaluationEventHandler EvaluationBegin;

        /// <summary>
        ///     Emitted immediately after execution ends or fails
        /// </summary>
        [SupressImportIntoVM]
        internal static event EvaluationEventHandler EvaluationEnd;

        /// <summary>
        /// Called immediately before evaluation starts
        /// </summary>
        /// <param name="scope">The scope in which the code is executed</param>
        /// <param name="code">The code to be evaluated</param>
        /// <param name="bindingValues">The binding values - these are already added to the scope when called</param>
        private static void OnEvaluationBegin(PyScope scope,
                                              string code,
                                              IList bindingValues)
        {
            if (EvaluationBegin != null)
            {
                EvaluationBegin(EvaluationState.Begin, scope, code, bindingValues);
            }
        }

        /// <summary>
        /// Called when the evaluation has completed successfully or failed
        /// </summary>
        /// <param name="isSuccessful">Whether the evaluation succeeded or not</param>
        /// <param name="scope">The scope in which the code is executed</param>
        /// <param name="code">The code to that was evaluated</param>
        /// <param name="bindingValues">The binding values - these are already added to the scope when called</param>
        private static void OnEvaluationEnd(bool isSuccessful,
                                            PyScope scope,
                                            string code,
                                            IList bindingValues)
        {
            if (EvaluationEnd != null)
            {
                EvaluationEnd(isSuccessful ? EvaluationState.Success : EvaluationState.Failed,
                    scope, code, bindingValues);
            }
        }

        #endregion

    }
}<|MERGE_RESOLUTION|>--- conflicted
+++ resolved
@@ -111,17 +111,12 @@
         /// </summary>
         private static void InitializeEncoders()
         {
-<<<<<<< HEAD
-            var shared = new object[] { new BigIntegerEncoderDecoder() };
+            var shared = new object[] { new BigIntegerEncoderDecoder(), new ListEncoderDecoder() };
             var encoders = shared.Cast<IPyObjectEncoder>().ToArray();
             var decoders = shared.Cast<IPyObjectDecoder>().Concat(new IPyObjectDecoder[]
             {
                 new DictionaryDecoder()
             }).ToArray();
-=======
-            var encoders = new IPyObjectEncoder[] { new BigIntegerEncoder(), new ListEncoder() };
-            var decoders = encoders.Cast<IPyObjectDecoder>().ToArray();
->>>>>>> 001662b2
             Array.ForEach(encoders, e => PyObjectConversions.RegisterEncoder(e));
             Array.ForEach(decoders, d => PyObjectConversions.RegisterDecoder(d));
         }
