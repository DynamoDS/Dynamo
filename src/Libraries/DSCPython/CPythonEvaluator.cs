--- conflicted
+++ resolved
@@ -6,10 +6,7 @@
 using Autodesk.DesignScript.Runtime;
 using DSCPython.Encoders;
 using Dynamo.Events;
-<<<<<<< HEAD
-=======
 using Dynamo.Logging;
->>>>>>> 400749e8
 using Dynamo.Session;
 using Dynamo.Utilities;
 using Python.Runtime;
@@ -240,8 +237,6 @@
         }
 
         /// <summary>
-<<<<<<< HEAD
-=======
         /// Creates and initializaes the global Python scope.
         /// </summary>
         private static PyScope CreateGlobalScope()
@@ -256,7 +251,6 @@
         }
 
         /// <summary>
->>>>>>> 400749e8
         /// Processes additional bindings that are not actual inputs.
         /// Currently, only the node name is received in this way.
         /// </summary>
@@ -284,11 +278,7 @@
             if (ExecutionEvents.ActiveSession != null)
             {
                 dynamic logger = ExecutionEvents.ActiveSession.GetParameterValue(ParameterKeys.Logger);
-<<<<<<< HEAD
-                Action<string> logFunction = msg => logger.Log($"{nodeName}: {msg}");
-=======
                 Action<string> logFunction = msg => logger.Log($"{nodeName}: {msg}", LogLevel.ConsoleOnly);
->>>>>>> 400749e8
                 scope.Set("DynamoPrint", logFunction.ToPython());
             }
         }
