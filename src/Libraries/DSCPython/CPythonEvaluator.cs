﻿using System;
using System.Collections;
using System.Collections.Generic;
using System.Linq;
using System.Reflection;
using Autodesk.DesignScript.Runtime;
using Dynamo.Utilities;
using Python.Runtime;

namespace DSCPython
{
    [SupressImportIntoVM]
    internal enum EvaluationState { Begin, Success, Failed }

    [SupressImportIntoVM]
    internal delegate void EvaluationEventHandler(EvaluationState state,
                                                  PyScope scope,
                                                  string code,
                                                  IList bindingValues);

    /// <summary>
    ///     Evaluates a Python script in the Dynamo context.
    /// </summary>
    [IsVisibleInDynamoLibrary(false)]
    public static class CPythonEvaluator
    {

        /// <summary>
        ///     Executes a Python script with custom variable names. Script may be a string
        ///     read from a file, for example. Pass a list of names (matching the variable
        ///     names in the script) to bindingNames and pass a corresponding list of values
        ///     to bindingValues.
        /// </summary>
        /// <param name="code">Python script as a string.</param>
        /// <param name="bindingNames">Names of values referenced in Python script.</param>
        /// <param name="bindingValues">Values referenced in Python script.</param>
        public static object EvaluatePythonScript(
            string code,
            IList bindingNames,
            [ArbitraryDimensionArrayImport] IList bindingValues)
        {
<<<<<<< HEAD
            Python.Included.Installer.SetupPython().Wait();

=======
            if (code == null)
            {
                return null;
            }

            Python.Included.Installer.SetupPython().Wait();

>>>>>>> 4631ab0b
            if (!PythonEngine.IsInitialized)
            {
                PythonEngine.Initialize();
                PythonEngine.BeginAllowThreads();
            }
<<<<<<< HEAD
                
=======

>>>>>>> 4631ab0b
            IntPtr gs = PythonEngine.AcquireLock();
            try
            {
                using (Py.GIL())
                {
                    using (PyScope scope = Py.CreateScope())
                    {
                        int amt = Math.Min(bindingNames.Count, bindingValues.Count);

                        for (int i = 0; i < amt; i++)
                        {
                            scope.Set((string)bindingNames[i], InputMarshaler.Marshal(bindingValues[i]).ToPython());
                        }

                        try
                        {
                            OnEvaluationBegin(scope, code, bindingValues);
                            scope.Exec(code);
<<<<<<< HEAD
=======
                            OnEvaluationEnd(false, scope, code, bindingValues);
>>>>>>> 4631ab0b

                            var result = scope.Contains("OUT") ? scope.Get("OUT") : null;

                            return OutputMarshaler.Marshal(result);
                        }
                        catch (Exception e)
                        {
<<<<<<< HEAD
                            var traceBack = GetTraceBack(e);
                            if (!string.IsNullOrEmpty(traceBack))
                            {
                                // Throw a new error including trace back info added to the message
                                throw new InvalidOperationException($"{e.Message} {traceBack}", e);
                            }
                            else
                            {
                                throw e;
                            }
=======
                            OnEvaluationEnd(false, scope, code, bindingValues);
                            throw;
>>>>>>> 4631ab0b
                        }
                        finally
                        {
                            OnEvaluationEnd(false, scope, code, bindingValues);
                        }
                    }
                }
            }
<<<<<<< HEAD
            finally
            {
                PythonEngine.ReleaseLock(gs);
            }
        }

        /// <summary>
        /// Gets the trace back message from the exception, if it is a PythonException.
        /// </summary>
        /// <param name="e">Exception to inspect</param>
        /// <returns>Trace back message</returns>
        private static string GetTraceBack(Exception e)
        {
            var pythonExc = e as PythonException;
            if (!(e is PythonException))
            {
                return null;
            }

            // Return the value of the trace back field (private)
            var field = typeof(PythonException).GetField("_tb", BindingFlags.NonPublic | BindingFlags.Instance);
            if (field == null)
            {
                throw new NotSupportedException(Properties.Resources.InternalErrorTraceBackInfo);
            }
            return field.GetValue(pythonExc).ToString();
=======
            catch (PythonException pe)
            {
                throw;
            }
            finally
            {
                PythonEngine.ReleaseLock(gs);
            }
>>>>>>> 4631ab0b
        }

        #region Marshalling

        /// <summary>
        ///     Data Marshaler for all data coming into a Python node.
        /// </summary>
        [SupressImportIntoVM]
        public static DataMarshaler InputMarshaler
        {
            get
            {
                if (inputMarshaler == null)
                {
                    inputMarshaler = new DataMarshaler();
                    inputMarshaler.RegisterMarshaler(
                        delegate (IList lst)
                        {
                            var pyList = new PyList();
                            foreach (var item in lst.Cast<object>().Select(inputMarshaler.Marshal))
                            {
                                pyList.Append(item.ToPython());
                            }
                            return pyList;
                        });
                    inputMarshaler.RegisterMarshaler(
                        delegate (DesignScript.Builtin.Dictionary dict)
                        {
                            var pyDict = new PyDict();
                            foreach (var key in dict.Keys)
                            {
                                pyDict.SetItem(inputMarshaler.Marshal(key).ToPython(), inputMarshaler.Marshal(dict.ValueAtKey(key)).ToPython());
                            }
                            return pyDict;
                        });
                }
                return inputMarshaler;
            }
        }

        /// <summary>
        ///     Data Marshaler for all data coming out of a Python node.
        /// </summary>
        [SupressImportIntoVM]
        public static DataMarshaler OutputMarshaler
        {
            get
            {
                if (outputMarshaler == null)
                {
                    outputMarshaler = new DataMarshaler();
                    outputMarshaler.RegisterMarshaler(
                        delegate (PyObject pyObj)
                        {
                            if (PyList.IsListType(pyObj))
                            {
                                var pyList = new PyList(pyObj);
                                var list = new List<object>();
                                foreach (PyObject item in pyList)
                                {
                                    list.Add(outputMarshaler.Marshal(item));
                                }
                                return list;
                            }
                            else if (PyDict.IsDictType(pyObj))
                            {
                                var pyDict = new PyDict(pyObj);
                                var dict = new Dictionary<object, object>();
                                foreach (PyObject item in pyDict.Items())
                                {
                                    dict.Add(
                                        outputMarshaler.Marshal(item.GetItem(0)),
                                        outputMarshaler.Marshal(item.GetItem(1))
                                    );
                                }
                                return dict;
                            }
                            else if (PyLong.IsLongType(pyObj))
                            {
                                return PyLong.AsLong(pyObj).ToInt64();
                            }
                            else
                            {
                                return outputMarshaler.Marshal(pyObj.AsManagedObject(typeof(object)));
                            }
                        });
                }
                return outputMarshaler;
            }

        }

        private static DataMarshaler inputMarshaler;
        private static DataMarshaler outputMarshaler;

        #endregion

        #region Evaluation events

        /// <summary>
        ///     Emitted immediately before execution begins
        /// </summary>
        [SupressImportIntoVM]
        internal static event EvaluationEventHandler EvaluationBegin;

        /// <summary>
        ///     Emitted immediately after execution ends or fails
        /// </summary>
        [SupressImportIntoVM]
        internal static event EvaluationEventHandler EvaluationEnd;

        /// <summary>
        /// Called immediately before evaluation starts
        /// </summary>
        /// <param name="scope">The scope in which the code is executed</param>
        /// <param name="code">The code to be evaluated</param>
        /// <param name="bindingValues">The binding values - these are already added to the scope when called</param>
        private static void OnEvaluationBegin(PyScope scope,
                                                string code,
                                                IList bindingValues)
        {
            if (EvaluationBegin != null)
            {
                EvaluationBegin(EvaluationState.Begin, scope, code, bindingValues);
            }
        }

        /// <summary>
        /// Called when the evaluation has completed successfully or failed
        /// </summary>
        /// <param name="isSuccessful">Whether the evaluation succeeded or not</param>
        /// <param name="scope">The scope in which the code is executed</param>
        /// <param name="code">The code to that was evaluated</param>
        /// <param name="bindingValues">The binding values - these are already added to the scope when called</param>
        private static void OnEvaluationEnd(bool isSuccessful,
                                            PyScope scope,
                                            string code,
                                            IList bindingValues)
        {
            if (EvaluationEnd != null)
            {
                EvaluationEnd(isSuccessful ? EvaluationState.Success : EvaluationState.Failed,
                    scope, code, bindingValues);
            }
        }

        #endregion

    }
}<|MERGE_RESOLUTION|>--- conflicted
+++ resolved
@@ -39,28 +39,19 @@
             IList bindingNames,
             [ArbitraryDimensionArrayImport] IList bindingValues)
         {
-<<<<<<< HEAD
+            if (code == null)
+            {
+                return null;
+            }
+
             Python.Included.Installer.SetupPython().Wait();
 
-=======
-            if (code == null)
-            {
-                return null;
-            }
-
-            Python.Included.Installer.SetupPython().Wait();
-
->>>>>>> 4631ab0b
             if (!PythonEngine.IsInitialized)
             {
                 PythonEngine.Initialize();
                 PythonEngine.BeginAllowThreads();
             }
-<<<<<<< HEAD
                 
-=======
-
->>>>>>> 4631ab0b
             IntPtr gs = PythonEngine.AcquireLock();
             try
             {
@@ -79,10 +70,6 @@
                         {
                             OnEvaluationBegin(scope, code, bindingValues);
                             scope.Exec(code);
-<<<<<<< HEAD
-=======
-                            OnEvaluationEnd(false, scope, code, bindingValues);
->>>>>>> 4631ab0b
 
                             var result = scope.Contains("OUT") ? scope.Get("OUT") : null;
 
@@ -90,7 +77,6 @@
                         }
                         catch (Exception e)
                         {
-<<<<<<< HEAD
                             var traceBack = GetTraceBack(e);
                             if (!string.IsNullOrEmpty(traceBack))
                             {
@@ -101,10 +87,6 @@
                             {
                                 throw e;
                             }
-=======
-                            OnEvaluationEnd(false, scope, code, bindingValues);
-                            throw;
->>>>>>> 4631ab0b
                         }
                         finally
                         {
@@ -113,7 +95,6 @@
                     }
                 }
             }
-<<<<<<< HEAD
             finally
             {
                 PythonEngine.ReleaseLock(gs);
@@ -140,16 +121,6 @@
                 throw new NotSupportedException(Properties.Resources.InternalErrorTraceBackInfo);
             }
             return field.GetValue(pythonExc).ToString();
-=======
-            catch (PythonException pe)
-            {
-                throw;
-            }
-            finally
-            {
-                PythonEngine.ReleaseLock(gs);
-            }
->>>>>>> 4631ab0b
         }
 
         #region Marshalling
@@ -239,7 +210,6 @@
                 }
                 return outputMarshaler;
             }
-
         }
 
         private static DataMarshaler inputMarshaler;
@@ -268,8 +238,8 @@
         /// <param name="code">The code to be evaluated</param>
         /// <param name="bindingValues">The binding values - these are already added to the scope when called</param>
         private static void OnEvaluationBegin(PyScope scope,
-                                                string code,
-                                                IList bindingValues)
+                                              string code,
+                                              IList bindingValues)
         {
             if (EvaluationBegin != null)
             {
