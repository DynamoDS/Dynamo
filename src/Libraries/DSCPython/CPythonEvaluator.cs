--- conflicted
+++ resolved
@@ -321,16 +321,11 @@
                                 {
                                     if (unmarshalled.Equals(pyObj))
                                     {
-<<<<<<< HEAD
                                         var globalScope = PyScopeManager.Global.Get(globalScopeName);
                                         //try moving object to global scope
                                         globalScope.Set(pyObj.Handle.ToString(),pyObj);
                                         
                                         return new DynamoCPythonHandle(pyObj.Handle, pyObj.ToString());
-=======
-                                        // Object can't be unmarshalled. Prevent a stack overflow.
-                                        throw new InvalidOperationException(Properties.Resources.FailedToUnmarshalOutput);
->>>>>>> 3a7fcd90
                                     }
                                     else
                                     {
