using System;
using System.Collections;
using System.Collections.Generic;
using System.Linq;
using System.Reflection;
using Autodesk.DesignScript.Runtime;
using DSCPython.Encoders;
using Dynamo.Events;
using Dynamo.Logging;
using Dynamo.PythonServices.EventHandlers;
using Dynamo.Session;
using Dynamo.Utilities;
using Python.Runtime;

namespace DSCPython
{
    /// <summary>
    /// Used to compare DynamoCPythonHandles by their PythonIDs.
    /// </summary>
    internal class DynamoCPythonHandleComparer : IEqualityComparer<DynamoCPythonHandle>
    {

        public bool Equals(DynamoCPythonHandle x, DynamoCPythonHandle y)
        {
            return x.PythonObjectID.Equals(y.PythonObjectID);
        }

        public int GetHashCode(DynamoCPythonHandle obj)
        {
            return obj.PythonObjectID.GetHashCode();
        }
    }

    /// <summary>
    /// This class wraps a PythonNet.PyObj and performs
    /// disposal tasks to make sure the underlying object is removed from
    /// the shared global scope between all CPython scopes.
    /// If you construct an instance of this class manually or
    /// as a consequence of using the CPythonEvaluator.Evaluate method, an instance
    /// of this class is constructed, and is not returned to the DSVM (graph context)
    /// then make sure to call Dispose when you are done with the instance.
    /// </summary>
    [IsVisibleInDynamoLibrary(false)]
    internal class DynamoCPythonHandle : IDisposable
    {
        /// <summary>
        /// A static map of DynamoCPythonHandle counts, is used to avoid removing the underlying python objects from the 
        /// global scope while there are still handles referencing them.
        /// </summary>
        internal static Dictionary<DynamoCPythonHandle, int> HandleCountMap = new Dictionary<DynamoCPythonHandle, int>(new DynamoCPythonHandleComparer());

        /// <summary>
        /// A unique ID that identifies this python object. It's as a lookup
        /// symbol within the global scope to find this python object instance.
        /// </summary>
        internal IntPtr PythonObjectID { get; set; }

        public DynamoCPythonHandle(IntPtr id)
        {
            PythonObjectID = id;
            if (HandleCountMap.ContainsKey(this))
            {
                HandleCountMap[this] = HandleCountMap[this] + 1;
            }
            else
            {
                HandleCountMap.Add(this, 1);
            }
        }

        public override string ToString()
        {
            IntPtr gs = PythonEngine.AcquireLock();
            try
            {
                using (Py.GIL())
                {
                    var scope = PyScopeManager.Global.Get(CPythonEvaluator.globalScopeName);
                    var pyobj = scope.Get(PythonObjectID.ToString());
                    return pyobj.ToString();
                }
            }
            catch (Exception e)
            {
                CPythonEvaluator.DynamoLogger?.Log($"error getting string rep of pyobj {this.PythonObjectID} {e.Message}");
                return this.PythonObjectID.ToString();
            }
            finally
            {
                PythonEngine.ReleaseLock(gs);
            }
        }

        /// <summary>
        /// When this handle goes out of scope
        /// we should remove the pythonObject from the globalScope.
        /// In most cases the DSVM will call this.
        /// </summary>
        public void Dispose()
        {
            //key doesn't exist.
            if (!HandleCountMap.ContainsKey(this))
            {
                return;
            }
            //there are more than 1 reference left, don't dispose.
            //decrement refs
            if (HandleCountMap[this] > 1)
            {
                HandleCountMap[this] = HandleCountMap[this] - 1;
                return;
            }

            IntPtr gs = PythonEngine.AcquireLock();
            try
            {
                using (Py.GIL())
                {
                    PyScopeManager.Global.Get(CPythonEvaluator.globalScopeName).Remove(PythonObjectID.ToString());
                    HandleCountMap.Remove(this);
                }
            }
            catch (Exception e)
            {
                CPythonEvaluator.DynamoLogger?.Log($"error removing python object from global scope {e.Message}");
            }
            finally
            {
                PythonEngine.ReleaseLock(gs);
            }
        }
    }

<<<<<<< HEAD
=======

>>>>>>> 061a79b2
    /// <summary>
    ///     Evaluates a Python script in the Dynamo context.
    /// </summary>
    [IsVisibleInDynamoLibrary(false)]
    public class CPythonEvaluator : Dynamo.PythonServices.PythonEngine
    {
        private const string DynamoSkipAttributeName = "__dynamoskipconversion__";
        private const string DynamoPrintFuncName = "__dynamoprint__";
        private const string NodeName = "__dynamonodename__";
        internal static readonly string globalScopeName = "global";

        private static PyScope globalScope;
        private static DynamoLogger dynamoLogger;
        internal static DynamoLogger DynamoLogger {
            get
            { // Session is null when running unit tests.
                if (ExecutionEvents.ActiveSession != null)
                {
                    dynamoLogger = ExecutionEvents.ActiveSession.GetParameterValue(ParameterKeys.Logger) as DynamoLogger;
                    return dynamoLogger;
                }
                return dynamoLogger;
            }
        }

        /// <summary>
        /// Use Lazy&lt;PythonEngineManager&gt; to make sure the Singleton class is only initialized once
        /// </summary>
        private static readonly Lazy<CPythonEvaluator>
            lazy =
            new Lazy<CPythonEvaluator>
            (() => new CPythonEvaluator());

        /// <summary>
        /// The actual instance stored in the Singleton class
        /// </summary>
        internal static CPythonEvaluator Instance { get { return lazy.Value; } }

        static CPythonEvaluator()
        {
            InitializeEncoders();
            Dynamo.Models.DynamoModel.RequestPythonReset += RequestPythonResetHandler;
        }

        public override string Name => Dynamo.PythonServices.PythonEngineManager.CPython3EngineName;

        internal static void RequestPythonResetHandler(string pythonEngine)
        {
            //check if python engine request is for this engine, and engine is currently started
            if (PythonEngine.IsInitialized && pythonEngine == Instance.Name)
            {
                DynamoLogger?.Log("attempting reload of cpython3 modules", LogLevel.Console);
                using (Py.GIL())
                {
                //the following is inspired by:
                //https://github.com/ipython/ipython/blob/master/IPython/extensions/autoreload.py
                    var global = PyScopeManager.Global.Get(CPythonEvaluator.globalScopeName);
                    global?.Exec(@"import sys
import importlib
import importlib.util
import os
## Reloading sys, __main__, builtins and other key modules is not recommended.
## don't reload modules without file attributes
def should_reload(module):
    if not hasattr(module, '__file__') or module.__file__ is None:
        return None
## don't reload modules that are currently running ie __main__, __mp_main__ is renamed by multiprocessing module.
    if getattr(module, '__name__', None) in [None, '__mp_main__', '__main__']:
        # we cannot reload(__main__) or reload(__mp_main__)
        return None

    filename = module.__file__
    path, ext = os.path.splitext(filename)
## only reload .py files.
    if ext.lower() == '.py':
        py_filename = filename
    else:
        try:
            py_filename = importlib.util.source_from_cache(filename)
        except ValueError:
            return None
    return py_filename

## copy sys.modules so it's not modified during reload.
for modname,mod in sys.modules.copy().items():
    print('considering', modname)
    file = should_reload(mod)
    if file is None:
        continue
    print('reloading', modname)
    try:
        importlib.reload(mod)
    except Exception as inst:
        print('failed to reload', modname, inst)

");
                }
                Analytics.TrackEvent(
                   Dynamo.Logging.Actions.Start,
                   Dynamo.Logging.Categories.PythonOperations,
                   "CPythonReset");
            }
        }

        /// <summary>
        ///     Executes a Python script with custom variable names. Script may be a string
        ///     read from a file, for example. Pass a list of names (matching the variable
        ///     names in the script) to bindingNames and pass a corresponding list of values
        ///     to bindingValues.
        /// </summary>
        /// <param name="code">Python script as a string.</param>
        /// <param name="bindingNames">Names of values referenced in Python script.</param>
        /// <param name="bindingValues">Values referenced in Python script.</param>
        public override object Evaluate(
            string code,
            IList bindingNames,
            [ArbitraryDimensionArrayImport] IList bindingValues)
        {
            var evaluationSuccess = true;
            if (code == null)
            {
                return null;
            }

            InstallPython();
            if (!PythonEngine.IsInitialized)
            {
                PythonEngine.Initialize();
                PythonEngine.BeginAllowThreads();
                
            }
                using (Py.GIL())
                {
                    if (globalScope == null)
                    {
                        globalScope = CreateGlobalScope();
                    }

                    using (PyScope scope = Py.CreateScope())
                    {
                        // Reset the 'sys.path' value to the default python paths on node evaluation. 
                        var pythonNodeSetupCode = "import sys" + Environment.NewLine + "sys.path = sys.path[0:3]";
                        scope.Exec(pythonNodeSetupCode);

                        ProcessAdditionalBindings(scope, bindingNames, bindingValues);

                        int amt = Math.Min(bindingNames.Count, bindingValues.Count);

                        for (int i = 0; i < amt; i++)
                        {
                            scope.Set((string)bindingNames[i], InputMarshaler.Marshal(bindingValues[i]).ToPython());
                        }

                        try
                        {
                            OnEvaluationBegin(scope, code, bindingValues);
                            scope.Exec(code);
                            var result = scope.Contains("OUT") ? scope.Get("OUT") : null;

                            return OutputMarshaler.Marshal(result);
                        }
                        catch (Exception e)
                        {
                            evaluationSuccess = false;
                            var traceBack = GetTraceBack(e);
                            if (!string.IsNullOrEmpty(traceBack))
                            {
                                // Throw a new error including trace back info added to the message
                                throw new InvalidOperationException($"{e.Message} {traceBack}", e);
                            }
                            else
                            {
#pragma warning disable CA2200 // Rethrow to preserve stack details
                                throw e;
#pragma warning restore CA2200 // Rethrow to preserve stack details
                            }
                        }
                        finally
                        {
                            OnEvaluationEnd(evaluationSuccess, scope, code, bindingValues);
                        }
                    }
                }
        }

        public static object EvaluatePythonScript(
            string code,
            IList bindingNames,
            [ArbitraryDimensionArrayImport] IList bindingValues)
        {
            return Instance.Evaluate(code, bindingNames, bindingValues);
        }

        private static bool isPythonInstalled = false;
        /// <summary>
        /// Makes sure Python is installed on the system and it's location added to the path.
        /// NOTE: Calling SetupPython multiple times will add the install location to the path many times,
        /// potentially causing the environment variable to overflow.
        /// </summary>
        internal static void InstallPython()
        {
            if (!isPythonInstalled)
            {
                Python.Included.Installer.SetupPythonSync();
                isPythonInstalled = true;
            }
        }

        /// <summary>
        /// Creates and initializes the global Python scope.
        /// </summary>
        private static PyScope CreateGlobalScope()
        {
            var scope = Py.CreateScope(globalScopeName);
            // Allows discoverability of modules by inspecting their attributes
            scope.Exec(@"
import clr
clr.setPreload(True)
");

            return scope;
        }

        /// <summary>
        /// Processes additional bindings that are not actual inputs.
        /// Currently, only the node name is received in this way.
        /// </summary>
        /// <param name="scope">Python scope where execution will occur</param>
        /// <param name="bindingNames">List of binding names received for evaluation</param>
        /// <param name="bindingValues">List of binding values received for evaluation</param>
        private static void ProcessAdditionalBindings(PyScope scope, IList bindingNames, IList bindingValues)
        {
            const string NodeNameInput = "Name";
            string nodeName;
            if (bindingNames.Count == 0 || !bindingNames[0].Equals(NodeNameInput))
            {
                // Defensive code to fallback in case the additional binding is not there, like
                // when the evaluator is called directly in unit tests.
                nodeName = "USER";
            }
            else
            {
                bindingNames.RemoveAt(0);
                nodeName = (string)bindingValues[0];
                bindingValues.RemoveAt(0);
            }

            // Session is null when running unit tests.
            if (ExecutionEvents.ActiveSession != null)
            {
                var logger = DynamoLogger;
                Action<string> logFunction = msg => logger.Log($"{nodeName}: {msg}", LogLevel.ConsoleOnly);
                scope.Set(DynamoPrintFuncName, logFunction.ToPython());
                scope.Exec(RedirectPrint());
            }
        }

        private static string RedirectPrint()
        {
            return string.Format(@"
import sys

class DynamoStdOut:
  def __init__(self, log_func):
    self.text = ''
    self.log_func = log_func
  def write(self, text):
    if text == '\n':
      self.log_func(self.text)
      self.text = ''
    else:
      self.text += text
sys.stdout = DynamoStdOut({0})
", DynamoPrintFuncName);
        }

        /// <summary>
        /// Registers custom encoders and decoders with the Python.NET runtime
        /// </summary>
        private static void InitializeEncoders()
        {
            var shared = new object[] { new BigIntegerEncoderDecoder(), new ListEncoderDecoder() };
            var encoders = shared.Cast<IPyObjectEncoder>().ToArray();
            var decoders = shared.Cast<IPyObjectDecoder>().Concat(new IPyObjectDecoder[]
            {
                new DictionaryDecoder()
            }).ToArray();
            Array.ForEach(encoders, e => PyObjectConversions.RegisterEncoder(e));
            Array.ForEach(decoders, d => PyObjectConversions.RegisterDecoder(d));
        }

        /// <summary>
        /// Gets the trace back message from the exception, if it is a PythonException.
        /// </summary>
        /// <param name="e">Exception to inspect</param>
        /// <returns>Trace back message</returns>
        private static string GetTraceBack(Exception e)
        {
            var pythonExc = e as PythonException;
            if (!(e is PythonException))
            {
                return null;
            }

            // Return the value of the trace back field (private)
            var field = typeof(PythonException).GetField("_tb", BindingFlags.NonPublic | BindingFlags.Instance);
            if (field == null)
            {
                throw new NotSupportedException(Properties.Resources.InternalErrorTraceBackInfo);
            }
            return field.GetValue(pythonExc).ToString();
        }

        #region Marshalling

        /// <summary>
        ///     Data Marshaler for all data coming into a Python node.
        /// </summary>
        [SupressImportIntoVM]
        public override object InputDataMarshaler
        {
            get
            {
                if (inputMarshaler == null)
                {
                    inputMarshaler = new DataMarshaler();
                    inputMarshaler.RegisterMarshaler(
                        delegate (IList lst)
                        {
                            var pyList = new PyList();
                            foreach (var item in lst.Cast<object>().Select(inputMarshaler.Marshal))
                            {
                                pyList.Append(item.ToPython());
                            }
                            return pyList;
                        });
                    inputMarshaler.RegisterMarshaler(
                        delegate (DesignScript.Builtin.Dictionary dict)
                        {
                            var pyDict = new PyDict();
                            foreach (var key in dict.Keys)
                            {
                                pyDict.SetItem(inputMarshaler.Marshal(key).ToPython(), inputMarshaler.Marshal(dict.ValueAtKey(key)).ToPython());
                            }
                            return pyDict;
                        });

                    inputMarshaler.RegisterMarshaler(
                       delegate (DynamoCPythonHandle handle)
                       {
                           var scope = PyScopeManager.Global.Get(globalScopeName);
                           return scope.Get(handle.PythonObjectID.ToString());
                       });
                }
                return inputMarshaler;
            }
        }

        /// <summary>
        ///     Data Marshaler for all data coming into a Python node.
        /// </summary>
        [SupressImportIntoVM]
        public static DataMarshaler InputMarshaler => Instance.InputDataMarshaler as DataMarshaler;

        /// <summary>
        ///     Data Marshaler for all data coming out of a Python node.
        /// </summary>
        [SupressImportIntoVM]
        public override object OutputDataMarshaler
        {
            get
            {
                if (outputMarshaler == null)
                {
                    outputMarshaler = new DataMarshaler();
                    outputMarshaler.RegisterMarshaler(
                        delegate (PyObject pyObj)
                        {
                            // First, check if we are dealing with a wrapped .NET object.
                            // This simplifies the cases that come afterwards, as wrapped
                            // .NET collections pass some Python checks but not others. 
                            var clrObj = pyObj.GetManagedObject();
                            if (clrObj != null)
                            {
                                return outputMarshaler.Marshal(clrObj);
                            }

                            if (IsMarkedToSkipConversion(pyObj))
                            {
                                return GetDynamoCPythonHandle(pyObj);
                            }

                            // Dictionaries are iterable, so they should come first
                            if (PyDict.IsDictType(pyObj))
                            {
                                using (var pyDict = new PyDict(pyObj))
                                {
                                    var dict = new Dictionary<object, object>();
                                    foreach (PyObject item in pyDict.Items())
                                    {
                                        dict.Add(
                                            outputMarshaler.Marshal(item.GetItem(0)),
                                            outputMarshaler.Marshal(item.GetItem(1))
                                        );
                                    }
                                    return dict;
                                }
                            }
                            // Other iterables should become lists, except for strings
                            if (PyIter.IsIterable(pyObj) && !PyString.IsStringType(pyObj))
                            {
                                using (var pyList = PyList.AsList(pyObj))
                                {
                                    var list = new List<object>();
                                    foreach (PyObject item in pyList)
                                    {
                                        list.Add(outputMarshaler.Marshal(item));
                                    }
                                    return list;
                                }
                            }
                            // Special case for big long values: decode them as BigInteger
                            if (PyLong.IsLongType(pyObj))
                            {
                                using (var pyLong = PyLong.AsLong(pyObj))
                                {
                                    try
                                    {
                                        return pyLong.ToInt64();
                                    }
                                    catch (PythonException exc) when (exc.Message.StartsWith("OverflowError"))
                                    {
                                        return pyLong.ToBigInteger();
                                    }
                                }
                            }
                            // Default handling for other Python objects
                            var unmarshalled = pyObj.AsManagedObject(typeof(object));
                            if (unmarshalled is PyObject)
                            {
                                using (unmarshalled as PyObject)
                                {
                                    if (unmarshalled.Equals(pyObj))
                                    {
                                        return GetDynamoCPythonHandle(pyObj);
                                    }
                                    else
                                    {
                                        return outputMarshaler.Marshal(unmarshalled);
                                    }
                                }
                            }

                            return outputMarshaler.Marshal(unmarshalled);
                        });
                }
                return outputMarshaler;
            }
        }

        /// <summary>
        ///     Data Marshaler for all data coming out of a Python node.
        /// </summary>
        [SupressImportIntoVM]
        public static DataMarshaler OutputMarshaler => Instance.OutputDataMarshaler as DataMarshaler;

        private static DynamoCPythonHandle GetDynamoCPythonHandle(PyObject pyObj)
        {
            var globalScope = PyScopeManager.Global.Get(globalScopeName);
            globalScope.Set(pyObj.Handle.ToString(), pyObj);
            return new DynamoCPythonHandle(pyObj.Handle);
        }

        private static bool IsMarkedToSkipConversion(PyObject pyObj)
        {
            return pyObj.HasAttr(DynamoSkipAttributeName);
        }

        private DataMarshaler inputMarshaler;
        private DataMarshaler outputMarshaler;

        #endregion

        #region Evaluation events

<<<<<<< HEAD
=======



>>>>>>> 061a79b2
        /// <summary>
        ///     Emitted immediately before execution begins
        /// </summary>
        [SupressImportIntoVM]
        public override event EvaluationStartedEventHandler EvaluationStarted;

        /// <summary>
        ///     Emitted immediately after execution ends or fails
        /// </summary>
        [SupressImportIntoVM]
        public override event EvaluationFinishedEventHandler EvaluationFinished;

        /// <summary>
        /// Called immediately before evaluation starts
        /// </summary>
        /// <param name="scope">The scope in which the code is executed</param>
        /// <param name="code">The code to be evaluated</param>
        /// <param name="bindingValues">The binding values - these are already added to the scope when called</param>
        private void OnEvaluationBegin(PyScope scope,
                                              string code,
                                              IList bindingValues)
        {
<<<<<<< HEAD
=======

>>>>>>> 061a79b2
            if (EvaluationStarted != null)
            {
                EvaluationStarted(code, bindingValues, (n, v) => { scope.Set(n, InputMarshaler.Marshal(v).ToPython()); });
                Analytics.TrackEvent(
                    Dynamo.Logging.Actions.Start,
                    Dynamo.Logging.Categories.PythonOperations,
                    "CPythonEvaluation");
            }
        }

        /// <summary>
        /// Called when the evaluation has completed successfully or failed
        /// </summary>
        /// <param name="isSuccessful">Whether the evaluation succeeded or not</param>
        /// <param name="scope">The scope in which the code is executed</param>
        /// <param name="code">The code to that was evaluated</param>
        /// <param name="bindingValues">The binding values - these are already added to the scope when called</param>
        private void OnEvaluationEnd(bool isSuccessful,
                                            PyScope scope,
                                            string code,
                                            IList bindingValues)
        {
<<<<<<< HEAD
=======
          
>>>>>>> 061a79b2
            if (EvaluationFinished != null)
            {
                EvaluationFinished(isSuccessful ? Dynamo.PythonServices.EvaluationState.Success : Dynamo.PythonServices.EvaluationState.Failed, 
                    code, bindingValues, (n) => {
                        return OutputMarshaler.Marshal(scope.Get(n));
                    });
                Analytics.TrackEvent(
                    Dynamo.Logging.Actions.End,
                    Dynamo.Logging.Categories.PythonOperations,
                    "CPythonEvaluation");
            }
        }

        #endregion

    }
}<|MERGE_RESOLUTION|>--- conflicted
+++ resolved
@@ -131,10 +131,7 @@
         }
     }
 
-<<<<<<< HEAD
-=======
-
->>>>>>> 061a79b2
+
     /// <summary>
     ///     Evaluates a Python script in the Dynamo context.
     /// </summary>
@@ -620,12 +617,6 @@
 
         #region Evaluation events
 
-<<<<<<< HEAD
-=======
-
-
-
->>>>>>> 061a79b2
         /// <summary>
         ///     Emitted immediately before execution begins
         /// </summary>
@@ -648,10 +639,6 @@
                                               string code,
                                               IList bindingValues)
         {
-<<<<<<< HEAD
-=======
-
->>>>>>> 061a79b2
             if (EvaluationStarted != null)
             {
                 EvaluationStarted(code, bindingValues, (n, v) => { scope.Set(n, InputMarshaler.Marshal(v).ToPython()); });
@@ -674,10 +661,6 @@
                                             string code,
                                             IList bindingValues)
         {
-<<<<<<< HEAD
-=======
-          
->>>>>>> 061a79b2
             if (EvaluationFinished != null)
             {
                 EvaluationFinished(isSuccessful ? Dynamo.PythonServices.EvaluationState.Success : Dynamo.PythonServices.EvaluationState.Failed, 
