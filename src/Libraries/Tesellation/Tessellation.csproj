﻿<?xml version="1.0" encoding="utf-8"?>
<Project ToolsVersion="15.0" DefaultTargets="Build" xmlns="http://schemas.microsoft.com/developer/msbuild/2003">
  <ImportGroup Label="PropertySheets">
    <Import Project="$(SolutionDir)Config\CS.props" />
  </ImportGroup>
  <Import Project=".\obj\Tessellation.csproj.nuget.g.props" Condition="Exists('.\obj\Tessellation.csproj.nuget.g.props')" />
  <PropertyGroup>
    <Configuration Condition=" '$(Configuration)' == '' ">Debug</Configuration>
    <Platform Condition=" '$(Platform)' == '' ">AnyCPU</Platform>
    <ProjectGuid>{D6279651-D099-4F8D-A319-5BF12ED9F269}</ProjectGuid>
    <OutputType>Library</OutputType>
    <AppDesignerFolder>Properties</AppDesignerFolder>
    <RootNamespace>Tessellation</RootNamespace>
    <AssemblyName>Tessellation</AssemblyName>
    <TargetFrameworkVersion>v4.8</TargetFrameworkVersion>
    <FileAlignment>512</FileAlignment>
    <TargetFrameworkProfile />
  </PropertyGroup>
  <PropertyGroup Condition=" '$(Configuration)|$(Platform)' == 'Debug|AnyCPU' ">
    <DebugSymbols>true</DebugSymbols>
    <DebugType>full</DebugType>
    <Optimize>false</Optimize>
    <OutputPath>$(OutputPath)</OutputPath>
    <DefineConstants>DEBUG;TRACE</DefineConstants>
    <ErrorReport>prompt</ErrorReport>
    <WarningLevel>4</WarningLevel>
    <DocumentationFile>..\..\..\bin\AnyCPU\Debug\$(UICulture)\Tessellation.XML</DocumentationFile>
    <Prefer32Bit>false</Prefer32Bit>
  </PropertyGroup>
  <PropertyGroup Condition=" '$(Configuration)|$(Platform)' == 'Release|AnyCPU' ">
    <DebugType>pdbonly</DebugType>
    <Optimize>true</Optimize>
    <OutputPath>$(OutputPath)</OutputPath>
    <DefineConstants>TRACE</DefineConstants>
    <ErrorReport>prompt</ErrorReport>
    <WarningLevel>4</WarningLevel>
    <DocumentationFile>..\..\..\bin\AnyCPU\Release\$(UICulture)\Tessellation.XML</DocumentationFile>
    <Prefer32Bit>false</Prefer32Bit>
  </PropertyGroup>
  <ItemGroup>
<<<<<<< HEAD
    <Reference Include="MIConvexHull.NET Standard, Version=1.0.17.411, Culture=neutral, processorArchitecture=MSIL">
      <HintPath>..\..\packages\MIConvexHull.1.1.17.0411\lib\netstandard1.0\MIConvexHull.NET Standard.dll</HintPath>
      <Private>True</Private>
    </Reference>
    <Reference Include="ProtoGeometry, Version=2.9.0.2744, Culture=neutral, processorArchitecture=AMD64">
      <HintPath>..\..\packages\DynamoVisualProgramming.LibG_227_0_0.2.9.0.2745\lib\net48\ProtoGeometry.dll</HintPath>
      <Private>False</Private>
    </Reference>
    <Reference Include="StarMath, Version=2.0.14.1114, Culture=neutral, processorArchitecture=MSIL">
      <HintPath>..\..\packages\StarMath.2.0.14.1114\lib\portable-net45+sl5+wp8+win8\StarMath.dll</HintPath>
    </Reference>
=======
>>>>>>> 95008a97
    <Reference Include="System" />
    <Reference Include="System.Core" />
    <Reference Include="System.Xml.Linq" />
    <Reference Include="System.Data.DataSetExtensions" />
    <Reference Include="System.Data" />
    <Reference Include="System.Xml" />
  </ItemGroup>
  <ItemGroup>
    <Compile Include="..\..\AssemblySharedInfoGenerator\AssemblySharedInfo.cs">
      <Link>Properties\AssemblySharedInfo.cs</Link>
    </Compile>
    <Compile Include="Adapters\Tetrahedron.cs" />
    <Compile Include="Adapters\Cell2.cs" />
    <Compile Include="Adapters\Cell3.cs" />
    <Compile Include="Adapters\TriangleFace.cs" />
    <Compile Include="Adapters\Vertex2.cs" />
    <Compile Include="Adapters\Vertex3.cs" />
    <Compile Include="ConvexHull.cs" />
    <Compile Include="Delaunay.cs" />
    <Compile Include="Properties\AssemblyInfo.cs" />
    <Compile Include="Voronoi.cs" />
  </ItemGroup>
  <ItemGroup>
    <Content Include="MIConvexHull.xml" />
    <Content Include="Tessellation_DynamoCustomization.xml" />
  </ItemGroup>
  <ItemGroup>
    <EmbeddedResource Include="TessellationImages.resx" />
  </ItemGroup>
  <ItemGroup>
    <ProjectReference Include="..\..\NodeServices\DynamoServices.csproj">
      <Project>{ef879a10-041d-4c68-83e7-3192685f1bae}</Project>
      <Name>DynamoServices</Name>
      <Private>False</Private>
    </ProjectReference>
  </ItemGroup>
  <ItemGroup>
    <PackageReference Include="DynamoVisualProgramming.LibG_227_0_0">
      <Version>*</Version>
    </PackageReference>
    <PackageReference Include="MIConvexHull">
      <Version>1.1.17.411</Version>
    </PackageReference>
    <PackageReference Include="StarMath">
      <Version>2.0.14.1114</Version>
    </PackageReference>
  </ItemGroup>
  <Import Project="$(MSBuildToolsPath)\Microsoft.CSharp.targets" />
  <Target Name="BeforeBuild">
    <Copy SourceFiles="$(ProjectDir)Tessellation_DynamoCustomization.xml" DestinationFolder="$(OutputPath)" />
  </Target>
  <Target Name="AfterBuild" Condition=" '$(OS)' != 'Unix' ">
    <!-- Get System.Drawing.dll -->
    <GetReferenceAssemblyPaths TargetFrameworkMoniker=".NETFramework, Version=$(ResourceGeneration_FrameworkVersion)">
      <Output TaskParameter="FullFrameworkReferenceAssemblyPaths" PropertyName="FrameworkAssembliesPath" />
    </GetReferenceAssemblyPaths>
    <!-- Get assembly -->
    <GetAssemblyIdentity AssemblyFiles="$(OutDir)$(TargetName).dll">
      <Output TaskParameter="Assemblies" ItemName="AssemblyInfo" />
    </GetAssemblyIdentity>
    <!-- Generate customization dll -->
    <GenerateResource SdkToolsPath="$(TargetFrameworkSDKToolsDirectory)" UseSourcePath="true" Sources="$(ProjectDir)TessellationImages.resx" OutputResources="$(ProjectDir)TessellationImages.resources" References="$(FrameworkAssembliesPath)System.Drawing.dll" />
    <AL SdkToolsPath="$(TargetFrameworkSDKToolsDirectory)" TargetType="library" EmbedResources="$(ProjectDir)TessellationImages.resources" OutputAssembly="$(OutDir)Tessellation.customization.dll" Version="%(AssemblyInfo.Version)" />
  </Target>
</Project><|MERGE_RESOLUTION|>--- conflicted
+++ resolved
@@ -38,7 +38,6 @@
     <Prefer32Bit>false</Prefer32Bit>
   </PropertyGroup>
   <ItemGroup>
-<<<<<<< HEAD
     <Reference Include="MIConvexHull.NET Standard, Version=1.0.17.411, Culture=neutral, processorArchitecture=MSIL">
       <HintPath>..\..\packages\MIConvexHull.1.1.17.0411\lib\netstandard1.0\MIConvexHull.NET Standard.dll</HintPath>
       <Private>True</Private>
@@ -50,8 +49,6 @@
     <Reference Include="StarMath, Version=2.0.14.1114, Culture=neutral, processorArchitecture=MSIL">
       <HintPath>..\..\packages\StarMath.2.0.14.1114\lib\portable-net45+sl5+wp8+win8\StarMath.dll</HintPath>
     </Reference>
-=======
->>>>>>> 95008a97
     <Reference Include="System" />
     <Reference Include="System.Core" />
     <Reference Include="System.Xml.Linq" />
