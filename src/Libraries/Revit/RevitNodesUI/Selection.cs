--- conflicted
+++ resolved
@@ -287,11 +287,7 @@
             }
             catch (Exception e)
             {
-<<<<<<< HEAD
-                DynamoLogger.Instance.Log(e);
-=======
                 dynSettings.DynamoLogger.Log(e);
->>>>>>> 04e5e51f
             }
         }
 
@@ -499,11 +495,7 @@
             }
             catch (Exception e)
             {
-<<<<<<< HEAD
-                DynamoLogger.Instance.Log(e);
-=======
                 dynSettings.DynamoLogger.Log(e);
->>>>>>> 04e5e51f
             }
         }
 
@@ -565,11 +557,7 @@
                     }
                     catch
                     {
-<<<<<<< HEAD
-                        DynamoLogger.Instance.Log(
-=======
                         dynSettings.DynamoLogger.Log(
->>>>>>> 04e5e51f
                             "Unable to find reference with stable id: " + id);
                     }
                     SelectedElement = saved;
@@ -771,11 +759,7 @@
             }
             catch (Exception e)
             {
-<<<<<<< HEAD
-                DynamoLogger.Instance.Log(e);
-=======
                 dynSettings.DynamoLogger.Log(e);
->>>>>>> 04e5e51f
             }
         }
 
