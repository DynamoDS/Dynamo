--- conflicted
+++ resolved
@@ -108,13 +108,10 @@
     <Compile Include="Elements\Views\SectionView.cs" />
     <Compile Include="Elements\Views\Packing\OutOfSpaceException.cs" />
     <Compile Include="Elements\Views\Packing\RectanglePacker.cs" />
-<<<<<<< HEAD
     <Compile Include="GeometryConversion\EdgeLoopPartition.cs" />
     <Compile Include="GeometryConversion\EnumerableExtensions.cs" />
     <Compile Include="GeometryConversion\GeometryDebugging.cs" />
-=======
     <Compile Include="GeometryConversion\CurveUtils.cs" />
->>>>>>> 2a74ff60
     <Compile Include="GeometryConversion\HermiteToNurbs.cs" />
     <Compile Include="GeometryConversion\NurbsUtils.cs" />
     <Compile Include="GeometryConversion\PolygonContainment.cs" />
