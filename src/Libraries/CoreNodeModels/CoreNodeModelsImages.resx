--- conflicted
+++ resolved
@@ -1378,7 +1378,6 @@
         2zaJFT8arCiKovwdxnwAzk7Zcq1S2RAAAAAASUVORK5CYII=
 </value>
   </data>
-<<<<<<< HEAD
   <data name="CoreNodeModels.Remember.Large" type="System.Drawing.Bitmap, System.Drawing" mimetype="application/x-microsoft.net.object.bytearray.base64">
     <value>
         iVBORw0KGgoAAAANSUhEUgAAAGAAAABgCAYAAADimHc4AAAABGdBTUEAALGPC/xhBQAAAAlwSFlzAAAO
@@ -1424,7 +1423,6 @@
         o5EQb3EPxDvhBSSK9yvLGYs4K03xNndAsAteVtKIwyVIX8xkdVwu4U03zFudgxDFU5Cg+CIM8jI9omum
         CzjKRkebedkZCFFchQTFF+BXXAdfvAmED/E5r0alVj7sDIT88BQSFJ+HVfG6gVgLfIAFOAcDvOQdiNK/
         oO9P4g0aeIfP9wFYbEj5mAMhlQAAAABJRU5ErkJggg==
-=======
   <data name="CoreNodeModels.Logic.Gate.Large" type="System.Drawing.Bitmap, System.Drawing" mimetype="application/x-microsoft.net.object.bytearray.base64">
     <value>
         iVBORw0KGgoAAAANSUhEUgAAAGAAAABgCAYAAADimHc4AAAABGdBTUEAALGPC/xhBQAAAAlwSFlzAAAO
@@ -1467,7 +1465,6 @@
         sIvLUgZ0OIDa4/1YlDLgTwSov+FpabfktwI8Wp4elXZLkgD/OwBfwjRjzwkxJ62AOAI8EWBE2g3Ynh7m
         /jpe4y1u2EUd+1nwYntqUNoGJ+MArtK/xBvctDw1lt1vPIRC4grA9qo8nrHVmt4h10kZ2pI4AtSwfj3B
         nOn4fTIkEj8JUEDOeH/Wch96pd024TpSJiQkfMIw3gFrUwF9tuj5yAAAAABJRU5ErkJggg==
->>>>>>> f0cd05c3
 </value>
   </data>
 </root>