--- conflicted
+++ resolved
@@ -86,16 +86,9 @@
 
         public ComposeFunctions()
         {
-<<<<<<< HEAD
             InPorts.Add(new PortModel(PortType.Input, this, new PortData("func0", Resources.ComposePortDataFunc0ToolTip)));
             InPorts.Add(new PortModel(PortType.Input, this, new PortData("func1", Resources.ComposePortDataFunc1ToolTip)));
-
             OutPorts.Add(new PortModel(PortType.Output, this, new PortData("func", Resources.ComposePortDataResultToolTip)));
-=======
-            InPortData.Add(new PortData("func0", Resources.ComposePortDataFunc0ToolTip));
-            InPortData.Add(new PortData("func1", Resources.ComposePortDataFunc1ToolTip));
-            OutPortData.Add(new PortData("func", Resources.ComposePortDataResultToolTip));
->>>>>>> 4ced7d11
             RegisterAllPorts();
         }
 
