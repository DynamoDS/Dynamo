<?xml version="1.0" encoding="utf-8"?>
<root>
  <!-- 
    Microsoft ResX Schema 
    
    Version 2.0
    
    The primary goals of this format is to allow a simple XML format 
    that is mostly human readable. The generation and parsing of the 
    various data types are done through the TypeConverter classes 
    associated with the data types.
    
    Example:
    
    ... ado.net/XML headers & schema ...
    <resheader name="resmimetype">text/microsoft-resx</resheader>
    <resheader name="version">2.0</resheader>
    <resheader name="reader">System.Resources.ResXResourceReader, System.Windows.Forms, ...</resheader>
    <resheader name="writer">System.Resources.ResXResourceWriter, System.Windows.Forms, ...</resheader>
    <data name="Name1"><value>this is my long string</value><comment>this is a comment</comment></data>
    <data name="Color1" type="System.Drawing.Color, System.Drawing">Blue</data>
    <data name="Bitmap1" mimetype="application/x-microsoft.net.object.binary.base64">
        <value>[base64 mime encoded serialized .NET Framework object]</value>
    </data>
    <data name="Icon1" type="System.Drawing.Icon, System.Drawing" mimetype="application/x-microsoft.net.object.bytearray.base64">
        <value>[base64 mime encoded string representing a byte array form of the .NET Framework object]</value>
        <comment>This is a comment</comment>
    </data>
                
    There are any number of "resheader" rows that contain simple 
    name/value pairs.
    
    Each data row contains a name, and value. The row also contains a 
    type or mimetype. Type corresponds to a .NET class that support 
    text/value conversion through the TypeConverter architecture. 
    Classes that don't support this are serialized and stored with the 
    mimetype set.
    
    The mimetype is used for serialized objects, and tells the 
    ResXResourceReader how to depersist the object. This is currently not 
    extensible. For a given mimetype the value must be set accordingly:
    
    Note - application/x-microsoft.net.object.binary.base64 is the format 
    that the ResXResourceWriter will generate, however the reader can 
    read any of the formats listed below.
    
    mimetype: application/x-microsoft.net.object.binary.base64
    value   : The object must be serialized with 
            : System.Runtime.Serialization.Formatters.Binary.BinaryFormatter
            : and then encoded with base64 encoding.
    
    mimetype: application/x-microsoft.net.object.soap.base64
    value   : The object must be serialized with 
            : System.Runtime.Serialization.Formatters.Soap.SoapFormatter
            : and then encoded with base64 encoding.

    mimetype: application/x-microsoft.net.object.bytearray.base64
    value   : The object must be serialized into a byte array 
            : using a System.ComponentModel.TypeConverter
            : and then encoded with base64 encoding.
    -->
  <xsd:schema id="root" xmlns="" xmlns:xsd="http://www.w3.org/2001/XMLSchema" xmlns:msdata="urn:schemas-microsoft-com:xml-msdata">
    <xsd:import namespace="http://www.w3.org/XML/1998/namespace" />
    <xsd:element name="root" msdata:IsDataSet="true">
      <xsd:complexType>
        <xsd:choice maxOccurs="unbounded">
          <xsd:element name="metadata">
            <xsd:complexType>
              <xsd:sequence>
                <xsd:element name="value" type="xsd:string" minOccurs="0" />
              </xsd:sequence>
              <xsd:attribute name="name" use="required" type="xsd:string" />
              <xsd:attribute name="type" type="xsd:string" />
              <xsd:attribute name="mimetype" type="xsd:string" />
              <xsd:attribute ref="xml:space" />
            </xsd:complexType>
          </xsd:element>
          <xsd:element name="assembly">
            <xsd:complexType>
              <xsd:attribute name="alias" type="xsd:string" />
              <xsd:attribute name="name" type="xsd:string" />
            </xsd:complexType>
          </xsd:element>
          <xsd:element name="data">
            <xsd:complexType>
              <xsd:sequence>
                <xsd:element name="value" type="xsd:string" minOccurs="0" msdata:Ordinal="1" />
                <xsd:element name="comment" type="xsd:string" minOccurs="0" msdata:Ordinal="2" />
              </xsd:sequence>
              <xsd:attribute name="name" type="xsd:string" use="required" msdata:Ordinal="1" />
              <xsd:attribute name="type" type="xsd:string" msdata:Ordinal="3" />
              <xsd:attribute name="mimetype" type="xsd:string" msdata:Ordinal="4" />
              <xsd:attribute ref="xml:space" />
            </xsd:complexType>
          </xsd:element>
          <xsd:element name="resheader">
            <xsd:complexType>
              <xsd:sequence>
                <xsd:element name="value" type="xsd:string" minOccurs="0" msdata:Ordinal="1" />
              </xsd:sequence>
              <xsd:attribute name="name" type="xsd:string" use="required" />
            </xsd:complexType>
          </xsd:element>
        </xsd:choice>
      </xsd:complexType>
    </xsd:element>
  </xsd:schema>
  <resheader name="resmimetype">
    <value>text/microsoft-resx</value>
  </resheader>
  <resheader name="version">
    <value>2.0</value>
  </resheader>
  <resheader name="reader">
    <value>System.Resources.ResXResourceReader, System.Windows.Forms, Version=4.0.0.0, Culture=neutral, PublicKeyToken=b77a5c561934e089</value>
  </resheader>
  <resheader name="writer">
    <value>System.Resources.ResXResourceWriter, System.Windows.Forms, Version=4.0.0.0, Culture=neutral, PublicKeyToken=b77a5c561934e089</value>
  </resheader>
  <data name="AndDescription" xml:space="preserve">
    <value>Boolean AND: Returns True only if all of the inputs are true. If any is false, returns False.</value>
    <comment>Description for And</comment>
  </data>
  <data name="ApplyPortDataFuncArgToolTip" xml:space="preserve">
    <value>Result of application.</value>
  </data>
  <data name="ApplyPortDataFuncToolTip" xml:space="preserve">
    <value>Function to apply.</value>
  </data>
  <data name="BooleanDescription" xml:space="preserve">
    <value>Enables selection between True and False</value>
    <comment>Description for Boolean</comment>
  </data>
  <data name="BooleanSelectorSearchTags" xml:space="preserve">
    <value>true;truth;false</value>
    <comment>Search tags. When do translation, appending localized tags to the existing tags and use ';' to seperate them</comment>
  </data>
  <data name="ColorRangeDescription" xml:space="preserve">
    <value>Returns a color given a color range</value>
    <comment>Description for Color Range</comment>
  </data>
  <data name="ColorRangePortDataIndicesToolTip" xml:space="preserve">
    <value>List of values between 0.0 and 1.0 which position the input colors along the range</value>
  </data>
  <data name="ColorRangePortDataResultToolTip" xml:space="preserve">
    <value>Selected colors</value>
  </data>
  <data name="ColorRangePortDataColorsToolTip" xml:space="preserve">
    <value>List of colors to include in the range</value>
  </data>
  <data name="ColorRangePortDataValueToolTip" xml:space="preserve">
    <value>List of values between 0.0 and 1.0. These values define the colors that are picked along the color range to create the color list.</value>
  </data>
  <data name="CombinatorPortDataCombToolTip" xml:space="preserve">
    <value>Function to use as combinator</value>
  </data>
  <data name="CombinatorPortDataResultToolTip" xml:space="preserve">
    <value>Combined lists</value>
  </data>
  <data name="ComposePortDataFunc0ToolTip" xml:space="preserve">
    <value>Function #0</value>
  </data>
  <data name="ComposePortDataFunc1ToolTip" xml:space="preserve">
    <value>Function #1</value>
  </data>
  <data name="ComposePortDataResultToolTip" xml:space="preserve">
    <value>Composed function.</value>
  </data>
  <data name="CreateListPortDataIndex0ToolTip" xml:space="preserve">
    <value>Item Index #0</value>
  </data>
  <data name="CreateListPortDataResultToolTip" xml:space="preserve">
    <value>A list (type: var[]..[])</value>
  </data>
  <data name="DirectoryFromPathDescription" xml:space="preserve">
    <value>Creates a directory object from the given path</value>
    <comment>Description for Directory.FromPath</comment>
  </data>
  <data name="DirectoryNodeDescription" xml:space="preserve">
    <value>Allows you to select a directory on the system and returns its path</value>
  </data>
  <data name="DirectoryObjectNodeDescription" xml:space="preserve">
    <value>Creates a directory object from the given path</value>
  </data>
  <data name="DirectoryObjectPortDataPathToolTip" xml:space="preserve">
    <value>Path to the directory (type: string)</value>
  </data>
  <data name="DirectoryObjectPortDataResultToolTip" xml:space="preserve">
    <value>Directory object.</value>
  </data>
  <data name="DirectoryPathDescription" xml:space="preserve">
    <value>Allows you to select a directory on the system and returns its path</value>
    <comment>Description for Directory Path</comment>
  </data>
  <data name="DoubleInputNodeDescription" xml:space="preserve">
    <value>Creates a number.</value>
  </data>
  <data name="DoubleSliderDescription" xml:space="preserve">
    <value>Produces numeric values</value>
    <comment>Description for Double Slider</comment>
  </data>
  <data name="DoubleSliderNodeDescription" xml:space="preserve">
    <value>Produces numeric values</value>
  </data>
  <data name="DropDownPortDataResultToolTip" xml:space="preserve">
    <value>The selected {0}</value>
  </data>
  <data name="FileFromPathDescription" xml:space="preserve">
    <value>Creates a file object from the given path</value>
    <comment>Description for File.FromPath</comment>
  </data>
  <data name="FilenameNodeDescription" xml:space="preserve">
    <value>Allows you to select a file on the system to get its filename</value>
  </data>
  <data name="FileObjectNodeDescription" xml:space="preserve">
    <value>Creates a file object from the given path</value>
  </data>
  <data name="FileObjectPortDataPathToolTip" xml:space="preserve">
    <value>Path to the file as string.</value>
  </data>
  <data name="FileObjectPortDataResultToolTip" xml:space="preserve">
    <value>File object</value>
  </data>
  <data name="FilePathDescription" xml:space="preserve">
    <value>Allows you to select a file on the system and returns its file path</value>
    <comment>Description for File Path</comment>
  </data>
  <data name="FilterPortDataConditionToolTip" xml:space="preserve">
    <value>Filter function used to determine if an element is filtered in or out</value>
  </data>
  <data name="FilterPortDataListToolTip" xml:space="preserve">
    <value>List to filter</value>
  </data>
  <data name="FilterPortDataResultInToolTip" xml:space="preserve">
    <value>List containing all elements "x" where condition(x) = True</value>
  </data>
  <data name="FilterPortDataResultOutToolTip" xml:space="preserve">
    <value>List containing all elements "x" where condition(x) = False</value>
  </data>
  <data name="FormulaDescription" xml:space="preserve">
    <value>Evaluates mathematical formulas using NCalc</value>
    <comment>Description for Formula</comment>
  </data>
  <data name="FormulaPortDataResultToolTip" xml:space="preserve">
    <value>Result from formula</value>
  </data>
  <data name="FromArrayPortDataArrayToolTip" xml:space="preserve">
    <value>The array of object to be serialized</value>
  </data>
  <data name="FromArrayPortDataResultToolTip" xml:space="preserve">
    <value>String representation of the array</value>
  </data>
  <data name="FromArraySearchTags" xml:space="preserve">
    <value>string.fromarray;tostring;2string;list2string;listtostring;array2string;arraytostring</value>
    <comment>Search tags. When do translation, appending localized tags to the existing tags and use ';' to seperate them</comment>
  </data>
  <data name="FromObjectPortDataObjToolTip" xml:space="preserve">
    <value>Object to be serialized</value>
  </data>
  <data name="FromObjectPortDataResultToolTip" xml:space="preserve">
    <value>String representation of the object</value>
  </data>
  <data name="FromObjectSearchTags" xml:space="preserve">
    <value>string.fromobject;tostring;2string;number2string;numbertostring</value>
    <comment>Search tags. When do translation, appending localized tags to the existing tags and use ';' to seperate them</comment>
  </data>
  <data name="FunctionApplyDescription" xml:space="preserve">
    <value>Returns the result of a function with given arguments</value>
    <comment>Description for Function.Apply</comment>
  </data>
  <data name="FunctionComposeDescription" xml:space="preserve">
    <value>Returns a single function from multiple functions</value>
    <comment>Description for Function.Compose</comment>
  </data>
  <data name="IfDescription" xml:space="preserve">
    <value>Conditional statement</value>
    <comment>Description for If</comment>
  </data>
  <data name="IntegerSliderDescription" xml:space="preserve">
    <value>Produces integer values</value>
    <comment>Description for Integer Slider</comment>
  </data>
  <data name="IntegerSliderNodeDescription" xml:space="preserve">
    <value>Produces integer values</value>
  </data>
  <data name="LegacyNodeDescription" xml:space="preserve">
    <value>This is an obsolete node</value>
    <comment>Description for Legacy Node</comment>
  </data>
  <data name="ListCartesianProductDescription" xml:space="preserve">
    <value>Applies a combinator to each pair in the Cartesian product of two sequences</value>
    <comment>Description for List.CartesianProduct</comment>
  </data>
  <data name="ListCartesianProductSearchTags" xml:space="preserve">
    <value>cross product;crossreference;cross ref;</value>
    <comment>search tags List.CartesianProcut</comment>
  </data>
  <data name="ListCombineDescription" xml:space="preserve">
    <value>Applies a combinator to each element in two sequences</value>
    <comment>Description for List.Combine</comment>
  </data>
  <data name="ListCombineSearchTags" xml:space="preserve">
    <value>map multiple;apply over lists;multiple inputs</value>
    <comment>List.Combine search tags</comment>
  </data>
  <data name="ListCreateDescription" xml:space="preserve">
    <value>Makes a new list from the given inputs</value>
    <comment>Description for List.Create</comment>
  </data>
  <data name="ListFilterDescription" xml:space="preserve">
    <value>Filters items on a list in or out based on the given condition. If the condition is true, items are filtered in, and if the condition is false, items are filtered out.</value>
    <comment>Description for List.Filter</comment>
  </data>
  <data name="ListFilterSearchTags" xml:space="preserve">
    <value>screen;dispatch;</value>
    <comment>List.Filter search tags</comment>
  </data>
  <data name="ListForEachDescription" xml:space="preserve">
    <value>Performs a computation on each element of a list. Does not accumulate results.</value>
    <comment>Description for List.ForEach</comment>
  </data>
  <data name="ListForEachSearchTags" xml:space="preserve">
    <value>apply function;void;</value>
    <comment>List.ForEach search tags</comment>
  </data>
  <data name="ListLaceLongestDescription" xml:space="preserve">
    <value>Applies a combinator to each pair resulting from a longest lacing of the input lists. All lists have their last element repeated to match the length of the longest input.</value>
    <comment>Description for List.LaceLongest</comment>
  </data>
  <data name="ListLaceLongestSearchTags" xml:space="preserve">
    <value>repeat last;</value>
    <comment>search tags List.LaceLongest</comment>
  </data>
  <data name="ListLaceShortestDescription" xml:space="preserve">
    <value>Applies a combinator to each pair resulting from a shortest lacing of the input lists. All lists are truncated to the length of the shortest input.</value>
    <comment>Description for List.LaceShortest</comment>
  </data>
  <data name="ListLaceShortestSearchTags" xml:space="preserve">
    <value>mix;trim end</value>
    <comment>search tags List.LaceShortest</comment>
  </data>
  <data name="ListMapDescription" xml:space="preserve">
    <value>Applies a function over all elements of a list, generating a new list from the results.</value>
    <comment>Description for List.Map</comment>
  </data>
  <data name="ListMapSearchTags" xml:space="preserve">
    <value>function;applied;over list;do to each</value>
    <comment>search tags for List.Map</comment>
  </data>
  <data name="ListReduceDescription" xml:space="preserve">
    <value>Reduces a list into a new value by combining each element with an accumulated result</value>
    <comment>Description for List.Reduce</comment>
  </data>
  <data name="ListReduceSearchTags" xml:space="preserve">
    <value>accumulate;aggregate;fold</value>
    <comment>search tags List.Reduce</comment>
  </data>
  <data name="ListScanDescription" xml:space="preserve">
    <value>Reduces a list into a new value by combining each element with an accumulated result, produces a list of successive reduced values.</value>
    <comment>Description for List.Scan</comment>
  </data>
  <data name="ListScanSearchTags" xml:space="preserve">
    <value>intermediate;maps;folds</value>
    <comment>List.Scan search tags</comment>
  </data>
  <data name="MapPortDataFxToolTip" xml:space="preserve">
    <value>The procedure used to map element</value>
  </data>
  <data name="MapPortDataListToolTip" xml:space="preserve">
    <value>The list to map over.</value>
  </data>
  <data name="MapPortDataResultToolTip" xml:space="preserve">
    <value>Mapped list of type: var[]..[]</value>
  </data>
  <data name="RangeDescription" xml:space="preserve">
    <value>Creates a sequence of numbers or letters in the given range</value>
    <comment>Description for Number Range</comment>
  </data>
  <data name="SequenceDescription" xml:space="preserve">
    <value>Creates a sequence of numbers.</value>
    <comment>Description for Number Sequence</comment>
  </data>
  <data name="OrDescription" xml:space="preserve">
    <value>Boolean OR: Returns True if any of the inputs are true. If none are true, returns False.</value>
    <comment>Description for Or</comment>
  </data>
  <data name="PortDataFalseBlockToolTip" xml:space="preserve">
    <value>Returned if test is false</value>
  </data>
  <data name="PortDataImageToolTip" xml:space="preserve">
    <value>Image for visualization</value>
  </data>
  <data name="PortDataListToolTip" xml:space="preserve">
    <value>List</value>
  </data>
  <data name="PortDataOperandToolTip" xml:space="preserve">
    <value>operand</value>
  </data>
  <data name="PortDataResultToolTip" xml:space="preserve">
    <value>Result block produced</value>
  </data>
  <data name="PortDataTestBlockToolTip" xml:space="preserve">
    <value>Boolean test</value>
  </data>
  <data name="PortDataTrueBlockToolTip" xml:space="preserve">
    <value>Returned if test is true</value>
  </data>
  <data name="PortDataVariableToolTip" xml:space="preserve">
    <value>variable</value>
  </data>
  <data name="ReducePortDataReductorToolTip" xml:space="preserve">
    <value>Reductor Function: accepts one item from each list being reduced, and the current accumulated value, result is the new accumulated value.</value>
  </data>
  <data name="ReducePortDataResultToolTip" xml:space="preserve">
    <value>Reduced lists (type: var[]..[])</value>
  </data>
  <data name="ReducePortDataSeedToolTip" xml:space="preserve">
    <value>Starting accumulated value, to be passed into the first call to the Reductor function.</value>
  </data>
  <data name="ReplaceByConditionDescription" xml:space="preserve">
    <value>Replaces an item with the given substitute if the original item satisfies the given condition</value>
    <comment>Description for ReplaceByCondition</comment>
  </data>
  <data name="ReplaceByConditionSearchTags" xml:space="preserve">
    <value>predicate;override;replace if,</value>
    <comment>ReplaceByCondition search tags</comment>
  </data>
  <data name="ReplacePortDataConditionToolTip" xml:space="preserve">
    <value>Replacement function used to determine if an object should be replaced</value>
  </data>
  <data name="ReplacePortDataItemToolTip" xml:space="preserve">
    <value>Item to potentially be replaced</value>
  </data>
  <data name="ReplacePortDataReplaceWithToolTip" xml:space="preserve">
    <value>Object to replace with</value>
  </data>
  <data name="ReplacePortDataResultToolTip" xml:space="preserve">
    <value>Item, or list of items where condition was used to replace with item given in "replaceWith"</value>
  </data>
  <data name="ScanPortDataReductorToolTip" xml:space="preserve">
    <value>Reductor Function: accepts one item from each list being reduced, and the current accumulated value, result is the new accumulated value.</value>
  </data>
  <data name="ScanPortDataResultToolTip" xml:space="preserve">
    <value>Scanned lists (type: var[]..[])</value>
  </data>
  <data name="ScanPortDataSeedToolTip" xml:space="preserve">
    <value>Starting accumulated value, to be passed into the first call to the Reductor function.</value>
  </data>
  <data name="ScopeIfDescription" xml:space="preserve">
    <value>Returns the result of either True or False input depending on what boolean value is toggled in the test input. Supports recursion which requires that only a single branch be executed. It's critical that that both True and False branches are isolated and do not interact with each other!</value>
    <comment>Description for Scope If</comment>
  </data>
  <data name="SelectionPortDataResultToolTip" xml:space="preserve">
    <value>The selected elements.</value>
  </data>
  <data name="StringfromArrayDescription" xml:space="preserve">
    <value>Convert an array to a string representation.</value>
    <comment>Description for String from Array</comment>
  </data>
  <data name="StringfromObjectDescription" xml:space="preserve">
    <value>Convert an object to a string representation.</value>
    <comment>Description for String from Object</comment>
  </data>
  <data name="StringInputNodeDescription" xml:space="preserve">
    <value>Creates a string.</value>
  </data>
  <data name="WatchDescription" xml:space="preserve">
    <value>Visualize the output of node.</value>
    <comment>Description for Watch</comment>
  </data>
  <data name="WatchImageDescription" xml:space="preserve">
    <value>Previews an image</value>
    <comment>Description for Watch Image</comment>
  </data>
  <data name="WatchImageSearchTags" xml:space="preserve">
    <value>image;inspect image;pixels;display;panel;watchimage;</value>
    <comment>Search tags. When do translation, appending localized tags to the existing tags and use ';' to seperate them</comment>
  </data>
  <data name="WatchNodeDescription" xml:space="preserve">
    <value>Visualize the node's output</value>
  </data>
  <data name="WatchPortDataInputToolTip" xml:space="preserve">
    <value>Node to show output from</value>
  </data>
  <data name="WatchPortDataResultToolTip" xml:space="preserve">
    <value>Node output</value>
  </data>
  <data name="WatchSearchTags" xml:space="preserve">
    <value>print;output;display</value>
    <comment>Search tags. When do translation, appending localized tags to the existing tags and use ';' to seperate them</comment>
  </data>
  <data name="WebRequestDescription" xml:space="preserve">
    <value>Make a web request given a url.</value>
    <comment>Description for Web Request</comment>
  </data>
  <data name="WebRequestPortDataResultToolTip" xml:space="preserve">
    <value>Content of a web request as a string.</value>
  </data>
  <data name="WebRequestPortDataUrlToolTip" xml:space="preserve">
    <value>The url for the web request as a string.</value>
  </data>
  <data name="WatchNodeSearchTags" xml:space="preserve">
    <value>print;output;disply;panel;inspect;debug</value>
    <comment>Search Tags for WatchNode</comment>
  </data>
  <data name="ConversionNodeDescription" xml:space="preserve">
    <value>Convert between units of measure.</value>
  </data>
  <data name="SelectFromComboBoxToolTip" xml:space="preserve">
    <value>This is your Revit display unit settings</value>
  </data>
  <data name="ListCreateSearchTags" xml:space="preserve">
    <value>entwine;listcreate,newlist;makelist;list;</value>
    <comment>search tags for list.create</comment>
  </data>
  <data name="DoubleSliderSearchTags" xml:space="preserve">
    <value>double;number;float;integer;slider;numberslider;</value>
    <comment>Search tags for DoubleSlider node. During translation, localized keywords can be appended to the end of these tags to provide localized search terms in addition to the existing ones.</comment>
  </data>
  <data name="DynamoConvertSearchTags" xml:space="preserve">
    <value>Convert;Units;Length;Area;Volume;convertbetweenunits;</value>
    <comment>Search tags for DynamoConvert node. During translation, localized keywords can be appended to the end of these tags to provide localized search terms in addition to the existing ones.</comment>
  </data>
  <data name="ListCreateInPortToolTip" xml:space="preserve">
    <value>Item Index #{0}</value>
  </data>
  <data name="SelectionNodeNothingSelected" xml:space="preserve">
    <value>Nothing selected.</value>
  </data>
  <data name="SelectionNodeSugestion" xml:space="preserve">
    <value>Select something in the model.</value>
  </data>
  <data name="UnitNodeFromPortTooltip" xml:space="preserve">
    <value>A numeric value for conversion.</value>
  </data>
  <data name="UnitNodeToPortToolTip" xml:space="preserve">
    <value>A converted numeric value.</value>
  </data>
  <data name="DateTimeDescription" xml:space="preserve">
    <value>Creates a dateTime object from a formatted date and time string. Date and time must be in the default DateTime format "MMMM dd, yyyy h:mm tt", e.g. "April 02, 1977 12:00 PM"</value>
  </data>
  <data name="ColorRangeSearchTags" xml:space="preserve">
    <value>colorrange;</value>
  </data>
  <data name="DirectoryPathSearchTags" xml:space="preserve">
    <value>directorypath;filepath;</value>
  </data>
  <data name="FilePathSearchTags" xml:space="preserve">
    <value>filepath;</value>
  </data>
  <data name="IntegerSliderSearchTags" xml:space="preserve">
    <value>integerslider;</value>
  </data>
  <data name="RangeSearchTags" xml:space="preserve">
    <value>numberrange;numbersequence;</value>
  </data>
  <data name="SequenceSearchTags" xml:space="preserve">
    <value>numbersequence;</value>
  </data>
  <data name="SelectionEdgeOutputPortName" xml:space="preserve">
    <value>Curve</value>
  </data>
  <data name="SelectionEdgesOutputPortName" xml:space="preserve">
    <value>Curves</value>
  </data>
  <data name="SelectionElementOutputPortName" xml:space="preserve">
    <value>Element</value>
  </data>
  <data name="SelectionElementsOutputPortName" xml:space="preserve">
    <value>Elements</value>
  </data>
  <data name="SelectionFaceOutputPortName" xml:space="preserve">
    <value>Surface</value>
  </data>
  <data name="SelectionFacesOutputPortName" xml:space="preserve">
    <value>Surfaces</value>
  </data>
  <data name="SelectionPointOutputPortName" xml:space="preserve">
    <value>Point</value>
  </data>
  <data name="SelectionPointsOutputPortName" xml:space="preserve">
    <value>Points</value>
  </data>
  <data name="NumberNodeInputMustBeNumeric" xml:space="preserve">
    <value>The input must be numeric.</value>
  </data>
  <data name="ColorPaletteDescription" xml:space="preserve">
    <value>Select a Color from the palette</value>
  </data>
  <data name="ColorPaletteSearchTags" xml:space="preserve">
    <value>color</value>
  </data>
  <data name="EqualsWithToleranceDescription" xml:space="preserve">
    <value>Returns True if x and y are equal given a certain tolerance</value>
    <comment>Description for Equals with tolerance node</comment>
  </data>
  <data name="EqualsWithToleranceLhsRhsTooltip" xml:space="preserve">
    <value>Integer or double value</value>
    <comment>Equals with tolerance node input port tooltip</comment>
  </data>
  <data name="EqualsWithToleranceOutportTooltip" xml:space="preserve">
    <value>Result of equality check</value>
  </data>
  <data name="EqualsWithToleranceSearchTags" xml:space="preserve">
    <value>equals;tolerance</value>
  </data>
  <data name="EqualsWithToleranceTooltip" xml:space="preserve">
    <value>Tolerance permitted for equality check
Default value: {0}</value>
  </data>
  <data name="DirectoryPathOutputDescription" xml:space="preserve">
    <value>Directory path</value>
  </data>
  <data name="FilePathOutputDescription" xml:space="preserve">
    <value>File Path</value>
  </data>
  <data name="IFNodeWarningMessage" xml:space="preserve">
    <value>This node has been updated and will be removed in a future version of Dynamo. Existing behavior is retained, but a new version now supports Empty Lists, Null values and inputs of varying length. Please replace this node if you wish to use this improved behavior.</value>
  </data>
  <data name="ConversionNodeObsoleteMessage" xml:space="preserve">
    <value>is obsolete, please use the new Convert Units node.</value>
  </data>
  <data name="CustomSelectionNodeDescription" xml:space="preserve">
    <value>A dropdown menu with customizable values.</value>
  </data>
  <data name="CustomSelectionSearchTags" xml:space="preserve">
    <value>dropdown;custom;custom dropdown;enum;custom enum</value>
  </data>
  <data name="IntegerSliderInfoMessage" xml:space="preserve">
    <value>The value entered is not in the int64 range.</value>
  </data>
  <data name="CustomSelectionOutputDescription" xml:space="preserve">
    <value>Selected value</value>
  </data>
  <data name="TooltipTextAction" xml:space="preserve">
    <value>Nodes that execute an action</value>
  </data>
  <data name="TooltipTextCreate" xml:space="preserve">
    <value>Nodes that create data</value>
  </data>
  <data name="TooltipTextQuery" xml:space="preserve">
    <value>Nodes that query data</value>
  </data>
<<<<<<< HEAD
  <data name="RememberDescription" xml:space="preserve">
    <value>Store data passing through this node to the Dynamo file. Return the stored data if the input is null.</value>
  </data>
  <data name="RememberInputToolTip" xml:space="preserve">
    <value>Data to sample and store in the file.</value>
  </data>
  <data name="RememberOuputToolTip" xml:space="preserve">
    <value>Data</value>
  </data>
=======
  <data name="GateDescription" xml:space="preserve">
    <value>Block data passing through this node to downstream nodes. Node returns the input data only if the node value is set to Open.

In Generative Design workflows, this node should be used to control and block the behavior of nodes that will place elements in Revit</value>
  </data>
  <data name="GateInPortToolTip" xml:space="preserve">
    <value>Data to pass to a downstream node with gated controls.</value>
  </data>
  <data name="GateOutPortToolTip" xml:space="preserve">
    <value>Data</value>
  </data>
  <data name="GateSearchTags" xml:space="preserve">
    <value>gate;stop;data</value>
  </data>
>>>>>>> f0cd05c3
</root><|MERGE_RESOLUTION|>--- conflicted
+++ resolved
@@ -641,7 +641,6 @@
   <data name="TooltipTextQuery" xml:space="preserve">
     <value>Nodes that query data</value>
   </data>
-<<<<<<< HEAD
   <data name="RememberDescription" xml:space="preserve">
     <value>Store data passing through this node to the Dynamo file. Return the stored data if the input is null.</value>
   </data>
@@ -651,7 +650,6 @@
   <data name="RememberOuputToolTip" xml:space="preserve">
     <value>Data</value>
   </data>
-=======
   <data name="GateDescription" xml:space="preserve">
     <value>Block data passing through this node to downstream nodes. Node returns the input data only if the node value is set to Open.
 
@@ -666,5 +664,4 @@
   <data name="GateSearchTags" xml:space="preserve">
     <value>gate;stop;data</value>
   </data>
->>>>>>> f0cd05c3
 </root>