--- conflicted
+++ resolved
@@ -539,10 +539,9 @@
   <data name="UnitNodeToPortToolTip" xml:space="preserve">
     <value>A converted numeric value.</value>
   </data>
-<<<<<<< HEAD
   <data name="DateTimeDescription" xml:space="preserve">
-    <value>Create a DateTime object from a formatted date and time string. Date and time must be of the format "April 12, 1977 12:00 PM"</value>
-=======
+      <value>Create a DateTime object from a formatted date and time string. Date and time must be of the format "April 12, 1977 12:00 PM"</value>
+  </data>
   <data name="ColorRangeSearchTags" xml:space="preserve">
     <value>colorrange;</value>
   </data>
@@ -560,6 +559,5 @@
   </data>
   <data name="NumberSequenceSearchTags" xml:space="preserve">
     <value>numbersequence;</value>
->>>>>>> bd3bf4c5
   </data>
 </root>