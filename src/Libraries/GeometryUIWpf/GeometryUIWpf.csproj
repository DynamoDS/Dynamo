--- conflicted
+++ resolved
@@ -39,13 +39,10 @@
   <ItemGroup>
     <Reference Include="PresentationCore" />
     <Reference Include="PresentationFramework" />
-<<<<<<< HEAD
     <Reference Include="ProtoGeometry, Version=2.12.0.5264, Culture=neutral, processorArchitecture=AMD64">
       <HintPath>..\..\packages\DynamoVisualProgramming.LibG_227_0_0.2.12.0.5264\lib\net48\ProtoGeometry.dll</HintPath>
-=======
     <Reference Include="ProtoGeometry, Version=2.12.0.6216, Culture=neutral, processorArchitecture=AMD64">
       <HintPath>..\..\packages\DynamoVisualProgramming.LibG_227_0_0.2.12.0.6216\lib\net48\ProtoGeometry.dll</HintPath>
->>>>>>> b3b8f0d7
       <Private>False</Private>
     </Reference>
     <Reference Include="System" />
