--- conflicted
+++ resolved
@@ -502,11 +502,7 @@
             get { return selectedQuantityConversion; }
             set
             {
-<<<<<<< HEAD
-                // Ensure the assigned value always matches a valid entry is source
-=======
                 // Ensure the assigned value always matches a valid entry in source
->>>>>>> 03bbf74d
                 value = ReconcileFromCollection(value, QuantityConversionSource);
 
                 selectedQuantityConversion = value;
@@ -530,11 +526,7 @@
             get { return selectedFromConversion; }
             set
             {
-<<<<<<< HEAD
-                // Ensure the assigned value always matches a valid entry is source
-=======
                 // Ensure the assigned value always matches a valid entry in source
->>>>>>> 03bbf74d
                 value = ReconcileFromCollection(value, SelectedFromConversionSource);
 
                 selectedFromConversion = value;
@@ -552,11 +544,7 @@
             get { return selectedToConversion; }
             set
             {
-<<<<<<< HEAD
-                // Ensure the assigned value always matches a valid entry is source
-=======
                 // Ensure the assigned value always matches a valid entry in source
->>>>>>> 03bbf74d
                 value = ReconcileFromCollection(value, SelectedToConversionSource);
 
                 selectedToConversion = value;
