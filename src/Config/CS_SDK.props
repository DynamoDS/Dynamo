<Project>
  <PropertyGroup>
    <Platforms>AnyCPU;NET60_Linux;</Platforms>
    <Configuration Condition=" '$(Configuration)' == '' ">Debug</Configuration>
    <Platform Condition=" '$(Platform)' == '' ">AnyCPU</Platform>
    <PlatformTarget >x64</PlatformTarget>
    <!--Use the property DotNet to set TargetFramework from commandline without forcing it on all projects-->
    <!--Ex. DynamoServices uses TargetFramework netstandard2.0 -->
    <DotNet>net6.0</DotNet>
    <VisualStudioVersion Condition="'$(VisualStudioVersion)' == ''">16.0</VisualStudioVersion>
    <TargetFramework>$(DotNet)</TargetFramework>
    <FileAlignment>512</FileAlignment>
    <AppendTargetFrameworkToOutputPath>false</AppendTargetFrameworkToOutputPath>
    <AppendRuntimeIdentifierToOutputPath>false</AppendRuntimeIdentifierToOutputPath> 
    <OutputPath Condition=" '$(OutputPath)' == '' ">$(SolutionDir)..\bin\$(Platform)\$(Configuration)</OutputPath>
    <NunitPath Condition=" '$(NunitPath)' == '' ">$(SolutionDir)..\extern\NUnit</NunitPath>
    <SharpDXDirectXVersion>DirectX11</SharpDXDirectXVersion>
    <ErrorReport>prompt</ErrorReport>
    <WarningLevel>4</WarningLevel>
    <Prefer32Bit>false</Prefer32Bit>
    <UICulture>en-US</UICulture>
    <OutputType Condition=" '$(OutputType)' == '' ">Library</OutputType>
    <GenerateAssemblyInfo>false</GenerateAssemblyInfo>
    <!--MSB3539: The value of the property "BaseIntermediateOutputPath" was modified after it was used by MSBuild-->
    <!--CS1591: Missing XML comment for publicly visible type or member 'Type_or_Member'-->
    <!--NUnit2005: Consider using Assert.That(actual, Is.EqualTo(expected)) instead of Assert.AreEqual(expected, actual)-->
    <!--NUnit2007: The actual value should not be a constant-->
    <!--CS0618: The 'member' is obsolete: 'text'-->
    <!--CS0612: The 'member' is obsolete-->
    <!--CS0672: Member 'member1' overrides obsolete member 'member2. Add the Obsolete attribute to 'member1'-->
    <NoWarn>MSB3539;CS1591;NUnit2005;NUnit2007;CS0618;CS0612;CS0672</NoWarn>
    <ResolveAssemblyWarnOrErrorOnTargetArchitectureMismatch>None</ResolveAssemblyWarnOrErrorOnTargetArchitectureMismatch>
    <DebugSymbols>true</DebugSymbols>
    <SelfContained>false</SelfContained>
  </PropertyGroup>
    <PropertyGroup>
    <DebugType>full</DebugType>
    </PropertyGroup>
  <PropertyGroup Condition="'$(Configuration)' == 'Debug' ">
    <Optimize>false</Optimize>
    <DefineConstants>DEBUG;TRACE</DefineConstants>
  </PropertyGroup>
    <PropertyGroup Condition=" '$(Configuration)' == 'Release' ">
    <Optimize>true</Optimize>
    <DefineConstants>TRACE</DefineConstants>
  </PropertyGroup>
    <PropertyGroup>
    <!--Needed to copy nuget package assemblies to output folder. Anet6 issue-->
    <CopyLocalLockFileAssemblies>true</CopyLocalLockFileAssemblies>
    <GenerateDependencyFile>false</GenerateDependencyFile>
  </PropertyGroup>
  <PropertyGroup Condition="$(Platform.Contains('AnyCPU'))" >
    <RuntimeIdentifier>win-x64</RuntimeIdentifier>
    <DefineConstants>$(DefineConstants);_WINDOWS</DefineConstants>
  </PropertyGroup>
  <PropertyGroup Condition="$(Platform.Contains('Linux'))" >
    <RuntimeIdentifier>linux-x64</RuntimeIdentifier>
    <DefineConstants>$(DefineConstants);_LINUX</DefineConstants>
  </PropertyGroup>
  <PropertyGroup Condition="'$(UILib)' == 'true' AND $(RuntimeIdentifier.Contains('win'))">
    <TargetFramework>$(TargetFramework)-windows</TargetFramework>
    <UseWPF>true</UseWPF>
    <UseWindowsForms>true</UseWindowsForms>
  </PropertyGroup>
  <PropertyGroup>
    <BaseIntermediateOutputPath>int\$(TargetFramework)\</BaseIntermediateOutputPath>
    <IntermediateOutputPath>obj\$(TargetFramework)\</IntermediateOutputPath>
  </PropertyGroup>
  <ItemGroup>
    <Compile Remove="obj\**" />
    <EmbeddedResource Remove="obj\**" />
    <None Remove="obj\**" />
    <None Remove="*.resources" />
    <Compile Remove="int\**" />
    <EmbeddedResource Remove="int\**" />
    <None Remove="int\**" />
  </ItemGroup>
  <ItemGroup>
    <Compile Condition="'$(ProjectName)'!='AssemblyInfoGenerator'" Include="$(SolutionDir)AssemblySharedInfoGenerator\AssemblySharedInfo.cs">
      <Link>Properties\AssemblySharedInfo.cs</Link>
    </Compile>
  </ItemGroup>
  <ItemDefinitionGroup>
    <ProjectReference>
      <Private>false</Private>
    </ProjectReference>
  </ItemDefinitionGroup>
  <PropertyGroup Condition=" '$(TestProject)' == 'true' ">
    <TestDependenciesPath>$(OutputPath)\..\..\..\test\test_dependencies</TestDependenciesPath>
  </PropertyGroup>
<<<<<<< HEAD
=======
  <ItemDefinitionGroup Condition=" '$(TestProject)' == 'true' ">
    <ProjectReference>
      <PrivateAssets>all</PrivateAssets>
      <ExcludeAssets>runtime</ExcludeAssets>
    </ProjectReference>
    <PackageReference>
      <PrivateAssets>all</PrivateAssets>
      <ExcludeAssets>runtime</ExcludeAssets>
    </PackageReference>
  </ItemDefinitionGroup>
>>>>>>> d5e6389c
  <Target Name="CleanIntermediaryFolder" Condition="Exists('$(ProjectDir)$(BaseIntermediateOutputPath)')" BeforeTargets="Clean" >
     <RemoveDir ContinueOnError="WarnAndContinue" Directories="$(ProjectDir)$(BaseIntermediateOutputPath)" /> <!-- int -->
  </Target>
  <Target Name="CopyPackageData" AfterTargets="Build" Outputs="%(PackageReference.Identity)" >
    <PropertyGroup>
      <Local_CopyMetaData>%(PackageReference.CopyMetaData)</Local_CopyMetaData>
      <Local_CopyXML>%(PackageReference.CopyXML)</Local_CopyXML>
      <Local_CopyPDB>%(PackageReference.CopyPDB)</Local_CopyPDB>
      <Local_NuGetPackageId>%(PackageReference.Identity)</Local_NuGetPackageId>
      <Local_CopyToSubdirectory>%(PackageReference.CopyDllToSubdirectory)</Local_CopyToSubdirectory>
      <PackagesOutputSubdirectory>%(ReferenceCopyLocalPaths.DestinationSubDirectory)</PackagesOutputSubdirectory>
    </PropertyGroup>
    <ItemGroup Condition="$(Local_CopyXML) == 'true' or $(Local_CopyMetaData) == 'true'">
      <MyReferences Include="@(ReferencePath->WithMetadataValue( 'NuGetPackageId', $(Local_NuGetPackageId) ))" />
      <XMLContent Include="%(MyReferences.RelativeDir)%(MyReferences.FileName).xml" Condition="$([System.String]::Copy('%(MyReferences.FullPath)').ToLower().Contains('$(Local_NuGetPackageId.ToLower())'))" />
    </ItemGroup>
    <ItemGroup Condition="$(Local_CopyPDB) == 'true' or $(Local_CopyMetaData) == 'true'">
      <MyReferences Include="@(ReferencePath->WithMetadataValue( 'NuGetPackageId', $(Local_NuGetPackageId) ))" />
      <PDBContent Include="%(MyReferences.RelativeDir)%(MyReferences.FileName).pdb" Condition="$([System.String]::Copy('%(MyReferences.FullPath)').ToLower().Contains('$(Local_NuGetPackageId.ToLower())'))" />
    </ItemGroup>
    <ItemGroup Condition="$(Local_CopyToSubdirectory) != ''">
      <MyReferences Include="@(ReferencePath->WithMetadataValue( 'NuGetPackageId', $(Local_NuGetPackageId) ))" />
      <DLLContent Include="%(MyReferences.FullPath)" Condition="$([System.String]::Copy('%(MyReferences.FullPath)').ToLower().Contains('$(Local_NuGetPackageId.ToLower())'))" />
    </ItemGroup>
    <Copy SourceFiles="@(XMLContent)" DestinationFolder="$(OutDir)$(PackagesOutputSubdirectory)" Condition="Exists('%(FullPath)')" />
    <Copy SourceFiles="@(PDBContent)" DestinationFolder="$(OutDir)$(PackagesOutputSubdirectory)" Condition="Exists('%(FullPath)')" />
    <Copy SourceFiles="@(DLLContent)" DestinationFolder="$(OutDir)$(PackagesOutputSubdirectory)$(Local_CopyToSubdirectory)" Condition="Exists('%(FullPath)')" />
  </Target>
  <Target Name="ResolveSateliteResDeps" AfterTargets="Build" Condition=" '$(OS)' != 'Unix' ">
   <PropertyGroup>
        <OutputExtension>dll</OutputExtension>
    </PropertyGroup>
    <GetAssemblyIdentity AssemblyFiles="$(TargetPath)">
      <Output TaskParameter="Assemblies" ItemName="AssemblyInfo" />
    </GetAssemblyIdentity>
  </Target>
  <Choose>
      <When Condition=" '$(OS)' != 'Unix' ">
          <PropertyGroup>
              <PowerShellCommand>powershell.exe</PowerShellCommand>
          </PropertyGroup>
      </When>
      <Otherwise>
          <PropertyGroup>
              <PowerShellCommand>pwsh</PowerShellCommand>
          </PropertyGroup>
      </Otherwise>
  </Choose>
</Project><|MERGE_RESOLUTION|>--- conflicted
+++ resolved
@@ -88,8 +88,6 @@
   <PropertyGroup Condition=" '$(TestProject)' == 'true' ">
     <TestDependenciesPath>$(OutputPath)\..\..\..\test\test_dependencies</TestDependenciesPath>
   </PropertyGroup>
-<<<<<<< HEAD
-=======
   <ItemDefinitionGroup Condition=" '$(TestProject)' == 'true' ">
     <ProjectReference>
       <PrivateAssets>all</PrivateAssets>
@@ -100,7 +98,6 @@
       <ExcludeAssets>runtime</ExcludeAssets>
     </PackageReference>
   </ItemDefinitionGroup>
->>>>>>> d5e6389c
   <Target Name="CleanIntermediaryFolder" Condition="Exists('$(ProjectDir)$(BaseIntermediateOutputPath)')" BeforeTargets="Clean" >
      <RemoveDir ContinueOnError="WarnAndContinue" Directories="$(ProjectDir)$(BaseIntermediateOutputPath)" /> <!-- int -->
   </Target>
