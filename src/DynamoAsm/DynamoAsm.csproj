--- conflicted
+++ resolved
@@ -80,10 +80,8 @@
   </ItemGroup>
   <Import Project="$(MSBuildToolsPath)\Microsoft.CSharp.targets" />
   <PropertyGroup>
-<<<<<<< HEAD
     <PostBuildEvent>copy /Y ..\..\extern\DynamoAsm\* ..\..\bin\Release
 copy /Y ..\..\extern\DynamoAsm\* ..\..\bin\Debug</PostBuildEvent>
-=======
     <PostBuildEvent>copy /Y ..\..\extern\DynamoAsm\ASMAHL219A.dll ..\..\bin\Release
 copy /Y ..\..\extern\DynamoAsm\ASMBASE219A.dll ..\..\bin\Release
 copy /Y ..\..\extern\DynamoAsm\ASMBLND219A.dll ..\..\bin\Release
@@ -145,7 +143,6 @@
 copy /Y ..\..\extern\DynamoAsm\tslib2010_64_dllwrap.dll ..\..\bin\Release
 copy /Y ..\..\extern\DynamoAsm\zlib1.dll ..\..\bin\Release
 </PostBuildEvent>
->>>>>>> 4c625c0a
   </PropertyGroup>
   <!-- To modify your build process, add your task inside one of the targets below and uncomment it. 
        Other similar extension points exist, see Microsoft.Common.targets.
