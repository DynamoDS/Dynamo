﻿using System;
using System.IO;
using System.Threading;
using System.Windows;
using System.Windows.Controls;
using Dynamo;
using Dynamo.Controls;
using Dynamo.Interfaces;
using Dynamo.Tests.UI;
using Dynamo.UI.Controls;
using Dynamo.UpdateManager;
using Dynamo.Utilities;
using Dynamo.ViewModels;
using DynamoCore.UI.Controls;
using NUnit.Framework;
using Moq;

namespace DynamoCoreUITests
{
    [TestFixture]
    public class UpdateManagerUITests : DynamoTestUI
    {
        private void Init(IUpdateManager updateManager)
        {
            AppDomain.CurrentDomain.AssemblyResolve += AssemblyHelper.CurrentDomain_AssemblyResolve;

<<<<<<< HEAD
            //var env = new ExecutionEnvironment();

            Controller = new DynamoController(typeof(DynamoViewModel), "None", null, updateManager, new DefaultWatchHandler(), new PreferenceSettings())
            {
                Testing = true
            };
=======
            var env = new ExecutionEnvironment();
            Controller = new DynamoController(env, typeof(DynamoViewModel), "None", null, updateManager, new UnitsManager(), new DefaultWatchHandler(), new PreferenceSettings());
            DynamoController.IsTestMode = true;
>>>>>>> fd02b8a5

            //create the view
            Ui = new DynamoView { DataContext = Controller.DynamoViewModel };
            Vm = Controller.DynamoViewModel;
            Controller.UIDispatcher = Ui.Dispatcher;
            Ui.Show();

            SynchronizationContext.SetSynchronizationContext(new SynchronizationContext());

            string tempPath = Path.GetTempPath();
            TempFolder = Path.Combine(tempPath, "dynamoTmp");

            if (!Directory.Exists(TempFolder))
            {
                Directory.CreateDirectory(TempFolder);
            }
            else
            {
                EmptyTempFolder();
            }
        }

        [TearDown]
        public void Shutdown()
        {
            if (Ui.IsLoaded)
                Ui.Close();
        }

        [Test]
        public void UpdateButtonNotCollapsedIfNotUpToDate()
        {
            var um_mock = new Mock<IUpdateManager>();
            um_mock.Setup(um => um.AvailableVersion).Returns(BinaryVersion.FromString("9.9.9.9"));
            um_mock.Setup(um => um.ProductVersion).Returns(BinaryVersion.FromString("1.1.1.1"));

            Init(um_mock.Object);

            var stb = (ShortcutToolbar)Ui.shortcutBarGrid.Children[0];
            var sbgrid = (Grid)stb.FindName("ShortcutToolbarGrid");
            var updateControl = (GraphUpdateNotificationControl)sbgrid.FindName("UpdateControl");
            Assert.AreEqual(Visibility.Visible, updateControl.Visibility);
        }

        [Test]
        public void UpdateButtonCollapsedIfUpToDate()
        {
            var um_mock = new Mock<IUpdateManager>();
            um_mock.Setup(um => um.AvailableVersion).Returns(BinaryVersion.FromString("1.1.1.1"));
            um_mock.Setup(um => um.ProductVersion).Returns(BinaryVersion.FromString("9.9.9.9"));

            Init(um_mock.Object);

            var stb = (ShortcutToolbar)Ui.shortcutBarGrid.Children[0];
            var sbgrid = (Grid)stb.FindName("ShortcutToolbarGrid");
            var updateControl = (GraphUpdateNotificationControl)sbgrid.FindName("UpdateControl");
            Assert.AreEqual(Visibility.Collapsed, updateControl.Visibility);
        }

        [Test]
        public void UpdateButtonCollapsedIfNotConnected()
        {
            var um_mock = new Mock<IUpdateManager>();
            um_mock.Setup(um => um.AvailableVersion).Returns(BinaryVersion.FromString(""));
            um_mock.Setup(um => um.ProductVersion).Returns(BinaryVersion.FromString("9.9.9.9"));

            Init(um_mock.Object);

            var stb = (ShortcutToolbar)Ui.shortcutBarGrid.Children[0];
            var sbgrid = (Grid)stb.FindName("ShortcutToolbarGrid");
            var updateControl = (GraphUpdateNotificationControl)sbgrid.FindName("UpdateControl");
            Assert.AreEqual(Visibility.Collapsed, updateControl.Visibility);
        }
    }
}<|MERGE_RESOLUTION|>--- conflicted
+++ resolved
@@ -24,18 +24,10 @@
         {
             AppDomain.CurrentDomain.AssemblyResolve += AssemblyHelper.CurrentDomain_AssemblyResolve;
 
-<<<<<<< HEAD
             //var env = new ExecutionEnvironment();
 
-            Controller = new DynamoController(typeof(DynamoViewModel), "None", null, updateManager, new DefaultWatchHandler(), new PreferenceSettings())
-            {
-                Testing = true
-            };
-=======
-            var env = new ExecutionEnvironment();
-            Controller = new DynamoController(env, typeof(DynamoViewModel), "None", null, updateManager, new UnitsManager(), new DefaultWatchHandler(), new PreferenceSettings());
+            Controller = new DynamoController(typeof(DynamoViewModel), "None", null, updateManager, new DefaultWatchHandler(), new PreferenceSettings());
             DynamoController.IsTestMode = true;
->>>>>>> fd02b8a5
 
             //create the view
             Ui = new DynamoView { DataContext = Controller.DynamoViewModel };
