﻿using System;
using System.Collections.Generic;
using System.Diagnostics;
using System.IO;
using System.Linq;
using System.Text;
using System.Threading;
using System.Windows;
using System.Windows.Input;
using System.Xml;
using Dynamo.Controls;
using Dynamo.Models;
using Dynamo.Nodes;
using Dynamo.Utilities;
using Dynamo.ViewModels;
using NUnit.Framework;
using DynCmd = Dynamo.ViewModels.DynamoViewModel;

namespace Dynamo.Tests.UI
{
    [TestFixture]
    public class RecordedTests
    {
        #region Generic Set-up Routines and Data Members

        private System.Random randomizer = null;

        // For access within test cases.
        protected WorkspaceModel workspace = null;
        protected WorkspaceViewModel workspaceViewModel = null;
        protected DynamoController controller = null;

        [SetUp]
        public void Start()
        {
            // Fixed seed randomizer for predictability.
            randomizer = new System.Random(123456);
        }

        [TearDown]
        public void Exit()
        {
            this.controller = null;
        }

        #endregion

        #region Recorded Test Cases for Command Framework

        [Test, RequiresSTA]
        public void _SnowPeashooter()
        {
            RunCommandsFromFile("SnowPeashooter.xml");

            Assert.AreEqual(1, workspace.Nodes.Count);
            Assert.AreEqual(0, workspace.Connectors.Count);

            var number = GetNode("045decd1-7454-4b85-b92e-d59d35f31ab2") as DoubleInput;
            Assert.AreEqual("12.34", number.Value);
        }

        [Test, RequiresSTA]
        public void TestCreateNodeCommand()
        {
            // Create the command in completely unpredictable states. These 
            // states should properly be serialized and deserialized across 
            // two instances of the same command.
            // 
            Guid nodeId = Guid.NewGuid();
            string name = randomizer.Next().ToString();
            double x = randomizer.NextDouble() * 1000;
            double y = randomizer.NextDouble() * 1000;
            bool defaultPos = randomizer.Next(2) == 0;
            bool transfPos = randomizer.Next(2) == 0;

            var cmdOne = new DynCmd.CreateNodeCommand(
                nodeId, name, x, y, defaultPos, transfPos);

            var cmdTwo = DuplicateAndCompare(cmdOne);
            Assert.AreEqual(cmdOne.NodeId, cmdTwo.NodeId);
            Assert.AreEqual(cmdOne.NodeName, cmdTwo.NodeName);
            Assert.AreEqual(cmdOne.X, cmdTwo.X, 0.000001);
            Assert.AreEqual(cmdOne.Y, cmdTwo.Y, 0.000001);
            Assert.AreEqual(cmdOne.DefaultPosition, cmdTwo.DefaultPosition);
            Assert.AreEqual(cmdOne.TransformCoordinates, cmdTwo.TransformCoordinates);

            // A RecordableCommand should be created in "recording mode" by default, 
            // and only deserialized commands should be marked as "in playback mode".
            Assert.AreEqual(false, cmdOne.IsInPlaybackMode);
            Assert.AreEqual(true, cmdTwo.IsInPlaybackMode);
        }

        [Test, RequiresSTA]
        public void TestCreateNoteCommand()
        {
            // Create the command in completely unpredictable states. These 
            // states should properly be serialized and deserialized across 
            // two instances of the same command.
            // 
            Guid nodeId = Guid.NewGuid();
            string text = randomizer.Next().ToString();
            double x = randomizer.NextDouble() * 1000;
            double y = randomizer.NextDouble() * 1000;
            bool defaultPos = randomizer.Next(2) == 0;

            var cmdOne = new DynCmd.CreateNoteCommand(nodeId, text, x, y, defaultPos);
            var cmdTwo = DuplicateAndCompare(cmdOne);

            Assert.AreEqual(cmdOne.NodeId, cmdTwo.NodeId);
            Assert.AreEqual(cmdOne.NoteText, cmdTwo.NoteText);
            Assert.AreEqual(cmdOne.X, cmdTwo.X, 0.000001);
            Assert.AreEqual(cmdOne.Y, cmdTwo.Y, 0.000001);
            Assert.AreEqual(cmdOne.DefaultPosition, cmdTwo.DefaultPosition);
        }

        [Test, RequiresSTA]
        public void TestSelectModelCommand()
        {
            Guid modelGuid = Guid.NewGuid();
            ModifierKeys modifiers = ((randomizer.Next(2) == 0) ?
                ModifierKeys.Control : ModifierKeys.Alt);

            var cmdOne = new DynCmd.SelectModelCommand(modelGuid, modifiers);
            var cmdTwo = DuplicateAndCompare(cmdOne);

            Assert.AreEqual(cmdOne.ModelGuid, cmdTwo.ModelGuid);
            Assert.AreEqual(cmdOne.Modifiers, cmdTwo.Modifiers);
        }

        [Test, RequiresSTA]
        public void TestSelectInRegionCommand()
        {
            Rect region = new Rect(
                randomizer.NextDouble() * 100,
                randomizer.NextDouble() * 100,
                randomizer.NextDouble() * 100,
                randomizer.NextDouble() * 100);

            bool isCrossSelection = randomizer.Next(2) == 0;

            var cmdOne = new DynCmd.SelectInRegionCommand(region, isCrossSelection);
            var cmdTwo = DuplicateAndCompare(cmdOne);

            Assert.AreEqual(cmdOne.Region.X, cmdTwo.Region.X, 0.000001);
            Assert.AreEqual(cmdOne.Region.Y, cmdTwo.Region.Y, 0.000001);
            Assert.AreEqual(cmdOne.Region.Width, cmdTwo.Region.Width, 0.000001);
            Assert.AreEqual(cmdOne.Region.Height, cmdTwo.Region.Height, 0.000001);
            Assert.AreEqual(cmdOne.IsCrossSelection, cmdTwo.IsCrossSelection);
        }

        [Test, RequiresSTA]
        public void TestDragSelectionCommand()
        {
            Point point = new Point(
                randomizer.NextDouble() * 100,
                randomizer.NextDouble() * 100);

            var operation = ((randomizer.Next(2) == 0) ?
                DynCmd.DragSelectionCommand.Operation.BeginDrag :
                DynCmd.DragSelectionCommand.Operation.EndDrag);

            var cmdOne = new DynCmd.DragSelectionCommand(point, operation);
            var cmdTwo = DuplicateAndCompare(cmdOne);

            Assert.AreEqual(cmdOne.MouseCursor.X, cmdTwo.MouseCursor.X, 0.000001);
            Assert.AreEqual(cmdOne.MouseCursor.Y, cmdTwo.MouseCursor.Y, 0.000001);
            Assert.AreEqual(cmdOne.DragOperation, cmdTwo.DragOperation);
        }

        [Test, RequiresSTA]
        public void TestMakeConnectionCommand()
        {
            Guid nodeId = Guid.NewGuid();
            int portIndex = randomizer.Next();
            var portType = ((PortType)randomizer.Next(2));
            var mode = ((DynCmd.MakeConnectionCommand.Mode)randomizer.Next(3));

            var cmdOne = new DynCmd.MakeConnectionCommand(
                nodeId, portIndex, portType, mode);

            var cmdTwo = DuplicateAndCompare(cmdOne);

            Assert.AreEqual(cmdOne.NodeId, cmdTwo.NodeId);
            Assert.AreEqual(cmdOne.PortIndex, cmdTwo.PortIndex);
            Assert.AreEqual(cmdOne.Type, cmdTwo.Type);
            Assert.AreEqual(cmdOne.ConnectionMode, cmdTwo.ConnectionMode);
        }

        [Test, RequiresSTA]
        public void TestDeleteModelCommand()
        {
            Guid modelGuid = Guid.NewGuid();
            var cmdOne = new DynCmd.DeleteModelCommand(modelGuid);
            var cmdTwo = DuplicateAndCompare(cmdOne);
            Assert.AreEqual(cmdOne.ModelGuid, cmdTwo.ModelGuid);
        }

        [Test, RequiresSTA]
        public void TestUndoRedoCommand()
        {
            var operation = ((DynCmd.UndoRedoCommand.Operation)randomizer.Next(2));
            var cmdOne = new DynCmd.UndoRedoCommand(operation);
            var cmdTwo = DuplicateAndCompare(cmdOne);
            Assert.AreEqual(cmdOne.CmdOperation, cmdTwo.CmdOperation);
        }

        [Test, RequiresSTA]
        public void TestUpdateModelValueCommand()
        {
            Guid modelGuid = Guid.NewGuid();
            string name = randomizer.Next().ToString();
            string value = randomizer.Next().ToString();

            var cmdOne = new DynCmd.UpdateModelValueCommand(modelGuid, name, value);
            var cmdTwo = DuplicateAndCompare(cmdOne);

            Assert.AreEqual(cmdOne.ModelGuid, cmdTwo.ModelGuid);
            Assert.AreEqual(cmdOne.Name, cmdTwo.Name);
            Assert.AreEqual(cmdOne.Value, cmdTwo.Value);
        }

        #endregion

        #region Private Helper Methods

        protected ModelBase GetNode(string guid)
<<<<<<< HEAD
        {
            Guid id = Guid.Parse(guid);
            return workspace.GetModelInternal(id);
        }

        protected void VerifyModelExistence(Dictionary<string, bool> modelExistenceMap)
        {
            var nodes = workspace.Nodes;
            foreach (var pair in modelExistenceMap)
            {
                Guid guid = Guid.Parse(pair.Key);
                var node = nodes.FirstOrDefault((x) => (x.GUID == guid));
                bool nodeExists = (null != node);
                Assert.AreEqual(nodeExists, pair.Value);
            }
        }

        protected void RunCommandsFromFile(string commandFileName, bool autoRun = false)
        {
            string commandFilePath = DynamoTestUI.GetTestDirectory();
            commandFilePath = Path.Combine(commandFilePath, @"core\recorded\");
            commandFilePath = Path.Combine(commandFilePath, commandFileName);

            // Create the controller to run alongside the view.
            controller = DynamoController.MakeSandbox(commandFilePath);
            controller.DynamoViewModel.DynamicRunEnabled = autoRun;

            // Create the view.
            var dynamoView = new DynamoView();
            dynamoView.DataContext = controller.DynamoViewModel;
            controller.UIDispatcher = dynamoView.Dispatcher;
            dynamoView.ShowDialog();

            Assert.IsNotNull(controller);
            Assert.IsNotNull(controller.DynamoModel);
            Assert.IsNotNull(controller.DynamoModel.CurrentWorkspace);
            workspace = controller.DynamoModel.CurrentWorkspace;
            workspaceViewModel = controller.DynamoViewModel.CurrentSpaceViewModel;
        }

        private CmdType DuplicateAndCompare<CmdType>(CmdType command)
            where CmdType : DynCmd.RecordableCommand
        {
            Assert.IsNotNull(command); // Ensure we have an input command.

            // Serialize the command into an XmlElement.
            XmlDocument xmlDocument = new XmlDocument();
            XmlElement element = command.Serialize(xmlDocument);
            Assert.IsNotNull(element);

            // Deserialized the XmlElement into a new instance of the command.
            var duplicate = DynCmd.RecordableCommand.Deserialize(element);
            Assert.IsNotNull(duplicate);
            Assert.IsTrue(duplicate is CmdType);
            return duplicate as CmdType;
        }

        #endregion
    }

#if !USE_DSENGINE
    class RecordedTestsFScheme : RecordedTests
    {
        [Test, RequiresSTA]
        public void Defect_MAGN_159()
        {
            // Details are available in defect http://adsk-oss.myjetbrains.com/youtrack/issue/MAGN-159

            RunCommandsFromFile("Defect_MAGN_159.xml", true);

            Assert.AreEqual(1, workspace.Nodes.Count);
            Assert.AreEqual(0, workspace.Connectors.Count);

            var number1 = GetNode("045decd1-7454-4b85-b92e-d59d35f31ab2") as DoubleInput;
            Assert.AreEqual(8, (number1.OldValue as FScheme.Value.Number).Item);
        }

        [Ignore, RequiresSTA]
        public void Defect_MAGN_160()
        {
            // Details are available in defect http://adsk-oss.myjetbrains.com/youtrack/issue/MAGN-160

            // List node cannot be created  ( current limitation for button click)
            RunCommandsFromFile("Defect_MAGN_160.xml");

            //Assert.AreEqual(1, workspace.Nodes.Count);
            //Assert.AreEqual(0, workspace.Connectors.Count);

            //var number1 = GetNode("045decd1-7454-4b85-b92e-d59d35f31ab2") as DoubleInput;
            //Assert.AreEqual(8, (number1.OldValue as FScheme.Value.Number).Item);
        }

        [Test, RequiresSTA]
        public void Defect_MAGN_164()
        {
            // Details are available in defect http://adsk-oss.myjetbrains.com/youtrack/issue/MAGN-164

            RunCommandsFromFile("Defect_MAGN_164.xml", true);

            Assert.AreEqual(2, workspace.Nodes.Count);
            Assert.AreEqual(0, workspace.Connectors.Count);

            var number1 = GetNode("2e1e5f33-52fc-4cc9-9d4a-33e46ec64a53") as DoubleInput;
            Assert.AreEqual(30, (number1.OldValue as FScheme.Value.Number).Item);

            var string1 = GetNode("a4ba7320-3cb8-4524-bc8c-8688d7abc599") as StringInput;
            Assert.AreEqual("Dynamo", (string1.OldValue as FScheme.Value.String).Item);
        }

        [Test, RequiresSTA]
        public void Defect_MAGN_190()
        {
            // Details are available in defect http://adsk-oss.myjetbrains.com/youtrack/issue/MAGN-190
            RunCommandsFromFile("Defect_MAGN_190.xml");

            Assert.AreEqual(2, workspace.Nodes.Count);
            Assert.AreEqual(1, workspace.Connectors.Count);

        }

        [Test, RequiresSTA]
        public void Defect_MAGN_225()
        {
            // Details are available in defect http://adsk-oss.myjetbrains.com/youtrack/issue/MAGN-225

            // TODO: Rename this XML to match the test case name.
            RunCommandsFromFile("TestConnectionReplacementUndo.xml");
            var nodes = workspaceViewModel.Nodes;

            Assert.NotNull(nodes);
            Assert.AreEqual(3, nodes.Count);
        }

        [Test, RequiresSTA]
        public void Defect_MAGN_397()
        {
            // Details are available in defect http://adsk-oss.myjetbrains.com/youtrack/issue/MAGN-397
            RunCommandsFromFile("Defect_MAGN_397.xml");

            Assert.AreEqual(2, workspace.Nodes.Count);
            Assert.AreEqual(1, workspace.Connectors.Count);
        }

        [Test, RequiresSTA]
        public void Defect_MAGN_429()
        {
            // Details are available in defect http://adsk-oss.myjetbrains.com/youtrack/issue/MAGN-429
            RunCommandsFromFile("Defect_MAGN_429.xml");

            Assert.AreEqual(0, workspace.Nodes.Count);
            Assert.AreEqual(0, workspace.Connectors.Count);

        }

        [Test, RequiresSTA]
        public void Defect_MAGN_478()
        {
            // Details are available in defect http://adsk-oss.myjetbrains.com/youtrack/issue/MAGN-478
            RunCommandsFromFile("Defect_MAGN_478.xml");

            Assert.AreEqual(1, workspace.Notes.Count);
        }

        [Test, RequiresSTA]
        public void Defect_MAGN_491()
        {
            // Details are available in defect http://adsk-oss.myjetbrains.com/youtrack/issue/MAGN-491

            // TODO: Rename this XML to match the test case name.
            RunCommandsFromFile("Defect-MAGN-491.xml");
            var connectors = workspaceViewModel.Connectors;
            Assert.NotNull(connectors);
            Assert.AreEqual(2, connectors.Count);

            // Get to the only two connectors in the session.
            ConnectorViewModel firstConnector = connectors[0];
            ConnectorViewModel secondConnector = connectors[1];

            // Find out the corresponding ports they connect to.
            Point firstPoint = firstConnector.ConnectorModel.End.Center;
            Point secondPoint = secondConnector.ConnectorModel.End.Center;

            Assert.AreEqual(firstPoint.X, firstConnector.CurvePoint3.X);
            Assert.AreEqual(firstPoint.Y, firstConnector.CurvePoint3.Y);
            Assert.AreEqual(secondPoint.X, secondConnector.CurvePoint3.X);
            Assert.AreEqual(secondPoint.Y, secondConnector.CurvePoint3.Y);
        }

        [Test, RequiresSTA]
        public void Defect_MAGN_520()
        {
            // Details are available in defect http://adsk-oss.myjetbrains.com/youtrack/issue/MAGN-520
            RunCommandsFromFile("Defect_MAGN_520.xml");

            Assert.AreEqual(2, workspace.Nodes.Count);
            Assert.AreEqual(0, workspace.Connectors.Count);
        }

        [Test, RequiresSTA]
        public void Defect_MAGN_520_WithCrossSelection()
        {
            // Details are available in defect http://adsk-oss.myjetbrains.com/youtrack/issue/MAGN-520
            RunCommandsFromFile("Defect_MAGN_520_WithCrossSelection.xml");

            Assert.AreEqual(3, workspace.Nodes.Count);
            Assert.AreEqual(0, workspace.Connectors.Count);
        }

        [Test, RequiresSTA]
        public void Defect_MAGN_57()
        {
            // Details are available in defect http://adsk-oss.myjetbrains.com/youtrack/issue/MAGN-57
            RunCommandsFromFile("Defect_MAGN_57.xml");

            Assert.AreEqual(7, workspace.Nodes.Count);
            Assert.AreEqual(5, workspace.Connectors.Count);

        }

        [Test, RequiresSTA]
        public void Defect_MAGN_581()
        {
            // Details are available in defect http://adsk-oss.myjetbrains.com/youtrack/issue/MAGN-581
            RunCommandsFromFile("Defect_MAGN_581.xml");

            Assert.AreEqual(2, workspace.Nodes.Count);
            Assert.AreEqual(1, workspace.Connectors.Count);
        }

        [Test, RequiresSTA]
        public void ShiftSelectAllNode()
        {
            RunCommandsFromFile("ShiftSelectAllNode.xml");

            Assert.AreEqual(4, workspace.Nodes.Count);
            Assert.AreEqual(4, workspace.Connectors.Count);
=======
        {
            Guid id = Guid.Parse(guid);
            return workspace.GetModelInternal(id);
>>>>>>> 9693cf38
        }

        protected void VerifyModelExistence(Dictionary<string, bool> modelExistenceMap)
        {
            var nodes = workspace.Nodes;
            foreach (var pair in modelExistenceMap)
            {
                Guid guid = Guid.Parse(pair.Key);
                var node = nodes.FirstOrDefault((x) => (x.GUID == guid));
                bool nodeExists = (null != node);
                Assert.AreEqual(nodeExists, pair.Value);
            }
        }

<<<<<<< HEAD
        [Test, RequiresSTA]
        public void TestCreateNodes()
        {
            RunCommandsFromFile("CreateNodesAndConnectors.xml");
            Assert.AreEqual(5, workspace.Nodes.Count);
        }

        [Test, RequiresSTA]
        public void TestDeleteCommands()
=======
        protected void RunCommandsFromFile(string commandFileName, bool autoRun = false)
>>>>>>> 9693cf38
        {
            string commandFilePath = DynamoTestUI.GetTestDirectory();
            commandFilePath = Path.Combine(commandFilePath, @"core\recorded\");
            commandFilePath = Path.Combine(commandFilePath, commandFileName);

            // Create the controller to run alongside the view.
            controller = DynamoController.MakeSandbox(commandFilePath);
            controller.DynamoViewModel.DynamicRunEnabled = autoRun;

            // Create the view.
            var dynamoView = new DynamoView();
            dynamoView.DataContext = controller.DynamoViewModel;
            controller.UIDispatcher = dynamoView.Dispatcher;
            dynamoView.ShowDialog();

            Assert.IsNotNull(controller);
            Assert.IsNotNull(controller.DynamoModel);
            Assert.IsNotNull(controller.DynamoModel.CurrentWorkspace);
            workspace = controller.DynamoModel.CurrentWorkspace;
            workspaceViewModel = controller.DynamoViewModel.CurrentSpaceViewModel;
        }

<<<<<<< HEAD
        [Test, RequiresSTA]
        public void TestModifyPythonNodes()
        {
            RunCommandsFromFile("ModifyPythonNodes.xml");
            Assert.AreEqual(0, workspace.Connectors.Count);
            Assert.AreEqual(2, workspace.Nodes.Count);

            var python = GetNode("6f580b72-6aeb-4af2-b28b-a2e5b634721b") as Python;
            var pvarin = GetNode("f0fc1dea-3874-40a0-a532-90c0ee10f437") as PythonVarIn;

            Assert.AreEqual("# Modification 3", python.Script);
            Assert.AreEqual("# Modification 4", pvarin.Script);
        }

        [Test, RequiresSTA]
        public void TestModifyPythonNodesUndo()
        {
            RunCommandsFromFile("ModifyPythonNodesUndo.xml");
            Assert.AreEqual(0, workspace.Connectors.Count);
            Assert.AreEqual(2, workspace.Nodes.Count);

            var python = GetNode("6f580b72-6aeb-4af2-b28b-a2e5b634721b") as Python;
            var pvarin = GetNode("f0fc1dea-3874-40a0-a532-90c0ee10f437") as PythonVarIn;

            Assert.AreEqual("# Modification 1", python.Script);
            Assert.AreEqual("# Modification 2", pvarin.Script);
        }

        [Test, RequiresSTA]
        public void TestModifyPythonNodesUndoRedo()
        {
            RunCommandsFromFile("ModifyPythonNodesUndoRedo.xml");
            Assert.AreEqual(0, workspace.Connectors.Count);
            Assert.AreEqual(2, workspace.Nodes.Count);

            var python = GetNode("6f580b72-6aeb-4af2-b28b-a2e5b634721b") as Python;
            var pvarin = GetNode("f0fc1dea-3874-40a0-a532-90c0ee10f437") as PythonVarIn;

            Assert.AreEqual("# Modification 3", python.Script);
            Assert.AreEqual("# Modification 4", pvarin.Script);
        }

        [Test, RequiresSTA]
        public void TestUndoRedoNodesAndConnections()
=======
        private CmdType DuplicateAndCompare<CmdType>(CmdType command)
            where CmdType : DynCmd.RecordableCommand
>>>>>>> 9693cf38
        {
            Assert.IsNotNull(command); // Ensure we have an input command.

            // Serialize the command into an XmlElement.
            XmlDocument xmlDocument = new XmlDocument();
            XmlElement element = command.Serialize(xmlDocument);
            Assert.IsNotNull(element);

            // Deserialized the XmlElement into a new instance of the command.
            var duplicate = DynCmd.RecordableCommand.Deserialize(element);
            Assert.IsNotNull(duplicate);
            Assert.IsTrue(duplicate is CmdType);
            return duplicate as CmdType;
        }

        #endregion
    }

    class RecordedTestsFScheme : RecordedTests
    {
        [Test, RequiresSTA]
<<<<<<< HEAD
        public void TestUpdateNodeCaptions()
        {
            RunCommandsFromFile("UpdateNodeCaptions.xml");
            Assert.AreEqual(0, workspace.Connectors.Count);
            Assert.AreEqual(1, workspace.Notes.Count);
            Assert.AreEqual(2, workspace.Nodes.Count);

            var number = GetNode("0b171995-528b-480a-b203-9cee49fcec9d") as DoubleInput;
            var strIn = GetNode("d17de86f-0665-4e22-abd4-d16360ee17d7") as StringInput;
            var note = GetNode("6aed237b-beb6-4a24-8774-9b7e29615be1") as NoteModel;

            Assert.IsNotNull(number);
            Assert.IsNotNull(strIn);
            Assert.IsNotNull(note);

            Assert.AreEqual("Caption 1", number.NickName);
            Assert.AreEqual("Caption 2", strIn.NickName);
            Assert.AreEqual("Caption 3", note.Text);
        }

        [Test, RequiresSTA]
        public void TestUpdateNodeContents()
=======
        public void Defect_MAGN_159()
>>>>>>> 9693cf38
        {
            // Details are available in defect http://adsk-oss.myjetbrains.com/youtrack/issue/MAGN-159

            RunCommandsFromFile("Defect_MAGN_159.xml", true);

            Assert.AreEqual(1, workspace.Nodes.Count);
            Assert.AreEqual(0, workspace.Connectors.Count);

            var number1 = GetNode("045decd1-7454-4b85-b92e-d59d35f31ab2") as DoubleInput;
            Assert.AreEqual(8, (number1.OldValue as FScheme.Value.Number).Item);
        }

        [Ignore, RequiresSTA]
        public void Defect_MAGN_160()
        {
            // Details are available in defect http://adsk-oss.myjetbrains.com/youtrack/issue/MAGN-160

            // List node cannot be created  ( current limitation for button click)
            RunCommandsFromFile("Defect_MAGN_160.xml");

            //Assert.AreEqual(1, workspace.Nodes.Count);
            //Assert.AreEqual(0, workspace.Connectors.Count);

            //var number1 = GetNode("045decd1-7454-4b85-b92e-d59d35f31ab2") as DoubleInput;
            //Assert.AreEqual(8, (number1.OldValue as FScheme.Value.Number).Item);
        }

        [Test, RequiresSTA]
<<<<<<< HEAD
        public void TestVerifyRuntimeValues()
=======
        public void Defect_MAGN_164()
        {
            // Details are available in defect http://adsk-oss.myjetbrains.com/youtrack/issue/MAGN-164

            RunCommandsFromFile("Defect_MAGN_164.xml", true);

            Assert.AreEqual(2, workspace.Nodes.Count);
            Assert.AreEqual(0, workspace.Connectors.Count);

            var number1 = GetNode("2e1e5f33-52fc-4cc9-9d4a-33e46ec64a53") as DoubleInput;
            Assert.AreEqual(30, (number1.OldValue as FScheme.Value.Number).Item);

            var string1 = GetNode("a4ba7320-3cb8-4524-bc8c-8688d7abc599") as StringInput;
            Assert.AreEqual("Dynamo", (string1.OldValue as FScheme.Value.String).Item);
        }

        [Test, RequiresSTA]
        public void Defect_MAGN_190()
>>>>>>> 9693cf38
        {
            // Details are available in defect http://adsk-oss.myjetbrains.com/youtrack/issue/MAGN-190
            RunCommandsFromFile("Defect_MAGN_190.xml");

            Assert.AreEqual(2, workspace.Nodes.Count);
            Assert.AreEqual(1, workspace.Connectors.Count);

        }

    }

#else

    class RecordedTestsDSEngine : RecordedTests
    {

// Basic CBN test cases will go here
    
        [Test, RequiresSTA]
<<<<<<< HEAD
        public void TestBasicCodeBlockNodePortCreation()
        {
            RunCommandsFromFile("TestBasicPortCreation.xml");

            //Check the nodes
            var nodes = workspaceViewModel.Nodes;
            Assert.NotNull(nodes);
            Assert.AreEqual(2, nodes.Count);

            //Check the CBN
            var cbn = GetNode("107e30e9-e97c-402c-b206-d27162d1fafd") as CodeBlockNodeModel;
            Assert.AreNotEqual(ElementState.Error, cbn.State);
            Assert.AreEqual(4, cbn.OutPorts.Count);
            Assert.AreEqual(2, cbn.InPorts.Count);

            //CBN OutPut Ports 
            //    > ToolTipContent stores name of variable
            //    > Margina thickness is for height.(is a multiple of 20, except for the first)
            Assert.AreEqual("a", cbn.OutPorts[0].ToolTipContent);
            Assert.AreEqual(4, cbn.OutPorts[0].MarginThickness.Top);

            Assert.AreEqual("b", cbn.OutPorts[1].ToolTipContent);
            Assert.AreEqual(20, cbn.OutPorts[1].MarginThickness.Top);

            Assert.AreEqual("c", cbn.OutPorts[2].ToolTipContent);
            Assert.AreEqual(60, cbn.OutPorts[2].MarginThickness.Top);

            Assert.AreEqual("d", cbn.OutPorts[3].ToolTipContent);
            Assert.AreEqual(20, cbn.OutPorts[3].MarginThickness.Top);

            //CBN Input Ports
            //   >PortName stores name of variable
            Assert.AreEqual("x", cbn.InPorts[0].PortName);
            Assert.AreEqual("y", cbn.InPorts[1].PortName);

            //Check the connections
            var connectors = workspaceViewModel.Connectors;
            Assert.NotNull(connectors);
            Assert.AreEqual(2, connectors.Count);
        }

        /// <summary>
        /// Creates a Code Block Node with a single line comment and multi line comment 
        /// checks if the ports are created properly and at the correct height
        /// </summary>
        [Test, RequiresSTA]
        public void TestCommentsInCodeBlockNode()
        {
            RunCommandsFromFile("TestCommentsInCodeBlockNode.xml");

            //Check the nodes
            var nodes = workspaceViewModel.Nodes;
            Assert.NotNull(nodes);
            Assert.AreEqual(1, nodes.Count);

            //Check the CBN
            var cbn = GetNode("ebcaa0d3-3f8a-48a7-b5c0-986e383357de") as CodeBlockNodeModel;
            Assert.AreNotEqual(ElementState.Error, cbn.State);
            Assert.AreEqual(2, cbn.OutPorts.Count);

            Assert.AreEqual("c", cbn.OutPorts[1].ToolTipContent);
            Assert.AreEqual(100, cbn.OutPorts[1].MarginThickness.Top);
        }

        /// <summary>
        /// Create a code block node with some ports connected and others unconnected. Change all variable names
        /// and ensure that connectors remain to the port index.
        /// </summary>
        [Test, RequiresSTA]
        public void TestCodeBlockNodeConnectionOnCodeChange()
        {
            RunCommandsFromFile("TestCodeBlockNodeConnectionSwitching.xml");

            //Check the nodes
            var nodes = workspaceViewModel.Nodes;
            Assert.NotNull(nodes);
            Assert.AreEqual(2, nodes.Count);

            //Check the CBN
            var cbn = GetNode("37fade4a-e7ad-43ae-8b6f-27dacb17c1c5") as CodeBlockNodeModel;
            Assert.AreEqual(4, cbn.OutPorts.Count);

            //Check starting point of connector
            Assert.AreEqual(0, cbn.OutPorts[0].Connectors.Count);
            Assert.AreEqual(1, cbn.OutPorts[1].Connectors.Count);
            Assert.AreEqual(0, cbn.OutPorts[2].Connectors.Count);
            Assert.AreEqual(1, cbn.OutPorts[3].Connectors.Count);

            //CheckEnding point
            Assert.AreEqual(1, cbn.OutPorts[1].Connectors[0].End.Index);
            Assert.AreEqual(0, cbn.OutPorts[3].Connectors[0].End.Index);
        }

        /// <summary>
        /// Creates 3 number nodes and an add (+) nodes. Connects 2 of the number
        /// nodes to the + node. Then converts all the nodes to Code.
        /// </summary>
        [Test, RequiresSTA]
        public void TestConvertAllNodesToCode()
        {
            RunCommandsFromFile("TestConvertAllNodesToCode.xml");

            //Check the nodes
            var nodes = workspaceViewModel.Nodes;
            Assert.NotNull(nodes);
            Assert.AreEqual(1, nodes.Count);

            //Check the connectors
            var connectors = workspaceViewModel.Connectors;
            Assert.NotNull(connectors);
            Assert.AreEqual(0, connectors.Count);

            //Check the CBN
            var cbn = GetNode("8950950f-78f3-4d81-8181-c574ad84bb1d") as CodeBlockNodeModel;
            Assert.AreEqual(4, cbn.OutPorts.Count);
            Assert.True(cbn.Code.Contains("+"));
            Assert.True(cbn.Code.Contains("14"));
            Assert.True(cbn.Code.Contains("190"));
            Assert.True(cbn.Code.Contains("69"));
        }

        /// <summary>
        /// Converts a set of nodes to code. Then does Undo and checks that the original set of
        /// nodes are formed again.
        /// </summary>
        [Test, RequiresSTA]
        public void TestConvertAllNodesToCodeUndo()
        {
            RunCommandsFromFile("TestConvertAllNodesToCodeUndo.xml");

            //Check the nodes
            var nodes = workspaceViewModel.Nodes;
            Assert.NotNull(nodes);
            Assert.AreEqual(4, nodes.Count);

            //Check the connectors
            var connectors = workspaceViewModel.Connectors;
            Assert.NotNull(connectors);
            Assert.AreEqual(2, connectors.Count);

            //Check that there is no CBN
            var cbn = GetNode("37fade4a-e7ad-43ae-8b6f-27dacb17c1c5") as CodeBlockNodeModel;
            Assert.AreEqual(null, cbn);

            var addNode = workspaceViewModel._model.Nodes.Where(x => x is DSFunction).First() as DSFunction;
            Assert.NotNull(addNode);

            var numberList = workspaceViewModel._model.Nodes.Where(x => x is DoubleInput).ToList<NodeModel>();
            Assert.AreEqual(3, numberList.Count);
        }

        /// <summary>
        /// Ensures that redo works for NodeToCode by converting a set of nodes to
        /// code and then undoing and redoing it again.
        /// </summary>
        [Test, RequiresSTA]
        public void TestConvertAllNodesToCodeUndoRedo()
        {
            RunCommandsFromFile("TestConvertAllNodesToCodeUndoRedo.xml");

            //Check the nodes
            var nodes = workspaceViewModel.Nodes;
            Assert.NotNull(nodes);
            Assert.AreEqual(1, nodes.Count);

            //Check the connectors
            var connectors = workspaceViewModel.Connectors;
            Assert.NotNull(connectors);
            Assert.AreEqual(0, connectors.Count);

            //Check the CBN
            var cbn = GetNode("8950950f-78f3-4d81-8181-c574ad84bb1d") as CodeBlockNodeModel;
            Assert.AreEqual(4, cbn.OutPorts.Count);
            Assert.True(cbn.Code.Contains("+"));
            Assert.True(cbn.Code.Contains("14"));
            Assert.True(cbn.Code.Contains("190"));
            Assert.True(cbn.Code.Contains("69"));
        }
            
        [Ignore, RequiresSTA]
        public void TestDeleteCommands_DS()
        {
            RunCommandsFromFile("TestDeleteCommands_DS.xml");
            Assert.AreEqual(4, workspace.Nodes.Count);
            Assert.AreEqual(2, workspace.Connectors.Count);

            // This dictionary maps each of the node GUIDs, to a Boolean 
            // flag indicating that if the node exists or deleted.
            Dictionary<string, bool> nodeExistenceMap = new Dictionary<string, bool>()
            {
                { "ba59fa31-919d-4e67-b7c6-b58589a7093f", true },
                { "42058bba-c2fd-4e49-8d76-44c45d0dc597", false },
                { "5c92e961-8095-49bb-828d-1f3c14f9a005", true },
                { "d5ad0ff6-9314-4e22-947f-7ba967ad4758", false },
                { "4d2b71b4-d2c1-4695-afcf-6f7ec05c71f5", true },
                { "a71328b2-dee7-45d6-8070-44ecebc358d9", true },
            };

            VerifyModelExistence(nodeExistenceMap);
        }

        [Test, RequiresSTA]
        public void TestUndoRedoNodesAndConnections_DS()
        {
            RunCommandsFromFile("TestUndoRedoNodesAndConnection_DS.xml");
            Assert.AreEqual(2, workspace.Connectors.Count);

            // This dictionary maps each of the node GUIDs, to a Boolean 
            // flag indicating that if the node exists or deleted.
            Dictionary<string, bool> nodeExistenceMap = new Dictionary<string, bool>()
            {
                { "2605ed9d-1cce-41a2-8b36-dcd02d1396a6", true },
                { "9beac565-3238-4396-8c78-9d9645ec5185", true },
                { "a40978be-1877-478d-8935-fa6b01334055", true },
            };

            VerifyModelExistence(nodeExistenceMap);
        }

        [Test, RequiresSTA]
        public void TestUpdateNodeCaptions_DS()
        {
            RunCommandsFromFile("TestUpdateNodeCaptions_DS.xml");
            Assert.AreEqual(0, workspace.Connectors.Count);
            Assert.AreEqual(2, workspace.Nodes.Count);

            var cbn = GetNode("5cf9dff2-4a3e-428a-a98a-60d0de0d323e") as CodeBlockNodeModel;

            Assert.IsNotNull(cbn);

            Assert.AreEqual("CBN", cbn.NickName);
=======
        public void Defect_MAGN_225()
        {
            // Details are available in defect http://adsk-oss.myjetbrains.com/youtrack/issue/MAGN-225

            // TODO: Rename this XML to match the test case name.
            RunCommandsFromFile("TestConnectionReplacementUndo.xml");
            var nodes = workspaceViewModel.Nodes;

            Assert.NotNull(nodes);
            Assert.AreEqual(3, nodes.Count);
>>>>>>> 9693cf38
        }

// Test Cases from Defects will go here.
        [Test, RequiresSTA]
<<<<<<< HEAD
        public void Defect_MAGN_159()
        {
            // Details are available in defect http://adsk-oss.myjetbrains.com/youtrack/issue/MAGN-159

            RunCommandsFromFile("Defect_MAGN_159.xml", true);

            Assert.AreEqual(1, workspace.Nodes.Count);
            Assert.AreEqual(0, workspace.Connectors.Count);

            var number1 = GetNode("045decd1-7454-4b85-b92e-d59d35f31ab2") as DoubleInput;
        }

        [Test, RequiresSTA]
        public void Defect_MAGN_164_DS()
        {
            // Details are available in defect http://adsk-oss.myjetbrains.com/youtrack/issue/MAGN-904
            RunCommandsFromFile("Defect_MAGN_164_DS.xml");

            Assert.AreEqual(1, workspace.Nodes.Count);
            Assert.AreEqual(0, workspace.Connectors.Count);

            //Check the CBN for input and output ports count
            var cbn = GetNode("60158259-4d9a-4bc0-b80c-aea9a90c2b57") as CodeBlockNodeModel;
            Assert.AreNotEqual(ElementState.Error, cbn.State);
            Assert.AreEqual(1, cbn.OutPorts.Count);
            Assert.AreEqual(0, cbn.InPorts.Count);

            //Check the position of ports
            Assert.AreEqual("a", cbn.OutPorts[0].ToolTipContent);
            Assert.AreEqual(4, cbn.OutPorts[0].MarginThickness.Top);

        }

        [Test, RequiresSTA]
        public void Defect_MAGN_190_DS()
        {
            // Details are available in defect http://adsk-oss.myjetbrains.com/youtrack/issue/MAGN-904
            RunCommandsFromFile("Defect_MAGN_190_DS.xml");

            Assert.AreEqual(2, workspace.Nodes.Count);
            Assert.AreEqual(1, workspace.Connectors.Count);

            //Check the CBN for input and output ports count
            var cbn = GetNode("55cf8f57-5eff-4e0b-b547-3d6cb26bc236") as CodeBlockNodeModel;
            Assert.AreNotEqual(ElementState.Error, cbn.State);
            Assert.AreEqual(1, cbn.OutPorts.Count);
            Assert.AreEqual(0, cbn.InPorts.Count);

            //Check the position of ports
            Assert.AreEqual("a", cbn.OutPorts[0].ToolTipContent);
            Assert.AreEqual(4, cbn.OutPorts[0].MarginThickness.Top);

        }

        [Test, RequiresSTA]
        public void Defect_MAGN_225_DS()
        {
            // Details are available in defect http://adsk-oss.myjetbrains.com/youtrack/issue/MAGN-225

            RunCommandsFromFile("Defect_MAGN_225_DS.xml");

            Assert.AreEqual(3, workspace.Nodes.Count);
            Assert.AreEqual(2, workspace.Connectors.Count);

        }

        [Test, RequiresSTA]
        public void Defect_MAGN_397_DS()
        {
            // Details are available in defect http://adsk-oss.myjetbrains.com/youtrack/issue/MAGN-397
            RunCommandsFromFile("Defect_MAGN_397_DS.xml");

            Assert.AreEqual(2, workspace.Nodes.Count);
            Assert.AreEqual(0, workspace.Connectors.Count);
        }

        [Test, RequiresSTA]
        public void Defect_MAGN_411()
        {
            // Details are available in defect http://adsk-oss.myjetbrains.com/youtrack/issue/MAGN-411
            RunCommandsFromFile("Defect_MAGN_411.xml");

            Assert.AreEqual(1, workspace.Nodes.Count);

            var cbn = GetNode("fc209d2f-1724-4485-bde4-92670802aaa3") as CodeBlockNodeModel;
            Assert.NotNull(cbn);

            Assert.AreEqual(2, cbn.InPortData.Count);
            Assert.AreEqual("a", cbn.InPortData[0].ToolTipString);
            Assert.AreEqual("b", cbn.InPortData[1].ToolTipString);
        }

        [Test, RequiresSTA]
        public void Defect_MAGN_429_DS()
        {
            // Details are available in defect http://adsk-oss.myjetbrains.com/youtrack/issue/MAGN-429
            RunCommandsFromFile("Defect_MAGN_429_DS.xml");

            Assert.AreEqual(0, workspace.Nodes.Count);
            Assert.AreEqual(0, workspace.Connectors.Count);

        }

        [Test, RequiresSTA]
        public void Defect_MAGN_478_DS()
        {
            // Details are available in defect http://adsk-oss.myjetbrains.com/youtrack/issue/MAGN-478

            // Same XML can be used for this test case as well.
            RunCommandsFromFile("Defect_MAGN_478.xml");

            Assert.AreEqual(1, workspace.Notes.Count);
        }

=======
        public void Defect_MAGN_397()
        {
            // Details are available in defect http://adsk-oss.myjetbrains.com/youtrack/issue/MAGN-397
            RunCommandsFromFile("Defect_MAGN_397.xml");

            Assert.AreEqual(2, workspace.Nodes.Count);
            Assert.AreEqual(1, workspace.Connectors.Count);
        }

        [Test, RequiresSTA]
        public void Defect_MAGN_429()
        {
            // Details are available in defect http://adsk-oss.myjetbrains.com/youtrack/issue/MAGN-429
            RunCommandsFromFile("Defect_MAGN_429.xml");

            Assert.AreEqual(0, workspace.Nodes.Count);
            Assert.AreEqual(0, workspace.Connectors.Count);

        }

        [Test, RequiresSTA]
        public void Defect_MAGN_478()
        {
            // Details are available in defect http://adsk-oss.myjetbrains.com/youtrack/issue/MAGN-478
            RunCommandsFromFile("Defect_MAGN_478.xml");

            Assert.AreEqual(1, workspace.Notes.Count);
        }

>>>>>>> 9693cf38
        [Test, RequiresSTA]
        public void Defect_MAGN_491_DS()
        {
            // Details are available in defect http://adsk-oss.myjetbrains.com/youtrack/issue/MAGN-491

            // TODO: Rename this XML to match the test case name.
            RunCommandsFromFile("Defect_MAGN_491_DS.xml");
            var connectors = workspaceViewModel.Connectors;
            Assert.NotNull(connectors);
            Assert.AreEqual(2, connectors.Count);
            Assert.AreEqual(3, workspace.Nodes.Count);

            // Get to the only two connectors in the session.
            ConnectorViewModel firstConnector = connectors[0];
            ConnectorViewModel secondConnector = connectors[1];

            // Find out the corresponding ports they connect to.
            Point firstPoint = firstConnector.ConnectorModel.End.Center;
            Point secondPoint = secondConnector.ConnectorModel.End.Center;

            Assert.AreEqual(firstPoint.X, firstConnector.CurvePoint3.X);
            Assert.AreEqual(firstPoint.Y, firstConnector.CurvePoint3.Y);
            Assert.AreEqual(secondPoint.X, secondConnector.CurvePoint3.X);
            Assert.AreEqual(secondPoint.Y, secondConnector.CurvePoint3.Y);
        }

        [Test, RequiresSTA]
<<<<<<< HEAD
        public void Defect_MAGN_520_DS()
        {
            // Details are available in defect http://adsk-oss.myjetbrains.com/youtrack/issue/MAGN-520
            RunCommandsFromFile("Defect_MAGN_520_DS.xml");

            Assert.AreEqual(2, workspace.Nodes.Count);
=======
        public void Defect_MAGN_520()
        {
            // Details are available in defect http://adsk-oss.myjetbrains.com/youtrack/issue/MAGN-520
            RunCommandsFromFile("Defect_MAGN_520.xml");

            Assert.AreEqual(2, workspace.Nodes.Count);
            Assert.AreEqual(0, workspace.Connectors.Count);
        }

        [Test, RequiresSTA]
        public void Defect_MAGN_520_WithCrossSelection()
        {
            // Details are available in defect http://adsk-oss.myjetbrains.com/youtrack/issue/MAGN-520
            RunCommandsFromFile("Defect_MAGN_520_WithCrossSelection.xml");

            Assert.AreEqual(3, workspace.Nodes.Count);
>>>>>>> 9693cf38
            Assert.AreEqual(0, workspace.Connectors.Count);
        }

        [Test, RequiresSTA]
        public void Defect_MAGN_520_WithCrossSelection_DS()
        {
            // Details are available in defect http://adsk-oss.myjetbrains.com/youtrack/issue/MAGN-520

            // Same XML can be used for this test case as well.
            RunCommandsFromFile("Defect_MAGN_520_WithCrossSelection.xml");

            Assert.AreEqual(3, workspace.Nodes.Count);
            Assert.AreEqual(0, workspace.Connectors.Count);
        }

        [Test, RequiresSTA]
<<<<<<< HEAD
        public void Defect_MAGN_581_DS()
        {
            // Details are available in defect http://adsk-oss.myjetbrains.com/youtrack/issue/MAGN-581
            RunCommandsFromFile("Defect_MAGN_581_DS.xml");

            Assert.AreEqual(2, workspace.Nodes.Count);
            Assert.AreEqual(1, workspace.Connectors.Count);
        }

        [Test, RequiresSTA]
        public void Defect_MAGN_590()
        {
            RunCommandsFromFile("Defect-MAGN-590.xml");

            //Check the nodes
            var nodes = workspaceViewModel.Nodes;
            Assert.NotNull(nodes);
            Assert.AreEqual(2, nodes.Count);

            //Check the CBN
            var cbn = GetNode("8630afc1-3d59-4e76-9fca-faa12e6973ea") as CodeBlockNodeModel;
            var connector = cbn.OutPorts[1].Connectors[0] as ConnectorModel;
            Assert.AreEqual(2, connector.End.Index);
        }

        [Test, RequiresSTA]
        public void Defect_MAGN_775()
        {
            // The third undo operation should not crash.
            RunCommandsFromFile("Defect_MAGN_775.xml");
            Assert.AreEqual(1, workspace.Nodes.Count);
            Assert.AreEqual(0, workspace.Connectors.Count);
        }

        [Test, RequiresSTA]
        public void Defect_MAGN_585()
        {
            // Details steps are here : http://adsk-oss.myjetbrains.com/youtrack/issue/MAGN-585

            RunCommandsFromFile("Defect_MAGN_585.xml");

            //Check the nodes and connectors count
            var nodes = workspaceViewModel.Nodes;
            var connectors = workspaceViewModel.Connectors;
            Assert.NotNull(nodes);
            Assert.AreEqual(2, nodes.Count);
            Assert.AreEqual(2, connectors.Count);

            //Check the CBN
            var cbn = GetNode("5dd0c52b-aa33-4db0-bbe6-e653c1b2a73a") as CodeBlockNodeModel;
            Assert.AreNotEqual(ElementState.Error, cbn.State);
            Assert.AreEqual(5, cbn.OutPorts.Count);
            Assert.AreEqual(1, cbn.InPorts.Count);
        }

        [Test, RequiresSTA]
        public void Defect_MAGN_605()
        {
            // Details steps are here : http://adsk-oss.myjetbrains.com/youtrack/issue/MAGN-605

            RunCommandsFromFile("Defect_MAGN_605.xml");

            //Check the nodes and connectors count
            var nodes = workspaceViewModel.Nodes;
            var connectors = workspaceViewModel.Connectors;
            Assert.NotNull(nodes);
            Assert.AreEqual(1, nodes.Count);
            Assert.AreEqual(0, connectors.Count);

            //Check the CBN
            var cbn = GetNode("a344e085-a6fa-4d43-ac27-692fb102ba6d") as CodeBlockNodeModel;
            Assert.AreNotEqual(ElementState.Error, cbn.State);
            Assert.AreEqual(3, cbn.OutPorts.Count);
            Assert.AreEqual(0, cbn.InPorts.Count);

            //Check the position of ports
            Assert.AreEqual("a", cbn.OutPorts[0].ToolTipContent);
            Assert.AreEqual(4, cbn.OutPorts[0].MarginThickness.Top);

            Assert.AreEqual("b", cbn.OutPorts[1].ToolTipContent);
            Assert.AreEqual(0, cbn.OutPorts[1].MarginThickness.Top);

            Assert.AreEqual("c", cbn.OutPorts[2].ToolTipContent);
            Assert.AreEqual(0, cbn.OutPorts[2].MarginThickness.Top);

        }

        [Test, RequiresSTA]
        public void Defect_MAGN_624()
        {
            // Details steps are here : http://adsk-oss.myjetbrains.com/youtrack/issue/MAGN-624

            RunCommandsFromFile("Defect_MAGN_624.xml");

            //Check the nodes and connectors count
            var nodes = workspaceViewModel.Nodes;
            var connectors = workspaceViewModel.Connectors;
            Assert.NotNull(nodes);
            Assert.AreEqual(1, nodes.Count);
            Assert.AreEqual(0, connectors.Count);

            //Check the CBN for input and output ports count
            var cbn = GetNode("8bc43138-d655-40f6-973e-614f1695874c") as CodeBlockNodeModel;
            Assert.AreNotEqual(ElementState.Error, cbn.State);
            Assert.AreEqual(1, cbn.OutPorts.Count);
            Assert.AreEqual(0, cbn.InPorts.Count);

            //Check the position of ports
            Assert.AreEqual("a", cbn.OutPorts[0].ToolTipContent);
            Assert.AreEqual(24, cbn.OutPorts[0].MarginThickness.Top);

        }

        [Test, RequiresSTA]
        public void Defect_MAGN_624_1()
        {
            // Further testing of this defect http://adsk-oss.myjetbrains.com/youtrack/issue/MAGN-624
            // a={1,2,3};
            // a[0] = 3; // first create CBN with first two lines and then add two more. the below one.
            // b = 1;
            // a = 0;

            RunCommandsFromFile("Defect_MAGN_624_1.xml");

            //Check the nodes and connectors count
            var nodes = workspaceViewModel.Nodes;
            var connectors = workspaceViewModel.Connectors;
            Assert.NotNull(nodes);
            Assert.AreEqual(2, nodes.Count);
            Assert.AreEqual(2, connectors.Count);

            //Check the CBN for input and output ports count
            var cbn = GetNode("c9929987-69c8-42bd-9cda-04ef90d029cb") as CodeBlockNodeModel;
            Assert.AreNotEqual(ElementState.Error, cbn.State);
            Assert.AreEqual(2, cbn.OutPorts.Count);
            Assert.AreEqual(0, cbn.InPorts.Count);

            //Check the position of ports
            Assert.AreEqual("b", cbn.OutPorts[0].ToolTipContent);
            Assert.AreEqual(64, cbn.OutPorts[0].MarginThickness.Top);

            Assert.AreEqual("a", cbn.OutPorts[1].ToolTipContent);
            Assert.AreEqual(20, cbn.OutPorts[1].MarginThickness.Top);
=======
        public void Defect_MAGN_581()
        {
            // Details are available in defect http://adsk-oss.myjetbrains.com/youtrack/issue/MAGN-581
            RunCommandsFromFile("Defect_MAGN_581.xml");

            Assert.AreEqual(2, workspace.Nodes.Count);
            Assert.AreEqual(1, workspace.Connectors.Count);
        }

        [Test, RequiresSTA]
        public void ShiftSelectAllNode()
        {
            RunCommandsFromFile("ShiftSelectAllNode.xml");

            Assert.AreEqual(4, workspace.Nodes.Count);
            Assert.AreEqual(4, workspace.Connectors.Count);
        }

        [Test, RequiresSTA]
        public void TestCreateConnectors()
        {
            RunCommandsFromFile("CreateNodesAndConnectors.xml");
            Assert.AreEqual(4, workspace.Connectors.Count);
        }

        [Test, RequiresSTA]
        public void TestCreateNodes()
        {
            RunCommandsFromFile("CreateNodesAndConnectors.xml");
            Assert.AreEqual(5, workspace.Nodes.Count);
        }

        [Test, RequiresSTA]
        public void TestDeleteCommands()
        {
            RunCommandsFromFile("CreateAndDeleteNodes.xml");
            Assert.AreEqual(4, workspace.Nodes.Count);
            Assert.AreEqual(2, workspace.Connectors.Count);

            // This dictionary maps each of the node GUIDs, to a Boolean 
            // flag indicating that if the node exists or deleted.
            Dictionary<string, bool> nodeExistenceMap = new Dictionary<string, bool>()
            {
                { "ba59fa31-919d-4e67-b7c6-b58589a7093f", true },
                { "42058bba-c2fd-4e49-8d76-44c45d0dc597", false },
                { "5c92e961-8095-49bb-828d-1f3c14f9a005", true },
                { "d5ad0ff6-9314-4e22-947f-7ba967ad4758", false },
                { "4d2b71b4-d2c1-4695-afcf-6f7ec05c71f5", true },
                { "a71328b2-dee7-45d6-8070-44ecebc358d9", true },
            };
>>>>>>> 9693cf38

            VerifyModelExistence(nodeExistenceMap);
        }

        [Test, RequiresSTA]
<<<<<<< HEAD
        public void Defect_MAGN_590_1()
        {
            // Further testing of this defect http://adsk-oss.myjetbrains.com/youtrack/issue/MAGN-590

            RunCommandsFromFile("Defect_MAGN_590.xml");

            //Check the nodes and connectors count
            var nodes = workspaceViewModel.Nodes;
            var connectors = workspaceViewModel.Connectors;
            Assert.NotNull(nodes);
            Assert.AreEqual(2, nodes.Count);
            Assert.AreEqual(2, connectors.Count);

            //Check the CBN for input and output ports count
            var cbn = GetNode("88295180-7478-4c70-af15-cdac34835abf") as CodeBlockNodeModel;
            Assert.AreNotEqual(ElementState.Error, cbn.State);
            Assert.AreEqual(2, cbn.OutPorts.Count);
            Assert.AreEqual(0, cbn.InPorts.Count);

            //Check the position of ports
            Assert.AreEqual("a", cbn.OutPorts[0].ToolTipContent);
            Assert.AreEqual(4, cbn.OutPorts[0].MarginThickness.Top);

            Assert.AreEqual("c", cbn.OutPorts[1].ToolTipContent);
            Assert.AreEqual(20, cbn.OutPorts[1].MarginThickness.Top);

            var connector = cbn.OutPorts[1].Connectors[0] as ConnectorModel;
            Assert.AreEqual(2, connector.End.Index);

        }

        [Test, RequiresSTA]
        public void Defect_MAGN_589_1()
        {
            // Further testing of this defect http://adsk-oss.myjetbrains.com/youtrack/issue/MAGN-589

            RunCommandsFromFile("Defect_MAGN_589_1.xml");

            //Check the nodes and connectors count
            var nodes = workspaceViewModel.Nodes;
            var connectors = workspaceViewModel.Connectors;
            Assert.NotNull(nodes);
            Assert.AreEqual(1, nodes.Count);
            Assert.AreEqual(0, connectors.Count);

            //Check the CBN for input and output ports count
            var cbn = GetNode("08cdbdea-a025-4cc6-a449-66896cdfa319") as CodeBlockNodeModel;
            Assert.AreNotEqual(ElementState.Error, cbn.State);
            Assert.AreEqual(3, cbn.OutPorts.Count);
            Assert.AreEqual(2, cbn.InPorts.Count);

            //Check the position of ports
            Assert.AreEqual("a", cbn.OutPorts[0].ToolTipContent);
            Assert.AreEqual(4, cbn.OutPorts[0].MarginThickness.Top);

            Assert.AreEqual("Statement Output", cbn.OutPorts[1].ToolTipContent);
            Assert.AreEqual(20, cbn.OutPorts[1].MarginThickness.Top);

            Assert.AreEqual("Statement Output", cbn.OutPorts[2].ToolTipContent);
            Assert.AreEqual(20, cbn.OutPorts[2].MarginThickness.Top);

        }

        [Test, RequiresSTA]
        public void Defect_MAGN_589_2()
        {
            // Further testing of this defect http://adsk-oss.myjetbrains.com/youtrack/issue/MAGN-589

            RunCommandsFromFile("Defect_MAGN_589_2.xml");

            //Check the nodes and connectors count
            var nodes = workspaceViewModel.Nodes;
            var connectors = workspaceViewModel.Connectors;
            Assert.NotNull(nodes);
            Assert.AreEqual(1, nodes.Count);
            Assert.AreEqual(0, connectors.Count);

            //Check the CBN for input and output ports count
            var cbn = GetNode("9b225999-1803-4627-b319-d32ccbea33ef") as CodeBlockNodeModel;
            Assert.AreNotEqual(ElementState.Error, cbn.State);
            Assert.AreEqual(2, cbn.OutPorts.Count);
            Assert.AreEqual(0, cbn.InPorts.Count);

            //Check the position of ports
            Assert.AreEqual("a", cbn.OutPorts[0].ToolTipContent);
            Assert.AreEqual(4, cbn.OutPorts[0].MarginThickness.Top);

            Assert.AreEqual("b", cbn.OutPorts[1].ToolTipContent);
            Assert.AreEqual(20, cbn.OutPorts[1].MarginThickness.Top);

        }

        [Test, RequiresSTA]
        public void Defect_MAGN_589_3()
        {
            // Further testing of this defect http://adsk-oss.myjetbrains.com/youtrack/issue/MAGN-589

            RunCommandsFromFile("Defect_MAGN_589_3.xml");

            //Check the nodes and connectors count
            var nodes = workspaceViewModel.Nodes;
            var connectors = workspaceViewModel.Connectors;
            Assert.NotNull(nodes);
            Assert.AreEqual(1, nodes.Count);
            Assert.AreEqual(0, connectors.Count);

            //Check the CBN for input and output ports count
            var cbn = GetNode("623aa74b-bf03-4169-98d9-bee76feb1f3b") as CodeBlockNodeModel;
            Assert.AreNotEqual(ElementState.Error, cbn.State);
            Assert.AreEqual(5, cbn.OutPorts.Count);
            Assert.AreEqual(2, cbn.InPorts.Count);

            //Check the position of ports
            Assert.AreEqual("a", cbn.OutPorts[0].ToolTipContent);
            Assert.AreEqual(4, cbn.OutPorts[0].MarginThickness.Top);

            Assert.AreEqual("Statement Output", cbn.OutPorts[1].ToolTipContent);
            Assert.AreEqual(20, cbn.OutPorts[1].MarginThickness.Top);

            Assert.AreEqual("d", cbn.OutPorts[2].ToolTipContent);
            Assert.AreEqual(20, cbn.OutPorts[2].MarginThickness.Top);

            Assert.AreEqual("Statement Output", cbn.OutPorts[3].ToolTipContent);
            Assert.AreEqual(20, cbn.OutPorts[3].MarginThickness.Top);

            Assert.AreEqual("h", cbn.OutPorts[4].ToolTipContent);
            Assert.AreEqual(20, cbn.OutPorts[4].MarginThickness.Top);

        }

        [Test, RequiresSTA]
        public void Defect_MAGN_828()
        {
            // Further testing of this defect http://adsk-oss.myjetbrains.com/youtrack/issue/MAGN-828

            RunCommandsFromFile("Defect_MAGN_828.xml");

            //Check the nodes and connectors count
            var nodes = workspaceViewModel.Nodes;
            var connectors = workspaceViewModel.Connectors;
            Assert.NotNull(nodes);
            Assert.AreEqual(1, nodes.Count);
            Assert.AreEqual(0, connectors.Count);

            //Check the CBN for input and output ports count
            var cbn = GetNode("32542274-9e86-4ac6-8288-3f3ac8d6e906") as CodeBlockNodeModel;
            Assert.AreNotEqual(ElementState.Error, cbn.State);
            Assert.AreEqual(1, cbn.OutPorts.Count);
            Assert.AreEqual(1, cbn.InPorts.Count);

            //Check the position of ports
            Assert.AreEqual("Statement Output", cbn.OutPorts[0].ToolTipContent);
            Assert.AreEqual(4, cbn.OutPorts[0].MarginThickness.Top);
        }

        [Test, RequiresSTA]
        public void Defect_MAGN_613()
        {
            // Details are available in defect http://adsk-oss.myjetbrains.com/youtrack/issue/MAGN-613
            RunCommandsFromFile("Defect_MAGN_613.xml");

            Assert.AreEqual(1, workspace.Nodes.Count);
            Assert.AreEqual(0, workspace.Connectors.Count);

            //Check the CBN for input and output ports count
            var cbn = GetNode("3c7c3458-70be-4588-b162-b1099cf30ebc") as CodeBlockNodeModel;
            Assert.AreNotEqual(ElementState.Error, cbn.State);
            Assert.AreEqual(1, cbn.OutPorts.Count);
            Assert.AreEqual(0, cbn.InPorts.Count);

            //Check the position of ports
            Assert.AreEqual("a", cbn.OutPorts[0].ToolTipContent);
            Assert.AreEqual(64, cbn.OutPorts[0].MarginThickness.Top);

        }

        [Test, RequiresSTA]
        public void Defect_MAGN_904()
        {
            // Details are available in defect http://adsk-oss.myjetbrains.com/youtrack/issue/MAGN-904
            RunCommandsFromFile("Defect_MAGN_904.xml");

            Assert.AreEqual(2, workspace.Nodes.Count);
            Assert.AreEqual(2, workspace.Connectors.Count);

            //Check the CBN for input and output ports count
            var cbn = GetNode("3a379c45-d128-467b-a530-2b741d330dc4") as CodeBlockNodeModel;
            Assert.AreNotEqual(ElementState.Error, cbn.State);
            Assert.AreEqual(2, cbn.OutPorts.Count);
            Assert.AreEqual(2, cbn.InPorts.Count);

            //Check the position of ports
            Assert.AreEqual("t_4", cbn.OutPorts[0].ToolTipContent);
            Assert.AreEqual(4, cbn.OutPorts[0].MarginThickness.Top);

            Assert.AreEqual("t_1", cbn.OutPorts[1].ToolTipContent);
            Assert.AreEqual(0, cbn.OutPorts[1].MarginThickness.Top);

        }

        [Test, RequiresSTA]
        public void Defect_MAGN_830()
        {
            // Details are available in defect http://adsk-oss.myjetbrains.com/youtrack/issue/MAGN-830
            RunCommandsFromFile("Defect_MAGN_830.xml");

            Assert.AreEqual(1, workspace.Nodes.Count);
            Assert.AreEqual(0, workspace.Connectors.Count);

            //Check the CBN for input and output ports count
            var cbn = GetNode("4b2b7966-a24c-44fe-b2f0-9aed54b72319") as CodeBlockNodeModel;
            Assert.AreNotEqual(ElementState.Error, cbn.State);
            Assert.AreEqual(2, cbn.OutPorts.Count);
            Assert.AreEqual(0, cbn.InPorts.Count);

            //Check the position of ports
            //Assert.AreEqual("t_2", cbn.OutPorts[0].ToolTipContent);
            Assert.AreEqual(4, cbn.OutPorts[0].MarginThickness.Top);

            //Assert.AreEqual("t_1", cbn.OutPorts[1].ToolTipContent);
            Assert.AreEqual(0, cbn.OutPorts[1].MarginThickness.Top);

        }

        [Test, RequiresSTA]
        public void Defect_MAGN_803()
        {
            // Details are available in defect http://adsk-oss.myjetbrains.com/youtrack/issue/MAGN-803
            RunCommandsFromFile("Defect_MAGN_803.xml");

            Assert.AreEqual(1, workspace.Nodes.Count);
            Assert.AreEqual(0, workspace.Connectors.Count);

            //Check the CBN for input and output ports count
            var cbn = GetNode("09eb3645-f5e9-4186-8543-2195e7740eb2") as CodeBlockNodeModel;
            Assert.AreNotEqual(ElementState.Error, cbn.State);
            Assert.AreEqual(1, cbn.OutPorts.Count);
            Assert.AreEqual(0, cbn.InPorts.Count);

            //Check the position of ports
            Assert.AreEqual("a", cbn.OutPorts[0].ToolTipContent);
            Assert.AreEqual(4, cbn.OutPorts[0].MarginThickness.Top);

=======
        public void TestModifyPythonNodes()
        {
            RunCommandsFromFile("ModifyPythonNodes.xml");
            Assert.AreEqual(0, workspace.Connectors.Count);
            Assert.AreEqual(2, workspace.Nodes.Count);

            var python = GetNode("6f580b72-6aeb-4af2-b28b-a2e5b634721b") as Python;
            var pvarin = GetNode("f0fc1dea-3874-40a0-a532-90c0ee10f437") as PythonVarIn;

            Assert.AreEqual("# Modification 3", python.Script);
            Assert.AreEqual("# Modification 4", pvarin.Script);
        }

        [Test, RequiresSTA]
        public void TestModifyPythonNodesUndo()
        {
            RunCommandsFromFile("ModifyPythonNodesUndo.xml");
            Assert.AreEqual(0, workspace.Connectors.Count);
            Assert.AreEqual(2, workspace.Nodes.Count);

            var python = GetNode("6f580b72-6aeb-4af2-b28b-a2e5b634721b") as Python;
            var pvarin = GetNode("f0fc1dea-3874-40a0-a532-90c0ee10f437") as PythonVarIn;

            Assert.AreEqual("# Modification 1", python.Script);
            Assert.AreEqual("# Modification 2", pvarin.Script);
        }

        [Test, RequiresSTA]
        public void TestModifyPythonNodesUndoRedo()
        {
            RunCommandsFromFile("ModifyPythonNodesUndoRedo.xml");
            Assert.AreEqual(0, workspace.Connectors.Count);
            Assert.AreEqual(2, workspace.Nodes.Count);

            var python = GetNode("6f580b72-6aeb-4af2-b28b-a2e5b634721b") as Python;
            var pvarin = GetNode("f0fc1dea-3874-40a0-a532-90c0ee10f437") as PythonVarIn;

            Assert.AreEqual("# Modification 3", python.Script);
            Assert.AreEqual("# Modification 4", pvarin.Script);
        }

        [Test, RequiresSTA]
        public void TestUndoRedoNodesAndConnections()
        {
            RunCommandsFromFile("UndoRedoNodesAndConnections.xml");
            Assert.AreEqual(2, workspace.Connectors.Count);

            // This dictionary maps each of the node GUIDs, to a Boolean 
            // flag indicating that if the node exists or deleted.
            Dictionary<string, bool> nodeExistenceMap = new Dictionary<string, bool>()
            {
                { "fec0ae4f-f3b7-4b33-b728-c75e5415d73c", true },
                { "168298c7-f003-48f8-a346-0061086f8e3a", true },
                { "69ee3a47-0a9a-4746-ace3-6643d508f235", true },
            };

            VerifyModelExistence(nodeExistenceMap);
        }

        [Test, RequiresSTA]
        public void TestUpdateNodeCaptions()
        {
            RunCommandsFromFile("UpdateNodeCaptions.xml");
            Assert.AreEqual(0, workspace.Connectors.Count);
            Assert.AreEqual(1, workspace.Notes.Count);
            Assert.AreEqual(2, workspace.Nodes.Count);

            var number = GetNode("0b171995-528b-480a-b203-9cee49fcec9d") as DoubleInput;
            var strIn = GetNode("d17de86f-0665-4e22-abd4-d16360ee17d7") as StringInput;
            var note = GetNode("6aed237b-beb6-4a24-8774-9b7e29615be1") as NoteModel;

            Assert.IsNotNull(number);
            Assert.IsNotNull(strIn);
            Assert.IsNotNull(note);

            Assert.AreEqual("Caption 1", number.NickName);
            Assert.AreEqual("Caption 2", strIn.NickName);
            Assert.AreEqual("Caption 3", note.Text);
        }

        [Test, RequiresSTA]
        public void TestUpdateNodeContents()
        {
            RunCommandsFromFile("UpdateNodeContents.xml");
            Assert.AreEqual(0, workspace.Connectors.Count);
            Assert.AreEqual(5, workspace.Nodes.Count);

            var number = GetNode("2ba65a2e-c3dd-4d27-9d18-9bf123835fb8") as DoubleInput;
            var slider = GetNode("2279f845-4ba9-4300-a6c3-a566cd8b4a32") as DoubleSliderInput;
            var strIn = GetNode("d33abcb6-50fd-4d18-ac89-87adb2d28053") as StringInput;
            var formula = GetNode("540fffbb-4f5b-4496-9231-eba5b04e388c") as Formula;
            var sublist = GetNode("0a60f132-25a0-4b7c-85f2-3c31f39ef9da") as Sublists;

            Assert.IsNotNull(number);
            Assert.IsNotNull(slider);
            Assert.IsNotNull(strIn);
            Assert.IsNotNull(formula);
            Assert.IsNotNull(sublist);

            Assert.AreEqual("12.34", number.Value);
            Assert.AreEqual(23.45, slider.Min, 0.000001);
            Assert.AreEqual(34.56, slider.Value, 0.000001);
            Assert.AreEqual(45.67, slider.Max, 0.000001);
            Assert.AreEqual("Test String Input", strIn.Value);
            Assert.AreEqual("d", sublist.Value);

            Assert.AreEqual("a+b+c", formula.FormulaString);
            Assert.AreEqual(3, formula.InPorts.Count);
            Assert.AreEqual(1, formula.OutPorts.Count);
        }

        [Test, RequiresSTA]
        public void TestVerifyRuntimeValues()
        {
            RunCommandsFromFile("VerifyRuntimeValues.xml", true);
            Assert.AreEqual(2, workspace.Connectors.Count);
            Assert.AreEqual(3, workspace.Nodes.Count);

            var number1 = GetNode("76b951e9-a815-4fb9-bec1-fbd1178fa113") as DoubleInput;
            var number2 = GetNode("1a3efb71-52df-46e8-95ab-a130e9a885ce") as DoubleInput;
            var addition = GetNode("9182323d-a4fd-40eb-905b-8ec415d17926") as Addition;

            Assert.AreEqual(12.34, (number1.OldValue as FScheme.Value.Number).Item);
            Assert.AreEqual(56.78, (number2.OldValue as FScheme.Value.Number).Item);
            Assert.AreEqual(69.12, (addition.OldValue as FScheme.Value.Number).Item);
>>>>>>> 9693cf38
        }

    }
#endif
}<|MERGE_RESOLUTION|>--- conflicted
+++ resolved
@@ -224,7 +224,6 @@
         #region Private Helper Methods
 
         protected ModelBase GetNode(string guid)
-<<<<<<< HEAD
         {
             Guid id = Guid.Parse(guid);
             return workspace.GetModelInternal(id);
@@ -286,6 +285,7 @@
     }
 
 #if !USE_DSENGINE
+
     class RecordedTestsFScheme : RecordedTests
     {
         [Test, RequiresSTA]
@@ -461,26 +461,15 @@
 
             Assert.AreEqual(4, workspace.Nodes.Count);
             Assert.AreEqual(4, workspace.Connectors.Count);
-=======
-        {
-            Guid id = Guid.Parse(guid);
-            return workspace.GetModelInternal(id);
->>>>>>> 9693cf38
-        }
-
-        protected void VerifyModelExistence(Dictionary<string, bool> modelExistenceMap)
-        {
-            var nodes = workspace.Nodes;
-            foreach (var pair in modelExistenceMap)
-            {
-                Guid guid = Guid.Parse(pair.Key);
-                var node = nodes.FirstOrDefault((x) => (x.GUID == guid));
-                bool nodeExists = (null != node);
-                Assert.AreEqual(nodeExists, pair.Value);
-            }
-        }
-
-<<<<<<< HEAD
+        }
+
+        [Test, RequiresSTA]
+        public void TestCreateConnectors()
+        {
+            RunCommandsFromFile("CreateNodesAndConnectors.xml");
+            Assert.AreEqual(4, workspace.Connectors.Count);
+        }
+
         [Test, RequiresSTA]
         public void TestCreateNodes()
         {
@@ -490,380 +479,8 @@
 
         [Test, RequiresSTA]
         public void TestDeleteCommands()
-=======
-        protected void RunCommandsFromFile(string commandFileName, bool autoRun = false)
->>>>>>> 9693cf38
-        {
-            string commandFilePath = DynamoTestUI.GetTestDirectory();
-            commandFilePath = Path.Combine(commandFilePath, @"core\recorded\");
-            commandFilePath = Path.Combine(commandFilePath, commandFileName);
-
-            // Create the controller to run alongside the view.
-            controller = DynamoController.MakeSandbox(commandFilePath);
-            controller.DynamoViewModel.DynamicRunEnabled = autoRun;
-
-            // Create the view.
-            var dynamoView = new DynamoView();
-            dynamoView.DataContext = controller.DynamoViewModel;
-            controller.UIDispatcher = dynamoView.Dispatcher;
-            dynamoView.ShowDialog();
-
-            Assert.IsNotNull(controller);
-            Assert.IsNotNull(controller.DynamoModel);
-            Assert.IsNotNull(controller.DynamoModel.CurrentWorkspace);
-            workspace = controller.DynamoModel.CurrentWorkspace;
-            workspaceViewModel = controller.DynamoViewModel.CurrentSpaceViewModel;
-        }
-
-<<<<<<< HEAD
-        [Test, RequiresSTA]
-        public void TestModifyPythonNodes()
-        {
-            RunCommandsFromFile("ModifyPythonNodes.xml");
-            Assert.AreEqual(0, workspace.Connectors.Count);
-            Assert.AreEqual(2, workspace.Nodes.Count);
-
-            var python = GetNode("6f580b72-6aeb-4af2-b28b-a2e5b634721b") as Python;
-            var pvarin = GetNode("f0fc1dea-3874-40a0-a532-90c0ee10f437") as PythonVarIn;
-
-            Assert.AreEqual("# Modification 3", python.Script);
-            Assert.AreEqual("# Modification 4", pvarin.Script);
-        }
-
-        [Test, RequiresSTA]
-        public void TestModifyPythonNodesUndo()
-        {
-            RunCommandsFromFile("ModifyPythonNodesUndo.xml");
-            Assert.AreEqual(0, workspace.Connectors.Count);
-            Assert.AreEqual(2, workspace.Nodes.Count);
-
-            var python = GetNode("6f580b72-6aeb-4af2-b28b-a2e5b634721b") as Python;
-            var pvarin = GetNode("f0fc1dea-3874-40a0-a532-90c0ee10f437") as PythonVarIn;
-
-            Assert.AreEqual("# Modification 1", python.Script);
-            Assert.AreEqual("# Modification 2", pvarin.Script);
-        }
-
-        [Test, RequiresSTA]
-        public void TestModifyPythonNodesUndoRedo()
-        {
-            RunCommandsFromFile("ModifyPythonNodesUndoRedo.xml");
-            Assert.AreEqual(0, workspace.Connectors.Count);
-            Assert.AreEqual(2, workspace.Nodes.Count);
-
-            var python = GetNode("6f580b72-6aeb-4af2-b28b-a2e5b634721b") as Python;
-            var pvarin = GetNode("f0fc1dea-3874-40a0-a532-90c0ee10f437") as PythonVarIn;
-
-            Assert.AreEqual("# Modification 3", python.Script);
-            Assert.AreEqual("# Modification 4", pvarin.Script);
-        }
-
-        [Test, RequiresSTA]
-        public void TestUndoRedoNodesAndConnections()
-=======
-        private CmdType DuplicateAndCompare<CmdType>(CmdType command)
-            where CmdType : DynCmd.RecordableCommand
->>>>>>> 9693cf38
-        {
-            Assert.IsNotNull(command); // Ensure we have an input command.
-
-            // Serialize the command into an XmlElement.
-            XmlDocument xmlDocument = new XmlDocument();
-            XmlElement element = command.Serialize(xmlDocument);
-            Assert.IsNotNull(element);
-
-            // Deserialized the XmlElement into a new instance of the command.
-            var duplicate = DynCmd.RecordableCommand.Deserialize(element);
-            Assert.IsNotNull(duplicate);
-            Assert.IsTrue(duplicate is CmdType);
-            return duplicate as CmdType;
-        }
-
-        #endregion
-    }
-
-    class RecordedTestsFScheme : RecordedTests
-    {
-        [Test, RequiresSTA]
-<<<<<<< HEAD
-        public void TestUpdateNodeCaptions()
-        {
-            RunCommandsFromFile("UpdateNodeCaptions.xml");
-            Assert.AreEqual(0, workspace.Connectors.Count);
-            Assert.AreEqual(1, workspace.Notes.Count);
-            Assert.AreEqual(2, workspace.Nodes.Count);
-
-            var number = GetNode("0b171995-528b-480a-b203-9cee49fcec9d") as DoubleInput;
-            var strIn = GetNode("d17de86f-0665-4e22-abd4-d16360ee17d7") as StringInput;
-            var note = GetNode("6aed237b-beb6-4a24-8774-9b7e29615be1") as NoteModel;
-
-            Assert.IsNotNull(number);
-            Assert.IsNotNull(strIn);
-            Assert.IsNotNull(note);
-
-            Assert.AreEqual("Caption 1", number.NickName);
-            Assert.AreEqual("Caption 2", strIn.NickName);
-            Assert.AreEqual("Caption 3", note.Text);
-        }
-
-        [Test, RequiresSTA]
-        public void TestUpdateNodeContents()
-=======
-        public void Defect_MAGN_159()
->>>>>>> 9693cf38
-        {
-            // Details are available in defect http://adsk-oss.myjetbrains.com/youtrack/issue/MAGN-159
-
-            RunCommandsFromFile("Defect_MAGN_159.xml", true);
-
-            Assert.AreEqual(1, workspace.Nodes.Count);
-            Assert.AreEqual(0, workspace.Connectors.Count);
-
-            var number1 = GetNode("045decd1-7454-4b85-b92e-d59d35f31ab2") as DoubleInput;
-            Assert.AreEqual(8, (number1.OldValue as FScheme.Value.Number).Item);
-        }
-
-        [Ignore, RequiresSTA]
-        public void Defect_MAGN_160()
-        {
-            // Details are available in defect http://adsk-oss.myjetbrains.com/youtrack/issue/MAGN-160
-
-            // List node cannot be created  ( current limitation for button click)
-            RunCommandsFromFile("Defect_MAGN_160.xml");
-
-            //Assert.AreEqual(1, workspace.Nodes.Count);
-            //Assert.AreEqual(0, workspace.Connectors.Count);
-
-            //var number1 = GetNode("045decd1-7454-4b85-b92e-d59d35f31ab2") as DoubleInput;
-            //Assert.AreEqual(8, (number1.OldValue as FScheme.Value.Number).Item);
-        }
-
-        [Test, RequiresSTA]
-<<<<<<< HEAD
-        public void TestVerifyRuntimeValues()
-=======
-        public void Defect_MAGN_164()
-        {
-            // Details are available in defect http://adsk-oss.myjetbrains.com/youtrack/issue/MAGN-164
-
-            RunCommandsFromFile("Defect_MAGN_164.xml", true);
-
-            Assert.AreEqual(2, workspace.Nodes.Count);
-            Assert.AreEqual(0, workspace.Connectors.Count);
-
-            var number1 = GetNode("2e1e5f33-52fc-4cc9-9d4a-33e46ec64a53") as DoubleInput;
-            Assert.AreEqual(30, (number1.OldValue as FScheme.Value.Number).Item);
-
-            var string1 = GetNode("a4ba7320-3cb8-4524-bc8c-8688d7abc599") as StringInput;
-            Assert.AreEqual("Dynamo", (string1.OldValue as FScheme.Value.String).Item);
-        }
-
-        [Test, RequiresSTA]
-        public void Defect_MAGN_190()
->>>>>>> 9693cf38
-        {
-            // Details are available in defect http://adsk-oss.myjetbrains.com/youtrack/issue/MAGN-190
-            RunCommandsFromFile("Defect_MAGN_190.xml");
-
-            Assert.AreEqual(2, workspace.Nodes.Count);
-            Assert.AreEqual(1, workspace.Connectors.Count);
-
-        }
-
-    }
-
-#else
-
-    class RecordedTestsDSEngine : RecordedTests
-    {
-
-// Basic CBN test cases will go here
-    
-        [Test, RequiresSTA]
-<<<<<<< HEAD
-        public void TestBasicCodeBlockNodePortCreation()
-        {
-            RunCommandsFromFile("TestBasicPortCreation.xml");
-
-            //Check the nodes
-            var nodes = workspaceViewModel.Nodes;
-            Assert.NotNull(nodes);
-            Assert.AreEqual(2, nodes.Count);
-
-            //Check the CBN
-            var cbn = GetNode("107e30e9-e97c-402c-b206-d27162d1fafd") as CodeBlockNodeModel;
-            Assert.AreNotEqual(ElementState.Error, cbn.State);
-            Assert.AreEqual(4, cbn.OutPorts.Count);
-            Assert.AreEqual(2, cbn.InPorts.Count);
-
-            //CBN OutPut Ports 
-            //    > ToolTipContent stores name of variable
-            //    > Margina thickness is for height.(is a multiple of 20, except for the first)
-            Assert.AreEqual("a", cbn.OutPorts[0].ToolTipContent);
-            Assert.AreEqual(4, cbn.OutPorts[0].MarginThickness.Top);
-
-            Assert.AreEqual("b", cbn.OutPorts[1].ToolTipContent);
-            Assert.AreEqual(20, cbn.OutPorts[1].MarginThickness.Top);
-
-            Assert.AreEqual("c", cbn.OutPorts[2].ToolTipContent);
-            Assert.AreEqual(60, cbn.OutPorts[2].MarginThickness.Top);
-
-            Assert.AreEqual("d", cbn.OutPorts[3].ToolTipContent);
-            Assert.AreEqual(20, cbn.OutPorts[3].MarginThickness.Top);
-
-            //CBN Input Ports
-            //   >PortName stores name of variable
-            Assert.AreEqual("x", cbn.InPorts[0].PortName);
-            Assert.AreEqual("y", cbn.InPorts[1].PortName);
-
-            //Check the connections
-            var connectors = workspaceViewModel.Connectors;
-            Assert.NotNull(connectors);
-            Assert.AreEqual(2, connectors.Count);
-        }
-
-        /// <summary>
-        /// Creates a Code Block Node with a single line comment and multi line comment 
-        /// checks if the ports are created properly and at the correct height
-        /// </summary>
-        [Test, RequiresSTA]
-        public void TestCommentsInCodeBlockNode()
-        {
-            RunCommandsFromFile("TestCommentsInCodeBlockNode.xml");
-
-            //Check the nodes
-            var nodes = workspaceViewModel.Nodes;
-            Assert.NotNull(nodes);
-            Assert.AreEqual(1, nodes.Count);
-
-            //Check the CBN
-            var cbn = GetNode("ebcaa0d3-3f8a-48a7-b5c0-986e383357de") as CodeBlockNodeModel;
-            Assert.AreNotEqual(ElementState.Error, cbn.State);
-            Assert.AreEqual(2, cbn.OutPorts.Count);
-
-            Assert.AreEqual("c", cbn.OutPorts[1].ToolTipContent);
-            Assert.AreEqual(100, cbn.OutPorts[1].MarginThickness.Top);
-        }
-
-        /// <summary>
-        /// Create a code block node with some ports connected and others unconnected. Change all variable names
-        /// and ensure that connectors remain to the port index.
-        /// </summary>
-        [Test, RequiresSTA]
-        public void TestCodeBlockNodeConnectionOnCodeChange()
-        {
-            RunCommandsFromFile("TestCodeBlockNodeConnectionSwitching.xml");
-
-            //Check the nodes
-            var nodes = workspaceViewModel.Nodes;
-            Assert.NotNull(nodes);
-            Assert.AreEqual(2, nodes.Count);
-
-            //Check the CBN
-            var cbn = GetNode("37fade4a-e7ad-43ae-8b6f-27dacb17c1c5") as CodeBlockNodeModel;
-            Assert.AreEqual(4, cbn.OutPorts.Count);
-
-            //Check starting point of connector
-            Assert.AreEqual(0, cbn.OutPorts[0].Connectors.Count);
-            Assert.AreEqual(1, cbn.OutPorts[1].Connectors.Count);
-            Assert.AreEqual(0, cbn.OutPorts[2].Connectors.Count);
-            Assert.AreEqual(1, cbn.OutPorts[3].Connectors.Count);
-
-            //CheckEnding point
-            Assert.AreEqual(1, cbn.OutPorts[1].Connectors[0].End.Index);
-            Assert.AreEqual(0, cbn.OutPorts[3].Connectors[0].End.Index);
-        }
-
-        /// <summary>
-        /// Creates 3 number nodes and an add (+) nodes. Connects 2 of the number
-        /// nodes to the + node. Then converts all the nodes to Code.
-        /// </summary>
-        [Test, RequiresSTA]
-        public void TestConvertAllNodesToCode()
-        {
-            RunCommandsFromFile("TestConvertAllNodesToCode.xml");
-
-            //Check the nodes
-            var nodes = workspaceViewModel.Nodes;
-            Assert.NotNull(nodes);
-            Assert.AreEqual(1, nodes.Count);
-
-            //Check the connectors
-            var connectors = workspaceViewModel.Connectors;
-            Assert.NotNull(connectors);
-            Assert.AreEqual(0, connectors.Count);
-
-            //Check the CBN
-            var cbn = GetNode("8950950f-78f3-4d81-8181-c574ad84bb1d") as CodeBlockNodeModel;
-            Assert.AreEqual(4, cbn.OutPorts.Count);
-            Assert.True(cbn.Code.Contains("+"));
-            Assert.True(cbn.Code.Contains("14"));
-            Assert.True(cbn.Code.Contains("190"));
-            Assert.True(cbn.Code.Contains("69"));
-        }
-
-        /// <summary>
-        /// Converts a set of nodes to code. Then does Undo and checks that the original set of
-        /// nodes are formed again.
-        /// </summary>
-        [Test, RequiresSTA]
-        public void TestConvertAllNodesToCodeUndo()
-        {
-            RunCommandsFromFile("TestConvertAllNodesToCodeUndo.xml");
-
-            //Check the nodes
-            var nodes = workspaceViewModel.Nodes;
-            Assert.NotNull(nodes);
-            Assert.AreEqual(4, nodes.Count);
-
-            //Check the connectors
-            var connectors = workspaceViewModel.Connectors;
-            Assert.NotNull(connectors);
-            Assert.AreEqual(2, connectors.Count);
-
-            //Check that there is no CBN
-            var cbn = GetNode("37fade4a-e7ad-43ae-8b6f-27dacb17c1c5") as CodeBlockNodeModel;
-            Assert.AreEqual(null, cbn);
-
-            var addNode = workspaceViewModel._model.Nodes.Where(x => x is DSFunction).First() as DSFunction;
-            Assert.NotNull(addNode);
-
-            var numberList = workspaceViewModel._model.Nodes.Where(x => x is DoubleInput).ToList<NodeModel>();
-            Assert.AreEqual(3, numberList.Count);
-        }
-
-        /// <summary>
-        /// Ensures that redo works for NodeToCode by converting a set of nodes to
-        /// code and then undoing and redoing it again.
-        /// </summary>
-        [Test, RequiresSTA]
-        public void TestConvertAllNodesToCodeUndoRedo()
-        {
-            RunCommandsFromFile("TestConvertAllNodesToCodeUndoRedo.xml");
-
-            //Check the nodes
-            var nodes = workspaceViewModel.Nodes;
-            Assert.NotNull(nodes);
-            Assert.AreEqual(1, nodes.Count);
-
-            //Check the connectors
-            var connectors = workspaceViewModel.Connectors;
-            Assert.NotNull(connectors);
-            Assert.AreEqual(0, connectors.Count);
-
-            //Check the CBN
-            var cbn = GetNode("8950950f-78f3-4d81-8181-c574ad84bb1d") as CodeBlockNodeModel;
-            Assert.AreEqual(4, cbn.OutPorts.Count);
-            Assert.True(cbn.Code.Contains("+"));
-            Assert.True(cbn.Code.Contains("14"));
-            Assert.True(cbn.Code.Contains("190"));
-            Assert.True(cbn.Code.Contains("69"));
-        }
-            
-        [Ignore, RequiresSTA]
-        public void TestDeleteCommands_DS()
-        {
-            RunCommandsFromFile("TestDeleteCommands_DS.xml");
+        {
+            RunCommandsFromFile("CreateAndDeleteNodes.xml");
             Assert.AreEqual(4, workspace.Nodes.Count);
             Assert.AreEqual(2, workspace.Connectors.Count);
 
@@ -883,446 +500,325 @@
         }
 
         [Test, RequiresSTA]
-        public void TestUndoRedoNodesAndConnections_DS()
-        {
-            RunCommandsFromFile("TestUndoRedoNodesAndConnection_DS.xml");
+        public void TestModifyPythonNodes()
+        {
+            RunCommandsFromFile("ModifyPythonNodes.xml");
+            Assert.AreEqual(0, workspace.Connectors.Count);
+            Assert.AreEqual(2, workspace.Nodes.Count);
+
+            var python = GetNode("6f580b72-6aeb-4af2-b28b-a2e5b634721b") as Python;
+            var pvarin = GetNode("f0fc1dea-3874-40a0-a532-90c0ee10f437") as PythonVarIn;
+
+            Assert.AreEqual("# Modification 3", python.Script);
+            Assert.AreEqual("# Modification 4", pvarin.Script);
+        }
+
+        [Test, RequiresSTA]
+        public void TestModifyPythonNodesUndo()
+        {
+            RunCommandsFromFile("ModifyPythonNodesUndo.xml");
+            Assert.AreEqual(0, workspace.Connectors.Count);
+            Assert.AreEqual(2, workspace.Nodes.Count);
+
+            var python = GetNode("6f580b72-6aeb-4af2-b28b-a2e5b634721b") as Python;
+            var pvarin = GetNode("f0fc1dea-3874-40a0-a532-90c0ee10f437") as PythonVarIn;
+
+            Assert.AreEqual("# Modification 1", python.Script);
+            Assert.AreEqual("# Modification 2", pvarin.Script);
+        }
+
+        [Test, RequiresSTA]
+        public void TestModifyPythonNodesUndoRedo()
+        {
+            RunCommandsFromFile("ModifyPythonNodesUndoRedo.xml");
+            Assert.AreEqual(0, workspace.Connectors.Count);
+            Assert.AreEqual(2, workspace.Nodes.Count);
+
+            var python = GetNode("6f580b72-6aeb-4af2-b28b-a2e5b634721b") as Python;
+            var pvarin = GetNode("f0fc1dea-3874-40a0-a532-90c0ee10f437") as PythonVarIn;
+
+            Assert.AreEqual("# Modification 3", python.Script);
+            Assert.AreEqual("# Modification 4", pvarin.Script);
+        }
+
+        [Test, RequiresSTA]
+        public void TestUndoRedoNodesAndConnections()
+        {
+            RunCommandsFromFile("UndoRedoNodesAndConnections.xml");
             Assert.AreEqual(2, workspace.Connectors.Count);
 
             // This dictionary maps each of the node GUIDs, to a Boolean 
             // flag indicating that if the node exists or deleted.
             Dictionary<string, bool> nodeExistenceMap = new Dictionary<string, bool>()
             {
-                { "2605ed9d-1cce-41a2-8b36-dcd02d1396a6", true },
-                { "9beac565-3238-4396-8c78-9d9645ec5185", true },
-                { "a40978be-1877-478d-8935-fa6b01334055", true },
+                { "fec0ae4f-f3b7-4b33-b728-c75e5415d73c", true },
+                { "168298c7-f003-48f8-a346-0061086f8e3a", true },
+                { "69ee3a47-0a9a-4746-ace3-6643d508f235", true },
             };
 
             VerifyModelExistence(nodeExistenceMap);
         }
 
         [Test, RequiresSTA]
-        public void TestUpdateNodeCaptions_DS()
-        {
-            RunCommandsFromFile("TestUpdateNodeCaptions_DS.xml");
-            Assert.AreEqual(0, workspace.Connectors.Count);
+        public void TestUpdateNodeCaptions()
+        {
+            RunCommandsFromFile("UpdateNodeCaptions.xml");
+            Assert.AreEqual(0, workspace.Connectors.Count);
+            Assert.AreEqual(1, workspace.Notes.Count);
             Assert.AreEqual(2, workspace.Nodes.Count);
 
-            var cbn = GetNode("5cf9dff2-4a3e-428a-a98a-60d0de0d323e") as CodeBlockNodeModel;
-
-            Assert.IsNotNull(cbn);
-
-            Assert.AreEqual("CBN", cbn.NickName);
-=======
-        public void Defect_MAGN_225()
-        {
-            // Details are available in defect http://adsk-oss.myjetbrains.com/youtrack/issue/MAGN-225
-
-            // TODO: Rename this XML to match the test case name.
-            RunCommandsFromFile("TestConnectionReplacementUndo.xml");
-            var nodes = workspaceViewModel.Nodes;
-
-            Assert.NotNull(nodes);
-            Assert.AreEqual(3, nodes.Count);
->>>>>>> 9693cf38
-        }
-
-// Test Cases from Defects will go here.
-        [Test, RequiresSTA]
-<<<<<<< HEAD
-        public void Defect_MAGN_159()
-        {
-            // Details are available in defect http://adsk-oss.myjetbrains.com/youtrack/issue/MAGN-159
-
-            RunCommandsFromFile("Defect_MAGN_159.xml", true);
-
-            Assert.AreEqual(1, workspace.Nodes.Count);
-            Assert.AreEqual(0, workspace.Connectors.Count);
-
-            var number1 = GetNode("045decd1-7454-4b85-b92e-d59d35f31ab2") as DoubleInput;
-        }
-
-        [Test, RequiresSTA]
-        public void Defect_MAGN_164_DS()
-        {
-            // Details are available in defect http://adsk-oss.myjetbrains.com/youtrack/issue/MAGN-904
-            RunCommandsFromFile("Defect_MAGN_164_DS.xml");
-
-            Assert.AreEqual(1, workspace.Nodes.Count);
-            Assert.AreEqual(0, workspace.Connectors.Count);
-
-            //Check the CBN for input and output ports count
-            var cbn = GetNode("60158259-4d9a-4bc0-b80c-aea9a90c2b57") as CodeBlockNodeModel;
-            Assert.AreNotEqual(ElementState.Error, cbn.State);
-            Assert.AreEqual(1, cbn.OutPorts.Count);
-            Assert.AreEqual(0, cbn.InPorts.Count);
-
-            //Check the position of ports
+            var number = GetNode("0b171995-528b-480a-b203-9cee49fcec9d") as DoubleInput;
+            var strIn = GetNode("d17de86f-0665-4e22-abd4-d16360ee17d7") as StringInput;
+            var note = GetNode("6aed237b-beb6-4a24-8774-9b7e29615be1") as NoteModel;
+
+            Assert.IsNotNull(number);
+            Assert.IsNotNull(strIn);
+            Assert.IsNotNull(note);
+
+            Assert.AreEqual("Caption 1", number.NickName);
+            Assert.AreEqual("Caption 2", strIn.NickName);
+            Assert.AreEqual("Caption 3", note.Text);
+        }
+
+        [Test, RequiresSTA]
+        public void TestUpdateNodeContents()
+        {
+            RunCommandsFromFile("UpdateNodeContents.xml");
+            Assert.AreEqual(0, workspace.Connectors.Count);
+            Assert.AreEqual(5, workspace.Nodes.Count);
+
+            var number = GetNode("2ba65a2e-c3dd-4d27-9d18-9bf123835fb8") as DoubleInput;
+            var slider = GetNode("2279f845-4ba9-4300-a6c3-a566cd8b4a32") as DoubleSliderInput;
+            var strIn = GetNode("d33abcb6-50fd-4d18-ac89-87adb2d28053") as StringInput;
+            var formula = GetNode("540fffbb-4f5b-4496-9231-eba5b04e388c") as Formula;
+            var sublist = GetNode("0a60f132-25a0-4b7c-85f2-3c31f39ef9da") as Sublists;
+
+            Assert.IsNotNull(number);
+            Assert.IsNotNull(slider);
+            Assert.IsNotNull(strIn);
+            Assert.IsNotNull(formula);
+            Assert.IsNotNull(sublist);
+
+            Assert.AreEqual("12.34", number.Value);
+            Assert.AreEqual(23.45, slider.Min, 0.000001);
+            Assert.AreEqual(34.56, slider.Value, 0.000001);
+            Assert.AreEqual(45.67, slider.Max, 0.000001);
+            Assert.AreEqual("Test String Input", strIn.Value);
+            Assert.AreEqual("d", sublist.Value);
+
+            Assert.AreEqual("a+b+c", formula.FormulaString);
+            Assert.AreEqual(3, formula.InPorts.Count);
+            Assert.AreEqual(1, formula.OutPorts.Count);
+        }
+
+        [Test, RequiresSTA]
+        public void TestVerifyRuntimeValues()
+        {
+            RunCommandsFromFile("VerifyRuntimeValues.xml", true);
+            Assert.AreEqual(2, workspace.Connectors.Count);
+            Assert.AreEqual(3, workspace.Nodes.Count);
+
+            var number1 = GetNode("76b951e9-a815-4fb9-bec1-fbd1178fa113") as DoubleInput;
+            var number2 = GetNode("1a3efb71-52df-46e8-95ab-a130e9a885ce") as DoubleInput;
+            var addition = GetNode("9182323d-a4fd-40eb-905b-8ec415d17926") as Addition;
+
+            Assert.AreEqual(12.34, (number1.OldValue as FScheme.Value.Number).Item);
+            Assert.AreEqual(56.78, (number2.OldValue as FScheme.Value.Number).Item);
+            Assert.AreEqual(69.12, (addition.OldValue as FScheme.Value.Number).Item);
+        }
+
+    }
+
+#else
+
+    class RecordedTestsDSEngine : RecordedTests
+    {
+        #region Basic CodeBlockNode Test Cases
+
+        [Test, RequiresSTA]
+        public void TestBasicCodeBlockNodePortCreation()
+        {
+            RunCommandsFromFile("TestBasicPortCreation.xml");
+
+            //Check the nodes
+            var nodes = workspaceViewModel.Nodes;
+            Assert.NotNull(nodes);
+            Assert.AreEqual(2, nodes.Count);
+
+            //Check the CBN
+            var cbn = GetNode("107e30e9-e97c-402c-b206-d27162d1fafd") as CodeBlockNodeModel;
+            Assert.AreNotEqual(ElementState.Error, cbn.State);
+            Assert.AreEqual(4, cbn.OutPorts.Count);
+            Assert.AreEqual(2, cbn.InPorts.Count);
+
+            //CBN OutPut Ports 
+            //    > ToolTipContent stores name of variable
+            //    > Margina thickness is for height.(is a multiple of 20, except for the first)
             Assert.AreEqual("a", cbn.OutPorts[0].ToolTipContent);
             Assert.AreEqual(4, cbn.OutPorts[0].MarginThickness.Top);
 
-        }
-
-        [Test, RequiresSTA]
-        public void Defect_MAGN_190_DS()
-        {
-            // Details are available in defect http://adsk-oss.myjetbrains.com/youtrack/issue/MAGN-904
-            RunCommandsFromFile("Defect_MAGN_190_DS.xml");
-
-            Assert.AreEqual(2, workspace.Nodes.Count);
-            Assert.AreEqual(1, workspace.Connectors.Count);
-
-            //Check the CBN for input and output ports count
-            var cbn = GetNode("55cf8f57-5eff-4e0b-b547-3d6cb26bc236") as CodeBlockNodeModel;
-            Assert.AreNotEqual(ElementState.Error, cbn.State);
-            Assert.AreEqual(1, cbn.OutPorts.Count);
-            Assert.AreEqual(0, cbn.InPorts.Count);
-
-            //Check the position of ports
-            Assert.AreEqual("a", cbn.OutPorts[0].ToolTipContent);
-            Assert.AreEqual(4, cbn.OutPorts[0].MarginThickness.Top);
-
-        }
-
-        [Test, RequiresSTA]
-        public void Defect_MAGN_225_DS()
-        {
-            // Details are available in defect http://adsk-oss.myjetbrains.com/youtrack/issue/MAGN-225
-
-            RunCommandsFromFile("Defect_MAGN_225_DS.xml");
-
-            Assert.AreEqual(3, workspace.Nodes.Count);
-            Assert.AreEqual(2, workspace.Connectors.Count);
-
-        }
-
-        [Test, RequiresSTA]
-        public void Defect_MAGN_397_DS()
-        {
-            // Details are available in defect http://adsk-oss.myjetbrains.com/youtrack/issue/MAGN-397
-            RunCommandsFromFile("Defect_MAGN_397_DS.xml");
-
-            Assert.AreEqual(2, workspace.Nodes.Count);
-            Assert.AreEqual(0, workspace.Connectors.Count);
-        }
-
-        [Test, RequiresSTA]
-        public void Defect_MAGN_411()
-        {
-            // Details are available in defect http://adsk-oss.myjetbrains.com/youtrack/issue/MAGN-411
-            RunCommandsFromFile("Defect_MAGN_411.xml");
-
-            Assert.AreEqual(1, workspace.Nodes.Count);
-
-            var cbn = GetNode("fc209d2f-1724-4485-bde4-92670802aaa3") as CodeBlockNodeModel;
-            Assert.NotNull(cbn);
-
-            Assert.AreEqual(2, cbn.InPortData.Count);
-            Assert.AreEqual("a", cbn.InPortData[0].ToolTipString);
-            Assert.AreEqual("b", cbn.InPortData[1].ToolTipString);
-        }
-
-        [Test, RequiresSTA]
-        public void Defect_MAGN_429_DS()
-        {
-            // Details are available in defect http://adsk-oss.myjetbrains.com/youtrack/issue/MAGN-429
-            RunCommandsFromFile("Defect_MAGN_429_DS.xml");
-
-            Assert.AreEqual(0, workspace.Nodes.Count);
-            Assert.AreEqual(0, workspace.Connectors.Count);
-
-        }
-
-        [Test, RequiresSTA]
-        public void Defect_MAGN_478_DS()
-        {
-            // Details are available in defect http://adsk-oss.myjetbrains.com/youtrack/issue/MAGN-478
-
-            // Same XML can be used for this test case as well.
-            RunCommandsFromFile("Defect_MAGN_478.xml");
-
-            Assert.AreEqual(1, workspace.Notes.Count);
-        }
-
-=======
-        public void Defect_MAGN_397()
-        {
-            // Details are available in defect http://adsk-oss.myjetbrains.com/youtrack/issue/MAGN-397
-            RunCommandsFromFile("Defect_MAGN_397.xml");
-
-            Assert.AreEqual(2, workspace.Nodes.Count);
-            Assert.AreEqual(1, workspace.Connectors.Count);
-        }
-
-        [Test, RequiresSTA]
-        public void Defect_MAGN_429()
-        {
-            // Details are available in defect http://adsk-oss.myjetbrains.com/youtrack/issue/MAGN-429
-            RunCommandsFromFile("Defect_MAGN_429.xml");
-
-            Assert.AreEqual(0, workspace.Nodes.Count);
-            Assert.AreEqual(0, workspace.Connectors.Count);
-
-        }
-
-        [Test, RequiresSTA]
-        public void Defect_MAGN_478()
-        {
-            // Details are available in defect http://adsk-oss.myjetbrains.com/youtrack/issue/MAGN-478
-            RunCommandsFromFile("Defect_MAGN_478.xml");
-
-            Assert.AreEqual(1, workspace.Notes.Count);
-        }
-
->>>>>>> 9693cf38
-        [Test, RequiresSTA]
-        public void Defect_MAGN_491_DS()
-        {
-            // Details are available in defect http://adsk-oss.myjetbrains.com/youtrack/issue/MAGN-491
-
-            // TODO: Rename this XML to match the test case name.
-            RunCommandsFromFile("Defect_MAGN_491_DS.xml");
+            Assert.AreEqual("b", cbn.OutPorts[1].ToolTipContent);
+            Assert.AreEqual(20, cbn.OutPorts[1].MarginThickness.Top);
+
+            Assert.AreEqual("c", cbn.OutPorts[2].ToolTipContent);
+            Assert.AreEqual(60, cbn.OutPorts[2].MarginThickness.Top);
+
+            Assert.AreEqual("d", cbn.OutPorts[3].ToolTipContent);
+            Assert.AreEqual(20, cbn.OutPorts[3].MarginThickness.Top);
+
+            //CBN Input Ports
+            //   >PortName stores name of variable
+            Assert.AreEqual("x", cbn.InPorts[0].PortName);
+            Assert.AreEqual("y", cbn.InPorts[1].PortName);
+
+            //Check the connections
             var connectors = workspaceViewModel.Connectors;
             Assert.NotNull(connectors);
             Assert.AreEqual(2, connectors.Count);
-            Assert.AreEqual(3, workspace.Nodes.Count);
-
-            // Get to the only two connectors in the session.
-            ConnectorViewModel firstConnector = connectors[0];
-            ConnectorViewModel secondConnector = connectors[1];
-
-            // Find out the corresponding ports they connect to.
-            Point firstPoint = firstConnector.ConnectorModel.End.Center;
-            Point secondPoint = secondConnector.ConnectorModel.End.Center;
-
-            Assert.AreEqual(firstPoint.X, firstConnector.CurvePoint3.X);
-            Assert.AreEqual(firstPoint.Y, firstConnector.CurvePoint3.Y);
-            Assert.AreEqual(secondPoint.X, secondConnector.CurvePoint3.X);
-            Assert.AreEqual(secondPoint.Y, secondConnector.CurvePoint3.Y);
-        }
-
-        [Test, RequiresSTA]
-<<<<<<< HEAD
-        public void Defect_MAGN_520_DS()
-        {
-            // Details are available in defect http://adsk-oss.myjetbrains.com/youtrack/issue/MAGN-520
-            RunCommandsFromFile("Defect_MAGN_520_DS.xml");
-
-            Assert.AreEqual(2, workspace.Nodes.Count);
-=======
-        public void Defect_MAGN_520()
-        {
-            // Details are available in defect http://adsk-oss.myjetbrains.com/youtrack/issue/MAGN-520
-            RunCommandsFromFile("Defect_MAGN_520.xml");
-
-            Assert.AreEqual(2, workspace.Nodes.Count);
-            Assert.AreEqual(0, workspace.Connectors.Count);
-        }
-
-        [Test, RequiresSTA]
-        public void Defect_MAGN_520_WithCrossSelection()
-        {
-            // Details are available in defect http://adsk-oss.myjetbrains.com/youtrack/issue/MAGN-520
-            RunCommandsFromFile("Defect_MAGN_520_WithCrossSelection.xml");
-
-            Assert.AreEqual(3, workspace.Nodes.Count);
->>>>>>> 9693cf38
-            Assert.AreEqual(0, workspace.Connectors.Count);
-        }
-
-        [Test, RequiresSTA]
-        public void Defect_MAGN_520_WithCrossSelection_DS()
-        {
-            // Details are available in defect http://adsk-oss.myjetbrains.com/youtrack/issue/MAGN-520
-
-            // Same XML can be used for this test case as well.
-            RunCommandsFromFile("Defect_MAGN_520_WithCrossSelection.xml");
-
-            Assert.AreEqual(3, workspace.Nodes.Count);
-            Assert.AreEqual(0, workspace.Connectors.Count);
-        }
-
-        [Test, RequiresSTA]
-<<<<<<< HEAD
-        public void Defect_MAGN_581_DS()
-        {
-            // Details are available in defect http://adsk-oss.myjetbrains.com/youtrack/issue/MAGN-581
-            RunCommandsFromFile("Defect_MAGN_581_DS.xml");
-
-            Assert.AreEqual(2, workspace.Nodes.Count);
-            Assert.AreEqual(1, workspace.Connectors.Count);
-        }
-
-        [Test, RequiresSTA]
-        public void Defect_MAGN_590()
-        {
-            RunCommandsFromFile("Defect-MAGN-590.xml");
+        }
+
+        /// <summary>
+        /// Creates a Code Block Node with a single line comment and multi line comment 
+        /// checks if the ports are created properly and at the correct height
+        /// </summary>
+        [Test, RequiresSTA]
+        public void TestCommentsInCodeBlockNode()
+        {
+            RunCommandsFromFile("TestCommentsInCodeBlockNode.xml");
 
             //Check the nodes
             var nodes = workspaceViewModel.Nodes;
             Assert.NotNull(nodes);
+            Assert.AreEqual(1, nodes.Count);
+
+            //Check the CBN
+            var cbn = GetNode("ebcaa0d3-3f8a-48a7-b5c0-986e383357de") as CodeBlockNodeModel;
+            Assert.AreNotEqual(ElementState.Error, cbn.State);
+            Assert.AreEqual(2, cbn.OutPorts.Count);
+
+            Assert.AreEqual("c", cbn.OutPorts[1].ToolTipContent);
+            Assert.AreEqual(100, cbn.OutPorts[1].MarginThickness.Top);
+        }
+
+        /// <summary>
+        /// Create a code block node with some ports connected and others unconnected. Change all variable names
+        /// and ensure that connectors remain to the port index.
+        /// </summary>
+        [Test, RequiresSTA]
+        public void TestCodeBlockNodeConnectionOnCodeChange()
+        {
+            RunCommandsFromFile("TestCodeBlockNodeConnectionSwitching.xml");
+
+            //Check the nodes
+            var nodes = workspaceViewModel.Nodes;
+            Assert.NotNull(nodes);
             Assert.AreEqual(2, nodes.Count);
 
             //Check the CBN
-            var cbn = GetNode("8630afc1-3d59-4e76-9fca-faa12e6973ea") as CodeBlockNodeModel;
-            var connector = cbn.OutPorts[1].Connectors[0] as ConnectorModel;
-            Assert.AreEqual(2, connector.End.Index);
-        }
-
-        [Test, RequiresSTA]
-        public void Defect_MAGN_775()
-        {
-            // The third undo operation should not crash.
-            RunCommandsFromFile("Defect_MAGN_775.xml");
-            Assert.AreEqual(1, workspace.Nodes.Count);
-            Assert.AreEqual(0, workspace.Connectors.Count);
-        }
-
-        [Test, RequiresSTA]
-        public void Defect_MAGN_585()
-        {
-            // Details steps are here : http://adsk-oss.myjetbrains.com/youtrack/issue/MAGN-585
-
-            RunCommandsFromFile("Defect_MAGN_585.xml");
-
-            //Check the nodes and connectors count
-            var nodes = workspaceViewModel.Nodes;
+            var cbn = GetNode("37fade4a-e7ad-43ae-8b6f-27dacb17c1c5") as CodeBlockNodeModel;
+            Assert.AreEqual(4, cbn.OutPorts.Count);
+
+            //Check starting point of connector
+            Assert.AreEqual(0, cbn.OutPorts[0].Connectors.Count);
+            Assert.AreEqual(1, cbn.OutPorts[1].Connectors.Count);
+            Assert.AreEqual(0, cbn.OutPorts[2].Connectors.Count);
+            Assert.AreEqual(1, cbn.OutPorts[3].Connectors.Count);
+
+            //CheckEnding point
+            Assert.AreEqual(1, cbn.OutPorts[1].Connectors[0].End.Index);
+            Assert.AreEqual(0, cbn.OutPorts[3].Connectors[0].End.Index);
+        }
+
+        /// <summary>
+        /// Creates 3 number nodes and an add (+) nodes. Connects 2 of the number
+        /// nodes to the + node. Then converts all the nodes to Code.
+        /// </summary>
+        [Test, RequiresSTA]
+        public void TestConvertAllNodesToCode()
+        {
+            RunCommandsFromFile("TestConvertAllNodesToCode.xml");
+
+            //Check the nodes
+            var nodes = workspaceViewModel.Nodes;
+            Assert.NotNull(nodes);
+            Assert.AreEqual(1, nodes.Count);
+
+            //Check the connectors
             var connectors = workspaceViewModel.Connectors;
-            Assert.NotNull(nodes);
-            Assert.AreEqual(2, nodes.Count);
+            Assert.NotNull(connectors);
+            Assert.AreEqual(0, connectors.Count);
+
+            //Check the CBN
+            var cbn = GetNode("8950950f-78f3-4d81-8181-c574ad84bb1d") as CodeBlockNodeModel;
+            Assert.AreEqual(4, cbn.OutPorts.Count);
+            Assert.True(cbn.Code.Contains("+"));
+            Assert.True(cbn.Code.Contains("14"));
+            Assert.True(cbn.Code.Contains("190"));
+            Assert.True(cbn.Code.Contains("69"));
+        }
+
+        /// <summary>
+        /// Converts a set of nodes to code. Then does Undo and checks that the original set of
+        /// nodes are formed again.
+        /// </summary>
+        [Test, RequiresSTA]
+        public void TestConvertAllNodesToCodeUndo()
+        {
+            RunCommandsFromFile("TestConvertAllNodesToCodeUndo.xml");
+
+            //Check the nodes
+            var nodes = workspaceViewModel.Nodes;
+            Assert.NotNull(nodes);
+            Assert.AreEqual(4, nodes.Count);
+
+            //Check the connectors
+            var connectors = workspaceViewModel.Connectors;
+            Assert.NotNull(connectors);
             Assert.AreEqual(2, connectors.Count);
 
+            //Check that there is no CBN
+            var cbn = GetNode("37fade4a-e7ad-43ae-8b6f-27dacb17c1c5") as CodeBlockNodeModel;
+            Assert.AreEqual(null, cbn);
+
+            var addNode = workspaceViewModel._model.Nodes.Where(x => x is DSFunction).First() as DSFunction;
+            Assert.NotNull(addNode);
+
+            var numberList = workspaceViewModel._model.Nodes.Where(x => x is DoubleInput).ToList<NodeModel>();
+            Assert.AreEqual(3, numberList.Count);
+        }
+
+        /// <summary>
+        /// Ensures that redo works for NodeToCode by converting a set of nodes to
+        /// code and then undoing and redoing it again.
+        /// </summary>
+        [Test, RequiresSTA]
+        public void TestConvertAllNodesToCodeUndoRedo()
+        {
+            RunCommandsFromFile("TestConvertAllNodesToCodeUndoRedo.xml");
+
+            //Check the nodes
+            var nodes = workspaceViewModel.Nodes;
+            Assert.NotNull(nodes);
+            Assert.AreEqual(1, nodes.Count);
+
+            //Check the connectors
+            var connectors = workspaceViewModel.Connectors;
+            Assert.NotNull(connectors);
+            Assert.AreEqual(0, connectors.Count);
+
             //Check the CBN
-            var cbn = GetNode("5dd0c52b-aa33-4db0-bbe6-e653c1b2a73a") as CodeBlockNodeModel;
-            Assert.AreNotEqual(ElementState.Error, cbn.State);
-            Assert.AreEqual(5, cbn.OutPorts.Count);
-            Assert.AreEqual(1, cbn.InPorts.Count);
-        }
-
-        [Test, RequiresSTA]
-        public void Defect_MAGN_605()
-        {
-            // Details steps are here : http://adsk-oss.myjetbrains.com/youtrack/issue/MAGN-605
-
-            RunCommandsFromFile("Defect_MAGN_605.xml");
-
-            //Check the nodes and connectors count
-            var nodes = workspaceViewModel.Nodes;
-            var connectors = workspaceViewModel.Connectors;
-            Assert.NotNull(nodes);
-            Assert.AreEqual(1, nodes.Count);
-            Assert.AreEqual(0, connectors.Count);
-
-            //Check the CBN
-            var cbn = GetNode("a344e085-a6fa-4d43-ac27-692fb102ba6d") as CodeBlockNodeModel;
-            Assert.AreNotEqual(ElementState.Error, cbn.State);
-            Assert.AreEqual(3, cbn.OutPorts.Count);
-            Assert.AreEqual(0, cbn.InPorts.Count);
-
-            //Check the position of ports
-            Assert.AreEqual("a", cbn.OutPorts[0].ToolTipContent);
-            Assert.AreEqual(4, cbn.OutPorts[0].MarginThickness.Top);
-
-            Assert.AreEqual("b", cbn.OutPorts[1].ToolTipContent);
-            Assert.AreEqual(0, cbn.OutPorts[1].MarginThickness.Top);
-
-            Assert.AreEqual("c", cbn.OutPorts[2].ToolTipContent);
-            Assert.AreEqual(0, cbn.OutPorts[2].MarginThickness.Top);
-
-        }
-
-        [Test, RequiresSTA]
-        public void Defect_MAGN_624()
-        {
-            // Details steps are here : http://adsk-oss.myjetbrains.com/youtrack/issue/MAGN-624
-
-            RunCommandsFromFile("Defect_MAGN_624.xml");
-
-            //Check the nodes and connectors count
-            var nodes = workspaceViewModel.Nodes;
-            var connectors = workspaceViewModel.Connectors;
-            Assert.NotNull(nodes);
-            Assert.AreEqual(1, nodes.Count);
-            Assert.AreEqual(0, connectors.Count);
-
-            //Check the CBN for input and output ports count
-            var cbn = GetNode("8bc43138-d655-40f6-973e-614f1695874c") as CodeBlockNodeModel;
-            Assert.AreNotEqual(ElementState.Error, cbn.State);
-            Assert.AreEqual(1, cbn.OutPorts.Count);
-            Assert.AreEqual(0, cbn.InPorts.Count);
-
-            //Check the position of ports
-            Assert.AreEqual("a", cbn.OutPorts[0].ToolTipContent);
-            Assert.AreEqual(24, cbn.OutPorts[0].MarginThickness.Top);
-
-        }
-
-        [Test, RequiresSTA]
-        public void Defect_MAGN_624_1()
-        {
-            // Further testing of this defect http://adsk-oss.myjetbrains.com/youtrack/issue/MAGN-624
-            // a={1,2,3};
-            // a[0] = 3; // first create CBN with first two lines and then add two more. the below one.
-            // b = 1;
-            // a = 0;
-
-            RunCommandsFromFile("Defect_MAGN_624_1.xml");
-
-            //Check the nodes and connectors count
-            var nodes = workspaceViewModel.Nodes;
-            var connectors = workspaceViewModel.Connectors;
-            Assert.NotNull(nodes);
-            Assert.AreEqual(2, nodes.Count);
-            Assert.AreEqual(2, connectors.Count);
-
-            //Check the CBN for input and output ports count
-            var cbn = GetNode("c9929987-69c8-42bd-9cda-04ef90d029cb") as CodeBlockNodeModel;
-            Assert.AreNotEqual(ElementState.Error, cbn.State);
-            Assert.AreEqual(2, cbn.OutPorts.Count);
-            Assert.AreEqual(0, cbn.InPorts.Count);
-
-            //Check the position of ports
-            Assert.AreEqual("b", cbn.OutPorts[0].ToolTipContent);
-            Assert.AreEqual(64, cbn.OutPorts[0].MarginThickness.Top);
-
-            Assert.AreEqual("a", cbn.OutPorts[1].ToolTipContent);
-            Assert.AreEqual(20, cbn.OutPorts[1].MarginThickness.Top);
-=======
-        public void Defect_MAGN_581()
-        {
-            // Details are available in defect http://adsk-oss.myjetbrains.com/youtrack/issue/MAGN-581
-            RunCommandsFromFile("Defect_MAGN_581.xml");
-
-            Assert.AreEqual(2, workspace.Nodes.Count);
-            Assert.AreEqual(1, workspace.Connectors.Count);
-        }
-
-        [Test, RequiresSTA]
-        public void ShiftSelectAllNode()
-        {
-            RunCommandsFromFile("ShiftSelectAllNode.xml");
-
-            Assert.AreEqual(4, workspace.Nodes.Count);
-            Assert.AreEqual(4, workspace.Connectors.Count);
-        }
-
-        [Test, RequiresSTA]
-        public void TestCreateConnectors()
-        {
-            RunCommandsFromFile("CreateNodesAndConnectors.xml");
-            Assert.AreEqual(4, workspace.Connectors.Count);
-        }
-
-        [Test, RequiresSTA]
-        public void TestCreateNodes()
-        {
-            RunCommandsFromFile("CreateNodesAndConnectors.xml");
-            Assert.AreEqual(5, workspace.Nodes.Count);
-        }
-
-        [Test, RequiresSTA]
-        public void TestDeleteCommands()
-        {
-            RunCommandsFromFile("CreateAndDeleteNodes.xml");
+            var cbn = GetNode("8950950f-78f3-4d81-8181-c574ad84bb1d") as CodeBlockNodeModel;
+            Assert.AreEqual(4, cbn.OutPorts.Count);
+            Assert.True(cbn.Code.Contains("+"));
+            Assert.True(cbn.Code.Contains("14"));
+            Assert.True(cbn.Code.Contains("190"));
+            Assert.True(cbn.Code.Contains("69"));
+        }
+            
+        [Ignore, RequiresSTA]
+        public void TestDeleteCommands_DS()
+        {
+            RunCommandsFromFile("TestDeleteCommands_DS.xml");
             Assert.AreEqual(4, workspace.Nodes.Count);
             Assert.AreEqual(2, workspace.Connectors.Count);
 
@@ -1337,385 +833,604 @@
                 { "4d2b71b4-d2c1-4695-afcf-6f7ec05c71f5", true },
                 { "a71328b2-dee7-45d6-8070-44ecebc358d9", true },
             };
->>>>>>> 9693cf38
 
             VerifyModelExistence(nodeExistenceMap);
         }
 
         [Test, RequiresSTA]
-<<<<<<< HEAD
-        public void Defect_MAGN_590_1()
-        {
-            // Further testing of this defect http://adsk-oss.myjetbrains.com/youtrack/issue/MAGN-590
-
-            RunCommandsFromFile("Defect_MAGN_590.xml");
-
-            //Check the nodes and connectors count
-            var nodes = workspaceViewModel.Nodes;
-            var connectors = workspaceViewModel.Connectors;
-            Assert.NotNull(nodes);
-            Assert.AreEqual(2, nodes.Count);
-            Assert.AreEqual(2, connectors.Count);
-
-            //Check the CBN for input and output ports count
-            var cbn = GetNode("88295180-7478-4c70-af15-cdac34835abf") as CodeBlockNodeModel;
-            Assert.AreNotEqual(ElementState.Error, cbn.State);
-            Assert.AreEqual(2, cbn.OutPorts.Count);
-            Assert.AreEqual(0, cbn.InPorts.Count);
-
-            //Check the position of ports
-            Assert.AreEqual("a", cbn.OutPorts[0].ToolTipContent);
-            Assert.AreEqual(4, cbn.OutPorts[0].MarginThickness.Top);
-
-            Assert.AreEqual("c", cbn.OutPorts[1].ToolTipContent);
-            Assert.AreEqual(20, cbn.OutPorts[1].MarginThickness.Top);
-
-            var connector = cbn.OutPorts[1].Connectors[0] as ConnectorModel;
-            Assert.AreEqual(2, connector.End.Index);
-
-        }
-
-        [Test, RequiresSTA]
-        public void Defect_MAGN_589_1()
-        {
-            // Further testing of this defect http://adsk-oss.myjetbrains.com/youtrack/issue/MAGN-589
-
-            RunCommandsFromFile("Defect_MAGN_589_1.xml");
-
-            //Check the nodes and connectors count
-            var nodes = workspaceViewModel.Nodes;
-            var connectors = workspaceViewModel.Connectors;
-            Assert.NotNull(nodes);
-            Assert.AreEqual(1, nodes.Count);
-            Assert.AreEqual(0, connectors.Count);
-
-            //Check the CBN for input and output ports count
-            var cbn = GetNode("08cdbdea-a025-4cc6-a449-66896cdfa319") as CodeBlockNodeModel;
-            Assert.AreNotEqual(ElementState.Error, cbn.State);
-            Assert.AreEqual(3, cbn.OutPorts.Count);
-            Assert.AreEqual(2, cbn.InPorts.Count);
-
-            //Check the position of ports
-            Assert.AreEqual("a", cbn.OutPorts[0].ToolTipContent);
-            Assert.AreEqual(4, cbn.OutPorts[0].MarginThickness.Top);
-
-            Assert.AreEqual("Statement Output", cbn.OutPorts[1].ToolTipContent);
-            Assert.AreEqual(20, cbn.OutPorts[1].MarginThickness.Top);
-
-            Assert.AreEqual("Statement Output", cbn.OutPorts[2].ToolTipContent);
-            Assert.AreEqual(20, cbn.OutPorts[2].MarginThickness.Top);
-
-        }
-
-        [Test, RequiresSTA]
-        public void Defect_MAGN_589_2()
-        {
-            // Further testing of this defect http://adsk-oss.myjetbrains.com/youtrack/issue/MAGN-589
-
-            RunCommandsFromFile("Defect_MAGN_589_2.xml");
-
-            //Check the nodes and connectors count
-            var nodes = workspaceViewModel.Nodes;
-            var connectors = workspaceViewModel.Connectors;
-            Assert.NotNull(nodes);
-            Assert.AreEqual(1, nodes.Count);
-            Assert.AreEqual(0, connectors.Count);
-
-            //Check the CBN for input and output ports count
-            var cbn = GetNode("9b225999-1803-4627-b319-d32ccbea33ef") as CodeBlockNodeModel;
-            Assert.AreNotEqual(ElementState.Error, cbn.State);
-            Assert.AreEqual(2, cbn.OutPorts.Count);
-            Assert.AreEqual(0, cbn.InPorts.Count);
-
-            //Check the position of ports
-            Assert.AreEqual("a", cbn.OutPorts[0].ToolTipContent);
-            Assert.AreEqual(4, cbn.OutPorts[0].MarginThickness.Top);
-
-            Assert.AreEqual("b", cbn.OutPorts[1].ToolTipContent);
-            Assert.AreEqual(20, cbn.OutPorts[1].MarginThickness.Top);
-
-        }
-
-        [Test, RequiresSTA]
-        public void Defect_MAGN_589_3()
-        {
-            // Further testing of this defect http://adsk-oss.myjetbrains.com/youtrack/issue/MAGN-589
-
-            RunCommandsFromFile("Defect_MAGN_589_3.xml");
-
-            //Check the nodes and connectors count
-            var nodes = workspaceViewModel.Nodes;
-            var connectors = workspaceViewModel.Connectors;
-            Assert.NotNull(nodes);
-            Assert.AreEqual(1, nodes.Count);
-            Assert.AreEqual(0, connectors.Count);
-
-            //Check the CBN for input and output ports count
-            var cbn = GetNode("623aa74b-bf03-4169-98d9-bee76feb1f3b") as CodeBlockNodeModel;
-            Assert.AreNotEqual(ElementState.Error, cbn.State);
-            Assert.AreEqual(5, cbn.OutPorts.Count);
-            Assert.AreEqual(2, cbn.InPorts.Count);
-
-            //Check the position of ports
-            Assert.AreEqual("a", cbn.OutPorts[0].ToolTipContent);
-            Assert.AreEqual(4, cbn.OutPorts[0].MarginThickness.Top);
-
-            Assert.AreEqual("Statement Output", cbn.OutPorts[1].ToolTipContent);
-            Assert.AreEqual(20, cbn.OutPorts[1].MarginThickness.Top);
-
-            Assert.AreEqual("d", cbn.OutPorts[2].ToolTipContent);
-            Assert.AreEqual(20, cbn.OutPorts[2].MarginThickness.Top);
-
-            Assert.AreEqual("Statement Output", cbn.OutPorts[3].ToolTipContent);
-            Assert.AreEqual(20, cbn.OutPorts[3].MarginThickness.Top);
-
-            Assert.AreEqual("h", cbn.OutPorts[4].ToolTipContent);
-            Assert.AreEqual(20, cbn.OutPorts[4].MarginThickness.Top);
-
-        }
-
-        [Test, RequiresSTA]
-        public void Defect_MAGN_828()
-        {
-            // Further testing of this defect http://adsk-oss.myjetbrains.com/youtrack/issue/MAGN-828
-
-            RunCommandsFromFile("Defect_MAGN_828.xml");
-
-            //Check the nodes and connectors count
-            var nodes = workspaceViewModel.Nodes;
-            var connectors = workspaceViewModel.Connectors;
-            Assert.NotNull(nodes);
-            Assert.AreEqual(1, nodes.Count);
-            Assert.AreEqual(0, connectors.Count);
-
-            //Check the CBN for input and output ports count
-            var cbn = GetNode("32542274-9e86-4ac6-8288-3f3ac8d6e906") as CodeBlockNodeModel;
-            Assert.AreNotEqual(ElementState.Error, cbn.State);
-            Assert.AreEqual(1, cbn.OutPorts.Count);
-            Assert.AreEqual(1, cbn.InPorts.Count);
-
-            //Check the position of ports
-            Assert.AreEqual("Statement Output", cbn.OutPorts[0].ToolTipContent);
-            Assert.AreEqual(4, cbn.OutPorts[0].MarginThickness.Top);
-        }
-
-        [Test, RequiresSTA]
-        public void Defect_MAGN_613()
-        {
-            // Details are available in defect http://adsk-oss.myjetbrains.com/youtrack/issue/MAGN-613
-            RunCommandsFromFile("Defect_MAGN_613.xml");
-
-            Assert.AreEqual(1, workspace.Nodes.Count);
-            Assert.AreEqual(0, workspace.Connectors.Count);
-
-            //Check the CBN for input and output ports count
-            var cbn = GetNode("3c7c3458-70be-4588-b162-b1099cf30ebc") as CodeBlockNodeModel;
-            Assert.AreNotEqual(ElementState.Error, cbn.State);
-            Assert.AreEqual(1, cbn.OutPorts.Count);
-            Assert.AreEqual(0, cbn.InPorts.Count);
-
-            //Check the position of ports
-            Assert.AreEqual("a", cbn.OutPorts[0].ToolTipContent);
-            Assert.AreEqual(64, cbn.OutPorts[0].MarginThickness.Top);
-
-        }
-
-        [Test, RequiresSTA]
-        public void Defect_MAGN_904()
-        {
-            // Details are available in defect http://adsk-oss.myjetbrains.com/youtrack/issue/MAGN-904
-            RunCommandsFromFile("Defect_MAGN_904.xml");
-
-            Assert.AreEqual(2, workspace.Nodes.Count);
-            Assert.AreEqual(2, workspace.Connectors.Count);
-
-            //Check the CBN for input and output ports count
-            var cbn = GetNode("3a379c45-d128-467b-a530-2b741d330dc4") as CodeBlockNodeModel;
-            Assert.AreNotEqual(ElementState.Error, cbn.State);
-            Assert.AreEqual(2, cbn.OutPorts.Count);
-            Assert.AreEqual(2, cbn.InPorts.Count);
-
-            //Check the position of ports
-            Assert.AreEqual("t_4", cbn.OutPorts[0].ToolTipContent);
-            Assert.AreEqual(4, cbn.OutPorts[0].MarginThickness.Top);
-
-            Assert.AreEqual("t_1", cbn.OutPorts[1].ToolTipContent);
-            Assert.AreEqual(0, cbn.OutPorts[1].MarginThickness.Top);
-
-        }
-
-        [Test, RequiresSTA]
-        public void Defect_MAGN_830()
-        {
-            // Details are available in defect http://adsk-oss.myjetbrains.com/youtrack/issue/MAGN-830
-            RunCommandsFromFile("Defect_MAGN_830.xml");
-
-            Assert.AreEqual(1, workspace.Nodes.Count);
-            Assert.AreEqual(0, workspace.Connectors.Count);
-
-            //Check the CBN for input and output ports count
-            var cbn = GetNode("4b2b7966-a24c-44fe-b2f0-9aed54b72319") as CodeBlockNodeModel;
-            Assert.AreNotEqual(ElementState.Error, cbn.State);
-            Assert.AreEqual(2, cbn.OutPorts.Count);
-            Assert.AreEqual(0, cbn.InPorts.Count);
-
-            //Check the position of ports
-            //Assert.AreEqual("t_2", cbn.OutPorts[0].ToolTipContent);
-            Assert.AreEqual(4, cbn.OutPorts[0].MarginThickness.Top);
-
-            //Assert.AreEqual("t_1", cbn.OutPorts[1].ToolTipContent);
-            Assert.AreEqual(0, cbn.OutPorts[1].MarginThickness.Top);
-
-        }
-
-        [Test, RequiresSTA]
-        public void Defect_MAGN_803()
-        {
-            // Details are available in defect http://adsk-oss.myjetbrains.com/youtrack/issue/MAGN-803
-            RunCommandsFromFile("Defect_MAGN_803.xml");
-
-            Assert.AreEqual(1, workspace.Nodes.Count);
-            Assert.AreEqual(0, workspace.Connectors.Count);
-
-            //Check the CBN for input and output ports count
-            var cbn = GetNode("09eb3645-f5e9-4186-8543-2195e7740eb2") as CodeBlockNodeModel;
-            Assert.AreNotEqual(ElementState.Error, cbn.State);
-            Assert.AreEqual(1, cbn.OutPorts.Count);
-            Assert.AreEqual(0, cbn.InPorts.Count);
-
-            //Check the position of ports
-            Assert.AreEqual("a", cbn.OutPorts[0].ToolTipContent);
-            Assert.AreEqual(4, cbn.OutPorts[0].MarginThickness.Top);
-
-=======
-        public void TestModifyPythonNodes()
-        {
-            RunCommandsFromFile("ModifyPythonNodes.xml");
-            Assert.AreEqual(0, workspace.Connectors.Count);
-            Assert.AreEqual(2, workspace.Nodes.Count);
-
-            var python = GetNode("6f580b72-6aeb-4af2-b28b-a2e5b634721b") as Python;
-            var pvarin = GetNode("f0fc1dea-3874-40a0-a532-90c0ee10f437") as PythonVarIn;
-
-            Assert.AreEqual("# Modification 3", python.Script);
-            Assert.AreEqual("# Modification 4", pvarin.Script);
-        }
-
-        [Test, RequiresSTA]
-        public void TestModifyPythonNodesUndo()
-        {
-            RunCommandsFromFile("ModifyPythonNodesUndo.xml");
-            Assert.AreEqual(0, workspace.Connectors.Count);
-            Assert.AreEqual(2, workspace.Nodes.Count);
-
-            var python = GetNode("6f580b72-6aeb-4af2-b28b-a2e5b634721b") as Python;
-            var pvarin = GetNode("f0fc1dea-3874-40a0-a532-90c0ee10f437") as PythonVarIn;
-
-            Assert.AreEqual("# Modification 1", python.Script);
-            Assert.AreEqual("# Modification 2", pvarin.Script);
-        }
-
-        [Test, RequiresSTA]
-        public void TestModifyPythonNodesUndoRedo()
-        {
-            RunCommandsFromFile("ModifyPythonNodesUndoRedo.xml");
-            Assert.AreEqual(0, workspace.Connectors.Count);
-            Assert.AreEqual(2, workspace.Nodes.Count);
-
-            var python = GetNode("6f580b72-6aeb-4af2-b28b-a2e5b634721b") as Python;
-            var pvarin = GetNode("f0fc1dea-3874-40a0-a532-90c0ee10f437") as PythonVarIn;
-
-            Assert.AreEqual("# Modification 3", python.Script);
-            Assert.AreEqual("# Modification 4", pvarin.Script);
-        }
-
-        [Test, RequiresSTA]
-        public void TestUndoRedoNodesAndConnections()
-        {
-            RunCommandsFromFile("UndoRedoNodesAndConnections.xml");
+        public void TestUndoRedoNodesAndConnections_DS()
+        {
+            RunCommandsFromFile("TestUndoRedoNodesAndConnection_DS.xml");
             Assert.AreEqual(2, workspace.Connectors.Count);
 
             // This dictionary maps each of the node GUIDs, to a Boolean 
             // flag indicating that if the node exists or deleted.
             Dictionary<string, bool> nodeExistenceMap = new Dictionary<string, bool>()
             {
-                { "fec0ae4f-f3b7-4b33-b728-c75e5415d73c", true },
-                { "168298c7-f003-48f8-a346-0061086f8e3a", true },
-                { "69ee3a47-0a9a-4746-ace3-6643d508f235", true },
+                { "2605ed9d-1cce-41a2-8b36-dcd02d1396a6", true },
+                { "9beac565-3238-4396-8c78-9d9645ec5185", true },
+                { "a40978be-1877-478d-8935-fa6b01334055", true },
             };
 
             VerifyModelExistence(nodeExistenceMap);
         }
 
         [Test, RequiresSTA]
-        public void TestUpdateNodeCaptions()
-        {
-            RunCommandsFromFile("UpdateNodeCaptions.xml");
-            Assert.AreEqual(0, workspace.Connectors.Count);
+        public void TestUpdateNodeCaptions_DS()
+        {
+            RunCommandsFromFile("TestUpdateNodeCaptions_DS.xml");
+            Assert.AreEqual(0, workspace.Connectors.Count);
+            Assert.AreEqual(2, workspace.Nodes.Count);
+
+            var cbn = GetNode("5cf9dff2-4a3e-428a-a98a-60d0de0d323e") as CodeBlockNodeModel;
+
+            Assert.IsNotNull(cbn);
+
+            Assert.AreEqual("CBN", cbn.NickName);
+        }
+
+        #endregion
+
+        #region Defect Verifications Test Cases
+
+        [Test, RequiresSTA]
+        public void Defect_MAGN_159()
+        {
+            // Details are available in defect http://adsk-oss.myjetbrains.com/youtrack/issue/MAGN-159
+
+            RunCommandsFromFile("Defect_MAGN_159.xml", true);
+
+            Assert.AreEqual(1, workspace.Nodes.Count);
+            Assert.AreEqual(0, workspace.Connectors.Count);
+
+            var number1 = GetNode("045decd1-7454-4b85-b92e-d59d35f31ab2") as DoubleInput;
+        }
+
+        [Test, RequiresSTA]
+        public void Defect_MAGN_164_DS()
+        {
+            // Details are available in defect http://adsk-oss.myjetbrains.com/youtrack/issue/MAGN-904
+            RunCommandsFromFile("Defect_MAGN_164_DS.xml");
+
+            Assert.AreEqual(1, workspace.Nodes.Count);
+            Assert.AreEqual(0, workspace.Connectors.Count);
+
+            //Check the CBN for input and output ports count
+            var cbn = GetNode("60158259-4d9a-4bc0-b80c-aea9a90c2b57") as CodeBlockNodeModel;
+            Assert.AreNotEqual(ElementState.Error, cbn.State);
+            Assert.AreEqual(1, cbn.OutPorts.Count);
+            Assert.AreEqual(0, cbn.InPorts.Count);
+
+            //Check the position of ports
+            Assert.AreEqual("a", cbn.OutPorts[0].ToolTipContent);
+            Assert.AreEqual(4, cbn.OutPorts[0].MarginThickness.Top);
+
+        }
+
+        [Test, RequiresSTA]
+        public void Defect_MAGN_190_DS()
+        {
+            // Details are available in defect http://adsk-oss.myjetbrains.com/youtrack/issue/MAGN-904
+            RunCommandsFromFile("Defect_MAGN_190_DS.xml");
+
+            Assert.AreEqual(2, workspace.Nodes.Count);
+            Assert.AreEqual(1, workspace.Connectors.Count);
+
+            //Check the CBN for input and output ports count
+            var cbn = GetNode("55cf8f57-5eff-4e0b-b547-3d6cb26bc236") as CodeBlockNodeModel;
+            Assert.AreNotEqual(ElementState.Error, cbn.State);
+            Assert.AreEqual(1, cbn.OutPorts.Count);
+            Assert.AreEqual(0, cbn.InPorts.Count);
+
+            //Check the position of ports
+            Assert.AreEqual("a", cbn.OutPorts[0].ToolTipContent);
+            Assert.AreEqual(4, cbn.OutPorts[0].MarginThickness.Top);
+
+        }
+
+        [Test, RequiresSTA]
+        public void Defect_MAGN_225_DS()
+        {
+            // Details are available in defect http://adsk-oss.myjetbrains.com/youtrack/issue/MAGN-225
+
+            RunCommandsFromFile("Defect_MAGN_225_DS.xml");
+
+            Assert.AreEqual(3, workspace.Nodes.Count);
+            Assert.AreEqual(2, workspace.Connectors.Count);
+
+        }
+
+        [Test, RequiresSTA]
+        public void Defect_MAGN_397_DS()
+        {
+            // Details are available in defect http://adsk-oss.myjetbrains.com/youtrack/issue/MAGN-397
+            RunCommandsFromFile("Defect_MAGN_397_DS.xml");
+
+            Assert.AreEqual(2, workspace.Nodes.Count);
+            Assert.AreEqual(0, workspace.Connectors.Count);
+        }
+
+        [Test, RequiresSTA]
+        public void Defect_MAGN_411()
+        {
+            // Details are available in defect http://adsk-oss.myjetbrains.com/youtrack/issue/MAGN-411
+            RunCommandsFromFile("Defect_MAGN_411.xml");
+
+            Assert.AreEqual(1, workspace.Nodes.Count);
+
+            var cbn = GetNode("fc209d2f-1724-4485-bde4-92670802aaa3") as CodeBlockNodeModel;
+            Assert.NotNull(cbn);
+
+            Assert.AreEqual(2, cbn.InPortData.Count);
+            Assert.AreEqual("a", cbn.InPortData[0].ToolTipString);
+            Assert.AreEqual("b", cbn.InPortData[1].ToolTipString);
+        }
+
+        [Test, RequiresSTA]
+        public void Defect_MAGN_429_DS()
+        {
+            // Details are available in defect http://adsk-oss.myjetbrains.com/youtrack/issue/MAGN-429
+            RunCommandsFromFile("Defect_MAGN_429_DS.xml");
+
+            Assert.AreEqual(0, workspace.Nodes.Count);
+            Assert.AreEqual(0, workspace.Connectors.Count);
+
+        }
+
+        [Test, RequiresSTA]
+        public void Defect_MAGN_478_DS()
+        {
+            // Details are available in defect http://adsk-oss.myjetbrains.com/youtrack/issue/MAGN-478
+
+            // Same XML can be used for this test case as well.
+            RunCommandsFromFile("Defect_MAGN_478.xml");
+
             Assert.AreEqual(1, workspace.Notes.Count);
+        }
+
+        [Test, RequiresSTA]
+        public void Defect_MAGN_491_DS()
+        {
+            // Details are available in defect http://adsk-oss.myjetbrains.com/youtrack/issue/MAGN-491
+
+            // TODO: Rename this XML to match the test case name.
+            RunCommandsFromFile("Defect_MAGN_491_DS.xml");
+            var connectors = workspaceViewModel.Connectors;
+            Assert.NotNull(connectors);
+            Assert.AreEqual(2, connectors.Count);
+            Assert.AreEqual(3, workspace.Nodes.Count);
+
+            // Get to the only two connectors in the session.
+            ConnectorViewModel firstConnector = connectors[0];
+            ConnectorViewModel secondConnector = connectors[1];
+
+            // Find out the corresponding ports they connect to.
+            Point firstPoint = firstConnector.ConnectorModel.End.Center;
+            Point secondPoint = secondConnector.ConnectorModel.End.Center;
+
+            Assert.AreEqual(firstPoint.X, firstConnector.CurvePoint3.X);
+            Assert.AreEqual(firstPoint.Y, firstConnector.CurvePoint3.Y);
+            Assert.AreEqual(secondPoint.X, secondConnector.CurvePoint3.X);
+            Assert.AreEqual(secondPoint.Y, secondConnector.CurvePoint3.Y);
+        }
+
+        [Test, RequiresSTA]
+        public void Defect_MAGN_520_DS()
+        {
+            // Details are available in defect http://adsk-oss.myjetbrains.com/youtrack/issue/MAGN-520
+            RunCommandsFromFile("Defect_MAGN_520_DS.xml");
+
             Assert.AreEqual(2, workspace.Nodes.Count);
-
-            var number = GetNode("0b171995-528b-480a-b203-9cee49fcec9d") as DoubleInput;
-            var strIn = GetNode("d17de86f-0665-4e22-abd4-d16360ee17d7") as StringInput;
-            var note = GetNode("6aed237b-beb6-4a24-8774-9b7e29615be1") as NoteModel;
-
-            Assert.IsNotNull(number);
-            Assert.IsNotNull(strIn);
-            Assert.IsNotNull(note);
-
-            Assert.AreEqual("Caption 1", number.NickName);
-            Assert.AreEqual("Caption 2", strIn.NickName);
-            Assert.AreEqual("Caption 3", note.Text);
-        }
-
-        [Test, RequiresSTA]
-        public void TestUpdateNodeContents()
-        {
-            RunCommandsFromFile("UpdateNodeContents.xml");
-            Assert.AreEqual(0, workspace.Connectors.Count);
-            Assert.AreEqual(5, workspace.Nodes.Count);
-
-            var number = GetNode("2ba65a2e-c3dd-4d27-9d18-9bf123835fb8") as DoubleInput;
-            var slider = GetNode("2279f845-4ba9-4300-a6c3-a566cd8b4a32") as DoubleSliderInput;
-            var strIn = GetNode("d33abcb6-50fd-4d18-ac89-87adb2d28053") as StringInput;
-            var formula = GetNode("540fffbb-4f5b-4496-9231-eba5b04e388c") as Formula;
-            var sublist = GetNode("0a60f132-25a0-4b7c-85f2-3c31f39ef9da") as Sublists;
-
-            Assert.IsNotNull(number);
-            Assert.IsNotNull(slider);
-            Assert.IsNotNull(strIn);
-            Assert.IsNotNull(formula);
-            Assert.IsNotNull(sublist);
-
-            Assert.AreEqual("12.34", number.Value);
-            Assert.AreEqual(23.45, slider.Min, 0.000001);
-            Assert.AreEqual(34.56, slider.Value, 0.000001);
-            Assert.AreEqual(45.67, slider.Max, 0.000001);
-            Assert.AreEqual("Test String Input", strIn.Value);
-            Assert.AreEqual("d", sublist.Value);
-
-            Assert.AreEqual("a+b+c", formula.FormulaString);
-            Assert.AreEqual(3, formula.InPorts.Count);
-            Assert.AreEqual(1, formula.OutPorts.Count);
-        }
-
-        [Test, RequiresSTA]
-        public void TestVerifyRuntimeValues()
-        {
-            RunCommandsFromFile("VerifyRuntimeValues.xml", true);
+            Assert.AreEqual(0, workspace.Connectors.Count);
+        }
+
+        [Test, RequiresSTA]
+        public void Defect_MAGN_520_WithCrossSelection_DS()
+        {
+            // Details are available in defect http://adsk-oss.myjetbrains.com/youtrack/issue/MAGN-520
+
+            // Same XML can be used for this test case as well.
+            RunCommandsFromFile("Defect_MAGN_520_WithCrossSelection.xml");
+
+            Assert.AreEqual(3, workspace.Nodes.Count);
+            Assert.AreEqual(0, workspace.Connectors.Count);
+        }
+
+        [Test, RequiresSTA]
+        public void Defect_MAGN_581_DS()
+        {
+            // Details are available in defect http://adsk-oss.myjetbrains.com/youtrack/issue/MAGN-581
+            RunCommandsFromFile("Defect_MAGN_581_DS.xml");
+
+            Assert.AreEqual(2, workspace.Nodes.Count);
+            Assert.AreEqual(1, workspace.Connectors.Count);
+        }
+
+        [Test, RequiresSTA]
+        public void Defect_MAGN_590()
+        {
+            RunCommandsFromFile("Defect-MAGN-590.xml");
+
+            //Check the nodes
+            var nodes = workspaceViewModel.Nodes;
+            Assert.NotNull(nodes);
+            Assert.AreEqual(2, nodes.Count);
+
+            //Check the CBN
+            var cbn = GetNode("8630afc1-3d59-4e76-9fca-faa12e6973ea") as CodeBlockNodeModel;
+            var connector = cbn.OutPorts[1].Connectors[0] as ConnectorModel;
+            Assert.AreEqual(2, connector.End.Index);
+        }
+
+        [Test, RequiresSTA]
+        public void Defect_MAGN_775()
+        {
+            // The third undo operation should not crash.
+            RunCommandsFromFile("Defect_MAGN_775.xml");
+            Assert.AreEqual(1, workspace.Nodes.Count);
+            Assert.AreEqual(0, workspace.Connectors.Count);
+        }
+
+        [Test, RequiresSTA]
+        public void Defect_MAGN_585()
+        {
+            // Details steps are here : http://adsk-oss.myjetbrains.com/youtrack/issue/MAGN-585
+
+            RunCommandsFromFile("Defect_MAGN_585.xml");
+
+            //Check the nodes and connectors count
+            var nodes = workspaceViewModel.Nodes;
+            var connectors = workspaceViewModel.Connectors;
+            Assert.NotNull(nodes);
+            Assert.AreEqual(2, nodes.Count);
+            Assert.AreEqual(2, connectors.Count);
+
+            //Check the CBN
+            var cbn = GetNode("5dd0c52b-aa33-4db0-bbe6-e653c1b2a73a") as CodeBlockNodeModel;
+            Assert.AreNotEqual(ElementState.Error, cbn.State);
+            Assert.AreEqual(5, cbn.OutPorts.Count);
+            Assert.AreEqual(1, cbn.InPorts.Count);
+        }
+
+        [Test, RequiresSTA]
+        public void Defect_MAGN_605()
+        {
+            // Details steps are here : http://adsk-oss.myjetbrains.com/youtrack/issue/MAGN-605
+
+            RunCommandsFromFile("Defect_MAGN_605.xml");
+
+            //Check the nodes and connectors count
+            var nodes = workspaceViewModel.Nodes;
+            var connectors = workspaceViewModel.Connectors;
+            Assert.NotNull(nodes);
+            Assert.AreEqual(1, nodes.Count);
+            Assert.AreEqual(0, connectors.Count);
+
+            //Check the CBN
+            var cbn = GetNode("a344e085-a6fa-4d43-ac27-692fb102ba6d") as CodeBlockNodeModel;
+            Assert.AreNotEqual(ElementState.Error, cbn.State);
+            Assert.AreEqual(3, cbn.OutPorts.Count);
+            Assert.AreEqual(0, cbn.InPorts.Count);
+
+            //Check the position of ports
+            Assert.AreEqual("a", cbn.OutPorts[0].ToolTipContent);
+            Assert.AreEqual(4, cbn.OutPorts[0].MarginThickness.Top);
+
+            Assert.AreEqual("b", cbn.OutPorts[1].ToolTipContent);
+            Assert.AreEqual(0, cbn.OutPorts[1].MarginThickness.Top);
+
+            Assert.AreEqual("c", cbn.OutPorts[2].ToolTipContent);
+            Assert.AreEqual(0, cbn.OutPorts[2].MarginThickness.Top);
+
+        }
+
+        [Test, RequiresSTA]
+        public void Defect_MAGN_624()
+        {
+            // Details steps are here : http://adsk-oss.myjetbrains.com/youtrack/issue/MAGN-624
+
+            RunCommandsFromFile("Defect_MAGN_624.xml");
+
+            //Check the nodes and connectors count
+            var nodes = workspaceViewModel.Nodes;
+            var connectors = workspaceViewModel.Connectors;
+            Assert.NotNull(nodes);
+            Assert.AreEqual(1, nodes.Count);
+            Assert.AreEqual(0, connectors.Count);
+
+            //Check the CBN for input and output ports count
+            var cbn = GetNode("8bc43138-d655-40f6-973e-614f1695874c") as CodeBlockNodeModel;
+            Assert.AreNotEqual(ElementState.Error, cbn.State);
+            Assert.AreEqual(1, cbn.OutPorts.Count);
+            Assert.AreEqual(0, cbn.InPorts.Count);
+
+            //Check the position of ports
+            Assert.AreEqual("a", cbn.OutPorts[0].ToolTipContent);
+            Assert.AreEqual(24, cbn.OutPorts[0].MarginThickness.Top);
+
+        }
+
+        [Test, RequiresSTA]
+        public void Defect_MAGN_624_1()
+        {
+            // Further testing of this defect http://adsk-oss.myjetbrains.com/youtrack/issue/MAGN-624
+            // a={1,2,3};
+            // a[0] = 3; // first create CBN with first two lines and then add two more. the below one.
+            // b = 1;
+            // a = 0;
+
+            RunCommandsFromFile("Defect_MAGN_624_1.xml");
+
+            //Check the nodes and connectors count
+            var nodes = workspaceViewModel.Nodes;
+            var connectors = workspaceViewModel.Connectors;
+            Assert.NotNull(nodes);
+            Assert.AreEqual(2, nodes.Count);
+            Assert.AreEqual(2, connectors.Count);
+
+            //Check the CBN for input and output ports count
+            var cbn = GetNode("c9929987-69c8-42bd-9cda-04ef90d029cb") as CodeBlockNodeModel;
+            Assert.AreNotEqual(ElementState.Error, cbn.State);
+            Assert.AreEqual(2, cbn.OutPorts.Count);
+            Assert.AreEqual(0, cbn.InPorts.Count);
+
+            //Check the position of ports
+            Assert.AreEqual("b", cbn.OutPorts[0].ToolTipContent);
+            Assert.AreEqual(64, cbn.OutPorts[0].MarginThickness.Top);
+
+            Assert.AreEqual("a", cbn.OutPorts[1].ToolTipContent);
+            Assert.AreEqual(20, cbn.OutPorts[1].MarginThickness.Top);
+
+        }
+
+        [Test, RequiresSTA]
+        public void Defect_MAGN_590_1()
+        {
+            // Further testing of this defect http://adsk-oss.myjetbrains.com/youtrack/issue/MAGN-590
+
+            RunCommandsFromFile("Defect_MAGN_590.xml");
+
+            //Check the nodes and connectors count
+            var nodes = workspaceViewModel.Nodes;
+            var connectors = workspaceViewModel.Connectors;
+            Assert.NotNull(nodes);
+            Assert.AreEqual(2, nodes.Count);
+            Assert.AreEqual(2, connectors.Count);
+
+            //Check the CBN for input and output ports count
+            var cbn = GetNode("88295180-7478-4c70-af15-cdac34835abf") as CodeBlockNodeModel;
+            Assert.AreNotEqual(ElementState.Error, cbn.State);
+            Assert.AreEqual(2, cbn.OutPorts.Count);
+            Assert.AreEqual(0, cbn.InPorts.Count);
+
+            //Check the position of ports
+            Assert.AreEqual("a", cbn.OutPorts[0].ToolTipContent);
+            Assert.AreEqual(4, cbn.OutPorts[0].MarginThickness.Top);
+
+            Assert.AreEqual("c", cbn.OutPorts[1].ToolTipContent);
+            Assert.AreEqual(20, cbn.OutPorts[1].MarginThickness.Top);
+
+            var connector = cbn.OutPorts[1].Connectors[0] as ConnectorModel;
+            Assert.AreEqual(2, connector.End.Index);
+
+        }
+
+        [Test, RequiresSTA]
+        public void Defect_MAGN_589_1()
+        {
+            // Further testing of this defect http://adsk-oss.myjetbrains.com/youtrack/issue/MAGN-589
+
+            RunCommandsFromFile("Defect_MAGN_589_1.xml");
+
+            //Check the nodes and connectors count
+            var nodes = workspaceViewModel.Nodes;
+            var connectors = workspaceViewModel.Connectors;
+            Assert.NotNull(nodes);
+            Assert.AreEqual(1, nodes.Count);
+            Assert.AreEqual(0, connectors.Count);
+
+            //Check the CBN for input and output ports count
+            var cbn = GetNode("08cdbdea-a025-4cc6-a449-66896cdfa319") as CodeBlockNodeModel;
+            Assert.AreNotEqual(ElementState.Error, cbn.State);
+            Assert.AreEqual(3, cbn.OutPorts.Count);
+            Assert.AreEqual(2, cbn.InPorts.Count);
+
+            //Check the position of ports
+            Assert.AreEqual("a", cbn.OutPorts[0].ToolTipContent);
+            Assert.AreEqual(4, cbn.OutPorts[0].MarginThickness.Top);
+
+            Assert.AreEqual("Statement Output", cbn.OutPorts[1].ToolTipContent);
+            Assert.AreEqual(20, cbn.OutPorts[1].MarginThickness.Top);
+
+            Assert.AreEqual("Statement Output", cbn.OutPorts[2].ToolTipContent);
+            Assert.AreEqual(20, cbn.OutPorts[2].MarginThickness.Top);
+
+        }
+
+        [Test, RequiresSTA]
+        public void Defect_MAGN_589_2()
+        {
+            // Further testing of this defect http://adsk-oss.myjetbrains.com/youtrack/issue/MAGN-589
+
+            RunCommandsFromFile("Defect_MAGN_589_2.xml");
+
+            //Check the nodes and connectors count
+            var nodes = workspaceViewModel.Nodes;
+            var connectors = workspaceViewModel.Connectors;
+            Assert.NotNull(nodes);
+            Assert.AreEqual(1, nodes.Count);
+            Assert.AreEqual(0, connectors.Count);
+
+            //Check the CBN for input and output ports count
+            var cbn = GetNode("9b225999-1803-4627-b319-d32ccbea33ef") as CodeBlockNodeModel;
+            Assert.AreNotEqual(ElementState.Error, cbn.State);
+            Assert.AreEqual(2, cbn.OutPorts.Count);
+            Assert.AreEqual(0, cbn.InPorts.Count);
+
+            //Check the position of ports
+            Assert.AreEqual("a", cbn.OutPorts[0].ToolTipContent);
+            Assert.AreEqual(4, cbn.OutPorts[0].MarginThickness.Top);
+
+            Assert.AreEqual("b", cbn.OutPorts[1].ToolTipContent);
+            Assert.AreEqual(20, cbn.OutPorts[1].MarginThickness.Top);
+
+        }
+
+        [Test, RequiresSTA]
+        public void Defect_MAGN_589_3()
+        {
+            // Further testing of this defect http://adsk-oss.myjetbrains.com/youtrack/issue/MAGN-589
+
+            RunCommandsFromFile("Defect_MAGN_589_3.xml");
+
+            //Check the nodes and connectors count
+            var nodes = workspaceViewModel.Nodes;
+            var connectors = workspaceViewModel.Connectors;
+            Assert.NotNull(nodes);
+            Assert.AreEqual(1, nodes.Count);
+            Assert.AreEqual(0, connectors.Count);
+
+            //Check the CBN for input and output ports count
+            var cbn = GetNode("623aa74b-bf03-4169-98d9-bee76feb1f3b") as CodeBlockNodeModel;
+            Assert.AreNotEqual(ElementState.Error, cbn.State);
+            Assert.AreEqual(5, cbn.OutPorts.Count);
+            Assert.AreEqual(2, cbn.InPorts.Count);
+
+            //Check the position of ports
+            Assert.AreEqual("a", cbn.OutPorts[0].ToolTipContent);
+            Assert.AreEqual(4, cbn.OutPorts[0].MarginThickness.Top);
+
+            Assert.AreEqual("Statement Output", cbn.OutPorts[1].ToolTipContent);
+            Assert.AreEqual(20, cbn.OutPorts[1].MarginThickness.Top);
+
+            Assert.AreEqual("d", cbn.OutPorts[2].ToolTipContent);
+            Assert.AreEqual(20, cbn.OutPorts[2].MarginThickness.Top);
+
+            Assert.AreEqual("Statement Output", cbn.OutPorts[3].ToolTipContent);
+            Assert.AreEqual(20, cbn.OutPorts[3].MarginThickness.Top);
+
+            Assert.AreEqual("h", cbn.OutPorts[4].ToolTipContent);
+            Assert.AreEqual(20, cbn.OutPorts[4].MarginThickness.Top);
+
+        }
+
+        [Test, RequiresSTA]
+        public void Defect_MAGN_828()
+        {
+            // Further testing of this defect http://adsk-oss.myjetbrains.com/youtrack/issue/MAGN-828
+
+            RunCommandsFromFile("Defect_MAGN_828.xml");
+
+            //Check the nodes and connectors count
+            var nodes = workspaceViewModel.Nodes;
+            var connectors = workspaceViewModel.Connectors;
+            Assert.NotNull(nodes);
+            Assert.AreEqual(1, nodes.Count);
+            Assert.AreEqual(0, connectors.Count);
+
+            //Check the CBN for input and output ports count
+            var cbn = GetNode("32542274-9e86-4ac6-8288-3f3ac8d6e906") as CodeBlockNodeModel;
+            Assert.AreNotEqual(ElementState.Error, cbn.State);
+            Assert.AreEqual(1, cbn.OutPorts.Count);
+            Assert.AreEqual(1, cbn.InPorts.Count);
+
+            //Check the position of ports
+            Assert.AreEqual("Statement Output", cbn.OutPorts[0].ToolTipContent);
+            Assert.AreEqual(4, cbn.OutPorts[0].MarginThickness.Top);
+        }
+
+        [Test, RequiresSTA]
+        public void Defect_MAGN_613()
+        {
+            // Details are available in defect http://adsk-oss.myjetbrains.com/youtrack/issue/MAGN-613
+            RunCommandsFromFile("Defect_MAGN_613.xml");
+
+            Assert.AreEqual(1, workspace.Nodes.Count);
+            Assert.AreEqual(0, workspace.Connectors.Count);
+
+            //Check the CBN for input and output ports count
+            var cbn = GetNode("3c7c3458-70be-4588-b162-b1099cf30ebc") as CodeBlockNodeModel;
+            Assert.AreNotEqual(ElementState.Error, cbn.State);
+            Assert.AreEqual(1, cbn.OutPorts.Count);
+            Assert.AreEqual(0, cbn.InPorts.Count);
+
+            //Check the position of ports
+            Assert.AreEqual("a", cbn.OutPorts[0].ToolTipContent);
+            Assert.AreEqual(64, cbn.OutPorts[0].MarginThickness.Top);
+
+        }
+
+        [Test, RequiresSTA]
+        public void Defect_MAGN_904()
+        {
+            // Details are available in defect http://adsk-oss.myjetbrains.com/youtrack/issue/MAGN-904
+            RunCommandsFromFile("Defect_MAGN_904.xml");
+
+            Assert.AreEqual(2, workspace.Nodes.Count);
             Assert.AreEqual(2, workspace.Connectors.Count);
-            Assert.AreEqual(3, workspace.Nodes.Count);
-
-            var number1 = GetNode("76b951e9-a815-4fb9-bec1-fbd1178fa113") as DoubleInput;
-            var number2 = GetNode("1a3efb71-52df-46e8-95ab-a130e9a885ce") as DoubleInput;
-            var addition = GetNode("9182323d-a4fd-40eb-905b-8ec415d17926") as Addition;
-
-            Assert.AreEqual(12.34, (number1.OldValue as FScheme.Value.Number).Item);
-            Assert.AreEqual(56.78, (number2.OldValue as FScheme.Value.Number).Item);
-            Assert.AreEqual(69.12, (addition.OldValue as FScheme.Value.Number).Item);
->>>>>>> 9693cf38
-        }
-
+
+            //Check the CBN for input and output ports count
+            var cbn = GetNode("3a379c45-d128-467b-a530-2b741d330dc4") as CodeBlockNodeModel;
+            Assert.AreNotEqual(ElementState.Error, cbn.State);
+            Assert.AreEqual(2, cbn.OutPorts.Count);
+            Assert.AreEqual(2, cbn.InPorts.Count);
+
+            //Check the position of ports
+            Assert.AreEqual("t_4", cbn.OutPorts[0].ToolTipContent);
+            Assert.AreEqual(4, cbn.OutPorts[0].MarginThickness.Top);
+
+            Assert.AreEqual("t_1", cbn.OutPorts[1].ToolTipContent);
+            Assert.AreEqual(0, cbn.OutPorts[1].MarginThickness.Top);
+
+        }
+
+        [Test, RequiresSTA]
+        public void Defect_MAGN_830()
+        {
+            // Details are available in defect http://adsk-oss.myjetbrains.com/youtrack/issue/MAGN-830
+            RunCommandsFromFile("Defect_MAGN_830.xml");
+
+            Assert.AreEqual(1, workspace.Nodes.Count);
+            Assert.AreEqual(0, workspace.Connectors.Count);
+
+            //Check the CBN for input and output ports count
+            var cbn = GetNode("4b2b7966-a24c-44fe-b2f0-9aed54b72319") as CodeBlockNodeModel;
+            Assert.AreNotEqual(ElementState.Error, cbn.State);
+            Assert.AreEqual(2, cbn.OutPorts.Count);
+            Assert.AreEqual(0, cbn.InPorts.Count);
+
+            //Check the position of ports
+            //Assert.AreEqual("t_2", cbn.OutPorts[0].ToolTipContent);
+            Assert.AreEqual(4, cbn.OutPorts[0].MarginThickness.Top);
+
+            //Assert.AreEqual("t_1", cbn.OutPorts[1].ToolTipContent);
+            Assert.AreEqual(0, cbn.OutPorts[1].MarginThickness.Top);
+
+        }
+
+        [Test, RequiresSTA]
+        public void Defect_MAGN_803()
+        {
+            // Details are available in defect http://adsk-oss.myjetbrains.com/youtrack/issue/MAGN-803
+            RunCommandsFromFile("Defect_MAGN_803.xml");
+
+            Assert.AreEqual(1, workspace.Nodes.Count);
+            Assert.AreEqual(0, workspace.Connectors.Count);
+
+            //Check the CBN for input and output ports count
+            var cbn = GetNode("09eb3645-f5e9-4186-8543-2195e7740eb2") as CodeBlockNodeModel;
+            Assert.AreNotEqual(ElementState.Error, cbn.State);
+            Assert.AreEqual(1, cbn.OutPorts.Count);
+            Assert.AreEqual(0, cbn.InPorts.Count);
+
+            //Check the position of ports
+            Assert.AreEqual("a", cbn.OutPorts[0].ToolTipContent);
+            Assert.AreEqual(4, cbn.OutPorts[0].MarginThickness.Top);
+
+        }
+
+        #endregion
     }
+
 #endif
 }