<Project Sdk="Microsoft.NET.Sdk">
  <ImportGroup Label="PropertySheets">
    <Import Project="$(SolutionDir)Config\CS_SDK.props" />
  </ImportGroup>
  <PropertyGroup>
    <ProjectGuid>{1E92CDB0-644C-4EAA-8AB8-EFDD193A0484}</ProjectGuid>
    <OutputType>Library</OutputType>
    <AppDesignerFolder>Properties</AppDesignerFolder>
    <RootNamespace>Dynamo.GraphNodeManager</RootNamespace>
    <AssemblyName>GraphNodeManagerViewExtension</AssemblyName>
  </PropertyGroup>
  <ItemGroup>
<<<<<<< HEAD
    <PackageReference Include="FontAwesome5" Version="2.1.11" />
    <Reference Include="Microsoft.Practices.Prism">
      <HintPath>..\..\extern\prism\Microsoft.Practices.Prism.dll</HintPath>
      <Private>False</Private>
    </Reference>
=======
    <PackageReference Include="FontAwesome.WPF" Version="4.7.0.9" />
    <PackageReference Include="Prism.Core" Version="8.1.97" />
>>>>>>> 04ec4549
    <Reference Include="PresentationCore" />
    <Reference Include="PresentationFramework" />
    <Reference Include="System.Windows.Forms" />
    <Reference Include="System.Xaml" />
    <Reference Include="WindowsBase" />
  </ItemGroup>
  <ItemGroup>
    <ProjectReference Include="..\DynamoCoreWpf\DynamoCoreWpf.csproj">
      <Project>{51bb6014-43f7-4f31-b8d3-e3c37ebedaf4}</Project>
      <Name>DynamoCoreWpf</Name>
      <Private>False</Private>
    </ProjectReference>
    <ProjectReference Include="..\DynamoCore\DynamoCore.csproj">
      <Project>{7858fa8c-475f-4b8e-b468-1f8200778cf8}</Project>
      <Name>DynamoCore</Name>
    </ProjectReference>
  </ItemGroup>
  <ItemGroup>
    <Reference Include="System.Xaml" />
    <Reference Include="System.Xml.Linq" />
    <Reference Include="System.Data.DataSetExtensions" />
    <Reference Include="Microsoft.CSharp" />
    <Reference Include="System.Data" />
    <Reference Include="System.Net.Http" />
    <Reference Include="System.Xml" />
    <Reference Include="WindowsBase" />
  </ItemGroup>
  <ItemGroup>
    <Page Include="Controls\ControlColorsAndBrushes.xaml">
      <Generator>MSBuild:Compile</Generator>
      <SubType>Designer</SubType>
    </Page>
    <Page Include="Controls\FilterItemControl.xaml">
      <SubType>Designer</SubType>
      <Generator>MSBuild:Compile</Generator>
    </Page>
    <Page Include="Controls\InfoBubbleControl.xaml">
      <SubType>Designer</SubType>
      <Generator>MSBuild:Compile</Generator>
    </Page>
    <Page Include="Controls\SearchBoxControl.xaml">
      <SubType>Designer</SubType>
      <Generator>MSBuild:Compile</Generator>
    </Page>
    <Page Include="GraphNodeManagerView.xaml">
      <SubType>Designer</SubType>
      <Generator>MSBuild:Compile</Generator>
    </Page>
  </ItemGroup>
  <ItemGroup>
    <Content Include="GraphNodeManager_ViewExtensionDefinition.xml" />
    <Resource Include="Images\Clear.png" />
    <Resource Include="Images\Copy.png" />
    <Resource Include="Images\Export.png" />
    <Resource Include="Images\Search.png" />
    <Resource Include="Images\MissingNode.png" />
    <Resource Include="Images\EmptyList.png" />
    <Resource Include="Images\Info.png" />
    <Resource Include="Images\Null.png" />
    <Resource Include="Images\Alert.png" />
    <Resource Include="Images\Error.png" />
    <Resource Include="Images\Frozen.png" />
    <Resource Include="Images\Function.png" />
    <Resource Include="Images\Hidden.png" />
    <Resource Include="Images\IsInput.png" />
    <Resource Include="Images\IsOutput.png" />
  </ItemGroup>
  <ItemGroup>
    <Compile Update="Properties\Resources.Designer.cs">
      <AutoGen>True</AutoGen>
      <DesignTime>True</DesignTime>
      <DependentUpon>Resources.resx</DependentUpon>
    </Compile>
    <Compile Update="Properties\Resources.en-US.Designer.cs">
      <AutoGen>True</AutoGen>
      <DesignTime>True</DesignTime>
      <DependentUpon>Resources.en-US.resx</DependentUpon>
    </Compile>
  </ItemGroup>
  <ItemGroup>
    <EmbeddedResource Update="Properties\Resources.resx">
      <Generator>PublicResXFileCodeGenerator</Generator>
      <LastGenOutput>Resources.Designer.cs</LastGenOutput>
    </EmbeddedResource>
    <EmbeddedResource Update="Properties\Resources.en-US.resx">
      <Generator>PublicResXFileCodeGenerator</Generator>
      <LastGenOutput>Resources.en-US.Designer.cs</LastGenOutput>
    </EmbeddedResource>
  </ItemGroup>
  <Target Name="AfterBuildOps" AfterTargets="Build">
    <ItemGroup>
      <ExtensionDefinition Include="GraphNodeManager_ViewExtensionDefinition.xml" />
    </ItemGroup>
    <Copy SourceFiles="@(ExtensionDefinition)" DestinationFolder="$(OutputPath)\viewExtensions\" />
  </Target>
</Project><|MERGE_RESOLUTION|>--- conflicted
+++ resolved
@@ -10,16 +10,13 @@
     <AssemblyName>GraphNodeManagerViewExtension</AssemblyName>
   </PropertyGroup>
   <ItemGroup>
-<<<<<<< HEAD
     <PackageReference Include="FontAwesome5" Version="2.1.11" />
     <Reference Include="Microsoft.Practices.Prism">
       <HintPath>..\..\extern\prism\Microsoft.Practices.Prism.dll</HintPath>
       <Private>False</Private>
     </Reference>
-=======
     <PackageReference Include="FontAwesome.WPF" Version="4.7.0.9" />
     <PackageReference Include="Prism.Core" Version="8.1.97" />
->>>>>>> 04ec4549
     <Reference Include="PresentationCore" />
     <Reference Include="PresentationFramework" />
     <Reference Include="System.Windows.Forms" />
