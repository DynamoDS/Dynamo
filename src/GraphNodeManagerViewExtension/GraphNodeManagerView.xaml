--- conflicted
+++ resolved
@@ -165,16 +165,11 @@
             <DataGrid.Columns>
 
                 <!-- Name -->
-<<<<<<< HEAD
-                <DataGridTemplateColumn
-                    Header="Name"
-=======
                 <DataGridTextColumn
                     Header="{x:Static p:Resources.HeaderNameName}"
                     Binding="{Binding Name}"
                     FontWeight="Light"
                     Foreground="#F5F5F5"
->>>>>>> bef463e8
                     IsReadOnly="True"
                     Width="6*">
                     <DataGridTemplateColumn.CellTemplate>
@@ -231,13 +226,8 @@
 
                 <!-- State -->
                 <DataGridTemplateColumn
-<<<<<<< HEAD
-                    Header="State" 
-                    Width="3*"
-=======
                     Header="{x:Static p:Resources.HeaderNameState}" 
                     Width="4*"
->>>>>>> bef463e8
                     IsReadOnly="True">
                     <DataGridTemplateColumn.CellTemplate>
                         <DataTemplate>
@@ -261,13 +251,8 @@
 
                 <!-- Issues -->
                 <DataGridTemplateColumn
-<<<<<<< HEAD
-                    Header="Issues" 
-                    Width="3*"
-=======
                     Header="{x:Static p:Resources.HeaderNameIssues}" 
                     Width="4*"
->>>>>>> bef463e8
                     IsReadOnly="True">
                     <DataGridTemplateColumn.CellTemplate>
                         <DataTemplate>
@@ -299,13 +284,8 @@
 
                 <!-- Outputs -->
                 <DataGridTemplateColumn
-<<<<<<< HEAD
-                    Header="Outputs" 
-                    Width="3*"
-=======
                     Header="{x:Static p:Resources.HeaderNameOutputs}" 
                     Width="Auto"
->>>>>>> bef463e8
                     IsReadOnly="True">
                     <DataGridTemplateColumn.CellTemplate>
                         <DataTemplate>
