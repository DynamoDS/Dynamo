--- conflicted
+++ resolved
@@ -244,10 +244,7 @@
         {
             loadedParams.CurrentWorkspaceChanged -= OnWorkspaceChanged;
             loadedParams.CurrentWorkspaceCleared -= OnWorkspaceCleared;
-<<<<<<< HEAD
-=======
             WorkspaceModel.DummyNodesReloaded -= TriggerDependencyRegen;
->>>>>>> e4eae0ed
         }
     }
 
