--- conflicted
+++ resolved
@@ -13,13 +13,10 @@
     <AssemblyName>WorkspaceDependencyViewExtension</AssemblyName>
     <EnableDefaultPageItems>false</EnableDefaultPageItems>
   </PropertyGroup>
-<<<<<<< HEAD
   <ItemGroup>
     <PackageReference Include="FontAwesome5" Version="2.1.11" />
-=======
   <ItemGroup Condition=" '$(TargetFramework)' == 'net48' ">
     <PackageReference Include="FontAwesome.WPF" Version="4.7.0.9" />
->>>>>>> 04ec4549
     <Reference Include="PresentationCore" />
     <Reference Include="PresentationFramework" />
     <Reference Include="System.Drawing" />
