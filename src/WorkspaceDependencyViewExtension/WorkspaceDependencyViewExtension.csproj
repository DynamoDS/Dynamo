--- conflicted
+++ resolved
@@ -83,16 +83,13 @@
       <Project>{47533B7C-0E1A-44A4-8511-B438645F052A}</Project>
       <Name>DynamoPackages</Name>
     </ProjectReference>
-<<<<<<< HEAD
     <ProjectReference Include="..\NodeServices\DynamoServices.csproj">
       <Project>{ef879a10-041d-4c68-83e7-3192685f1bae}</Project>
       <Name>DynamoServices</Name>
 	   <Private>False</Private>
-=======
     <ProjectReference Include="..\DynamoUtilities\DynamoUtilities.csproj">
       <Project>{B5F435CB-0D8A-40B1-A4F7-5ECB3CE792A9}</Project>
       <Name>DynamoUtilities</Name>
->>>>>>> 718bc1bf
     </ProjectReference>
   </ItemGroup>
   <ItemGroup>
