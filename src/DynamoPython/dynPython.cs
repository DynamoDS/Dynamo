--- conflicted
+++ resolved
@@ -65,10 +65,6 @@
             ArgumentLacing = LacingStrategy.Disabled;
         }
 
-<<<<<<< HEAD
-        public override void SetupCustomUIElements(object ui)
-=======
-
         private void InitializeDefaultScript()
         {
             script = "# Default imports\n";
@@ -88,8 +84,7 @@
             script = script + "\n#The input to this node will be stored in the IN variable.\ndataEnteringNode = IN\n\n#Assign your output to the OUT variable\nOUT = 0";
         }
 
-        public override void SetupCustomUIElements(Controls.dynNodeView nodeUI)
->>>>>>> 5e5d03a5
+        public override void SetupCustomUIElements(object ui)
         {
             var nodeUI = ui as dynNodeView;
 
