--- conflicted
+++ resolved
@@ -31,8 +31,6 @@
             else if (data is double)
                 return FScheme.Value.NewNumber(data);
             else if (data is IEnumerable<dynamic>)
-<<<<<<< HEAD
-                //return FScheme.Value.NewList(Utils.SequenceToFSharpList(data));
             {
                 FSharpList<FScheme.Value> result = FSharpList<FScheme.Value>.Empty;
 
@@ -59,9 +57,7 @@
 
                 return FScheme.Value.NewList(result);
             }
-=======
-                return FScheme.Value.NewList(Utils.SequenceToFSharpList(data));
->>>>>>> 70ce2248
+
             //else if (data is PythonFunction)
             //{
             //   return FuncContainer.MakeFunction(
