--- conflicted
+++ resolved
@@ -14,11 +14,7 @@
 {
     internal static class Converters
     {
-<<<<<<< HEAD
-        internal static FScheme.Value convertToValue(dynamic data)
-=======
         internal static FScheme.Value convertToValue(dynamic data, ObjectOperations invoker)
->>>>>>> b52f1348
         {
             if (data is FScheme.Value)
                 return data;
@@ -53,29 +49,6 @@
 
                 return FScheme.Value.NewList(result);
             }
-
-<<<<<<< HEAD
-            /*else if (data is PythonFunction)
-            {
-                var func = data as PythonFunction;
-                return FScheme.Value.NewFunction(
-                    delegate(FSharpList<FScheme.Value> args)
-                    {
-                        convertToValue(func.__call__())
-                    });
-            }*/
-            //else if (data is Func<dynamic, dynamic>)
-            //{
-            //   return Value.NewCurrent(FuncContainer.MakeContinuation(
-            //      new Continuation(
-            //         exp =>
-            //            convertToValue(
-            //               data(convertFromValue(exp))
-            //            )
-            //      )
-            //   ));
-            //}
-=======
             else if (data is PythonFunction)
             {
                 return
@@ -100,7 +73,6 @@
                                     func(args.Select(a => convertFromValue(a, invoker)).ToArray()),
                                     invoker)));
             }
->>>>>>> b52f1348
             else
                 return FScheme.Value.NewContainer(data);
         }
@@ -120,17 +92,12 @@
             else if (exp.IsFunction)
             {
                 var func = ((FScheme.Value.Function)exp).Item;
-<<<<<<< HEAD
-                Func<IList<dynamic>, dynamic> wrapped =
-                    args =>
-                        convertFromValue(
-                            func.Invoke(args.Select(convertToValue).SequenceToFSharpList()));
-=======
+
                 PyWrapper wrapped =
                     args =>
                         convertFromValue(
                             func.Invoke(args.Select(a => convertToValue(a, invoker) as FScheme.Value).SequenceToFSharpList()), invoker);
->>>>>>> b52f1348
+
                 return wrapped;
             }
             else
