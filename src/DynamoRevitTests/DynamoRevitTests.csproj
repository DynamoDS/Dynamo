--- conflicted
+++ resolved
@@ -58,19 +58,16 @@
     </Reference>
     <Reference Include="PresentationCore" />
     <Reference Include="RevitAPI">
-<<<<<<< HEAD
       <HintPath>$(REVITAPI)\RevitAPI.dll</HintPath>
       <Private>False</Private>
     </Reference>
     <Reference Include="RevitAPIUI">
       <HintPath>$(REVITAPI)\RevitAPIUI.dll</HintPath>
-=======
       <HintPath>..\..\..\..\Users\t_phuot\Desktop\RevitAPI.dll</HintPath>
       <Private>False</Private>
     </Reference>
     <Reference Include="RevitAPIUI">
       <HintPath>..\..\..\..\Users\t_phuot\Desktop\RevitAPIUI.dll</HintPath>
->>>>>>> d0ad497e
       <Private>False</Private>
     </Reference>
     <Reference Include="System" />
