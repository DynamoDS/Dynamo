using Dynamo.Logging;
using Dynamo.Utilities;
using Dynamo.Wpf.UI.GuidedTour;
using Microsoft.Web.WebView2.Core;
using Microsoft.Web.WebView2.Wpf;
using SharpDX.Direct3D9;
using System;
using System.Collections.Generic;
using System.Diagnostics;
using System.IO;
using System.Linq;
using System.Reflection;
using System.Threading.Tasks;
using System.Web;
using System.Windows;
using System.Windows.Controls;
using System.Windows.Navigation;

namespace Dynamo.DocumentationBrowser
{
    /// <summary>
    /// Interaction logic for DocumentationBrowserView.xaml
    /// </summary>
    public partial class DocumentationBrowserView : UserControl, IDisposable
    {
        private const string ABOUT_BLANK_URI = "about:blank";
        private readonly DocumentationBrowserViewModel viewModel;
        private const string VIRTUAL_FOLDER_MAPPING = "appassets";
        static readonly string HTML_IMAGE_PATH_PREFIX = @"http://";
        private bool hasBeenInitialized;
        private ScriptingObject comScriptingObject;
        private string fontStylePath = "Dynamo.Wpf.Views.GuidedTour.HtmlPages.Resources.ArtifaktElement-Regular.woff";

        internal string WebBrowserUserDataFolder { get; set; }
        internal string FallbackDirectoryName { get; set; }

        //Path in which the virtual folder for loading images will be created
        internal string VirtualFolderPath { get; set; }

        /// <summary>
        /// Construct a new DocumentationBrowserView given an appropriate viewmodel.
        /// </summary>
        /// <param name="viewModel">The ViewModel to use as source of events and content.</param>
        public DocumentationBrowserView(DocumentationBrowserViewModel viewModel)
        {
            InitializeComponent();
            this.DataContext = viewModel;
            this.viewModel = viewModel;

            // subscribe to the link changed event on the view model
            // so we know when to navigate to a new documentation page/document
            viewModel.LinkChanged += NavigateToPage;
            // handle browser component events & disable certain features that are not needed
            this.documentationBrowser.AllowDrop = false;
            this.documentationBrowser.NavigationStarting += ShouldAllowNavigation;
            this.documentationBrowser.DpiChanged += DocumentationBrowser_DpiChanged;
        }

        private void DocumentationBrowser_DpiChanged(object sender, DpiChangedEventArgs args)
        {
            try
            {
                // it's possible we're trying to invoke this before the adaptDPI function is
                // injected into the script scope, wrap this in a try catch.
                documentationBrowser.ExecuteScriptAsync("adaptDPI()");
            }
            catch (Exception e)
            {
                viewModel.MessageLogged?.Invoke(LogMessage.Info($"failed to set DPI,{e.Message}"));
            }
        }
        /// <summary>
        /// Redirect the user to the browser if they press a link in the documentation browser
        /// </summary>
        /// <param name="sender"></param>
        /// <param name="e"></param>
        private void ShouldAllowNavigation(object sender, CoreWebView2NavigationStartingEventArgs e)
        {
            // if is not an URL then we should return otherwise it will crash when trying to open the URL in the default Web Browser
            if(!e.Uri.StartsWith(HTML_IMAGE_PATH_PREFIX.Substring(0,4)))
            {
                return;
            }

            // we never set the uri if navigating to a local document, so safe to navigate
            if (e.Uri == null)
                return;

            // we want to cancel navigation when a clicked link would navigate 
            // away from the page the ViewModel wants to display
            var isAboutBlankLink = e.Uri.ToString().Equals(ABOUT_BLANK_URI);
            var isRemoteLinkFromLocalDocument = !e.Uri.Equals(this.viewModel.Link);

            if (isAboutBlankLink || isRemoteLinkFromLocalDocument)
            {
                // in either of these two cases, cancel the navigation 
                // and redirect it to a new process that starts the default OS browser
                e.Cancel = true;
                Process.Start(new ProcessStartInfo(e.Uri));
            }
        }

        /// <summary>
        /// Instruct the embedded web browser to navigate to a given link.
        /// If link is remote resource it is loaded from there.
        /// If link is local resource, it is loaded from ViewModel content.
        /// </summary>
        /// <param name="link"></param>
        public void NavigateToPage(Uri link)
        {
            InitializeAsync();
        }

        protected virtual void Dispose(bool disposing)
        {
            // Cleanup
            this.viewModel.LinkChanged -= NavigateToPage;
            this.documentationBrowser.NavigationStarting -= ShouldAllowNavigation;
            // Note to test writers
            // Disposing the document browser will cause future tests
            // that uses the Browser component to crash
            if (!Models.DynamoModel.IsTestMode)
            {
                this.documentationBrowser.Dispose();
            }
            this.documentationBrowser.DpiChanged -= DocumentationBrowser_DpiChanged;
            try
            {
                if (this.documentationBrowser.CoreWebView2 != null)
                    this.documentationBrowser.CoreWebView2.WebMessageReceived -= CoreWebView2OnWebMessageReceived;

            }
            catch (Exception)
            {
                return;
            }
        }

        async void InitializeAsync()
        {
            VirtualFolderPath = string.Empty;
            try
            {
                if (viewModel.Link != null && !string.IsNullOrEmpty(viewModel.CurrentPackageName))
                {
                    VirtualFolderPath = Path.GetDirectoryName(HttpUtility.UrlDecode(viewModel.Link.AbsolutePath));
                }
                else
                    VirtualFolderPath = FallbackDirectoryName;
            }
            catch (Exception ex)
            {
                VirtualFolderPath = string.Empty;
                Log(ex.Message);
            }

            // Only initialize once 
            if (!hasBeenInitialized)
            {
                if (!string.IsNullOrEmpty(WebBrowserUserDataFolder))
                {
                    //This indicates in which location will be created the WebView2 cache folder
                    documentationBrowser.CreationProperties = new CoreWebView2CreationProperties()
                    {
                        UserDataFolder = WebBrowserUserDataFolder
                    };
                }
                //Initialize the CoreWebView2 component otherwise we can't navigate to a web page
                await documentationBrowser.EnsureCoreWebView2Async();
                
           
                this.documentationBrowser.CoreWebView2.WebMessageReceived += CoreWebView2OnWebMessageReceived;
                comScriptingObject = new ScriptingObject(this.viewModel);
                //register the interop object into the browser.
                this.documentationBrowser.CoreWebView2.AddHostObjectToScript("bridge", comScriptingObject);

                this.documentationBrowser.CoreWebView2.Settings.IsZoomControlEnabled = true;
                this.documentationBrowser.CoreWebView2.Settings.AreDevToolsEnabled = true;

                hasBeenInitialized = true;
            }

<<<<<<< HEAD
            if(Directory.Exists(VirtualFolderPath))
                //Due that the Web Browser(WebView2 - Chromium) security CORS is blocking the load of resources like images then we need to create a virtual folder in which the image are located.
                this.documentationBrowser.CoreWebView2.SetVirtualHostNameToFolderMapping(VIRTUAL_FOLDER_MAPPING, VirtualFolderPath, CoreWebView2HostResourceAccessKind.DenyCors);
=======
>>>>>>> e54b4414

            string htmlContent = this.viewModel.GetContent();

            htmlContent = ResourceUtilities.LoadResourceAndReplaceByKey(htmlContent, "#fontStyle", fontStylePath);

            Dispatcher.BeginInvoke(new Action(() =>
            {
                this.documentationBrowser.NavigateToString(htmlContent);
            }));
        }

        private void CoreWebView2OnWebMessageReceived(object sender, CoreWebView2WebMessageReceivedEventArgs e)
        {
            var message = e.TryGetWebMessageAsString();
            comScriptingObject.Notify(message);
        }
        
        /// <summary>
        /// Dispose function for DocumentationBrowser
        /// </summary>
        public void Dispose()
        {
            Dispose(true);
            GC.SuppressFinalize(this);
        }

        #region ILogSource Implementation
        private void Log(string message)
        {
            viewModel.MessageLogged?.Invoke(LogMessage.Info(message));
        }
        #endregion
    }
}<|MERGE_RESOLUTION|>--- conflicted
+++ resolved
@@ -180,12 +180,9 @@
                 hasBeenInitialized = true;
             }
 
-<<<<<<< HEAD
             if(Directory.Exists(VirtualFolderPath))
                 //Due that the Web Browser(WebView2 - Chromium) security CORS is blocking the load of resources like images then we need to create a virtual folder in which the image are located.
                 this.documentationBrowser.CoreWebView2.SetVirtualHostNameToFolderMapping(VIRTUAL_FOLDER_MAPPING, VirtualFolderPath, CoreWebView2HostResourceAccessKind.DenyCors);
-=======
->>>>>>> e54b4414
 
             string htmlContent = this.viewModel.GetContent();
 
