using Dynamo.Logging;
using Dynamo.Utilities;
using Microsoft.Web.WebView2.Core;
using Microsoft.Web.WebView2.Wpf;
using System;
using System.Diagnostics;
using System.IO;
using System.Reflection;
using System.Threading.Tasks;
using System.Web;
using System.Windows;
using System.Windows.Controls;
using System.Windows.Navigation;

namespace Dynamo.DocumentationBrowser
{
    /// <summary>
    /// Interaction logic for DocumentationBrowserView.xaml
    /// </summary>
    public partial class DocumentationBrowserView : UserControl, IDisposable
    {
        private const string ABOUT_BLANK_URI = "about:blank";
        private readonly DocumentationBrowserViewModel viewModel;
        private const string VIRTUAL_FOLDER_MAPPING = "appassets";
        static readonly string HTML_IMAGE_PATH_PREFIX = @"http://";

        private bool MessageIsHandled { get; set; }
        private const int MESSAGE_HANDLE_DELAY = 2000;

        internal string WebBrowserUserDataFolder { get; set; }
        internal string FallbackDirectoryName { get; set; }

        /// <summary>
        /// Construct a new DocumentationBrowserView given an appropriate viewmodel.
        /// </summary>
        /// <param name="viewModel">The ViewModel to use as source of events and content.</param>
        public DocumentationBrowserView(DocumentationBrowserViewModel viewModel)
        {
            InitializeComponent();
            this.DataContext = viewModel;
            this.viewModel = viewModel;

            // subscribe to the link changed event on the view model
            // so we know when to navigate to a new documentation page/document
            viewModel.LinkChanged += NavigateToPage;
            // handle browser component events & disable certain features that are not needed
            this.documentationBrowser.AllowDrop = false;
            this.documentationBrowser.NavigationStarting += ShouldAllowNavigation;
            this.documentationBrowser.DpiChanged += DocumentationBrowser_DpiChanged;
        }

        private void DocumentationBrowser_DpiChanged(object sender, DpiChangedEventArgs args)
        {
            try
            {
                // it's possible we're trying to invoke this before the adaptDPI function is
                // injected into the script scope, wrap this in a try catch.
                documentationBrowser.ExecuteScriptAsync("adaptDPI()");
            }
            catch (Exception e)
            {
                viewModel.MessageLogged?.Invoke(LogMessage.Info($"failed to set DPI,{e.Message}"));
            }
        }
        /// <summary>
        /// Redirect the user to the browser if they press a link in the documentation browser
        /// </summary>
        /// <param name="sender"></param>
        /// <param name="e"></param>
        private void ShouldAllowNavigation(object sender, CoreWebView2NavigationStartingEventArgs e)
        {
            // if is not an URL then we should return otherwise it will crash when trying to open the URL in the default Web Browser
            if(!e.Uri.StartsWith(HTML_IMAGE_PATH_PREFIX.Substring(0,4)))
            {
                return;
            }

            // we never set the uri if navigating to a local document, so safe to navigate
            if (e.Uri == null)
                return;

            // we want to cancel navigation when a clicked link would navigate 
            // away from the page the ViewModel wants to display
            var isAboutBlankLink = e.Uri.ToString().Equals(ABOUT_BLANK_URI);
            var isRemoteLinkFromLocalDocument = !e.Uri.Equals(this.viewModel.Link);

            if (isAboutBlankLink || isRemoteLinkFromLocalDocument)
            {
                // in either of these two cases, cancel the navigation 
                // and redirect it to a new process that starts the default OS browser
                e.Cancel = true;
                Process.Start(new ProcessStartInfo(e.Uri));
            }
        }

        /// <summary>
        /// Instruct the embedded web browser to navigate to a given link.
        /// If link is remote resource it is loaded from there.
        /// If link is local resource, it is loaded from ViewModel content.
        /// </summary>
        /// <param name="link"></param>
        public void NavigateToPage(Uri link)
        {
            InitializeAsync();
        }

        protected virtual void Dispose(bool disposing)
        {
            // Cleanup
            this.viewModel.LinkChanged -= NavigateToPage;
            this.documentationBrowser.NavigationStarting -= ShouldAllowNavigation;
            // Note to test writers
            // Disposing the document browser will cause future tests
            // that uses the Browser component to crash
            if (!Models.DynamoModel.IsTestMode)
            {
                this.documentationBrowser.Dispose();
            }
            this.documentationBrowser.DpiChanged -= DocumentationBrowser_DpiChanged;
            try
            {
                if (this.documentationBrowser.CoreWebView2 != null)
                    this.documentationBrowser.CoreWebView2.WebMessageReceived -= CoreWebView2OnWebMessageReceived;
            }
            catch (Exception)
            {
                return;
            }
        }

        async void InitializeAsync()
        {
            if (!string.IsNullOrEmpty(WebBrowserUserDataFolder))
            {
                //This indicates in which location will be created the WebView2 cache folder
                documentationBrowser.CreationProperties = new CoreWebView2CreationProperties()
                {
                    UserDataFolder = WebBrowserUserDataFolder
                };
            }

            //Initialize the CoreWebView2 component otherwise we can't navigate to a web page
            await documentationBrowser.EnsureCoreWebView2Async();

            //Due that the Web Browser(WebView2 - Chromium) security CORS is blocking the load of resources like images then we need to create a virtual folder in which the image are located.
            this.documentationBrowser.CoreWebView2.SetVirtualHostNameToFolderMapping(VIRTUAL_FOLDER_MAPPING, FallbackDirectoryName, CoreWebView2HostResourceAccessKind.DenyCors);
            this.documentationBrowser.CoreWebView2.WebMessageReceived += CoreWebView2OnWebMessageReceived;

            string htmlContent = this.viewModel.GetContent();

            Dispatcher.BeginInvoke(new Action(() =>
            {
                this.documentationBrowser.NavigateToString(htmlContent);
            }));
<<<<<<< HEAD
=======

            this.documentationBrowser.CoreWebView2.WebMessageReceived += CoreWebView2OnWebMessageReceived;
            this.documentationBrowser.CoreWebView2.Settings.IsZoomControlEnabled = true;
            this.documentationBrowser.CoreWebView2.Settings.AreDevToolsEnabled = true;
>>>>>>> 607235e9
        }

        // TODO: This event fires twice causing issues down the line
        private void CoreWebView2OnWebMessageReceived(object sender, CoreWebView2WebMessageReceivedEventArgs e)
        {
            if (MessageIsHandled) return;
            var message = e.TryGetWebMessageAsString();
            if (string.Equals(message, "insert"))
            {
                // Insert the graph inside the current worskspace
                this.viewModel.InsertGraph();
            }
            else if (message.Contains("expandcollapse"))
            {
                var breadCrumbText = message.Split('-')[1];
                this.viewModel.CollapseExpandPackage(breadCrumbText);
            }
            MessageIsHandled = true;
            HandleInsert();
        }

        private async void HandleInsert()
        {
            await Task.Delay(MESSAGE_HANDLE_DELAY);
            MessageIsHandled = false;
        }

        /// <summary>
        /// Dispose function for DocumentationBrowser
        /// </summary>
        public void Dispose()
        {
            Dispose(true);
            GC.SuppressFinalize(this);
        }
    }
}<|MERGE_RESOLUTION|>--- conflicted
+++ resolved
@@ -152,13 +152,10 @@
             {
                 this.documentationBrowser.NavigateToString(htmlContent);
             }));
-<<<<<<< HEAD
-=======
 
             this.documentationBrowser.CoreWebView2.WebMessageReceived += CoreWebView2OnWebMessageReceived;
             this.documentationBrowser.CoreWebView2.Settings.IsZoomControlEnabled = true;
             this.documentationBrowser.CoreWebView2.Settings.AreDevToolsEnabled = true;
->>>>>>> 607235e9
         }
 
         // TODO: This event fires twice causing issues down the line
