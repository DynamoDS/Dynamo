--- conflicted
+++ resolved
@@ -64,21 +64,10 @@
 
             // Add a button to Dynamo View menu to manually show the window
             this.documentationBrowserMenuItem = new MenuItem { Header = Resources.MenuItemText, IsCheckable = true };
-<<<<<<< HEAD
             this.documentationBrowserMenuItem.Checked += MenuItemCheckHandler;
             this.documentationBrowserMenuItem.Unchecked += MenuItemUnCheckedHandler;
-            this.viewLoadedParams.AddMenuItem(MenuBarType.View, this.documentationBrowserMenuItem);
-=======
-            this.documentationBrowserMenuItem.Checked += (sender, args) =>
-            {
-                AddToSidebar(true);
-            };
-            this.documentationBrowserMenuItem.Unchecked += (sender, args) =>
-            {
-                viewLoadedParams.CloseExtensioninInSideBar(this);
-            };
             this.viewLoadedParamsReference.AddMenuItem(MenuBarType.View, this.documentationBrowserMenuItem);
->>>>>>> 6320bd82
+
 
             DynamoView.CloseExtension += OnCloseExtension;
 
@@ -91,7 +80,7 @@
 
         private void MenuItemUnCheckedHandler(object sender, RoutedEventArgs e)
         {
-            viewLoadedParams.CloseExtensioninInSideBar(this);
+            viewLoadedParamsReference.CloseExtensioninInSideBar(this);
         }
 
         private void MenuItemCheckHandler(object sender, RoutedEventArgs e)
@@ -114,7 +103,7 @@
             documentationBrowserMenuItem.Unchecked -= MenuItemUnCheckedHandler;
             this.BrowserView?.Dispose();
             this.ViewModel?.Dispose();
-            (viewLoadedParams.DynamoWindow.DataContext as DynamoViewModel).PropertyChanged += HandleStartPageVisibilityChange;
+            (viewLoadedParamsReference.DynamoWindow.DataContext as DynamoViewModel).PropertyChanged += HandleStartPageVisibilityChange;
         }
 
         /// <summary>
