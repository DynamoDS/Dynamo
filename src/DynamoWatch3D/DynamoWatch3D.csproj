--- conflicted
+++ resolved
@@ -39,11 +39,7 @@
       <HintPath>..\..\bin\AnyCPU\Debug\FScheme.dll</HintPath>
       <Private>False</Private>
     </Reference>
-<<<<<<< HEAD
-    <Reference Include="FSharp.Core, Version=4.0.0.0, Culture=neutral, PublicKeyToken=b03f5f7f11d50a3a, processorArchitecture=MSIL" />
-=======
     <Reference Include="FSharp.Core"/>
->>>>>>> fbc7658b
     <Reference Include="HelixToolkit.Wpf, Version=2012.4.24.1, Culture=neutral, PublicKeyToken=52aa3500039caf0d, processorArchitecture=MSIL">
       <SpecificVersion>False</SpecificVersion>
       <HintPath>..\..\extern\Helix3D\NET40\HelixToolkit.Wpf.dll</HintPath>
