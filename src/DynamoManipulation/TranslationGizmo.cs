--- conflicted
+++ resolved
@@ -119,11 +119,7 @@
         /// <param name="size">Visual size of the Gizmo</param>
         internal void UpdateGeometry(Vector axis1, Vector axis2, Vector axis3, double size)
         {
-<<<<<<< HEAD
-            if (axis1 == null) throw new ArgumentNullException(nameof(axis1));
-=======
-            if (axis1 == null) throw new ArgumentNullException(axis1);
->>>>>>> fbbc0c79
+            if (axis1 == null) throw new ArgumentNullException("axis1");
 
             //Reset the dataset, but don't reset the cached hitAxis or hitPlane.
             //hitAxis and hitPlane are used to compute the offset for a move.
