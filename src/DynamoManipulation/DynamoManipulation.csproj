﻿<Project Sdk="Microsoft.NET.Sdk">
  <ImportGroup Label="PropertySheets">
    <Import Project="$(SolutionDir)Config\CS_SDK.props" />
  </ImportGroup>
  <PropertyGroup>
    <ProjectGuid>{33F88E8C-CC3C-4237-8AA9-CC891EFCABFA}</ProjectGuid>
    <OutputType>Library</OutputType>
    <AppDesignerFolder>Properties</AppDesignerFolder>
    <RootNamespace>Dynamo.Manipulation</RootNamespace>
    <AssemblyName>DynamoManipulation</AssemblyName>
  </PropertyGroup>
  <ItemGroup>
    <Reference Include="PresentationCore" />
    <Reference Include="PresentationFramework" />
    <Reference Include="System" />
    <Reference Include="System.Core" />
    <Reference Include="System.Xaml" />
    <Reference Include="System.Xml.Linq" />
    <Reference Include="System.Data.DataSetExtensions" />
    <Reference Include="Microsoft.CSharp" />
    <Reference Include="System.Data" />
    <Reference Include="System.Xml" />
    <Reference Include="WindowsBase" />
  </ItemGroup>
  <ItemGroup>
    <ProjectReference Include="..\DynamoCoreWpf\DynamoCoreWpf.csproj">
      <Project>{51bb6014-43f7-4f31-b8d3-e3c37ebedaf4}</Project>
      <Name>DynamoCoreWpf</Name>
      <Private>False</Private>
    </ProjectReference>
    <ProjectReference Include="..\DynamoCore\DynamoCore.csproj">
      <Project>{7858fa8c-475f-4b8e-b468-1f8200778cf8}</Project>
      <Name>DynamoCore</Name>
      <Private>False</Private>
    </ProjectReference>
    <ProjectReference Include="..\Engine\ProtoCore\ProtoCore.csproj">
      <Project>{7a9e0314-966f-4584-baa3-7339cbb849d1}</Project>
      <Name>ProtoCore</Name>
      <Private>False</Private>
    </ProjectReference>
    <ProjectReference Include="..\Libraries\CoreNodeModels\CoreNodeModels.csproj">
      <Project>{d8262d40-4880-41e4-91e4-af8f480c8637}</Project>
      <Name>CoreNodeModels</Name>
      <Private>False</Private>
    </ProjectReference>
    <ProjectReference Include="..\NodeServices\DynamoServices.csproj">
      <Project>{ef879a10-041d-4c68-83e7-3192685f1bae}</Project>
      <Name>DynamoServices</Name>
      <Private>False</Private>
    </ProjectReference>
  </ItemGroup>
  <ItemGroup>
<<<<<<< HEAD
    <PackageReference Include="DynamoVisualProgramming.LibG_228_0_0" Version="2.16.0.2365" />
=======
    <PackageReference Include="DynamoVisualProgramming.LibG_229_0_0" Version="2.16.0.3736"/>
>>>>>>> d5fdbc42
  </ItemGroup>
  <ItemGroup>
    <Compile Update="Properties\Resources.Designer.cs">
      <AutoGen>True</AutoGen>
      <DesignTime>True</DesignTime>
      <DependentUpon>Resources.resx</DependentUpon>
    </Compile>
    <Compile Update="Properties\Resources.en-US.Designer.cs">
      <AutoGen>True</AutoGen>
      <DesignTime>True</DesignTime>
      <DependentUpon>Resources.en-US.resx</DependentUpon>
    </Compile>
  </ItemGroup>
  <ItemGroup>
    <EmbeddedResource Update="Properties\Resources.resx">
      <Generator>PublicResXFileCodeGenerator</Generator>
      <LastGenOutput>Resources.Designer.cs</LastGenOutput>
    </EmbeddedResource>
    <EmbeddedResource Update="Properties\Resources.en-US.resx">
      <Generator>PublicResXFileCodeGenerator</Generator>
      <LastGenOutput>Resources.en-US.Designer.cs</LastGenOutput>
    </EmbeddedResource>
  </ItemGroup>
  <Target Name="AfterBuildOps" AfterTargets="Build">
    <ItemGroup>
      <ExtensionDefinition Include="DynamoManipulationExtension_ViewExtensionDefinition.xml" />
    </ItemGroup>
    <Copy SourceFiles="@(ExtensionDefinition)" DestinationFolder="$(OutputPath)\viewExtensions\" />
  </Target>
</Project><|MERGE_RESOLUTION|>--- conflicted
+++ resolved
@@ -50,11 +50,8 @@
     </ProjectReference>
   </ItemGroup>
   <ItemGroup>
-<<<<<<< HEAD
     <PackageReference Include="DynamoVisualProgramming.LibG_228_0_0" Version="2.16.0.2365" />
-=======
     <PackageReference Include="DynamoVisualProgramming.LibG_229_0_0" Version="2.16.0.3736"/>
->>>>>>> d5fdbc42
   </ItemGroup>
   <ItemGroup>
     <Compile Update="Properties\Resources.Designer.cs">
