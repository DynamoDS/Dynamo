﻿<Project Sdk="Microsoft.NET.Sdk">
  <ImportGroup Label="PropertySheets">
    <Import Project="$(SolutionDir)Config\CS_SDK.props" />
  </ImportGroup>
  <PropertyGroup>
    <ProjectGuid>{33F88E8C-CC3C-4237-8AA9-CC891EFCABFA}</ProjectGuid>
    <OutputType>Library</OutputType>
    <AppDesignerFolder>Properties</AppDesignerFolder>
    <RootNamespace>Dynamo.Manipulation</RootNamespace>
    <AssemblyName>DynamoManipulation</AssemblyName>
  </PropertyGroup>
  <ItemGroup>
    <Reference Include="PresentationCore" />
    <Reference Include="PresentationFramework" />
    <Reference Include="System" />
    <Reference Include="System.Core" />
    <Reference Include="System.Xaml" />
    <Reference Include="System.Xml.Linq" />
    <Reference Include="System.Data.DataSetExtensions" />
    <Reference Include="Microsoft.CSharp" />
    <Reference Include="System.Data" />
    <Reference Include="System.Xml" />
    <Reference Include="WindowsBase" />
  </ItemGroup>
  <ItemGroup>
    <ProjectReference Include="..\DynamoCoreWpf\DynamoCoreWpf.csproj">
      <Project>{51bb6014-43f7-4f31-b8d3-e3c37ebedaf4}</Project>
      <Name>DynamoCoreWpf</Name>
      <Private>False</Private>
    </ProjectReference>
    <ProjectReference Include="..\DynamoCore\DynamoCore.csproj">
      <Project>{7858fa8c-475f-4b8e-b468-1f8200778cf8}</Project>
      <Name>DynamoCore</Name>
      <Private>False</Private>
    </ProjectReference>
    <ProjectReference Include="..\Engine\ProtoCore\ProtoCore.csproj">
      <Project>{7a9e0314-966f-4584-baa3-7339cbb849d1}</Project>
      <Name>ProtoCore</Name>
      <Private>False</Private>
    </ProjectReference>
    <ProjectReference Include="..\Libraries\CoreNodeModels\CoreNodeModels.csproj">
      <Project>{d8262d40-4880-41e4-91e4-af8f480c8637}</Project>
      <Name>CoreNodeModels</Name>
      <Private>False</Private>
    </ProjectReference>
    <ProjectReference Include="..\NodeServices\DynamoServices.csproj">
      <Project>{ef879a10-041d-4c68-83e7-3192685f1bae}</Project>
      <Name>DynamoServices</Name>
      <Private>False</Private>
    </ProjectReference>
  </ItemGroup>
  <ItemGroup>
<<<<<<< HEAD
	  <PackageReference Include="DynamoVisualProgramming.LibG_228_0_0" Version="2.13.0.8705"/>
=======
	  <PackageReference Include="DynamoVisualProgramming.LibG_228_0_0" Version="2.13.0.8734"/>
>>>>>>> a3f42fdb
  </ItemGroup>
  <ItemGroup>
    <Compile Update="Properties\Resources.Designer.cs">
      <AutoGen>True</AutoGen>
      <DesignTime>True</DesignTime>
      <DependentUpon>Resources.resx</DependentUpon>
    </Compile>
    <Compile Update="Properties\Resources.en-US.Designer.cs">
      <AutoGen>True</AutoGen>
      <DesignTime>True</DesignTime>
      <DependentUpon>Resources.en-US.resx</DependentUpon>
    </Compile>
  </ItemGroup>
  <ItemGroup>
    <EmbeddedResource Update="Properties\Resources.resx">
      <Generator>PublicResXFileCodeGenerator</Generator>
      <LastGenOutput>Resources.Designer.cs</LastGenOutput>
    </EmbeddedResource>
    <EmbeddedResource Update="Properties\Resources.en-US.resx">
      <Generator>PublicResXFileCodeGenerator</Generator>
      <LastGenOutput>Resources.en-US.Designer.cs</LastGenOutput>
    </EmbeddedResource>
  </ItemGroup>
  <Target Name="AfterBuildOps" AfterTargets="Build">
    <ItemGroup>
      <ExtensionDefinition Include="DynamoManipulationExtension_ViewExtensionDefinition.xml" />
    </ItemGroup>
    <Copy SourceFiles="@(ExtensionDefinition)" DestinationFolder="$(OutputPath)\viewExtensions\" />
  </Target>
</Project><|MERGE_RESOLUTION|>--- conflicted
+++ resolved
@@ -50,11 +50,8 @@
     </ProjectReference>
   </ItemGroup>
   <ItemGroup>
-<<<<<<< HEAD
 	  <PackageReference Include="DynamoVisualProgramming.LibG_228_0_0" Version="2.13.0.8705"/>
-=======
 	  <PackageReference Include="DynamoVisualProgramming.LibG_228_0_0" Version="2.13.0.8734"/>
->>>>>>> a3f42fdb
   </ItemGroup>
   <ItemGroup>
     <Compile Update="Properties\Resources.Designer.cs">
