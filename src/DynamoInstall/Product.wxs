--- conflicted
+++ resolved
@@ -1,11 +1,7 @@
 <?xml version="1.0" encoding="UTF-8"?>
 <Wix xmlns="http://schemas.microsoft.com/wix/2006/wi">
 
-<<<<<<< HEAD
-  <Product Id="6B5FA6CA-9D69-46CF-B517-1F90C64F7C0B"
-=======
   <Product Id="F295EB3F-AAD2-4514-B466-6F0375AAEEE5"
->>>>>>> 17beea62
            Name="Dynamo 0.7.3"
            Language="1033"
            Version="0.7.3"
