<?xml version="1.0" encoding="utf-8"?>
<root>
  <!-- 
    Microsoft ResX Schema 
    
    Version 2.0
    
    The primary goals of this format is to allow a simple XML format 
    that is mostly human readable. The generation and parsing of the 
    various data types are done through the TypeConverter classes 
    associated with the data types.
    
    Example:
    
    ... ado.net/XML headers & schema ...
    <resheader name="resmimetype">text/microsoft-resx</resheader>
    <resheader name="version">2.0</resheader>
    <resheader name="reader">System.Resources.ResXResourceReader, System.Windows.Forms, ...</resheader>
    <resheader name="writer">System.Resources.ResXResourceWriter, System.Windows.Forms, ...</resheader>
    <data name="Name1"><value>this is my long string</value><comment>this is a comment</comment></data>
    <data name="Color1" type="System.Drawing.Color, System.Drawing">Blue</data>
    <data name="Bitmap1" mimetype="application/x-microsoft.net.object.binary.base64">
        <value>[base64 mime encoded serialized .NET Framework object]</value>
    </data>
    <data name="Icon1" type="System.Drawing.Icon, System.Drawing" mimetype="application/x-microsoft.net.object.bytearray.base64">
        <value>[base64 mime encoded string representing a byte array form of the .NET Framework object]</value>
        <comment>This is a comment</comment>
    </data>
                
    There are any number of "resheader" rows that contain simple 
    name/value pairs.
    
    Each data row contains a name, and value. The row also contains a 
    type or mimetype. Type corresponds to a .NET class that support 
    text/value conversion through the TypeConverter architecture. 
    Classes that don't support this are serialized and stored with the 
    mimetype set.
    
    The mimetype is used for serialized objects, and tells the 
    ResXResourceReader how to depersist the object. This is currently not 
    extensible. For a given mimetype the value must be set accordingly:
    
    Note - application/x-microsoft.net.object.binary.base64 is the format 
    that the ResXResourceWriter will generate, however the reader can 
    read any of the formats listed below.
    
    mimetype: application/x-microsoft.net.object.binary.base64
    value   : The object must be serialized with 
            : System.Runtime.Serialization.Formatters.Binary.BinaryFormatter
            : and then encoded with base64 encoding.
    
    mimetype: application/x-microsoft.net.object.soap.base64
    value   : The object must be serialized with 
            : System.Runtime.Serialization.Formatters.Soap.SoapFormatter
            : and then encoded with base64 encoding.

    mimetype: application/x-microsoft.net.object.bytearray.base64
    value   : The object must be serialized into a byte array 
            : using a System.ComponentModel.TypeConverter
            : and then encoded with base64 encoding.
    -->
  <xsd:schema id="root" xmlns="" xmlns:xsd="http://www.w3.org/2001/XMLSchema" xmlns:msdata="urn:schemas-microsoft-com:xml-msdata">
    <xsd:import namespace="http://www.w3.org/XML/1998/namespace" />
    <xsd:element name="root" msdata:IsDataSet="true">
      <xsd:complexType>
        <xsd:choice maxOccurs="unbounded">
          <xsd:element name="metadata">
            <xsd:complexType>
              <xsd:sequence>
                <xsd:element name="value" type="xsd:string" minOccurs="0" />
              </xsd:sequence>
              <xsd:attribute name="name" use="required" type="xsd:string" />
              <xsd:attribute name="type" type="xsd:string" />
              <xsd:attribute name="mimetype" type="xsd:string" />
              <xsd:attribute ref="xml:space" />
            </xsd:complexType>
          </xsd:element>
          <xsd:element name="assembly">
            <xsd:complexType>
              <xsd:attribute name="alias" type="xsd:string" />
              <xsd:attribute name="name" type="xsd:string" />
            </xsd:complexType>
          </xsd:element>
          <xsd:element name="data">
            <xsd:complexType>
              <xsd:sequence>
                <xsd:element name="value" type="xsd:string" minOccurs="0" msdata:Ordinal="1" />
                <xsd:element name="comment" type="xsd:string" minOccurs="0" msdata:Ordinal="2" />
              </xsd:sequence>
              <xsd:attribute name="name" type="xsd:string" use="required" msdata:Ordinal="1" />
              <xsd:attribute name="type" type="xsd:string" msdata:Ordinal="3" />
              <xsd:attribute name="mimetype" type="xsd:string" msdata:Ordinal="4" />
              <xsd:attribute ref="xml:space" />
            </xsd:complexType>
          </xsd:element>
          <xsd:element name="resheader">
            <xsd:complexType>
              <xsd:sequence>
                <xsd:element name="value" type="xsd:string" minOccurs="0" msdata:Ordinal="1" />
              </xsd:sequence>
              <xsd:attribute name="name" type="xsd:string" use="required" />
            </xsd:complexType>
          </xsd:element>
        </xsd:choice>
      </xsd:complexType>
    </xsd:element>
  </xsd:schema>
  <resheader name="resmimetype">
    <value>text/microsoft-resx</value>
  </resheader>
  <resheader name="version">
    <value>2.0</value>
  </resheader>
  <resheader name="reader">
    <value>System.Resources.ResXResourceReader, System.Windows.Forms, Version=4.0.0.0, Culture=neutral, PublicKeyToken=b77a5c561934e089</value>
  </resheader>
  <resheader name="writer">
    <value>System.Resources.ResXResourceWriter, System.Windows.Forms, Version=4.0.0.0, Culture=neutral, PublicKeyToken=b77a5c561934e089</value>
  </resheader>
  <data name="AcceptButtonTooltip" xml:space="preserve">
    <value>Accept the current code changes.</value>
  </data>
  <data name="CustomNodesPythonDependencyHeader" xml:space="preserve">
    <value>Custom Nodes that have an IronPython2 dependency</value>
  </data>
  <data name="DiffButtonTooltip" xml:space="preserve">
    <value>Change between Side-by-Side and Inline view.</value>
  </data>
  <data name="IronPythonDialogDescription" xml:space="preserve">
    <value>Dynamo has moved away from the old IronPython2 engine towards a new PythonNet3 engine. 
The IronPython engine is still available as a package from the Dynamo package manager, but only the PythonNet3 engine will be supported.</value>
  </data>
  <data name="IronPythonDialogSummary" xml:space="preserve">
    <value>This graph contains nodes that reference an outdated Python engine.</value>
  </data>
  <data name="IronPythonDialogTitle" xml:space="preserve">
    <value>Graph contains outdated Python engine</value>
  </data>
  <data name="IronPythonDisableAlertMessage" xml:space="preserve">
    <value>Do not show again.</value>
  </data>
  <data name="IronPythonNotificationDetailedMessage" xml:space="preserve">
    <value>This graph currently contains python nodes that are using the old IronPython Engine which has been deprecated. Consider updating these nodes to use the new PythonNet3 Engine.</value>
  </data>
  <data name="IronPythonNotificationShortMessage" xml:space="preserve">
    <value>This graph currently contains nodes that are using the old IronPython2 engine which has been deprecated. A new PythonNet3 has been implemented and is accessible inside the Python editor.</value>
  </data>
  <data name="MigrationAssistantDisclaimerContinueButtonContent" xml:space="preserve">
    <value>Continue</value>
  </data>
  <data name="MigrationAssistantDisclaimerDecline" xml:space="preserve">
    <value>Decline</value>
  </data>
  <data name="MigrationAssistantDisclaimerDisable" xml:space="preserve">
    <value>Do not show again.</value>
  </data>
  <data name="MigrationAssistantDisclaimerHeader" xml:space="preserve">
    <value>You are about to make changes to your Python code</value>
  </data>
  <data name="MigrationAssistantDisclaimerMessage" xml:space="preserve">
    <value>The Migration Assistant helps users to update scripts from IronPython2 to PythonNet3.
By clicking “Continue”, you are agreeing to implement the syntax changes to your source code as suggested by the Migration Assistant. The Migration Assistant is a component of open source Dynamo, and as such it is licensed to you under the terms of the Apache License 2.0 (https://www.apache.org/licenses/LICENSE-2.0 ). Under the terms of the Apache License 2.0, Dynamo and the Migration Assistant are provided to you on an “AS IS” basis.</value>
  </data>
  <data name="MigrationAssistantDisclaimerWindowTitle" xml:space="preserve">
    <value>Migration Assistant Disclaimer</value>
  </data>
  <data name="MigrationAssistantNoChangesStateHeader" xml:space="preserve">
    <value>Nothing to see here!</value>
  </data>
  <data name="MigrationAssistantNoChangesStateMessage" xml:space="preserve">
    <value>Your code is ready to run with the PythonNet3 engine. Click accept and we'll switch to the PythonNet3 engine for you.</value>
  </data>
  <data name="MigrationAssistantErrorStateHeader" xml:space="preserve">
    <value>There is an error in your code!</value>
  </data>
  <data name="MigrationAssistantErrorStateMessage" xml:space="preserve">
    <value>Fix all errors before attempting code migration.</value>
  </data>
  <data name="PackagedCustomNodesHeader" xml:space="preserve">
    <value>Packaged</value>
  </data>
  <data name="PackagedCustomNodesTooltip" xml:space="preserve">
    <value>Please notify the package author to update the package</value>
  </data>
  <data name="PythonMigrationAssistantCodeAfter" xml:space="preserve">
    <value>After</value>
  </data>
  <data name="PythonMigrationAssistantCodeBefore" xml:space="preserve">
    <value>Before</value>
  </data>
  <data name="PythonMigrationAssistantInlinePaneTitle" xml:space="preserve">
    <value>Before -&gt; After</value>
  </data>
  <data name="PythonMigrationAssistantWindowTitle" xml:space="preserve">
    <value>Migration Assistant</value>
  </data>
  <data name="PythonMigrationBackupExtension" xml:space="preserve">
    <value>Python2</value>
  </data>
  <data name="CPythonMigrationBackupExtension" xml:space="preserve">
    <value>CPython</value>
  </data>
  <data name="PythonMigrationBackupFileCreatedMessage" xml:space="preserve">
    <value>Before applying the Python code migration, a backup of this graph has been saved to the configured backup location : {0}</value>
  </data>
  <data name="CPythonMigrationBackupFileCreatedMessage" xml:space="preserve">
    <value>Before updating, a backup file has been saved </value>
  </data>
  <data name="RejectButtonTooltip" xml:space="preserve">
    <value>Reject the current code changes.</value>
  </data>
  <data name="UserDefinitionCustomNodesTooltip" xml:space="preserve">
    <value>Double-click on the custom node to open its workspace</value>
  </data>
  <data name="UserDefinitionsHeader" xml:space="preserve">
    <value>Definitions</value>
  </data>
  <data name="MoreInformationButton" xml:space="preserve">
    <value>More Information</value>
  </data>
  <data name="AcceptButton" xml:space="preserve">
    <value>Accept</value>
  </data>
  <data name="RejectButton" xml:space="preserve">
    <value>Cancel</value>
  </data>
  <data name="SwitchViewButton" xml:space="preserve">
    <value>Switch View</value>
  </data>
  <data name="CPython3NotificationDetailedMessage" xml:space="preserve">
    <value>This graph currently contains python nodes that are using the old CPython Engine which has been deprecated. Consider updating these nodes to use the new PythonNet3 Engine.</value>
  </data>
  <data name="CPython3NotificationShortMessage" xml:space="preserve">
    <value>This graph currently contains nodes that are using the old CPython3 engine which has been deprecated. A new PythonNet3 has been implemented and is accessible inside the Python editor.</value>
  </data>
  <data name="PythonMigrationBackupFileCreatedHeader" xml:space="preserve">
    <value>Backup graph has been saved</value>
<<<<<<< HEAD
  </data>
  <data name="CPythonUpgradeToastMessage" xml:space="preserve">
    <value>{0} CPython node(s) and {1} custom node definition(s) have been automatically converted to PythonNet3 to run in Dynamo 4.0. CPython is no longer supported.</value>
  </data>
  <data name="AndConjunction" xml:space="preserve">
    <value>and</value>
  </data>
  <data name="CombinedUpgradeToastSuffix" xml:space="preserve">
    <value>have been automatically converted to PythonNet3 to run in Dynamo 4.0. CPython is no longer supported.</value>
  </data>
  <data name="CPythonUpgradeToastMessagePlural" xml:space="preserve">
    <value>{0} CPython nodes have been automatically converted to PythonNet3 to run in Dynamo 4.0. CPython is no longer supported.</value>
=======
>>>>>>> 5d2b53d4
  </data>
  <data name="CPythonUpgradeToastMessage" xml:space="preserve">
    <value>{0} CPython node(s) and {1} custom node definition(s) have been automatically converted to PythonNet3 to run in Dynamo 4.0. CPython is no longer supported.</value>
  </data>
</root><|MERGE_RESOLUTION|>--- conflicted
+++ resolved
@@ -197,9 +197,6 @@
   <data name="PythonMigrationBackupExtension" xml:space="preserve">
     <value>Python2</value>
   </data>
-  <data name="CPythonMigrationBackupExtension" xml:space="preserve">
-    <value>CPython</value>
-  </data>
   <data name="PythonMigrationBackupFileCreatedMessage" xml:space="preserve">
     <value>Before applying the Python code migration, a backup of this graph has been saved to the configured backup location : {0}</value>
   </data>
@@ -235,23 +232,8 @@
   </data>
   <data name="PythonMigrationBackupFileCreatedHeader" xml:space="preserve">
     <value>Backup graph has been saved</value>
-<<<<<<< HEAD
   </data>
   <data name="CPythonUpgradeToastMessage" xml:space="preserve">
     <value>{0} CPython node(s) and {1} custom node definition(s) have been automatically converted to PythonNet3 to run in Dynamo 4.0. CPython is no longer supported.</value>
   </data>
-  <data name="AndConjunction" xml:space="preserve">
-    <value>and</value>
-  </data>
-  <data name="CombinedUpgradeToastSuffix" xml:space="preserve">
-    <value>have been automatically converted to PythonNet3 to run in Dynamo 4.0. CPython is no longer supported.</value>
-  </data>
-  <data name="CPythonUpgradeToastMessagePlural" xml:space="preserve">
-    <value>{0} CPython nodes have been automatically converted to PythonNet3 to run in Dynamo 4.0. CPython is no longer supported.</value>
-=======
->>>>>>> 5d2b53d4
-  </data>
-  <data name="CPythonUpgradeToastMessage" xml:space="preserve">
-    <value>{0} CPython node(s) and {1} custom node definition(s) have been automatically converted to PythonNet3 to run in Dynamo 4.0. CPython is no longer supported.</value>
-  </data>
 </root>