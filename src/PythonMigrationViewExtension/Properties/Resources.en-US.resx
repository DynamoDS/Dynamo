--- conflicted
+++ resolved
@@ -1,6 +1,6 @@
 ﻿<?xml version="1.0" encoding="utf-8"?>
 <root>
-  <!-- 
+    <!-- 
     Microsoft ResX Schema 
     
     Version 2.0
@@ -59,136 +59,133 @@
             : using a System.ComponentModel.TypeConverter
             : and then encoded with base64 encoding.
     -->
-  <xsd:schema id="root" xmlns="" xmlns:xsd="http://www.w3.org/2001/XMLSchema" xmlns:msdata="urn:schemas-microsoft-com:xml-msdata">
-    <xsd:import namespace="http://www.w3.org/XML/1998/namespace" />
-    <xsd:element name="root" msdata:IsDataSet="true">
-      <xsd:complexType>
-        <xsd:choice maxOccurs="unbounded">
-          <xsd:element name="metadata">
+    <xsd:schema id="root" xmlns="" xmlns:xsd="http://www.w3.org/2001/XMLSchema" xmlns:msdata="urn:schemas-microsoft-com:xml-msdata">
+        <xsd:import namespace="http://www.w3.org/XML/1998/namespace"/>
+        <xsd:element name="root" msdata:IsDataSet="true">
             <xsd:complexType>
-              <xsd:sequence>
-                <xsd:element name="value" type="xsd:string" minOccurs="0" />
-              </xsd:sequence>
-              <xsd:attribute name="name" use="required" type="xsd:string" />
-              <xsd:attribute name="type" type="xsd:string" />
-              <xsd:attribute name="mimetype" type="xsd:string" />
-              <xsd:attribute ref="xml:space" />
+                <xsd:choice maxOccurs="unbounded">
+                    <xsd:element name="metadata">
+                        <xsd:complexType>
+                            <xsd:sequence>
+                                <xsd:element name="value" type="xsd:string" minOccurs="0"/>
+                            </xsd:sequence>
+                            <xsd:attribute name="name" use="required" type="xsd:string"/>
+                            <xsd:attribute name="type" type="xsd:string"/>
+                            <xsd:attribute name="mimetype" type="xsd:string"/>
+                            <xsd:attribute ref="xml:space"/>
+                        </xsd:complexType>
+                    </xsd:element>
+                    <xsd:element name="assembly">
+                        <xsd:complexType>
+                            <xsd:attribute name="alias" type="xsd:string"/>
+                            <xsd:attribute name="name" type="xsd:string"/>
+                        </xsd:complexType>
+                    </xsd:element>
+                    <xsd:element name="data">
+                        <xsd:complexType>
+                            <xsd:sequence>
+                                <xsd:element name="value" type="xsd:string" minOccurs="0" msdata:Ordinal="1"/>
+                                <xsd:element name="comment" type="xsd:string" minOccurs="0" msdata:Ordinal="2"/>
+                            </xsd:sequence>
+                            <xsd:attribute name="name" type="xsd:string" use="required" msdata:Ordinal="1"/>
+                            <xsd:attribute name="type" type="xsd:string" msdata:Ordinal="3"/>
+                            <xsd:attribute name="mimetype" type="xsd:string" msdata:Ordinal="4"/>
+                            <xsd:attribute ref="xml:space"/>
+                        </xsd:complexType>
+                    </xsd:element>
+                    <xsd:element name="resheader">
+                        <xsd:complexType>
+                            <xsd:sequence>
+                                <xsd:element name="value" type="xsd:string" minOccurs="0" msdata:Ordinal="1"/>
+                            </xsd:sequence>
+                            <xsd:attribute name="name" type="xsd:string" use="required"/>
+                        </xsd:complexType>
+                    </xsd:element>
+                </xsd:choice>
             </xsd:complexType>
-          </xsd:element>
-          <xsd:element name="assembly">
-            <xsd:complexType>
-              <xsd:attribute name="alias" type="xsd:string" />
-              <xsd:attribute name="name" type="xsd:string" />
-            </xsd:complexType>
-          </xsd:element>
-          <xsd:element name="data">
-            <xsd:complexType>
-              <xsd:sequence>
-                <xsd:element name="value" type="xsd:string" minOccurs="0" msdata:Ordinal="1" />
-                <xsd:element name="comment" type="xsd:string" minOccurs="0" msdata:Ordinal="2" />
-              </xsd:sequence>
-              <xsd:attribute name="name" type="xsd:string" use="required" msdata:Ordinal="1" />
-              <xsd:attribute name="type" type="xsd:string" msdata:Ordinal="3" />
-              <xsd:attribute name="mimetype" type="xsd:string" msdata:Ordinal="4" />
-              <xsd:attribute ref="xml:space" />
-            </xsd:complexType>
-          </xsd:element>
-          <xsd:element name="resheader">
-            <xsd:complexType>
-              <xsd:sequence>
-                <xsd:element name="value" type="xsd:string" minOccurs="0" msdata:Ordinal="1" />
-              </xsd:sequence>
-              <xsd:attribute name="name" type="xsd:string" use="required" />
-            </xsd:complexType>
-          </xsd:element>
-        </xsd:choice>
-      </xsd:complexType>
-    </xsd:element>
-  </xsd:schema>
-  <resheader name="resmimetype">
-    <value>text/microsoft-resx</value>
-  </resheader>
-  <resheader name="version">
-    <value>2.0</value>
-  </resheader>
-  <resheader name="reader">
-    <value>System.Resources.ResXResourceReader, System.Windows.Forms, Version=4.0.0.0, Culture=neutral, PublicKeyToken=b77a5c561934e089</value>
-  </resheader>
-  <resheader name="writer">
-    <value>System.Resources.ResXResourceWriter, System.Windows.Forms, Version=4.0.0.0, Culture=neutral, PublicKeyToken=b77a5c561934e089</value>
-  </resheader>
-  <data name="AcceptButtonTooltip" xml:space="preserve">
-    <value>Accept the current code changes.</value>
-  </data>
-  <data name="CustomNodesPythonDependencyHeader" xml:space="preserve">
-    <value>Custom Nodes that have an IronPython2 dependency</value>
-  </data>
-  <data name="DiffButtonTooltip" xml:space="preserve">
-    <value>Change between Side-by-Side and Inline view.</value>
-  </data>
-  <data name="IronPythonDialogDescription" xml:space="preserve">
-    <value>Dynamo is moving away from the old IronPython2 (Python 2) engine towards a new CPython3 (Python 3) engine. 
+        </xsd:element>
+    </xsd:schema>
+    <resheader name="resmimetype">
+        <value>text/microsoft-resx</value>
+    </resheader>
+    <resheader name="version">
+        <value>2.0</value>
+    </resheader>
+    <resheader name="reader">
+        <value>System.Resources.ResXResourceReader, System.Windows.Forms, Version=4.0.0.0, Culture=neutral, PublicKeyToken=b77a5c561934e089</value>
+    </resheader>
+    <resheader name="writer">
+        <value>System.Resources.ResXResourceWriter, System.Windows.Forms, Version=4.0.0.0, Culture=neutral, PublicKeyToken=b77a5c561934e089</value>
+    </resheader>
+    <data name="AcceptButtonTooltip" xml:space="preserve">
+        <value>Accept the current code changes.</value>
+    </data>
+    <data name="CustomNodesPythonDependencyHeader" xml:space="preserve">
+        <value>Custom Nodes that have an IronPython2 dependency</value>
+    </data>
+    <data name="DiffButtonTooltip" xml:space="preserve">
+        <value>Change between Side-by-Side and Inline view.</value>
+    </data>
+    <data name="IronPythonDialogDescription" xml:space="preserve">
+        <value>Dynamo is moving away from the old IronPython2 (Python 2) engine towards a new CPython3 (Python 3) engine. 
 There will be a time of transition where both versions of Python node will work inside of Dynamo, but eventually the CPython3 engine will be set as default.</value>
-  </data>
-  <data name="IronPythonDialogSummary" xml:space="preserve">
-    <value>This graph contains nodes that reference an outdated Python engine.</value>
-  </data>
-  <data name="IronPythonDialogTitle" xml:space="preserve">
-    <value>Graph contains outdated Python engine</value>
-  </data>
-  <data name="IronPythonDisableAlertMessage" xml:space="preserve">
-    <value>Do not show again.</value>
-  </data>
-  <data name="IronPythonNotificationDetailedMessage" xml:space="preserve">
-    <value>This graph currently contains python nodes that are using the old IronPython Engine which will be deprecated in later versions.Consider updating these nodes to use the new CPython 3.7 Engine.</value>
-  </data>
-  <data name="IronPythonNotificationShortMessage" xml:space="preserve">
-    <value>This graph currently contains nodes that are using the old IronPython2 (Python 2) engine which will be deprecated in later versions. A new CPython3 (Python 3) has been implemented and is accessible inside the Python editor.</value>
-  </data>
-<<<<<<< HEAD
-  <data name="MigrationAssistantWarningContinueButtonContent" xml:space="preserve">
-    <value>Continue</value>
-  </data>
-  <data name="MigrationAssistantWarningDecline" xml:space="preserve">
-    <value>Decline</value>
-  </data>
-  <data name="MigrationAssistantWarningDisable" xml:space="preserve">
-    <value>Do not show again.</value>
-  </data>
-  <data name="MigrationAssistantWarningHeader" xml:space="preserve">
-    <value>You are about to make changes to your Python code</value>
-  </data>
-  <data name="MigrationAssistantWarningMessage" xml:space="preserve">
-    <value>The Migration Assistant helps users to update scripts from Python 2 to Python 3.
+    </data>
+    <data name="IronPythonDialogSummary" xml:space="preserve">
+        <value>This graph contains nodes that reference an outdated Python engine.</value>
+    </data>
+    <data name="IronPythonDialogTitle" xml:space="preserve">
+        <value>Graph contains outdated Python engine</value>
+    </data>
+    <data name="IronPythonDisableAlertMessage" xml:space="preserve">
+        <value>Do not show again.</value>
+    </data>
+    <data name="IronPythonNotificationDetailedMessage" xml:space="preserve">
+        <value>This graph currently contains python nodes that are using the old IronPython Engine which will be deprecated in later versions.Consider updating these nodes to use the new CPython 3.7 Engine.</value>
+    </data>
+    <data name="IronPythonNotificationShortMessage" xml:space="preserve">
+        <value>This graph currently contains nodes that are using the old IronPython2 (Python 2) engine which will be deprecated in later versions. A new CPython3 (Python 3) has been implemented and is accessible inside the Python editor.</value>
+    </data>
+    <data name="MigrationAssistantWarningContinueButtonContent" xml:space="preserve">
+        <value>Continue</value>
+    </data>
+    <data name="MigrationAssistantWarningDecline" xml:space="preserve">
+        <value>Decline</value>
+    </data>
+    <data name="MigrationAssistantWarningDisable" xml:space="preserve">
+        <value>Do not show again.</value>
+    </data>
+    <data name="MigrationAssistantWarningHeader" xml:space="preserve">
+        <value>You are about to make changes to your Python code</value>
+    </data>
+    <data name="MigrationAssistantWarningMessage" xml:space="preserve">
+        <value>The Migration Assistant helps users to update scripts from Python 2 to Python 3.
 By clicking “Continue”, you are agreeing to implement the syntax changes to your source code as suggested by the Migration Assistant. The Migration Assistant is a component of open source Dynamo, and as such it is licensed to you under the terms of the Apache License 2.0 (https://www.apache.org/licenses/LICENSE-2.0 ). Under the terms of the Apache License 2.0, Dynamo and the Migration Assistant are provided to you on an “AS IS” basis.</value>
-  </data>
-=======
->>>>>>> 6fe9df43
-  <data name="PackagedCustomNodesHeader" xml:space="preserve">
-    <value>Packaged</value>
-  </data>
-  <data name="PackagedCustomNodesTooltip" xml:space="preserve">
-    <value>Please notify the package author to update the package</value>
-  </data>
-  <data name="PythonMigrationAssistantCodeAfter" xml:space="preserve">
-    <value>After</value>
-  </data>
-  <data name="PythonMigrationAssistantCodeBefore" xml:space="preserve">
-    <value>Before</value>
-  </data>
-  <data name="PythonMigrationBackupExtension" xml:space="preserve">
-    <value>Python2</value>
-  </data>
-  <data name="PythonMigrationBackupFileCreatedMessage" xml:space="preserve">
-    <value>Before applying the Python code migration, a backup of this graph has been saved to the configured backup location : {0}</value>
-  </data>
-  <data name="RejectButtonTooltip" xml:space="preserve">
-    <value>Reject the current code changes.</value>
-  </data>
-  <data name="UserDefinitionCustomNodesTooltip" xml:space="preserve">
-    <value>Double-click on the custom node to open its workspace</value>
-  </data>
-  <data name="UserDefinitionsHeader" xml:space="preserve">
-    <value>Definitions</value>
-  </data>
+    </data>
+    <data name="PackagedCustomNodesHeader" xml:space="preserve">
+        <value>Packaged</value>
+    </data>
+    <data name="PackagedCustomNodesTooltip" xml:space="preserve">
+        <value>Please notify the package author to update the package</value>
+    </data>
+    <data name="PythonMigrationAssistantCodeAfter" xml:space="preserve">
+        <value>After</value>
+    </data>
+    <data name="PythonMigrationAssistantCodeBefore" xml:space="preserve">
+        <value>Before</value>
+    </data>
+    <data name="PythonMigrationBackupExtension" xml:space="preserve">
+        <value>Python2</value>
+    </data>
+    <data name="PythonMigrationBackupFileCreatedMessage" xml:space="preserve">
+        <value>Before applying the Python code migration, a backup of this graph has been saved to the configured backup location : {0}</value>
+    </data>
+    <data name="RejectButtonTooltip" xml:space="preserve">
+        <value>Reject the current code changes.</value>
+    </data>
+    <data name="UserDefinitionCustomNodesTooltip" xml:space="preserve">
+        <value>Double-click on the custom node to open its workspace</value>
+    </data>
+    <data name="UserDefinitionsHeader" xml:space="preserve">
+        <value>Definitions</value>
+    </data>
 </root>