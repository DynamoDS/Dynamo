﻿<?xml version="1.0" encoding="utf-8"?>
<root>
    <!-- 
    Microsoft ResX Schema 
    
    Version 2.0
    
    The primary goals of this format is to allow a simple XML format 
    that is mostly human readable. The generation and parsing of the 
    various data types are done through the TypeConverter classes 
    associated with the data types.
    
    Example:
    
    ... ado.net/XML headers & schema ...
    <resheader name="resmimetype">text/microsoft-resx</resheader>
    <resheader name="version">2.0</resheader>
    <resheader name="reader">System.Resources.ResXResourceReader, System.Windows.Forms, ...</resheader>
    <resheader name="writer">System.Resources.ResXResourceWriter, System.Windows.Forms, ...</resheader>
    <data name="Name1"><value>this is my long string</value><comment>this is a comment</comment></data>
    <data name="Color1" type="System.Drawing.Color, System.Drawing">Blue</data>
    <data name="Bitmap1" mimetype="application/x-microsoft.net.object.binary.base64">
        <value>[base64 mime encoded serialized .NET Framework object]</value>
    </data>
    <data name="Icon1" type="System.Drawing.Icon, System.Drawing" mimetype="application/x-microsoft.net.object.bytearray.base64">
        <value>[base64 mime encoded string representing a byte array form of the .NET Framework object]</value>
        <comment>This is a comment</comment>
    </data>
                
    There are any number of "resheader" rows that contain simple 
    name/value pairs.
    
    Each data row contains a name, and value. The row also contains a 
    type or mimetype. Type corresponds to a .NET class that support 
    text/value conversion through the TypeConverter architecture. 
    Classes that don't support this are serialized and stored with the 
    mimetype set.
    
    The mimetype is used for serialized objects, and tells the 
    ResXResourceReader how to depersist the object. This is currently not 
    extensible. For a given mimetype the value must be set accordingly:
    
    Note - application/x-microsoft.net.object.binary.base64 is the format 
    that the ResXResourceWriter will generate, however the reader can 
    read any of the formats listed below.
    
    mimetype: application/x-microsoft.net.object.binary.base64
    value   : The object must be serialized with 
            : System.Runtime.Serialization.Formatters.Binary.BinaryFormatter
            : and then encoded with base64 encoding.
    
    mimetype: application/x-microsoft.net.object.soap.base64
    value   : The object must be serialized with 
            : System.Runtime.Serialization.Formatters.Soap.SoapFormatter
            : and then encoded with base64 encoding.

    mimetype: application/x-microsoft.net.object.bytearray.base64
    value   : The object must be serialized into a byte array 
            : using a System.ComponentModel.TypeConverter
            : and then encoded with base64 encoding.
    -->
    <xsd:schema id="root" xmlns="" xmlns:xsd="http://www.w3.org/2001/XMLSchema" xmlns:msdata="urn:schemas-microsoft-com:xml-msdata">
        <xsd:import namespace="http://www.w3.org/XML/1998/namespace"/>
        <xsd:element name="root" msdata:IsDataSet="true">
            <xsd:complexType>
                <xsd:choice maxOccurs="unbounded">
                    <xsd:element name="metadata">
                        <xsd:complexType>
                            <xsd:sequence>
                                <xsd:element name="value" type="xsd:string" minOccurs="0"/>
                            </xsd:sequence>
                            <xsd:attribute name="name" use="required" type="xsd:string"/>
                            <xsd:attribute name="type" type="xsd:string"/>
                            <xsd:attribute name="mimetype" type="xsd:string"/>
                            <xsd:attribute ref="xml:space"/>
                        </xsd:complexType>
                    </xsd:element>
                    <xsd:element name="assembly">
                        <xsd:complexType>
                            <xsd:attribute name="alias" type="xsd:string"/>
                            <xsd:attribute name="name" type="xsd:string"/>
                        </xsd:complexType>
                    </xsd:element>
                    <xsd:element name="data">
                        <xsd:complexType>
                            <xsd:sequence>
                                <xsd:element name="value" type="xsd:string" minOccurs="0" msdata:Ordinal="1"/>
                                <xsd:element name="comment" type="xsd:string" minOccurs="0" msdata:Ordinal="2"/>
                            </xsd:sequence>
                            <xsd:attribute name="name" type="xsd:string" use="required" msdata:Ordinal="1"/>
                            <xsd:attribute name="type" type="xsd:string" msdata:Ordinal="3"/>
                            <xsd:attribute name="mimetype" type="xsd:string" msdata:Ordinal="4"/>
                            <xsd:attribute ref="xml:space"/>
                        </xsd:complexType>
                    </xsd:element>
                    <xsd:element name="resheader">
                        <xsd:complexType>
                            <xsd:sequence>
                                <xsd:element name="value" type="xsd:string" minOccurs="0" msdata:Ordinal="1"/>
                            </xsd:sequence>
                            <xsd:attribute name="name" type="xsd:string" use="required"/>
                        </xsd:complexType>
                    </xsd:element>
                </xsd:choice>
            </xsd:complexType>
        </xsd:element>
    </xsd:schema>
    <resheader name="resmimetype">
        <value>text/microsoft-resx</value>
    </resheader>
    <resheader name="version">
        <value>2.0</value>
    </resheader>
    <resheader name="reader">
        <value>System.Resources.ResXResourceReader, System.Windows.Forms, Version=4.0.0.0, Culture=neutral, PublicKeyToken=b77a5c561934e089</value>
    </resheader>
    <resheader name="writer">
        <value>System.Resources.ResXResourceWriter, System.Windows.Forms, Version=4.0.0.0, Culture=neutral, PublicKeyToken=b77a5c561934e089</value>
    </resheader>
    <data name="AcceptButtonTooltip" xml:space="preserve">
        <value>Accept the current code changes.</value>
    </data>
<<<<<<< HEAD
=======
    <data name="CustomNodesPythonDependencyHeader" xml:space="preserve">
        <value>Custom Nodes that have an IronPython2 dependency</value>
    </data>
    <data name="CustomNodesPythonDependencyHeader" xml:space="preserve">
        <value>Custom Nodes that have an IronPython2 dependency</value>
    </data>
>>>>>>> d497eb40
    <data name="DiffButtonTooltip" xml:space="preserve">
        <value>Change between Side-by-Side and Inline view.</value>
    </data>
    <data name="IronPythonDialogDescription" xml:space="preserve">
        <value>Dynamo is moving away from the old IronPython2 (Python 2) engine towards a new CPython3 (Python 3) engine. 
There will be a time of transition where both versions of Python node will work inside of Dynamo, but eventually the CPython3 engine will be set as default.</value>
    </data>
    <data name="IronPythonDialogSummary" xml:space="preserve">
        <value>This graph contains nodes that reference an outdated Python engine.</value>
    </data>
    <data name="IronPythonDialogTitle" xml:space="preserve">
        <value>Graph contains outdated Python engine</value>
    </data>
<<<<<<< HEAD
=======
    <data name="IronPythonDisableAlertMessage" xml:space="preserve">
        <value>Do not show again.</value>
    </data>
>>>>>>> d497eb40
    <data name="IronPythonNotificationDetailedMessage" xml:space="preserve">
        <value>This graph currently contains python nodes that are using the old IronPython Engine which will be deprecated in later versions.Consider updating these nodes to use the new CPython 3.7 Engine.</value>
    </data>
    <data name="IronPythonNotificationShortMessage" xml:space="preserve">
        <value>This graph currently contains nodes that are using the old IronPython2 (Python 2) engine which will be deprecated in later versions. A new CPython3 (Python 3) has been implemented and is accessible inside the Python editor.</value>
    </data>
<<<<<<< HEAD
    <data name="PythonMigrationBackupExtension" xml:space="preserve">
        <value>Python2</value>
    </data>
    <data name="RejectButtonTooltip" xml:space="preserve">
        <value>Reject the current code changes.</value>
=======
    <data name="PackagedCustomNodesHeader" xml:space="preserve">
        <value>Packaged</value>
    </data>
    <data name="PackagedCustomNodesTooltip" xml:space="preserve">
        <value>Please notify the package author to update the package</value>
    </data>
    <data name="UserDefinitionCustomNodesTooltip" xml:space="preserve">
        <value>Double-click on the custom node to open its workspace</value>
    </data>
    <data name="UserDefinitionsHeader" xml:space="preserve">
        <value>Definitions</value>
>>>>>>> d497eb40
    </data>
</root><|MERGE_RESOLUTION|>--- conflicted
+++ resolved
@@ -120,15 +120,12 @@
     <data name="AcceptButtonTooltip" xml:space="preserve">
         <value>Accept the current code changes.</value>
     </data>
-<<<<<<< HEAD
-=======
     <data name="CustomNodesPythonDependencyHeader" xml:space="preserve">
         <value>Custom Nodes that have an IronPython2 dependency</value>
     </data>
     <data name="CustomNodesPythonDependencyHeader" xml:space="preserve">
         <value>Custom Nodes that have an IronPython2 dependency</value>
     </data>
->>>>>>> d497eb40
     <data name="DiffButtonTooltip" xml:space="preserve">
         <value>Change between Side-by-Side and Inline view.</value>
     </data>
@@ -142,36 +139,31 @@
     <data name="IronPythonDialogTitle" xml:space="preserve">
         <value>Graph contains outdated Python engine</value>
     </data>
-<<<<<<< HEAD
-=======
     <data name="IronPythonDisableAlertMessage" xml:space="preserve">
         <value>Do not show again.</value>
     </data>
->>>>>>> d497eb40
     <data name="IronPythonNotificationDetailedMessage" xml:space="preserve">
         <value>This graph currently contains python nodes that are using the old IronPython Engine which will be deprecated in later versions.Consider updating these nodes to use the new CPython 3.7 Engine.</value>
     </data>
     <data name="IronPythonNotificationShortMessage" xml:space="preserve">
         <value>This graph currently contains nodes that are using the old IronPython2 (Python 2) engine which will be deprecated in later versions. A new CPython3 (Python 3) has been implemented and is accessible inside the Python editor.</value>
     </data>
-<<<<<<< HEAD
-    <data name="PythonMigrationBackupExtension" xml:space="preserve">
-        <value>Python2</value>
-    </data>
-    <data name="RejectButtonTooltip" xml:space="preserve">
-        <value>Reject the current code changes.</value>
-=======
     <data name="PackagedCustomNodesHeader" xml:space="preserve">
         <value>Packaged</value>
     </data>
     <data name="PackagedCustomNodesTooltip" xml:space="preserve">
         <value>Please notify the package author to update the package</value>
     </data>
+    <data name="PythonMigrationBackupExtension" xml:space="preserve">
+        <value>Python2</value>
+    </data>
+    <data name="RejectButtonTooltip" xml:space="preserve">
+        <value>Reject the current code changes.</value>
+    </data>
     <data name="UserDefinitionCustomNodesTooltip" xml:space="preserve">
         <value>Double-click on the custom node to open its workspace</value>
     </data>
     <data name="UserDefinitionsHeader" xml:space="preserve">
         <value>Definitions</value>
->>>>>>> d497eb40
     </data>
 </root>