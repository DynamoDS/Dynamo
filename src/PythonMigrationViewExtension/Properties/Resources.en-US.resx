﻿<?xml version="1.0" encoding="utf-8"?>
<root>
    <!-- 
    Microsoft ResX Schema 
    
    Version 2.0
    
    The primary goals of this format is to allow a simple XML format 
    that is mostly human readable. The generation and parsing of the 
    various data types are done through the TypeConverter classes 
    associated with the data types.
    
    Example:
    
    ... ado.net/XML headers & schema ...
    <resheader name="resmimetype">text/microsoft-resx</resheader>
    <resheader name="version">2.0</resheader>
    <resheader name="reader">System.Resources.ResXResourceReader, System.Windows.Forms, ...</resheader>
    <resheader name="writer">System.Resources.ResXResourceWriter, System.Windows.Forms, ...</resheader>
    <data name="Name1"><value>this is my long string</value><comment>this is a comment</comment></data>
    <data name="Color1" type="System.Drawing.Color, System.Drawing">Blue</data>
    <data name="Bitmap1" mimetype="application/x-microsoft.net.object.binary.base64">
        <value>[base64 mime encoded serialized .NET Framework object]</value>
    </data>
    <data name="Icon1" type="System.Drawing.Icon, System.Drawing" mimetype="application/x-microsoft.net.object.bytearray.base64">
        <value>[base64 mime encoded string representing a byte array form of the .NET Framework object]</value>
        <comment>This is a comment</comment>
    </data>
                
    There are any number of "resheader" rows that contain simple 
    name/value pairs.
    
    Each data row contains a name, and value. The row also contains a 
    type or mimetype. Type corresponds to a .NET class that support 
    text/value conversion through the TypeConverter architecture. 
    Classes that don't support this are serialized and stored with the 
    mimetype set.
    
    The mimetype is used for serialized objects, and tells the 
    ResXResourceReader how to depersist the object. This is currently not 
    extensible. For a given mimetype the value must be set accordingly:
    
    Note - application/x-microsoft.net.object.binary.base64 is the format 
    that the ResXResourceWriter will generate, however the reader can 
    read any of the formats listed below.
    
    mimetype: application/x-microsoft.net.object.binary.base64
    value   : The object must be serialized with 
            : System.Runtime.Serialization.Formatters.Binary.BinaryFormatter
            : and then encoded with base64 encoding.
    
    mimetype: application/x-microsoft.net.object.soap.base64
    value   : The object must be serialized with 
            : System.Runtime.Serialization.Formatters.Soap.SoapFormatter
            : and then encoded with base64 encoding.

    mimetype: application/x-microsoft.net.object.bytearray.base64
    value   : The object must be serialized into a byte array 
            : using a System.ComponentModel.TypeConverter
            : and then encoded with base64 encoding.
    -->
    <xsd:schema id="root" xmlns="" xmlns:xsd="http://www.w3.org/2001/XMLSchema" xmlns:msdata="urn:schemas-microsoft-com:xml-msdata">
        <xsd:import namespace="http://www.w3.org/XML/1998/namespace"/>
        <xsd:element name="root" msdata:IsDataSet="true">
            <xsd:complexType>
                <xsd:choice maxOccurs="unbounded">
                    <xsd:element name="metadata">
                        <xsd:complexType>
                            <xsd:sequence>
                                <xsd:element name="value" type="xsd:string" minOccurs="0"/>
                            </xsd:sequence>
                            <xsd:attribute name="name" use="required" type="xsd:string"/>
                            <xsd:attribute name="type" type="xsd:string"/>
                            <xsd:attribute name="mimetype" type="xsd:string"/>
                            <xsd:attribute ref="xml:space"/>
                        </xsd:complexType>
                    </xsd:element>
                    <xsd:element name="assembly">
                        <xsd:complexType>
                            <xsd:attribute name="alias" type="xsd:string"/>
                            <xsd:attribute name="name" type="xsd:string"/>
                        </xsd:complexType>
                    </xsd:element>
                    <xsd:element name="data">
                        <xsd:complexType>
                            <xsd:sequence>
                                <xsd:element name="value" type="xsd:string" minOccurs="0" msdata:Ordinal="1"/>
                                <xsd:element name="comment" type="xsd:string" minOccurs="0" msdata:Ordinal="2"/>
                            </xsd:sequence>
                            <xsd:attribute name="name" type="xsd:string" use="required" msdata:Ordinal="1"/>
                            <xsd:attribute name="type" type="xsd:string" msdata:Ordinal="3"/>
                            <xsd:attribute name="mimetype" type="xsd:string" msdata:Ordinal="4"/>
                            <xsd:attribute ref="xml:space"/>
                        </xsd:complexType>
                    </xsd:element>
                    <xsd:element name="resheader">
                        <xsd:complexType>
                            <xsd:sequence>
                                <xsd:element name="value" type="xsd:string" minOccurs="0" msdata:Ordinal="1"/>
                            </xsd:sequence>
                            <xsd:attribute name="name" type="xsd:string" use="required"/>
                        </xsd:complexType>
                    </xsd:element>
                </xsd:choice>
            </xsd:complexType>
        </xsd:element>
    </xsd:schema>
    <resheader name="resmimetype">
        <value>text/microsoft-resx</value>
    </resheader>
    <resheader name="version">
        <value>2.0</value>
    </resheader>
    <resheader name="reader">
        <value>System.Resources.ResXResourceReader, System.Windows.Forms, Version=4.0.0.0, Culture=neutral, PublicKeyToken=b77a5c561934e089</value>
    </resheader>
    <resheader name="writer">
        <value>System.Resources.ResXResourceWriter, System.Windows.Forms, Version=4.0.0.0, Culture=neutral, PublicKeyToken=b77a5c561934e089</value>
    </resheader>
    <data name="AcceptButtonTooltip" xml:space="preserve">
        <value>Accept the current code changes.</value>
    </data>
    <data name="CustomNodesPythonDependencyHeader" xml:space="preserve">
        <value>Custom Nodes that have an IronPython2 dependency</value>
    </data>
    <data name="DiffButtonTooltip" xml:space="preserve">
        <value>Change between Side-by-Side and Inline view.</value>
    </data>
    <data name="IronPythonDialogDescription" xml:space="preserve">
        <value>Dynamo is moving away from the old IronPython2 (Python 2) engine towards a new CPython3 (Python 3) engine. 
There will be a time of transition where both versions of Python node will work inside of Dynamo, but eventually the CPython3 engine will be set as default.</value>
<<<<<<< HEAD
    </data>
    <data name="IronPythonDialogSummary" xml:space="preserve">
        <value>This graph contains nodes that reference an outdated Python engine.</value>
    </data>
    <data name="IronPythonDialogTitle" xml:space="preserve">
        <value>Graph contains outdated Python engine</value>
    </data>
    <data name="IronPythonNotificationDetailedMessage" xml:space="preserve">
        <value>This graph currently contains python nodes that are using the old IronPython Engine which will be deprecated in later versions.Consider updating these nodes to use the new CPython 3.7 Engine.</value>
    </data>
    <data name="IronPythonNotificationShortMessage" xml:space="preserve">
        <value>This graph currently contains nodes that are using the old IronPython2 (Python 2) engine which will be deprecated in later versions. A new CPython3 (Python 3) has been implemented and is accessible inside the Python editor.</value>
    </data>
    <data name="PackagedCustomNodesHeader" xml:space="preserve">
        <value>Packaged</value>
    </data>
    <data name="PackagedCustomNodesTooltip" xml:space="preserve">
        <value>Please notify the package author to update the package</value>
    </data>
    <data name="PythonMigrationAssistantCodeAfter" xml:space="preserve">
        <value>After</value>
    </data>
    <data name="PythonMigrationAssistantCodeBefore" xml:space="preserve">
        <value>Before</value>
    </data>
    <data name="RejectButtonTooltip" xml:space="preserve">
        <value>Reject the current code changes.</value>
    </data>
    <data name="UserDefinitionCustomNodesTooltip" xml:space="preserve">
        <value>Double-click on the custom node to open its workspace</value>
    </data>
    <data name="UserDefinitionsHeader" xml:space="preserve">
        <value>Definitions</value>
    </data>
=======
  </data>
  <data name="IronPythonDialogSummary" xml:space="preserve">
    <value>This graph contains nodes that reference an outdated Python engine.</value>
  </data>
  <data name="IronPythonDialogTitle" xml:space="preserve">
    <value>Graph contains outdated Python engine</value>
  </data>
  <data name="IronPythonNotificationDetailedMessage" xml:space="preserve">
    <value>This graph currently contains python nodes that are using the old IronPython Engine which will be deprecated in later versions.Consider updating these nodes to use the new CPython 3.7 Engine.</value>
  </data>
  <data name="IronPythonNotificationShortMessage" xml:space="preserve">
    <value>This graph currently contains nodes that are using the old IronPython2 (Python 2) engine which will be deprecated in later versions. A new CPython3 (Python 3) has been implemented and is accessible inside the Python editor.</value>
  </data>
  <data name="IronPythonDisableAlertMessage" xml:space="preserve">
    <value>Do not show again.</value>
  </data> 
  <data name="CustomNodesPythonDependencyHeader" xml:space="preserve">
    <value>Custom Nodes that have an IronPython2 dependency</value>
  </data>
  <data name="PackagedCustomNodesTooltip" xml:space="preserve">
    <value>Please notify the package author to update the package</value>
  </data>
  <data name="UserDefinitionCustomNodesTooltip" xml:space="preserve">
    <value>Double-click on the custom node to open its workspace</value>
  </data>
  <data name="PackagedCustomNodesHeader" xml:space="preserve">
    <value>Packaged</value>
  </data>
  <data name="UserDefinitionsHeader" xml:space="preserve">
    <value>Definitions</value>
  </data>
>>>>>>> 40aeef48
</root><|MERGE_RESOLUTION|>--- conflicted
+++ resolved
@@ -123,19 +123,24 @@
     <data name="CustomNodesPythonDependencyHeader" xml:space="preserve">
         <value>Custom Nodes that have an IronPython2 dependency</value>
     </data>
+    <data name="CustomNodesPythonDependencyHeader" xml:space="preserve">
+        <value>Custom Nodes that have an IronPython2 dependency</value>
+    </data>
     <data name="DiffButtonTooltip" xml:space="preserve">
         <value>Change between Side-by-Side and Inline view.</value>
     </data>
     <data name="IronPythonDialogDescription" xml:space="preserve">
         <value>Dynamo is moving away from the old IronPython2 (Python 2) engine towards a new CPython3 (Python 3) engine. 
 There will be a time of transition where both versions of Python node will work inside of Dynamo, but eventually the CPython3 engine will be set as default.</value>
-<<<<<<< HEAD
     </data>
     <data name="IronPythonDialogSummary" xml:space="preserve">
         <value>This graph contains nodes that reference an outdated Python engine.</value>
     </data>
     <data name="IronPythonDialogTitle" xml:space="preserve">
         <value>Graph contains outdated Python engine</value>
+    </data>
+    <data name="IronPythonDisableAlertMessage" xml:space="preserve">
+        <value>Do not show again.</value>
     </data>
     <data name="IronPythonNotificationDetailedMessage" xml:space="preserve">
         <value>This graph currently contains python nodes that are using the old IronPython Engine which will be deprecated in later versions.Consider updating these nodes to use the new CPython 3.7 Engine.</value>
@@ -149,52 +154,10 @@
     <data name="PackagedCustomNodesTooltip" xml:space="preserve">
         <value>Please notify the package author to update the package</value>
     </data>
-    <data name="PythonMigrationAssistantCodeAfter" xml:space="preserve">
-        <value>After</value>
-    </data>
-    <data name="PythonMigrationAssistantCodeBefore" xml:space="preserve">
-        <value>Before</value>
-    </data>
-    <data name="RejectButtonTooltip" xml:space="preserve">
-        <value>Reject the current code changes.</value>
-    </data>
     <data name="UserDefinitionCustomNodesTooltip" xml:space="preserve">
         <value>Double-click on the custom node to open its workspace</value>
     </data>
     <data name="UserDefinitionsHeader" xml:space="preserve">
         <value>Definitions</value>
     </data>
-=======
-  </data>
-  <data name="IronPythonDialogSummary" xml:space="preserve">
-    <value>This graph contains nodes that reference an outdated Python engine.</value>
-  </data>
-  <data name="IronPythonDialogTitle" xml:space="preserve">
-    <value>Graph contains outdated Python engine</value>
-  </data>
-  <data name="IronPythonNotificationDetailedMessage" xml:space="preserve">
-    <value>This graph currently contains python nodes that are using the old IronPython Engine which will be deprecated in later versions.Consider updating these nodes to use the new CPython 3.7 Engine.</value>
-  </data>
-  <data name="IronPythonNotificationShortMessage" xml:space="preserve">
-    <value>This graph currently contains nodes that are using the old IronPython2 (Python 2) engine which will be deprecated in later versions. A new CPython3 (Python 3) has been implemented and is accessible inside the Python editor.</value>
-  </data>
-  <data name="IronPythonDisableAlertMessage" xml:space="preserve">
-    <value>Do not show again.</value>
-  </data> 
-  <data name="CustomNodesPythonDependencyHeader" xml:space="preserve">
-    <value>Custom Nodes that have an IronPython2 dependency</value>
-  </data>
-  <data name="PackagedCustomNodesTooltip" xml:space="preserve">
-    <value>Please notify the package author to update the package</value>
-  </data>
-  <data name="UserDefinitionCustomNodesTooltip" xml:space="preserve">
-    <value>Double-click on the custom node to open its workspace</value>
-  </data>
-  <data name="PackagedCustomNodesHeader" xml:space="preserve">
-    <value>Packaged</value>
-  </data>
-  <data name="UserDefinitionsHeader" xml:space="preserve">
-    <value>Definitions</value>
-  </data>
->>>>>>> 40aeef48
 </root>