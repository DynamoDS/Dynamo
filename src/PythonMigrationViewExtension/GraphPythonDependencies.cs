﻿using System;
using System.Collections.Generic;
using System.Linq;
using Dynamo.Graph.Nodes;
using Dynamo.Graph.Nodes.CustomNodes;
using Dynamo.Graph.Workspaces;
using Dynamo.Wpf.Extensions;
using PythonNodeModels;

namespace Dynamo.PythonMigration
{
    public class GraphPythonDependencies
    {
        private ViewLoadedParams ViewLoaded { get; set; }

        // A dictionary to mark Custom Nodes if they have a IronPython dependency or not. 
        internal static Dictionary<Guid, CNPythonDependencyType> CustomNodePythonDependencyMap = new Dictionary<Guid, CNPythonDependencyType>();

        internal enum CNPythonDependencyType
        {
            NoDependency,
            NestedDependency,
            DirectDependency
        }

        internal GraphPythonDependencies(ViewLoadedParams viewLoadedParams)
        {
            this.ViewLoaded = viewLoadedParams;
        }

<<<<<<< HEAD
        internal static bool ContainsIronPythonDependencies(WorkspaceModel workspace, ICustomNodeManager customNodeManager)
        {
=======
        internal bool ContainsIronPythonDependencyInCurrentWS()
        {
            var containsIronPythonDependency = false;
            var workspace = ViewLoaded.CurrentWorkspaceModel;

>>>>>>> c160e2d1
            if (workspace == null)
                throw new ArgumentNullException(nameof(workspace));

            if (customNodeManager == null)
                throw new ArgumentNullException(nameof(customNodeManager));

            if (workspace.Nodes.Any(IsIronPythonNode))
            {
                containsIronPythonDependency = true;
            }

            // Check if any of the custom nodes has IronPython dependencies in it. 
            var customNodes = workspace.Nodes.OfType<Function>();

            if (CustomNodesContainIronPythonDependency(customNodes, customNodeManager))
            {
                containsIronPythonDependency = true;
            }

            return containsIronPythonDependency;
        }

        // This function returns true, if any of the custom nodes in the input list has an IronPython dependency. 
        // It traverses all CN's in the given list of customNodes and marks them as true in CustomNodePythonDependency, 
        // if the prarent custom node or any of its child custom nodes contain an IronPython dependency.
        private static bool CustomNodesContainIronPythonDependency(IEnumerable<Function> customNodes, ICustomNodeManager customNodeManager)
        {
            var containIronPythonDependency = false;

            foreach (var customNode in customNodes)
            {
                if (!customNodeManager.TryGetFunctionWorkspace(customNode.FunctionSignature, false,
                    out ICustomNodeWorkspaceModel customNodeWS))
                    continue;

                // If a custom node workspace is already checked for IronPython dependencies, 
                // check the CustomNodePythonDependency dictionary instead of processing it again. 
                if (CustomNodePythonDependencyMap.TryGetValue(customNodeWS.CustomNodeId, out CNPythonDependencyType dependency))
                {
                    if (dependency == CNPythonDependencyType.DirectDependency || dependency == CNPythonDependencyType.NestedDependency)
                    {
                        containIronPythonDependency = true;
                    }
                    continue;
                }

                var hasPythonNodesInCustomNodeWorkspace = customNodeWS.Nodes.Any(n => IsIronPythonNode(n));

                if (hasPythonNodesInCustomNodeWorkspace)
                {
                    CustomNodePythonDependencyMap.Add(customNodeWS.CustomNodeId, CNPythonDependencyType.DirectDependency);
                    containIronPythonDependency = true;
                }
                else
                {
                    CustomNodePythonDependencyMap.Add(customNodeWS.CustomNodeId, CNPythonDependencyType.NoDependency);
                }

                // Recursively check for IronPython dependencies in the nested custom nodes.
                var nestedCustomNodes = customNodeWS.Nodes.OfType<Function>();

                if (nestedCustomNodes.Any())
                {
                    hasPythonNodesInCustomNodeWorkspace = CustomNodesContainIronPythonDependency(nestedCustomNodes, customNodeManager);

                    // If a custom node contains an IronPython dependency in its sub-tree,
                    // update its corresponding value to 'NestedDependency' in CustomNodePythonDependency.
                    if (hasPythonNodesInCustomNodeWorkspace && CustomNodePythonDependencyMap[customNodeWS.CustomNodeId] != CNPythonDependencyType.DirectDependency)
                    {
                        CustomNodePythonDependencyMap[customNodeWS.CustomNodeId] = CNPythonDependencyType.NestedDependency;
                        containIronPythonDependency = true;
                    }
                }
            }

            return containIronPythonDependency;
        }

        internal bool ContainsCPythonDependencies()
        {
            var workspace = ViewLoaded.CurrentWorkspaceModel;
            if (workspace == null)
                throw new ArgumentNullException(nameof(workspace));

            return workspace.Nodes.Any(n => IsCPythonNode(n));
        }

        internal static bool IsIronPythonNode(NodeModel obj)
        {
            if (!(obj is PythonNodeBase pythonNode))
                return false;

            return pythonNode.Engine == PythonEngineVersion.IronPython2;
        }

        internal static bool IsCPythonNode(NodeModel obj)
        {
            if (!(obj is PythonNodeBase pythonNode))
                return false;

            return pythonNode.Engine == PythonEngineVersion.CPython3;
        }
    }
}<|MERGE_RESOLUTION|>--- conflicted
+++ resolved
@@ -28,16 +28,25 @@
             this.ViewLoaded = viewLoadedParams;
         }
 
-<<<<<<< HEAD
-        internal static bool ContainsIronPythonDependencies(WorkspaceModel workspace, ICustomNodeManager customNodeManager)
+        internal static bool IsIronPythonPackageLoaded
         {
-=======
-        internal bool ContainsIronPythonDependencyInCurrentWS()
+            get
+            {
+                PythonEngineSelector.Instance.GetEvaluatorInfo(PythonEngineVersion.IronPython2, 
+                    out string evaluatorClass, out string evaluationMethod);
+                if (evaluatorClass == PythonEngineSelector.IronPythonEvaluatorClass &&
+                    evaluationMethod == PythonEngineSelector.IronPythonEvaluationMethod)
+                {
+                    return true;
+                }
+                return false;
+            }
+        }
+
+        internal static bool ContainsIronPythonDependencyInCurrentWS(WorkspaceModel workspace, ICustomNodeManager customNodeManager)
         {
             var containsIronPythonDependency = false;
-            var workspace = ViewLoaded.CurrentWorkspaceModel;
 
->>>>>>> c160e2d1
             if (workspace == null)
                 throw new ArgumentNullException(nameof(workspace));
 
