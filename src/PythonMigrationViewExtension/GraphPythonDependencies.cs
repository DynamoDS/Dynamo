﻿using Dynamo.Graph.Nodes;
using Dynamo.Graph.Nodes.CustomNodes;
using Dynamo.Graph.Workspaces;
using PythonNodeModels;
using System;
using System.Collections.Generic;
using System.Linq;

namespace Dynamo.PythonMigration
{
    /// <summary>
    /// Class that helps with determining if a graph has specific Python dependecies and identifying them.
    /// </summary>
    public class GraphPythonDependencies
    {
        internal static readonly string PythonPackage = "DSIronPython_Test";
        internal static readonly Version PythonPackageVersion = new Version(1, 0, 8);
<<<<<<< HEAD
        private readonly IWorkspaceModel workspace;
=======
        private IWorkspaceModel workspace;
>>>>>>> dc87640d
        private readonly ICustomNodeManager customNodeManager;

        /// <summary>
        /// A dictionary to mark Custom Nodes if they have a IronPython dependency or not.
        /// Data in this dictionary is required to display all the affected nodes in the IronPython warning modal.
        /// </summary>
        internal static Dictionary<Guid, CNPythonDependencyType> CustomNodePythonDependencyMap = new Dictionary<Guid, CNPythonDependencyType>();

        internal enum CNPythonDependencyType
        {
            NoDependency,
            NestedDependency,
            DirectDependency
        }

        internal GraphPythonDependencies(IWorkspaceModel workspaceModel, ICustomNodeManager customNodeManager)
        {
            this.workspace = workspaceModel;
            this.customNodeManager = customNodeManager;
        }

        internal void UpdateWorkspace(IWorkspaceModel workspaceModel)
        {
<<<<<<< HEAD
            PythonEngineSelector.Instance.GetEvaluatorInfo(
                PythonEngineVersion.IronPython2,
                out string evaluatorClass,
                out string evaluationMethod);

            return evaluatorClass == PythonEngineSelector.Instance.IronPythonEvaluatorClass
                && evaluationMethod == PythonEngineSelector.Instance.IronPythonEvaluationMethod;
        }

        /// <summary>
        /// Determines if the current workspace has any dependencies on IronPython engine.
        /// </summary>
        /// <returns>True if depencies are found, false otherwise.</returns>
        internal bool CurrentWorkspaceHasIronPythonDependency()
        {
            var hasIronPythonDependency = false;

            // Check if any Python nodes in graph are using the IronPython engine
            if (this.workspace.Nodes.Any(IsIronPythonNode))
                hasIronPythonDependency = true;

            // Check if any of the custom nodes have IronPython dependencies 
            var customNodes = this.workspace.Nodes.OfType<Function>();
            if (CustomNodesHaveIronPythonDependency(customNodes, this.customNodeManager))
                hasIronPythonDependency = true;

            return hasIronPythonDependency;
        }

=======
            this.workspace = workspaceModel;
        }

        private static bool IsIronPythonPackageLoaded()
        {
            PythonEngineSelector.Instance.GetEvaluatorInfo(
                PythonEngineVersion.IronPython2,
                out string evaluatorClass,
                out string evaluationMethod);

            return evaluatorClass == PythonEngineSelector.Instance.IronPythonEvaluatorClass
                && evaluationMethod == PythonEngineSelector.Instance.IronPythonEvaluationMethod;
        }

        /// <summary>
        /// Determines if the current workspace has any dependencies on IronPython engine.
        /// </summary>
        /// <returns>True if depencies are found, false otherwise.</returns>
        internal bool CurrentWorkspaceHasIronPythonDependency()
        {
            var hasIronPythonDependency = false;

            // Check if any Python nodes in graph are using the IronPython engine
            if (this.workspace.Nodes.Any(IsIronPythonNode))
                hasIronPythonDependency = true;

            // Check if any of the custom nodes have IronPython dependencies 
            var customNodes = this.workspace.Nodes.OfType<Function>();
            if (CustomNodesHaveIronPythonDependency(customNodes, this.customNodeManager))
                hasIronPythonDependency = true;

            return hasIronPythonDependency;
        }

>>>>>>> dc87640d
        /// <summary>
        /// Determines if the current workspace has any dependencies on CPython engine.
        /// </summary>
        /// <returns>True if depencies are found, false otherwise.</returns>
        internal bool CurrentWorkspaceHasCPythonDependencies()
        {
            if (this.workspace == null)
                throw new ArgumentNullException(nameof(this.workspace));

            return this.workspace.Nodes.Any(IsCPythonNode);
        }

        internal IEnumerable<INodeLibraryDependencyInfo> AddPythonPackageDependency()
        {
            if (!CurrentWorkspaceHasIronPythonDependency())
                return null;

            var packageInfo = new PackageInfo(PythonPackage, PythonPackageVersion);
            var packageDependencyInfo = new PackageDependencyInfo(packageInfo);
            packageDependencyInfo.State = IsIronPythonPackageLoaded()
                ? PackageDependencyState.Loaded
                : PackageDependencyState.Missing;

            return new[] { packageDependencyInfo };
        }

        /// <summary>
        /// This recursive function returns true if any of the custom nodes in the input list has an IronPython dependency.
        /// Any custom nodes in the input list traversed during evalution have their dependencies cached in <see cref="CustomNodePythonDependencyMap"/>.
<<<<<<< HEAD
        /// Custom odes are found to depend on IronPython if the parent custom node or any of its child custom nodes contain an IronPython dependency.
=======
        /// Custom nodes are found to depend on IronPython if the parent custom node or any of its child custom nodes contain an IronPython dependency.
>>>>>>> dc87640d
        /// </summary>
        /// <param name="customNodes">The custom nodes to evaluate.</param>
        /// <param name="customNodeManager">The custom node manager.</param>
        /// <returns>True if any IronPython depencies are found, false otherwise.</returns>
        private static bool CustomNodesHaveIronPythonDependency(IEnumerable<Function> customNodes, ICustomNodeManager customNodeManager)
        {
            var hasIronPythonDependency = false;

            foreach (var customNode in customNodes)
            {
                if (!customNodeManager.TryGetFunctionWorkspace(customNode.FunctionSignature, false,
                    out ICustomNodeWorkspaceModel customNodeWS))
                    continue;

                // If a custom node workspace is already checked for IronPython dependencies, 
                // check the CustomNodePythonDependency dictionary instead of processing it again. 
                if (CustomNodePythonDependencyMap.TryGetValue(customNodeWS.CustomNodeId, out CNPythonDependencyType dependency))
                {
                    if (dependency == CNPythonDependencyType.DirectDependency || dependency == CNPythonDependencyType.NestedDependency)
                        hasIronPythonDependency = true;
                    continue;
                }

                var hasPythonNodesInCustomNodeWorkspace = customNodeWS.Nodes.Any(n => IsIronPythonNode(n));

                if (hasPythonNodesInCustomNodeWorkspace)
                {
                    CustomNodePythonDependencyMap.Add(customNodeWS.CustomNodeId, CNPythonDependencyType.DirectDependency);
                    hasIronPythonDependency = true;
                }
                else
                {
                    CustomNodePythonDependencyMap.Add(customNodeWS.CustomNodeId, CNPythonDependencyType.NoDependency);
                }

                // Recursively check for IronPython dependencies in the nested custom nodes.
                var nestedCustomNodes = customNodeWS.Nodes.OfType<Function>();

                if (nestedCustomNodes.Any())
                {
                    hasPythonNodesInCustomNodeWorkspace = CustomNodesHaveIronPythonDependency(nestedCustomNodes, customNodeManager);

                    // If a custom node contains an IronPython dependency in its sub-tree,
                    // update its corresponding value to 'NestedDependency' in CustomNodePythonDependency.
                    if (hasPythonNodesInCustomNodeWorkspace && CustomNodePythonDependencyMap[customNodeWS.CustomNodeId] != CNPythonDependencyType.DirectDependency)
                    {
                        CustomNodePythonDependencyMap[customNodeWS.CustomNodeId] = CNPythonDependencyType.NestedDependency;
                        hasIronPythonDependency = true;
                    }
                }
            }

            return hasIronPythonDependency;
        }

        internal static bool IsIronPythonNode(NodeModel obj)
        {
            if (!(obj is PythonNodeBase pythonNode))
                return false;

            return pythonNode.Engine == PythonEngineVersion.IronPython2;
        }

        internal static bool IsCPythonNode(NodeModel obj)
        {
            if (!(obj is PythonNodeBase pythonNode))
                return false;

            return pythonNode.Engine == PythonEngineVersion.CPython3;
        }
    }
}<|MERGE_RESOLUTION|>--- conflicted
+++ resolved
@@ -9,17 +9,13 @@
 namespace Dynamo.PythonMigration
 {
     /// <summary>
-    /// Class that helps with determining if a graph has specific Python dependecies and identifying them.
+    /// Class that helps with determining if a graph has specific Python dependencies and identifying them.
     /// </summary>
     public class GraphPythonDependencies
     {
         internal static readonly string PythonPackage = "DSIronPython_Test";
         internal static readonly Version PythonPackageVersion = new Version(1, 0, 8);
-<<<<<<< HEAD
-        private readonly IWorkspaceModel workspace;
-=======
         private IWorkspaceModel workspace;
->>>>>>> dc87640d
         private readonly ICustomNodeManager customNodeManager;
 
         /// <summary>
@@ -43,37 +39,6 @@
 
         internal void UpdateWorkspace(IWorkspaceModel workspaceModel)
         {
-<<<<<<< HEAD
-            PythonEngineSelector.Instance.GetEvaluatorInfo(
-                PythonEngineVersion.IronPython2,
-                out string evaluatorClass,
-                out string evaluationMethod);
-
-            return evaluatorClass == PythonEngineSelector.Instance.IronPythonEvaluatorClass
-                && evaluationMethod == PythonEngineSelector.Instance.IronPythonEvaluationMethod;
-        }
-
-        /// <summary>
-        /// Determines if the current workspace has any dependencies on IronPython engine.
-        /// </summary>
-        /// <returns>True if depencies are found, false otherwise.</returns>
-        internal bool CurrentWorkspaceHasIronPythonDependency()
-        {
-            var hasIronPythonDependency = false;
-
-            // Check if any Python nodes in graph are using the IronPython engine
-            if (this.workspace.Nodes.Any(IsIronPythonNode))
-                hasIronPythonDependency = true;
-
-            // Check if any of the custom nodes have IronPython dependencies 
-            var customNodes = this.workspace.Nodes.OfType<Function>();
-            if (CustomNodesHaveIronPythonDependency(customNodes, this.customNodeManager))
-                hasIronPythonDependency = true;
-
-            return hasIronPythonDependency;
-        }
-
-=======
             this.workspace = workspaceModel;
         }
 
@@ -91,7 +56,7 @@
         /// <summary>
         /// Determines if the current workspace has any dependencies on IronPython engine.
         /// </summary>
-        /// <returns>True if depencies are found, false otherwise.</returns>
+        /// <returns>True if dependencies are found, false otherwise.</returns>
         internal bool CurrentWorkspaceHasIronPythonDependency()
         {
             var hasIronPythonDependency = false;
@@ -108,11 +73,10 @@
             return hasIronPythonDependency;
         }
 
->>>>>>> dc87640d
         /// <summary>
         /// Determines if the current workspace has any dependencies on CPython engine.
         /// </summary>
-        /// <returns>True if depencies are found, false otherwise.</returns>
+        /// <returns>True if dependencies are found, false otherwise.</returns>
         internal bool CurrentWorkspaceHasCPythonDependencies()
         {
             if (this.workspace == null)
@@ -137,16 +101,12 @@
 
         /// <summary>
         /// This recursive function returns true if any of the custom nodes in the input list has an IronPython dependency.
-        /// Any custom nodes in the input list traversed during evalution have their dependencies cached in <see cref="CustomNodePythonDependencyMap"/>.
-<<<<<<< HEAD
-        /// Custom odes are found to depend on IronPython if the parent custom node or any of its child custom nodes contain an IronPython dependency.
-=======
+        /// Any custom nodes in the input list traversed during evaluation have their dependencies cached in <see cref="CustomNodePythonDependencyMap"/>.
         /// Custom nodes are found to depend on IronPython if the parent custom node or any of its child custom nodes contain an IronPython dependency.
->>>>>>> dc87640d
         /// </summary>
         /// <param name="customNodes">The custom nodes to evaluate.</param>
         /// <param name="customNodeManager">The custom node manager.</param>
-        /// <returns>True if any IronPython depencies are found, false otherwise.</returns>
+        /// <returns>True if any IronPython dependencies are found, false otherwise.</returns>
         private static bool CustomNodesHaveIronPythonDependency(IEnumerable<Function> customNodes, ICustomNodeManager customNodeManager)
         {
             var hasIronPythonDependency = false;
