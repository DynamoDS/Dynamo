<Window x:Class="Dynamo.PythonMigration.Controls.BaseDiffViewer"
        xmlns="http://schemas.microsoft.com/winfx/2006/xaml/presentation"
        xmlns:x="http://schemas.microsoft.com/winfx/2006/xaml"
        xmlns:mc="http://schemas.openxmlformats.org/markup-compatibility/2006"
        xmlns:d="http://schemas.microsoft.com/expression/blend/2008"
        xmlns:p="clr-namespace:Dynamo.PythonMigration.Properties"
<<<<<<< HEAD
        xmlns:fa="http://schemas.fontawesome.com/icons/"
=======
>>>>>>> 04ec4549
        xmlns:ui="clr-namespace:Dynamo.UI;assembly=DynamoCoreWpf"
        xmlns:viewModels="clr-namespace:Dynamo.PythonMigration.Differ"
        xmlns:local="clr-namespace:Dynamo.PythonMigration.Controls"
        xmlns:migrationassistant="clr-namespace:Dynamo.PythonMigration.MigrationAssistant"
        d:DataContext="{d:DesignInstance Type=migrationassistant:PythonMigrationAssistantViewModel}"
        mc:Ignorable="d"
        Height="520"
        MinWidth="500"  
        MinHeight="450"
        WindowStyle="None"
        WindowStartupLocation="CenterOwner"
        Background="Transparent">

    <WindowChrome.WindowChrome>
        <WindowChrome CaptionHeight="0"/>
    </WindowChrome.WindowChrome>
    
    <Window.Resources>  
        <ResourceDictionary>
            <ResourceDictionary.MergedDictionaries>
                <ui:SharedResourceDictionary Source="{x:Static ui:SharedDictionaryManager.DynamoModernDictionaryUri}" />
                <ui:SharedResourceDictionary Source="{x:Static ui:SharedDictionaryManager.DynamoColorsAndBrushesDictionaryUri}" />
            </ResourceDictionary.MergedDictionaries>
            <viewModels:DiffStateToVisibilityConverter x:Key="DiffStateToVis" />
            <DataTemplate DataType="{x:Type viewModels:InLineViewModel}">
                <local:InLineControl DataContext="{Binding}" />
            </DataTemplate>
            <DataTemplate DataType="{x:Type viewModels:SideBySideViewModel}">
                <local:SideBySideControl DataContext="{Binding}" />
            </DataTemplate>
            <Style x:Key="HasDifferenceController"
                   TargetType="{x:Type ContentControl}">
                <Style.Triggers>
                    <DataTrigger Binding="{Binding Path=CurrentViewModel.DiffState}"
                                 Value="{x:Static viewModels:State.HasChanges}">
                        <Setter Property="Content"
                                Value="{Binding Path=CurrentViewModel}">
                        </Setter>
                    </DataTrigger>
                    <DataTrigger Binding="{Binding Path=CurrentViewModel.DiffState}"
                                 Value="{x:Static viewModels:State.NoChanges}">
                        <Setter Property="ContentTemplate">
                            <Setter.Value>
                                <DataTemplate>
                                    <StackPanel Orientation="Vertical"
                                                VerticalAlignment="Center"
                                                Width="400">
                                        <TextBlock Text="{x:Static p:Resources.MigrationAssistantNoChangesStateHeader}"
                                                   TextAlignment="Center"
                                                   HorizontalAlignment="Center"
                                                   FontSize="24"
                                                   Foreground="{StaticResource WorkspaceTabHeaderActiveTextBrush}"
                                                   TextWrapping="Wrap" />
                                        <TextBlock Text="{x:Static p:Resources.MigrationAssistantNoChangesStateMessage}"
                                                   TextAlignment="Center"
                                                   HorizontalAlignment="Center"
                                                   FontSize="14"
                                                   Foreground="{StaticResource WorkspaceTabHeaderActiveTextBrush}"
                                                   TextWrapping="Wrap" />
                                    </StackPanel>
                                </DataTemplate>
                            </Setter.Value>
                        </Setter>
                    </DataTrigger>
                    <DataTrigger Binding="{Binding Path=CurrentViewModel.DiffState}"
                                 Value="{x:Static viewModels:State.Error}">
                        <Setter Property="ContentTemplate">
                            <Setter.Value>
                                <DataTemplate>
                                    <StackPanel Orientation="Vertical"
                                                VerticalAlignment="Center"
                                                Width="400">
                                        <TextBlock Text="{x:Static p:Resources.MigrationAssistantErrorStateHeader}"
                                                   TextAlignment="Center"
                                                   HorizontalAlignment="Center"
                                                   FontSize="24"
                                                   Foreground="{StaticResource WorkspaceTabHeaderActiveTextBrush}"
                                                   TextWrapping="Wrap" />
                                        <TextBlock Text="{x:Static p:Resources.MigrationAssistantErrorStateMessage}"
                                                   TextAlignment="Center"
                                                   HorizontalAlignment="Center"
                                                   FontSize="14"
                                                   Foreground="{StaticResource WorkspaceTabHeaderActiveTextBrush}"
                                                   TextWrapping="Wrap" />
                                    </StackPanel>
                                </DataTemplate>
                            </Setter.Value>
                        </Setter>
                    </DataTrigger>
                </Style.Triggers>
            </Style>

            <Style TargetType="{x:Type Button}">
                <Setter Property="Template">
                    <Setter.Value>
                        <ControlTemplate>
                            <Border x:Name="container"
                                    Background="Transparent"
                                    BorderBrush="#FFFFFF"
                                    CornerRadius="2"
                                    BorderThickness="1">
                                <Grid x:Name="inner"
                                      Background="{StaticResource DarkMidGreyBrush}">
                                    <TextBlock x:Name="text"
                                               HorizontalAlignment="Center"
                                               VerticalAlignment="Center"
                                               FontSize="14px"
                                               Foreground="#FFFFFF"
                                               Text="{Binding RelativeSource={RelativeSource TemplatedParent}, Path=Content}" />
                                </Grid>
                            </Border>

                        </ControlTemplate>
                    </Setter.Value>
                </Setter>
            </Style>
        </ResourceDictionary>
    </Window.Resources>

    <Grid Background="{StaticResource DarkMidGreyBrush}" MouseDown="UIElement_OnMouseDown">
        <Grid.RowDefinitions>
            <RowDefinition Height="50" />
            <RowDefinition Height="*" />
            <RowDefinition Height="50" />
        </Grid.RowDefinitions>

        <Grid.Resources>
            <Style TargetType="{x:Type TextBlock}">
                <Setter Property="TextWrapping"
                        Value="Wrap" />
            </Style>
            <Style TargetType="{x:Type TextBox}">
                <Setter Property="TextWrapping"
                        Value="Wrap" />
            </Style>
        </Grid.Resources>

        <!--  Title Bar + Close Button  -->
        <DockPanel Grid.Row="0" Name="TitleBar"
                   VerticalAlignment="Stretch"
                   HorizontalAlignment="Stretch">

            <DockPanel DockPanel.Dock="Right" 
                       VerticalAlignment="Center"
                       HorizontalAlignment="Center" 
                       Width="150"
                       Margin="0 0 20 0">

                <Button Name="CloseButton"
                        Click="CloseButton_OnClick"
                        Margin="25 0 0 0"
                        DockPanel.Dock="Right"
                        Style="{StaticResource CloseButtonDarkStyle}" />

                <Button Name="MaximizeButton"
                        Click="MaximizeButton_OnClick"
                        DockPanel.Dock="Right"
                        Style="{StaticResource MaximizeButtonDarkStyle}" />

                <Button Name="NormalizeButton"
                        Click="MaximizeButton_OnClick"
                        DockPanel.Dock="Right"
                        Visibility="Collapsed"
                        Style="{StaticResource RestoreButtonDarkStyle}" />

                <Button Name="MinimizeButton"
                        Click="MinimizeButton_OnClick"
                        Margin="25 0 0 0"
                        DockPanel.Dock="Right"
                        Style="{StaticResource MinimizeButtonDarkStyle}" />
            </DockPanel>

            <Image Name="MessageBoxImageIcon"
                   Width="20"
                   Height="20"
                   Margin="15,0,0,0"
                   Source="/DynamoCoreWpf;component/UI/Images/dynamonotext.png"
                   HorizontalAlignment="Left"
                   VerticalAlignment="Center"
                   DockPanel.Dock="Left">
            </Image>

            <TextBlock Name="TitleTextBlock"
                       VerticalAlignment="Center"
                       DockPanel.Dock="Left"
                       Margin="7 0 0 0"
                       FontFamily="{StaticResource ArtifaktElementRegular}"
                       FontSize="20px"
                       Foreground="{StaticResource DarkThemeBodyMediumBrush}"
                       Text="{x:Static p:Resources.PythonMigrationAssistantWindowTitle}" 
                       TextWrapping="Wrap" />
        </DockPanel>

        <Rectangle Style="{StaticResource DividerRectangleStyle}"
                           Fill="{StaticResource NodeContextMenuBackgroundHighlight}"
                           Grid.Row="0"
                           Margin="0 1 0 0"/>

        <Border Padding="15,15,15,0"
                Background="Transparent"
                Grid.Row="1">
            <Grid Background="{StaticResource TextEditorBrush}">
                <ContentControl Style="{StaticResource HasDifferenceController}"
                        Grid.Row="1" HorizontalAlignment="Stretch" VerticalAlignment="Stretch"/>
            </Grid>
        </Border>


        <!-- Buttons row -->
        <Grid HorizontalAlignment="Stretch"
              Grid.Row="2"
              Background="Transparent">
            <Grid.ColumnDefinitions>
                <ColumnDefinition Width="150" />
                <ColumnDefinition Width="*" />
            </Grid.ColumnDefinitions>
            <StackPanel Orientation="Horizontal"
                        HorizontalAlignment="Left"
                        Grid.Column="0">
                <Button  Name="DiffButton"
                         Margin="15,7,0,7"
                         Visibility="{Binding Path=CurrentViewModel.DiffState, Converter={StaticResource DiffStateToVis}}"
                         Click="OnDiffButtonClick"
                         HorizontalAlignment="Right"
                         Content="{x:Static p:Resources.SwitchViewButton}"
                         Width="100"
                         Height="35">
                    <Button.ToolTip>
                        <ToolTip Content="{x:Static p:Resources.DiffButtonTooltip}" Style="{StaticResource GenericToolTipLight}"/>
                    </Button.ToolTip>
<<<<<<< HEAD
                    <Button.Resources>
                        <fa:ImageAwesome x:Key="Shape"
                                         Icon="Solid_ExchangeAlt"
                                         Foreground="#bbbbbb"
                                         Height="17"
                                         Margin="13,0,13,0" />
                    </Button.Resources>
=======
>>>>>>> 04ec4549
                </Button>
            </StackPanel>
            <StackPanel Orientation="Horizontal"
                        HorizontalAlignment="Right"
                        Grid.Column="1">
                <Button  x:Name="AcceptButton"
                         Margin="0,7,15,7"
                         Style="{StaticResource RunButtonStyle}"
                         Visibility="{Binding Path=CurrentViewModel.DiffState, Converter={StaticResource DiffStateToVis}}"
                         Click="OnAcceptButtonClicked"
                         HorizontalAlignment="Right"
                         Content="{x:Static p:Resources.AcceptButton}"
                         Width="100"
                         Height="35">
                    <Button.ToolTip>
                        <ToolTip Content="{x:Static p:Resources.AcceptButtonTooltip}" Style="{StaticResource GenericToolTipLight}"/>
                    </Button.ToolTip>
<<<<<<< HEAD
                    <Button.Resources>
                        <fa:ImageAwesome x:Key="Shape"
                                         Icon="Solid_Check"
                                         Foreground="#bbbbbb"
                                         Height="17"
                                         Margin="13,0,13,0" />
                    </Button.Resources>
=======
>>>>>>> 04ec4549
                </Button>

                <Button x:Name="RejectButton"
                        Margin="0,7,15,7"
                        Click="OnRejectButtonClicked"
                        HorizontalAlignment="Right"
                        Content="{x:Static p:Resources.RejectButton}"
                        Width="100"
                        Height="35">
                    <Button.ToolTip>
                        <ToolTip Content="{x:Static p:Resources.RejectButtonTooltip}" Style="{StaticResource GenericToolTipLight}"/>
                    </Button.ToolTip>
<<<<<<< HEAD
                    <Button.Resources>
                        <fa:ImageAwesome x:Key="Shape"
                                         Icon="Solid_WindowClose"
                                         Foreground="#bbbbbb"
                                         Height="17"
                                         Margin="13,0,13,0" />
                    </Button.Resources>
=======
>>>>>>> 04ec4549
                </Button>
            </StackPanel>
        </Grid>
    </Grid>
</Window><|MERGE_RESOLUTION|>--- conflicted
+++ resolved
@@ -4,10 +4,6 @@
         xmlns:mc="http://schemas.openxmlformats.org/markup-compatibility/2006"
         xmlns:d="http://schemas.microsoft.com/expression/blend/2008"
         xmlns:p="clr-namespace:Dynamo.PythonMigration.Properties"
-<<<<<<< HEAD
-        xmlns:fa="http://schemas.fontawesome.com/icons/"
-=======
->>>>>>> 04ec4549
         xmlns:ui="clr-namespace:Dynamo.UI;assembly=DynamoCoreWpf"
         xmlns:viewModels="clr-namespace:Dynamo.PythonMigration.Differ"
         xmlns:local="clr-namespace:Dynamo.PythonMigration.Controls"
@@ -238,16 +234,6 @@
                     <Button.ToolTip>
                         <ToolTip Content="{x:Static p:Resources.DiffButtonTooltip}" Style="{StaticResource GenericToolTipLight}"/>
                     </Button.ToolTip>
-<<<<<<< HEAD
-                    <Button.Resources>
-                        <fa:ImageAwesome x:Key="Shape"
-                                         Icon="Solid_ExchangeAlt"
-                                         Foreground="#bbbbbb"
-                                         Height="17"
-                                         Margin="13,0,13,0" />
-                    </Button.Resources>
-=======
->>>>>>> 04ec4549
                 </Button>
             </StackPanel>
             <StackPanel Orientation="Horizontal"
@@ -265,16 +251,6 @@
                     <Button.ToolTip>
                         <ToolTip Content="{x:Static p:Resources.AcceptButtonTooltip}" Style="{StaticResource GenericToolTipLight}"/>
                     </Button.ToolTip>
-<<<<<<< HEAD
-                    <Button.Resources>
-                        <fa:ImageAwesome x:Key="Shape"
-                                         Icon="Solid_Check"
-                                         Foreground="#bbbbbb"
-                                         Height="17"
-                                         Margin="13,0,13,0" />
-                    </Button.Resources>
-=======
->>>>>>> 04ec4549
                 </Button>
 
                 <Button x:Name="RejectButton"
@@ -287,16 +263,6 @@
                     <Button.ToolTip>
                         <ToolTip Content="{x:Static p:Resources.RejectButtonTooltip}" Style="{StaticResource GenericToolTipLight}"/>
                     </Button.ToolTip>
-<<<<<<< HEAD
-                    <Button.Resources>
-                        <fa:ImageAwesome x:Key="Shape"
-                                         Icon="Solid_WindowClose"
-                                         Foreground="#bbbbbb"
-                                         Height="17"
-                                         Margin="13,0,13,0" />
-                    </Button.Resources>
-=======
->>>>>>> 04ec4549
                 </Button>
             </StackPanel>
         </Grid>
