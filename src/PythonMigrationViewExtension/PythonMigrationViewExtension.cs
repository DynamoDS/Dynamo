﻿using System;
using System.Collections.Generic;
using System.Linq;
using System.Windows;
using System.Windows.Threading;
<<<<<<< HEAD
=======
using Dynamo.Controls;
>>>>>>> 1d5c6aee
using Dynamo.Core;
using Dynamo.Graph.Workspaces;
using Dynamo.Logging;
using Dynamo.PythonMigration.Controls;
using Dynamo.PythonMigration.Properties;
using Dynamo.ViewModels;
using Dynamo.Wpf.Extensions;
using PythonNodeModels;

namespace Dynamo.PythonMigration
{
    internal class PythonMigrationViewExtension : IViewExtension
    {
        private const string EXTENSION_NAME = "Python Migration";
        private const string EXTENSION_GUID = "1f8146d0-58b1-4b3c-82b7-34a3fab5ac5d";

        internal ViewLoadedParams LoadedParams { get; set; }
        internal DynamoViewModel DynamoViewModel { get; set; }
        internal WorkspaceModel CurrentWorkspace { get; set; }
        internal GraphPythonDependencies PythonDependencies { get; set; }
        internal CustomNodeManager CustomNodeManager { get; set; }
        internal static Uri Python3HelpLink = new Uri(PythonNodeModels.Properties.Resources.PythonMigrationWarningUriString, UriKind.Relative);
        private Dispatcher Dispatcher { get; set; }

        internal Dictionary<Guid, NotificationMessage> NotificationTracker = new Dictionary<Guid, NotificationMessage>();
        internal Dictionary<Guid, IronPythonInfoDialog> DialogTracker = new Dictionary<Guid, IronPythonInfoDialog>();

        /// <summary>
        /// Extension GUID
        /// </summary>
        public string UniqueId { get { return EXTENSION_GUID; } }

        /// <summary>
        /// Extension Name
        /// </summary>
        public string Name { get { return EXTENSION_NAME; } }

        public void Shutdown()
        {
            Dispose();
        }

        public void Startup(ViewStartupParams viewStartupParams)
        {
            // Do nothing for now 
        }

        public void Dispose()
        {
            UnsubscribeEvents();
        }


        public void Loaded(ViewLoadedParams p)
        {
            LoadedParams = p;
            PythonDependencies = new GraphPythonDependencies(LoadedParams);
            DynamoViewModel = LoadedParams.DynamoWindow.DataContext as DynamoViewModel;
            CurrentWorkspace = LoadedParams.CurrentWorkspaceModel as WorkspaceModel;
<<<<<<< HEAD
            CustomNodeManager = (CustomNodeManager)LoadedParams.StartupParams.CustomNodeManager;
=======
            CustomNodeManager = (CustomNodeManager) LoadedParams.StartupParams.CustomNodeManager;
>>>>>>> 1d5c6aee
            Dispatcher = Dispatcher.CurrentDispatcher;

            SubscribeToDynamoEvents();
        }

        private void DisplayIronPythonDialog()
        {
            // we only want to create the dialog ones for each graph per Dynamo session
            if (DialogTracker.ContainsKey(CurrentWorkspace.Guid))
                return;

            var dialog = new IronPythonInfoDialog(this)
            {
                Owner = LoadedParams.DynamoWindow
            };

            Dispatcher.BeginInvoke(new Action(() =>
            {
                dialog.Show();
            }), DispatcherPriority.Background);

            DialogTracker[CurrentWorkspace.Guid] = dialog;
        }

        private void LogIronPythonNotification()
        {
            if (NotificationTracker.ContainsKey(CurrentWorkspace.Guid))
                return;

            DynamoViewModel.Model.Logger.LogNotification(
                GetType().Name,
                EXTENSION_NAME,
                Resources.IronPythonNotificationShortMessage,
                Resources.IronPythonNotificationDetailedMessage);
        }

        internal void OpenPythonMigrationWarningDocumentation()
        {
            LoadedParams.ViewModelCommandExecutive.OpenDocumentationLinkCommand(Python3HelpLink);
        }

        #region Events
        private void OnMigrationAssistantRequested(object sender, EventArgs e)
        {
            var routedEventArgs = e as RoutedEventArgs;
            if (routedEventArgs == null)
                throw new NullReferenceException(nameof(e));

            var btn = routedEventArgs.OriginalSource as System.Windows.Controls.Button;
            var parentWindow = Window.GetWindow(btn);

            var node = sender as PythonNode;
            var viewModel = new PythonMigrationAssistantViewModel(node);
            var assistantWindow = new VisualDifferenceViewer(viewModel, parentWindow);
            // show modal window so user cant interact with dynamo while migration assistant is open
            assistantWindow.ShowDialog();
        }

        private void OnNotificationLogged(NotificationMessage obj)
        {
            if (obj.Title == EXTENSION_NAME)
            {
                NotificationTracker[CurrentWorkspace.Guid] = obj;
            }
        }

        private void OnNodeAdded(Graph.Nodes.NodeModel obj)
        {
            if (Configuration.DebugModes.IsEnabled("Python2ObsoleteMode")
                && !NotificationTracker.ContainsKey(CurrentWorkspace.Guid)
                && GraphPythonDependencies.IsIronPythonNode(obj))
            {
                LogIronPythonNotification();
            }

            if (obj is PythonNodeBase)
            {
                SubscribeToPythonNodeEvents(obj as PythonNodeBase);
            }
        }

        private void OnNodeRemoved(Graph.Nodes.NodeModel obj)
        {
            if (!(obj is PythonNodeBase pythonNode))
                return;

            UnSubscribePythonNodeEvents(pythonNode);
        }

        private bool IsIronPythonDialogOpen()
        {
            var view = LoadedParams.DynamoWindow.OwnedWindows
               .Cast<Window>()
               .Where(x => x.GetType() == typeof(IronPythonInfoDialog))
               .Select(x => x as IronPythonInfoDialog);

            if (view.Any())
            {
                return true;
            }

            return false;
        }

        private void OnCurrentWorkspaceChanged(IWorkspaceModel workspace)
        {
<<<<<<< HEAD
            UnSubscribeWorkspaceEvents();
            CurrentWorkspace = workspace as WorkspaceModel;
            SubscribeToWorkspaceEvents();
            NotificationTracker.Remove(CurrentWorkspace.Guid);
            if (Configuration.DebugModes.IsEnabled("Python2ObsoleteMode")
                && !Models.DynamoModel.IsTestMode
                && PythonDependencies.ContainsIronPythonDependencyInCurrentWS())
=======
            if (!IsIronPythonDialogOpen())
>>>>>>> 1d5c6aee
            {
                NotificationTracker.Remove(CurrentWorkspace.Guid);
                GraphPythonDependencies.CustomNodePythonDependencyMap.Clear();
                CurrentWorkspace = workspace as WorkspaceModel;

                if (Configuration.DebugModes.IsEnabled("Python2ObsoleteMode")
                    && !Models.DynamoModel.IsTestMode
                    && PythonDependencies.ContainsIronPythonDependencyInCurrentWS())
                {
                    LogIronPythonNotification();
                    DisplayIronPythonDialog();
                }
            }

            if (PythonDependencies.ContainsIronPythonDependencyInCurrentWS())
            {
                CurrentWorkspace.Nodes
                    .Where(x=>x is PythonNodeBase)
                    .ToList()
                    .ForEach(x => SubscribeToPythonNodeEvents(x as PythonNodeBase));
            }
        }

        private void SubscribeToDynamoEvents()
        {
            LoadedParams.CurrentWorkspaceChanged += OnCurrentWorkspaceChanged;
            DynamoViewModel.Model.Logger.NotificationLogged += OnNotificationLogged;
            SubscribeToWorkspaceEvents();
        }

        private void SubscribeToWorkspaceEvents()
        {
            CurrentWorkspace.NodeAdded += OnNodeAdded;
            CurrentWorkspace.NodeRemoved += OnNodeRemoved;
        }

        private void SubscribeToPythonNodeEvents(PythonNodeBase node)
        {
            node.MigrationAssistantRequested += OnMigrationAssistantRequested;
        }

        private void UnSubscribePythonNodeEvents(PythonNodeBase node)
        {
            node.MigrationAssistantRequested -= OnMigrationAssistantRequested;
        }

        private void UnSubscribeWorkspaceEvents()
        {
            CurrentWorkspace.NodeAdded -= OnNodeAdded;
            CurrentWorkspace.NodeRemoved -= OnNodeRemoved;
            CurrentWorkspace.Nodes
                .Where(n => n is PythonNode)
                .Cast<PythonNode>()
                .ToList()
                .ForEach(n => UnSubscribePythonNodeEvents(n));
        }

        private void UnsubscribeEvents()
        {
            LoadedParams.CurrentWorkspaceChanged -= OnCurrentWorkspaceChanged;
            DynamoViewModel.Model.Logger.NotificationLogged -= OnNotificationLogged;
            UnSubscribeWorkspaceEvents();
        }
        #endregion
    }
}<|MERGE_RESOLUTION|>--- conflicted
+++ resolved
@@ -3,10 +3,7 @@
 using System.Linq;
 using System.Windows;
 using System.Windows.Threading;
-<<<<<<< HEAD
-=======
 using Dynamo.Controls;
->>>>>>> 1d5c6aee
 using Dynamo.Core;
 using Dynamo.Graph.Workspaces;
 using Dynamo.Logging;
@@ -66,11 +63,7 @@
             PythonDependencies = new GraphPythonDependencies(LoadedParams);
             DynamoViewModel = LoadedParams.DynamoWindow.DataContext as DynamoViewModel;
             CurrentWorkspace = LoadedParams.CurrentWorkspaceModel as WorkspaceModel;
-<<<<<<< HEAD
-            CustomNodeManager = (CustomNodeManager)LoadedParams.StartupParams.CustomNodeManager;
-=======
             CustomNodeManager = (CustomNodeManager) LoadedParams.StartupParams.CustomNodeManager;
->>>>>>> 1d5c6aee
             Dispatcher = Dispatcher.CurrentDispatcher;
 
             SubscribeToDynamoEvents();
@@ -177,21 +170,13 @@
 
         private void OnCurrentWorkspaceChanged(IWorkspaceModel workspace)
         {
-<<<<<<< HEAD
-            UnSubscribeWorkspaceEvents();
-            CurrentWorkspace = workspace as WorkspaceModel;
-            SubscribeToWorkspaceEvents();
-            NotificationTracker.Remove(CurrentWorkspace.Guid);
-            if (Configuration.DebugModes.IsEnabled("Python2ObsoleteMode")
-                && !Models.DynamoModel.IsTestMode
-                && PythonDependencies.ContainsIronPythonDependencyInCurrentWS())
-=======
             if (!IsIronPythonDialogOpen())
->>>>>>> 1d5c6aee
-            {
+            {
+                UnSubscribeWorkspaceEvents();
+                CurrentWorkspace = workspace as WorkspaceModel;
+                SubscribeToWorkspaceEvents();
                 NotificationTracker.Remove(CurrentWorkspace.Guid);
                 GraphPythonDependencies.CustomNodePythonDependencyMap.Clear();
-                CurrentWorkspace = workspace as WorkspaceModel;
 
                 if (Configuration.DebugModes.IsEnabled("Python2ObsoleteMode")
                     && !Models.DynamoModel.IsTestMode
