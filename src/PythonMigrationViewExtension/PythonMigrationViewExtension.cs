﻿using System;
using System.Collections.Generic;
using System.Linq;
using System.Windows;
using System.Windows.Threading;
using Dynamo.Core;
using Dynamo.Graph.Workspaces;
using Dynamo.Logging;
using Dynamo.PythonMigration.Controls;
using Dynamo.PythonMigration.MigrationAssistant;
using Dynamo.PythonMigration.Properties;
using Dynamo.ViewModels;
using Dynamo.Wpf.Extensions;
using PythonNodeModels;

namespace Dynamo.PythonMigration
{
    internal class PythonMigrationViewExtension : IViewExtension
    {
        private const string EXTENSION_NAME = "Python Migration";
        private const string EXTENSION_GUID = "1f8146d0-58b1-4b3c-82b7-34a3fab5ac5d";

        internal ViewLoadedParams LoadedParams { get; set; }
        internal DynamoViewModel DynamoViewModel { get; set; }
        internal WorkspaceModel CurrentWorkspace { get; set; }
        internal GraphPythonDependencies PythonDependencies { get; set; }
        internal CustomNodeManager CustomNodeManager { get; set; }
        internal static Uri Python3HelpLink = new Uri(PythonNodeModels.Properties.Resources.PythonMigrationWarningUriString, UriKind.Relative);
        private Dispatcher Dispatcher { get; set; }

        internal Dictionary<Guid, NotificationMessage> NotificationTracker = new Dictionary<Guid, NotificationMessage>();
        internal Dictionary<Guid, IronPythonInfoDialog> DialogTracker = new Dictionary<Guid, IronPythonInfoDialog>();

        /// <summary>
        /// Extension GUID
        /// </summary>
        public string UniqueId { get { return EXTENSION_GUID; } }

        /// <summary>
        /// Extension Name
        /// </summary>
        public string Name { get { return EXTENSION_NAME; } }

        public void Shutdown()
        {
            Dispose();
        }

        public void Startup(ViewStartupParams viewStartupParams)
        {
            // Do nothing for now 
        }

        public void Dispose()
        {
            UnsubscribeEvents();
        }


        public void Loaded(ViewLoadedParams p)
        {
            LoadedParams = p;
            PythonDependencies = new GraphPythonDependencies(LoadedParams.CurrentWorkspaceModel, LoadedParams.StartupParams.CustomNodeManager);
            DynamoViewModel = LoadedParams.DynamoWindow.DataContext as DynamoViewModel;
            CurrentWorkspace = LoadedParams.CurrentWorkspaceModel as WorkspaceModel;
            CustomNodeManager = (CustomNodeManager)LoadedParams.StartupParams.CustomNodeManager;
            CurrentWorkspace.RequestPackageDependencies += PythonDependencies.AddPythonPackageDependency;
            Dispatcher = Dispatcher.CurrentDispatcher;

            SubscribeToDynamoEvents();
        }

        private void DisplayIronPythonDialog()
        {
            // we only want to create the dialog if the global setting is not disabled and once per Dynamo session, for each graph/custom node
            if (DynamoViewModel.IsIronPythonDialogDisabled || DialogTracker.ContainsKey(CurrentWorkspace.Guid)) return;
            if (CurrentWorkspace is CustomNodeWorkspaceModel && DialogTracker.ContainsKey((CurrentWorkspace as CustomNodeWorkspaceModel).CustomNodeId))
                return;

            var dialog = new IronPythonInfoDialog(this)
            {
                Owner = LoadedParams.DynamoWindow
            };

            Dispatcher.BeginInvoke(new Action(() =>
            {
                dialog.Show();
            }), DispatcherPriority.Background);

            DialogTracker[CurrentWorkspace.Guid] = dialog;
            if (CurrentWorkspace is CustomNodeWorkspaceModel){
                DialogTracker[(CurrentWorkspace as CustomNodeWorkspaceModel).CustomNodeId] = dialog;
            }
        }

        private void LogIronPythonNotification()
        {
            if (NotificationTracker.ContainsKey(CurrentWorkspace.Guid))
                return;

            DynamoViewModel.Model.Logger.LogNotification(
                GetType().Name,
                EXTENSION_NAME,
                Resources.IronPythonNotificationShortMessage,
                Resources.IronPythonNotificationDetailedMessage);
        }

        internal void OpenPythonMigrationWarningDocumentation()
        {
            LoadedParams.ViewModelCommandExecutive.OpenDocumentationLinkCommand(Python3HelpLink);
        }

        #region Events
        private void OnMigrationAssistantRequested(object sender, EventArgs e)
        {
            var routedEventArgs = e as RoutedEventArgs;
            if (routedEventArgs == null)
                throw new NullReferenceException(nameof(e));

            var btn = routedEventArgs.OriginalSource as System.Windows.Controls.Button;
            var parentWindow = Window.GetWindow(btn);

            var node = sender as PythonNode;
<<<<<<< HEAD
            var viewModel = new PythonMigrationAssistantViewModel(node, DynamoViewModel.CurrentSpace, DynamoViewModel.Model.PathManager);
            var assistantWindow = new BaseDiffViewer(viewModel)
=======
            var viewModel = new PythonMigrationAssistantViewModel(node, LoadedParams.CurrentWorkspaceModel as WorkspaceModel, LoadedParams.StartupParams.PathManager);
            var assistantWindow = new VisualDifferenceViewer(viewModel)
>>>>>>> dc87640d
            {
                Owner = parentWindow
            };

            // show modal window so user cant interact with dynamo while migration assistant is open
            // if running in test mode, show modeless window show the test dosent hang when opening the assistant window.
            if (Models.DynamoModel.IsTestMode)
            {
                assistantWindow.Show();
                return;
            }
                
            assistantWindow.ShowDialog();
        }

        private void OnNotificationLogged(NotificationMessage obj)
        {
            if (obj.Title == EXTENSION_NAME)
            {
                NotificationTracker[CurrentWorkspace.Guid] = obj;
            }
        }

        private void OnNodeAdded(Graph.Nodes.NodeModel obj)
        {
            if (Configuration.DebugModes.IsEnabled("Python2ObsoleteMode")
                && !NotificationTracker.ContainsKey(CurrentWorkspace.Guid)
                && GraphPythonDependencies.IsIronPythonNode(obj))
            {
                LogIronPythonNotification();
            }

            if (obj is PythonNodeBase)
            {
                SubscribeToPythonNodeEvents(obj as PythonNodeBase);
            }
        }

        private void OnNodeRemoved(Graph.Nodes.NodeModel obj)
        {
            if (!(obj is PythonNodeBase pythonNode))
                return;

            UnSubscribePythonNodeEvents(pythonNode);
        }

        private bool IsIronPythonDialogOpen()
        {
            var view = LoadedParams.DynamoWindow.OwnedWindows
               .Cast<Window>()
               .Where(x => x.GetType() == typeof(IronPythonInfoDialog))
               .Select(x => x as IronPythonInfoDialog);

            if (view.Any())
            {
                return true;
            }

            return false;
        }

        private void OnCurrentWorkspaceChanged(IWorkspaceModel workspace)
        {
            if (!IsIronPythonDialogOpen())
            {
                UnSubscribeWorkspaceEvents();
                CurrentWorkspace = workspace as WorkspaceModel;
                PythonDependencies.UpdateWorkspace(CurrentWorkspace);
                SubscribeToWorkspaceEvents();

                NotificationTracker.Remove(CurrentWorkspace.Guid);
                GraphPythonDependencies.CustomNodePythonDependencyMap.Clear();

                if (Configuration.DebugModes.IsEnabled("Python2ObsoleteMode")
                    && !Models.DynamoModel.IsTestMode
                    && PythonDependencies.CurrentWorkspaceHasIronPythonDependency())
                {
                    LogIronPythonNotification();
                    DisplayIronPythonDialog();
                }
            }

                CurrentWorkspace.Nodes
                    .Where(x => x is PythonNodeBase)
                    .ToList()
                    .ForEach(x => SubscribeToPythonNodeEvents(x as PythonNodeBase));
        }

        private void SubscribeToDynamoEvents()
        {
            LoadedParams.CurrentWorkspaceChanged += OnCurrentWorkspaceChanged;
            DynamoViewModel.Model.Logger.NotificationLogged += OnNotificationLogged;
            SubscribeToWorkspaceEvents();
        }

        private void SubscribeToWorkspaceEvents()
        {
            CurrentWorkspace.NodeAdded += OnNodeAdded;
            CurrentWorkspace.NodeRemoved += OnNodeRemoved;
            CurrentWorkspace.RequestPackageDependencies += PythonDependencies.AddPythonPackageDependency;
        }

        private void SubscribeToPythonNodeEvents(PythonNodeBase node)
        {
            node.MigrationAssistantRequested += OnMigrationAssistantRequested;
        }

        private void UnSubscribePythonNodeEvents(PythonNodeBase node)
        {
            node.MigrationAssistantRequested -= OnMigrationAssistantRequested;
        }

        private void UnSubscribeWorkspaceEvents()
        {
            CurrentWorkspace.RequestPackageDependencies -= PythonDependencies.AddPythonPackageDependency;
            CurrentWorkspace.NodeAdded -= OnNodeAdded;
            CurrentWorkspace.NodeRemoved -= OnNodeRemoved;
            CurrentWorkspace.Nodes
                .Where(n => n is PythonNode)
                .Cast<PythonNode>()
                .ToList()
                .ForEach(n => UnSubscribePythonNodeEvents(n));
        }

        private void UnsubscribeEvents()
        {
            LoadedParams.CurrentWorkspaceChanged -= OnCurrentWorkspaceChanged;
            DynamoViewModel.CurrentSpaceViewModel.Model.NodeAdded -= OnNodeAdded;
            DynamoViewModel.Model.Logger.NotificationLogged -= OnNotificationLogged;
            CurrentWorkspace.RequestPackageDependencies -= PythonDependencies.AddPythonPackageDependency;
            UnSubscribeWorkspaceEvents();
        }
        #endregion
    }
}<|MERGE_RESOLUTION|>--- conflicted
+++ resolved
@@ -121,19 +121,14 @@
             var parentWindow = Window.GetWindow(btn);
 
             var node = sender as PythonNode;
-<<<<<<< HEAD
-            var viewModel = new PythonMigrationAssistantViewModel(node, DynamoViewModel.CurrentSpace, DynamoViewModel.Model.PathManager);
+            var viewModel = new PythonMigrationAssistantViewModel(node, LoadedParams.CurrentWorkspaceModel as WorkspaceModel, LoadedParams.StartupParams.PathManager);
             var assistantWindow = new BaseDiffViewer(viewModel)
-=======
-            var viewModel = new PythonMigrationAssistantViewModel(node, LoadedParams.CurrentWorkspaceModel as WorkspaceModel, LoadedParams.StartupParams.PathManager);
-            var assistantWindow = new VisualDifferenceViewer(viewModel)
->>>>>>> dc87640d
             {
                 Owner = parentWindow
             };
 
             // show modal window so user cant interact with dynamo while migration assistant is open
-            // if running in test mode, show modeless window show the test dosent hang when opening the assistant window.
+            // if running in test mode, show modeless window show the test doesn't hang when opening the assistant window.
             if (Models.DynamoModel.IsTestMode)
             {
                 assistantWindow.Show();
