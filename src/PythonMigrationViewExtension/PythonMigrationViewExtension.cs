--- conflicted
+++ resolved
@@ -284,13 +284,8 @@
             {
                 if (DynamoModel.IsTestMode)
                 {
-<<<<<<< HEAD
                     // In test mode, do not toggle RunType or we’ll break auto-run expectations
                     MigrateCPythonNodesForWorkspace();
-=======
-                    // In test mode, do not toggle RunType to avoid breaking auto-run expectations
-                    workspaceModified = MigrateCPythonNodesForWorkspace();
->>>>>>> 8e7ce1c4
                 }
                 else if (lastWorkspaceGuid != hws.Guid)
                 {
@@ -452,13 +447,8 @@
         #region Recompute Notifications
 
         /// <summary>
-<<<<<<< HEAD
         /// Detects CPython3 usage in the current workspace, migrates those nodes in memory
         /// to PythonNet3 and updates CPython notification UI.
-=======
-        /// Scans the current workspace and any referenced custom nodes for CPython3 usage.
-        /// Upgrades matching nodes in-memory to PythonNet3. Returns true if any changes were made.
->>>>>>> 8e7ce1c4
         /// </summary>
         private void MigrateCPythonNodesForWorkspace()
         {
@@ -469,15 +459,9 @@
             {
                 if (PythonEngineManager.Instance.HasEngine(PythonEngineManager.PythonNet3EngineName))
                 {
-<<<<<<< HEAD
-                    CurrentWorkspace.ShowCPythonNotifications = false;
+                    CurrentWorkspace.ShowPythonAutoMigrationNotifications = false;
                     return;
-                }                
-=======
-                    CurrentWorkspace.ShowPythonAutoMigrationNotifications = false;
-                    return false;
-                }
->>>>>>> 8e7ce1c4
+                }
             }
 
             // When opening a custom node workspace that is already PythonNet3, clear stale banners
