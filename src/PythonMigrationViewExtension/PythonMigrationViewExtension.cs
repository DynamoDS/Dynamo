--- conflicted
+++ resolved
@@ -1,9 +1,6 @@
 using Dynamo.Configuration;
 using Dynamo.Core;
-<<<<<<< HEAD
 using Dynamo.Graph;
-=======
->>>>>>> 1bbd9557
 using Dynamo.Graph.Nodes.CustomNodes;
 using Dynamo.Graph.Workspaces;
 using Dynamo.Logging;
@@ -374,13 +371,10 @@
                 return;
             }
 
-<<<<<<< HEAD
-=======
             //var cPy3Nodes = CurrentWorkspace.Nodes
             //    .OfType<PythonNodeBase>()
             //    .Where(n => GraphPythonDependencies.IsCPythonNode(n))
             //    .ToList();
->>>>>>> 1bbd9557
             var cPy3Nodes = FindCPythonNodesIncludingCustoms(CurrentWorkspace);
 
             if (cPy3Nodes.Count == 0)
@@ -403,18 +397,10 @@
             UpgradeCPython3Nodes(cPy3Nodes);
         }
 
-<<<<<<< HEAD
-        private List<PyNodeWithWorkspace> FindCPythonNodesIncludingCustoms(WorkspaceModel root)
-        {
-            var result = new List<PyNodeWithWorkspace>();
-            if (root == null) return result;
-
-=======
         private List<PythonNodeBase> FindCPythonNodesIncludingCustoms(WorkspaceModel root)
         {
             var result = new List<PythonNodeBase>();
             if (root == null) return result;
->>>>>>> 1bbd9557
             var visitedCustomDefs = new HashSet<Guid>();
 
             void CollectFromWorkspace(WorkspaceModel ws)
@@ -423,11 +409,7 @@
                 foreach (var n in ws.Nodes.OfType<PythonNodeBase>())
                 {
                     if (n.EngineName == PythonEngineManager.CPython3EngineName)
-<<<<<<< HEAD
-                        result.Add(new PyNodeWithWorkspace(ws, n));
-=======
                         result.Add(n);
->>>>>>> 1bbd9557
                 }
 
                 // Traverse any Custom Nodes referenced by this workspace
