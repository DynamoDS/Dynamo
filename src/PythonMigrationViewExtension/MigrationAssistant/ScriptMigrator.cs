--- conflicted
+++ resolved
@@ -38,12 +38,7 @@
                         scope.Set(INPUT_NAME, code.ToPython());
                         scope.Exec(GetPythonMigrationScript());
 
-<<<<<<< HEAD
-                        var result = scope.Contains(RETURN_NAME) ? scope.Get(RETURN_NAME) : null;
-                        return result?.ToString();
-=======
                         return scope.Contains(RETURN_NAME) ? scope.Get(RETURN_NAME).ToString() : string.Empty;
->>>>>>> 6fe9df43
                     }
                 }
             }
