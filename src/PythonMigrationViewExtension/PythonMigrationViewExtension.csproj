<Project Sdk="Microsoft.NET.Sdk">
    <PropertyGroup>
        <UILib>true</UILib>
    </PropertyGroup>
    <ImportGroup Label="PropertySheets">
        <Import Project="$(SolutionDir)Config\CS_SDK.props" />
    </ImportGroup>
    <PropertyGroup>
        <ProjectGuid>{10AF430D-0D3A-49CE-A63D-848912959745}</ProjectGuid>
        <OutputType>Library</OutputType>
        <AppDesignerFolder>Properties</AppDesignerFolder>
        <RootNamespace>Dynamo.PythonMigration</RootNamespace>
        <AssemblyName>PythonMigrationViewExtension</AssemblyName>
        <EnableDefaultPageItems>false</EnableDefaultPageItems>
    </PropertyGroup>
    <ItemGroup>
        <PackageReference Include="DiffPlex" Version="1.6.3" CopyMetaData="true" />        
<<<<<<< HEAD
        <PackageReference Include="DynamoVisualProgramming.PythonEngine.PythonNet3" Version="1.4.2">
=======
        <PackageReference Include="DynamoVisualProgramming.PythonEngine.PythonNet3" Version="1.4.4">
>>>>>>> 13c6cae9
            <ExcludeAssets>runtime;native;contentFiles;build;buildTransitive;analyzers</ExcludeAssets>
            <PrivateAssets>all</PrivateAssets>
        </PackageReference>        
        <PackageReference Include="FontAwesome5" Version="2.1.11" />
    </ItemGroup>
    <ItemGroup>
        <ProjectReference Include="..\DynamoCoreWpf\DynamoCoreWpf.csproj">
            <Project>{51BB6014-43F7-4F31-B8D3-E3C37EBEDAF4}</Project>
            <Name>DynamoCoreWpf</Name>
            <Private>False</Private>
        </ProjectReference>
        <ProjectReference Include="..\DynamoCore\DynamoCore.csproj">
            <Project>{7858FA8C-475F-4B8E-B468-1F8200778CF8}</Project>
            <Name>DynamoCore</Name>
            <Private>False</Private>
        </ProjectReference>
        <ProjectReference Include="..\Libraries\PythonNodeModels\PythonNodeModels.csproj">
            <Project>{8872ca17-c10d-43b9-8393-5c5a57065eb0}</Project>
            <Name>PythonNodeModels</Name>
            <Private>False</Private>
        </ProjectReference>
        <ProjectReference Include="..\NodeServices\DynamoServices.csproj">
            <Project>{ef879a10-041d-4c68-83e7-3192685f1bae}</Project>
            <Name>DynamoServices</Name>
            <Private>False</Private>
        </ProjectReference>
    </ItemGroup>
    <ItemGroup>
        <Page Include="Controls\MigrationAssistantDisclaimer.xaml">
            <SubType>Designer</SubType>
            <Generator>MSBuild:Compile</Generator>
        </Page>
        <Page Include="Controls\BaseDiffViewer.xaml">
            <Generator>MSBuild:Compile</Generator>
            <SubType>Designer</SubType>
        </Page>
        <Page Include="Controls\InLineControl.xaml">
            <Generator>MSBuild:Compile</Generator>
            <SubType>Designer</SubType>
        </Page>
        <Page Include="Controls\SideBySideControl.xaml">
            <Generator>MSBuild:Compile</Generator>
            <SubType>Designer</SubType>
        </Page>
    </ItemGroup>
    <ItemGroup>
        <EmbeddedResource Include="MigrationAssistant\migrate_2to3.py" />
    </ItemGroup>
    <ItemGroup>
        <EmbeddedResource Include="MigrationAssistant\reindent.py" />
    </ItemGroup>
    <ItemGroup>
        <Compile Update="Properties\Resources.Designer.cs">
            <AutoGen>True</AutoGen>
            <DesignTime>True</DesignTime>
            <DependentUpon>Resources.resx</DependentUpon>
        </Compile>
        <Compile Update="Properties\Resources.en-US.Designer.cs">
            <AutoGen>True</AutoGen>
            <DesignTime>True</DesignTime>
            <DependentUpon>Resources.en-US.resx</DependentUpon>
        </Compile>
    </ItemGroup>
    <ItemGroup>
        <EmbeddedResource Update="Properties\Resources.resx">
            <Generator>PublicResXFileCodeGenerator</Generator>
            <LastGenOutput>Resources.Designer.cs</LastGenOutput>
        </EmbeddedResource>
        <EmbeddedResource Update="Properties\Resources.en-US.resx">
            <Generator>PublicResXFileCodeGenerator</Generator>
            <LastGenOutput>Resources.en-US.Designer.cs</LastGenOutput>
        </EmbeddedResource>
    </ItemGroup>
    <Target Name="AfterBuildOps" AfterTargets="Build">
        <ItemGroup>
            <ExtensionDefinition Include="PythonMigration_ViewExtensionDefinition.xml" />
            <PythonFixers Include="$(SolutionDir)PythonMigrationViewExtension\MigrationAssistant\python_migration_fixers\*" />
        </ItemGroup>
        <Copy SourceFiles="@(ExtensionDefinition)" DestinationFolder="$(OutputPath)\viewExtensions\" />
        <Copy SourceFiles="@(PythonFixers)" DestinationFolder="$(OutputPath)python_migration_fixers\" />
    </Target>
</Project><|MERGE_RESOLUTION|>--- conflicted
+++ resolved
@@ -15,11 +15,8 @@
     </PropertyGroup>
     <ItemGroup>
         <PackageReference Include="DiffPlex" Version="1.6.3" CopyMetaData="true" />        
-<<<<<<< HEAD
         <PackageReference Include="DynamoVisualProgramming.PythonEngine.PythonNet3" Version="1.4.2">
-=======
         <PackageReference Include="DynamoVisualProgramming.PythonEngine.PythonNet3" Version="1.4.4">
->>>>>>> 13c6cae9
             <ExcludeAssets>runtime;native;contentFiles;build;buildTransitive;analyzers</ExcludeAssets>
             <PrivateAssets>all</PrivateAssets>
         </PackageReference>        
