--- conflicted
+++ resolved
@@ -95,16 +95,13 @@
     <Compile Include="..\AssemblySharedInfoGenerator\AssemblySharedInfo.cs">
       <Link>Properties\AssemblySharedInfo.cs</Link>
     </Compile>
-<<<<<<< HEAD
     <Compile Include="Controls\MigrationAssistantWarning.xaml.cs">
       <DependentUpon>MigrationAssistantWarning.xaml</DependentUpon>
     </Compile>
     <Compile Include="Controls\VisualDifferenceViewer.xaml.cs">
       <DependentUpon>VisualDifferenceViewer.xaml</DependentUpon>
-=======
     <Compile Include="Controls\BaseDiffViewer.xaml.cs">
       <DependentUpon>BaseDiffViewer.xaml</DependentUpon>
->>>>>>> 400749e8
     </Compile>
     <Compile Include="Controls\InLineControl.xaml.cs">
       <DependentUpon>InLineControl.xaml</DependentUpon>
@@ -153,16 +150,13 @@
     </ProjectReference>
   </ItemGroup>
   <ItemGroup>
-<<<<<<< HEAD
     <Page Include="Controls\MigrationAssistantWarning.xaml">
       <SubType>Designer</SubType>
       <Generator>MSBuild:Compile</Generator>
     </Page>
     <Page Include="Controls\VisualDifferenceViewer.xaml">
-=======
     <Page Include="Controls\BaseDiffViewer.xaml">
       <Generator>MSBuild:Compile</Generator>
->>>>>>> 400749e8
       <SubType>Designer</SubType>
     </Page>
     <Page Include="Controls\InLineControl.xaml">
