﻿<?xml version="1.0" encoding="utf-8"?>
<Project ToolsVersion="15.0" xmlns="http://schemas.microsoft.com/developer/msbuild/2003">
  <Import Project="$(SolutionDir)/Config/CS.props" />
  <Import Project="$(MSBuildExtensionsPath)\$(MSBuildToolsVersion)\Microsoft.Common.props" Condition="Exists('$(MSBuildExtensionsPath)\$(MSBuildToolsVersion)\Microsoft.Common.props')" />
  <Import Project=".\obj\PythonMigrationViewExtension.csproj.nuget.g.props" Condition="Exists('.\obj\PythonMigrationViewExtension.csproj.nuget.g.props')" />
  <PropertyGroup>
    <Configuration Condition=" '$(Configuration)' == '' ">Debug</Configuration>
    <Platform Condition=" '$(Platform)' == '' ">AnyCPU</Platform>
    <ProjectGuid>{10AF430D-0D3A-49CE-A63D-848912959745}</ProjectGuid>
    <OutputType>Library</OutputType>
    <AppDesignerFolder>Properties</AppDesignerFolder>
    <RootNamespace>Dynamo.PythonMigration</RootNamespace>
    <AssemblyName>PythonMigrationViewExtension</AssemblyName>
    <TargetFrameworkVersion>v4.8</TargetFrameworkVersion>
    <FileAlignment>512</FileAlignment>
    <Deterministic>true</Deterministic>
    <TargetFrameworkProfile />
  </PropertyGroup>
  <PropertyGroup Condition=" '$(Configuration)|$(Platform)' == 'Debug|AnyCPU' ">
    <DebugSymbols>true</DebugSymbols>
    <DebugType>full</DebugType>
    <Optimize>false</Optimize>
    <DefineConstants>DEBUG;TRACE</DefineConstants>
    <ErrorReport>prompt</ErrorReport>
    <WarningLevel>4</WarningLevel>
  </PropertyGroup>
  <PropertyGroup Condition=" '$(Configuration)|$(Platform)' == 'Release|AnyCPU' ">
    <DebugType>pdbonly</DebugType>
    <Optimize>true</Optimize>
    <DefineConstants>TRACE</DefineConstants>
    <ErrorReport>prompt</ErrorReport>
    <WarningLevel>4</WarningLevel>
  </PropertyGroup>
  <ItemGroup>
    <Reference Include="PresentationCore">
      <Private>False</Private>
    </Reference>
    <Reference Include="PresentationFramework">
      <Private>False</Private>
    </Reference>
    <Reference Include="Python.Included, Version=2.5.1.0, Culture=neutral, processorArchitecture=MSIL">
      <SpecificVersion>False</SpecificVersion>
      <HintPath>..\..\extern\Python\Python.Included.dll</HintPath>
      <Private>False</Private>
    </Reference>
    <Reference Include="Python.Runtime, Version=2.5.1.0, Culture=neutral, processorArchitecture=MSIL">
      <SpecificVersion>False</SpecificVersion>
      <HintPath>..\..\extern\Python\Python.Runtime.dll</HintPath>
      <Private>False</Private>
    </Reference>
    <Reference Include="System">
      <Private>False</Private>
    </Reference>
    <Reference Include="System.Core">
      <Private>False</Private>
    </Reference>
    <Reference Include="System.Drawing">
      <Private>False</Private>
    </Reference>
    <Reference Include="System.Windows.Forms">
      <Private>False</Private>
    </Reference>
    <Reference Include="System.Xaml">
      <Private>False</Private>
    </Reference>
    <Reference Include="System.Xml.Linq">
      <Private>False</Private>
    </Reference>
    <Reference Include="System.Data.DataSetExtensions">
      <Private>False</Private>
    </Reference>
    <Reference Include="Microsoft.CSharp">
      <Private>False</Private>
    </Reference>
    <Reference Include="System.Data">
      <Private>False</Private>
    </Reference>
    <Reference Include="System.Net.Http">
      <Private>False</Private>
    </Reference>
    <Reference Include="System.Xml">
      <Private>False</Private>
    </Reference>
    <Reference Include="WindowsBase">
      <Private>False</Private>
    </Reference>
  </ItemGroup>
  <ItemGroup>
    <Compile Include="..\AssemblySharedInfoGenerator\AssemblySharedInfo.cs">
      <Link>Properties\AssemblySharedInfo.cs</Link>
    </Compile>
    <Compile Include="Controls\MigrationAssistantDisclaimer.xaml.cs">
      <DependentUpon>MigrationAssistantDisclaimer.xaml</DependentUpon>
    </Compile>
    <Compile Include="Controls\BaseDiffViewer.xaml.cs">
      <DependentUpon>BaseDiffViewer.xaml</DependentUpon>
    </Compile>
    <Compile Include="Controls\InLineControl.xaml.cs">
      <DependentUpon>InLineControl.xaml</DependentUpon>
    </Compile>
    <Compile Include="Controls\SideBySideControl.xaml.cs">
      <DependentUpon>SideBySideControl.xaml</DependentUpon>
    </Compile>
    <Compile Include="Differ\DiffStateToVisibilityConverter.cs" />
    <Compile Include="Differ\IDiffViewViewModel.cs" />
    <Compile Include="Differ\InLineViewModel.cs" />
    <Compile Include="Differ\RichTextBoxHandler.cs" />
    <Compile Include="Differ\SideBySideViewModel.cs" />
    <Compile Include="GraphPythonDependencies.cs" />
    <Compile Include="MigrationAssistant\ScriptMigrator.cs" />
    <Compile Include="Properties\Resources.Designer.cs">
      <AutoGen>True</AutoGen>
      <DesignTime>True</DesignTime>
      <DependentUpon>Resources.resx</DependentUpon>
    </Compile>
    <Compile Include="Properties\Resources.en-US.Designer.cs">
      <AutoGen>True</AutoGen>
      <DesignTime>True</DesignTime>
      <DependentUpon>Resources.en-US.resx</DependentUpon>
    </Compile>
    <Compile Include="MigrationAssistant\PythonMigrationAssistantViewModel.cs" />
    <Compile Include="PythonMigrationViewExtension.cs" />
    <Compile Include="Properties\AssemblyInfo.cs" />
    <Compile Include="IronPythonInfoDialog.xaml.cs">
      <DependentUpon>IronPythonInfoDialog.xaml</DependentUpon>
    </Compile>
  </ItemGroup>
  <ItemGroup>
    <ProjectReference Include="..\DynamoCoreWpf\DynamoCoreWpf.csproj">
      <Project>{51BB6014-43F7-4F31-B8D3-E3C37EBEDAF4}</Project>
      <Name>DynamoCoreWpf</Name>
      <Private>False</Private>
    </ProjectReference>
    <ProjectReference Include="..\DynamoCore\DynamoCore.csproj">
      <Project>{7858FA8C-475F-4B8E-B468-1F8200778CF8}</Project>
      <Name>DynamoCore</Name>
      <Private>False</Private>
    </ProjectReference>
    <ProjectReference Include="..\Libraries\PythonNodeModels\PythonNodeModels.csproj">
      <Project>{8872ca17-c10d-43b9-8393-5c5a57065eb0}</Project>
      <Name>PythonNodeModels</Name>
      <Private>False</Private>
    </ProjectReference>
    <ProjectReference Include="..\NodeServices\DynamoServices.csproj">
<<<<<<< HEAD
      <Project>{EF879A10-041D-4C68-83E7-3192685F1BAE}</Project>
=======
      <Project>{ef879a10-041d-4c68-83e7-3192685f1bae}</Project>
>>>>>>> c7a5e493
      <Name>DynamoServices</Name>
    </ProjectReference>
  </ItemGroup>
  <ItemGroup>
    <Page Include="Controls\MigrationAssistantDisclaimer.xaml">
      <SubType>Designer</SubType>
      <Generator>MSBuild:Compile</Generator>
    </Page>
    <Page Include="Controls\BaseDiffViewer.xaml">
      <Generator>MSBuild:Compile</Generator>
      <SubType>Designer</SubType>
    </Page>
    <Page Include="Controls\InLineControl.xaml">
      <Generator>MSBuild:Compile</Generator>
      <SubType>Designer</SubType>
    </Page>
    <Page Include="Controls\SideBySideControl.xaml">
      <Generator>MSBuild:Compile</Generator>
      <SubType>Designer</SubType>
    </Page>
    <Page Include="IronPythonInfoDialog.xaml">
      <SubType>Designer</SubType>
      <Generator>MSBuild:Compile</Generator>
    </Page>
  </ItemGroup>
  <ItemGroup>
    <EmbeddedResource Include="Properties\Resources.en-US.resx">
      <Generator>PublicResXFileCodeGenerator</Generator>
      <LastGenOutput>Resources.en-US.Designer.cs</LastGenOutput>
    </EmbeddedResource>
    <EmbeddedResource Include="Properties\Resources.resx">
      <Generator>PublicResXFileCodeGenerator</Generator>
      <LastGenOutput>Resources.Designer.cs</LastGenOutput>
      <SubType>Designer</SubType>
    </EmbeddedResource>
  </ItemGroup>
  <ItemGroup>
    <EmbeddedResource Include="MigrationAssistant\migrate_2to3.py" />
  </ItemGroup>
  <ItemGroup>
    <EmbeddedResource Include="MigrationAssistant\reindent.py" />
  </ItemGroup>
  <ItemGroup>
    <PackageReference Include="DiffPlex">
      <Version>1.6.3</Version>
    </PackageReference>
    <PackageReference Include="DiffPlex.Wpf">
      <Version>1.1.1</Version>
    </PackageReference>
    <PackageReference Include="FontAwesome.WPF">
      <Version>4.7.0.9</Version>
    </PackageReference>
    <PackageReference Include="System.Reflection.Emit">
      <Version>4.3.0</Version>
    </PackageReference>
  </ItemGroup>
  <Import Project="$(MSBuildToolsPath)\Microsoft.CSharp.targets" />
  <Target Name="AfterBuild">
    <ItemGroup>
      <ExtensionDefinition Include="PythonMigration_ViewExtensionDefinition.xml" />
      <PythonFixers Include="$(SolutionDir)PythonMigrationViewExtension\MigrationAssistant\python_migration_fixers\*" />
    </ItemGroup>
    <Copy SourceFiles="@(ExtensionDefinition)" DestinationFolder="$(OutputPath)\viewExtensions\" />
    <Copy SourceFiles="@(PythonFixers)" DestinationFolder="$(OutputPath)python_migration_fixers\" />
  </Target>
</Project><|MERGE_RESOLUTION|>--- conflicted
+++ resolved
@@ -142,11 +142,7 @@
       <Private>False</Private>
     </ProjectReference>
     <ProjectReference Include="..\NodeServices\DynamoServices.csproj">
-<<<<<<< HEAD
-      <Project>{EF879A10-041D-4C68-83E7-3192685F1BAE}</Project>
-=======
       <Project>{ef879a10-041d-4c68-83e7-3192685f1bae}</Project>
->>>>>>> c7a5e493
       <Name>DynamoServices</Name>
     </ProjectReference>
   </ItemGroup>
