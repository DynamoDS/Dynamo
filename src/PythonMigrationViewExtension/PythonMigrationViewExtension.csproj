--- conflicted
+++ resolved
@@ -1,4 +1,3 @@
-<<<<<<< HEAD
 ﻿<Project Sdk="Microsoft.NET.Sdk">
   <ImportGroup Label="PropertySheets">
     <Import Project="$(SolutionDir)Config\CS_SDK.props" />
@@ -104,7 +103,6 @@
     </EmbeddedResource>
   </ItemGroup>
   <Target Name="AfterBuildOps" AfterTargets="Build">
-=======
 <Project Sdk="Microsoft.NET.Sdk">
     <PropertyGroup>
         <UILib>true</UILib>
@@ -120,7 +118,6 @@
         <AssemblyName>PythonMigrationViewExtension</AssemblyName>
         <EnableDefaultPageItems>false</EnableDefaultPageItems>
     </PropertyGroup>
->>>>>>> 7d9f61b5
     <ItemGroup>
         <PackageReference Include="DiffPlex" Version="1.6.3" CopyMetaData="true" />
         <PackageReference Include="FontAwesome.WPF" Version="4.7.0.9" />
