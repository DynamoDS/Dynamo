--- conflicted
+++ resolved
@@ -201,14 +201,11 @@
             PackageDetailsViewExtension = packageDetailsViewExtension;
             License = packageManagerSearchElement.Header.license;
 
-<<<<<<< HEAD
             if(!Models.DynamoModel.IsTestMode)
             {
                 packageLoader.PackageAdded += PackageLoaderOnPackageAdded;
             }
 
-=======
->>>>>>> 6874e361
             OpenDependencyDetailsCommand = new DelegateCommand(OpenDependencyDetails);
             TryInstallPackageVersionCommand = new DelegateCommand(TryInstallPackageVersion);
         }
