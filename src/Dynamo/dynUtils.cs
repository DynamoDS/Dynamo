--- conflicted
+++ resolved
@@ -143,15 +143,12 @@
         
         public static DynamoController Controller { get; internal set; }
 
-<<<<<<< HEAD
         public static PackageManagerClient PackageManagerClient { get; internal set; }
 
-=======
         public static Dictionary<Guid, FunctionDefinition> FunctionDict = 
             new Dictionary<Guid, FunctionDefinition>();
 
         public static HashSet<FunctionDefinition> FunctionWasEvaluated =
             new HashSet<FunctionDefinition>();
->>>>>>> 4b8028b6
     }
 }