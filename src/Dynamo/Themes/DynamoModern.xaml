﻿<ResourceDictionary xmlns="http://schemas.microsoft.com/winfx/2006/xaml/presentation"
                    xmlns:x="http://schemas.microsoft.com/winfx/2006/xaml"
                    xmlns:controls="clr-namespace:Dynamo.Controls"
                    xmlns:clr="clr-namespace:System;assembly=mscorlib">

    <!--Control colors.-->
    <Color x:Key="WindowColor">#FFE8EDF9</Color>
    <Color x:Key="ContentAreaColorLight">#FFC5CBF9</Color>
    <Color x:Key="ContentAreaColorDark">#FF7381F9</Color>

    <Color x:Key="DisabledControlLightColor">#FFE8EDF9</Color>
    <Color x:Key="DisabledControlDarkColor">#FFC5CBF9</Color>
    <Color x:Key="DisabledForegroundColor">#FF888888</Color>

    <Color x:Key="SelectedBackgroundColor">#FFC5CBF9</Color>
    <Color x:Key="SelectedUnfocusedColor">#FFDDDDDD</Color>

    <Color x:Key="ControlLightColor">White</Color>
    <Color x:Key="ControlMediumColor">#FF7381F9</Color>
    <Color x:Key="ControlDarkColor">#FF211AA9</Color>

    <Color x:Key="ControlMouseOverColor">#FF3843C4</Color>
    <Color x:Key="ControlPressedColor">#FF211AA9</Color>


    <Color x:Key="GlyphColor">#FF444444</Color>
    <Color x:Key="GlyphMouseOver">sc#1, 0.004391443, 0.002428215, 0.242281124</Color>

    <!--Border colors-->
    <Color x:Key="BorderLightColor">#FFCCCCCC</Color>
    <Color x:Key="BorderMediumColor">#FF888888</Color>
    <Color x:Key="BorderDarkColor">#FF444444</Color>

    <Color x:Key="PressedBorderLightColor">#FF888888</Color>
    <Color x:Key="PressedBorderDarkColor">#FF444444</Color>

    <Color x:Key="DisabledBorderLightColor">#FFAAAAAA</Color>
    <Color x:Key="DisabledBorderDarkColor">#FF888888</Color>

    <Color x:Key="DefaultBorderBrushDarkColor">Black</Color>

    <!--Control-specific resources.-->
    <Color x:Key="HeaderTopColor">#FFC5CBF9</Color>
    <Color x:Key="DatagridCurrentCellBorderColor">Black</Color>
    <Color x:Key="SliderTrackDarkColor">#FFC5CBF9</Color>

    <Color x:Key="NavButtonFrameColor">#FF3843C4</Color>

   
    <LinearGradientBrush x:Key="MenuPopupBrush"
                     EndPoint="0.5,1"
                     StartPoint="0.5,0">
        <GradientStop Color="{DynamicResource ControlLightColor}"
                Offset="0" />
        <GradientStop Color="{DynamicResource ControlMediumColor}"
                Offset="0.5" />
        <GradientStop Color="{DynamicResource ControlLightColor}"
                Offset="1" />
    </LinearGradientBrush>


    <ControlTemplate x:Key="ComboBoxToggleButton" TargetType="ToggleButton">
        
        <Grid>
            <Grid.ColumnDefinitions>
                <ColumnDefinition />
                <ColumnDefinition Width="20" />
            </Grid.ColumnDefinitions>
            <Border
              x:Name="Border" 
              Grid.ColumnSpan="2"
              CornerRadius="2"
              Background="#444"
              BorderBrush="Black"
              BorderThickness="1" />
            <Border 
                Grid.Column="0"
                CornerRadius="2,0,0,2" 
                Margin="1" 
                Background="#222" 
                BorderBrush="Black"
                BorderThickness="0,0,1,0" />
            <Path 
                x:Name="Arrow"
                Grid.Column="1"     
                Fill="White"
                HorizontalAlignment="Center"
                VerticalAlignment="Center"
                Data="M 0 0 L 4 4 L 8 0 Z"/>
        </Grid>
        <ControlTemplate.Triggers>
            <Trigger Property="ToggleButton.IsMouseOver" Value="true">
                <Setter TargetName="Border" Property="Background" Value="#333" />
            </Trigger>
            <Trigger Property="ToggleButton.IsChecked" Value="true">
                <Setter TargetName="Border" Property="Background" Value="#333" />
            </Trigger>
            <Trigger Property="IsEnabled" Value="False">
                <Setter TargetName="Border" Property="Background" Value="Gray" />
                <Setter TargetName="Border" Property="BorderBrush" Value="Gray" />
                <Setter Property="Foreground" Value="Blue"/>
                <Setter TargetName="Arrow" Property="Fill" Value="White" />
            </Trigger>
        </ControlTemplate.Triggers>
    </ControlTemplate>

    <ControlTemplate x:Key="ComboBoxTextBox" TargetType="TextBox">
        <Border x:Name="PART_ContentHost" Focusable="False" Background="{TemplateBinding Background}" />
    </ControlTemplate>

    <Style x:Key="SComboBox" TargetType="{x:Type ComboBox}">

        <Setter Property="SnapsToDevicePixels" Value="true"/>
        <Setter Property="OverridesDefaultStyle" Value="true"/>
        <Setter Property="ScrollViewer.HorizontalScrollBarVisibility" Value="Auto"/>
        <Setter Property="ScrollViewer.VerticalScrollBarVisibility" Value="Auto"/>
        <Setter Property="ScrollViewer.CanContentScroll" Value="true"/>
        <Setter Property="MinWidth" Value="120"/>
        <Setter Property="MinHeight" Value="20"/>
        <Setter Property="Template">
            <Setter.Value>
                <ControlTemplate TargetType="ComboBox">
                    <Grid>
                        <ToggleButton 
                            Name="ToggleButton" 
                            Template="{StaticResource ComboBoxToggleButton}" 
                            Grid.Column="2" 
                            Focusable="false"
                            IsChecked="{Binding Path=IsDropDownOpen,Mode=TwoWay,RelativeSource={RelativeSource TemplatedParent}}"
                            ClickMode="Press">
                        </ToggleButton>
                        <ContentPresenter
                            Name="ContentSite"
                            IsHitTestVisible="False" 
                            Content="{TemplateBinding SelectionBoxItem}"
                            ContentTemplate="{TemplateBinding SelectionBoxItemTemplate}"
                            ContentTemplateSelector="{TemplateBinding ItemTemplateSelector}"
                            Margin="3,3,23,3"
                            VerticalAlignment="Center"
                            HorizontalAlignment="Left" />
                        <TextBox x:Name="PART_EditableTextBox"
                            Style="{x:Null}" 
                            Template="{StaticResource ComboBoxTextBox}" 
                            HorizontalAlignment="Left" 
                            VerticalAlignment="Center" 
                            Margin="3,3,23,3"
                            Padding="10"
                            Focusable="True" 
                            Foreground="White"
                            Background="#222"
                            Visibility="Hidden"
                            IsReadOnly="{TemplateBinding IsReadOnly}"/>
                        <Popup 
                            Name="Popup"
                            Placement="Bottom"
                            IsOpen="{TemplateBinding IsDropDownOpen}"
                            AllowsTransparency="True" 
                            Focusable="False"
                            PopupAnimation="Slide">
                            <Grid 
                                  Name="DropDown"
                                  SnapsToDevicePixels="True"                
                                  MinWidth="{TemplateBinding ActualWidth}"
                                  MaxHeight="{TemplateBinding MaxDropDownHeight}">
                                <Border 
                                    x:Name="DropDownBorder"
                                    Background="#555"
                                    BorderThickness="1"
                                    BorderBrush="Black"/>
                                <ScrollViewer Margin="4,6,4,6" SnapsToDevicePixels="True">
                                    <StackPanel IsItemsHost="True" KeyboardNavigation.DirectionalNavigation="Contained" />
                                </ScrollViewer>
                            </Grid>
                        </Popup>
                    </Grid>
                    <ControlTemplate.Triggers>
                        <Trigger Property="HasItems" Value="false">
                            <Setter TargetName="DropDownBorder" Property="MinHeight" Value="95"/>
                        </Trigger>
                        <Trigger Property="IsEnabled" Value="false">
                            <Setter Property="Foreground" Value="White"/>
                        </Trigger>
                        <Trigger Property="IsGrouping" Value="true">
                            <Setter Property="ScrollViewer.CanContentScroll" Value="false"/>
                        </Trigger>
                        <Trigger SourceName="Popup" Property="Popup.AllowsTransparency" Value="true">
                            <Setter TargetName="DropDownBorder" Property="CornerRadius" Value="4"/>
                            <Setter TargetName="DropDownBorder" Property="Margin" Value="0,2,0,0"/>
                        </Trigger>
                        <Trigger Property="IsEditable"
               Value="true">
                            <Setter Property="IsTabStop" Value="false"/>
                            <Setter TargetName="PART_EditableTextBox" Property="Visibility"    Value="Visible"/>
                            <Setter TargetName="ContentSite" Property="Visibility" Value="Hidden"/>
                        </Trigger>
                    </ControlTemplate.Triggers>
                </ControlTemplate>
            </Setter.Value>
        </Setter>
        <Style.Triggers>
        </Style.Triggers>
    </Style>

    <Style x:Key="SSearchOnlineToggleButton" TargetType="{x:Type ToggleButton}">
        <Setter Property="Template">
            <Setter.Value>
                <ControlTemplate>

                    <Grid x:Name="container" Background="Transparent">
                        <Grid x:Name="inner" Background="#333">

                            <Image Width="24" Height="24" x:Name="display" Source="{Binding RelativeSource={RelativeSource TemplatedParent}, Path=Tag}"></Image>

                        </Grid>
                    </Grid>

                    <ControlTemplate.Triggers>

                        <Trigger Property="ToggleButton.IsChecked" Value="True">
                            <Setter TargetName="inner" Property="Background" Value="LightBlue"/>
                        </Trigger>

                        <Trigger Property="ToggleButton.IsMouseOver" Value="true">
                            <Setter TargetName="inner" Property = "Background" Value="LightBlue"/>
                        </Trigger>

                    </ControlTemplate.Triggers>

                </ControlTemplate>
            </Setter.Value>
        </Setter>
    </Style>

    <LinearGradientBrush x:Key="ButtonGradientBackground" StartPoint="0.5,0" EndPoint="0.5,1">
        <GradientStop Color="#444" Offset="0.0" />
        <GradientStop Color="#2E2E2E" Offset="1.0" />
    </LinearGradientBrush>

    <LinearGradientBrush x:Key="DarkButtonGradientBackground" StartPoint="0.5,0" EndPoint="0.5,1">
        <GradientStop Color="#111" Offset="0.0" />
        <GradientStop Color="#000" Offset="1.0" />
    </LinearGradientBrush>

    <Style x:Key="SImageButton" TargetType="{x:Type Button}">
        <Setter Property="Template">
            <Setter.Value>
                <ControlTemplate>

                    <Grid x:Name="container" Background="Transparent">
                        <Grid x:Name="inner" Background="{StaticResource ButtonGradientBackground}">
                            
                            <Image Width="24" Height="24" x:Name="display" Source="{Binding RelativeSource={RelativeSource TemplatedParent}, Path=Tag}"></Image>

                        </Grid>
                    </Grid>

                    <ControlTemplate.Triggers>

                        <Trigger Property="ToggleButton.IsMouseOver" Value="true">
                            <Setter TargetName="inner" Property = "Background" Value="LightBlue"/>
                        </Trigger>

                    </ControlTemplate.Triggers>

                </ControlTemplate>
            </Setter.Value>
        </Setter>
    </Style>

<<<<<<< HEAD
    <Style x:Key="SDarkTextBox" TargetType="{x:Type TextBox}">
=======
    <Style x:Key="SBadgeButton" TargetType="{x:Type Button}">
>>>>>>> add1d165
        <Setter Property="Template">
            <Setter.Value>
                <ControlTemplate>

<<<<<<< HEAD
                    <Border Name="borderText" BorderThickness="1px" BorderBrush="#444">

                        <TextBox
                             Name="text"
                             HorizontalAlignment="Stretch" 
                             Padding="5"
                             Background="Transparent"
                             Foreground="AliceBlue"
                             FontSize="14"
                             CaretBrush="White"
                             VerticalAlignment="Stretch" 
                             BorderThickness="0"
                             HorizontalScrollBarVisibility="Disabled"
                             VerticalScrollBarVisibility="Disabled"
                             TextWrapping="NoWrap" />
                        
                    </Border>


                    <ControlTemplate.Triggers>

                        <Trigger Property="IsKeyboardFocusWithin" Value="True">
                            <Setter TargetName="borderText" Property ="Background" Value="#111"/>
                        </Trigger>

                        <Trigger Property="IsKeyboardFocusWithin" Value="False">
                            <Setter TargetName="borderText" Property ="Background" Value="#252525"/>
=======
                    <Border x:Name="container" Background="Transparent" >
                        <Border x:Name="inner" Background="#444" CornerRadius="2">
                            <TextBlock x:Name="text" HorizontalAlignment="Center" Foreground="black" Margin="1" FontSize="11" FontWeight="Bold" Text="{Binding RelativeSource={RelativeSource TemplatedParent}, Path=Content}"></TextBlock>
                        </Border>
                    </Border>

                    <ControlTemplate.Triggers>

                        <Trigger Property="Button.IsMouseOver" Value="true">
                            <Setter TargetName="inner" Property = "Background" Value="#666"/>
                        </Trigger>

                        <Trigger Property="IsEnabled" Value="true">
                            <Setter TargetName="text" Property = "Foreground" Value="black"/>
                        </Trigger>

                        <Trigger Property="IsEnabled" Value="false">
                            <Setter TargetName="text" Property = "Background" Value="#333"/>
>>>>>>> add1d165
                        </Trigger>

                    </ControlTemplate.Triggers>

                </ControlTemplate>
            </Setter.Value>
        </Setter>
    </Style>
    
    <Style x:Key="STextButton" TargetType="{x:Type Button}">
        <Setter Property="Template">
            <Setter.Value>
                <ControlTemplate>

                    <Border x:Name="container" Background="Transparent" BorderBrush="#444" BorderThickness="1">
                        <Grid x:Name="inner">

                            <Grid.Background>
                                <LinearGradientBrush  StartPoint="0.5,0" EndPoint="0.5,1">
                                    <GradientStop Color="#444" Offset="0.0" />
                                    <GradientStop Color="#2E2E2E" Offset="1.0" />
                                </LinearGradientBrush>
                            </Grid.Background>
                            
                            <TextBlock x:Name="text" HorizontalAlignment="Center" Foreground="WhiteSmoke" Margin="7,10,7,7" FontSize="14" Text="{Binding RelativeSource={RelativeSource TemplatedParent}, Path=Content}"></TextBlock>
                        </Grid>
                    </Border>

                    <ControlTemplate.Triggers>

                        <Trigger Property="Button.IsMouseOver" Value="true">
                            <Setter TargetName="inner" Property = "Background" Value="LightBlue"/>
                        </Trigger>

                        <Trigger Property="IsEnabled" Value="true">
                            <Setter TargetName="text" Property = "Foreground" Value="WhiteSmoke"/>
                        </Trigger>

                        <Trigger Property="IsEnabled" Value="false">
                            <Setter TargetName="text" Property = "Foreground" Value="DarkGray"/>
                        </Trigger>

                    </ControlTemplate.Triggers>

                </ControlTemplate>
            </Setter.Value>
        </Setter>
    </Style>

    <Style x:Key="SErrorTextButton" TargetType="{x:Type Button}">
        <Setter Property="Template">
            <Setter.Value>
                <ControlTemplate>

                    <Grid x:Name="container" Background="Transparent">
                        <Border x:Name="inner" BorderBrush="#bd362f" BorderThickness="1">

                            <Border.Background>
                                <LinearGradientBrush  StartPoint="0.5,0" EndPoint="0.5,1">
                                    <GradientStop Color="#ee5f5b" Offset="0.0" />
                                    <GradientStop Color="#bd362f" Offset="1.0" />
                                </LinearGradientBrush>
                            </Border.Background>

                            <TextBlock x:Name="text" HorizontalAlignment="Center" Foreground="WhiteSmoke" Margin="7,10,7,7" FontSize="14" Text="{Binding RelativeSource={RelativeSource TemplatedParent}, Path=Content}"></TextBlock>
                        </Border>
                    </Grid>

                    <ControlTemplate.Triggers>

                        <Trigger Property="Button.IsMouseOver" Value="true">
                            <Setter TargetName="inner" Property = "Background" Value="LightBlue"/>
                        </Trigger>

                        <Trigger Property="IsEnabled" Value="true">
                            <Setter TargetName="text" Property = "Foreground" Value="WhiteSmoke"/>
                        </Trigger>

                        <Trigger Property="IsEnabled" Value="false">
                            <Setter TargetName="text" Property = "Foreground" Value="DarkGray"/>
                        </Trigger>

                    </ControlTemplate.Triggers>

                </ControlTemplate>
            </Setter.Value>
        </Setter>
    </Style>
    
    <Style x:Key="SNodeTextButton" TargetType="{x:Type Button}">
        <Setter Property="Template">
            <Setter.Value>
                <ControlTemplate>

                    <Grid x:Name="container" Background="Transparent">
                        <Grid x:Name="inner">

                            <Grid.Background>
                                <LinearGradientBrush  StartPoint="0.5,0" EndPoint="0.5,1">
                                    <GradientStop Color="#CCFFFFFF" Offset="0.0" />
                                    <GradientStop Color="#55FFFFFF" Offset="1.0" />
                                </LinearGradientBrush>
                            </Grid.Background>

                            <TextBlock x:Name="text" 
                                       HorizontalAlignment="Center" 
                                       Foreground="Black" 
                                       Margin="{Binding RelativeSource={RelativeSource TemplatedParent}, Path=Margin}" 
                                       FontSize="{Binding RelativeSource={RelativeSource TemplatedParent}, Path=FontSize}"
                                       Text="{Binding RelativeSource={RelativeSource TemplatedParent}, Path=Content}" 
                                       Padding="1"></TextBlock>
                        </Grid>
                    </Grid>

                    <ControlTemplate.Triggers>

                        <Trigger Property="Button.IsMouseOver" Value="true">
                            <Setter TargetName="inner" Property = "Background" Value="#CCFFFFFF"/>
                        </Trigger>

                        <Trigger Property="IsEnabled" Value="false">
                            <Setter TargetName="text" Property = "Foreground" Value="DarkGray"/>
                            <Setter TargetName="inner" Property = "Background" Value="#CCFFFFFF"/>
                        </Trigger>

                        <Trigger Property="IsEnabled" Value="true">
                            <Setter TargetName="text" Property = "Foreground" Value="Black"/>
                        </Trigger>

                    </ControlTemplate.Triggers>

                </ControlTemplate>
            </Setter.Value>
        </Setter>
    </Style>

    <Style x:Key="SSearchButton" TargetType="{x:Type Button}">
        <Setter Property="Template">
            <Setter.Value>
                <ControlTemplate>

                    <Grid x:Name="container" Background="Transparent">
                        <Grid x:Name="inner" Background="#333">

                            <Image Width="24" Height="24" x:Name="display" Source="{Binding RelativeSource={RelativeSource TemplatedParent}, Path=Tag}"></Image>

                        </Grid>
                    </Grid>

                    <ControlTemplate.Triggers>

                        <!--<Trigger Property="ToggleButton.IsMouseOver" Value="true">
                <Setter TargetName="inner" Property = "Background" Value="LightBlue"/>
              </Trigger>-->

                    </ControlTemplate.Triggers>

                </ControlTemplate>
            </Setter.Value>
        </Setter>
    </Style>

    <!--Scrollbar Thumbs-->
    <Style x:Key="SScrollThumbs" TargetType="{x:Type Thumb}">
        <Setter Property="Template">
            <Setter.Value>
                <ControlTemplate TargetType="{x:Type Thumb}">
                    <Grid x:Name="Grid">
                        <Rectangle HorizontalAlignment="Stretch" VerticalAlignment="Stretch" Width="Auto" Height="Auto" Fill="Transparent" />
                        <Border x:Name="Rectangle1" CornerRadius="0" HorizontalAlignment="Stretch" VerticalAlignment="Stretch" Width="Auto" Height="Auto"  Background="{TemplateBinding Background}" />
                    </Grid>
                    <ControlTemplate.Triggers>
                        <Trigger Property="Tag" Value="Horizontal">
                            <Setter TargetName="Rectangle1" Property="Width" Value="Auto" />
                            <Setter TargetName="Rectangle1" Property="Height" Value="7" />
                        </Trigger>
                    </ControlTemplate.Triggers>
                </ControlTemplate>
            </Setter.Value>
        </Setter>
    </Style>

    <!--ScrollBars-->
    <Style x:Key="{x:Type ScrollBar}" TargetType="{x:Type ScrollBar}">
        <Setter Property="Stylus.IsFlicksEnabled" Value="false" />
        <Setter Property="Foreground" Value="#444" />
        <Setter Property="Background" Value="#111" />
        <Setter Property="Width" Value="8" />
        <Setter Property="Template">
            <Setter.Value>
                <ControlTemplate TargetType="{x:Type ScrollBar}">
                    <Grid x:Name="GridRoot" Width="19" Background="{TemplateBinding Background}">
                        <Grid.RowDefinitions>
                            <RowDefinition Height="0.00001*" />
                        </Grid.RowDefinitions>

                        <Track x:Name="PART_Track" Grid.Row="0" IsDirectionReversed="true" Focusable="false">
                            <Track.Thumb>
                                <Thumb x:Name="Thumb" Background="{TemplateBinding Foreground}" Style="{DynamicResource SScrollThumbs}" />
                            </Track.Thumb>
                            <Track.IncreaseRepeatButton>
                                <RepeatButton x:Name="PageUp" Command="ScrollBar.PageDownCommand" Opacity="0" Focusable="false" />
                            </Track.IncreaseRepeatButton>
                            <Track.DecreaseRepeatButton>
                                <RepeatButton x:Name="PageDown" Command="ScrollBar.PageUpCommand" Opacity="0" Focusable="false" />
                            </Track.DecreaseRepeatButton>
                        </Track>
                    </Grid>

                    <ControlTemplate.Triggers>
                        <Trigger SourceName="Thumb" Property="IsMouseOver" Value="true">
                            <Setter Value="{DynamicResource ButtonSelectBrush}" TargetName="Thumb" Property="Background" />
                        </Trigger>
                        <Trigger SourceName="Thumb" Property="IsDragging" Value="true">
                            <Setter Value="{DynamicResource DarkBrush}" TargetName="Thumb" Property="Background" />
                        </Trigger>

                        <Trigger Property="IsEnabled" Value="false">
                            <Setter TargetName="Thumb" Property="Visibility" Value="Collapsed" />
                        </Trigger>
                        <Trigger Property="Orientation" Value="Horizontal">
                            <Setter TargetName="GridRoot" Property="LayoutTransform">
                                <Setter.Value>
                                    <RotateTransform Angle="-90" />
                                </Setter.Value>
                            </Setter>
                            <Setter TargetName="PART_Track" Property="LayoutTransform">
                                <Setter.Value>
                                    <RotateTransform Angle="-90" />
                                </Setter.Value>
                            </Setter>
                            <Setter Property="Width" Value="Auto" />
                            <Setter Property="Height" Value="12" />
                            <Setter TargetName="Thumb" Property="Tag" Value="Horizontal" />
                            <Setter TargetName="PageDown" Property="Command" Value="ScrollBar.PageLeftCommand" />
                            <Setter TargetName="PageUp" Property="Command" Value="ScrollBar.PageRightCommand" />
                        </Trigger>
                    </ControlTemplate.Triggers>
                </ControlTemplate>
            </Setter.Value>
        </Setter>
    </Style>

    <clr:Int32 x:Key="connector_end_dot_size">6</clr:Int32>
    <clr:Int32 x:Key="connector_stroke_thickness">2</clr:Int32>
    <clr:Double x:Key="connector_stroke_opacity">0.6</clr:Double>
    <clr:Double x:Key="connector_bezier_offset">20.0</clr:Double>
    
</ResourceDictionary><|MERGE_RESOLUTION|>--- conflicted
+++ resolved
@@ -267,19 +267,47 @@
         </Setter>
     </Style>
 
-<<<<<<< HEAD
-    <Style x:Key="SDarkTextBox" TargetType="{x:Type TextBox}">
-=======
-    <Style x:Key="SBadgeButton" TargetType="{x:Type Button}">
->>>>>>> add1d165
-        <Setter Property="Template">
-            <Setter.Value>
-                <ControlTemplate>
-
-<<<<<<< HEAD
+        <Style x:Key="SBadgeButton" TargetType="{x:Type Button}">
+            <Setter Property="Template">
+                <Setter.Value>
+                    <ControlTemplate>
+
+                                    <Border x:Name="container" Background="Transparent" >
+                                        <Border x:Name="inner" Background="#444" CornerRadius="2">
+                                            <TextBlock x:Name="text" HorizontalAlignment="Center" Foreground="black" Margin="1" FontSize="11" FontWeight="Bold" Text="{Binding RelativeSource={RelativeSource TemplatedParent}, Path=Content}"></TextBlock>
+                                        </Border>
+                                    </Border>
+
+                                    <ControlTemplate.Triggers>
+
+                                        <Trigger Property="Button.IsMouseOver" Value="true">
+                                            <Setter TargetName="inner" Property = "Background" Value="#666"/>
+                                        </Trigger>
+
+                                        <Trigger Property="IsEnabled" Value="true">
+                                            <Setter TargetName="text" Property = "Foreground" Value="black"/>
+                                        </Trigger>
+
+                                        <Trigger Property="IsEnabled" Value="false">
+                                            <Setter TargetName="text" Property = "Background" Value="#333"/>
+                                        </Trigger>
+
+                                    </ControlTemplate.Triggers>
+
+                    </ControlTemplate>
+                </Setter.Value>
+            </Setter>
+        </Style>
+
+        <Style x:Key="SDarkTextBox" TargetType="{x:Type TextBox}">
+
+                <Setter Property="Template">
+                    <Setter.Value>
+                        <ControlTemplate>
+
                     <Border Name="borderText" BorderThickness="1px" BorderBrush="#444">
 
-                        <TextBox
+                                <TextBox
                              Name="text"
                              HorizontalAlignment="Stretch" 
                              Padding="5"
@@ -292,47 +320,28 @@
                              HorizontalScrollBarVisibility="Disabled"
                              VerticalScrollBarVisibility="Disabled"
                              TextWrapping="NoWrap" />
-                        
-                    </Border>
-
-
-                    <ControlTemplate.Triggers>
-
-                        <Trigger Property="IsKeyboardFocusWithin" Value="True">
-                            <Setter TargetName="borderText" Property ="Background" Value="#111"/>
-                        </Trigger>
-
-                        <Trigger Property="IsKeyboardFocusWithin" Value="False">
-                            <Setter TargetName="borderText" Property ="Background" Value="#252525"/>
-=======
-                    <Border x:Name="container" Background="Transparent" >
-                        <Border x:Name="inner" Background="#444" CornerRadius="2">
-                            <TextBlock x:Name="text" HorizontalAlignment="Center" Foreground="black" Margin="1" FontSize="11" FontWeight="Bold" Text="{Binding RelativeSource={RelativeSource TemplatedParent}, Path=Content}"></TextBlock>
+
                         </Border>
-                    </Border>
-
-                    <ControlTemplate.Triggers>
-
-                        <Trigger Property="Button.IsMouseOver" Value="true">
-                            <Setter TargetName="inner" Property = "Background" Value="#666"/>
-                        </Trigger>
-
-                        <Trigger Property="IsEnabled" Value="true">
-                            <Setter TargetName="text" Property = "Foreground" Value="black"/>
-                        </Trigger>
-
-                        <Trigger Property="IsEnabled" Value="false">
-                            <Setter TargetName="text" Property = "Background" Value="#333"/>
->>>>>>> add1d165
-                        </Trigger>
-
-                    </ControlTemplate.Triggers>
-
-                </ControlTemplate>
-            </Setter.Value>
-        </Setter>
-    </Style>
-    
+
+
+                        <ControlTemplate.Triggers>
+
+                            <Trigger Property="IsKeyboardFocusWithin" Value="True">
+                                <Setter TargetName="borderText" Property ="Background" Value="#111"/>
+                            </Trigger>
+
+                            <Trigger Property="IsKeyboardFocusWithin" Value="False">
+                                <Setter TargetName="borderText" Property ="Background" Value="#252525"/>
+      
+                                    </Trigger>
+
+                        </ControlTemplate.Triggers>
+
+                </ControlTemplate>
+            </Setter.Value>
+        </Setter>
+    </Style>
+
     <Style x:Key="STextButton" TargetType="{x:Type Button}">
         <Setter Property="Template">
             <Setter.Value>
