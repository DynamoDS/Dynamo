--- conflicted
+++ resolved
@@ -1175,13 +1175,6 @@
         #endregion
 
 
-<<<<<<< HEAD
-=======
-            Bench.workspaceLabel.Content = "Home";
-            //Bench.editNameButton.Visibility = Visibility.Collapsed;
-            //Bench.editNameButton.IsHitTestVisible = false;
->>>>>>> c31e0eb4
-
         //public event PropertyChangedEventHandler PropertyChanged;
 
         ///// <summary>
