﻿//Copyright 2013 Ian Keough

//Licensed under the Apache License, Version 2.0 (the "License");
//you may not use this file except in compliance with the License.
//You may obtain a copy of the License at

//http://www.apache.org/licenses/LICENSE-2.0

//Unless required by applicable law or agreed to in writing, software
//distributed under the License is distributed on an "AS IS" BASIS,
//WITHOUT WARRANTIES OR CONDITIONS OF ANY KIND, either express or implied.
//See the License for the specific language governing permissions and
//limitations under the License.

using System;
using System.Collections.Generic;
using System.Collections.Specialized;
using System.Linq;
<<<<<<< HEAD
=======
using System.Windows;
using System.Windows.Controls;
using System.Windows.Data;
>>>>>>> c4cf1d9f
using System.Windows.Input;
using System.Collections.ObjectModel;
using Dynamo.Connectors;
using Dynamo.Nodes;
using Dynamo.Utilities;
using Dynamo.Selection;

namespace Dynamo.Controls
{
    /// <summary>
    /// Interaction logic for dynControl.xaml
    /// </summary>
    
    public partial class dynNodeViewModel : dynViewModelBase
    {
        #region delegates
        public delegate void SetToolTipDelegate(string message);
        public delegate void NodeHelpEventHandler(object sender, NodeHelpEventArgs e);
        #endregion

        #region private members

        ObservableCollection<dynPortViewModel> inPorts = new ObservableCollection<dynPortViewModel>();
        ObservableCollection<dynPortViewModel> outPorts = new ObservableCollection<dynPortViewModel>();
        
        dynNodeModel nodeLogic;
        public dynNodeModel NodeModel { get { return nodeLogic; } private set { nodeLogic = value; }}
        
        //int preferredHeight = 30;
        private bool isFullyConnected = false;
        //private double dropShadowOpacity = 0;
        
        #endregion

        #region public members

        public bool IsFullyConnected
        {
            get { return isFullyConnected; }
            set
            {
                isFullyConnected = value;
                RaisePropertyChanged("IsFullyConnected");
            }
        }
        
        public LacingStrategy ArgumentLacing
        {
            get { return nodeLogic.ArgumentLacing; }
            set
            {
                nodeLogic.ArgumentLacing = value;
                RaisePropertyChanged("ArgumentLacing");
            }
        }

        public dynNodeModel NodeLogic
        {
            get { return nodeLogic; }
        }

        public string ToolTipText
        {
            get { return nodeLogic.ToolTipText; }
        }
        
        public ObservableCollection<dynPortViewModel> InPorts
        {
            get { return inPorts; }
            set
            {
                inPorts = value;
                RaisePropertyChanged("InPorts");
            }
        }

        public ObservableCollection<dynPortViewModel> OutPorts
        {
            get { return outPorts; }
            set
            {
                outPorts = value;
                RaisePropertyChanged("OutPorts");
            }
        }

        public bool IsSelected
        {
            get { return nodeLogic.IsSelected; }
        }

        public string NickName
        {
            get { return nodeLogic.NickName; }
            set { nodeLogic.NickName = value; }
        }

        public string OldValue
        {
            get { 
                if (this.nodeLogic.WorkSpace is FuncWorkspace)
                {
                    return "Not available in custom nodes";
                }
                return BuildValueString(nodeLogic.OldValue, 0, 3, 0, 2).TrimEnd('\n');
            }
        }

        public string BuildValueString(FScheme.Value eIn, int currentListIndex, int maxListIndex, int currentDepth, int maxDepth )
        {
            if (eIn == null)
                return "<null>";

            string accString = String.Concat(Enumerable.Repeat("  ", currentDepth));

            if ( maxDepth == currentDepth || currentListIndex == maxListIndex ) 
            {
                accString += "...\n";
                return accString;
            }
            
            if (eIn.IsContainer)
            {
                var str = (eIn as FScheme.Value.Container).Item != null
                    ? (eIn as FScheme.Value.Container).Item.ToString()
                    : "null";

                accString += str;
            }
            else if (eIn.IsFunction)
            {
                accString += "<function>";
            }
            else if (eIn.IsList)
            {
                accString += "List\n";

                var list = (eIn as FScheme.Value.List).Item;

                // build all elements of sub list
                foreach (var e in list.Select((x, i) => new { Element = x, Index = i }))
                {

                    if (e.Index > maxListIndex)
                    {
                        break;
                    }
                    accString += BuildValueString(e.Element, e.Index, maxListIndex, currentDepth + 1, maxDepth );
                }
            }
            else if (eIn.IsNumber)
            {
                accString += (eIn as FScheme.Value.Number).Item.ToString();
            }
            else if (eIn.IsString)
            {
                accString += "\"" + (eIn as FScheme.Value.String).Item + "\"";
            }
            else if (eIn.IsSymbol)
            {
                accString += "<" + (eIn as FScheme.Value.Symbol).Item + ">";
            }

            accString += "\n";

            return accString;
        }

        public ElementState State
        {
            get { return nodeLogic.State; }
        }

        public string Description
        {
            get { return nodeLogic.Description; }
        }
        
        //public double DropShadowOpacity
        //{
        //    get
        //    {
        //        return nodeLogic.IsCustomFunction? 1:0;
        //    }
        //}

        public bool IsCustomFunction
        {
            get { return nodeLogic.IsCustomFunction ? true : false; }
        }

        /// <summary>
        /// Element's left position is two-way bound to this value
        /// </summary>
        public double Left
        {
            get { return nodeLogic.X; }
            set
            {
                nodeLogic.X = value;
                RaisePropertyChanged("Left");
            }
        }

        /// <summary>
        /// Element's top position is two-way bound to this value
        /// </summary>
        public double Top
        {
            get { return nodeLogic.Y; }
            set
            {
                nodeLogic.Y = value;
                RaisePropertyChanged("Top");
            }
        }

        public double ZIndex
        {
            get { return 3; }
        }

        /// <summary>
        /// Input grid's enabled state is now bound to this property
        /// which tracks the node model's InteractionEnabled property
        /// </summary>
        public bool IsInteractionEnabled
        {
            get { return nodeLogic.InteractionEnabled; }
        }

        public bool IsVisible
        {
            get
            {
                return nodeLogic.IsVisible;
            }
            set
            {
                nodeLogic.IsVisible = value;
                RaisePropertyChanged("IsVisible");
            }
        }

        public bool IsUpstreamVisible
        {
            get
            {
                return nodeLogic.IsUpstreamVisible;
            }
            set
            {
                nodeLogic.IsUpstreamVisible = value;
                RaisePropertyChanged("IsUpstreamVisible");
            }
        }

        #endregion

<<<<<<< HEAD
        #region events
        public event NodeHelpEventHandler RequestShowNodeHelp;
        public virtual void OnRequestShowNodeHelp(Object sender, NodeHelpEventArgs e)
        {
            if (RequestShowNodeHelp != null)
            {
                RequestShowNodeHelp(this, e);
            }
        }
        
=======
        #region commands

        public DelegateCommand DeleteCommand { get; set; }
        public DelegateCommand<string> SetLacingTypeCommand { get; set; }
        public DelegateCommand<object> SetStateCommand { get; set; }
        public DelegateCommand SelectCommand { get; set; }
        public DelegateCommand RenameCommand { get; set; }
        public DelegateCommand ShowHelpCommand { get; set; }
        public DelegateCommand ViewCustomNodeWorkspaceCommand { get; set; }
        public DelegateCommand<object> SetLayoutCommand { get; set; }
        public DelegateCommand<dynNodeView> SetupCustomUIElementsCommand { get; set; }
        public DelegateCommand ValidateConnectionsCommand { get; set; }
        public DelegateCommand ToggleIsVisibleCommand { get; set; }
        public DelegateCommand ToggleIsUpstreamVisibleCommand { get; set; }
>>>>>>> c4cf1d9f
        #endregion

        #region constructors

        public dynNodeViewModel(dynNodeModel logic)
        {
            nodeLogic = logic;

            //respond to collection changed events to sadd
            //and remove port model views
            logic.InPorts.CollectionChanged += inports_collectionChanged;
            logic.OutPorts.CollectionChanged += outports_collectionChanged;
            
            logic.PropertyChanged += logic_PropertyChanged;
            dynSettings.Controller.DynamoViewModel.Model.PropertyChanged += new System.ComponentModel.PropertyChangedEventHandler(Model_PropertyChanged);

<<<<<<< HEAD
=======
            DeleteCommand = new DelegateCommand(DeleteNodeAndItsConnectors, CanDeleteNode);
            SetLacingTypeCommand = new DelegateCommand<string>(new Action<string>(SetLacingType), CanSetLacingType);
            SetStateCommand = new DelegateCommand<object>(SetState, CanSetState);
            SelectCommand = new DelegateCommand(Select, CanSelect);
            ShowHelpCommand = new DelegateCommand(ShowHelp, CanShowHelp);
            RenameCommand = new DelegateCommand(ShowRename, CanShowRename);
            ViewCustomNodeWorkspaceCommand = new DelegateCommand(ViewCustomNodeWorkspace, CanViewCustomNodeWorkspace);
            SetLayoutCommand = new DelegateCommand<object>(SetLayout, CanSetLayout);
            SetupCustomUIElementsCommand = new DelegateCommand<dynNodeView>(SetupCustomUIElements, CanSetupCustomUIElements);
            ValidateConnectionsCommand = new DelegateCommand(ValidateConnections, CanValidateConnections);
            ToggleIsVisibleCommand = new DelegateCommand(ToggleIsVisible, CanVisibilityBeToggled);
            ToggleIsUpstreamVisibleCommand = new DelegateCommand(ToggleIsUpstreamVisible, CanUpstreamVisibilityBeToggled);

>>>>>>> c4cf1d9f
            //Do a one time setup of the initial ports on the node
            //we can not do this automatically because this constructor
            //is called after the node's constructor where the ports
            //are initially registered
            SetupInitialPortViewModels();

            dynSettings.Controller.RequestNodeSelect += new NodeEventHandler(Controller_RequestNodeSelect);
        }

        void Controller_RequestNodeSelect(object sender, EventArgs e)
        {
            dynModelBase n = (e as ModelEventArgs).Model;
            //DynamoCommands.CommandQueue.Enqueue(Tuple.Create<object, object>(SelectCommand, n));
            //DynamoCommands.ProcessCommandQueue();

            dynSettings.Controller.DynamoViewModel.AddToSelection(n);
        }

        #endregion

        /// <summary>
        /// Do a one setup of the ports 
        /// </summary>
        private void SetupInitialPortViewModels()
        {
            foreach (var item in nodeLogic.InPorts)
            {
                InPorts.Add(new dynPortViewModel(item as dynPortModel, nodeLogic));
            }

            foreach (var item in nodeLogic.OutPorts)
            {
                OutPorts.Add(new dynPortViewModel(item as dynPortModel, nodeLogic));
            }
        }

        /// <summary>
        /// Respond to property changes on the model
        /// </summary>
        /// <param name="sender"></param>
        /// <param name="e"></param>
        void Model_PropertyChanged(object sender, System.ComponentModel.PropertyChangedEventArgs e)
        {
            switch (e.PropertyName)
            {
                case "CurrentSpace":
                    RaisePropertyChanged("NodeVisibility");
                    break;
                    
            }
        }

        /// <summary>
        /// Respond to property changes on the node model.
        /// </summary>
        /// <param name="sender"></param>
        /// <param name="e"></param>
        void logic_PropertyChanged(object sender, System.ComponentModel.PropertyChangedEventArgs e)
        {
            switch (e.PropertyName)
            {
                case "NickName":
                    RaisePropertyChanged("NickName");
                    break;
                case "OldValue":
                    RaisePropertyChanged("OldValue");
                    break;
                case "X":
                    RaisePropertyChanged("Left");
                    break;
                case "Y":
                    RaisePropertyChanged("Top");
                    break;
                case "InteractionEnabled":
                    RaisePropertyChanged("IsInteractionEnabled");
                    break;
                case "IsSelected":
                    RaisePropertyChanged("IsSelected");
                    break;
                case "State":
                    RaisePropertyChanged("State");
                    break;
                case "ArgumentLacing":
                    SetLacingTypeCommand.RaiseCanExecuteChanged();
                    break;
            }
        }

        private void ShowHelp()
        {
            //var helpDialog = new NodeHelpPrompt(this.NodeModel);
            //helpDialog.Show();

            OnRequestShowNodeHelp(this, new NodeHelpEventArgs(NodeModel));
        }

        private bool CanShowHelp()
        {
            return true;
        }

        private void ShowRename()
        {
            var editWindow = new dynEditWindow { DataContext = this };

            var bindingVal = new Binding("NickName")
            {
                Mode = BindingMode.TwoWay,
                NotifyOnValidationError = false,
                Source = this,
                UpdateSourceTrigger = UpdateSourceTrigger.Explicit
            };
            editWindow.editText.SetBinding(TextBox.TextProperty, bindingVal);

            editWindow.Title = "Edit Node Name";

            if (editWindow.ShowDialog() != true)
            {
                return;
            }
        }

        private bool CanShowRename()
        {
            return true;
        }

        private bool CanDeleteNode()
        {
            return true;
        }

        private void DeleteNodeAndItsConnectors()
        {
            //dynSettings.Controller.DynamoViewModel.DeleteCommand.Execute(this.nodeLogic);
            dynSettings.Controller.DynamoViewModel.Delete(nodeLogic);
        }

        void SetLacingType(string parameter)
        {
            if (parameter == "First")
            {
                NodeLogic.ArgumentLacing = LacingStrategy.First;
            }
            else if (parameter == "Longest")
            {
                NodeLogic.ArgumentLacing = LacingStrategy.Longest;
            }
            else if (parameter == "Shortest")
            {
                NodeLogic.ArgumentLacing = LacingStrategy.Shortest;
            }
            else if (parameter == "CrossProduct")
            {
                NodeLogic.ArgumentLacing = LacingStrategy.CrossProduct;
            }
            else
                NodeLogic.ArgumentLacing = LacingStrategy.Disabled;

            RaisePropertyChanged("Lacing");
        }

        bool CanSetLacingType(string parameter)
        {
            if (this.ArgumentLacing == LacingStrategy.Disabled)
                return false;

            return true;
        }

        private void ViewCustomNodeWorkspace()
        {
            var f = (nodeLogic as dynFunction);
            if(f!= null)
                dynSettings.Controller.DynamoViewModel.ViewCustomNodeWorkspace(f.Definition);
        }

        private bool CanViewCustomNodeWorkspace()
        {
            return nodeLogic.IsCustomFunction;
        }

        private void SetLayout(object parameters)
        {
            var dict = parameters as Dictionary<string,
            double >;
            nodeLogic.X = dict["X"];
            nodeLogic.Y = dict["Y"];
            nodeLogic.Height = dict["Height"];
            nodeLogic.Width = dict["Width"];
        }

        private bool CanSetLayout(object parameters)
        {
            var dict = parameters as Dictionary<string,
            double>;
            if (dict == null)
                return false;
            return true;
        }

        void inports_collectionChanged(object sender, System.Collections.Specialized.NotifyCollectionChangedEventArgs e)
        {
            //The visual height of the node is bound to preferred height.
            //PreferredHeight = Math.Max(inPorts.Count * 20 + 10, outPorts.Count * 20 + 10); //spacing for inputs + title space + bottom space

            if (e.Action == NotifyCollectionChangedAction.Add)
            {
                //create a new port view model
                foreach (var item in e.NewItems)
                {
                    InPorts.Add(new dynPortViewModel(item as dynPortModel,nodeLogic));
                }
            }
            else if (e.Action == NotifyCollectionChangedAction.Remove)
            {
                //remove the port view model whose model item
                //is the one passed in
                foreach (var item in e.OldItems)
                {
                    InPorts.Remove(InPorts.ToList().First(x => x.PortModel == item));
                }
            }
        }

        void outports_collectionChanged(object sender, System.Collections.Specialized.NotifyCollectionChangedEventArgs e)
        {
            //The visual height of the node is bound to preferred height.
            //PreferredHeight = Math.Max(inPorts.Count * 20 + 10, outPorts.Count * 20 + 10); //spacing for inputs + title space + bottom space

            if (e.Action == NotifyCollectionChangedAction.Add)
            {
                //create a new port view model
                foreach (var item in e.NewItems)
                {
                    OutPorts.Add(new dynPortViewModel(item as dynPortModel, nodeLogic));
                }
            }
            else if (e.Action == NotifyCollectionChangedAction.Remove)
            {
                //remove the port view model whose model item is the
                //one passed in
                foreach (var item in e.OldItems)
                {
                    OutPorts.Remove(OutPorts.ToList().First(x => x.PortModel == item));
                }
            }
        }

        private void ToggleIsVisible()
        {
            this.nodeLogic.IsVisible = !this.nodeLogic.IsVisible;
            RaisePropertyChanged("IsVisible");
        }

        private void ToggleIsUpstreamVisible()
        {
            this.nodeLogic.IsUpstreamVisible = !this.nodeLogic.IsUpstreamVisible;
            RaisePropertyChanged("IsUpstreamVisible");
        }

        private bool CanVisibilityBeToggled() 
        {
            return true;
        }

        private bool CanUpstreamVisibilityBeToggled()
        {
            return true;
        }

        private void ValidateConnections()
        {
            nodeLogic.ValidateConnections();
        }

        private bool CanValidateConnections()
        {
            return true;
        }

        private void SetupCustomUIElements(object NodeUI)
        {
            nodeLogic.SetupCustomUIElements(NodeUI);
        }

        private bool CanSetupCustomUIElements(object NodeUI)
        {
            return true;
        }

        private void SetState(object parameter)
        {
            nodeLogic.State = (ElementState)parameter;
        }

        private bool CanSetState(object parameter)
        {
            if(parameter is ElementState)
                return true;
            return false;
        }

        private void Select()
        {
            if (!nodeLogic.IsSelected)
            {
                if (!Keyboard.IsKeyDown(Key.LeftShift) && !Keyboard.IsKeyDown(Key.RightShift))
                {
                    DynamoSelection.Instance.ClearSelection();
                }

                if (!DynamoSelection.Instance.Selection.Contains(nodeLogic))
                    DynamoSelection.Instance.Selection.Add(nodeLogic);
            }
            else
            {
                if (Keyboard.IsKeyDown(Key.LeftShift) || Keyboard.IsKeyDown(Key.RightShift))
                {
                    DynamoSelection.Instance.Selection.Remove(nodeLogic);
                }
            }
        }

        private bool CanSelect()
        {
            return true;
        }

    }

    public class NodeHelpEventArgs : EventArgs
    {
        public dynNodeModel Model { get; set; }
        public NodeHelpEventArgs(dynNodeModel model)
        {
            Model = model;
        }
    }
}
<|MERGE_RESOLUTION|>--- conflicted
+++ resolved
@@ -16,12 +16,6 @@
 using System.Collections.Generic;
 using System.Collections.Specialized;
 using System.Linq;
-<<<<<<< HEAD
-=======
-using System.Windows;
-using System.Windows.Controls;
-using System.Windows.Data;
->>>>>>> c4cf1d9f
 using System.Windows.Input;
 using System.Collections.ObjectModel;
 using Dynamo.Connectors;
@@ -281,7 +275,6 @@
 
         #endregion
 
-<<<<<<< HEAD
         #region events
         public event NodeHelpEventHandler RequestShowNodeHelp;
         public virtual void OnRequestShowNodeHelp(Object sender, NodeHelpEventArgs e)
@@ -291,23 +284,16 @@
                 RequestShowNodeHelp(this, e);
             }
         }
-        
-=======
-        #region commands
-
-        public DelegateCommand DeleteCommand { get; set; }
-        public DelegateCommand<string> SetLacingTypeCommand { get; set; }
-        public DelegateCommand<object> SetStateCommand { get; set; }
-        public DelegateCommand SelectCommand { get; set; }
-        public DelegateCommand RenameCommand { get; set; }
-        public DelegateCommand ShowHelpCommand { get; set; }
-        public DelegateCommand ViewCustomNodeWorkspaceCommand { get; set; }
-        public DelegateCommand<object> SetLayoutCommand { get; set; }
-        public DelegateCommand<dynNodeView> SetupCustomUIElementsCommand { get; set; }
-        public DelegateCommand ValidateConnectionsCommand { get; set; }
-        public DelegateCommand ToggleIsVisibleCommand { get; set; }
-        public DelegateCommand ToggleIsUpstreamVisibleCommand { get; set; }
->>>>>>> c4cf1d9f
+
+        public event EventHandler RequestShowNodeRename;
+        public virtual void OnRequestShowNodeRename(Object sender, EventArgs e)
+        {
+            if (RequestShowNodeRename != null)
+            {
+                RequestShowNodeRename(this, e);
+            }
+        }
+
         #endregion
 
         #region constructors
@@ -324,22 +310,6 @@
             logic.PropertyChanged += logic_PropertyChanged;
             dynSettings.Controller.DynamoViewModel.Model.PropertyChanged += new System.ComponentModel.PropertyChangedEventHandler(Model_PropertyChanged);
 
-<<<<<<< HEAD
-=======
-            DeleteCommand = new DelegateCommand(DeleteNodeAndItsConnectors, CanDeleteNode);
-            SetLacingTypeCommand = new DelegateCommand<string>(new Action<string>(SetLacingType), CanSetLacingType);
-            SetStateCommand = new DelegateCommand<object>(SetState, CanSetState);
-            SelectCommand = new DelegateCommand(Select, CanSelect);
-            ShowHelpCommand = new DelegateCommand(ShowHelp, CanShowHelp);
-            RenameCommand = new DelegateCommand(ShowRename, CanShowRename);
-            ViewCustomNodeWorkspaceCommand = new DelegateCommand(ViewCustomNodeWorkspace, CanViewCustomNodeWorkspace);
-            SetLayoutCommand = new DelegateCommand<object>(SetLayout, CanSetLayout);
-            SetupCustomUIElementsCommand = new DelegateCommand<dynNodeView>(SetupCustomUIElements, CanSetupCustomUIElements);
-            ValidateConnectionsCommand = new DelegateCommand(ValidateConnections, CanValidateConnections);
-            ToggleIsVisibleCommand = new DelegateCommand(ToggleIsVisible, CanVisibilityBeToggled);
-            ToggleIsUpstreamVisibleCommand = new DelegateCommand(ToggleIsUpstreamVisible, CanUpstreamVisibilityBeToggled);
-
->>>>>>> c4cf1d9f
             //Do a one time setup of the initial ports on the node
             //we can not do this automatically because this constructor
             //is called after the node's constructor where the ports
@@ -443,23 +413,25 @@
 
         private void ShowRename()
         {
-            var editWindow = new dynEditWindow { DataContext = this };
-
-            var bindingVal = new Binding("NickName")
-            {
-                Mode = BindingMode.TwoWay,
-                NotifyOnValidationError = false,
-                Source = this,
-                UpdateSourceTrigger = UpdateSourceTrigger.Explicit
-            };
-            editWindow.editText.SetBinding(TextBox.TextProperty, bindingVal);
-
-            editWindow.Title = "Edit Node Name";
-
-            if (editWindow.ShowDialog() != true)
-            {
-                return;
-            }
+            //var editWindow = new dynEditWindow { DataContext = this };
+
+            //var bindingVal = new Binding("NickName")
+            //{
+            //    Mode = BindingMode.TwoWay,
+            //    NotifyOnValidationError = false,
+            //    Source = this,
+            //    UpdateSourceTrigger = UpdateSourceTrigger.Explicit
+            //};
+            //editWindow.editText.SetBinding(TextBox.TextProperty, bindingVal);
+
+            //editWindow.Title = "Edit Node Name";
+
+            //if (editWindow.ShowDialog() != true)
+            //{
+            //    return;
+            //}
+
+            OnRequestShowNodeRename(this, EventArgs.Empty);
         }
 
         private bool CanShowRename()
