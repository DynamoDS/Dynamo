﻿using System;
using System.Collections.Generic;
using System.Collections.ObjectModel;
using System.Collections.Specialized;
using System.Diagnostics;
using System.Linq;
using System.Windows;
using Dynamo.Commands;
using Dynamo.Connectors;
using Dynamo.Controls;
using Dynamo.Nodes;
using Dynamo.Selection;
using Dynamo.Utilities;

namespace Dynamo
{
    public delegate void PointEventHandler(object sender, EventArgs e);
    public delegate void NodeEventHandler(object sender, EventArgs e);
    public delegate void NoteEventHandler(object sender, EventArgs e);
    public delegate void ViewEventHandler(object sender, EventArgs e);
    public delegate void ZoomEventHandler(object sender, EventArgs e);
    public delegate void ViewModelAdditionEventHandler(object sender, ViewModelEventArgs e);

    public partial class dynWorkspaceViewModel: dynViewModelBase
    {
        #region Properties and Fields
        
        public dynWorkspaceModel _model;
        private bool _isConnecting = false;
        private bool _canFindNodesFromElements = false;

        public event EventHandler StopDragging;
        public event PointEventHandler CurrentOffsetChanged;
        public event ZoomEventHandler ZoomChanged;
        public event NodeEventHandler RequestCenterViewOnElement;
        public event NodeEventHandler RequestNodeCentered;
        public event ViewEventHandler RequestAddViewToOuterCanvas;
        public event ViewModelAdditionEventHandler RequestAddViewModelToCollection;
        public event ViewModelAdditionEventHandler RequestRemoveViewModelFromCollection;

        private bool _watchEscapeIsDown = false;

        /// <summary>
        /// Used during open and workspace changes to set the location of the workspace
        /// </summary>
        /// <param name="sender"></param>
        /// <param name="e"></param>
        public virtual void OnCurrentOffsetChanged(object sender, PointEventArgs e)
        {
            if (CurrentOffsetChanged != null)
            {
                Debug.WriteLine(string.Format("Setting current offset to {0}", e.Point));
                CurrentOffsetChanged(this, e);
            }
        }

        /// <summary>
        /// Used during open and workspace changes to set the zoom of the workspace
        /// </summary>
        /// <param name="sender"></param>
        /// <param name="e"></param>
        public virtual void OnZoomChanged(object sender, ZoomEventArgs e)
        {
            if (ZoomChanged != null)
            {
                Debug.WriteLine(string.Format("Setting zoom to {0}", e.Zoom));
                ZoomChanged(this, e);
            }
        }

        public virtual void OnStopDragging(object sender, EventArgs e)
        {
            if (StopDragging != null)
                StopDragging(this, e);
        }
        
        public virtual void OnRequestCenterViewOnElement(object sender, ModelEventArgs e)
        {
            if (RequestCenterViewOnElement != null)
                RequestCenterViewOnElement(this, e);
        }

        public virtual void OnRequestNodeCentered(object sender, ModelEventArgs e)
        {
            if (RequestNodeCentered != null)
                RequestNodeCentered(this, e);
        }

        public virtual void OnRequestAddViewToOuterCanvas(object sender, ViewEventArgs e)
        {
            if (RequestAddViewToOuterCanvas != null)
                RequestAddViewToOuterCanvas(this, e);
        }

        public virtual void OnRequestAddViewModelToCollection(object sender, ViewModelEventArgs e)
        {
            if (RequestAddViewModelToCollection != null)
                RequestAddViewModelToCollection(this, e);
        }

        public virtual void OnRequestRemoveViewModelFromCollection(object sender, ViewModelEventArgs e)
        {
            if (RequestRemoveViewModelFromCollection != null)
                RequestRemoveViewModelFromCollection(this, e);
        }

        ObservableCollection<dynConnectorViewModel> _connectors = new ObservableCollection<dynConnectorViewModel>();
        private ObservableCollection<Watch3DFullscreenViewModel> _watches = new ObservableCollection<Watch3DFullscreenViewModel>();
        ObservableCollection<dynNodeViewModel> _nodes = new ObservableCollection<dynNodeViewModel>();
        ObservableCollection<dynNoteViewModel> _notes = new ObservableCollection<dynNoteViewModel>();

        public ObservableCollection<dynConnectorViewModel> Connectors
        {
            get { return _connectors; }
            set { 
                _connectors = value;
                RaisePropertyChanged("Connectors");
            }
        }
        public ObservableCollection<dynNodeViewModel> Nodes
        {
            get { return _nodes; }
            set
            {
                _nodes = value;
                RaisePropertyChanged("Nodes");
            }
        }
        public ObservableCollection<dynNoteViewModel> Notes
        {
            get { return _notes; }
            set
            {
                _notes = value;
                RaisePropertyChanged("Notes");
            }
        }

<<<<<<< HEAD
=======
        public DelegateCommand SelectAllCommand { get; set; }
        public DelegateCommand<object> HideCommand { get; set; }
        public DelegateCommand<object> CrossSelectCommand { get; set; }
        public DelegateCommand<object> ContainSelectCommand { get; set; }
        public DelegateCommand UpdateSelectedConnectorsCommand { get; set; }
        public DelegateCommand<object> SetCurrentOffsetCommand { get; set; }
        public DelegateCommand NodeFromSelectionCommand { get; set; }
        public DelegateCommand<object> SetZoomCommand { get; set; }
        public DelegateCommand<object> FindByIdCommand { get; set; }
        public DelegateCommand<string> AlignSelectedCommand { get; set; }
        public DelegateCommand FindNodesFromSelectionCommand { get; set; }

>>>>>>> c4cf1d9f
        public string Name
        {
            get
            {
                if (_model == dynSettings.Controller.DynamoViewModel.Model.HomeSpace)
                    return "Home";
                return _model.Name;
            }
        }

        public string FilePath
        {
            get { return _model.FilePath; }
        }

        public void FullscreenChanged()
        {
            RaisePropertyChanged("FullscreenWatchVisible");

            if (DynamoCommands.IsProcessingCommandQueue)
                return;

            //dynSettings.Controller.RunCommand( dynSettings.Controller.DynamoViewModel.RunExpressionCommand, null );
            dynSettings.Controller.DynamoViewModel.RunExpression(null);

        }

        public bool FullscreenWatchVisible
        {
            get { return dynSettings.Controller.DynamoViewModel.FullscreenWatchShowing; }
        }

        private dynConnectorViewModel activeConnector;
        public dynConnectorViewModel ActiveConnector
        {
            get { return activeConnector; }
            set
            {
                if (value != null)
                {
                    //WorkspaceElements.Add(value);
                    OnRequestAddViewModelToCollection(this, new ViewModelEventArgs(value));
                    activeConnector = value;
                }    
                else
                {
                    //WorkspaceElements.Remove(activeConnector);
                    OnRequestRemoveViewModelFromCollection(this, new ViewModelEventArgs(activeConnector));
                }
                
                RaisePropertyChanged("ActiveConnector");
            }
        }

        //public bool EditNameVisibility
        //{
        //    get
        //    {
        //        if (_model != dynSettings.Controller.DynamoViewModel.Model.HomeSpace)
        //            return true;
        //        return false;
        //    }
        //}

        public bool CanEditName
        {
            get { return _model != dynSettings.Controller.DynamoViewModel.Model.HomeSpace; }
        }

        public bool IsConnecting
        {
            get { return _isConnecting; }
            set { _isConnecting = value; }
        }

        public bool IsCurrentSpace
        {
            get { return _model.IsCurrentSpace; }
        }

        public bool IsHomeSpace
        {
            get { return _model == dynSettings.Controller.DynamoModel.HomeSpace; }
        }

        public bool WatchEscapeIsDown
        {
            get { return _watchEscapeIsDown; }
            set 
            { 
                _watchEscapeIsDown = value;
                RaisePropertyChanged("WatchEscapeIsDown");
                RaisePropertyChanged("ShouldBeHitTestVisible");
            }
        }

        public bool ShouldBeHitTestVisible
        {
            get { return !WatchEscapeIsDown; }
        }

        public bool HasUnsavedChanges
        {
            get { return _model.HasUnsavedChanges; }
        }

        public dynWorkspaceModel Model
        {
            get { return _model; }
        }

        public ObservableCollection<Watch3DFullscreenViewModel> Watch3DViewModels
        {
            get { return _watches; }
            set
            {
                _watches = value;
                RaisePropertyChanged("Watch3DViewModels");
            }
        }

        public double Zoom
        {
            get { return _model.Zoom; }
        }

        public bool CanFindNodesFromElements
        {
            get { return _canFindNodesFromElements; }
            set
            {
                _canFindNodesFromElements = value;
                RaisePropertyChanged("CanFindNodesFromElements");
            }
        }

        public Action FindNodesFromElements{ get; set; }

        #endregion

        public dynWorkspaceViewModel(dynWorkspaceModel model, DynamoViewModel vm)
        {
            _model = model;


            //respond to collection changes on the model by creating new view models
            //currently, view models are added for notes and nodes
            //connector view models are added during connection
            _model.Nodes.CollectionChanged += Nodes_CollectionChanged;
            _model.Notes.CollectionChanged += Notes_CollectionChanged;
            _model.Connectors.CollectionChanged += Connectors_CollectionChanged;
            _model.PropertyChanged += ModelPropertyChanged;

<<<<<<< HEAD
=======
            HideCommand = new DelegateCommand<object>(Hide, CanHide);
            CrossSelectCommand = new DelegateCommand<object>(CrossingSelect, CanCrossSelect);
            ContainSelectCommand = new DelegateCommand<object>(ContainSelect, CanContainSelect);
            SetCurrentOffsetCommand = new DelegateCommand<object>(SetCurrentOffset, CanSetCurrentOffset);
            NodeFromSelectionCommand = new DelegateCommand(CreateNodeFromSelection, CanCreateNodeFromSelection);
            SetZoomCommand = new DelegateCommand<object>(SetZoom, CanSetZoom);
            FindByIdCommand = new DelegateCommand<object>(FindById, CanFindById);
            AlignSelectedCommand = new DelegateCommand<string>(AlignSelected, CanAlignSelected);
            SelectAllCommand = new DelegateCommand(SelectAll, CanSelectAll);
            FindNodesFromSelectionCommand = new DelegateCommand(FindNodesFromSelection, CanFindNodesFromSelection);

>>>>>>> c4cf1d9f
            DynamoSelection.Instance.Selection.CollectionChanged += NodeFromSelectionCanExecuteChanged;

            // sync collections
            Nodes_CollectionChanged(null, new NotifyCollectionChangedEventArgs(NotifyCollectionChangedAction.Add, _model.Nodes));
            Connectors_CollectionChanged(null, new NotifyCollectionChangedEventArgs(NotifyCollectionChangedAction.Add, _model.Connectors));
            Notes_CollectionChanged(null, new NotifyCollectionChangedEventArgs(NotifyCollectionChangedAction.Add, _model.Notes));
        }

        void Connectors_CollectionChanged(object sender, System.Collections.Specialized.NotifyCollectionChangedEventArgs e)
        {
            switch(e.Action)
            {
                case NotifyCollectionChangedAction.Add:
                    foreach (var item in e.NewItems)
                    {
                        var viewModel = new dynConnectorViewModel(item as dynConnectorModel);
                        _connectors.Add(viewModel);
                    }
                    break;
                case NotifyCollectionChangedAction.Reset:
                    _connectors.Clear();
                    break;
                case NotifyCollectionChangedAction.Remove:
                    foreach (var item in e.OldItems)
                    {
                        _connectors.Remove(_connectors.First(x => x.ConnectorModel == item));
                    }
                    break;
            }
        }

        void Notes_CollectionChanged(object sender, NotifyCollectionChangedEventArgs e)
        {
            switch (e.Action)
            {
                case NotifyCollectionChangedAction.Add:
                    foreach (var item in e.NewItems)
                    {
                        //add a corresponding note
                        var viewModel = new dynNoteViewModel(item as dynNoteModel);
                        _notes.Add(viewModel);
                    }
                    break;
                case NotifyCollectionChangedAction.Reset:
                    _notes.Clear();
                    break;
                case NotifyCollectionChangedAction.Remove:
                    foreach (var item in e.OldItems)
                    {
                        _notes.Remove(_notes.First(x => x.Model == item));
                    }
                    break;
            }
        }

        void Nodes_CollectionChanged(object sender, System.Collections.Specialized.NotifyCollectionChangedEventArgs e)
        {
            switch (e.Action)
            {
                case NotifyCollectionChangedAction.Add:
                    foreach (var item in e.NewItems)
                    {
                        if (item != null && item is dynNodeModel)
                        {
                            var node = item as dynNodeModel;
                            _nodes.Add(new dynNodeViewModel(node));
                            
                            //submit the node for rendering
                            if(node is IDrawable)
                                dynSettings.Controller.OnNodeSubmittedForRendering(node, EventArgs.Empty);
                        }
                    }
                    break;
                case NotifyCollectionChangedAction.Reset:
                    _nodes.Clear();
                    break;
                case NotifyCollectionChangedAction.Remove:
                    foreach (var item in e.OldItems)
                    {
                        var node = item as dynNodeModel;
                        _nodes.Remove(_nodes.First(x => x.NodeLogic == item));

                        //remove the node from rendering
                        if (node is IDrawable)
                            dynSettings.Controller.OnNodeRemovedFromRendering(node, EventArgs.Empty);
                    }
                    break;
            }
        }

        void ModelPropertyChanged(object sender, System.ComponentModel.PropertyChangedEventArgs e)
        {
            switch (e.PropertyName)
            {
                case "Name":
                    RaisePropertyChanged("Name");
                    break;
                case "X":
                    break;
                case "Y":
                    break;
                case "Zoom":
                    OnZoomChanged(this, new ZoomEventArgs(_model.Zoom));
                    RaisePropertyChanged("Zoom");
                    break;
                case "IsCurrentSpace":
                    RaisePropertyChanged("IsCurrentSpace");
                    RaisePropertyChanged("IsHomeSpace");
                    break;
                case "HasUnsavedChanges":
                    RaisePropertyChanged("HasUnsavedChanges");
                    break;
                case "FilePath":
                    RaisePropertyChanged("FilePath");
                    break;
            }
        }

        private void SelectAll()
        {
            DynamoSelection.Instance.ClearSelection();
            this.Nodes.ToList().ForEach((ele) => DynamoSelection.Instance.Selection.Add(ele.NodeModel));
        }

        private bool CanSelectAll()
        {
            return true;
        }

        public double GetSelectionAverageX()
        {
            return DynamoSelection.Instance.Selection.Where((x) => x is ILocatable)
                           .Cast<ILocatable>()
                           .Select((x) => x.CenterX)
                           .Average();
        }

        public double GetSelectionAverageY()
        {
            return DynamoSelection.Instance.Selection.Where((x) => x is ILocatable)
                           .Cast<ILocatable>()
                           .Select((x) => x.CenterY)
                           .Average();
        }

        public double GetSelectionMinX()
        {
            return DynamoSelection.Instance.Selection.Where((x) => x is ILocatable)
                           .Cast<ILocatable>()
                           .Select((x) => x.X)
                           .Min();
        }

        public double GetSelectionMinY()
        {
            return DynamoSelection.Instance.Selection.Where((x) => x is ILocatable)
                           .Cast<ILocatable>()
                           .Select((x) => x.Y)
                           .Min();
        }

        public double GetSelectionMaxX()
        {
            return DynamoSelection.Instance.Selection.Where((x) => x is ILocatable)
                           .Cast<ILocatable>()
                           .Select((x) => x.X + x.Width)
                           .Max();
        }

        public double GetSelectionMaxLeftX()
        {
            return DynamoSelection.Instance.Selection.Where((x) => x is ILocatable)
                           .Cast<ILocatable>()
                           .Select((x) => x.X)
                           .Max();
        }

        public double GetSelectionMaxY()
        {
            return DynamoSelection.Instance.Selection.Where((x) => x is ILocatable)
                           .Cast<ILocatable>()
                           .Select((x) => x.Y + x.Height)
                           .Max();
        }

        public double GetSelectionMaxTopY()
        {
            return DynamoSelection.Instance.Selection.Where((x) => x is ILocatable)
                           .Cast<ILocatable>()
                           .Select((x) => x.Y)
                           .Max();
        }

        private void AlignSelected(string alignType)
        {
            if (DynamoSelection.Instance.Selection.Count <= 1) return;

            if (alignType == "HorizontalCenter")  // make vertial line of elements
            {
                var xAll = GetSelectionAverageX();
                DynamoSelection.Instance.Selection.Where((x) => x is ILocatable)
                           .Cast<ILocatable>()
                           .ToList().ForEach((x) => { x.CenterX = xAll; });
            }
            else if (alignType == "HorizontalLeft")
            {
                var xAll = GetSelectionMinX();
                DynamoSelection.Instance.Selection.Where((x) => x is ILocatable)
                           .Cast<ILocatable>()
                           .ToList().ForEach((x) => { x.X = xAll; });
            }
            else if (alignType == "HorizontalRight")
            {
                var xAll = GetSelectionMaxX();
                DynamoSelection.Instance.Selection.Where((x) => x is ILocatable)
                           .Cast<ILocatable>()
                           .ToList().ForEach((x) => { x.X = xAll - x.Width; });
            }
            else if (alignType == "VerticalCenter")
            {
                var yAll = GetSelectionAverageY();
                DynamoSelection.Instance.Selection.Where((x) => x is ILocatable)
                           .Cast<ILocatable>()
                           .ToList().ForEach((x) => { x.CenterY = yAll; });
            }
            else if (alignType == "VerticalTop")
            {
                var yAll = GetSelectionMinY();
                DynamoSelection.Instance.Selection.Where((x) => x is ILocatable)
                           .Cast<ILocatable>()
                           .ToList().ForEach((x) => { x.Y = yAll; });
            }
            else if (alignType == "VerticalBottom")
            {
                var yAll = GetSelectionMaxY();
                DynamoSelection.Instance.Selection.Where((x) => x is ILocatable)
                           .Cast<ILocatable>()
                           .ToList().ForEach((x) => { x.Y = yAll - x.Height; });
            }
            else if (alignType == "VerticalDistribute")
            {
                if (DynamoSelection.Instance.Selection.Count <= 2) return;

                var yMin = GetSelectionMinY();
                var yMax = GetSelectionMaxTopY();
                var spacing = (yMax - yMin)/(DynamoSelection.Instance.Selection.Count - 1);
                int count = 0;

                DynamoSelection.Instance.Selection.Where((x) => x is ILocatable)
                           .Cast<ILocatable>()
                           .OrderBy((x) => x.Y)
                           .ToList()
                           .ForEach((x) => x.Y = yMin + spacing * count++);
            }
            else if (alignType == "HorizontalDistribute")
            {
                if (DynamoSelection.Instance.Selection.Count <= 2) return;

                var xMin = GetSelectionMinX();
                var xMax = GetSelectionMaxLeftX();
                var spacing = (xMax - xMin) / (DynamoSelection.Instance.Selection.Count - 1);
                int count = 0;

                DynamoSelection.Instance.Selection.Where((x) => x is ILocatable)
                           .Cast<ILocatable>()
                           .OrderBy((x) => x.X)
                           .ToList()
                           .ForEach((x) => x.X = xMin + spacing * count++);
            }

            UpdateSelectionOffsets();

        }

        private void UpdateSelectionOffsets()
        {
            var sel = new List<ISelectable>();
            foreach (var ele in DynamoSelection.Instance.Selection)
            {
                sel.Add(ele);
            }
            DynamoSelection.Instance.ClearSelection();
            foreach (var ele in sel)
            {
                DynamoSelection.Instance.Selection.Add(ele);
            }
        }

        private bool CanAlignSelected(string alignType)
        {
            return true;
        }

        private void Hide(object parameters)
        {
            if ( !this.Model.HasUnsavedChanges|| dynSettings.Controller.DynamoViewModel.AskUserToSaveWorkspaceOrCancel(this.Model))
            {
                dynSettings.Controller.DynamoViewModel.Model.HideWorkspace(this._model);
            }
        }

        private bool CanHide(object parameters)
        {
            // can hide anything but the home workspace
            return dynSettings.Controller.DynamoViewModel.Model.HomeSpace != this._model;
        }

        private void ContainSelect(object parameters)
        {
            var rect = (Rect)parameters;

            foreach (dynNodeModel n in Model.Nodes)
            {
                double x0 = n.X;
                double y0 = n.Y;
                double x1 = x0 + n.Width;
                double y1 = y0 + n.Height;

                bool contains = rect.Contains(x0, y0) && rect.Contains(x1, y1);
                if (contains)
                {
                    if (!DynamoSelection.Instance.Selection.Contains(n))
                        DynamoSelection.Instance.Selection.Add(n);
                }
            }

            foreach (var n in Model.Notes)
            {
                double x0 = n.X;
                double y0 = n.Y;
                double x1 = x0 + n.Width;
                double y1 = y0 + n.Height;

                bool contains = rect.Contains(x0, y0) && rect.Contains(x1, y1);
                if (contains)
                {
                    if (!DynamoSelection.Instance.Selection.Contains(n))
                        DynamoSelection.Instance.Selection.Add(n);
                }
            }
        }

        private bool CanContainSelect(object parameters)
        {
            return true;
        }

        private void CrossingSelect(object parameters)
        {
            var rect = (Rect)parameters;

            foreach (dynNodeModel n in Model.Nodes)
            {
                double x0 = n.X;
                double y0 = n.Y;

                bool intersects = rect.IntersectsWith(new Rect(x0, y0, n.Width, n.Height));
                if (intersects)
                {
                    if (!DynamoSelection.Instance.Selection.Contains(n))
                        DynamoSelection.Instance.Selection.Add(n);
                }
            }

            foreach (var n in Model.Notes)
            {
                double x0 = n.X;
                double y0 = n.Y;

                bool intersects = rect.IntersectsWith(new Rect(x0, y0, n.Width, n.Height));
                if (intersects)
                {
                    if (!DynamoSelection.Instance.Selection.Contains(n))
                        DynamoSelection.Instance.Selection.Add(n);
                }
            }
        }

        private bool CanCrossSelect(object parameters)
        {
            return true;
        } 

        private void SetCurrentOffset(object parameter)
        {
            var p = (Point)parameter;

            //set the current offset without triggering
            //any property change notices.
            if (_model.X != p.X && _model.Y != p.Y)
            {
                _model.X = p.X;
                _model.Y = p.Y;
            }
        }

        private bool CanSetCurrentOffset(object parameter)
        {
            return true;
        }

        private void CreateNodeFromSelection()
        {
            CollapseNodes(
                DynamoSelection.Instance.Selection.Where(x => x is dynNodeModel)
                    .Select(x => (x as dynNodeModel)));
        }

        private void NodeFromSelectionCanExecuteChanged(object sender, NotifyCollectionChangedEventArgs e)
        {
            NodeFromSelectionCommand.RaiseCanExecuteChanged();
        }

        private bool CanCreateNodeFromSelection()
        {
            if (DynamoSelection.Instance.Selection.Count(x => x is dynNodeModel) > 1)
            {
                return true;
            }
            return false;
        }

        private void SetZoom(object zoom)
        {
            _model.Zoom = Convert.ToDouble(zoom); ;
        }

        private bool CanSetZoom(object zoom)
        {
            return true;
        }

        private void FindById(object id)
        {
            try
            {
                var node = dynSettings.Controller.DynamoModel.Nodes.First(x => x.GUID.ToString() == id.ToString());

                if (node != null)
                {
                    //select the element
                    DynamoSelection.Instance.ClearSelection();
                    DynamoSelection.Instance.Selection.Add(node);

                    //focus on the element
                    dynSettings.Controller.DynamoViewModel.ShowElement(node);

                    return;
                }
            }
            catch
            {
                dynSettings.Controller.DynamoViewModel.Log("No node could be found with that Id.");
            }

            try
            {
                var function =
                    (dynFunction)dynSettings.Controller.DynamoModel.Nodes.First(x => x is dynFunction && ((dynFunction)x).Definition.FunctionId.ToString() == id.ToString());

                if (function != null)
                {
                    //select the element
                    DynamoSelection.Instance.ClearSelection();
                    DynamoSelection.Instance.Selection.Add(function);

                    //focus on the element
                    dynSettings.Controller.DynamoViewModel.ShowElement(function);
                }
            }
            catch
            {
                dynSettings.Controller.DynamoViewModel.Log("No node could be found with that Id.");
                return;
            }
        }

        private bool CanFindById(object id)
        {
            if (!string.IsNullOrEmpty(id.ToString()))
                return true;
            return false;
        }

        private void FindNodesFromSelection()
        {
            FindNodesFromElements();
        }

        private bool CanFindNodesFromSelection()
        {
            if (FindNodesFromElements != null)
                return true;
            return false;
        }

        /// <summary>
        ///     Collapse a set of nodes in the current workspace.  Has the side effects of prompting the user
        ///     first in order to obtain the name and category for the new node, 
        ///     writes the function to a dyf file, adds it to the FunctionDict, adds it to search, and compiles and 
        ///     places the newly created symbol (defining a lambda) in the Controller's FScheme Environment.  
        /// </summary>
        /// <param name="selectedNodes"> The function definition for the user-defined node </param>
        internal void CollapseNodes(IEnumerable<dynNodeModel> selectedNodes)
        {
            NodeCollapser.Collapse(selectedNodes, dynSettings.Controller.DynamoViewModel.CurrentSpace);
        }
    }

    public class ViewModelEventArgs:EventArgs
    {
        public dynViewModelBase ViewModel { get; set; }
        public ViewModelEventArgs(dynViewModelBase vm)
        {
            ViewModel = vm;
        }
    }
}<|MERGE_RESOLUTION|>--- conflicted
+++ resolved
@@ -136,21 +136,6 @@
             }
         }
 
-<<<<<<< HEAD
-=======
-        public DelegateCommand SelectAllCommand { get; set; }
-        public DelegateCommand<object> HideCommand { get; set; }
-        public DelegateCommand<object> CrossSelectCommand { get; set; }
-        public DelegateCommand<object> ContainSelectCommand { get; set; }
-        public DelegateCommand UpdateSelectedConnectorsCommand { get; set; }
-        public DelegateCommand<object> SetCurrentOffsetCommand { get; set; }
-        public DelegateCommand NodeFromSelectionCommand { get; set; }
-        public DelegateCommand<object> SetZoomCommand { get; set; }
-        public DelegateCommand<object> FindByIdCommand { get; set; }
-        public DelegateCommand<string> AlignSelectedCommand { get; set; }
-        public DelegateCommand FindNodesFromSelectionCommand { get; set; }
-
->>>>>>> c4cf1d9f
         public string Name
         {
             get
@@ -304,20 +289,6 @@
             _model.Connectors.CollectionChanged += Connectors_CollectionChanged;
             _model.PropertyChanged += ModelPropertyChanged;
 
-<<<<<<< HEAD
-=======
-            HideCommand = new DelegateCommand<object>(Hide, CanHide);
-            CrossSelectCommand = new DelegateCommand<object>(CrossingSelect, CanCrossSelect);
-            ContainSelectCommand = new DelegateCommand<object>(ContainSelect, CanContainSelect);
-            SetCurrentOffsetCommand = new DelegateCommand<object>(SetCurrentOffset, CanSetCurrentOffset);
-            NodeFromSelectionCommand = new DelegateCommand(CreateNodeFromSelection, CanCreateNodeFromSelection);
-            SetZoomCommand = new DelegateCommand<object>(SetZoom, CanSetZoom);
-            FindByIdCommand = new DelegateCommand<object>(FindById, CanFindById);
-            AlignSelectedCommand = new DelegateCommand<string>(AlignSelected, CanAlignSelected);
-            SelectAllCommand = new DelegateCommand(SelectAll, CanSelectAll);
-            FindNodesFromSelectionCommand = new DelegateCommand(FindNodesFromSelection, CanFindNodesFromSelection);
-
->>>>>>> c4cf1d9f
             DynamoSelection.Instance.Selection.CollectionChanged += NodeFromSelectionCanExecuteChanged;
 
             // sync collections
