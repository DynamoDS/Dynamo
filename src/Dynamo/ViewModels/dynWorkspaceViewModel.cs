--- conflicted
+++ resolved
@@ -377,11 +377,8 @@
 
         private void UpdateSelectedConnectors()
         {
-<<<<<<< HEAD
-            IEnumerable<dynConnector> allConnectors = DynamoSelection.Instance.Selection.OfType<dynNode>()
-=======
+
             var allConnectors = DynamoSelection.Instance.Selection.OfType<dynNodeModel>()
->>>>>>> 77f97df4
                                                                .SelectMany(
                                                                    el => el.OutPorts
                                                                            .SelectMany(x => x.Connectors)
