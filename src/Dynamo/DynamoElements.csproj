--- conflicted
+++ resolved
@@ -204,13 +204,10 @@
     <Compile Include="UI\ZoomBorder.cs">
       <SubType>Code</SubType>
     </Compile>
-<<<<<<< HEAD
-=======
     <Compile Include="Search\BrowserInternalElement.cs" />
     <Compile Include="Search\BrowserItem.cs" />
     <Compile Include="Search\SearchElements\TopSearchElement.cs" />
     <Compile Include="Nodes\dynFormula.cs" />
->>>>>>> 080db11b
     <Compile Include="Units.cs" />
     <Compile Include="Utilities\Extensions.cs" />
     <Compile Include="Utilities\ObservableDictionary.cs" />
