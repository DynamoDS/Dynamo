--- conflicted
+++ resolved
@@ -10,8 +10,7 @@
              d:DesignHeight="300" d:DesignWidth="300"
              MouseLeftButtonDown="DynWorkspaceView_OnMouseLeftButtonDown"
              MouseUp="DynWorkspaceView_OnMouseUp"
-<<<<<<< HEAD
-             MouseMove="DynWorkspaceView_OnMouseMove" d:DataContext="{d:DesignData dynamo:dynWorkspaceViewModel}">
+             MouseMove="DynWorkspaceView_OnMouseMove" IsHitTestVisible="{Binding IsCurrentSpace}">
     
     <UserControl.Resources>
         <DataTemplate DataType="{x:Type controls:dynNodeViewModel}">
@@ -27,9 +26,6 @@
         </DataTemplate>
         
     </UserControl.Resources>
-=======
-             MouseMove="DynWorkspaceView_OnMouseMove" IsHitTestVisible="{Binding IsCurrentSpace}">
->>>>>>> 5c52b82f
     
     <Grid HorizontalAlignment="Stretch" VerticalAlignment="Stretch">
         <Canvas Name="outerCanvas" 
