﻿using System;
using System.Collections.Generic;
using System.Linq;
using System.Text;
using System.Windows;
using System.Windows.Controls;
using System.Windows.Data;
using System.Windows.Documents;
using System.Windows.Input;
using System.Windows.Media;
using System.Windows.Media.Imaging;
using System.Windows.Navigation;
using System.Windows.Shapes;
using System.Windows.Media.Media3D;
using System.ComponentModel;
using System.IO.Ports;
using System.Threading;

using Microsoft.FSharp.Collections;

using HelixToolkit.Wpf;

using Dynamo.Connectors;
using Dynamo.Nodes;
using Dynamo.Utilities;
using Dynamo.FSchemeInterop;
using Dynamo.Controls;

using Value = Dynamo.FScheme.Value;

namespace Dynamo.Controls
{
    /// <summary>
    /// Interaction logic for WatchControl.xaml
    /// </summary>
    public partial class WatchViewFullscreen : UserControl
    {
        System.Windows.Point _rightMousePoint;

        List<System.Windows.Media.Color> colors = new List<System.Windows.Media.Color>();

        private bool _requiresRedraw = false;

        private List<IDrawable> _drawables = new List<IDrawable>();

        public HelixViewport3D HelixView()
        {
            return watch_view;
        }

<<<<<<< HEAD
        public void SetVisiblePoints(Point3DCollection pointPoints)
        {
            lock (_pointsCache)
            {
                _pointsCache = new Point3DCollection(pointPoints);
            }

            _requiresRedraw = true;
        }

        public void SetVisibleLines(Point3DCollection linePoints)
        {
            lock (_linesCache)
            {
                _linesCache = new Point3DCollection(linePoints);
            }
            
            _requiresRedraw = true;
        }

        //public PointsVisual3D HelixPoints { get; set; }
        //public LinesVisual3D HelixLines { get; set; }

        public PointsVisual3D HelixPoints
        {
            get
            {
                return _points;
            }
            set
            {
                _points = value;
            }
        }

        public LinesVisual3D HelixLines
        {
            get
            {
                return _lines;
            }
            set
            {
                _lines = value;
            }
        }

=======
>>>>>>> 59083eed
        void WatchViewFullscreen_Loaded(object sender, RoutedEventArgs e)
        {
            
        }

        public WatchViewFullscreen()
        {
            InitializeComponent();

            // The DataContext isn't set in the constructor, so set a callback
            this.Loaded += new RoutedEventHandler(WatchViewFullscreen_Loaded);

            MouseLeftButtonDown += new System.Windows.Input.MouseButtonEventHandler(view_MouseButtonIgnore);
            MouseLeftButtonUp += new System.Windows.Input.MouseButtonEventHandler(view_MouseButtonIgnore);
            MouseRightButtonUp += new System.Windows.Input.MouseButtonEventHandler(view_MouseRightButtonUp);
            PreviewMouseRightButtonDown += new System.Windows.Input.MouseButtonEventHandler(view_PreviewMouseRightButtonDown);

            MenuItem mi = new MenuItem();
            mi.Header = "Zoom to Fit";
            mi.Click += new RoutedEventHandler(mi_Click);

            MainContextMenu.Items.Add(mi);

            //watch_view.Children.Add(new DefaultLights());

            System.Windows.Shapes.Rectangle backgroundRect = new System.Windows.Shapes.Rectangle();
            Canvas.SetZIndex(backgroundRect, -10);
            backgroundRect.IsHitTestVisible = false;
            BrushConverter bc = new BrushConverter();
            Brush strokeBrush = (Brush)bc.ConvertFrom("#313131");
            backgroundRect.Stroke = strokeBrush;
            backgroundRect.StrokeThickness = 1;
            SolidColorBrush backgroundBrush = new SolidColorBrush(System.Windows.Media.Color.FromRgb(250, 250, 216));
            backgroundRect.Fill = backgroundBrush;

            inputGrid.Children.Add(backgroundRect);
        }

        protected void mi_Click(object sender, RoutedEventArgs e)
        {
            watch_view.ZoomExtents();
        }

        private void MainContextMenu_ContextMenuOpening(object sender, ContextMenuEventArgs e)
        {
        }

        void view_MouseButtonIgnore(object sender, System.Windows.Input.MouseButtonEventArgs e)
        {
            e.Handled = false;
        }

        void view_PreviewMouseRightButtonDown(object sender, System.Windows.Input.MouseButtonEventArgs e)
        {
            _rightMousePoint = e.GetPosition(topControl);
        }

        void view_MouseRightButtonUp(object sender, System.Windows.Input.MouseButtonEventArgs e)
        {
            //if the mouse has moved, and this is a right click, we assume 
            // rotation. handle the event so we don't show the context menu
            // if the user wants the contextual menu they can click on the
            // node sidebar or top bar
            if (e.GetPosition(topControl) != _rightMousePoint)
            {
                e.Handled = true;
            }
        }

        public void SetLatestDrawables(List<IDrawable> drawables)
        {
            _drawables = drawables;
        }

<<<<<<< HEAD
        void CompositionTarget_Rendering(object sender, EventArgs e)
        {
            if (!_requiresRedraw)
                return;

            //lock (_points)
            //{
            //    lock (_pointsCache)
            //    {
            //        Point3DCollection other_points = _pointsCache;
            //        HelixPoints.Points = new Point3DCollection(_pointsCache);
            //    }
            //}

            //lock (_lines)
            //{
            //    lock (_linesCache)
            //    {
            //        _lines.Points = _linesCache;
            //    }
            //}

            //_points.Points = ViewModel._pointsCache;
            //_lines.Points = ViewModel._linesCache;

            //watch_view.Children.Clear();

            //PointsVisual3D pts = new PointsVisual3D { Color = Colors.Red, Size = 6 };
            //LinesVisual3D lines = new LinesVisual3D { Color = Colors.Blue, Thickness = 1 };

            Point3DCollection foo = new Point3DCollection();
            for (int i = 0; i < 100; i++)
            {
                foo.Add(new Point3D(i, 2, 3));
            }
            
            HelixPoints.Points = foo;

            //_points.Points = _pointsCache;
            //lines.Points = _linesCache;

            //watch_view.Children.Add(pts);
            //watch_view.Children.Add(lines);
            
            _requiresRedraw = false;
        }

=======
>>>>>>> 59083eed
        public void Render() 
        {
            ////if (_isRendering)
            ////    return;

            ////if (!_requiresRedraw)
            ////    return;

            //_isRendering = true;

            //Points = null;
            //Lines = null;
            //_lines.Points = null;
            //_points.Points = null;

            //Points = new Point3DCollection();
            //Lines = new Point3DCollection();
            //Meshes = new List<Mesh3D>();

            //// a list of all the upstream IDrawable nodes
            //List<IDrawable> drawables = _drawables;

            //foreach (IDrawable d in drawables)
            //{
            //    RenderDescription rd = d.Draw/clear();

            //    foreach (Point3D p in rd.points)
            //    {
            //        Points.Add(p);
            //    }

            //    foreach (Point3D p in rd.lines)
            //    {
            //        Lines.Add(p);
            //    }

            //    foreach (Mesh3D mesh in rd.meshes)
            //    {
            //        Meshes.Add(mesh);
            //    }
            //}

            //_lines.Points = Lines;
            //_points.Points = Points;

            //// remove old meshes from the renderer
            //foreach (MeshVisual3D mesh in _meshes)
            //{
            //    watch_view.Children.Remove(mesh);
            //}

            //_meshes.Clear();

            //foreach (Mesh3D mesh in Meshes)
            //{
            //    MeshVisual3D vismesh = MakeMeshVisual3D(mesh);
            //    watch_view.Children.Add(vismesh);
            //    _meshes.Add(vismesh);
            //}

            //_requiresRedraw = false;
            //_isRendering = false;
        }

        //MeshVisual3D MakeMeshVisual3D(Mesh3D mesh)
        //{
        //    MeshVisual3D vismesh = new MeshVisual3D { 
        //        Content = new GeometryModel3D { Geometry = 
        //            mesh.ToMeshGeometry3D(), Material = Materials.White } };
        //    return vismesh;
        //}

        public Watch3DFullscreenViewModel ViewModel
        {
            get
            {
                if (this.DataContext is Watch3DFullscreenViewModel)
                    return (Watch3DFullscreenViewModel)this.DataContext;
                else
                    return null;
            }
        }

    }
}<|MERGE_RESOLUTION|>--- conflicted
+++ resolved
@@ -48,56 +48,56 @@
             return watch_view;
         }
 
-<<<<<<< HEAD
-        public void SetVisiblePoints(Point3DCollection pointPoints)
-        {
-            lock (_pointsCache)
-            {
-                _pointsCache = new Point3DCollection(pointPoints);
-            }
-
-            _requiresRedraw = true;
-        }
-
-        public void SetVisibleLines(Point3DCollection linePoints)
-        {
-            lock (_linesCache)
-            {
-                _linesCache = new Point3DCollection(linePoints);
-            }
+//<<<<<<< HEAD
+//        public void SetVisiblePoints(Point3DCollection pointPoints)
+//        {
+//            lock (_pointsCache)
+//            {
+//                _pointsCache = new Point3DCollection(pointPoints);
+//            }
+
+//            _requiresRedraw = true;
+//        }
+
+//        public void SetVisibleLines(Point3DCollection linePoints)
+//        {
+//            lock (_linesCache)
+//            {
+//                _linesCache = new Point3DCollection(linePoints);
+//            }
             
-            _requiresRedraw = true;
-        }
-
-        //public PointsVisual3D HelixPoints { get; set; }
-        //public LinesVisual3D HelixLines { get; set; }
-
-        public PointsVisual3D HelixPoints
-        {
-            get
-            {
-                return _points;
-            }
-            set
-            {
-                _points = value;
-            }
-        }
-
-        public LinesVisual3D HelixLines
-        {
-            get
-            {
-                return _lines;
-            }
-            set
-            {
-                _lines = value;
-            }
-        }
-
-=======
->>>>>>> 59083eed
+//            _requiresRedraw = true;
+//        }
+
+//        //public PointsVisual3D HelixPoints { get; set; }
+//        //public LinesVisual3D HelixLines { get; set; }
+
+//        public PointsVisual3D HelixPoints
+//        {
+//            get
+//            {
+//                return _points;
+//            }
+//            set
+//            {
+//                _points = value;
+//            }
+//        }
+
+//        public LinesVisual3D HelixLines
+//        {
+//            get
+//            {
+//                return _lines;
+//            }
+//            set
+//            {
+//                _lines = value;
+//            }
+//        }
+
+//=======
+//>>>>>>> 59083eed51eeb754ddea3315b2e17560b9b53d8a
         void WatchViewFullscreen_Loaded(object sender, RoutedEventArgs e)
         {
             
@@ -172,56 +172,56 @@
             _drawables = drawables;
         }
 
-<<<<<<< HEAD
-        void CompositionTarget_Rendering(object sender, EventArgs e)
-        {
-            if (!_requiresRedraw)
-                return;
-
-            //lock (_points)
-            //{
-            //    lock (_pointsCache)
-            //    {
-            //        Point3DCollection other_points = _pointsCache;
-            //        HelixPoints.Points = new Point3DCollection(_pointsCache);
-            //    }
-            //}
-
-            //lock (_lines)
-            //{
-            //    lock (_linesCache)
-            //    {
-            //        _lines.Points = _linesCache;
-            //    }
-            //}
-
-            //_points.Points = ViewModel._pointsCache;
-            //_lines.Points = ViewModel._linesCache;
-
-            //watch_view.Children.Clear();
-
-            //PointsVisual3D pts = new PointsVisual3D { Color = Colors.Red, Size = 6 };
-            //LinesVisual3D lines = new LinesVisual3D { Color = Colors.Blue, Thickness = 1 };
-
-            Point3DCollection foo = new Point3DCollection();
-            for (int i = 0; i < 100; i++)
-            {
-                foo.Add(new Point3D(i, 2, 3));
-            }
+//<<<<<<< HEAD
+//        void CompositionTarget_Rendering(object sender, EventArgs e)
+//        {
+//            if (!_requiresRedraw)
+//                return;
+
+//            //lock (_points)
+//            //{
+//            //    lock (_pointsCache)
+//            //    {
+//            //        Point3DCollection other_points = _pointsCache;
+//            //        HelixPoints.Points = new Point3DCollection(_pointsCache);
+//            //    }
+//            //}
+
+//            //lock (_lines)
+//            //{
+//            //    lock (_linesCache)
+//            //    {
+//            //        _lines.Points = _linesCache;
+//            //    }
+//            //}
+
+//            //_points.Points = ViewModel._pointsCache;
+//            //_lines.Points = ViewModel._linesCache;
+
+//            //watch_view.Children.Clear();
+
+//            //PointsVisual3D pts = new PointsVisual3D { Color = Colors.Red, Size = 6 };
+//            //LinesVisual3D lines = new LinesVisual3D { Color = Colors.Blue, Thickness = 1 };
+
+//            Point3DCollection foo = new Point3DCollection();
+//            for (int i = 0; i < 100; i++)
+//            {
+//                foo.Add(new Point3D(i, 2, 3));
+//            }
             
-            HelixPoints.Points = foo;
-
-            //_points.Points = _pointsCache;
-            //lines.Points = _linesCache;
-
-            //watch_view.Children.Add(pts);
-            //watch_view.Children.Add(lines);
+//            HelixPoints.Points = foo;
+
+//            //_points.Points = _pointsCache;
+//            //lines.Points = _linesCache;
+
+//            //watch_view.Children.Add(pts);
+//            //watch_view.Children.Add(lines);
             
-            _requiresRedraw = false;
-        }
-
-=======
->>>>>>> 59083eed
+//            _requiresRedraw = false;
+//        }
+
+//=======
+//>>>>>>> 59083eed51eeb754ddea3315b2e17560b9b53d8a
         public void Render() 
         {
             ////if (_isRendering)
