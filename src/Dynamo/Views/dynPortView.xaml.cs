--- conflicted
+++ resolved
@@ -45,25 +45,10 @@
         {
             //Debug.WriteLine("Port loaded.");
             canvas = WPF.FindUpVisualTree<Dynamo.Controls.DragCanvas>(this);
-<<<<<<< HEAD
-
-            //after the port is loaded, update its center point
-            ViewModel.UpdateCenter(CalculateCenter());
-=======
 
             if (ViewModel != null)
                 ViewModel.UpdateCenter(CalculateCenter());
 
-            //an event handler for the port's node updated event
-            if (ViewModel != null)
-                ViewModel.PortModel.Owner.Updated += new EventHandler(Owner_Updated);
-        }
-
-        void Owner_Updated(object sender, EventArgs e)
-        {
-            if (ViewModel != null)
-                ViewModel.UpdateCenter(CalculateCenter());
->>>>>>> 26d02779
         }
 
         #endregion constructors
