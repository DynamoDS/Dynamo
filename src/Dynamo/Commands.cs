﻿using System;
using System.Collections.Generic;
using System.Linq;
using System.Text;
using System.ComponentModel;
using System.Windows.Input;
using System.Windows.Controls;
using System.Windows;
using System.Collections;
using System.Windows.Forms;
using System.Windows.Media.Imaging;
using System.Windows.Media;
using System.Reflection;
using System.IO;

using Dynamo.Controls;
using Dynamo.Utilities;
using Dynamo.Nodes;
using Dynamo.Connectors;

//http://msdn.microsoft.com/en-us/library/ms752308.aspx

namespace Dynamo.Commands
{
    public static class DynamoCommands
    {
        private static ShowSearchCommand showSearchCmd;
        public static ShowSearchCommand ShowSearchCmd
        {
            get
            {
                if (showSearchCmd == null)
                    showSearchCmd = new ShowSearchCommand();
                return showSearchCmd;
            }
        }

        private static HideSearchCommand hideSearchCmd;
        public static HideSearchCommand HideSearchCmd
        {
            get
            {
                if (hideSearchCmd == null)
                    hideSearchCmd = new HideSearchCommand();
                return hideSearchCmd;
            }
        }

        private static NodeFromSelectionCommand nodeFromSelectionCmd;
        public static NodeFromSelectionCommand NodeFromSelectionCmd
        {
            get
            {
                if (nodeFromSelectionCmd == null)
                    nodeFromSelectionCmd = new NodeFromSelectionCommand();

                return nodeFromSelectionCmd;
            }
        }

        private static SelectNeighborsCommand selectNeighborsCmd;
        public static SelectNeighborsCommand SelectNeighborsCmd
        {
            get
            {
                if (selectNeighborsCmd == null)
                    selectNeighborsCmd = new SelectNeighborsCommand();

                return selectNeighborsCmd;
            }
        }

        private static AddNoteCommand addNoteCmd;
        public static AddNoteCommand AddNoteCmd
        {
            get
            {
                if (addNoteCmd == null)
                    addNoteCmd = new AddNoteCommand();

                return addNoteCmd;
            }
        }

        private static DeleteCommand deleteCmd;
        public static DeleteCommand DeleteCmd
        {
            get
            {
                if (deleteCmd == null)
                    deleteCmd = new DeleteCommand();

                return deleteCmd;
            }
        }

        private static ShowSplashScreenCommand showSplashScreenCmd;
        public static ShowSplashScreenCommand ShowSplashScreenCmd
        {
            get
            {
                if (showSplashScreenCmd == null)
                    showSplashScreenCmd = new ShowSplashScreenCommand();

                return showSplashScreenCmd;
            }
        }

        private static CloseSplashScreenCommand closeSplashScreenCmd;
        public static CloseSplashScreenCommand CloseSplashScreenCmd
        {
            get
            {
                if (closeSplashScreenCmd == null)
                    closeSplashScreenCmd = new CloseSplashScreenCommand();

                return closeSplashScreenCmd;
            }
        }

        private static WriteToLogCommand writeToLogCmd;
        public static WriteToLogCommand WriteToLogCmd
        {
            get
            {
                if (writeToLogCmd == null)
                    writeToLogCmd = new WriteToLogCommand();

                return writeToLogCmd;
            }
        }

        private static CreateNodeCommand createNodeCmd;
        public static CreateNodeCommand CreateNodeCmd
        {
            get
            {
                if (createNodeCmd == null)
                    createNodeCmd = new CreateNodeCommand();

                return createNodeCmd;
            }
        }

        private static CreateConnectionCommand createConnectionCmd;
        public static CreateConnectionCommand CreateConnectionCmd
        {
            get
            {
                if (createConnectionCmd == null)
                    createConnectionCmd = new CreateConnectionCommand();

                return createConnectionCmd;
            }
        }

        private static RunExpressionCommand runExpressionCommand;
        public static RunExpressionCommand RunExpressionCmd
        {
            get
            {
                if (runExpressionCommand == null)
                    runExpressionCommand = new RunExpressionCommand();

                return runExpressionCommand;
            }
        }

        private static CopyCommand copyCmd;
        public static CopyCommand CopyCmd
        {
            get
            {
                if (copyCmd == null)
                    copyCmd = new CopyCommand();

                return copyCmd;
            }
        }

        private static PasteCommand pasteCmd;
        public static PasteCommand PasteCmd
        {
            get
            {
                if (pasteCmd == null)
                    pasteCmd = new PasteCommand();

                return pasteCmd;
            }
        }

        private static SelectCommand selectCmd;
        public static SelectCommand SelectCmd
        {
            get
            {
                if (selectCmd == null)
                    selectCmd = new SelectCommand();

                return selectCmd;
            }
        }

        private static AddToSelectionCommand addToSelectionCmd;
        public static AddToSelectionCommand AddToSelectionCmd
        {
            get
            {
                if (addToSelectionCmd == null)
                    addToSelectionCmd = new AddToSelectionCommand();

                return addToSelectionCmd;
            }
        }

<<<<<<< HEAD
        private static ShowConsoleCommand showConsoleCmd;
        public static ShowConsoleCommand ShowConsoleCmd
        {
            get
            {
                if (showConsoleCmd == null)
                    showConsoleCmd = new ShowConsoleCommand();

                return showConsoleCmd;
            }
        }

        private static CancelRunCommand cancelRunCmd;
        public static CancelRunCommand CancelRunCmd
        {
            get
            {
                if (cancelRunCmd == null)
                    cancelRunCmd = new CancelRunCommand();

                return cancelRunCmd;
            }
        }

        private static SaveAsCommand saveAsCmd;
        public static SaveAsCommand SaveAsCmd
        {
            get
            {
                if (saveAsCmd == null)
                    saveAsCmd = new SaveAsCommand();

                return saveAsCmd;
            }
        }

        private static SaveCommand saveCmd;
        public static SaveCommand SaveCmd
        {
            get
            {
                if (saveCmd == null)
                    saveCmd = new SaveCommand();

                return saveCmd;
            }
        }

        private static OpenCommand openCmd;
        public static OpenCommand OpenCmd
        {
            get
            {
                if (openCmd == null)
                    openCmd = new OpenCommand();

                return openCmd;
            }
        }

        private static HomeCommand homeCmd;
        public static HomeCommand HomeCmd
        {
            get
            {
                if (homeCmd == null)
                    homeCmd = new HomeCommand();

                return homeCmd;
            }
        }

        private static SaveImageCommand saveImageCmd;
        public static SaveImageCommand SaveImageCmd
        {
            get
            {
                if (saveImageCmd == null)
                    saveImageCmd = new SaveImageCommand();

                return saveImageCmd;
            }
        }

        private static LayoutAllCommand layoutAllCmd;
        public static LayoutAllCommand LayoutAllCmd
        {
            get
            {
                if (layoutAllCmd == null)
                    layoutAllCmd = new LayoutAllCommand();

                return layoutAllCmd;
            }
        }

        private static ClearCommand clearCmd;
        public static ClearCommand ClearCmd
        {
            get
            {
                if (clearCmd == null)
                    clearCmd = new ClearCommand();

                return clearCmd;
            }
        }

        private static ClearLogCommand clearLogCmd;
        public static ClearLogCommand ClearLogCmd
        {
            get
            {
                if (clearLogCmd == null)
                    clearLogCmd = new ClearLogCommand();

                return clearLogCmd;
            }
        }
=======

>>>>>>> 1e9f6c58
    }

    public class NodeFromSelectionCommand : ICommand
    {
        public NodeFromSelectionCommand()
        {
            //TODO: figure out how to wire the selection changed event to 
            //evaluate if this can be executed. we can't do this currently
            //as dynSettings.Bench is null when the commands are instantiated
            //dynSettings.Bench.WorkBench.Selection.CollectionChanged += new System.Collections.Specialized.NotifyCollectionChangedEventHandler(Selection_CollectionChanged);
        }

        void Selection_CollectionChanged(object sender, System.Collections.Specialized.NotifyCollectionChangedEventArgs e)
        {
            CanExecute(null);
        }

        public void Execute(object parameters)
        {
            if (dynSettings.Bench.WorkBench.Selection.Count > 0)
            {
                dynSettings.Bench.Controller.NodeFromSelection(
                    dynSettings.Bench.WorkBench.Selection.Where(x => x is dynNodeUI)
                        .Select(x => (x as dynNodeUI).NodeLogic));
            }
        }

        public event EventHandler CanExecuteChanged
        {
            add { CommandManager.RequerySuggested += value; }
            remove { CommandManager.RequerySuggested -= value; }
        }

        public bool CanExecute(object parameters)
        {
            return true;
        }
    }

    public class SelectNeighborsCommand : ICommand
    {
        public SelectNeighborsCommand()
        {

        }

        public void Execute(object parameters)
        {
            List<ISelectable> sels = dynSettings.Workbench.Selection.ToList<ISelectable>();

            foreach (ISelectable sel in sels)
            {
                ((dynNodeUI)sel).SelectNeighbors();
            }
        }

        public event EventHandler CanExecuteChanged
        {
            add { CommandManager.RequerySuggested += value; }
            remove { CommandManager.RequerySuggested -= value; }
        }

        public bool CanExecute(object parameters)
        {
            return true;
        }
    }

    public class AddNoteCommand : ICommand
    {
        public AddNoteCommand()
        {

        }

        public void Execute(object parameters)
        {
            Dictionary<string,object> inputs = (Dictionary<string,object>) parameters;

            dynNote n = new dynNote();
            Canvas.SetLeft(n, (double)inputs["x"]);
            Canvas.SetTop(n, (double)inputs["y"]);
            n.noteText.Text = inputs["text"].ToString();
            dynWorkspace ws = (dynWorkspace)inputs["workspace"];

            ws.Notes.Add(n);
            dynSettings.Bench.WorkBench.Children.Add(n);

            if (!dynSettings.Bench.Controller.ViewingHomespace)
            {
                dynSettings.Bench.Controller.CurrentSpace.Modified();
            }
        }

        public event EventHandler CanExecuteChanged
        {
            add { CommandManager.RequerySuggested += value; }
            remove { CommandManager.RequerySuggested -= value; }
        }

        public bool CanExecute(object parameters)
        {
            return true;
        }
    }

    public class DeleteCommand : ICommand
    {
        public DeleteCommand()
        {

        }

        public void Execute(object parameters)
        {
            //if you get an object in the parameters, just delete that object
            if (parameters != null)
            {
                dynNote note = parameters as dynNote;
                dynNodeUI node = parameters as dynNodeUI;

                if (node != null)
                {
                    DeleteNode(node);
                }
                else if (note != null)
                {
                    DeleteNote(note);
                }
            }
            else
            {
                for (int i = dynSettings.Workbench.Selection.Count - 1; i >= 0; i--)
                {
                    dynNote note = dynSettings.Workbench.Selection[i] as dynNote;
                    dynNodeUI node = dynSettings.Workbench.Selection[i] as dynNodeUI;

                    if (node != null)
                    {
                        DeleteNode(node);
                    }
                    else if (note != null)
                    {
                        DeleteNote(note);
                    }
                }
            }
        }

        private static void DeleteNote(dynNote note)
        {
            dynSettings.Workbench.Selection.Remove(note);
            dynSettings.Controller.CurrentSpace.Notes.Remove(note);
            dynSettings.Workbench.Children.Remove(note);
        }

        private static void DeleteNode(dynNodeUI node)
        {
            foreach (var port in node.OutPorts)
            {
                for (int j = port.Connectors.Count - 1; j >= 0; j--)
                {
                    port.Connectors[j].Kill();
                }
            }

            foreach (dynPort p in node.InPorts)
            {
                for (int j = p.Connectors.Count - 1; j >= 0; j--)
                {
                    p.Connectors[j].Kill();
                }
            }

            node.NodeLogic.Cleanup();
            dynSettings.Workbench.Selection.Remove(node);
            dynSettings.Controller.Nodes.Remove(node.NodeLogic);
            dynSettings.Workbench.Children.Remove(node);
        }

        public event EventHandler CanExecuteChanged
        {
            add { CommandManager.RequerySuggested += value; }
            remove { CommandManager.RequerySuggested -= value; }
        }

        public bool CanExecute(object parameters)
        {
            return dynSettings.Workbench.Selection.Count > 0;
        }
    }

    public class HideSearchCommand : ICommand
    {

        private dynSearchUI search;
        private static bool init = false;

        public HideSearchCommand()
        {

        }

        public void Execute(object parameters)
        {
            if (!init)
            {
                search = dynSettings.Controller.SearchController.View;
                init = true;
            }

            if (search.Visibility == Visibility.Visible)
            {
                search.Visibility = Visibility.Collapsed;
            }
        }

        public event EventHandler CanExecuteChanged
        {
            add { CommandManager.RequerySuggested += value; }
            remove { CommandManager.RequerySuggested -= value; }
        }

        public bool CanExecute(object parameters)
        {
            return true;
        }
    }

    public class ShowSearchCommand : ICommand
    {

        private dynSearchUI search;
        private static bool init = false;

        public ShowSearchCommand()
        {
            
        }

        public void Execute(object parameters)
        {
            if (!init)
            {
                search = dynSettings.Controller.SearchController.View;
                dynSettings.Bench.outerCanvas.Children.Add(search);
                init = true;
            }

            search.Visibility = Visibility.Visible;

        }

        public event EventHandler CanExecuteChanged
        {
            add { CommandManager.RequerySuggested += value; }
            remove { CommandManager.RequerySuggested -= value; }
        }

        public bool CanExecute(object parameters)
        {
            return true;
        }
    }

    public class ShowSplashScreenCommand : ICommand
    {
        public ShowSplashScreenCommand()
        {

        }

        public void Execute(object parameters)
        {
            dynSettings.Controller.SplashScreen = new Controls.DynamoSplash();
            dynSettings.Controller.SplashScreen.Show();
        }

        public event EventHandler CanExecuteChanged 
        {
            add { CommandManager.RequerySuggested += value; }
            remove { CommandManager.RequerySuggested -= value; }
        }

        public bool CanExecute(object parameters)
        {
            if (dynSettings.Controller != null)
            {
                return true;
            }

            return false;
        }
    }

    public class CloseSplashScreenCommand : ICommand
    {
        public CloseSplashScreenCommand()
        {

        }

        public void Execute(object parameters)
        {
            dynSettings.Controller.SplashScreen.Close();
        }

        public event EventHandler CanExecuteChanged
        {
            add { CommandManager.RequerySuggested += value; }
            remove { CommandManager.RequerySuggested -= value; }
        }

        public bool CanExecute(object parameters)
        {
            if (dynSettings.Controller.SplashScreen != null)
            {
                return true;
            }

            return false;
        }
    }

    public class WriteToLogCommand : ICommand
    {
        public WriteToLogCommand()
        {

        }

        public void Execute(object parameters)
        {
            if (parameters == null) return;

            string logText = parameters.ToString();
            dynSettings.Writer.WriteLine(logText);
        }

        public event EventHandler CanExecuteChanged
        {
            add { CommandManager.RequerySuggested += value; }
            remove { CommandManager.RequerySuggested -= value; }
        }

        public bool CanExecute(object parameters)
        {
            if (dynSettings.Writer != null)
            {
                return true;
            }

            return false;
        }
    }

    public class CreateNodeCommand : ICommand
    {
        public CreateNodeCommand()
        {

        }

        public void Execute(object parameters)
        {

            Dictionary<string, object> data = parameters as Dictionary<string, object>;
            if (data == null)
            {
                return;
            }

            TypeLoadData tld = dynSettings.Controller.BuiltInTypesByNickname[data["name"].ToString()];

            var obj = Activator.CreateInstanceFrom(tld.Assembly.Location, tld.Type.FullName);
            var node = (dynNode)obj.Unwrap();
            node.NodeUI.DisableInteraction();

            var el = node.NodeUI;

            dynSettings.Workbench.Children.Add(el);
            dynSettings.Controller.Nodes.Add(el.NodeLogic);
            el.NodeLogic.WorkSpace = dynSettings.Controller.CurrentSpace;
            el.Opacity = 1;

            //if we've received a value in the dictionary
            //try to set the value on the node
            if(data.ContainsKey("value"))
            {
                if (typeof(dynBasicInteractive<double>).IsAssignableFrom(node.GetType()))
                {
                    (node as dynBasicInteractive<double>).Value = (double)data["value"];
                }
                else if (typeof(dynBasicInteractive<string>).IsAssignableFrom(node.GetType()))
                {
                    (node as dynBasicInteractive<string>).Value = data["value"].ToString();
                }
                else if(typeof(dynBasicInteractive<bool>).IsAssignableFrom(node.GetType()))
                {
                    (node as dynBasicInteractive<bool>).Value = (bool)data["value"];
                }
            }

            //override the guid so we can store
            //for connection lookup
            if (data.ContainsKey("guid"))
            {
                node.NodeUI.GUID = (Guid)data["guid"];
            }

            Point dropPt = new Point((double)data["x"] - el.Width / 2.0, (double)data["y"] - el.Height / 2.0);
            Canvas.SetLeft(el, dropPt.X);
            Canvas.SetTop(el, dropPt.Y);

            el.EnableInteraction();

            if (dynSettings.Controller.ViewingHomespace)
            {
                el.NodeLogic.SaveResult = true;
            }
            
        }

        public event EventHandler CanExecuteChanged
        {
            add { CommandManager.RequerySuggested += value; }
            remove { CommandManager.RequerySuggested -= value; }
        }

        public bool CanExecute(object parameters)
        {
            Dictionary<string, object> data = parameters as Dictionary<string, object>;

            if (data != null && 
                dynSettings.Controller.BuiltInTypesByNickname.ContainsKey(data["name"].ToString()))
            {
                return true;
            }

            return false;
        }
    }

    public class CreateConnectionCommand : ICommand
    {
        public CreateConnectionCommand()
        {

        }

        public void Execute(object parameters)
        {
            Dictionary<string,object> connectionData = parameters as Dictionary<string,object>;
            
            dynNodeUI start = (dynNodeUI)connectionData["start"];
            dynNodeUI end = (dynNodeUI)connectionData["end"];
            int startIndex = (int)connectionData["port_start"];
            int endIndex = (int)connectionData["port_end"];

            dynConnector c = new dynConnector(start, end, startIndex, endIndex, 0);
        }

        public event EventHandler CanExecuteChanged
        {
            add { CommandManager.RequerySuggested += value; }
            remove { CommandManager.RequerySuggested -= value; }
        }

        public bool CanExecute(object parameters)
        {
            //make sure you have valid connection data
            Dictionary<string,object> connectionData = parameters as Dictionary<string,object>;
            if (connectionData != null && connectionData.Count == 4)
            {
                return true;
            }

            return false;
        }
    }

    public class RunExpressionCommand : ICommand
    {
        public RunExpressionCommand()
        {

        }

        public void Execute(object parameters)
        {
            dynSettings.Controller.RunExpression(Convert.ToBoolean(parameters));
        }

        public event EventHandler CanExecuteChanged
        {
            add { CommandManager.RequerySuggested += value; }
            remove { CommandManager.RequerySuggested -= value; }
        }

        public bool CanExecute(object parameters)
        {
            //TODO: Any reason we wouldn't be able to run an expression?
            if(dynSettings.Controller == null)
            {
                return false;
            }
            return true;
        }
    }

    public class CopyCommand : ICommand
    {
        public CopyCommand()
        {

        }

        public void Execute(object parameters)
        {
            dynSettings.Controller.ClipBoard.Clear();

            foreach (ISelectable sel in dynSettings.Workbench.Selection)
            {
                UIElement el = sel as UIElement;
                if (el != null)
                {
                    if (!dynSettings.Controller.ClipBoard.Contains(el))
                    {
                        dynSettings.Controller.ClipBoard.Add(el);

                        dynNodeUI n = el as dynNodeUI;
                        if (n != null)
                        {
                            var connectors = n.InPorts.SelectMany(x => x.Connectors)
                                .Concat(n.OutPorts.SelectMany(x => x.Connectors))
                                .Where(x=>x.End != null && 
                                    x.End.Owner.IsSelected &&
                                    !dynSettings.Controller.ClipBoard.Contains(x));

                            dynSettings.Controller.ClipBoard.AddRange(connectors);
                        }
                    }
                }
            }
        }

        public event EventHandler CanExecuteChanged
        {
            add { CommandManager.RequerySuggested += value; }
            remove { CommandManager.RequerySuggested -= value; }
        }

        public bool CanExecute(object parameters)
        {
            //TODO: Any reason we wouldn't be able to run an expression?
            if (dynSettings.Workbench.Selection.Count == 0)
            {
                return false;
            }
            return true;
        }
    }

    public class PasteCommand : ICommand
    {
        public PasteCommand()
        {

        }

        public void Execute(object parameters)
        {
            //make a lookup table to store the guids of the
            //old nodes and the guids of their pasted versions
            Hashtable nodeLookup = new Hashtable();

            //clear the selection so we can put the
            //paste contents in
            dynSettings.Bench.WorkBench.Selection.RemoveAll();

            var nodes = dynSettings.Controller.ClipBoard.Select(x => x).Where(x=>x.GetType().IsAssignableFrom(typeof(dynNodeUI)));
            var connectors = dynSettings.Controller.ClipBoard.Select(x => x).Where(x => x.GetType() == typeof(dynConnector));

            foreach (dynNodeUI node in nodes)
            {
                //create a new guid for us to use
                Guid newGuid = Guid.NewGuid();
                nodeLookup.Add(node.GUID, newGuid);

                Dictionary<string, object> nodeData = new Dictionary<string, object>();
                nodeData.Add("x", Canvas.GetLeft(node));
                nodeData.Add("y", Canvas.GetTop(node) + 100);
                nodeData.Add("name", node.NickName);
                nodeData.Add("guid", newGuid);

                if (typeof(dynBasicInteractive<double>).IsAssignableFrom(node.NodeLogic.GetType()))
                {
                    nodeData.Add("value", (node.NodeLogic as dynBasicInteractive<double>).Value);
                }
                else if (typeof(dynBasicInteractive<string>).IsAssignableFrom(node.NodeLogic.GetType()))
                {
                    nodeData.Add("value", (node.NodeLogic as dynBasicInteractive<string>).Value);
                }
                else if (typeof(dynBasicInteractive<bool>).IsAssignableFrom(node.NodeLogic.GetType()))
                {
                    nodeData.Add("value", (node.NodeLogic as dynBasicInteractive<bool>).Value);
                }

                dynSettings.Controller.CommandQueue.Add(Tuple.Create<object, object>(DynamoCommands.CreateNodeCmd, nodeData));
            }

            //process the command queue so we have 
            //nodes to connect to
            dynSettings.Controller.ProcessCommandQueue();

            //update the layout to ensure that the visuals
            //are present in the tree to connect to
            dynSettings.Bench.UpdateLayout();

            foreach (dynConnector c in connectors)
            {
                Dictionary<string, object> connectionData = new Dictionary<string, object>();

                dynNodeUI startNode = null;

                try
                {
                    startNode = dynSettings.Controller.CurrentSpace.Nodes
                        .Select(x => x.NodeUI)
                        .Where(x => x.GUID == (Guid)nodeLookup[c.Start.Owner.GUID]).FirstOrDefault();
                }
                catch
                {
                    startNode = c.Start.Owner;
                }

                connectionData.Add("start", startNode);

                connectionData.Add("end", dynSettings.Controller.CurrentSpace.Nodes
                    .Select(x=>x.NodeUI)
                    .Where(x=>x.GUID == (Guid)nodeLookup[c.End.Owner.GUID]).FirstOrDefault());

                connectionData.Add("port_start", c.Start.Index);
                connectionData.Add("port_end", c.End.Index);

                dynSettings.Controller.CommandQueue.Add(Tuple.Create<object, object>(DynamoCommands.CreateConnectionCmd, connectionData));
            }
            
            //process the queue again to create the connectors
            dynSettings.Controller.ProcessCommandQueue();

            foreach (DictionaryEntry de in nodeLookup)
            {
                dynSettings.Controller.CommandQueue.Add(Tuple.Create<object, object>(DynamoCommands.AddToSelectionCmd, 
                    dynSettings.Controller.CurrentSpace.Nodes
                    .Select(x => x.NodeUI)
                    .Where(x => x.GUID == (Guid)de.Value).FirstOrDefault()));
            }

            dynSettings.Controller.ProcessCommandQueue();

            //dynSettings.Controller.ClipBoard.Clear();
        }

        public event EventHandler CanExecuteChanged
        {
            add { CommandManager.RequerySuggested += value; }
            remove { CommandManager.RequerySuggested -= value; }
        }

        public bool CanExecute(object parameters)
        {
            if (dynSettings.Controller.ClipBoard.Count == 0)
            {
                return false;
            }

            return true;
        }
    }

    public class SelectCommand : ICommand
    {
        public SelectCommand()
        {

        }

        public void Execute(object parameters)
        {
            dynNodeUI node = parameters as dynNodeUI;

            if (!node.IsSelected)
            {
                if (!Keyboard.IsKeyDown(Key.LeftShift) && !Keyboard.IsKeyDown(Key.RightShift))
                {
                    dynSettings.Bench.WorkBench.ClearSelection();
                }

                if (!dynSettings.Bench.WorkBench.Selection.Contains(node))
                    dynSettings.Bench.WorkBench.Selection.Add(node);
            }
            else
            {
                if (Keyboard.IsKeyDown(Key.LeftShift) || Keyboard.IsKeyDown(Key.RightShift))
                {
                    dynSettings.Bench.WorkBench.Selection.Remove(node);
                }
            }
        }

        public event EventHandler CanExecuteChanged
        {
            add { CommandManager.RequerySuggested += value; }
            remove { CommandManager.RequerySuggested -= value; }
        }

        public bool CanExecute(object parameters)
        {
            dynNodeUI node = parameters as dynNodeUI;
            if (node == null)
            {
                return false;
            }

            return true;
        }
    }

    public class AddToSelectionCommand : ICommand
    {
        public AddToSelectionCommand()
        {

        }

        public void Execute(object parameters)
        {
            dynNodeUI node = parameters as dynNodeUI;

            if (!node.IsSelected)
            {
                if (!dynSettings.Bench.WorkBench.Selection.Contains(node))
                    dynSettings.Bench.WorkBench.Selection.Add(node);
            }
        }

        public event EventHandler CanExecuteChanged
        {
            add { CommandManager.RequerySuggested += value; }
            remove { CommandManager.RequerySuggested -= value; }
        }

        public bool CanExecute(object parameters)
        {
            dynNodeUI node = parameters as dynNodeUI;
            if (node == null)
            {
                return false;
            }

            return true;
        }
    }

    public class ShowConsoleCommand : ICommand
    {
        public ShowConsoleCommand()
        {

        }

        public void Execute(object parameters)
        {
            if (dynSettings.Bench.ConsoleShowing)
            {
                dynSettings.Bench.consoleRow.Height = new GridLength(0.0);
                dynSettings.Bench.ConsoleShowing = false;
            }
            else
            {
                dynSettings.Bench.consoleRow.Height = new GridLength(100.0);
                dynSettings.Bench.ConsoleShowing = true;
            }
        }

        public event EventHandler CanExecuteChanged
        {
            add { CommandManager.RequerySuggested += value; }
            remove { CommandManager.RequerySuggested -= value; }
        }

        public bool CanExecute(object parameters)
        {
            return true;
        }
    }

    public class CancelRunCommand : ICommand
    {
        public CancelRunCommand()
        {

        }

        public void Execute(object parameters)
        {
            dynSettings.Controller.RunCancelled = true;
        }

        public event EventHandler CanExecuteChanged
        {
            add { CommandManager.RequerySuggested += value; }
            remove { CommandManager.RequerySuggested -= value; }
        }

        public bool CanExecute(object parameters)
        {
            return true;
        }
    }

    public class SaveAsCommand : ICommand
    {
        public SaveAsCommand()
        {

        }

        public void Execute(object parameters)
        {
            dynSettings.Controller.SaveAs();
        }

        public event EventHandler CanExecuteChanged
        {
            add { CommandManager.RequerySuggested += value; }
            remove { CommandManager.RequerySuggested -= value; }
        }

        public bool CanExecute(object parameters)
        {
            return true;
        }
    }

    public class SaveCommand : ICommand
    {
        public SaveCommand()
        {

        }

        public void Execute(object parameters)
        {
            dynSettings.Controller.Save();
        }

        public event EventHandler CanExecuteChanged
        {
            add { CommandManager.RequerySuggested += value; }
            remove { CommandManager.RequerySuggested -= value; }
        }

        public bool CanExecute(object parameters)
        {
            return true;
        }
    }

    public class OpenCommand : ICommand
    {
        public OpenCommand()
        {

        }

        public void Execute(object parameters)
        {
            //string xmlPath = "C:\\test\\myWorkbench.xml";
            string xmlPath = "";

            System.Windows.Forms.OpenFileDialog openDialog = new OpenFileDialog()
            {
                Filter = "Dynamo Definitions (*.dyn; *.dyf)|*.dyn;*.dyf|All files (*.*)|*.*"
            };

            if (openDialog.ShowDialog() == System.Windows.Forms.DialogResult.OK)
            {
                xmlPath = openDialog.FileName;
            }

            if (!string.IsNullOrEmpty(xmlPath))
            {
                if (dynSettings.Bench.UILocked)
                {
                    dynSettings.Controller.QueueLoad(xmlPath);
                    return;
                }

                dynSettings.Bench.LockUI();

                if (!dynSettings.Controller.OpenDefinition(xmlPath))
                {
                    //MessageBox.Show("Workbench could not be opened.");
                    dynSettings.Bench.Log("Workbench could not be opened.");

                    //dynSettings.Writer.WriteLine("Workbench could not be opened.");
                    //dynSettings.Writer.WriteLine(xmlPath);

                    if (DynamoCommands.WriteToLogCmd.CanExecute(null))
                    {
                        DynamoCommands.WriteToLogCmd.Execute("Workbench could not be opened.");
                        DynamoCommands.WriteToLogCmd.Execute(xmlPath);
                    }
                }
                dynSettings.Bench.UnlockUI();
            }
        }

        public event EventHandler CanExecuteChanged
        {
            add { CommandManager.RequerySuggested += value; }
            remove { CommandManager.RequerySuggested -= value; }
        }

        public bool CanExecute(object parameters)
        {
            return true;
        }
    }

    public class HomeCommand : ICommand
    {
        public HomeCommand()
        {

        }

        public void Execute(object parameters)
        {
            dynSettings.Controller.ViewHomeWorkspace();
        }

        public event EventHandler CanExecuteChanged
        {
            add { CommandManager.RequerySuggested += value; }
            remove { CommandManager.RequerySuggested -= value; }
        }

        public bool CanExecute(object parameters)
        {
            return true;
        }
    }

    public class SaveImageCommand : ICommand
    {
        public SaveImageCommand()
        {

        }

        public void Execute(object parameters)
        {
            SaveFileDialog sfd = new SaveFileDialog();
            sfd.Filter = "PNG Image|*.png";
            sfd.Title = "Save your Workbench to an Image";
            if (sfd.ShowDialog() == System.Windows.Forms.DialogResult.OK)
            {
                string imagePath = sfd.FileName;

                Transform trans = dynSettings.Workbench.LayoutTransform;
                dynSettings.Workbench.LayoutTransform = null;
                Size size = new Size(dynSettings.Workbench.Width, dynSettings.Workbench.Height);
                dynSettings.Workbench.Measure(size);
                dynSettings.Workbench.Arrange(new Rect(size));

                //calculate the necessary width and height
                double width = 0;
                double height = 0;
                foreach (dynNodeUI n in dynSettings.Controller.Nodes.Select(x => x.NodeUI))
                {
                    Point relativePoint = n.TransformToAncestor(dynSettings.Workbench)
                          .Transform(new Point(0, 0));

                    width = Math.Max(relativePoint.X + n.Width, width);
                    height = Math.Max(relativePoint.Y + n.Height, height);
                }

                Rect rect = VisualTreeHelper.GetDescendantBounds(dynSettings.Bench.border);

                RenderTargetBitmap rtb = new RenderTargetBitmap((int)rect.Right + 50,
                  (int)rect.Bottom + 50, 96, 96, System.Windows.Media.PixelFormats.Default);
                rtb.Render(dynSettings.Workbench);
                //endcode as PNG
                BitmapEncoder pngEncoder = new PngBitmapEncoder();
                pngEncoder.Frames.Add(BitmapFrame.Create(rtb));

                using (var stm = System.IO.File.Create(sfd.FileName))
                {
                    pngEncoder.Save(stm);
                }
            }
        }

        public event EventHandler CanExecuteChanged
        {
            add { CommandManager.RequerySuggested += value; }
            remove { CommandManager.RequerySuggested -= value; }
        }

        public bool CanExecute(object parameters)
        {
            return true;
        }
    }

    public class LayoutAllCommand : ICommand
    {
        public LayoutAllCommand()
        {

        }

        public void Execute(object parameters)
        {
            dynSettings.Bench.LockUI();
            dynSettings.Controller.CleanWorkbench();

            double x = 0;
            double y = 0;
            double maxWidth = 0;    //track max width of current column
            double colGutter = 40;     //the space between columns
            double rowGutter = 40;
            int colCount = 0;

            Hashtable typeHash = new Hashtable();

            foreach (KeyValuePair<string, TypeLoadData> kvp in dynSettings.Controller.BuiltInTypesByNickname)
            {
                Type t = kvp.Value.Type;

                object[] attribs = t.GetCustomAttributes(typeof(NodeCategoryAttribute), false);

                if (t.Namespace == "Dynamo.Nodes" &&
                    !t.IsAbstract &&
                    attribs.Length > 0 &&
                    t.IsSubclassOf(typeof(dynNode)))
                {
                    NodeCategoryAttribute elCatAttrib = attribs[0] as NodeCategoryAttribute;

                    List<Type> catTypes = null;

                    if (typeHash.ContainsKey(elCatAttrib.ElementCategory))
                    {
                        catTypes = typeHash[elCatAttrib.ElementCategory] as List<Type>;
                    }
                    else
                    {
                        catTypes = new List<Type>();
                        typeHash.Add(elCatAttrib.ElementCategory, catTypes);
                    }

                    catTypes.Add(t);
                }
            }

            foreach (DictionaryEntry de in typeHash)
            {
                List<Type> catTypes = de.Value as List<Type>;

                //add the name of the category here
                //AddNote(de.Key.ToString(), x, y, Controller.CurrentSpace);
                Dictionary<string, object> paramDict = new Dictionary<string, object>();
                paramDict.Add("x", x);
                paramDict.Add("y", y);
                paramDict.Add("text", de.Key.ToString());
                paramDict.Add("workspace", dynSettings.Controller.CurrentSpace);
                DynamoCommands.AddNoteCmd.Execute(paramDict);

                y += 60;

                foreach (Type t in catTypes)
                {
                    object[] attribs = t.GetCustomAttributes(typeof(NodeNameAttribute), false);

                    NodeNameAttribute elNameAttrib = attribs[0] as NodeNameAttribute;
                    dynNode el = dynSettings.Controller.AddDynElement(
                           t, elNameAttrib.Name, Guid.NewGuid(), x, y,
                           dynSettings.Controller.CurrentSpace
                        );

                    el.DisableReporting();

                    maxWidth = Math.Max(el.NodeUI.Width, maxWidth);

                    colCount++;

                    y += el.NodeUI.Height + rowGutter;

                    if (colCount > 20)
                    {
                        y = 60;
                        colCount = 0;
                        x += maxWidth + colGutter;
                        maxWidth = 0;
                    }
                }

                y = 0;
                colCount = 0;
                x += maxWidth + colGutter;
                maxWidth = 0;

            }

            dynSettings.Bench.UnlockUI();
        }

        public event EventHandler CanExecuteChanged
        {
            add { CommandManager.RequerySuggested += value; }
            remove { CommandManager.RequerySuggested -= value; }
        }

        public bool CanExecute(object parameters)
        {
            return true;
        }
    }

    public class ClearCommand : ICommand
    {
        public ClearCommand()
        {

        }

        public void Execute(object parameters)
        {
            dynSettings.Bench.LockUI();
            dynSettings.Controller.CleanWorkbench();

            //don't save the file path
            dynSettings.Controller.CurrentSpace.FilePath = "";

            dynSettings.Bench.UnlockUI();
        }

        public event EventHandler CanExecuteChanged
        {
            add { CommandManager.RequerySuggested += value; }
            remove { CommandManager.RequerySuggested -= value; }
        }

        public bool CanExecute(object parameters)
        {
            return true;
        }
    }

    public class ClearLogCommand : ICommand
    {
        public ClearLogCommand()
        {

        }

        public void Execute(object parameters)
        {
            dynSettings.Bench.sw.Flush();
            dynSettings.Bench.sw.Close();
            dynSettings.Bench.sw = new StringWriter();
            dynSettings.Bench.LogText = dynSettings.Bench.sw.ToString();
        }

        public event EventHandler CanExecuteChanged
        {
            add { CommandManager.RequerySuggested += value; }
            remove { CommandManager.RequerySuggested -= value; }
        }

        public bool CanExecute(object parameters)
        {
            return true;
        }
    }
}<|MERGE_RESOLUTION|>--- conflicted
+++ resolved
@@ -214,7 +214,6 @@
             }
         }
 
-<<<<<<< HEAD
         private static ShowConsoleCommand showConsoleCmd;
         public static ShowConsoleCommand ShowConsoleCmd
         {
@@ -334,9 +333,7 @@
                 return clearLogCmd;
             }
         }
-=======
-
->>>>>>> 1e9f6c58
+
     }
 
     public class NodeFromSelectionCommand : ICommand
