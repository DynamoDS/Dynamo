﻿using System;
using System.Collections.Generic;
using System.Linq;
using System.Windows.Input;
using System.Windows.Controls;
using System.Windows;
using System.Collections;
using System.Windows.Forms;
using System.Windows.Media.Imaging;
using System.Windows.Media;
using System.IO;
using Dynamo.Controls;
using Dynamo.Utilities;
using Dynamo.Nodes;
using Dynamo.Connectors;

namespace Dynamo.Commands
{

    public static partial class DynamoCommands
    {
<<<<<<< HEAD
=======

        private static ShowPackageManagerCommand showPackageManagerCmd;
        public static ShowPackageManagerCommand ShowPackageManagerCmd
        {
            get
            {
                if (showPackageManagerCmd == null)
                    showPackageManagerCmd = new ShowPackageManagerCommand();
                return showPackageManagerCmd;
            }
        }

        private static ShowNewFunctionDialogCommand showNewFunctionDialogCmd;
        public static ShowNewFunctionDialogCommand ShowNewFunctionDialogCmd
        {
            get
            {
                if (showNewFunctionDialogCmd == null)
                    showNewFunctionDialogCmd = new ShowNewFunctionDialogCommand();
                return showNewFunctionDialogCmd;
            }
        }

        private static ShowSaveImageDialogAndSaveResultCommand showSaveImageDialogAndSaveResultCmd;
        public static ShowSaveImageDialogAndSaveResultCommand ShowSaveImageDialogAndSaveResultCmd
        {
            get
            {
                if (showSaveImageDialogAndSaveResultCmd == null)
                    showSaveImageDialogAndSaveResultCmd = new ShowSaveImageDialogAndSaveResultCommand();
                return showSaveImageDialogAndSaveResultCmd;
            }
        }

        private static ShowOpenDialogAndOpenResultCommand showOpenDialogAndOpenResultCmd;
        public static ShowOpenDialogAndOpenResultCommand ShowOpenDialogAndOpenResultCmd
        {
            get
            {
                if (showOpenDialogAndOpenResultCmd == null)
                    showOpenDialogAndOpenResultCmd = new ShowOpenDialogAndOpenResultCommand();
                return showOpenDialogAndOpenResultCmd;
            }
        }

        private static ShowSaveDialogIfNeededAndSaveResultCommand showSaveDialogIfNeededAndSaveResultCmd;
        public static ShowSaveDialogIfNeededAndSaveResultCommand ShowSaveDialogIfNeededAndSaveResultCmd
        {
            get
            {
                if (showSaveDialogIfNeededAndSaveResultCmd == null)
                    showSaveDialogIfNeededAndSaveResultCmd = new ShowSaveDialogIfNeededAndSaveResultCommand();
                return showSaveDialogIfNeededAndSaveResultCmd;
            }
        }

        private static ShowSaveDialogAndSaveResultCommand showSaveDialogAndSaveResultCmd;
        public static ShowSaveDialogAndSaveResultCommand ShowSaveDialogAndSaveResultCmd
        {
            get
            {
                if (showSaveDialogAndSaveResultCmd == null)
                    showSaveDialogAndSaveResultCmd = new ShowSaveDialogAndSaveResultCommand();
                return showSaveDialogAndSaveResultCmd;
            }
        }

>>>>>>> 0b63ff34
        private static GoToWorkspaceCommand goToWorkspaceCmd;
        public static GoToWorkspaceCommand GoToWorkspaceCmd
        {
            get
<<<<<<< HEAD
=======
            {
                if (goToWorkspaceCmd == null)
                    goToWorkspaceCmd = new GoToWorkspaceCommand();
                return goToWorkspaceCmd;
            }
        }

        private static GoToSourceCodeCommand goToSourceCodeCmd;
        public static GoToSourceCodeCommand GoToSourceCodeCmd
        {
            get
            {
                if (goToSourceCodeCmd == null)
                    goToSourceCodeCmd = new GoToSourceCodeCommand();
                return goToSourceCodeCmd;
            }
        }

        private static GoToWikiCommand goToWikiCmd;
        public static GoToWikiCommand GoToWikiCmd
        {
            get
            {
                if (goToWikiCmd == null)
                    goToWikiCmd = new GoToWikiCommand();
                return goToWikiCmd;
            }
        }

        private static ExitCommand exitCmd;
        public static ExitCommand ExitCmd
        {
            get
            {
                if (exitCmd == null)
                    exitCmd = new ExitCommand();
                return exitCmd;
            }
        }

        private static NodeFromSelectionCommand nodeFromSelectionCmd;
        public static NodeFromSelectionCommand NodeFromSelectionCmd
        {
            get
            {
                if (nodeFromSelectionCmd == null)
                    nodeFromSelectionCmd = new NodeFromSelectionCommand();

                return nodeFromSelectionCmd;
            }
        }

        private static SelectNeighborsCommand selectNeighborsCmd;
        public static SelectNeighborsCommand SelectNeighborsCmd
        {
            get
            {
                if (selectNeighborsCmd == null)
                    selectNeighborsCmd = new SelectNeighborsCommand();

                return selectNeighborsCmd;
            }
        }

        private static AddNoteCommand addNoteCmd;
        public static AddNoteCommand AddNoteCmd
        {
            get
            {
                if (addNoteCmd == null)
                    addNoteCmd = new AddNoteCommand();

                return addNoteCmd;
            }
        }

        private static DeleteCommand deleteCmd;
        public static DeleteCommand DeleteCmd
        {
            get
            {
                if (deleteCmd == null)
                    deleteCmd = new DeleteCommand();

                return deleteCmd;
            }
        }

        private static ShowSplashScreenCommand showSplashScreenCmd;
        public static ShowSplashScreenCommand ShowSplashScreenCmd
        {
            get
            {
                if (showSplashScreenCmd == null)
                    showSplashScreenCmd = new ShowSplashScreenCommand();

                return showSplashScreenCmd;
            }
        }

        private static CloseSplashScreenCommand closeSplashScreenCmd;
        public static CloseSplashScreenCommand CloseSplashScreenCmd
        {
            get
            {
                if (closeSplashScreenCmd == null)
                    closeSplashScreenCmd = new CloseSplashScreenCommand();

                return closeSplashScreenCmd;
            }
        }

        private static WriteToLogCommand writeToLogCmd;
        public static WriteToLogCommand WriteToLogCmd
        {
            get
            {
                if (writeToLogCmd == null)
                    writeToLogCmd = new WriteToLogCommand();

                return writeToLogCmd;
            }
        }

        private static CreateNodeCommand createNodeCmd;
        public static CreateNodeCommand CreateNodeCmd
        {
            get
            {
                if (createNodeCmd == null)
                    createNodeCmd = new CreateNodeCommand();

                return createNodeCmd;
            }
        }

        private static CreateConnectionCommand createConnectionCmd;
        public static CreateConnectionCommand CreateConnectionCmd
        {
            get
            {
                if (createConnectionCmd == null)
                    createConnectionCmd = new CreateConnectionCommand();

                return createConnectionCmd;
            }
        }

        private static RunExpressionCommand runExpressionCommand;
        public static RunExpressionCommand RunExpressionCmd
        {
            get
            {
                if (runExpressionCommand == null)
                    runExpressionCommand = new RunExpressionCommand();

                return runExpressionCommand;
            }
        }

        private static CopyCommand copyCmd;
        public static CopyCommand CopyCmd
        {
            get
            {
                if (copyCmd == null)
                    copyCmd = new CopyCommand();

                return copyCmd;
            }
        }

        private static PasteCommand pasteCmd;
        public static PasteCommand PasteCmd
        {
            get
            {
                if (pasteCmd == null)
                    pasteCmd = new PasteCommand();

                return pasteCmd;
            }
        }

        private static SelectCommand selectCmd;
        public static SelectCommand SelectCmd
        {
            get
            {
                if (selectCmd == null)
                    selectCmd = new SelectCommand();

                return selectCmd;
            }
        }

        private static AddToSelectionCommand addToSelectionCmd;
        public static AddToSelectionCommand AddToSelectionCmd
        {
            get
            {
                if (addToSelectionCmd == null)
                    addToSelectionCmd = new AddToSelectionCommand();

                return addToSelectionCmd;
            }
        }

        private static ToggleConsoleShowingCommand _toggleConsoleShowingCmd;
        public static ToggleConsoleShowingCommand ToggleConsoleShowingCmd
        {
            get
            {
                if (_toggleConsoleShowingCmd == null)
                    _toggleConsoleShowingCmd = new ToggleConsoleShowingCommand();

                return _toggleConsoleShowingCmd;
            }
        }

        private static CancelRunCommand cancelRunCmd;
        public static CancelRunCommand CancelRunCmd
        {
            get
            {
                if (cancelRunCmd == null)
                    cancelRunCmd = new CancelRunCommand();

                return cancelRunCmd;
            }
        }

        private static SaveAsCommand saveAsCmd;
        public static SaveAsCommand SaveAsCmd
        {
            get
            {
                if (saveAsCmd == null)
                    saveAsCmd = new SaveAsCommand();

                return saveAsCmd;
            }
        }

        private static SaveCommand saveCmd;
        public static SaveCommand SaveCmd
        {
            get
            {
                if (saveCmd == null)
                    saveCmd = new SaveCommand();

                return saveCmd;
            }
        }

        private static OpenCommand openCmd;
        public static OpenCommand OpenCmd
        {
            get
            {
                if (openCmd == null)
                    openCmd = new OpenCommand();

                return openCmd;
            }
        }

        private static HomeCommand homeCmd;
        public static HomeCommand HomeCmd
        {
            get
            {
                if (homeCmd == null)
                    homeCmd = new HomeCommand();

                return homeCmd;
            }
        }

        private static SaveImageCommand saveImageCmd;
        public static SaveImageCommand SaveImageCmd
        {
            get
            {
                if (saveImageCmd == null)
                    saveImageCmd = new SaveImageCommand();

                return saveImageCmd;
            }
        }

        private static LayoutAllCommand layoutAllCmd;
        public static LayoutAllCommand LayoutAllCmd
        {
            get
            {
                if (layoutAllCmd == null)
                    layoutAllCmd = new LayoutAllCommand();

                return layoutAllCmd;
            }
        }

        private static ClearCommand clearCmd;
        public static ClearCommand ClearCmd
        {
            get
            {
                if (clearCmd == null)
                    clearCmd = new ClearCommand();

                return clearCmd;
            }
        }

        private static ClearLogCommand clearLogCmd;
        public static ClearLogCommand ClearLogCmd
        {
            get
            {
                if (clearLogCmd == null)
                    clearLogCmd = new ClearLogCommand();

                return clearLogCmd;
            }
        }

        private static DisplayFunctionCommand displayFunctionCmd;
        public static DisplayFunctionCommand DisplayFunctionCmd
        {
            get
            {
                if (displayFunctionCmd == null)
                    displayFunctionCmd = new DisplayFunctionCommand();

                return displayFunctionCmd;
            }
        }

        private static SetConnectorTypeCommand setConnectorTypeCmd;
        public static SetConnectorTypeCommand SetConnectorTypeCmd
        {
            get
            {
                if (setConnectorTypeCmd == null)
                    setConnectorTypeCmd = new SetConnectorTypeCommand();

                return setConnectorTypeCmd;
            }
        }
    }

    public class ShowPackageManagerCommand : ICommand
    {

        public void Execute(object parameters)
        {
            dynSettings.Bench.PackageManagerLoginStateContainer.Visibility = Visibility.Visible;
            dynSettings.Bench.PackageManagerMenu.Visibility = Visibility.Visible;
        }

        public event EventHandler CanExecuteChanged
        {
            add { CommandManager.RequerySuggested += value; }
            remove { CommandManager.RequerySuggested -= value; }
        }

        public bool CanExecute(object parameters)
        {
            return true;
        }
    }

    public class ShowSaveImageDialogAndSaveResultCommand : ICommand
    {
        private FileDialog _fileDialog;

        public void Execute(object parameters)
        {
            if (_fileDialog == null)
            {
                _fileDialog = new SaveFileDialog()
                {
                    AddExtension = true,
                    DefaultExt = ".png",
                    FileName = "Capture.png",
                    Filter = "PNG Image|*.png",
                    Title = "Save your Workbench to an Image",
                };
            }

            // if you've got the current space path, use it as the inital dir
            if (!string.IsNullOrEmpty(dynSettings.Controller.CurrentSpace.FilePath))
            {
                var fi = new FileInfo(dynSettings.Controller.CurrentSpace.FilePath);
                _fileDialog.InitialDirectory = fi.DirectoryName;
            }

            if (_fileDialog.ShowDialog() == DialogResult.OK)
            {
                DynamoCommands.SaveImageCmd.Execute(_fileDialog.FileName);
            }
        }

        public event EventHandler CanExecuteChanged
        {
            add { CommandManager.RequerySuggested += value; }
            remove { CommandManager.RequerySuggested -= value; }
        }

        public bool CanExecute(object parameters)
        {
            return true;
        }
    }

    public class ShowOpenDialogAndOpenResultCommand : ICommand
    {
        private FileDialog _fileDialog;

        public void Execute(object parameters)
        {
            if (_fileDialog == null)
            {
                _fileDialog = new OpenFileDialog()
                {
                    Filter = "Dynamo Definitions (*.dyn; *.dyf)|*.dyn;*.dyf|All files (*.*)|*.*",
                    Title = "Open Dynamo Definition..."
                };
            }

            // if you've got the current space path, use it as the inital dir
            if (!string.IsNullOrEmpty(dynSettings.Controller.CurrentSpace.FilePath))
            {
                var fi = new FileInfo(dynSettings.Controller.CurrentSpace.FilePath);
                _fileDialog.InitialDirectory = fi.DirectoryName;
            }

            if (_fileDialog.ShowDialog() == DialogResult.OK)
            {
                DynamoCommands.OpenCmd.Execute(_fileDialog.FileName);
            }
        }

        public event EventHandler CanExecuteChanged
        {
            add { CommandManager.RequerySuggested += value; }
            remove { CommandManager.RequerySuggested -= value; }
        }

        public bool CanExecute(object parameters)
        {
            return true;
        }
    }

    public class ShowSaveDialogIfNeededAndSaveResultCommand : ICommand
    {
        public void Execute(object parameters)
        {
            if (dynSettings.Controller.CurrentSpace.FilePath != null)
            {
                DynamoCommands.SaveCmd.Execute(null);
            }
            else
            {
                DynamoCommands.ShowSaveDialogAndSaveResultCmd.Execute(null);
            }
        }

        public event EventHandler CanExecuteChanged
        {
            add { CommandManager.RequerySuggested += value; }
            remove { CommandManager.RequerySuggested -= value; }
        }

        public bool CanExecute(object parameters)
        {
            return true;
        }
    }

    public class ShowSaveDialogAndSaveResultCommand : ICommand
    {

        private FileDialog _fileDialog;

        public void Execute(object parameters)
        {
            if (_fileDialog == null)
            {
                _fileDialog = new SaveFileDialog
                {
                    AddExtension = true,
                };
            }

            string ext, fltr;
            if ( dynSettings.Controller.ViewingHomespace )
            {
                ext = ".dyn";
                fltr = "Dynamo Workspace (*.dyn)|*.dyn";
            }
            else
            {
                ext = ".dyf";
                fltr = "Dynamo Function (*.dyf)|*.dyf";
            }
            fltr += "|All files (*.*)|*.*"; 
          
            _fileDialog.FileName = dynSettings.Controller.CurrentSpace.Name + ext;
            _fileDialog.AddExtension = true;
            _fileDialog.DefaultExt = ext;
            _fileDialog.Filter = fltr;

            //if the xmlPath is not empty set the default directory
            if (!string.IsNullOrEmpty(dynSettings.Controller.CurrentSpace.FilePath))
            {
                var fi = new FileInfo(dynSettings.Controller.CurrentSpace.FilePath);
                _fileDialog.InitialDirectory = fi.DirectoryName;
            }

            if (_fileDialog.ShowDialog() == DialogResult.OK)
            {
                dynSettings.Controller.SaveAs(_fileDialog.FileName);
            }
          
        }

        public event EventHandler CanExecuteChanged
        {
            add { CommandManager.RequerySuggested += value; }
            remove { CommandManager.RequerySuggested -= value; }
        }

        public bool CanExecute(object parameters)
        {
            return true;
        }
    }

    public class ShowNewFunctionDialogCommand : ICommand
    {

        public void Execute(object parameters)
        {
            //First, prompt the user to enter a name
            string name, category;
            string error = "";

            do
            {
                var dialog = new FunctionNamePrompt( dynSettings.Controller.SearchViewModel.Categories, error);
                if (dialog.ShowDialog() != true)
                {
                    return;
                }

                name = dialog.Text;
                category = dialog.Category;

                if (dynSettings.FunctionDict.Values.Any(x => x.Workspace.Name == name))
                {
                    error = "A function with this name already exists.";
                }
                else if (category.Equals(""))
                {
                    error = "Please enter a valid category.";
                }
                else
                {
                    error = "";
                }
            } while (!error.Equals(""));

            dynSettings.Controller.NewFunction(Guid.NewGuid(), name, category, true);
        }

        public event EventHandler CanExecuteChanged
        {
            add { CommandManager.RequerySuggested += value; }
            remove { CommandManager.RequerySuggested -= value; }
        }

        public bool CanExecute(object parameters)
        {
            return true;
        }
    }

    public class GoToWikiCommand : ICommand
    {

        public void Execute(object parameters)
        {
            System.Diagnostics.Process.Start("https://github.com/ikeough/Dynamo/wiki");
        }

        public event EventHandler CanExecuteChanged
        {
            add { CommandManager.RequerySuggested += value; }
            remove { CommandManager.RequerySuggested -= value; }
        }

        public bool CanExecute(object parameters)
        {
            return true;
        }
    }

    public class GoToSourceCodeCommand : ICommand
    {
        public void Execute(object parameters)
        {
            System.Diagnostics.Process.Start("https://github.com/ikeough/Dynamo");
        }

        public event EventHandler CanExecuteChanged
        {
            add { CommandManager.RequerySuggested += value; }
            remove { CommandManager.RequerySuggested -= value; }
        }

        public bool CanExecute(object parameters)
        {
            return true;
        }
    }

    public class ExitCommand : ICommand
    {
        public void Execute(object parameters)
        {
            dynSettings.Bench.Close();
        }

        public event EventHandler CanExecuteChanged
        {
            add { CommandManager.RequerySuggested += value; }
            remove { CommandManager.RequerySuggested -= value; }
        }

        public bool CanExecute(object parameters)
        {
            return true;
        }
    }

    public class NodeFromSelectionCommand : ICommand
    {
        public NodeFromSelectionCommand()
        {
            //TODO: figure out how to wire the selection changed event to 
            //evaluate if this can be executed. we can't do this currently
            //as dynSettings.Bench is null when the commands are instantiated
            //dynSettings.Bench.WorkBench.Selection.CollectionChanged += new System.Collections.Specialized.NotifyCollectionChangedEventHandler(Selection_CollectionChanged);
        }

        void Selection_CollectionChanged(object sender, System.Collections.Specialized.NotifyCollectionChangedEventArgs e)
        {
            CanExecute(null);
        }

        public void Execute(object parameters)
        {
            if (dynSettings.Bench.WorkBench.Selection.Count > 0)
            {
                dynSettings.Bench.Controller.CollapseNodes(
                    dynSettings.Bench.WorkBench.Selection.Where(x => x is dynNodeUI)
                        .Select(x => (x as dynNodeUI).NodeLogic));
            }
        }

        public event EventHandler CanExecuteChanged
        {
            add { CommandManager.RequerySuggested += value; }
            remove { CommandManager.RequerySuggested -= value; }
        }

        public bool CanExecute(object parameters)
        {
            return true;
        }
    }

    public class SelectNeighborsCommand : ICommand
    {

        public void Execute(object parameters)
        {
            List<ISelectable> sels = dynSettings.Workbench.Selection.ToList<ISelectable>();

            foreach (ISelectable sel in sels)
            {

                ((dynNodeUI)sel).SelectNeighbors();
            }
        }

        public event EventHandler CanExecuteChanged
        {
            add { CommandManager.RequerySuggested += value; }
            remove { CommandManager.RequerySuggested -= value; }
        }

        public bool CanExecute(object parameters)
        {
            return true;
        }
    }

    public class AddNoteCommand : ICommand
    {
        public void Execute(object parameters)
        {
            Dictionary<string,object> inputs = (Dictionary<string,object>) parameters;

            dynNote n = new dynNote();
            Canvas.SetLeft(n, (double)inputs["x"]);
            Canvas.SetTop(n, (double)inputs["y"]);
            n.noteText.Text = inputs["text"].ToString();
            dynWorkspace ws = (dynWorkspace)inputs["workspace"];

            ws.Notes.Add(n);
            dynSettings.Bench.WorkBench.Children.Add(n);

            if (!dynSettings.Bench.Controller.ViewingHomespace)
            {
                dynSettings.Bench.Controller.CurrentSpace.Modified();
            }
        }

        public event EventHandler CanExecuteChanged
        {
            add { CommandManager.RequerySuggested += value; }
            remove { CommandManager.RequerySuggested -= value; }
        }

        public bool CanExecute(object parameters)
        {
            return true;
        }
    }

    public class DeleteCommand : ICommand
    {
        public void Execute(object parameters)
        {
            //if you get an object in the parameters, just delete that object
            if (parameters != null)
            {
                dynNote note = parameters as dynNote;
                dynNodeUI node = parameters as dynNodeUI;

                if (node != null)
                {
                    DeleteNode(node);
                }
                else if (note != null)
                {
                    DeleteNote(note);
                }
            }
            else
            {
                for (int i = dynSettings.Workbench.Selection.Count - 1; i >= 0; i--)
                {
                    dynNote note = dynSettings.Workbench.Selection[i] as dynNote;
                    dynNodeUI node = dynSettings.Workbench.Selection[i] as dynNodeUI;

                    if (node != null)
                    {
                        DeleteNode(node);
                    }
                    else if (note != null)
                    {
                        DeleteNote(note);
                    }
                }
            }
        }

        private static void DeleteNote(dynNote note)
        {
            dynSettings.Workbench.Selection.Remove(note);
            dynSettings.Controller.CurrentSpace.Notes.Remove(note);
            dynSettings.Workbench.Children.Remove(note);
        }

        private static void DeleteNode(dynNodeUI node)
        {
            foreach (var port in node.OutPorts)
            {
                for (int j = port.Connectors.Count - 1; j >= 0; j--)
                {
                    port.Connectors[j].Kill();
                }
            }

            foreach (dynPort p in node.InPorts)
            {
                for (int j = p.Connectors.Count - 1; j >= 0; j--)
                {
                    p.Connectors[j].Kill();
                }
            }

            node.NodeLogic.Cleanup();
            dynSettings.Workbench.Selection.Remove(node);
            dynSettings.Controller.Nodes.Remove(node.NodeLogic);
            dynSettings.Workbench.Children.Remove(node);
        }

        public event EventHandler CanExecuteChanged
        {
            add { CommandManager.RequerySuggested += value; }
            remove { CommandManager.RequerySuggested -= value; }
        }

        public bool CanExecute(object parameters)
        {
            return dynSettings.Workbench.Selection.Count > 0;
        }
    }

    public class ShowSplashScreenCommand : ICommand
    {
        public ShowSplashScreenCommand()
        {

        }

        public void Execute(object parameters)
        {
            if (dynSettings.Controller.SplashScreen == null)
            {
                dynSettings.Controller.SplashScreen = new Controls.DynamoSplash();
            }
            dynSettings.Controller.SplashScreen.Show();
        }

        public event EventHandler CanExecuteChanged 
        {
            add { CommandManager.RequerySuggested += value; }
            remove { CommandManager.RequerySuggested -= value; }
        }

        public bool CanExecute(object parameters)
        {
            if (dynSettings.Controller != null)
            {
                return true;
            }

            return false;
        }
    }

    public class CloseSplashScreenCommand : ICommand
    {
        public void Execute(object parameters)
        {
            dynSettings.Controller.SplashScreen.Close();
        }

        public event EventHandler CanExecuteChanged
        {
            add { CommandManager.RequerySuggested += value; }
            remove { CommandManager.RequerySuggested -= value; }
        }

        public bool CanExecute(object parameters)
        {
            if (dynSettings.Controller.SplashScreen != null)
            {
                return true;
            }

            return false;
        }
    }

    public class WriteToLogCommand : ICommand
    {
        public void Execute(object parameters)
        {
            if (parameters == null) return;

            string logText = parameters.ToString();
            dynSettings.Writer.WriteLine(logText);
        }

        public event EventHandler CanExecuteChanged
        {
            add { CommandManager.RequerySuggested += value; }
            remove { CommandManager.RequerySuggested -= value; }
        }

        public bool CanExecute(object parameters)
        {
            if (dynSettings.Writer != null)
            {
                return true;
            }

            return false;
        }
    }

    public class GoToWorkspaceCommand : ICommand
    {
        public void Execute(object parameter)
        {
           if (parameter is Guid && dynSettings.FunctionDict.ContainsKey( (Guid)parameter ) )
           {
               dynSettings.Controller.ViewCustomNodeWorkspace( dynSettings.FunctionDict[ (Guid) parameter] );   
           }     
        }

        public event EventHandler CanExecuteChanged
        {
            add { CommandManager.RequerySuggested += value; }
            remove { CommandManager.RequerySuggested -= value; }
        }

        public bool CanExecute(object parameters)
        {
            return true;
        }
    }

    public class CreateNodeCommand : ICommand
    {
        public void Execute(object parameters)
        {
            Dictionary<string, object> data = parameters as Dictionary<string, object>;
            if (data == null)
            {
                return;
            }

            dynNode node = dynSettings.Controller.CreateNode( data["name"].ToString() );
 
            dynNodeUI nodeUi = node.NodeUI; 
            if (dynSettings.Workbench != null)
            {
                dynSettings.Workbench.Children.Add(nodeUi);
            }
                
            dynSettings.Controller.Nodes.Add(nodeUi.NodeLogic);
            nodeUi.NodeLogic.WorkSpace = dynSettings.Controller.CurrentSpace;
            nodeUi.Opacity = 1;
            
            //if we've received a value in the dictionary
            //try to set the value on the node
            if(data.ContainsKey("value"))
            {
                if (typeof(dynBasicInteractive<double>).IsAssignableFrom(node.GetType()))
                {
                    (node as dynBasicInteractive<double>).Value = (double)data["value"];
                }
                else if (typeof(dynBasicInteractive<string>).IsAssignableFrom(node.GetType()))
                {
                    (node as dynBasicInteractive<string>).Value = data["value"].ToString();
                }
                else if(typeof(dynBasicInteractive<bool>).IsAssignableFrom(node.GetType()))
                {
                    (node as dynBasicInteractive<bool>).Value = (bool)data["value"];
                }
                else if(typeof(dynVariableInput).IsAssignableFrom(node.GetType()))
                {
                    int desiredPortCount = (int)data["value"];
                    if (node.InPortData.Count < desiredPortCount)
                    {
                        int portsToCreate = desiredPortCount - node.InPortData.Count;

                        for (int i = 0; i < portsToCreate; i++)
                        {
                            (node as dynVariableInput).AddInput();
                        }
                        (node as dynVariableInput).NodeUI.RegisterAllPorts();
                    }
                }
            }

            //override the guid so we can store
            //for connection lookup
            if (data.ContainsKey("guid"))
            {
                node.NodeUI.GUID = (Guid) data["guid"];
            }
            else
            {
                node.NodeUI.GUID = Guid.NewGuid();
            }

            // by default place node at center
            var x = 0.0;
            var y = 0.0;
            if (dynSettings.Bench != null)
            {
                x = dynSettings.Bench.outerCanvas.ActualWidth / 2.0;
                y = dynSettings.Bench.outerCanvas.ActualHeight / 2.0;

                // apply small perturbation
                // so node isn't right on top of last placed node
                Random r = new Random();
                x += (r.NextDouble() - 0.5) * 50;
                y += (r.NextDouble() - 0.5) * 50;
            }
            
            var transformFromOuterCanvas = data.ContainsKey("transformFromOuterCanvasCoordinates");
               
            if ( data.ContainsKey("x") )
                x = (double) data["x"];

            if ( data.ContainsKey("y") )
                y = (double) data["y"];
                
            Point dropPt = new Point(x, y);

            // Transform dropPt from outerCanvas space into zoomCanvas space
            if ( transformFromOuterCanvas )
            {
                var a = dynSettings.Bench.outerCanvas.TransformToDescendant(dynSettings.Bench.WorkBench);
                dropPt = a.Transform(dropPt);
            }

            // center the node at the drop point
            if (!Double.IsNaN(nodeUi.ActualWidth))
                dropPt.X -= (nodeUi.ActualWidth / 2.0);

            if (!Double.IsNaN(nodeUi.ActualHeight))
                dropPt.Y -= (nodeUi.ActualHeight / 2.0);

            Canvas.SetLeft(nodeUi, dropPt.X);
            Canvas.SetTop(nodeUi, dropPt.Y);

            nodeUi.EnableInteraction();

            if (dynSettings.Controller.ViewingHomespace)
            {
                nodeUi.NodeLogic.SaveResult = true;
            }
            
        }

        public event EventHandler CanExecuteChanged
        {
            add { CommandManager.RequerySuggested += value; }
            remove { CommandManager.RequerySuggested -= value; }
        }

        public bool CanExecute(object parameters)
        {
            Dictionary<string, object> data = parameters as Dictionary<string, object>;

            if (data != null &&
                (   dynSettings.Controller.BuiltInTypesByNickname.ContainsKey(data["name"].ToString()) || 
                    //dynSettings.Controller.CustomNodeLoader.Contains( Guid.Parse( data["name"].ToString() ) ) ||
                    dynSettings.FunctionDict.ContainsKey( Guid.Parse( (string) data["name"] ) )))
            {
                return true;
            }

            return false;
        }
    }

    public class CreateConnectionCommand : ICommand
    {
        public void Execute(object parameters)
        {
            Dictionary<string,object> connectionData = parameters as Dictionary<string,object>;
            
            dynNodeUI start = (dynNodeUI)connectionData["start"];
            dynNodeUI end = (dynNodeUI)connectionData["end"];
            int startIndex = (int)connectionData["port_start"];
            int endIndex = (int)connectionData["port_end"];

            dynConnector c = new dynConnector(start, end, startIndex, endIndex, 0);

            dynSettings.Controller.CurrentSpace.Connectors.Add(c);
        }

        public event EventHandler CanExecuteChanged
        {
            add { CommandManager.RequerySuggested += value; }
            remove { CommandManager.RequerySuggested -= value; }
        }

        public bool CanExecute(object parameters)
        {
            //make sure you have valid connection data
            Dictionary<string,object> connectionData = parameters as Dictionary<string,object>;
            if (connectionData != null && connectionData.Count == 4)
            {
                return true;
            }

            return false;
        }
    }

    public class RunExpressionCommand : ICommand
    {
        public void Execute(object parameters)
        {
            dynSettings.Controller.RunExpression(Convert.ToBoolean(parameters));
        }

        public event EventHandler CanExecuteChanged
        {
            add { CommandManager.RequerySuggested += value; }
            remove { CommandManager.RequerySuggested -= value; }
        }

        public bool CanExecute(object parameters)
        {
            //TODO: Any reason we wouldn't be able to run an expression?
            if(dynSettings.Controller == null)
            {
                return false;
            }
            return true;
        }
    }

    public class CopyCommand : ICommand
    {
        public void Execute(object parameters)
        {
            dynSettings.Controller.ClipBoard.Clear();

            foreach (ISelectable sel in dynSettings.Workbench.Selection)
            {
                UIElement el = sel as UIElement;
                if (el != null)
                {
                    if (!dynSettings.Controller.ClipBoard.Contains(el))
                    {
                        dynSettings.Controller.ClipBoard.Add(el);

                        dynNodeUI n = el as dynNodeUI;
                        if (n != null)
                        {
                            var connectors = n.InPorts.SelectMany(x => x.Connectors)
                                .Concat(n.OutPorts.SelectMany(x => x.Connectors))
                                .Where(x=>x.End != null && 
                                    x.End.Owner.IsSelected &&
                                    !dynSettings.Controller.ClipBoard.Contains(x));

                            dynSettings.Controller.ClipBoard.AddRange(connectors);
                        }
                    }
                }
            }
        }

        public event EventHandler CanExecuteChanged
        {
            add { CommandManager.RequerySuggested += value; }
            remove { CommandManager.RequerySuggested -= value; }
        }

        public bool CanExecute(object parameters)
        {
            //TODO: Any reason we wouldn't be able to run an expression?
            if (dynSettings.Workbench.Selection.Count == 0)
            {
                return false;
            }
            return true;
        }
    }

    public class PasteCommand : ICommand
    {
        public void Execute(object parameters)
        {
            //make a lookup table to store the guids of the
            //old nodes and the guids of their pasted versions
            Hashtable nodeLookup = new Hashtable();

            //clear the selection so we can put the
            //paste contents in
            dynSettings.Bench.WorkBench.Selection.RemoveAll();

            var nodes = dynSettings.Controller.ClipBoard.Select(x => x).Where(x=>x is dynNodeUI);
            var connectors = dynSettings.Controller.ClipBoard.Select(x => x).Where(x => x is dynConnector);

            foreach (dynNodeUI node in nodes)
            {
                //create a new guid for us to use
                Guid newGuid = Guid.NewGuid();
                nodeLookup.Add(node.GUID, newGuid);

                Dictionary<string, object> nodeData = new Dictionary<string, object>();
                nodeData.Add("x", Canvas.GetLeft(node));
                nodeData.Add("y", Canvas.GetTop(node) + 100);
                nodeData.Add("name", node.NickName);
                nodeData.Add("guid", newGuid);

                if (typeof(dynBasicInteractive<double>).IsAssignableFrom(node.NodeLogic.GetType()))
                {
                    nodeData.Add("value", (node.NodeLogic as dynBasicInteractive<double>).Value);
                }
                else if (typeof(dynBasicInteractive<string>).IsAssignableFrom(node.NodeLogic.GetType()))
                {
                    nodeData.Add("value", (node.NodeLogic as dynBasicInteractive<string>).Value);
                }
                else if (typeof(dynBasicInteractive<bool>).IsAssignableFrom(node.NodeLogic.GetType()))
                {
                    nodeData.Add("value", (node.NodeLogic as dynBasicInteractive<bool>).Value);
                }
                else if(typeof(dynVariableInput).IsAssignableFrom(node.NodeLogic.GetType()))
                {
                    //for list type nodes send the number of ports
                    //as the value - so we can setup the new node with
                    //the right number of ports
                    nodeData.Add("value", node.InPorts.Count);
                }

                dynSettings.Controller.CommandQueue.Enqueue(Tuple.Create<object, object>(DynamoCommands.CreateNodeCmd, nodeData));
            }

            //process the command queue so we have 
            //nodes to connect to
            dynSettings.Controller.ProcessCommandQueue();

            //update the layout to ensure that the visuals
            //are present in the tree to connect to
            dynSettings.Bench.UpdateLayout();

            foreach (dynConnector c in connectors)
            {
                Dictionary<string, object> connectionData = new Dictionary<string, object>();

                dynNodeUI startNode = null;

                try
                {
                    startNode = dynSettings.Controller.CurrentSpace.Nodes
                        .Select(x => x.NodeUI)
                        .Where(x => x.GUID == (Guid)nodeLookup[c.Start.Owner.GUID]).FirstOrDefault();
                }
                catch
                {
                    //don't let users paste connectors between workspaces
                    if (c.Start.Owner.NodeLogic.WorkSpace == dynSettings.Controller.CurrentSpace)
                    {
                        startNode = c.Start.Owner;
                    }
                    else
                    {
                        continue;
                    }
                    
                }

                connectionData.Add("start", startNode);

                connectionData.Add("end", dynSettings.Controller.CurrentSpace.Nodes
                    .Select(x=>x.NodeUI)
                    .Where(x=>x.GUID == (Guid)nodeLookup[c.End.Owner.GUID]).FirstOrDefault());

                connectionData.Add("port_start", c.Start.Index);
                connectionData.Add("port_end", c.End.Index);

                dynSettings.Controller.CommandQueue.Enqueue(Tuple.Create<object, object>(DynamoCommands.CreateConnectionCmd, connectionData));
            }
            
            //process the queue again to create the connectors
            dynSettings.Controller.ProcessCommandQueue();

            foreach (DictionaryEntry de in nodeLookup)
            {
                dynSettings.Controller.CommandQueue.Enqueue(Tuple.Create<object, object>(DynamoCommands.AddToSelectionCmd, 
                    dynSettings.Controller.CurrentSpace.Nodes
                    .Select(x => x.NodeUI)
                    .Where(x => x.GUID == (Guid)de.Value).FirstOrDefault()));
            }

            dynSettings.Controller.ProcessCommandQueue();

            //dynSettings.ViewModel.ClipBoard.Clear();
        }

        public event EventHandler CanExecuteChanged
        {
            add { CommandManager.RequerySuggested += value; }
            remove { CommandManager.RequerySuggested -= value; }
        }

        public bool CanExecute(object parameters)
        {
            if (dynSettings.Controller.ClipBoard.Count == 0)
            {
                return false;
            }

            return true;
        }
    }

    public class SelectCommand : ICommand
    {
        public void Execute(object parameters)
        {
            dynNodeUI node = parameters as dynNodeUI;

            if (!node.IsSelected)
            {
                if (!Keyboard.IsKeyDown(Key.LeftShift) && !Keyboard.IsKeyDown(Key.RightShift))
                {
                    dynSettings.Bench.WorkBench.ClearSelection();
                }

                if (!dynSettings.Bench.WorkBench.Selection.Contains(node))
                    dynSettings.Bench.WorkBench.Selection.Add(node);
            }
            else
>>>>>>> 0b63ff34
            {
                if (goToWorkspaceCmd == null)
                    goToWorkspaceCmd = new GoToWorkspaceCommand();
                return goToWorkspaceCmd;
            }
        }

        private static SelectNeighborsCommand selectNeighborsCmd;
        public static SelectNeighborsCommand SelectNeighborsCmd
        {
            get
            {
                if (selectNeighborsCmd == null)
                    selectNeighborsCmd = new SelectNeighborsCommand();

                return selectNeighborsCmd;
            }
        }

        private static WriteToLogCommand writeToLogCmd;
        public static WriteToLogCommand WriteToLogCmd
        {
            get
            {
                if (writeToLogCmd == null)
                    writeToLogCmd = new WriteToLogCommand();

                return writeToLogCmd;
            }
        }

        private static SelectCommand selectCmd;
        public static SelectCommand SelectCmd
        {
            get
            {
                if (selectCmd == null)
                    selectCmd = new SelectCommand();

                return selectCmd;
            }
        }

        private static AddToSelectionCommand addToSelectionCmd;
        public static AddToSelectionCommand AddToSelectionCmd
        {
            get
            {
                if (addToSelectionCmd == null)
                    addToSelectionCmd = new AddToSelectionCommand();

                return addToSelectionCmd;
            }
        }

        private static DisplayFunctionCommand displayFunctionCmd;
        public static DisplayFunctionCommand DisplayFunctionCmd
        {
            get
            {
                if (displayFunctionCmd == null)
                    displayFunctionCmd = new DisplayFunctionCommand();

                return displayFunctionCmd;
            }
        }

        private static SetConnectorTypeCommand setConnectorTypeCmd;
        public static SetConnectorTypeCommand SetConnectorTypeCmd
        {
            get
            {
                if (setConnectorTypeCmd == null)
                    setConnectorTypeCmd = new SetConnectorTypeCommand();

                return setConnectorTypeCmd;
            }
        }
    }



    public class SelectNeighborsCommand : ICommand
    {

        public void Execute(object parameters)
        {
            List<ISelectable> sels = dynSettings.Workbench.Selection.ToList<ISelectable>();

            foreach (ISelectable sel in sels)
            {

                ((dynNodeViewModel)sel).SelectNeighbors();
            }
        }

        public event EventHandler CanExecuteChanged
        {
            add { CommandManager.RequerySuggested += value; }
            remove { CommandManager.RequerySuggested -= value; }
        }

        public bool CanExecute(object parameters)
        {
            return true;
        }
    }

    public class WriteToLogCommand : ICommand
    {
        public void Execute(object parameters)
        {
            if (parameters == null) return;

            string logText = parameters.ToString();
            dynSettings.Writer.WriteLine(logText);
        }

        public event EventHandler CanExecuteChanged
        {
            add { CommandManager.RequerySuggested += value; }
            remove { CommandManager.RequerySuggested -= value; }
        }

        public bool CanExecute(object parameters)
        {
            if (dynSettings.Writer != null)
            {
                return true;
            }

            return false;
        }
    }

    public class GoToWorkspaceCommand : ICommand
    {
        public void Execute(object parameter)
        {
           if (parameter is Guid && dynSettings.FunctionDict.ContainsKey( (Guid)parameter ) )
           {
               dynSettings.Controller.ViewCustomNodeWorkspace( dynSettings.FunctionDict[ (Guid) parameter] );   
           }     
        }

        public event EventHandler CanExecuteChanged
        {
            add { CommandManager.RequerySuggested += value; }
            remove { CommandManager.RequerySuggested -= value; }
        }

        public bool CanExecute(object parameters)
        {
            return true;
        }
    }

    public class SelectCommand : ICommand
    {
        public void Execute(object parameters)
        {
            dynNodeUI node = parameters as dynNodeUI;

            if (!node.IsSelected)
            {
                if (!Keyboard.IsKeyDown(Key.LeftShift) && !Keyboard.IsKeyDown(Key.RightShift))
                {
                    dynSettings.Bench.WorkBench.ClearSelection();
                }

                if (!dynSettings.Bench.WorkBench.Selection.Contains(node))
                    dynSettings.Bench.WorkBench.Selection.Add(node);
            }
            else
            {
                if (Keyboard.IsKeyDown(Key.LeftShift) || Keyboard.IsKeyDown(Key.RightShift))
                {
                    dynSettings.Bench.WorkBench.Selection.Remove(node);
                }
            }

        }

        public event EventHandler CanExecuteChanged
        {
            add { CommandManager.RequerySuggested += value; }
            remove { CommandManager.RequerySuggested -= value; }
        }

        public bool CanExecute(object parameters)
        {
            dynNodeUI node = parameters as dynNodeUI;
            if (node == null)
            {
                return false;
            }

            return true;
        }
    }

    public class AddToSelectionCommand : ICommand
    {
        public void Execute(object parameters)
        {
            dynNodeUI node = parameters as dynNodeUI;

            if (!node.IsSelected)
            {
                if (!dynSettings.Bench.WorkBench.Selection.Contains(node))
                    dynSettings.Bench.WorkBench.Selection.Add(node);
            }
        }

        public event EventHandler CanExecuteChanged
        {
            add { CommandManager.RequerySuggested += value; }
            remove { CommandManager.RequerySuggested -= value; }
        }

        public bool CanExecute(object parameters)
        {
            dynNodeUI node = parameters as dynNodeUI;
            if (node == null)
            {
                return false;
            }

            return true;
        }
    }

    public class DisplayFunctionCommand : ICommand
    {
        public void Execute(object parameters)
        {
            dynSettings.Controller.ViewCustomNodeWorkspace((parameters as FunctionDefinition));
        }

        public event EventHandler CanExecuteChanged
        {
            add { CommandManager.RequerySuggested += value; }
            remove { CommandManager.RequerySuggested -= value; }
        }

        public bool CanExecute(object parameters)
        {
            FunctionDefinition fd = parameters as FunctionDefinition;
            if(fd == null)
            {
                return false;
            }

            return true;
        }
    }

    public class SetConnectorTypeCommand : ICommand
    {
        public void Execute(object parameters)
        {
            if (parameters.ToString() == "BEZIER")
            {
                dynSettings.Controller.CurrentSpace.Connectors.ForEach(x => x.ConnectorType = ConnectorType.BEZIER);
            }
            else
            {
                dynSettings.Controller.CurrentSpace.Connectors.ForEach(x => x.ConnectorType = ConnectorType.POLYLINE);
            }
        }

        public event EventHandler CanExecuteChanged
        {
            add { CommandManager.RequerySuggested += value; }
            remove { CommandManager.RequerySuggested -= value; }
        }

        public bool CanExecute(object parameters)
        {
            //parameter object will be BEZIER or POLYLINE
            if(string.IsNullOrEmpty(parameters.ToString()))
            {
                return false;
            }
            return true;
        }
    }

}<|MERGE_RESOLUTION|>--- conflicted
+++ resolved
@@ -19,134 +19,6 @@
 
     public static partial class DynamoCommands
     {
-<<<<<<< HEAD
-=======
-
-        private static ShowPackageManagerCommand showPackageManagerCmd;
-        public static ShowPackageManagerCommand ShowPackageManagerCmd
-        {
-            get
-            {
-                if (showPackageManagerCmd == null)
-                    showPackageManagerCmd = new ShowPackageManagerCommand();
-                return showPackageManagerCmd;
-            }
-        }
-
-        private static ShowNewFunctionDialogCommand showNewFunctionDialogCmd;
-        public static ShowNewFunctionDialogCommand ShowNewFunctionDialogCmd
-        {
-            get
-            {
-                if (showNewFunctionDialogCmd == null)
-                    showNewFunctionDialogCmd = new ShowNewFunctionDialogCommand();
-                return showNewFunctionDialogCmd;
-            }
-        }
-
-        private static ShowSaveImageDialogAndSaveResultCommand showSaveImageDialogAndSaveResultCmd;
-        public static ShowSaveImageDialogAndSaveResultCommand ShowSaveImageDialogAndSaveResultCmd
-        {
-            get
-            {
-                if (showSaveImageDialogAndSaveResultCmd == null)
-                    showSaveImageDialogAndSaveResultCmd = new ShowSaveImageDialogAndSaveResultCommand();
-                return showSaveImageDialogAndSaveResultCmd;
-            }
-        }
-
-        private static ShowOpenDialogAndOpenResultCommand showOpenDialogAndOpenResultCmd;
-        public static ShowOpenDialogAndOpenResultCommand ShowOpenDialogAndOpenResultCmd
-        {
-            get
-            {
-                if (showOpenDialogAndOpenResultCmd == null)
-                    showOpenDialogAndOpenResultCmd = new ShowOpenDialogAndOpenResultCommand();
-                return showOpenDialogAndOpenResultCmd;
-            }
-        }
-
-        private static ShowSaveDialogIfNeededAndSaveResultCommand showSaveDialogIfNeededAndSaveResultCmd;
-        public static ShowSaveDialogIfNeededAndSaveResultCommand ShowSaveDialogIfNeededAndSaveResultCmd
-        {
-            get
-            {
-                if (showSaveDialogIfNeededAndSaveResultCmd == null)
-                    showSaveDialogIfNeededAndSaveResultCmd = new ShowSaveDialogIfNeededAndSaveResultCommand();
-                return showSaveDialogIfNeededAndSaveResultCmd;
-            }
-        }
-
-        private static ShowSaveDialogAndSaveResultCommand showSaveDialogAndSaveResultCmd;
-        public static ShowSaveDialogAndSaveResultCommand ShowSaveDialogAndSaveResultCmd
-        {
-            get
-            {
-                if (showSaveDialogAndSaveResultCmd == null)
-                    showSaveDialogAndSaveResultCmd = new ShowSaveDialogAndSaveResultCommand();
-                return showSaveDialogAndSaveResultCmd;
-            }
-        }
-
->>>>>>> 0b63ff34
-        private static GoToWorkspaceCommand goToWorkspaceCmd;
-        public static GoToWorkspaceCommand GoToWorkspaceCmd
-        {
-            get
-<<<<<<< HEAD
-=======
-            {
-                if (goToWorkspaceCmd == null)
-                    goToWorkspaceCmd = new GoToWorkspaceCommand();
-                return goToWorkspaceCmd;
-            }
-        }
-
-        private static GoToSourceCodeCommand goToSourceCodeCmd;
-        public static GoToSourceCodeCommand GoToSourceCodeCmd
-        {
-            get
-            {
-                if (goToSourceCodeCmd == null)
-                    goToSourceCodeCmd = new GoToSourceCodeCommand();
-                return goToSourceCodeCmd;
-            }
-        }
-
-        private static GoToWikiCommand goToWikiCmd;
-        public static GoToWikiCommand GoToWikiCmd
-        {
-            get
-            {
-                if (goToWikiCmd == null)
-                    goToWikiCmd = new GoToWikiCommand();
-                return goToWikiCmd;
-            }
-        }
-
-        private static ExitCommand exitCmd;
-        public static ExitCommand ExitCmd
-        {
-            get
-            {
-                if (exitCmd == null)
-                    exitCmd = new ExitCommand();
-                return exitCmd;
-            }
-        }
-
-        private static NodeFromSelectionCommand nodeFromSelectionCmd;
-        public static NodeFromSelectionCommand NodeFromSelectionCmd
-        {
-            get
-            {
-                if (nodeFromSelectionCmd == null)
-                    nodeFromSelectionCmd = new NodeFromSelectionCommand();
-
-                return nodeFromSelectionCmd;
-            }
-        }
-
         private static SelectNeighborsCommand selectNeighborsCmd;
         public static SelectNeighborsCommand SelectNeighborsCmd
         {
@@ -159,54 +31,6 @@
             }
         }
 
-        private static AddNoteCommand addNoteCmd;
-        public static AddNoteCommand AddNoteCmd
-        {
-            get
-            {
-                if (addNoteCmd == null)
-                    addNoteCmd = new AddNoteCommand();
-
-                return addNoteCmd;
-            }
-        }
-
-        private static DeleteCommand deleteCmd;
-        public static DeleteCommand DeleteCmd
-        {
-            get
-            {
-                if (deleteCmd == null)
-                    deleteCmd = new DeleteCommand();
-
-                return deleteCmd;
-            }
-        }
-
-        private static ShowSplashScreenCommand showSplashScreenCmd;
-        public static ShowSplashScreenCommand ShowSplashScreenCmd
-        {
-            get
-            {
-                if (showSplashScreenCmd == null)
-                    showSplashScreenCmd = new ShowSplashScreenCommand();
-
-                return showSplashScreenCmd;
-            }
-        }
-
-        private static CloseSplashScreenCommand closeSplashScreenCmd;
-        public static CloseSplashScreenCommand CloseSplashScreenCmd
-        {
-            get
-            {
-                if (closeSplashScreenCmd == null)
-                    closeSplashScreenCmd = new CloseSplashScreenCommand();
-
-                return closeSplashScreenCmd;
-            }
-        }
-
         private static WriteToLogCommand writeToLogCmd;
         public static WriteToLogCommand WriteToLogCmd
         {
@@ -219,66 +43,6 @@
             }
         }
 
-        private static CreateNodeCommand createNodeCmd;
-        public static CreateNodeCommand CreateNodeCmd
-        {
-            get
-            {
-                if (createNodeCmd == null)
-                    createNodeCmd = new CreateNodeCommand();
-
-                return createNodeCmd;
-            }
-        }
-
-        private static CreateConnectionCommand createConnectionCmd;
-        public static CreateConnectionCommand CreateConnectionCmd
-        {
-            get
-            {
-                if (createConnectionCmd == null)
-                    createConnectionCmd = new CreateConnectionCommand();
-
-                return createConnectionCmd;
-            }
-        }
-
-        private static RunExpressionCommand runExpressionCommand;
-        public static RunExpressionCommand RunExpressionCmd
-        {
-            get
-            {
-                if (runExpressionCommand == null)
-                    runExpressionCommand = new RunExpressionCommand();
-
-                return runExpressionCommand;
-            }
-        }
-
-        private static CopyCommand copyCmd;
-        public static CopyCommand CopyCmd
-        {
-            get
-            {
-                if (copyCmd == null)
-                    copyCmd = new CopyCommand();
-
-                return copyCmd;
-            }
-        }
-
-        private static PasteCommand pasteCmd;
-        public static PasteCommand PasteCmd
-        {
-            get
-            {
-                if (pasteCmd == null)
-                    pasteCmd = new PasteCommand();
-
-                return pasteCmd;
-            }
-        }
-
         private static SelectCommand selectCmd;
         public static SelectCommand SelectCmd
         {
@@ -303,126 +67,6 @@
             }
         }
 
-        private static ToggleConsoleShowingCommand _toggleConsoleShowingCmd;
-        public static ToggleConsoleShowingCommand ToggleConsoleShowingCmd
-        {
-            get
-            {
-                if (_toggleConsoleShowingCmd == null)
-                    _toggleConsoleShowingCmd = new ToggleConsoleShowingCommand();
-
-                return _toggleConsoleShowingCmd;
-            }
-        }
-
-        private static CancelRunCommand cancelRunCmd;
-        public static CancelRunCommand CancelRunCmd
-        {
-            get
-            {
-                if (cancelRunCmd == null)
-                    cancelRunCmd = new CancelRunCommand();
-
-                return cancelRunCmd;
-            }
-        }
-
-        private static SaveAsCommand saveAsCmd;
-        public static SaveAsCommand SaveAsCmd
-        {
-            get
-            {
-                if (saveAsCmd == null)
-                    saveAsCmd = new SaveAsCommand();
-
-                return saveAsCmd;
-            }
-        }
-
-        private static SaveCommand saveCmd;
-        public static SaveCommand SaveCmd
-        {
-            get
-            {
-                if (saveCmd == null)
-                    saveCmd = new SaveCommand();
-
-                return saveCmd;
-            }
-        }
-
-        private static OpenCommand openCmd;
-        public static OpenCommand OpenCmd
-        {
-            get
-            {
-                if (openCmd == null)
-                    openCmd = new OpenCommand();
-
-                return openCmd;
-            }
-        }
-
-        private static HomeCommand homeCmd;
-        public static HomeCommand HomeCmd
-        {
-            get
-            {
-                if (homeCmd == null)
-                    homeCmd = new HomeCommand();
-
-                return homeCmd;
-            }
-        }
-
-        private static SaveImageCommand saveImageCmd;
-        public static SaveImageCommand SaveImageCmd
-        {
-            get
-            {
-                if (saveImageCmd == null)
-                    saveImageCmd = new SaveImageCommand();
-
-                return saveImageCmd;
-            }
-        }
-
-        private static LayoutAllCommand layoutAllCmd;
-        public static LayoutAllCommand LayoutAllCmd
-        {
-            get
-            {
-                if (layoutAllCmd == null)
-                    layoutAllCmd = new LayoutAllCommand();
-
-                return layoutAllCmd;
-            }
-        }
-
-        private static ClearCommand clearCmd;
-        public static ClearCommand ClearCmd
-        {
-            get
-            {
-                if (clearCmd == null)
-                    clearCmd = new ClearCommand();
-
-                return clearCmd;
-            }
-        }
-
-        private static ClearLogCommand clearLogCmd;
-        public static ClearLogCommand ClearLogCmd
-        {
-            get
-            {
-                if (clearLogCmd == null)
-                    clearLogCmd = new ClearLogCommand();
-
-                return clearLogCmd;
-            }
-        }
-
         private static DisplayFunctionCommand displayFunctionCmd;
         public static DisplayFunctionCommand DisplayFunctionCmd
         {
@@ -448,339 +92,6 @@
         }
     }
 
-    public class ShowPackageManagerCommand : ICommand
-    {
-
-        public void Execute(object parameters)
-        {
-            dynSettings.Bench.PackageManagerLoginStateContainer.Visibility = Visibility.Visible;
-            dynSettings.Bench.PackageManagerMenu.Visibility = Visibility.Visible;
-        }
-
-        public event EventHandler CanExecuteChanged
-        {
-            add { CommandManager.RequerySuggested += value; }
-            remove { CommandManager.RequerySuggested -= value; }
-        }
-
-        public bool CanExecute(object parameters)
-        {
-            return true;
-        }
-    }
-
-    public class ShowSaveImageDialogAndSaveResultCommand : ICommand
-    {
-        private FileDialog _fileDialog;
-
-        public void Execute(object parameters)
-        {
-            if (_fileDialog == null)
-            {
-                _fileDialog = new SaveFileDialog()
-                {
-                    AddExtension = true,
-                    DefaultExt = ".png",
-                    FileName = "Capture.png",
-                    Filter = "PNG Image|*.png",
-                    Title = "Save your Workbench to an Image",
-                };
-            }
-
-            // if you've got the current space path, use it as the inital dir
-            if (!string.IsNullOrEmpty(dynSettings.Controller.CurrentSpace.FilePath))
-            {
-                var fi = new FileInfo(dynSettings.Controller.CurrentSpace.FilePath);
-                _fileDialog.InitialDirectory = fi.DirectoryName;
-            }
-
-            if (_fileDialog.ShowDialog() == DialogResult.OK)
-            {
-                DynamoCommands.SaveImageCmd.Execute(_fileDialog.FileName);
-            }
-        }
-
-        public event EventHandler CanExecuteChanged
-        {
-            add { CommandManager.RequerySuggested += value; }
-            remove { CommandManager.RequerySuggested -= value; }
-        }
-
-        public bool CanExecute(object parameters)
-        {
-            return true;
-        }
-    }
-
-    public class ShowOpenDialogAndOpenResultCommand : ICommand
-    {
-        private FileDialog _fileDialog;
-
-        public void Execute(object parameters)
-        {
-            if (_fileDialog == null)
-            {
-                _fileDialog = new OpenFileDialog()
-                {
-                    Filter = "Dynamo Definitions (*.dyn; *.dyf)|*.dyn;*.dyf|All files (*.*)|*.*",
-                    Title = "Open Dynamo Definition..."
-                };
-            }
-
-            // if you've got the current space path, use it as the inital dir
-            if (!string.IsNullOrEmpty(dynSettings.Controller.CurrentSpace.FilePath))
-            {
-                var fi = new FileInfo(dynSettings.Controller.CurrentSpace.FilePath);
-                _fileDialog.InitialDirectory = fi.DirectoryName;
-            }
-
-            if (_fileDialog.ShowDialog() == DialogResult.OK)
-            {
-                DynamoCommands.OpenCmd.Execute(_fileDialog.FileName);
-            }
-        }
-
-        public event EventHandler CanExecuteChanged
-        {
-            add { CommandManager.RequerySuggested += value; }
-            remove { CommandManager.RequerySuggested -= value; }
-        }
-
-        public bool CanExecute(object parameters)
-        {
-            return true;
-        }
-    }
-
-    public class ShowSaveDialogIfNeededAndSaveResultCommand : ICommand
-    {
-        public void Execute(object parameters)
-        {
-            if (dynSettings.Controller.CurrentSpace.FilePath != null)
-            {
-                DynamoCommands.SaveCmd.Execute(null);
-            }
-            else
-            {
-                DynamoCommands.ShowSaveDialogAndSaveResultCmd.Execute(null);
-            }
-        }
-
-        public event EventHandler CanExecuteChanged
-        {
-            add { CommandManager.RequerySuggested += value; }
-            remove { CommandManager.RequerySuggested -= value; }
-        }
-
-        public bool CanExecute(object parameters)
-        {
-            return true;
-        }
-    }
-
-    public class ShowSaveDialogAndSaveResultCommand : ICommand
-    {
-
-        private FileDialog _fileDialog;
-
-        public void Execute(object parameters)
-        {
-            if (_fileDialog == null)
-            {
-                _fileDialog = new SaveFileDialog
-                {
-                    AddExtension = true,
-                };
-            }
-
-            string ext, fltr;
-            if ( dynSettings.Controller.ViewingHomespace )
-            {
-                ext = ".dyn";
-                fltr = "Dynamo Workspace (*.dyn)|*.dyn";
-            }
-            else
-            {
-                ext = ".dyf";
-                fltr = "Dynamo Function (*.dyf)|*.dyf";
-            }
-            fltr += "|All files (*.*)|*.*"; 
-          
-            _fileDialog.FileName = dynSettings.Controller.CurrentSpace.Name + ext;
-            _fileDialog.AddExtension = true;
-            _fileDialog.DefaultExt = ext;
-            _fileDialog.Filter = fltr;
-
-            //if the xmlPath is not empty set the default directory
-            if (!string.IsNullOrEmpty(dynSettings.Controller.CurrentSpace.FilePath))
-            {
-                var fi = new FileInfo(dynSettings.Controller.CurrentSpace.FilePath);
-                _fileDialog.InitialDirectory = fi.DirectoryName;
-            }
-
-            if (_fileDialog.ShowDialog() == DialogResult.OK)
-            {
-                dynSettings.Controller.SaveAs(_fileDialog.FileName);
-            }
-          
-        }
-
-        public event EventHandler CanExecuteChanged
-        {
-            add { CommandManager.RequerySuggested += value; }
-            remove { CommandManager.RequerySuggested -= value; }
-        }
-
-        public bool CanExecute(object parameters)
-        {
-            return true;
-        }
-    }
-
-    public class ShowNewFunctionDialogCommand : ICommand
-    {
-
-        public void Execute(object parameters)
-        {
-            //First, prompt the user to enter a name
-            string name, category;
-            string error = "";
-
-            do
-            {
-                var dialog = new FunctionNamePrompt( dynSettings.Controller.SearchViewModel.Categories, error);
-                if (dialog.ShowDialog() != true)
-                {
-                    return;
-                }
-
-                name = dialog.Text;
-                category = dialog.Category;
-
-                if (dynSettings.FunctionDict.Values.Any(x => x.Workspace.Name == name))
-                {
-                    error = "A function with this name already exists.";
-                }
-                else if (category.Equals(""))
-                {
-                    error = "Please enter a valid category.";
-                }
-                else
-                {
-                    error = "";
-                }
-            } while (!error.Equals(""));
-
-            dynSettings.Controller.NewFunction(Guid.NewGuid(), name, category, true);
-        }
-
-        public event EventHandler CanExecuteChanged
-        {
-            add { CommandManager.RequerySuggested += value; }
-            remove { CommandManager.RequerySuggested -= value; }
-        }
-
-        public bool CanExecute(object parameters)
-        {
-            return true;
-        }
-    }
-
-    public class GoToWikiCommand : ICommand
-    {
-
-        public void Execute(object parameters)
-        {
-            System.Diagnostics.Process.Start("https://github.com/ikeough/Dynamo/wiki");
-        }
-
-        public event EventHandler CanExecuteChanged
-        {
-            add { CommandManager.RequerySuggested += value; }
-            remove { CommandManager.RequerySuggested -= value; }
-        }
-
-        public bool CanExecute(object parameters)
-        {
-            return true;
-        }
-    }
-
-    public class GoToSourceCodeCommand : ICommand
-    {
-        public void Execute(object parameters)
-        {
-            System.Diagnostics.Process.Start("https://github.com/ikeough/Dynamo");
-        }
-
-        public event EventHandler CanExecuteChanged
-        {
-            add { CommandManager.RequerySuggested += value; }
-            remove { CommandManager.RequerySuggested -= value; }
-        }
-
-        public bool CanExecute(object parameters)
-        {
-            return true;
-        }
-    }
-
-    public class ExitCommand : ICommand
-    {
-        public void Execute(object parameters)
-        {
-            dynSettings.Bench.Close();
-        }
-
-        public event EventHandler CanExecuteChanged
-        {
-            add { CommandManager.RequerySuggested += value; }
-            remove { CommandManager.RequerySuggested -= value; }
-        }
-
-        public bool CanExecute(object parameters)
-        {
-            return true;
-        }
-    }
-
-    public class NodeFromSelectionCommand : ICommand
-    {
-        public NodeFromSelectionCommand()
-        {
-            //TODO: figure out how to wire the selection changed event to 
-            //evaluate if this can be executed. we can't do this currently
-            //as dynSettings.Bench is null when the commands are instantiated
-            //dynSettings.Bench.WorkBench.Selection.CollectionChanged += new System.Collections.Specialized.NotifyCollectionChangedEventHandler(Selection_CollectionChanged);
-        }
-
-        void Selection_CollectionChanged(object sender, System.Collections.Specialized.NotifyCollectionChangedEventArgs e)
-        {
-            CanExecute(null);
-        }
-
-        public void Execute(object parameters)
-        {
-            if (dynSettings.Bench.WorkBench.Selection.Count > 0)
-            {
-                dynSettings.Bench.Controller.CollapseNodes(
-                    dynSettings.Bench.WorkBench.Selection.Where(x => x is dynNodeUI)
-                        .Select(x => (x as dynNodeUI).NodeLogic));
-            }
-        }
-
-        public event EventHandler CanExecuteChanged
-        {
-            add { CommandManager.RequerySuggested += value; }
-            remove { CommandManager.RequerySuggested -= value; }
-        }
-
-        public bool CanExecute(object parameters)
-        {
-            return true;
-        }
-    }
-
     public class SelectNeighborsCommand : ICommand
     {
 
@@ -791,190 +102,19 @@
             foreach (ISelectable sel in sels)
             {
 
-                ((dynNodeUI)sel).SelectNeighbors();
-            }
-        }
-
-        public event EventHandler CanExecuteChanged
-        {
-            add { CommandManager.RequerySuggested += value; }
-            remove { CommandManager.RequerySuggested -= value; }
-        }
-
-        public bool CanExecute(object parameters)
-        {
-            return true;
-        }
-    }
-
-    public class AddNoteCommand : ICommand
-    {
-        public void Execute(object parameters)
-        {
-            Dictionary<string,object> inputs = (Dictionary<string,object>) parameters;
-
-            dynNote n = new dynNote();
-            Canvas.SetLeft(n, (double)inputs["x"]);
-            Canvas.SetTop(n, (double)inputs["y"]);
-            n.noteText.Text = inputs["text"].ToString();
-            dynWorkspace ws = (dynWorkspace)inputs["workspace"];
-
-            ws.Notes.Add(n);
-            dynSettings.Bench.WorkBench.Children.Add(n);
-
-            if (!dynSettings.Bench.Controller.ViewingHomespace)
-            {
-                dynSettings.Bench.Controller.CurrentSpace.Modified();
-            }
-        }
-
-        public event EventHandler CanExecuteChanged
-        {
-            add { CommandManager.RequerySuggested += value; }
-            remove { CommandManager.RequerySuggested -= value; }
-        }
-
-        public bool CanExecute(object parameters)
-        {
-            return true;
-        }
-    }
-
-    public class DeleteCommand : ICommand
-    {
-        public void Execute(object parameters)
-        {
-            //if you get an object in the parameters, just delete that object
-            if (parameters != null)
-            {
-                dynNote note = parameters as dynNote;
-                dynNodeUI node = parameters as dynNodeUI;
-
-                if (node != null)
-                {
-                    DeleteNode(node);
-                }
-                else if (note != null)
-                {
-                    DeleteNote(note);
-                }
-            }
-            else
-            {
-                for (int i = dynSettings.Workbench.Selection.Count - 1; i >= 0; i--)
-                {
-                    dynNote note = dynSettings.Workbench.Selection[i] as dynNote;
-                    dynNodeUI node = dynSettings.Workbench.Selection[i] as dynNodeUI;
-
-                    if (node != null)
-                    {
-                        DeleteNode(node);
-                    }
-                    else if (note != null)
-                    {
-                        DeleteNote(note);
-                    }
-                }
-            }
-        }
-
-        private static void DeleteNote(dynNote note)
-        {
-            dynSettings.Workbench.Selection.Remove(note);
-            dynSettings.Controller.CurrentSpace.Notes.Remove(note);
-            dynSettings.Workbench.Children.Remove(note);
-        }
-
-        private static void DeleteNode(dynNodeUI node)
-        {
-            foreach (var port in node.OutPorts)
-            {
-                for (int j = port.Connectors.Count - 1; j >= 0; j--)
-                {
-                    port.Connectors[j].Kill();
-                }
-            }
-
-            foreach (dynPort p in node.InPorts)
-            {
-                for (int j = p.Connectors.Count - 1; j >= 0; j--)
-                {
-                    p.Connectors[j].Kill();
-                }
-            }
-
-            node.NodeLogic.Cleanup();
-            dynSettings.Workbench.Selection.Remove(node);
-            dynSettings.Controller.Nodes.Remove(node.NodeLogic);
-            dynSettings.Workbench.Children.Remove(node);
-        }
-
-        public event EventHandler CanExecuteChanged
-        {
-            add { CommandManager.RequerySuggested += value; }
-            remove { CommandManager.RequerySuggested -= value; }
-        }
-
-        public bool CanExecute(object parameters)
-        {
-            return dynSettings.Workbench.Selection.Count > 0;
-        }
-    }
-
-    public class ShowSplashScreenCommand : ICommand
-    {
-        public ShowSplashScreenCommand()
-        {
-
-        }
-
-        public void Execute(object parameters)
-        {
-            if (dynSettings.Controller.SplashScreen == null)
-            {
-                dynSettings.Controller.SplashScreen = new Controls.DynamoSplash();
-            }
-            dynSettings.Controller.SplashScreen.Show();
-        }
-
-        public event EventHandler CanExecuteChanged 
-        {
-            add { CommandManager.RequerySuggested += value; }
-            remove { CommandManager.RequerySuggested -= value; }
-        }
-
-        public bool CanExecute(object parameters)
-        {
-            if (dynSettings.Controller != null)
-            {
-                return true;
-            }
-
-            return false;
-        }
-    }
-
-    public class CloseSplashScreenCommand : ICommand
-    {
-        public void Execute(object parameters)
-        {
-            dynSettings.Controller.SplashScreen.Close();
-        }
-
-        public event EventHandler CanExecuteChanged
-        {
-            add { CommandManager.RequerySuggested += value; }
-            remove { CommandManager.RequerySuggested -= value; }
-        }
-
-        public bool CanExecute(object parameters)
-        {
-            if (dynSettings.Controller.SplashScreen != null)
-            {
-                return true;
-            }
-
-            return false;
+                ((dynNodeViewModel)sel).SelectNeighbors();
+            }
+        }
+
+        public event EventHandler CanExecuteChanged
+        {
+            add { CommandManager.RequerySuggested += value; }
+            remove { CommandManager.RequerySuggested -= value; }
+        }
+
+        public bool CanExecute(object parameters)
+        {
+            return true;
         }
     }
 
@@ -1011,7 +151,7 @@
         {
            if (parameter is Guid && dynSettings.FunctionDict.ContainsKey( (Guid)parameter ) )
            {
-               dynSettings.Controller.ViewCustomNodeWorkspace( dynSettings.FunctionDict[ (Guid) parameter] );   
+               DynamoModel.Instance.ViewCustomNodeWorkspace( dynSettings.FunctionDict[ (Guid) parameter] );   
            }     
         }
 
@@ -1023,380 +163,6 @@
 
         public bool CanExecute(object parameters)
         {
-            return true;
-        }
-    }
-
-    public class CreateNodeCommand : ICommand
-    {
-        public void Execute(object parameters)
-        {
-            Dictionary<string, object> data = parameters as Dictionary<string, object>;
-            if (data == null)
-            {
-                return;
-            }
-
-            dynNode node = dynSettings.Controller.CreateNode( data["name"].ToString() );
- 
-            dynNodeUI nodeUi = node.NodeUI; 
-            if (dynSettings.Workbench != null)
-            {
-                dynSettings.Workbench.Children.Add(nodeUi);
-            }
-                
-            dynSettings.Controller.Nodes.Add(nodeUi.NodeLogic);
-            nodeUi.NodeLogic.WorkSpace = dynSettings.Controller.CurrentSpace;
-            nodeUi.Opacity = 1;
-            
-            //if we've received a value in the dictionary
-            //try to set the value on the node
-            if(data.ContainsKey("value"))
-            {
-                if (typeof(dynBasicInteractive<double>).IsAssignableFrom(node.GetType()))
-                {
-                    (node as dynBasicInteractive<double>).Value = (double)data["value"];
-                }
-                else if (typeof(dynBasicInteractive<string>).IsAssignableFrom(node.GetType()))
-                {
-                    (node as dynBasicInteractive<string>).Value = data["value"].ToString();
-                }
-                else if(typeof(dynBasicInteractive<bool>).IsAssignableFrom(node.GetType()))
-                {
-                    (node as dynBasicInteractive<bool>).Value = (bool)data["value"];
-                }
-                else if(typeof(dynVariableInput).IsAssignableFrom(node.GetType()))
-                {
-                    int desiredPortCount = (int)data["value"];
-                    if (node.InPortData.Count < desiredPortCount)
-                    {
-                        int portsToCreate = desiredPortCount - node.InPortData.Count;
-
-                        for (int i = 0; i < portsToCreate; i++)
-                        {
-                            (node as dynVariableInput).AddInput();
-                        }
-                        (node as dynVariableInput).NodeUI.RegisterAllPorts();
-                    }
-                }
-            }
-
-            //override the guid so we can store
-            //for connection lookup
-            if (data.ContainsKey("guid"))
-            {
-                node.NodeUI.GUID = (Guid) data["guid"];
-            }
-            else
-            {
-                node.NodeUI.GUID = Guid.NewGuid();
-            }
-
-            // by default place node at center
-            var x = 0.0;
-            var y = 0.0;
-            if (dynSettings.Bench != null)
-            {
-                x = dynSettings.Bench.outerCanvas.ActualWidth / 2.0;
-                y = dynSettings.Bench.outerCanvas.ActualHeight / 2.0;
-
-                // apply small perturbation
-                // so node isn't right on top of last placed node
-                Random r = new Random();
-                x += (r.NextDouble() - 0.5) * 50;
-                y += (r.NextDouble() - 0.5) * 50;
-            }
-            
-            var transformFromOuterCanvas = data.ContainsKey("transformFromOuterCanvasCoordinates");
-               
-            if ( data.ContainsKey("x") )
-                x = (double) data["x"];
-
-            if ( data.ContainsKey("y") )
-                y = (double) data["y"];
-                
-            Point dropPt = new Point(x, y);
-
-            // Transform dropPt from outerCanvas space into zoomCanvas space
-            if ( transformFromOuterCanvas )
-            {
-                var a = dynSettings.Bench.outerCanvas.TransformToDescendant(dynSettings.Bench.WorkBench);
-                dropPt = a.Transform(dropPt);
-            }
-
-            // center the node at the drop point
-            if (!Double.IsNaN(nodeUi.ActualWidth))
-                dropPt.X -= (nodeUi.ActualWidth / 2.0);
-
-            if (!Double.IsNaN(nodeUi.ActualHeight))
-                dropPt.Y -= (nodeUi.ActualHeight / 2.0);
-
-            Canvas.SetLeft(nodeUi, dropPt.X);
-            Canvas.SetTop(nodeUi, dropPt.Y);
-
-            nodeUi.EnableInteraction();
-
-            if (dynSettings.Controller.ViewingHomespace)
-            {
-                nodeUi.NodeLogic.SaveResult = true;
-            }
-            
-        }
-
-        public event EventHandler CanExecuteChanged
-        {
-            add { CommandManager.RequerySuggested += value; }
-            remove { CommandManager.RequerySuggested -= value; }
-        }
-
-        public bool CanExecute(object parameters)
-        {
-            Dictionary<string, object> data = parameters as Dictionary<string, object>;
-
-            if (data != null &&
-                (   dynSettings.Controller.BuiltInTypesByNickname.ContainsKey(data["name"].ToString()) || 
-                    //dynSettings.Controller.CustomNodeLoader.Contains( Guid.Parse( data["name"].ToString() ) ) ||
-                    dynSettings.FunctionDict.ContainsKey( Guid.Parse( (string) data["name"] ) )))
-            {
-                return true;
-            }
-
-            return false;
-        }
-    }
-
-    public class CreateConnectionCommand : ICommand
-    {
-        public void Execute(object parameters)
-        {
-            Dictionary<string,object> connectionData = parameters as Dictionary<string,object>;
-            
-            dynNodeUI start = (dynNodeUI)connectionData["start"];
-            dynNodeUI end = (dynNodeUI)connectionData["end"];
-            int startIndex = (int)connectionData["port_start"];
-            int endIndex = (int)connectionData["port_end"];
-
-            dynConnector c = new dynConnector(start, end, startIndex, endIndex, 0);
-
-            dynSettings.Controller.CurrentSpace.Connectors.Add(c);
-        }
-
-        public event EventHandler CanExecuteChanged
-        {
-            add { CommandManager.RequerySuggested += value; }
-            remove { CommandManager.RequerySuggested -= value; }
-        }
-
-        public bool CanExecute(object parameters)
-        {
-            //make sure you have valid connection data
-            Dictionary<string,object> connectionData = parameters as Dictionary<string,object>;
-            if (connectionData != null && connectionData.Count == 4)
-            {
-                return true;
-            }
-
-            return false;
-        }
-    }
-
-    public class RunExpressionCommand : ICommand
-    {
-        public void Execute(object parameters)
-        {
-            dynSettings.Controller.RunExpression(Convert.ToBoolean(parameters));
-        }
-
-        public event EventHandler CanExecuteChanged
-        {
-            add { CommandManager.RequerySuggested += value; }
-            remove { CommandManager.RequerySuggested -= value; }
-        }
-
-        public bool CanExecute(object parameters)
-        {
-            //TODO: Any reason we wouldn't be able to run an expression?
-            if(dynSettings.Controller == null)
-            {
-                return false;
-            }
-            return true;
-        }
-    }
-
-    public class CopyCommand : ICommand
-    {
-        public void Execute(object parameters)
-        {
-            dynSettings.Controller.ClipBoard.Clear();
-
-            foreach (ISelectable sel in dynSettings.Workbench.Selection)
-            {
-                UIElement el = sel as UIElement;
-                if (el != null)
-                {
-                    if (!dynSettings.Controller.ClipBoard.Contains(el))
-                    {
-                        dynSettings.Controller.ClipBoard.Add(el);
-
-                        dynNodeUI n = el as dynNodeUI;
-                        if (n != null)
-                        {
-                            var connectors = n.InPorts.SelectMany(x => x.Connectors)
-                                .Concat(n.OutPorts.SelectMany(x => x.Connectors))
-                                .Where(x=>x.End != null && 
-                                    x.End.Owner.IsSelected &&
-                                    !dynSettings.Controller.ClipBoard.Contains(x));
-
-                            dynSettings.Controller.ClipBoard.AddRange(connectors);
-                        }
-                    }
-                }
-            }
-        }
-
-        public event EventHandler CanExecuteChanged
-        {
-            add { CommandManager.RequerySuggested += value; }
-            remove { CommandManager.RequerySuggested -= value; }
-        }
-
-        public bool CanExecute(object parameters)
-        {
-            //TODO: Any reason we wouldn't be able to run an expression?
-            if (dynSettings.Workbench.Selection.Count == 0)
-            {
-                return false;
-            }
-            return true;
-        }
-    }
-
-    public class PasteCommand : ICommand
-    {
-        public void Execute(object parameters)
-        {
-            //make a lookup table to store the guids of the
-            //old nodes and the guids of their pasted versions
-            Hashtable nodeLookup = new Hashtable();
-
-            //clear the selection so we can put the
-            //paste contents in
-            dynSettings.Bench.WorkBench.Selection.RemoveAll();
-
-            var nodes = dynSettings.Controller.ClipBoard.Select(x => x).Where(x=>x is dynNodeUI);
-            var connectors = dynSettings.Controller.ClipBoard.Select(x => x).Where(x => x is dynConnector);
-
-            foreach (dynNodeUI node in nodes)
-            {
-                //create a new guid for us to use
-                Guid newGuid = Guid.NewGuid();
-                nodeLookup.Add(node.GUID, newGuid);
-
-                Dictionary<string, object> nodeData = new Dictionary<string, object>();
-                nodeData.Add("x", Canvas.GetLeft(node));
-                nodeData.Add("y", Canvas.GetTop(node) + 100);
-                nodeData.Add("name", node.NickName);
-                nodeData.Add("guid", newGuid);
-
-                if (typeof(dynBasicInteractive<double>).IsAssignableFrom(node.NodeLogic.GetType()))
-                {
-                    nodeData.Add("value", (node.NodeLogic as dynBasicInteractive<double>).Value);
-                }
-                else if (typeof(dynBasicInteractive<string>).IsAssignableFrom(node.NodeLogic.GetType()))
-                {
-                    nodeData.Add("value", (node.NodeLogic as dynBasicInteractive<string>).Value);
-                }
-                else if (typeof(dynBasicInteractive<bool>).IsAssignableFrom(node.NodeLogic.GetType()))
-                {
-                    nodeData.Add("value", (node.NodeLogic as dynBasicInteractive<bool>).Value);
-                }
-                else if(typeof(dynVariableInput).IsAssignableFrom(node.NodeLogic.GetType()))
-                {
-                    //for list type nodes send the number of ports
-                    //as the value - so we can setup the new node with
-                    //the right number of ports
-                    nodeData.Add("value", node.InPorts.Count);
-                }
-
-                dynSettings.Controller.CommandQueue.Enqueue(Tuple.Create<object, object>(DynamoCommands.CreateNodeCmd, nodeData));
-            }
-
-            //process the command queue so we have 
-            //nodes to connect to
-            dynSettings.Controller.ProcessCommandQueue();
-
-            //update the layout to ensure that the visuals
-            //are present in the tree to connect to
-            dynSettings.Bench.UpdateLayout();
-
-            foreach (dynConnector c in connectors)
-            {
-                Dictionary<string, object> connectionData = new Dictionary<string, object>();
-
-                dynNodeUI startNode = null;
-
-                try
-                {
-                    startNode = dynSettings.Controller.CurrentSpace.Nodes
-                        .Select(x => x.NodeUI)
-                        .Where(x => x.GUID == (Guid)nodeLookup[c.Start.Owner.GUID]).FirstOrDefault();
-                }
-                catch
-                {
-                    //don't let users paste connectors between workspaces
-                    if (c.Start.Owner.NodeLogic.WorkSpace == dynSettings.Controller.CurrentSpace)
-                    {
-                        startNode = c.Start.Owner;
-                    }
-                    else
-                    {
-                        continue;
-                    }
-                    
-                }
-
-                connectionData.Add("start", startNode);
-
-                connectionData.Add("end", dynSettings.Controller.CurrentSpace.Nodes
-                    .Select(x=>x.NodeUI)
-                    .Where(x=>x.GUID == (Guid)nodeLookup[c.End.Owner.GUID]).FirstOrDefault());
-
-                connectionData.Add("port_start", c.Start.Index);
-                connectionData.Add("port_end", c.End.Index);
-
-                dynSettings.Controller.CommandQueue.Enqueue(Tuple.Create<object, object>(DynamoCommands.CreateConnectionCmd, connectionData));
-            }
-            
-            //process the queue again to create the connectors
-            dynSettings.Controller.ProcessCommandQueue();
-
-            foreach (DictionaryEntry de in nodeLookup)
-            {
-                dynSettings.Controller.CommandQueue.Enqueue(Tuple.Create<object, object>(DynamoCommands.AddToSelectionCmd, 
-                    dynSettings.Controller.CurrentSpace.Nodes
-                    .Select(x => x.NodeUI)
-                    .Where(x => x.GUID == (Guid)de.Value).FirstOrDefault()));
-            }
-
-            dynSettings.Controller.ProcessCommandQueue();
-
-            //dynSettings.ViewModel.ClipBoard.Clear();
-        }
-
-        public event EventHandler CanExecuteChanged
-        {
-            add { CommandManager.RequerySuggested += value; }
-            remove { CommandManager.RequerySuggested -= value; }
-        }
-
-        public bool CanExecute(object parameters)
-        {
-            if (dynSettings.Controller.ClipBoard.Count == 0)
-            {
-                return false;
-            }
-
             return true;
         }
     }
@@ -1418,181 +184,6 @@
                     dynSettings.Bench.WorkBench.Selection.Add(node);
             }
             else
->>>>>>> 0b63ff34
-            {
-                if (goToWorkspaceCmd == null)
-                    goToWorkspaceCmd = new GoToWorkspaceCommand();
-                return goToWorkspaceCmd;
-            }
-        }
-
-        private static SelectNeighborsCommand selectNeighborsCmd;
-        public static SelectNeighborsCommand SelectNeighborsCmd
-        {
-            get
-            {
-                if (selectNeighborsCmd == null)
-                    selectNeighborsCmd = new SelectNeighborsCommand();
-
-                return selectNeighborsCmd;
-            }
-        }
-
-        private static WriteToLogCommand writeToLogCmd;
-        public static WriteToLogCommand WriteToLogCmd
-        {
-            get
-            {
-                if (writeToLogCmd == null)
-                    writeToLogCmd = new WriteToLogCommand();
-
-                return writeToLogCmd;
-            }
-        }
-
-        private static SelectCommand selectCmd;
-        public static SelectCommand SelectCmd
-        {
-            get
-            {
-                if (selectCmd == null)
-                    selectCmd = new SelectCommand();
-
-                return selectCmd;
-            }
-        }
-
-        private static AddToSelectionCommand addToSelectionCmd;
-        public static AddToSelectionCommand AddToSelectionCmd
-        {
-            get
-            {
-                if (addToSelectionCmd == null)
-                    addToSelectionCmd = new AddToSelectionCommand();
-
-                return addToSelectionCmd;
-            }
-        }
-
-        private static DisplayFunctionCommand displayFunctionCmd;
-        public static DisplayFunctionCommand DisplayFunctionCmd
-        {
-            get
-            {
-                if (displayFunctionCmd == null)
-                    displayFunctionCmd = new DisplayFunctionCommand();
-
-                return displayFunctionCmd;
-            }
-        }
-
-        private static SetConnectorTypeCommand setConnectorTypeCmd;
-        public static SetConnectorTypeCommand SetConnectorTypeCmd
-        {
-            get
-            {
-                if (setConnectorTypeCmd == null)
-                    setConnectorTypeCmd = new SetConnectorTypeCommand();
-
-                return setConnectorTypeCmd;
-            }
-        }
-    }
-
-
-
-    public class SelectNeighborsCommand : ICommand
-    {
-
-        public void Execute(object parameters)
-        {
-            List<ISelectable> sels = dynSettings.Workbench.Selection.ToList<ISelectable>();
-
-            foreach (ISelectable sel in sels)
-            {
-
-                ((dynNodeViewModel)sel).SelectNeighbors();
-            }
-        }
-
-        public event EventHandler CanExecuteChanged
-        {
-            add { CommandManager.RequerySuggested += value; }
-            remove { CommandManager.RequerySuggested -= value; }
-        }
-
-        public bool CanExecute(object parameters)
-        {
-            return true;
-        }
-    }
-
-    public class WriteToLogCommand : ICommand
-    {
-        public void Execute(object parameters)
-        {
-            if (parameters == null) return;
-
-            string logText = parameters.ToString();
-            dynSettings.Writer.WriteLine(logText);
-        }
-
-        public event EventHandler CanExecuteChanged
-        {
-            add { CommandManager.RequerySuggested += value; }
-            remove { CommandManager.RequerySuggested -= value; }
-        }
-
-        public bool CanExecute(object parameters)
-        {
-            if (dynSettings.Writer != null)
-            {
-                return true;
-            }
-
-            return false;
-        }
-    }
-
-    public class GoToWorkspaceCommand : ICommand
-    {
-        public void Execute(object parameter)
-        {
-           if (parameter is Guid && dynSettings.FunctionDict.ContainsKey( (Guid)parameter ) )
-           {
-               dynSettings.Controller.ViewCustomNodeWorkspace( dynSettings.FunctionDict[ (Guid) parameter] );   
-           }     
-        }
-
-        public event EventHandler CanExecuteChanged
-        {
-            add { CommandManager.RequerySuggested += value; }
-            remove { CommandManager.RequerySuggested -= value; }
-        }
-
-        public bool CanExecute(object parameters)
-        {
-            return true;
-        }
-    }
-
-    public class SelectCommand : ICommand
-    {
-        public void Execute(object parameters)
-        {
-            dynNodeUI node = parameters as dynNodeUI;
-
-            if (!node.IsSelected)
-            {
-                if (!Keyboard.IsKeyDown(Key.LeftShift) && !Keyboard.IsKeyDown(Key.RightShift))
-                {
-                    dynSettings.Bench.WorkBench.ClearSelection();
-                }
-
-                if (!dynSettings.Bench.WorkBench.Selection.Contains(node))
-                    dynSettings.Bench.WorkBench.Selection.Add(node);
-            }
-            else
             {
                 if (Keyboard.IsKeyDown(Key.LeftShift) || Keyboard.IsKeyDown(Key.RightShift))
                 {
@@ -1655,7 +246,7 @@
     {
         public void Execute(object parameters)
         {
-            dynSettings.Controller.ViewCustomNodeWorkspace((parameters as FunctionDefinition));
+            DynamoModel.Instance.ViewCustomNodeWorkspace((parameters as FunctionDefinition));
         }
 
         public event EventHandler CanExecuteChanged
