﻿//Copyright 2013 Ian Keough

//Licensed under the Apache License, Version 2.0 (the "License");
//you may not use this file except in compliance with the License.
//You may obtain a copy of the License at

//http://www.apache.org/licenses/LICENSE-2.0

//Unless required by applicable law or agreed to in writing, software
//distributed under the License is distributed on an "AS IS" BASIS,
//WITHOUT WARRANTIES OR CONDITIONS OF ANY KIND, either express or implied.
//See the License for the specific language governing permissions and
//limitations under the License.


using System;
using System.Collections.Generic;
using System.Collections.ObjectModel;
using System.ComponentModel;
using System.Diagnostics;
using System.IO;
using System.Linq;
using System.Text.RegularExpressions;
using System.Threading;
using System.Xml;
using Dynamo.FSchemeInterop;
using Dynamo.FSchemeInterop.Node;
using Dynamo.Models;
using Dynamo.Utilities;

using Microsoft.FSharp.Collections;
using RestSharp.Contrib;
using Value = Dynamo.FScheme.Value;
using System.Globalization;

namespace Dynamo.Nodes
{
    /// <summary>
    /// Built-in Dynamo Categories. If you want your node to appear in one of the existing Dynamo
    /// categories, then use these constants. This ensures that if the names of the categories
    /// change down the road, your node will still be placed there.
    /// </summary>
    public static partial class BuiltinNodeCategories
    {
        public const string CORE = "Core";
        public const string CORE_PRIMITIVES = "Core.Primitives";
        public const string CORE_STRINGS = "Core.Strings";
        public const string CORE_LISTS = "Core.Lists";
        public const string CORE_VIEW = "Core.View";
        public const string CORE_ANNOTATE = "Core.Annotate";
        public const string CORE_SELECTION = "Revit.Selection";
        public const string CORE_EVALUATE = "Core.Evaluate";
        public const string CORE_TIME = "Core.Time";
        public const string CORE_FUNCTIONS = "Core.Functions";
        public const string CORE_GEOMETRY = "Core.Geometry";

        public const string LOGIC = "Logic";
        public const string LOGIC_MATH = "Logic.Math";
        public const string LOGIC_COMPARISON = "Logic.Comparison";
        public const string LOGIC_CONDITIONAL = "Logic.Conditional";
        public const string LOGIC_LOOP = "Logic.Loop";

        public const string CREATEGEOMETRY = "Create Geometry";
        public const string CREATEGEOMETRY_POINT = "Create Geometry.Point";
        public const string CREATEGEOMETRY_CURVE = "Create Geometry.Curve";
        public const string CREATEGEOMETRY_SOLID = "Create Geometry.Solid";
        public const string CREATEGEOMETRY_SURFACE = "Create Geometry.Surface";

        public const string MODIFYGEOMETRY= "Modify Geometry";
        public const string MODIFYGEOMETRY_INTERSECT = "Modify Geometry.Intersect";
        public const string MODIFYGEOMETRY_TRANSFORM = "Modify Geometry.Transform";
        public const string MODIFYGEOMETRY_TESSELATE = "Modify Geometry.Tesselate";

        public const string REVIT = "Revit";
        public const string REVIT_DOCUMENT = "Revit.Document";
        public const string REVIT_DATUMS = "Revit.Datums";
        public const string REVIT_FAMILYCREATION = "Revit.Family Creation";
        public const string REVIT_VIEW = "Revit.View";
        public const string REVIT_PARAMETERS = "Revit.Parameters";
        public const string REVIT_BAKE = "Revit.Bake";
        public const string REVIT_API = "Revit.API";

        public const string IO = "Input/Output";
        public const string IO_FILE = "Input/Output.File";
        public const string IO_NETWORK = "Input/Output.Network";
        public const string IO_HARDWARE = "Input/Output.Hardware";

        public const string ANALYZE = "Analyze";
        public const string ANALYZE_MEASURE = "Analyze.Measure";
        public const string ANALYZE_DISPLAY = "Analyze.Display";
        public const string ANALYZE_SURFACE = "Analyze.Surface";
        public const string ANALYZE_STRUCTURE = "Analyze.Structure";
        public const string ANALYZE_CLIMATE = "Analyze.Climate";
        public const string ANALYZE_ACOUSTIC = "Analyze.Acoustic";
        public const string ANALYZE_SOLAR = "Analyze.Solar";

        public const string SCRIPTING = "Scripting";
        public const string SCRIPTING_CUSTOMNODES = "Scripting.Custom Nodes";
        public const string SCRIPTING_PYTHON = "Scripting.Python";
        public const string SCRIPTING_DESIGNSCRIPT = "Scripting.DesignScript";

    }

    static class Utilities
    {
        public static string Ellipsis(string value, int desiredLength)
        {
            if (desiredLength > value.Length)
            {
                return value;
            }
            else
            {
                return value.Remove(desiredLength - 1) + "...";
            }
        }
    }

    #region FScheme Builtin Interop

    public abstract class dynBuiltinFunction : dynNodeWithOneOutput
    {
        public string Symbol { get; protected internal set; }

        internal dynBuiltinFunction(string symbol)
        {
            Symbol = symbol;
        }

        protected override InputNode Compile(IEnumerable<string> portNames)
        {
            if (SaveResult)
            {
                return base.Compile(portNames);
            }
            else
                return new FunctionNode(Symbol, portNames);
        }

        public override Value Evaluate(FSharpList<Value> args)
        {

            var val = ((Value.Function)Controller.FSchemeEnvironment.LookupSymbol(Symbol))
                .Item.Invoke(args);

            var symbol = ((Value.Function)Controller.FSchemeEnvironment.LookupSymbol(Symbol)).Item;

            return val;
        }
    }

    #endregion

    public abstract partial class dynVariableInput : dynNodeWithOneOutput
    {
        protected dynVariableInput()
        {
            
        }

<<<<<<< HEAD
        protected abstract string getInputRootName();
        protected virtual int getNewInputIndex()
=======
        public override void SetupCustomUIElements(dynNodeView nodeUI)
        {
            System.Windows.Controls.Button addButton = new dynNodeButton();
            addButton.Content = "+";
            addButton.Width = 20;
            //addButton.Height = 20;
            addButton.HorizontalAlignment = System.Windows.HorizontalAlignment.Center;
            addButton.VerticalAlignment = System.Windows.VerticalAlignment.Center;

            System.Windows.Controls.Button subButton = new dynNodeButton();
            subButton.Content = "-";
            subButton.Width = 20;
            //subButton.Height = 20;
            subButton.HorizontalAlignment = System.Windows.HorizontalAlignment.Center;
            subButton.VerticalAlignment = System.Windows.VerticalAlignment.Top;
            
            WrapPanel wp = new WrapPanel();
            wp.VerticalAlignment = VerticalAlignment.Top;
            wp.HorizontalAlignment = HorizontalAlignment.Center;
            wp.Children.Add(addButton);
            wp.Children.Add(subButton);

            nodeUI.inputGrid.Children.Add(wp);

            //nodeUI.inputGrid.ColumnDefinitions.Add(new ColumnDefinition());
            //nodeUI.inputGrid.ColumnDefinitions.Add(new ColumnDefinition());

            //nodeUI.inputGrid.Children.Add(addButton);
            //System.Windows.Controls.Grid.SetColumn(addButton, 0);

            //nodeUI.inputGrid.Children.Add(subButton);
            //System.Windows.Controls.Grid.SetColumn(subButton, 1);

            addButton.Click += delegate { AddInput(); RegisterAllPorts(); };
            subButton.Click += delegate { RemoveInput(); RegisterAllPorts(); };
        }

        protected abstract string GetInputRootName();
        protected abstract string GetTooltipRootName();

        protected virtual int GetInputNameIndex()
>>>>>>> 58ad0f80
        {
            return InPortData.Count;
        }

        private int lastEvaledAmt;
        public override bool RequiresRecalc
        {
            get
            {
                return lastEvaledAmt != InPortData.Count || base.RequiresRecalc;
            }
            set
            {
                base.RequiresRecalc = value;
            }
        }

        protected internal virtual void RemoveInput()
        {
            var count = InPortData.Count;
            if (count > 0)
            {
                InPortData.RemoveAt(count - 1);
            }
        }

        protected internal virtual void AddInput()
        {
            var idx = GetInputNameIndex();
            InPortData.Add(new PortData(GetInputRootName() + idx, GetTooltipRootName() + idx, typeof(object)));
        }

        public override void SaveNode(XmlDocument xmlDoc, XmlElement dynEl, SaveContext context)
        {
            //Debug.WriteLine(pd.Object.GetType().ToString());
            foreach (var inport in InPortData)
            {
                XmlElement input = xmlDoc.CreateElement("Input");

                input.SetAttribute("name", inport.NickName);

                dynEl.AppendChild(input);
            }
        }

        public override void LoadNode(XmlNode elNode)
        {
            int i = InPortData.Count;
            foreach (XmlNode subNode in elNode.ChildNodes)
            {
                if (i > 0)
                {
                    i--;
                    continue;
                }

                if (subNode.Name == "Input")
                {
                    InPortData.Add(new PortData(subNode.Attributes["name"].Value, "", typeof(object)));
                }
            }
            RegisterAllPorts();
        }

        protected override void OnEvaluate()
        {
            lastEvaledAmt = InPortData.Count;
        }
    }

    [NodeName("Identity")]
    [NodeCategory(BuiltinNodeCategories.CORE_PRIMITIVES )]
    [NodeDescription("Identity function")]
    public class dynIdentity : dynNodeWithOneOutput
    {
        public dynIdentity()
        {
            InPortData.Add(new PortData("x", "in", typeof(object)));
            OutPortData.Add(new PortData("x", "out", typeof(object)));
            RegisterAllPorts();
        }

        public override Value Evaluate(FSharpList<Value> args)
        {
            return args[0];
        }
    }

    #region Functions

    [NodeName("Compose Functions")]
    [NodeCategory(BuiltinNodeCategories.CORE_FUNCTIONS)]
    [NodeDescription("Composes two single parameter functions into one function.")]
    public class dynComposeFunctions : dynNodeWithOneOutput
    { 
        public dynComposeFunctions()
        {
            InPortData.Add(new PortData("f", "A Function", typeof(Value.Function)));
            InPortData.Add(new PortData("g", "A Function", typeof(Value.Function)));
            OutPortData.Add(new PortData("g ∘ f", "Composed function: g(f(x))", typeof(Value.Function)));

            RegisterAllPorts();
        }

        public override Value Evaluate(FSharpList<Value> args)
        {
            var f = ((Value.Function)args[0]).Item;
            var g = ((Value.Function)args[1]).Item;

            return Value.NewFunction(Utils.ConvertToFSchemeFunc(x => g.Invoke(Utils.MakeFSharpList(f.Invoke(x)))));
        }
    }

    #endregion

    #region Lists

    [NodeName("Reverse")]
    [NodeDescription("Reverses a list")]
    [NodeCategory(BuiltinNodeCategories.CORE_LISTS)]
    public class dynReverse : dynBuiltinFunction
    {
        public dynReverse()
            : base("reverse")
        {
            InPortData.Add(new PortData("list", "List to sort", typeof(Value.List)));
            OutPortData.Add(new PortData("rev", "Reversed list", typeof(Value.List)));

            RegisterAllPorts();
        }
    }

    [NodeName("List")]
    [NodeDescription("Makes a new list out of the given inputs")]
    [NodeCategory(BuiltinNodeCategories.CORE_LISTS)]
    public class dynNewList : dynVariableInput
    {
        public dynNewList()
        {
            InPortData.Add(new PortData("index0", "Item Index #0", typeof(object)));
            OutPortData.Add(new PortData("list", "A list", typeof(Value.List)));

            RegisterAllPorts();

            ArgumentLacing = LacingStrategy.Disabled;
        }

        protected override string GetInputRootName()
        {
            return "index";
        }

        protected override string GetTooltipRootName()
        {
            return "Item Index #";
        }

        protected internal override void RemoveInput()
        {
            if (InPortData.Count > 1)
                base.RemoveInput();
        }

        protected override InputNode Compile(IEnumerable<string> portNames)
        {
            if (SaveResult)
                return base.Compile(portNames);
            else
                return new FunctionNode("list", portNames);
        }

        public override Value Evaluate(FSharpList<Value> args)
        {
            return ((Value.Function)Controller.FSchemeEnvironment.LookupSymbol("list"))
                .Item.Invoke(args);
        }
    }

    [NodeName("Sort-With")]
    [NodeCategory(BuiltinNodeCategories.CORE_LISTS)]
    [NodeDescription("Returns a sorted list, using the given comparitor.")]
    public class dynSortWith : dynBuiltinFunction
    {
        public dynSortWith()
            : base("sort-with")
        {
            InPortData.Add(new PortData("c(x, y)", "Comparitor", typeof(object)));
            InPortData.Add(new PortData("list", "List to sort", typeof(Value.List)));
            OutPortData.Add(new PortData("sorted", "Sorted list", typeof(Value.List)));

            RegisterAllPorts();
        }
    }

    [NodeName("Sort-By")]
    [NodeCategory(BuiltinNodeCategories.CORE_LISTS)]
    [NodeDescription("Returns a sorted list, using the given key mapper.")]
    public class dynSortBy : dynBuiltinFunction
    {
        public dynSortBy()
            : base("sort-by")
        {
            InPortData.Add(new PortData("c(x)", "Key Mapper", typeof(object)));
            InPortData.Add(new PortData("list", "List to sort", typeof(Value.List)));
            OutPortData.Add(new PortData("sorted", "Sorted list", typeof(Value.List)));

            RegisterAllPorts();
        }
    }

    [NodeName("Sort")]
    [NodeCategory(BuiltinNodeCategories.CORE_LISTS)]
    [NodeDescription("Returns a sorted list of numbers or strings.")]
    public class dynSort : dynBuiltinFunction
    {
        public dynSort()
            : base("sort")
        {
            InPortData.Add(new PortData("list", "List of numbers or strings to sort", typeof(Value.List)));
            OutPortData.Add(new PortData("sorted", "Sorted list", typeof(Value.List)));

            RegisterAllPorts();
        }
    }

    [NodeName("Reduce")]
    [NodeCategory(BuiltinNodeCategories.CORE_LISTS)]
    [NodeDescription("Reduces a sequence.")]
    [NodeSearchTags("foldl")]
    public class dynFold : dynBuiltinFunction
    {
        public dynFold()
            : base("foldl")
        {
            InPortData.Add(new PortData("f(x, a)", "Reductor Funtion", typeof(object)));
            InPortData.Add(new PortData("a", "Seed", typeof(object)));
            InPortData.Add(new PortData("seq", "Sequence", typeof(Value.List)));
            OutPortData.Add(new PortData("out", "Result", typeof(object)));

            RegisterAllPorts();
        }
    }

    [NodeName("Filter")]
    [NodeCategory(BuiltinNodeCategories.CORE_LISTS)]
    [NodeDescription("Filters a sequence by a given predicate \"p\" such that for an arbitrary element \"x\" p(x) = True.")]
    public class dynFilter : dynBuiltinFunction
    {
        public dynFilter()
            : base("filter")
        {
            InPortData.Add(new PortData("p(x)", "Predicate", typeof(object)));
            InPortData.Add(new PortData("seq", "Sequence to filter", typeof(Value.List)));
            OutPortData.Add(new PortData("filtered", "Sequence containing all elements \"x\" where p(x) = True", typeof(Value.List)));

            RegisterAllPorts();
        }
    }

    [NodeName("Filter Out")]
    [NodeCategory(BuiltinNodeCategories.CORE_LISTS)]
    [NodeDescription("Filters a sequence by a given predicate \"p\" such that for an arbitrary element \"x\" p(x) = False.")]
    public class dynFilterOut : dynNodeWithOneOutput
    {
        public dynFilterOut()
        {
            InPortData.Add(new PortData("p(x)", "Predicate", typeof(Value.Function)));
            InPortData.Add(new PortData("seq", "Sequence to filter", typeof(Value.List)));
            OutPortData.Add(new PortData("filtered", "Sequence containing all elements \"x\" where p(x) = False", typeof(Value.List)));

            RegisterAllPorts();
        }

        public override Value Evaluate(FSharpList<Value> args)
        {
            var p = ((Value.Function)args[0]).Item;
            var seq = ((Value.List)args[1]).Item;

            return Value.NewList(Utils.SequenceToFSharpList(seq.Where(x => !FScheme.ValueToBool(p.Invoke(Utils.MakeFSharpList(x))))));
        }
    }

    [NodeName("Number Sequence")]
    [NodeCategory(BuiltinNodeCategories.CORE_LISTS)]
    [NodeDescription("Creates a sequence of numbers")]
    [NodeSearchTags("range")]
    public class dynBuildSeq : dynBuiltinFunction
    {
        public dynBuildSeq()
            : base("build-list")
        {
            InPortData.Add(new PortData("start", "Number to start the sequence at", typeof(Value.Number)));
            InPortData.Add(new PortData("end", "Number to end the sequence at", typeof(Value.Number)));
            InPortData.Add(new PortData("step", "Space between numbers", typeof(Value.Number)));
            OutPortData.Add(new PortData("seq", "New sequence", typeof(Value.List)));

            RegisterAllPorts();

            ArgumentLacing = LacingStrategy.Longest;
        }
    }

    [NodeName("Combine")]
    [NodeCategory(BuiltinNodeCategories.CORE_LISTS)]
    [NodeDescription("Applies a combinator to each element in two sequences")]
    [NodeSearchTags("zip")]
    public class dynCombine : dynVariableInput
    {
        public dynCombine()
        {
            InPortData.Add(new PortData("comb", "Combinator", typeof(object)));
            InPortData.Add(new PortData("list1", "List #1", typeof(Value.List)));
            InPortData.Add(new PortData("list2", "List #2", typeof(Value.List)));
            OutPortData.Add(new PortData("combined", "Combined lists", typeof(Value.List)));

            RegisterAllPorts();
            ArgumentLacing = LacingStrategy.Disabled;
        }

        protected override string GetInputRootName()
        {
            return "list";
        }

        protected override string GetTooltipRootName()
        {
            return "List #";
        }

        protected internal override void RemoveInput()
        {
            //don't allow us to remove
            //the second list
            if (InPortData.Count == 3)
                return;

            if (InPortData.Count == 3)
                InPortData[1] = new PortData("lists", "List of lists to combine", typeof(object));
            if (InPortData.Count > 3)
                base.RemoveInput();
        }

        protected internal override void AddInput()
        {
            if (InPortData.Count == 2)
                InPortData[1] = new PortData("list1", "First list", typeof(object));
            base.AddInput();
        }

        public override void SaveNode(XmlDocument xmlDoc, XmlElement dynEl, SaveContext context)
        {
            dynEl.SetAttribute("inputs", (InPortData.Count - 1).ToString());
        }

        public override void LoadNode(XmlNode elNode)
        {
            var inputAttr = elNode.Attributes["inputs"];
            int inputs = inputAttr == null ? 2 : Convert.ToInt32(inputAttr.Value);
            if (inputs == 1)
                RemoveInput();
            else
            {
                for (; inputs > 2; inputs--)
                {
                    InPortData.Add(new PortData(GetInputRootName() + GetInputNameIndex(), "", typeof(object)));
                }

                RegisterAllPorts();
            }
        }

        protected override InputNode Compile(IEnumerable<string> portNames)
        {
            if (SaveResult)
            {
                return base.Compile(portNames);
            }
            else
                return new FunctionNode("map", portNames);
        }

        public override Value Evaluate(FSharpList<Value> args)
        {
            return ((Value.Function)Controller.FSchemeEnvironment.LookupSymbol("map"))
                .Item.Invoke(args);
        }
    }

    [NodeName("Cartesian Product")]
    [NodeCategory(BuiltinNodeCategories.CORE_LISTS)]
    [NodeDescription("Applies a combinator to each pair in the cartesian product of two sequences")]
    [NodeSearchTags("cross")]
    public class dynCartProd : dynVariableInput
    {
        public dynCartProd()
        {
            InPortData.Add(new PortData("comb", "Combinator", typeof(object)));
            InPortData.Add(new PortData("list1", "List #1", typeof(Value.List)));
            InPortData.Add(new PortData("list2", "List #2", typeof(Value.List)));
            OutPortData.Add(new PortData("combined", "Combined lists", typeof(Value.List)));

            RegisterAllPorts();
        }

        protected override string GetInputRootName()
        {
            return "list";
        }

        protected override string GetTooltipRootName()
        {
            return "List #";
        }

        protected internal override void RemoveInput()
        {
            if (InPortData.Count == 3)
                InPortData[1] = new PortData("lists", "List of lists to combine", typeof(object));
            if (InPortData.Count > 2)
                base.RemoveInput();
        }

        protected internal override void AddInput()
        {
            if (InPortData.Count == 2)
                InPortData[1] = new PortData("list1", "First list", typeof(object));
            base.AddInput();
        }

        public override void SaveNode(XmlDocument xmlDoc, XmlElement dynEl, SaveContext context)
        {
            dynEl.SetAttribute("inputs", (InPortData.Count - 1).ToString());
        }

        public override void LoadNode(XmlNode elNode)
        {
            var inputAttr = elNode.Attributes["inputs"];
            int inputs = inputAttr == null ? 2 : Convert.ToInt32(inputAttr.Value);
            if (inputs == 1)
                RemoveInput();
            else
            {
                for (; inputs > 2; inputs--)
                {
                    InPortData.Add(new PortData(GetInputRootName() + GetInputNameIndex(), "", typeof(object)));
                }

                RegisterAllPorts();
            }
        }

        protected override InputNode Compile(IEnumerable<string> portNames)
        {
            if (SaveResult)
            {
                return base.Compile(portNames);
            }
            else
                return new FunctionNode("cartesian-product", portNames);
        }

        public override Value Evaluate(FSharpList<Value> args)
        {
            return ((Value.Function)Controller.FSchemeEnvironment.LookupSymbol("cartesian-product"))
                .Item.Invoke(args);
        }
    }

    [NodeName("Map")]
    [NodeCategory(BuiltinNodeCategories.CORE_LISTS)]
    [NodeDescription("Maps a sequence")]
    public class dynMap : dynBuiltinFunction
    {
        public dynMap()
            : base("map")
        {
            InPortData.Add(new PortData("f(x)", "The procedure used to map elements", typeof(object)));
            InPortData.Add(new PortData("seq", "The sequence to map over.", typeof(Value.List)));
            OutPortData.Add(new PortData("mapped", "Mapped sequence", typeof(Value.List)));

            RegisterAllPorts();
        }
    }

    [NodeName("True For All")]
    [NodeCategory(BuiltinNodeCategories.CORE_LISTS)]
    [NodeDescription("Tests to see if all elements in a sequence satisfy the given predicate.")]
    public class dynAndMap : dynBuiltinFunction
    {
        public dynAndMap()
            : base("andmap")
        {
            InPortData.Add(new PortData("p(x)", "The predicate used to test elements", typeof(object)));
            InPortData.Add(new PortData("seq", "The sequence to test.", typeof(Value.List)));
            OutPortData.Add(new PortData("all?", "Whether or not all elements satisfy the given predicate.", typeof(Value.List)));

            RegisterAllPorts();
        }
    }

    [NodeName("True For Any")]
    [NodeCategory(BuiltinNodeCategories.CORE_LISTS)]
    [NodeDescription("Tests to see if any elements in a sequence satisfy the given predicate.")]
    public class dynOrMap : dynBuiltinFunction
    {
        public dynOrMap()
            : base("ormap")
        {
            InPortData.Add(new PortData("p(x)", "The predicate used to test elements", typeof(object)));
            InPortData.Add(new PortData("seq", "The sequence to test.", typeof(Value.List)));
            OutPortData.Add(new PortData("any?", "Whether or not any elements satisfy the given predicate.", typeof(Value.List)));

            RegisterAllPorts();
        }
    }

    [NodeName("Split List")]
    [NodeCategory(BuiltinNodeCategories.CORE_LISTS)]
    [NodeDescription("Deconstructs a list pair.")]
    public class dynDeCons : dynNodeModel
    {
        public dynDeCons()
        {
            InPortData.Add(new PortData("list", "A non-empty list", typeof(Value.List)));
            OutPortData.Add(new PortData("first", "Head of the list", typeof(object)));
            OutPortData.Add(new PortData("rest", "Tail of the list", typeof(Value.List)));

            RegisterAllPorts();
        }

        public override void Evaluate(FSharpList<Value> args, Dictionary<PortData, Value> outPuts)
        {
            var list = (Value.List)args[0];

            outPuts[OutPortData[0]] = list.Item.Head;
            outPuts[OutPortData[1]] = Value.NewList(list.Item.Tail);
        }
    }

    [NodeName("Add to List")]
    [NodeCategory(BuiltinNodeCategories.CORE_LISTS)]
    [NodeDescription("ADds an element to the beginning of a list.")]
    public class dynList : dynBuiltinFunction
    {
        public dynList()
            : base("cons")
        {
            InPortData.Add(new PortData("item", "The new Head of the list", typeof(object)));
            InPortData.Add(new PortData("list", "The new Tail of the list", typeof(object)));
            OutPortData.Add(new PortData("list", "Result List", typeof(Value.List)));

            RegisterAllPorts();
        }
    }

    [NodeName("Take From List")]
    [NodeCategory(BuiltinNodeCategories.CORE_LISTS)]
    [NodeDescription("Takes elements from a list")]
    public class dynTakeList : dynBuiltinFunction
    {
        public dynTakeList()
            : base("take")
        {
            InPortData.Add(new PortData("amt", "Amount of elements to extract", typeof(object)));
            InPortData.Add(new PortData("list", "The list to extract elements from", typeof(Value.List)));
            OutPortData.Add(new PortData("elements", "List of extraced elements", typeof(Value.List)));

            RegisterAllPorts();
        }
    }

    [NodeName("Drop From List")]
    [NodeCategory(BuiltinNodeCategories.CORE_LISTS)]
    [NodeDescription("Drops elements from a list")]
    public class dynDropList : dynBuiltinFunction
    {
        public dynDropList()
            : base("drop")
        {
            InPortData.Add(new PortData("amt", "Amount of elements to drop", typeof(object)));
            InPortData.Add(new PortData("list", "The list to drop elements from", typeof(Value.List)));
            OutPortData.Add(new PortData("elements", "List of remaining elements", typeof(Value.List)));

            RegisterAllPorts();
        }
    }

    [NodeName("Get From List")]
    [NodeCategory(BuiltinNodeCategories.CORE_LISTS)]
    [NodeDescription("Gets an element from a list at a specified index.")]
    public class dynGetFromList : dynBuiltinFunction
    {
        public dynGetFromList()
            : base("get")
        {
            InPortData.Add(new PortData("index", "Index of the element to extract", typeof(object)));
            InPortData.Add(new PortData("list", "The list to extract elements from", typeof(Value.List)));
            OutPortData.Add(new PortData("element", "Extracted element", typeof(object)));

            RegisterAllPorts();

            ArgumentLacing = LacingStrategy.Longest;
        }
    }

    [NodeName("Empty List")]
    [NodeCategory(BuiltinNodeCategories.CORE_LISTS)]
    [NodeDescription("An empty list")]
    [IsInteractive(false)]
    public class dynEmpty : dynNodeWithOneOutput
    {
        public dynEmpty()
        {
            OutPortData.Add(new PortData("empty", "An empty list", typeof(Value.List)));

            RegisterAllPorts();
        }

        public override bool RequiresRecalc
        {
            get
            {
                return false;
            }
            set { }
        }

        protected internal override INode Build(Dictionary<dynNodeModel, Dictionary<int, INode>> preBuilt, int outPort)
        {
            Dictionary<int, INode> result;
            if (!preBuilt.TryGetValue(this, out result))
            {
                result = new Dictionary<int, INode>();
                result[outPort] = new SymbolNode("empty");
                preBuilt[this] = result;
            }
            return result[outPort];
        }
    }

    [NodeName("Is Empty List?")]
    [NodeCategory(BuiltinNodeCategories.CORE_LISTS)]
    [NodeDescription("Checks to see if the given list is empty.")]
    public class dynIsEmpty : dynBuiltinFunction
    {
        public dynIsEmpty()
            : base("empty?")
        {
            InPortData.Add(new PortData("list", "A list", typeof(Value.List)));
            OutPortData.Add(new PortData("empty?", "Is the given list empty?", typeof(bool)));

            RegisterAllPorts();
        }
    }

    [NodeName("List Length")]
    [NodeCategory(BuiltinNodeCategories.CORE_LISTS)]
    [NodeDescription("Gets the length of a list")]
    [NodeSearchTags("count")]
    public class dynLength : dynBuiltinFunction
    {
        public dynLength()
            : base("len")
        {
            InPortData.Add(new PortData("list", "A list", typeof(Value.List)));
            OutPortData.Add(new PortData("length", "Length of the list", typeof(object)));

            RegisterAllPorts();
        }
    }

    [NodeName("Append to List")]
    [NodeCategory(BuiltinNodeCategories.CORE_LISTS)]
    [NodeDescription("Appends two list")]
    public class dynAppend : dynBuiltinFunction
    {
        public dynAppend()
            : base("append")
        {
            InPortData.Add(new PortData("listA", "First list", typeof(Value.List)));
            InPortData.Add(new PortData("listB", "Second list", typeof(Value.List)));
            OutPortData.Add(new PortData("A+B", "A appended onto B", typeof(Value.List)));

            RegisterAllPorts();
        }
    }

    [NodeName("First of List")]
    [NodeCategory(BuiltinNodeCategories.CORE_LISTS)]
    [NodeDescription("Gets the Head of a list")]
    public class dynFirst : dynBuiltinFunction
    {
        public dynFirst()
            : base("first")
        {
            InPortData.Add(new PortData("list", "A list", typeof(Value.List)));
            OutPortData.Add(new PortData("first", "First element in the list", typeof(object)));

            RegisterAllPorts();
        }
    }

    [NodeName("Rest of List")]
    [NodeCategory(BuiltinNodeCategories.CORE_LISTS)]
    [NodeDescription("Gets the Tail of a list (list with the first element removed).")]
    public class dynRest : dynBuiltinFunction
    {
        public dynRest()
            : base("rest")
        {
            InPortData.Add(new PortData("list", "A list", typeof(Value.List)));
            OutPortData.Add(new PortData("rest", "Tail of the list.", typeof(Value.List)));

            RegisterAllPorts();
        }
    }

    [NodeName("Partition List")]
    [NodeCategory(BuiltinNodeCategories.CORE_LISTS)]
    [NodeDescription("Create a lists of lists with each sub-list containing n elements.")]
    public class dynSlice : dynNodeWithOneOutput
    {
        public dynSlice()
        {
            InPortData.Add(new PortData("list", "A list", typeof(Value.List)));
            InPortData.Add(new PortData("n", "The 'width' of the array.", typeof(Value.List)));
            OutPortData.Add(new PortData("list", "A list of lists representing rows in your array.", typeof(Value.List)));

            RegisterAllPorts();

            ArgumentLacing = LacingStrategy.Longest;
        }

        public override Value Evaluate(FSharpList<Value> args)
        {
            if(!args[0].IsList)
                throw new Exception("A list is required to slice.");
            if(args.Length != 2)
                throw new Exception("A number is required to specify the sublist length.");

            FSharpList<Value> lst = ((Value.List)args[0]).Item;
            var n = (int)Math.Round(((Value.Number)args[1]).Item);

            //if we have less elements in ther 
            //incoming list than the slice size,
            //just return the list
            if (lst.Count() < n)
            {
                return Value.NewList(lst);
            }

            var finalList = new List<Value>();
            var currList = new List<Value>();
            int count = 0;

            foreach (Value v in lst)
            {
                count++;

                currList.Add(v);

                if (count == n)
                {
                    finalList.Add(Value.NewList(Utils.MakeFSharpList(currList.ToArray())));
                    currList = new List<Value>();
                    count = 0;
                }
            }

            if (currList.Any())
            {
                finalList.Add(Value.NewList(Utils.MakeFSharpList(currList.ToArray())));
            }

            return Value.NewList(Utils.MakeFSharpList(finalList.ToArray()));

        }
    }

    [NodeName("Diagonal Right List")]
    [NodeCategory(BuiltinNodeCategories.CORE_LISTS)]
    [NodeDescription("Create a diagonal lists of lists from top left to lower right.")]
    public class dynDiagonalRightList : dynNodeWithOneOutput
    {
        public dynDiagonalRightList()
        {
            InPortData.Add(new PortData("list", "A list", typeof(Value.List)));
            InPortData.Add(new PortData("n", "The width of the array.", typeof(Value.List)));
            OutPortData.Add(new PortData("list", "A list of lists representing diagonals in your array.", typeof(Value.List)));

            RegisterAllPorts();

            ArgumentLacing = LacingStrategy.Longest;
        }

        public override Value Evaluate(FSharpList<Value> args)
        {
            if (!args[0].IsList)
                throw new Exception("A list is required to create diagonals.");

            FSharpList<Value> lst = ((Value.List)args[0]).Item;
            var n = (int)Math.Round(((Value.Number)args[1]).Item);

            //if we have less elements in the
            //incoming list than the slice size,
            //just return the list
            if (lst.Count<Value>() < n)
            {
                return Value.NewList(lst);
            }

            var finalList = new List<Value>();
            var currList = new List<Value>();

            //int count = 0;

            var startIndices = new List<int>();
            
            //get indices along 'side' of array
            for (int i = n; i < lst.Count(); i += n)
            {
                startIndices.Add(i);
            }

            startIndices.Reverse();

            //get indices along 'top' of array
            for (int i = 0; i < n; i++)
            {
                startIndices.Add(i);
            }

            foreach(int start in startIndices)
            {
                int index = start;

                while (index < lst.Count())
                {
                    var currentRow = (int)Math.Ceiling((index + 1)/(double)n);
                    currList.Add(lst.ElementAt(index));
                    index += n + 1;

                    //ensure we are skipping a row to get the next index
                    var nextRow = (int) Math.Ceiling((index + 1)/(double)n);
                    if (nextRow > currentRow + 1 || nextRow == currentRow)
                        break;
                }
                finalList.Add(Value.NewList(Utils.MakeFSharpList(currList.ToArray())));
                currList = new List<Value>();
            }

            if (currList.Any())
            {
                finalList.Add(Value.NewList(Utils.MakeFSharpList(currList.ToArray())));
            }

            return Value.NewList(Utils.MakeFSharpList<Value>(finalList.ToArray()));

        }
    }

    [NodeName("Diagonal Left List")]
    [NodeCategory(BuiltinNodeCategories.CORE_LISTS)]
    [NodeDescription("Create a diagonal lists of lists from top right to lower left.")]
    public class dynDiagonalLeftList : dynNodeWithOneOutput
    {
        public dynDiagonalLeftList()
        {
            InPortData.Add(new PortData("list", "A list", typeof(Value.List)));
            InPortData.Add(new PortData("n", "The width of the array.", typeof(Value.List)));
            OutPortData.Add(new PortData("list", "A list of lists representing diagonals in your array.", typeof(Value.List)));

            RegisterAllPorts();

            ArgumentLacing = LacingStrategy.Longest;
        }

        public override Value Evaluate(FSharpList<Value> args)
        {
            if (!args[0].IsList)
                throw new Exception("A list is required to create diagonals.");

            FSharpList<Value> lst = ((Value.List)args[0]).Item;
            var n = (int)Math.Round(((Value.Number)args[1]).Item);

            //if we have less elements in the
            //incoming list than the slice size,
            //just return the list
            if (lst.Count<Value>() < n)
            {
                return Value.NewList(lst);
            }

            var finalList = new List<Value>();
            var currList = new List<Value>();

            //int count = 0;

            var startIndices = new List<int>();

            //get indices along 'top' of array
            for (int i = 0; i < (int)n; i++)
            {
                startIndices.Add(i);
            }

            //get indices along 'side' of array
            for (int i = n-1 + n; i < lst.Count(); i += n)
            {
                startIndices.Add(i);
            }

            foreach (int start in startIndices)
            {
                int index = start;

                while (index < lst.Count())
                {
                    var currentRow = (int)Math.Ceiling((index + 1) / (double)n);
                    currList.Add(lst.ElementAt(index));
                    index += (int)n - 1;

                    //ensure we are skipping a row to get the next index
                    var nextRow = (int)Math.Ceiling((index + 1) / (double)n);
                    if (nextRow > currentRow + 1 || nextRow == currentRow)
                        break;
                }
                finalList.Add(Value.NewList(Utils.MakeFSharpList(currList.ToArray())));
                currList = new List<Value>();
            }

            if (currList.Any())
            {
                finalList.Add(Value.NewList(Utils.MakeFSharpList(currList.ToArray())));
            }

            return Value.NewList(Utils.MakeFSharpList<Value>(finalList.ToArray()));

        }
    }

    [NodeName("Transpose Lists")]
    [NodeCategory(BuiltinNodeCategories.CORE_LISTS)]
    [NodeDescription("Swaps rows and columns in a list of lists.")]
    public class dynTranspose : dynBuiltinFunction
    {
        public dynTranspose() : base("transpose")
        {
            InPortData.Add(new PortData("lists", "The list of lists to transpose.", typeof(Value.List)));
            OutPortData.Add(new PortData("", "Transposed list of lists.", typeof(Value.List)));

            RegisterAllPorts();
        }
    }

    [NodeName("Build Sublists")]
    [NodeCategory(BuiltinNodeCategories.CORE_LISTS)]
    [NodeDescription("Build sublists from a list using a list-building syntax.")]
    public partial class dynSublists : dynBasicInteractive<string>
    {
        public dynSublists()
        {
            InPortData.Add(new PortData("list", "The list from which to create sublists.", typeof(Value.List)));
            InPortData.Add(new PortData("offset", "The offset to apply to the sub-list. Ex. \"0..3\" with an offset of 1 will yield {0,1,2,3}{1,2,3,4}{2,3,4,5}...", typeof(Value.List)));

            OutPortData.RemoveAt(0); //remove the existing blank output
            OutPortData.Add(new PortData("list", "The sublists.", typeof(Value.List)));

            RegisterAllPorts();

            ArgumentLacing = LacingStrategy.Longest;
            Value = "";
        }

        public override void LoadNode(XmlNode elNode)
        {
            base.LoadNode(elNode);
            processTextForNewInputs();
        }

        private void processTextForNewInputs()
        {
            if (InPortData.Count > 2)
                InPortData.RemoveRange(2, InPortData.Count - 2);

            var parameters = new HashSet<string>();

            try
            {
                processText(
                    Value,
                    int.MaxValue,
                    delegate(string identifier)
                    {
                        parameters.Add(identifier);
                        return 0;
                    });
            }
            catch (Exception e)
            {
                Error(e.Message);
            }

            foreach (string parameter in parameters)
            {
                InPortData.Add(new PortData(parameter, "variable", typeof(Value.Number)));
            }

            RegisterInputs();
        }

        internal static readonly Regex IdentifierPattern = new Regex(@"(?<id>[a-zA-Z_][^ ]*)|\[(?<id>\w(?:[^}\\]|(?:\\}))*)\]");
        internal static readonly string[] RangeSeparatorTokens = { "..", ":", };

        private static List<Tuple<int, int, int>> processText(string text, int maxVal, Func<string, int> idFoundCallback)
        {
            text = text.Replace(" ", "");

            string[] chunks = text.Split(new[] { "," }, StringSplitOptions.RemoveEmptyEntries);
            if (!chunks.Any())
                throw new Exception("Sub-list expression could not be parsed.");

            var ranges = new List<Tuple<int, int, int>>();

            foreach (string chunk in chunks)
            {
                string[] valueRange = chunk.Split(RangeSeparatorTokens, StringSplitOptions.RemoveEmptyEntries);

                int start = 0;
                int step = 1;

                if (!int.TryParse(valueRange[0], out start))
                {
                    var match = IdentifierPattern.Match(valueRange[0]);
                    if (match.Success)
                    {
                        start = idFoundCallback(match.Groups["id"].Value);
                    }
                    else
                    {
                        throw new Exception("Range start could not be parsed.");
                    }
                }

                int end = start;

                if (valueRange.Length > 1)
                {
                    if (!int.TryParse(valueRange[1], out end))
                    {
                        var match = IdentifierPattern.Match(valueRange[1]);
                        if (match.Success)
                        {
                            end = idFoundCallback(match.Groups["id"].Value);
                        }
                        else
                        {
                            throw new Exception("Range " + (valueRange.Length > 2 ? "step" : "end") + "could not be parsed.");
                        }
                    }
                }

                if (valueRange.Length > 2)
                {
                    step = end;
                    if (!int.TryParse(valueRange[2], out end))
                    {
                        var match = IdentifierPattern.Match(valueRange[2]);
                        if (match.Success)
                        {
                            end = idFoundCallback(match.Groups["id"].Value);
                        }
                        else
                        {
                            throw new Exception("Range end could not be parsed.");
                        }
                    }
                }

                if (start < 0 || end < 0 || step <= 0)
                    throw new Exception("Range values must be greater than zero.");

                //if any values are greater than the length of the list - fail
                if (start >= maxVal || end >= maxVal)
                    throw new Exception("The start or end of a range is greater than the number of available elements in the list.");

                ranges.Add(Tuple.Create(start, end, step));
            }

            return ranges;
        }

        public override Value Evaluate(FSharpList<Value> args)
        {
            if (!args[0].IsList)
                throw new Exception("A list is required to create sub-lists.");

            FSharpList<Value> list = ((Value.List)args[0]).Item;
            int offset = Convert.ToInt32(((Value.Number)args[1]).Item);

            if (offset <= 0)
                throw new Exception(InPortData[1].NickName + " argument must be greater than zero.");

            //sublist creation semantics are as follows:
            //EX. 1..2,5..8
            //This expression says give me elements 1-2 then jump 3 and give me elements 5-8
            //For a list 1,2,3,4,5,6,7,8,9,10, this will give us
            //1,2,5,8,2,3,6,9

            var paramLookup = args.Skip(2)
                                  .Select(
                                      (x, i) => new { Name = InPortData[i+2].NickName, Argument = x })
                                  .ToDictionary(x => x.Name, x => Convert.ToInt32(((Value.Number)x.Argument).Item));

            var ranges = processText(Value, list.Length, x => paramLookup[x]);

            //move through the list, creating sublists
            var finalList = new List<Value>();

            for (int j = 0; j < list.Count(); j+=offset)
            {
                var currList = new List<Value>();
                foreach (Tuple<int, int, int> range in ranges)
                {
                    if (range.Item1 + j > list.Count() - 1 ||
                        range.Item2 + j > list.Count() - 1)
                    {
                        continue;
                    }

                    for (int i = range.Item1 + j; i <= range.Item2 + j; i += range.Item3)
                    {
                        currList.Add(list.ElementAt(i));
                    }
                }

                if (currList.Any())
                    finalList.Add(FScheme.Value.NewList(Utils.SequenceToFSharpList(currList)));
            }

            return FScheme.Value.NewList(Utils.SequenceToFSharpList(finalList));

        }

        protected override string DeserializeValue(string val)
        {
            return val;
        }
    }

    [NodeName("Repeat")]
    [NodeCategory(BuiltinNodeCategories.CORE_LISTS)]
    [NodeDescription("Construct a list of a given item repeated a given number of times.")]
    public class dynRepeat : dynNodeWithOneOutput
    {
        public dynRepeat()
        {
            InPortData.Add(new PortData("thing", "The thing to repeat. This can be a single object or a list.", typeof(Value)));
            InPortData.Add(new PortData("length", "The number of times to repeat.", typeof(Value.Number)));
            OutPortData.Add(new PortData("list", "The list.", typeof(Value.List)));

            RegisterAllPorts();

            ArgumentLacing = LacingStrategy.Longest;
        }

        public override Value Evaluate(FSharpList<Value> args)
        {
            int n = Convert.ToInt16(((Value.Number) args[1]).Item);

            if(n<0)
                throw new Exception("Can't make a repeated list of a negative amount.");

            return Value.NewList(Utils.SequenceToFSharpList(Enumerable.Repeat(args[0], n).ToList()));
        }
    }


    [NodeName("Flatten Completely")]
    [NodeCategory(BuiltinNodeCategories.CORE_LISTS)]
    [NodeDescription("Flatten nested lists into one list.")]
    public class dynFlattenList : dynNodeWithOneOutput
    {
        public dynFlattenList()
        {
            InPortData.Add(new PortData("list", "The list of lists to flatten.", typeof(Value.List)));
            OutPortData.Add(new PortData("list", "The flattened list.", typeof(Value.List)));

            RegisterAllPorts();

            ArgumentLacing = LacingStrategy.Disabled;
        }

        internal static IEnumerable<Value> Flatten(IEnumerable<Value> list, ref int amt)
        {
            while (amt != 0)
            {
                bool keepFlattening = false;

                list = list.SelectMany<Value, Value>(
                    x =>
                    {
                        if (x is Value.List)
                        {
                            keepFlattening = true;
                            return (x as Value.List).Item;
                        }
                        return new[] { x };
                    }).ToList();

                if (keepFlattening)
                    amt--;
                else
                    break;
            }
            return list;
        }

        public override Value Evaluate(FSharpList<Value> args)
        {
            if (!args[0].IsList)
                throw new Exception("A list is required to flatten.");

            IEnumerable<Value> list = ((Value.List)args[0]).Item;

            int amt = -1;
            return Value.NewList(Utils.SequenceToFSharpList(Flatten(list, ref amt)));
        }
    }

    [NodeName("Flatten")]
    [NodeCategory(BuiltinNodeCategories.CORE_LISTS)]
    [NodeDescription("Flatten nested lists into one list.")]
    public class dynFlattenListAmt : dynNodeWithOneOutput
    {
        public dynFlattenListAmt()
        {
            InPortData.Add(new PortData("list", "The list of lists to flatten.", typeof(Value.List)));
            InPortData.Add(new PortData("amt", "Amount of nesting to remove.", typeof(Value.Number)));

            OutPortData.Add(new PortData("list", "The flattened list.", typeof(Value.List)));

            RegisterAllPorts();

            ArgumentLacing = LacingStrategy.Disabled;
        }

        public override Value Evaluate(FSharpList<Value> args)
        {
            if (!args[0].IsList)
                throw new Exception("A list is required to flatten.");

            IEnumerable<Value> list = ((Value.List)args[0]).Item;

            var oldAmt = Convert.ToInt32(((Value.Number)args[1]).Item);

            if (oldAmt < 0)
                throw new Exception("Cannot flatten a list by a negative amount.");

            var amt = oldAmt;
            var result = dynFlattenList.Flatten(list, ref amt);

            if (amt > 0)
                throw new Exception("List not nested enough to flatten by given amount. Nesting Amt = " + (oldAmt - amt) + ", Given Amt = " + oldAmt);

            return Value.NewList(Utils.SequenceToFSharpList(result));
        }
    }

    #endregion

    #region Boolean

    public abstract class dynComparison : dynBuiltinFunction
    {
        protected dynComparison(string op) : this(op, op) { }

        protected dynComparison(string op, string name)
            : base(op)
        {
            InPortData.Add(new PortData("x", "operand", typeof(Value.Number)));
            InPortData.Add(new PortData("y", "operand", typeof(Value.Number)));
            OutPortData.Add(new PortData("x" + name + "y", "comp", typeof(Value.Number)));
            RegisterAllPorts();
        }

    }

    [NodeName("Less Than")]
    [NodeCategory(BuiltinNodeCategories.LOGIC_COMPARISON)]
    [NodeDescription("Compares two numbers.")]
    [NodeSearchTags("less", "than", "<")]
    public class dynLessThan : dynComparison
    {
        public dynLessThan() : base("<") { }
    }

    [NodeName("Less Than Or Equal")]
    [NodeCategory(BuiltinNodeCategories.LOGIC_COMPARISON)]
    [NodeDescription("Compares two numbers.")]
    [NodeSearchTags("<=")]
    public class dynLessThanEquals : dynComparison
    {
        public dynLessThanEquals() : base("<=", "≤") { }
    }

    [NodeName("Greater Than")]
    [NodeCategory(BuiltinNodeCategories.LOGIC_COMPARISON)]
    [NodeDescription("Compares two numbers.")]
    [NodeSearchTags(">")]
    public class dynGreaterThan : dynComparison
    {
        public dynGreaterThan() : base(">") { }
    }

    [NodeName("Greater Than Or Equal")]
    [NodeCategory(BuiltinNodeCategories.LOGIC_COMPARISON)]
    [NodeDescription("Compares two numbers.")]
    [NodeSearchTags(">=", "Greater Than Or Equal")]
    public class dynGreaterThanEquals : dynComparison
    {
        public dynGreaterThanEquals() : base(">=", "≥") { }
    }

    [NodeName("Equal")]
    [NodeCategory(BuiltinNodeCategories.LOGIC_COMPARISON)]
    [NodeDescription("Compares two numbers.")]
    public class dynEqual : dynComparison
    {
        public dynEqual() : base("=") { }
    }

    [NodeName("And")]
    [NodeCategory(BuiltinNodeCategories.LOGIC_CONDITIONAL)]
    [NodeDescription("Boolean AND.")]
    public class dynAnd : dynBuiltinFunction
    {
        public dynAnd()
            : base("and")
        {
            InPortData.Add(new PortData("a", "operand", typeof(Value.Number)));
            InPortData.Add(new PortData("b", "operand", typeof(Value.Number)));
            OutPortData.Add(new PortData("a∧b", "result", typeof(Value.Number)));
            RegisterAllPorts();
        }


        protected internal override INode Build(Dictionary<dynNodeModel, Dictionary<int, INode>> preBuilt, int outPort)
        {
            Dictionary<int, INode> result;
            if (!preBuilt.TryGetValue(this, out result))
            {
                if (Enumerable.Range(0, InPortData.Count).All(HasInput))
                {
                    var ifNode = new ConditionalNode();
                    ifNode.ConnectInput("test", Inputs[0].Item2.Build(preBuilt, Inputs[0].Item1));
                    ifNode.ConnectInput("true", Inputs[1].Item2.Build(preBuilt, Inputs[1].Item1));
                    ifNode.ConnectInput("false", new NumberNode(0));
                    result = new Dictionary<int, INode>();
                    result[outPort] = ifNode;
                }
                else
                {
                    var ifNode = new ConditionalNode();
                    ifNode.ConnectInput("test", new SymbolNode(InPortData[0].NickName));
                    ifNode.ConnectInput("true", new SymbolNode(InPortData[1].NickName));
                    ifNode.ConnectInput("false", new NumberNode(0));

                    var node = new AnonymousFunctionNode(
                        InPortData.Select(x => x.NickName),
                        ifNode);

                    //For each index in InPortData
                    //for (int i = 0; i < InPortData.Count; i++)
                    foreach (var data in Enumerable.Range(0, InPortData.Count))
                    {
                        //Fetch the corresponding port
                        //var port = InPorts[i];

                        //If this port has connectors...
                        //if (port.Connectors.Any())
                        if (HasInput(data))
                        {
                            //Compile input and connect it
                            node.ConnectInput(
                               InPortData[data].NickName,
                               Inputs[data].Item2.Build(preBuilt, Inputs[data].Item1)
                            );
                        }
                    }

                    RequiresRecalc = false;
                    OnEvaluate();

                    result = new Dictionary<int, INode>();
                    result[outPort] = node;
                }
                preBuilt[this] = result;
            }
            return result[outPort];
        }
    }

    [NodeName("Or")]
    [NodeCategory(BuiltinNodeCategories.LOGIC_CONDITIONAL)]
    [NodeDescription("Boolean OR.")]
    public class dynOr : dynBuiltinFunction
    {
        public dynOr()
            : base("or")
        {
            InPortData.Add(new PortData("a", "operand", typeof(bool)));
            InPortData.Add(new PortData("b", "operand", typeof(bool)));
            OutPortData.Add(new PortData("a∨b", "result", typeof(bool)));
            RegisterAllPorts();
        }

        protected internal override INode Build(Dictionary<dynNodeModel, Dictionary<int, INode>> preBuilt, int outPort)
        {
            Dictionary<int, INode> result;
            if (!preBuilt.TryGetValue(this, out result))
            {
                if (Enumerable.Range(0, InPortData.Count).All(HasInput))
                {
                    var ifNode = new ConditionalNode();
                    ifNode.ConnectInput("test", Inputs[0].Item2.Build(preBuilt, Inputs[0].Item1));
                    ifNode.ConnectInput("true", new NumberNode(1));
                    ifNode.ConnectInput("false", Inputs[1].Item2.Build(preBuilt, Inputs[1].Item1));

                    result = new Dictionary<int, INode>();
                    result[outPort] = ifNode;
                }
                else
                {
                    var ifNode = new ConditionalNode();
                    ifNode.ConnectInput("test", new SymbolNode(InPortData[0].NickName));
                    ifNode.ConnectInput("true", new NumberNode(1));
                    ifNode.ConnectInput("false", new SymbolNode(InPortData[1].NickName));

                    var node = new AnonymousFunctionNode(
                        InPortData.Select(x => x.NickName),
                        ifNode);

                    //For each index in InPortData
                    //for (int i = 0; i < InPortData.Count; i++)
                    foreach (var data in Enumerable.Range(0, InPortData.Count))
                    {
                        //Fetch the corresponding port
                        //var port = InPorts[i];

                        //If this port has connectors...
                        //if (port.Connectors.Any())
                        if (HasInput(data))
                        {
                            //Compile input and connect it
                            node.ConnectInput(
                               InPortData[data].NickName,
                               Inputs[data].Item2.Build(preBuilt, Inputs[data].Item1)
                            );
                        }
                    }

                    RequiresRecalc = false;
                    OnEvaluate();

                    result = new Dictionary<int, INode>();
                    result[outPort] = node;
                }
                preBuilt[this] = result;
            }
            return result[outPort];
        }
    }

    [NodeName("Xor")]
    [NodeCategory(BuiltinNodeCategories.LOGIC_CONDITIONAL)]
    [NodeDescription("Boolean XOR.")]
    public class dynXor : dynBuiltinFunction
    {
        public dynXor()
            : base("xor")
        {
            InPortData.Add(new PortData("a", "operand", typeof(bool)));
            InPortData.Add(new PortData("b", "operand", typeof(bool)));
            OutPortData.Add(new PortData("a⊻b", "result", typeof(bool)));
            RegisterAllPorts();
        }
    }

    [NodeName("Not")]
    [NodeCategory(BuiltinNodeCategories.LOGIC_CONDITIONAL)]
    [NodeDescription("Boolean NOT.")]
    public class dynNot : dynBuiltinFunction
    {
        public dynNot()
            : base("not")
        {
            InPortData.Add(new PortData("a", "operand", typeof(bool)));
            OutPortData.Add(new PortData("!a", "result", typeof(bool)));
            RegisterAllPorts();
        }

    }

    #endregion

    #region Math

    public abstract class dynMathBase : dynNodeWithOneOutput
    {
        protected dynMathBase()
        {
            ArgumentLacing = LacingStrategy.Longest;
        }
    }

    [NodeName("Add")]
    [NodeCategory(BuiltinNodeCategories.LOGIC_MATH)]
    [NodeDescription("Adds two numbers.")]
    [NodeSearchTags("plus", "sum", "+")]
    public class dynAddition : dynMathBase
    {
        public dynAddition()
        {
            InPortData.Add(new PortData("x", "operand", typeof(Value.Number)));
            InPortData.Add(new PortData("y", "operand", typeof(Value.Number)));
            OutPortData.Add(new PortData("x+y", "sum", typeof(Value.Number)));
            RegisterAllPorts();
        }

        public override Value Evaluate(FSharpList<Value> args)
        {
            var x = ((Value.Number)args[0]).Item;
            var y = ((Value.Number)args[1]).Item;

            return Value.NewNumber(x + y);
        }

    }

    [NodeName("Subtract")]
    [NodeCategory(BuiltinNodeCategories.LOGIC_MATH)]
    [NodeDescription("Subtracts two numbers.")]
    [NodeSearchTags("minus", "difference", "-")]
    public class dynSubtraction : dynMathBase
    {
        public dynSubtraction()
        {
            InPortData.Add(new PortData("x", "operand", typeof(Value.Number)));
            InPortData.Add(new PortData("y", "operand", typeof(Value.Number)));
            OutPortData.Add(new PortData("x-y", "difference", typeof(Value.Number)));
            RegisterAllPorts();
        }

        public override Value Evaluate(FSharpList<Value> args)
        {
            var x = ((Value.Number)args[0]).Item;
            var y = ((Value.Number)args[1]).Item;

            return Value.NewNumber(x - y);
        }
    }

    [NodeName("Multiply")]
    [NodeCategory(BuiltinNodeCategories.LOGIC_MATH)]
    [NodeDescription("Multiplies two numbers.")]
    [NodeSearchTags("times", "product", "*")]
    public class dynMultiplication : dynMathBase
    {
        public dynMultiplication()
        {
            InPortData.Add(new PortData("x", "operand", typeof(Value.Number)));
            InPortData.Add(new PortData("y", "operand", typeof(Value.Number)));
            OutPortData.Add(new PortData("x∙y", "product", typeof(Value.Number)));
            RegisterAllPorts();
        }

        public override Value Evaluate(FSharpList<Value> args)
        {
            var x = ((Value.Number)args[0]).Item;
            var y = ((Value.Number)args[1]).Item;

            return Value.NewNumber(x * y);
        }

    }

    [NodeName("Divide")]
    [NodeCategory(BuiltinNodeCategories.LOGIC_MATH)]
    [NodeDescription("Divides two numbers.")]
    [NodeSearchTags("division", "quotient", "/")]
    public class dynDivision : dynMathBase
    {
        public dynDivision()
        {
            InPortData.Add(new PortData("x", "operand", typeof(Value.Number)));
            InPortData.Add(new PortData("y", "operand", typeof(Value.Number)));
            OutPortData.Add(new PortData("x÷y", "result", typeof(Value.Number)));
            RegisterAllPorts();
        }

        public override Value Evaluate(FSharpList<Value> args)
        {
            var x = ((Value.Number)args[0]).Item;
            var y = ((Value.Number)args[1]).Item;

            return Value.NewNumber(x / y);
        }

    }

    [NodeName("Modulo")]
    [NodeCategory(BuiltinNodeCategories.LOGIC_MATH)]
    [NodeDescription("Remainder of division of two numbers.")]
    [NodeSearchTags("%", "remainder")]
    public class dynModulo : dynMathBase
    {
        public dynModulo()
        {
            InPortData.Add(new PortData("x", "operand", typeof(Value.Number)));
            InPortData.Add(new PortData("y", "operand", typeof(Value.Number)));
            OutPortData.Add(new PortData("x%y", "result", typeof(Value.Number)));

            RegisterAllPorts();
        }

        public override Value Evaluate(FSharpList<Value> args)
        {
            var x = ((Value.Number)args[0]).Item;
            var y = ((Value.Number)args[1]).Item;

            return Value.NewNumber(x % y);
        }
    }

    [NodeName("Power")]
    [NodeCategory(BuiltinNodeCategories.LOGIC_MATH)]
    [NodeDescription("Raises a number to the power of another.")]
    [NodeSearchTags("pow", "exponentiation", "^")]
    public class dynPow : dynMathBase
    {
        public dynPow()
        {
            InPortData.Add(new PortData("x", "operand", typeof(Value.Number)));
            InPortData.Add(new PortData("y", "operand", typeof(Value.Number)));
            OutPortData.Add(new PortData("x^y", "result", typeof(Value.Number)));

            RegisterAllPorts();
        }

        public override Value Evaluate(FSharpList<Value> args)
        {
            var x = ((Value.Number)args[0]).Item;
            var y = ((Value.Number)args[1]).Item;

            return Value.NewNumber(Math.Pow(x,y));
        }
    }

    [NodeName("Round")]
    [NodeCategory(BuiltinNodeCategories.LOGIC_MATH)]
    [NodeDescription("Rounds a number to the nearest integer value.")]
    public class dynRound : dynMathBase
    {
        public dynRound()
        {
            InPortData.Add(new PortData("dbl", "A number", typeof(Value.Number)));
            OutPortData.Add(new PortData("int", "Rounded number", typeof(Value.Number)));

            RegisterAllPorts();
        }

        public override Value Evaluate(FSharpList<Value> args)
        {
            return Value.NewNumber(
               Math.Round(((Value.Number)args[0]).Item)
            );
        }
    }

    [NodeName("Floor")]
    [NodeCategory(BuiltinNodeCategories.LOGIC_MATH)]
    [NodeDescription("Rounds a number to the nearest smaller integer.")]
    [NodeSearchTags("round")]
    public class dynFloor : dynMathBase
    {
        public dynFloor()
        {
            InPortData.Add(new PortData("dbl", "A number", typeof(Value.Number)));
            OutPortData.Add(new PortData("int", "Number rounded down", typeof(Value.Number)));

            RegisterAllPorts();
        }

        public override Value Evaluate(FSharpList<Value> args)
        {
            return Value.NewNumber(
               Math.Floor(((Value.Number)args[0]).Item)
            );
        }
    }

    [NodeName("Ceiling")]
    [NodeCategory(BuiltinNodeCategories.LOGIC_MATH)]
    [NodeDescription("Rounds a number to the nearest larger integer value.")]
    [NodeSearchTags("round")]
    public class dynCeiling : dynMathBase
    {
        public dynCeiling()
        {
            InPortData.Add(new PortData("dbl", "A number", typeof(Value.Number)));
            OutPortData.Add(new PortData("int", "Number rounded up", typeof(Value.Number)));

            RegisterAllPorts();
        }

        public override Value Evaluate(FSharpList<Value> args)
        {
            return Value.NewNumber(
               Math.Ceiling(((Value.Number)args[0]).Item)
            );
        }
    }

    [NodeName("Random With Seed")]
    [NodeCategory(BuiltinNodeCategories.LOGIC_MATH)]
    [NodeDescription("Generates a uniform random number in the range [0.0, 1.0).")]
    public class dynRandomSeed : dynNodeWithOneOutput
    {
        public dynRandomSeed()
        {
            InPortData.Add(new PortData("num", "A number to function as a seed", typeof(Value.Number)));
            OutPortData.Add(new PortData("rand", "Random number between 0.0 and 1.0.", typeof(Value.Number)));
            RegisterAllPorts();

            ArgumentLacing = LacingStrategy.Longest;
        }

        private static Random random = new Random();
        public override Value Evaluate(FSharpList<Value> args)
        {
            random = new Random((int) ( (Value.Number) args[0] ).Item );
            return Value.NewNumber(random.NextDouble());
        }
    }

    [NodeName("Random")]
    [NodeCategory(BuiltinNodeCategories.LOGIC_MATH)]
    [NodeDescription("Generates a uniform random number in the range [0.0, 1.0).")]
    public class dynRandom : dynNodeWithOneOutput
    {
        public dynRandom()
        {
            OutPortData.Add(new PortData("rand", "Random number between 0.0 and 1.0.", typeof(Value.Number)));
            RegisterAllPorts();
        }

        private static Random random = new Random();

        public override bool RequiresRecalc
        {
            get
            {
                return true;
            }
            set { }
        }

        public override Value Evaluate(FSharpList<Value> args)
        {
            return Value.NewNumber(random.NextDouble());
        }
    }

    [NodeName("e")]
    [NodeCategory(BuiltinNodeCategories.LOGIC_MATH)]
    [NodeDescription("e (base of natural logarithm) constant")]
    [NodeSearchTags("statistics", "natural", "logarithm")]
    [IsInteractive(false)]
    public class dynEConstant : dynNodeModel
    {
        public dynEConstant()
        {
            OutPortData.Add(new PortData("2.71828...", "e", typeof(Value.Number)));
            RegisterAllPorts();
        }

        public override bool RequiresRecalc
        {
            get
            {
                return false;
            }
            set { }
        }

        protected internal override INode Build(Dictionary<dynNodeModel, Dictionary<int, INode>> preBuilt, int outPort)
        {
            Dictionary<int, INode> result;
            if (!preBuilt.TryGetValue(this, out result))
            {
                result = new Dictionary<int, INode>();
                result[outPort] = new NumberNode(Math.E);
                preBuilt[this] = result;
            }
            return result[outPort];
        }
    }

    [NodeName("Pi")]
    [NodeCategory(BuiltinNodeCategories.LOGIC_MATH)]
    [NodeDescription("Pi constant")]
    [NodeSearchTags("trigonometry", "circle", "π")]
    [IsInteractive(false)]
    public class dynPi : dynNodeModel
    {
        public dynPi()
        {
            OutPortData.Add(new PortData("3.14159...", "pi", typeof(Value.Number)));
            RegisterAllPorts();
        }

        public override bool RequiresRecalc
        {
            get
            {
                return false;
            }
            set { }
        }

        protected internal override INode Build(Dictionary<dynNodeModel, Dictionary<int, INode>> preBuilt, int outPort)
        {
            Dictionary<int, INode> result;
            if (!preBuilt.TryGetValue(this, out result))
            {
                result = new Dictionary<int, INode>();
                result[outPort] = new NumberNode(3.14159265358979);
                preBuilt[this] = result;
            }
            return result[outPort];
        }
    }

    [NodeName("2*Pi")]
    [NodeCategory(BuiltinNodeCategories.LOGIC_MATH)]
    [NodeDescription("Pi constant")]
    [NodeSearchTags("trigonometry", "circle", "π")]
    [IsInteractive(false)]
    public class dyn2Pi : dynNodeModel
    {
        public dyn2Pi()
        {
            OutPortData.Add(new PortData("3.14159...*2", "2*pi", typeof(Value.Number)));
            RegisterAllPorts();
        }

        public override bool RequiresRecalc
        {
            get
            {
                return false;
            }
            set { }
        }

        protected internal override INode Build(Dictionary<dynNodeModel, Dictionary<int, INode>> preBuilt, int outPort)
        {
            Dictionary<int, INode> result;
            if (!preBuilt.TryGetValue(this, out result))
            {
                result = new Dictionary<int, INode>();
                result[outPort] = new NumberNode(3.14159265358979 * 2);
                preBuilt[this] = result;
            }
            return result[outPort];
        }
    }

    [NodeName("Sine")]
    [NodeCategory(BuiltinNodeCategories.LOGIC_MATH)]
    [NodeDescription("Computes the sine of the given angle.")]
    public class dynSin : dynMathBase
    {
        public dynSin()
        {
            InPortData.Add(new PortData("θ", "Angle in radians", typeof(Value.Number)));
            OutPortData.Add(new PortData("sin(θ)", "Sine value of the given angle", typeof(Value.Number)));

            RegisterAllPorts();
        }

        public override Value Evaluate(FSharpList<Value> args)
        {
            var input = args[0];

            if (input.IsList)
            {
                return Value.NewList(
                   FSchemeInterop.Utils.SequenceToFSharpList(
                      ((Value.List)input).Item.Select(
                         x =>
                            Value.NewNumber(Math.Sin(((Value.Number)x).Item))
                      )
                   )
                );
            }
            else
            {
                double theta = ((Value.Number)input).Item;
                return Value.NewNumber(Math.Sin(theta));
            }
        }
    }

    [NodeName("Cosine")]
    [NodeCategory(BuiltinNodeCategories.LOGIC_MATH)]
    [NodeDescription("Computes the cosine of the given angle.")]
    public class dynCos : dynMathBase
    {
        public dynCos()
        {
            InPortData.Add(new PortData("θ", "Angle in radians", typeof(Value.Number)));
            OutPortData.Add(new PortData("cos(θ)", "Cosine value of the given angle", typeof(Value.Number)));

            RegisterAllPorts();
        }

        public override Value Evaluate(FSharpList<Value> args)
        {
            var input = args[0];

            if (input.IsList)
            {
                return Value.NewList(
                   FSchemeInterop.Utils.SequenceToFSharpList(
                      ((Value.List)input).Item.Select(
                         x =>
                            Value.NewNumber(Math.Cos(((Value.Number)x).Item))
                      )
                   )
                );
            }
            else
            {
                double theta = ((Value.Number)input).Item;
                return Value.NewNumber(Math.Cos(theta));
            }
        }
    }

    [NodeName("Tangent")]
    [NodeCategory(BuiltinNodeCategories.LOGIC_MATH)]
    [NodeDescription("Computes the tangent of the given angle.")]
    public class dynTan : dynMathBase
    {
        public dynTan()
        {
            InPortData.Add(new PortData("θ", "Angle in radians", typeof(Value.Number)));
            OutPortData.Add(new PortData("tan(θ)", "Tangent value of the given angle", typeof(Value.Number)));

            RegisterAllPorts();
        }

        public override Value Evaluate(FSharpList<Value> args)
        {
            var input = args[0];

            if (input.IsList)
            {
                return Value.NewList(
                   FSchemeInterop.Utils.SequenceToFSharpList(
                      ((Value.List)input).Item.Select(
                         x =>
                            Value.NewNumber(Math.Tan(((Value.Number)x).Item))
                      )
                   )
                );
            }
            else
            {
                double theta = ((Value.Number)input).Item;
                return Value.NewNumber(Math.Tan(theta));
            }
        }
    }

    #endregion

    #region Control Flow

    //TODO: Setup proper IsDirty smart execution management
    [NodeName("Perform All")]
    [NodeCategory(BuiltinNodeCategories.CORE_EVALUATE)]
    [NodeDescription("Evaluates all inputs in order, and returns result of the last input.")]
    [NodeSearchTags("begin")]
    public class dynBegin : dynVariableInput
    {
        public dynBegin()
        {
            InPortData.Add(new PortData("expr1", "Expression #1", typeof(object)));
            InPortData.Add(new PortData("expr2", "Expression #2", typeof(object)));
            OutPortData.Add(new PortData("last", "Result of final expression", typeof(object)));

            RegisterAllPorts();
        }

        protected internal override void RemoveInput()
        {
            if (InPortData.Count > 2)
                base.RemoveInput();
        }

        protected override string GetInputRootName()
        {
            return "expr";
        }

        protected override string GetTooltipRootName()
        {
            return "Expression #";
        }

        protected override int GetInputNameIndex()
        {
            return InPortData.Count + 1;
        }

        private INode nestedBegins(Stack<Tuple<int, dynNodeModel>> inputs, Dictionary<dynNodeModel, Dictionary<int, INode>> preBuilt)
        {
            var popped = inputs.Pop();
            var firstVal = popped.Item2.Build(preBuilt, popped.Item1);

            if (inputs.Any())
            {
                var newBegin = new BeginNode(new List<string>() { "expr1", "expr2" });
                newBegin.ConnectInput("expr1", nestedBegins(inputs, preBuilt));
                newBegin.ConnectInput("expr2", firstVal);
                return newBegin;
            }
            else
                return firstVal;
        }

        protected internal override INode Build(Dictionary<dynNodeModel, Dictionary<int, INode>> preBuilt, int outPort)
        {
            if (!Enumerable.Range(0, InPortData.Count).All(HasInput))
            {
                Error("All inputs must be connected.");
                throw new Exception("Begin Node requires all inputs to be connected.");
            }
            
            Dictionary<int, INode> result;
            if (!preBuilt.TryGetValue(this, out result))
            {
                result = new Dictionary<int, INode>(); 
                result[outPort] = 
                    nestedBegins(
                        new Stack<Tuple<int, dynNodeModel>>(
                            Enumerable.Range(0, InPortData.Count).Select(x => Inputs[x])),
                    preBuilt);
                preBuilt[this] = result;
            }
            return result[outPort];
        }
    }

    [NodeName("Apply Function to List")]
    [NodeCategory(BuiltinNodeCategories.CORE_EVALUATE)]
    [NodeDescription("Applies a function to a list of arguments.")]
    public class dynApplyList : dynNodeWithOneOutput
    {
        public dynApplyList()
        {
            InPortData.Add(new PortData("func", "Function", typeof(Value.Function)));
            InPortData.Add(new PortData("args", "List of arguments to apply function to.", typeof(Value.List)));

            OutPortData.Add(new PortData("result", "Result of function application.", typeof(object)));

            RegisterAllPorts();
        }

        public override Value Evaluate(FSharpList<Value> args)
        {
            var f = ((Value.Function)args[0]).Item;
            var fArgs = ((Value.List)args[1]).Item;

            return f.Invoke(fArgs);
        }
    }

    //TODO: Setup proper IsDirty smart execution management
    [NodeName("Apply Function")]
    [NodeCategory(BuiltinNodeCategories.CORE_EVALUATE)]
    [NodeDescription("Applies a function to arguments.")]
    public class dynApply1 : dynVariableInput
    {
        public dynApply1()
        {
            InPortData.Add(new PortData("func", "Function", typeof(object)));
            OutPortData.Add(new PortData("result", "Result of function application.", typeof(object)));

            RegisterAllPorts();
        }

        protected override string GetInputRootName()
        {
            return "arg";
        }

        protected override string GetTooltipRootName()
        {
            return "Argument #";
        }

        public override Value Evaluate(FSharpList<Value> args)
        {
            var f = ((Value.Function)args[0]).Item;
            var fArgs = args.Tail;

            return f.Invoke(fArgs);
        }

        protected internal override void RemoveInput()
        {
            if (InPortData.Count > 1)
                base.RemoveInput();
        }

        public override void SaveNode(XmlDocument xmlDoc, XmlElement dynEl, SaveContext context)
        {
            //Debug.WriteLine(pd.Object.GetType().ToString());
            foreach (var inport in InPortData.Skip(1))
            {
                XmlElement input = xmlDoc.CreateElement("Input");

                input.SetAttribute("name", inport.NickName);

                dynEl.AppendChild(input);
            }
        }

        public override void LoadNode(XmlNode elNode)
        {
            foreach (XmlNode subNode in elNode.ChildNodes)
            {
                if (subNode.Name == "Input")
                {
                    var attr = subNode.Attributes["name"].Value;

                    if (!attr.Equals("func"))
                        InPortData.Add(new PortData(subNode.Attributes["name"].Value, "", typeof(object)));
                }
            }
            RegisterAllPorts();
        }
    }

    //TODO: Setup proper IsDirty smart execution management
    [NodeName("If")]
    [NodeCategory(BuiltinNodeCategories.LOGIC_CONDITIONAL)]
    [NodeDescription("Conditional statement")]
    public class dynConditional : dynNodeModel
    {
        public dynConditional()
        {
            InPortData.Add(new PortData("test", "Test block", typeof(bool)));
            InPortData.Add(new PortData("true", "True block", typeof(object)));
            InPortData.Add(new PortData("false", "False block", typeof(object)));
            OutPortData.Add(new PortData("result", "Result", typeof(object)));
            RegisterAllPorts();
        }

        protected internal override INode Build(Dictionary<dynNodeModel, Dictionary<int, INode>> preBuilt, int outPort)
        {
            if (!Enumerable.Range(0, InPortData.Count).All(HasInput))
            {
                Error("All inputs must be connected.");
                throw new Exception("If Node requires all inputs to be connected.");
            }
            return base.Build(preBuilt, outPort);
        }

        protected override InputNode Compile(IEnumerable<string> portNames)
        {
            return new ConditionalNode(portNames);
        }
    }
    
    [NodeName("Debug Breakpoint")]
    [NodeCategory(BuiltinNodeCategories.CORE_EVALUATE)]
    [NodeDescription("Halts execution until user clicks button.")]
    public partial class dynBreakpoint : dynNodeWithOneOutput
    {
        public dynBreakpoint()
        {
            InPortData.Add(new PortData("", "Object to inspect", typeof(object)));
            OutPortData.Add(new PortData("", "Object inspected", typeof(object)));
            RegisterAllPorts();
        }

        private bool Enabled { get; set; }

        public override Value Evaluate(FSharpList<Value> args)
        {
            var result = args[0];

            Controller.DynamoViewModel.Log(FScheme.print(result));

            if (Controller.DynamoViewModel.RunInDebug)
            {
                Enabled = true;
                Select();
                Controller.DynamoViewModel.ShowElement(this);

                while (Enabled)
                {
                    Thread.Sleep(1);
                }
            }

            return result;
        }
    }

    #endregion

    #region Interactive Primitive Types

    #region Base Classes

<<<<<<< HEAD
=======
    public class dynTextBox : TextBox
    {
        public event Action OnChangeCommitted;

        private static Brush clear = new SolidColorBrush(System.Windows.Media.Color.FromArgb(100, 255,255,255));
        private static Brush highlighted = new SolidColorBrush(System.Windows.Media.Color.FromArgb(200, 255, 255, 255));

        public dynTextBox()
        {
            //turn off the border
            Background = clear;
            BorderThickness = new Thickness(1);
            GotFocus += OnGotFocus;
            LostFocus += OnLostFocus;
            LostKeyboardFocus += OnLostFocus;
        }

        private void OnLostFocus(object sender, RoutedEventArgs routedEventArgs)
        {
            Background = clear;
        }

        private void OnGotFocus(object sender, RoutedEventArgs routedEventArgs)
        {
            Background = highlighted;
        }

        private bool numeric;
        public bool IsNumeric
        {
            get { return numeric; }
            set
            {
                numeric = value;
                if (value && Text.Length > 0)
                {
                    Text = dynSettings.RemoveChars(
                       Text,
                       Text.ToCharArray()
                          .Where(c => !char.IsDigit(c) && c != '-' && c != '.')
                          .Select(c => c.ToString())
                    );
                }
            }
        }

        private bool pending;
        public bool Pending
        {
            get { return pending; }
            set
            {
                if (value)
                {
                    FontStyle = FontStyles.Italic;
                }
                else
                {
                    FontStyle = FontStyles.Normal;
                }
                pending = value;
            }
        }

        public void Commit()
        {
            var expr = GetBindingExpression(TextProperty);
            if (expr != null)
                expr.UpdateSource();

            if (OnChangeCommitted != null)
            {
                OnChangeCommitted();
            }
            Pending = false;

            //dynSettings.Bench.mainGrid.Focus();
        }

        new public string Text
        {
            get { return base.Text; }
            set
            {
                base.Text = value;
                Commit();
            }
        }

        private bool shouldCommit()
        {
            return !dynSettings.Controller.DynamoViewModel.DynamicRunEnabled;
        }

        protected override void OnTextChanged(TextChangedEventArgs e)
        {
            Pending = true;

            if (IsNumeric)
            {
                var p = CaretIndex;

                //base.Text = dynSettings.RemoveChars(
                //   Text,
                //   Text.ToCharArray()
                //      .Where(c => !char.IsDigit(c) && c != '-' && c != '.')
                //      .Select(c => c.ToString())
                //);

                CaretIndex = p;
            }
        }

        protected override void OnPreviewKeyDown(System.Windows.Input.KeyEventArgs e)
        {
            if (e.Key == Key.Return || e.Key == Key.Enter)
            {
                dynSettings.ReturnFocusToSearch();
            }
        }

        protected override void OnLostFocus(RoutedEventArgs e)
        {
            Commit();
        }
    }

    public class dynStringTextBox : dynTextBox
    {

        public dynStringTextBox()
        {
            Commit();
            Pending = false;
        }

        protected override void OnPreviewKeyDown(System.Windows.Input.KeyEventArgs e)
        {
            //if (e.Key == Key.Return || e.Key == Key.Enter)
            //{
            //    dynSettings.ReturnFocusToSearch();
            //}
        }

    }


>>>>>>> 58ad0f80
    [IsInteractive(true)]
    public abstract partial class dynBasicInteractive<T> : dynNodeWithOneOutput
    {
        private T _value = default(T);
        public virtual T Value
        {
            get
            {
                return _value;
            }
            set
            {
                if (_value == null || !_value.Equals(value))
                {
                    _value = value;
                    RequiresRecalc = value != null;
                    RaisePropertyChanged("Value");
                }
            }
        }

        protected abstract T DeserializeValue(string val);

        protected dynBasicInteractive()
        {
            Type type = typeof(T);
            OutPortData.Add(new PortData("", type.Name, type));
        }

        public override void SaveNode(XmlDocument xmlDoc, XmlElement dynEl, SaveContext context)
        {
            //Debug.WriteLine(pd.Object.GetType().ToString());
            XmlElement outEl = xmlDoc.CreateElement(typeof(T).FullName);
            outEl.SetAttribute("value", Value.ToString());
            dynEl.AppendChild(outEl);
        }

        public override void LoadNode(XmlNode elNode)
        {
            foreach (XmlNode subNode in elNode.ChildNodes)
            {
                if (subNode.Name.Equals(typeof(T).FullName))
                {
                    Value = DeserializeValue(subNode.Attributes[0].Value);
                }
            }
        }

        public override string PrintExpression()
        {
            return Value.ToString();
        }
    }

    public abstract class dynDouble : dynBasicInteractive<double>
    {
        public override Value Evaluate(FSharpList<Value> args)
        {
            return FScheme.Value.NewNumber(Value);
        }

        public override void SaveNode(XmlDocument xmlDoc, XmlElement dynEl, SaveContext context)
        {
            XmlElement outEl = xmlDoc.CreateElement(typeof(double).FullName);
            outEl.SetAttribute("value", Value.ToString(CultureInfo.InvariantCulture));
            dynEl.AppendChild(outEl);
        }
    }

    public abstract class dynBool : dynBasicInteractive<bool>
    {
        public override Value Evaluate(FSharpList<Value> args)
        {
            return FScheme.Value.NewNumber(Value ? 1 : 0);
        }
    }

    public abstract partial class dynString : dynBasicInteractive<string>
    {
        public override Value Evaluate(FSharpList<Value> args)
        {
            return FScheme.Value.NewString(Value);
        }

        public override string PrintExpression()
        {
            return "\"" + base.PrintExpression() + "\"";
        }
    }

    #endregion

    [NodeName("Number")]
    [NodeCategory(BuiltinNodeCategories.CORE_PRIMITIVES)]
    [NodeDescription("Creates a number.")]
<<<<<<< HEAD
    public partial class dynDoubleInput : dynDouble
=======
    public class dynDoubleInput : dynNodeWithOneOutput
>>>>>>> 58ad0f80
    {
        public dynDoubleInput()
        {
            OutPortData.Add(new PortData("", "", typeof(Value.Number)));

            RegisterAllPorts();
        }

<<<<<<< HEAD
        public override double Value
=======
        public override void SetupCustomUIElements(dynNodeView nodeUI)
        {
            //add a text box to the input grid of the control
            var tb = new dynTextBox
            {
                HorizontalAlignment = HorizontalAlignment.Stretch,
                VerticalAlignment = VerticalAlignment.Top,
                IsNumeric = true,
                Background = new SolidColorBrush(Color.FromArgb(0x88, 0xFF, 0xFF, 0xFF))
            };

            nodeUI.inputGrid.Children.Add(tb);
            Grid.SetColumn(tb, 0);
            Grid.SetRow(tb, 0);

            tb.DataContext = this;
            var bindingVal = new System.Windows.Data.Binding("Value")
            {
                Mode = BindingMode.TwoWay,
                Converter = new DoubleInputDisplay(),
                NotifyOnValidationError = false,
                Source = this,
                UpdateSourceTrigger = UpdateSourceTrigger.Explicit
            };
            tb.SetBinding(TextBox.TextProperty, bindingVal);

            tb.Text = Value ?? "0.0";
        }


        private List<IDoubleSequence> _parsed;
        private string _value;

        public string Value
>>>>>>> 58ad0f80
        {
            get { return _value; }
            set
            {
                if (_value != null && _value.Equals(value)) 
                    return;

                _value = value;

                var idList = new List<string>();

                try
                {
                    _parsed = ParseValue(idList);

                    InPortData.Clear();

                    foreach (var id in idList)
                    {
                        InPortData.Add(new PortData(id, "variable", typeof (Value.Number)));
                    }

                    RegisterInputs();
                }
                catch (Exception e)
                {
                    Error(e.Message);
                }

                RequiresRecalc = value != null;
                RaisePropertyChanged("Value");
            }
        }

        public override void SaveNode(XmlDocument xmlDoc, XmlElement dynEl, SaveContext context)
        {
            //Debug.WriteLine(pd.Object.GetType().ToString());
            XmlElement outEl = xmlDoc.CreateElement(typeof(double).FullName);
            outEl.SetAttribute("value", Value);
            dynEl.AppendChild(outEl);
        }

        public override void LoadNode(XmlNode elNode)
        {
            foreach (XmlNode subNode in elNode.ChildNodes.Cast<XmlNode>().Where(subNode => subNode.Name.Equals(typeof(double).FullName)))
            {
                Value = subNode.Attributes[0].Value;
            }
        }

        private List<IDoubleSequence> ParseValue(List<string> identifiers)
        {
            var idSet = new HashSet<string>(identifiers);
            return Value.Replace(" ", "").Split(new[] {','}, StringSplitOptions.RemoveEmptyEntries).Select(
                delegate(string x)
                {
                    var rangeIdentifiers = x.Split(
                        dynSublists.RangeSeparatorTokens,
                        StringSplitOptions.RemoveEmptyEntries);

                    if (rangeIdentifiers.Length > 3)
                        throw new Exception("Bad range syntax: not of format \"start..[step..]end\"");

                    if (rangeIdentifiers.Length == 0)
                        throw new Exception("No identifiers found.");

                    IDoubleInputToken startToken = ParseToken(rangeIdentifiers[0], idSet, identifiers);

                    if (rangeIdentifiers.Length > 1)
                    {
                        IDoubleInputToken secondToken = ParseToken(rangeIdentifiers[1], idSet, identifiers);

                        if (rangeIdentifiers.Length > 2)
                            return new Sequence(startToken, secondToken, ParseToken(rangeIdentifiers[2], idSet, identifiers));

                        return new Sequence(startToken, new DoubleToken(1), secondToken) as IDoubleSequence;
                    }

                    return new OneNumber(startToken) as IDoubleSequence;
                }).ToList();
        }

        private static IDoubleInputToken ParseToken(string id, HashSet<string> identifiers, List<string> list)
        {
            double dbl;
            if (double.TryParse(id, out dbl))
                return new DoubleToken(dbl);

            var match = dynSublists.IdentifierPattern.Match(id);
            if (match.Success)
            {
                var tokenId = match.Groups["id"].Value;
                if (!identifiers.Contains(tokenId))
                {
                    identifiers.Add(tokenId);
                    list.Add(tokenId);
                }
                return new IdentifierToken(tokenId);
            }

            throw new Exception("Bad identifier syntax: \"" + id + "\"");
        }

        public override Value Evaluate(FSharpList<Value> args)
        {
            var paramDict = InPortData.Select(x => x.NickName)
                .Zip(args, Tuple.Create)
                .ToDictionary(x => x.Item1, x => ((Value.Number)x.Item2).Item);

            return _parsed.Count == 1
                ? _parsed[0].GetValue(paramDict)
                : FScheme.Value.NewList(Utils.SequenceToFSharpList(_parsed.Select(x => x.GetValue(paramDict))));
        }

        interface IDoubleSequence
        {
            Value GetValue(Dictionary<string, double> idLookup);
        }

        private class OneNumber : IDoubleSequence
        {
            private readonly IDoubleInputToken _token;

            private Value _result;

            public OneNumber(IDoubleInputToken t)
            {
                _token = t;

                if (_token is DoubleToken)
                    _result = GetValue(new Dictionary<string, double>());
            }

            public Value GetValue(Dictionary<string, double> idLookup)
            {
                return _result ?? (FScheme.Value.NewNumber(_token.GetValue(idLookup)));
            }
        }

        private class Sequence : IDoubleSequence
        {
            private readonly IDoubleInputToken _start;
            private readonly IDoubleInputToken _step;
            private readonly IDoubleInputToken _end;

            private Value _result;

            public Sequence(IDoubleInputToken start, IDoubleInputToken step, IDoubleInputToken end)
            {
                _start = start;
                _step = step;
                _end = end;

                if (_start is DoubleToken && _step is DoubleToken && _end is DoubleToken)
                {
                    _result = GetValue(new Dictionary<string, double>());
                }
            }

            public Value GetValue(Dictionary<string, double> idLookup)
            {
                if (_result == null)
                {
                    var step = _step.GetValue(idLookup);

                    if (step == 0)
                        throw new Exception("Can't have 0 step.");

                    var start = _start.GetValue(idLookup);
                    var end = _end.GetValue(idLookup);

                    if (step < 0)
                    {
                        step *= -1;
                        var tmp = end;
                        end = start;
                        start = tmp;
                    }

                    var countingUp = start < end;

                    return FScheme.Value.NewList(Utils.SequenceToFSharpList(
                        countingUp ? CreateSequence(start, step, end) : CreateSequence(end, step, start).Reverse()));
                }
                return _result;
            }

            private static IEnumerable<Value> CreateSequence(double start, double step, double end)
            {
                for (var i = start; i <= end; i += step)
                    yield return FScheme.Value.NewNumber(i);
            }
        }

        interface IDoubleInputToken
        {
            double GetValue(Dictionary<string, double> idLookup);
        }

        private struct IdentifierToken : IDoubleInputToken
        {
            private readonly string _id;

            public IdentifierToken(string id)
            {
                _id = id;
            }

            public double GetValue(Dictionary<string, double> idLookup)
            {
                return idLookup[_id];
            }
        }

        private struct DoubleToken : IDoubleInputToken
        {
            private readonly double _d;

            public DoubleToken(double d)
            {
                _d = d;
            }

            public double GetValue(Dictionary<string, double> idLookup)
            {
                return _d;
            }
        }

        private class DoubleInputDisplay : DoubleDisplay
        {
            public override object Convert(object value, Type targetType, object parameter, CultureInfo culture)
            {
                double dbl;
                if (double.TryParse(value as string, out dbl))
                {
                    return base.Convert(dbl, targetType, parameter, culture);
                }
                return value ?? "";
            }

            public override object ConvertBack(object value, Type targetType, object parameter, CultureInfo culture)
            {
                return value;
            }
        }
    }

    [NodeName("Angle(deg.)")]
    [NodeCategory(BuiltinNodeCategories.CORE_PRIMITIVES)]
    [NodeDescription("An angle in degrees.")]
    public partial class dynAngleInput : dynDouble
    {
        public dynAngleInput()
        {
            RegisterAllPorts();
        }

        public override double Value
        {
            get
            {
                return base.Value;
            }
            set
            {
                if (base.Value == value)
                    return;

                base.Value = value;
                //RaisePropertyChanged("Value");
            }
        }

        protected override double DeserializeValue(string val)
        {
            try
            {
                return Convert.ToDouble(val);
            }
            catch
            {
                return 0;
            }
        }

    }

    [NodeName("Number Slider")]
    [NodeCategory(BuiltinNodeCategories.CORE_PRIMITIVES)]
    [NodeDescription("Change a number value with a slider.")]
    public partial class dynDoubleSliderInput : dynDouble
    {
        //Slider tb_slider;
        //dynTextBox mintb;
        //dynTextBox maxtb;
        //dynTextBox valtb;

        private double max;
        private double min;

        public dynDoubleSliderInput()
        {
            RegisterAllPorts();
            
            Min = 0.0;
            Max = 100.0;
            Value = 50.0;
        }

        public override double Value
        {
            get
            {
                return base.Value;
            }
            set
            {
                base.Value = value;
                RaisePropertyChanged("Value");

                Debug.WriteLine(string.Format("Min:{0},Max:{1},Value:{2}", Min.ToString(CultureInfo.InvariantCulture), Max.ToString(CultureInfo.InvariantCulture), Value.ToString(CultureInfo.InvariantCulture)));
            }
        }
        
        public double Max
        {
            get { return max; }
            set
            {
                max = value;

                if (max < Value)
                    Value = max;

                RaisePropertyChanged("Max");
            }
        }

        public double Min
        {
            get { return min; }
            set
            {
                min = value;

                if (min > Value)
                    Value = min;

                RaisePropertyChanged("Min");
            } 
        }

        protected override double DeserializeValue(string val)
        {
            try
            {
                return Convert.ToDouble(val, CultureInfo.InvariantCulture);
            }
            catch
            {
                return 0;
            }
        }

        public override void SaveNode(XmlDocument xmlDoc, XmlElement dynEl, SaveContext context)
        {
            XmlElement outEl = xmlDoc.CreateElement(typeof(double).FullName);
            outEl.SetAttribute("value", Value.ToString(CultureInfo.InvariantCulture));
            outEl.SetAttribute("min", Min.ToString(CultureInfo.InvariantCulture));
            outEl.SetAttribute("max", Max.ToString(CultureInfo.InvariantCulture));
            dynEl.AppendChild(outEl);
        }

        public override void LoadNode(XmlNode elNode)
        {
            foreach (XmlNode subNode in elNode.ChildNodes)
            {
                if (subNode.Name.Equals(typeof(double).FullName))
                {
                    double value = Value;
                    double min = Min;
                    double max = Max;

                    foreach (XmlAttribute attr in subNode.Attributes)
                    {
                        if (attr.Name.Equals("value"))
                            value = DeserializeValue(attr.Value);
                        else if (attr.Name.Equals("min"))
                        {
                            min = Convert.ToDouble(attr.Value, CultureInfo.InvariantCulture);
                        }
                        else if (attr.Name.Equals("max"))
                        {
                            max = Convert.ToDouble(attr.Value, CultureInfo.InvariantCulture);
                        }
                    }

                    Min = min;
                    Max = max;
                    Value = value;
                }
            }
        }

    }

    [NodeName("Boolean")]
    [NodeCategory(BuiltinNodeCategories.CORE_PRIMITIVES)]
    [NodeDescription("Selection between a true and false.")]
    [NodeSearchTags("true", "truth", "false")]
    public partial class dynBoolSelector : dynBool
    {
        public dynBoolSelector()
        {
            RegisterAllPorts();
        }

        protected override bool DeserializeValue(string val)
        {
            try
            {
                return val.ToLower().Equals("true");
            }
            catch
            {
                return false;
            }
        }

    }

    [NodeName("String")]
    [NodeCategory(BuiltinNodeCategories.CORE_PRIMITIVES)]
    [NodeDescription("Creates a string.")]
    public partial class dynStringInput : dynString
    {
        //dynTextBox tb;

        public override string Value
        {
            get
            {
                return HttpUtility.UrlDecode(base.Value);
            }
            set
            {
                base.Value = value;
            }
        }

        public dynStringInput()
        {
            RegisterAllPorts();
            Value = "";
        }

        protected override string DeserializeValue(string val)
        {
            return val;
        }

        public override void SaveNode(XmlDocument xmlDoc, XmlElement dynEl, SaveContext context)
        {
            XmlElement outEl = xmlDoc.CreateElement(typeof(string).FullName);
            outEl.SetAttribute("value", Value.ToString(CultureInfo.InvariantCulture));
            dynEl.AppendChild(outEl);
        }

        public override void LoadNode(XmlNode elNode)
        {
            foreach (XmlNode subNode in elNode.ChildNodes)
            {
                if (subNode.Name.Equals(typeof(string).FullName))
                {
                    foreach (XmlAttribute attr in subNode.Attributes)
                    {
                        if (attr.Name.Equals("value"))
                        {
                            Value = DeserializeValue(attr.Value);
                        }
                    }
                }
            }
        }
    }

    [NodeName("Directory")]
    [NodeCategory(BuiltinNodeCategories.CORE_PRIMITIVES)]
    [NodeDescription("Allows you to select a directory on the system to get its path.")]
    public partial class dynStringDirectory : dynStringFilename
    {

    }

    [NodeName("File Path")]
    [NodeCategory(BuiltinNodeCategories.CORE_PRIMITIVES)]
    [NodeDescription("Allows you to select a file on the system to get its filename.")]
    public partial class dynStringFilename : dynBasicInteractive<string>
    {
        //TextBox tb;

        public dynStringFilename()
        {
            RegisterAllPorts();
        }

        protected override string DeserializeValue(string val)
        {
            if (File.Exists(val))
            {
                return val;
            }
            else
            {
                return "";
            }
        }

        public override Value Evaluate(FSharpList<Value> args)
        {
            if (string.IsNullOrEmpty(Value))
                throw new Exception("No file selected.");

            return FScheme.Value.NewString(Value);
        }

        public override string PrintExpression()
        {
            return "\"" + base.PrintExpression() + "\"";
        }
    }

    #endregion

    #region Strings and Conversions

    [NodeName("Concat Strings")]
    [NodeDescription("Concatenates two or more strings")]
    [NodeCategory(BuiltinNodeCategories.CORE_STRINGS)]
    public class dynConcatStrings : dynVariableInput
    {
        public dynConcatStrings()
        {
            InPortData.Add(new PortData("s1", "String #1", typeof(Value.String)));
            InPortData.Add(new PortData("s2", "String #2", typeof(Value.String)));
            OutPortData.Add(new PortData("combined", "Combined lists", typeof(Value.String)));

            RegisterAllPorts();
        }

        protected override string GetInputRootName()
        {
            return "s";
        }

        protected override string GetTooltipRootName()
        {
            return "String #";
        }

        protected override int GetInputNameIndex()
        {
            return InPortData.Count + 1;
        }

        protected internal override void RemoveInput()
        {
            if (InPortData.Count > 2)
                base.RemoveInput();
        }

        public override void SaveNode(XmlDocument xmlDoc, XmlElement dynEl, SaveContext context)
        {
            //Debug.WriteLine(pd.Object.GetType().ToString());
            foreach (var inport in InPortData.Skip(2))
            {
                XmlElement input = xmlDoc.CreateElement("Input");

                input.SetAttribute("name", inport.NickName);

                dynEl.AppendChild(input);
            }
        }

        public override void LoadNode(XmlNode elNode)
        {
            foreach (XmlNode subNode in elNode.ChildNodes)
            {
                if (subNode.Name == "Input")
                {
                    InPortData.Add(new PortData(subNode.Attributes["name"].Value, "", typeof(object)));
                }
            }
            RegisterAllPorts();
        }

        public override Value Evaluate(FSharpList<Value> args)
        {
            return Value.NewString(string.Concat(args.Cast<Value.String>().Select(x => x.Item)));
        }
    }

    [NodeName("String to Number")]
    [NodeDescription("Converts a string to a number")]
    [NodeCategory(BuiltinNodeCategories.CORE_STRINGS)]
    public class dynString2Num : dynBuiltinFunction
    {
        public dynString2Num()
            : base("string->num")
        {
            InPortData.Add(new PortData("s", "A string", typeof(Value.String)));
            OutPortData.Add(new PortData("n", "A number", typeof(Value.Number)));

            RegisterAllPorts();
        }
    }

    [NodeName("Number to String")]
    [NodeDescription("Converts a number to a string")]
    [NodeCategory(BuiltinNodeCategories.CORE_STRINGS)]
    public class dynNum2String : dynBuiltinFunction
    {
        public dynNum2String()
            : base("num->string")
        {
            InPortData.Add(new PortData("n", "A number", typeof(Value.Number)));
            OutPortData.Add(new PortData("s", "A string", typeof(Value.String)));
            RegisterAllPorts();
        }
    }

    [NodeName("String Length")]
    [NodeDescription("Calculates the length of a string.")]
    [NodeCategory(BuiltinNodeCategories.CORE_STRINGS)]
    public class dynStringLen : dynNodeWithOneOutput
    {
        public dynStringLen()
        {
            InPortData.Add(new PortData("s", "A string", typeof(Value.String)));
            OutPortData.Add(new PortData("len(s)", "Length of given string", typeof(Value.Number)));

            RegisterAllPorts();
        }

        public override Value Evaluate(FSharpList<Value> args)
        {
            return Value.NewNumber(((Value.String)args[0]).Item.Length);
        }
    }

    [NodeName("Split String")]
    [NodeDescription("Splits given string around given delimiter into a list of sub strings.")]
    [NodeCategory(BuiltinNodeCategories.CORE_STRINGS)]
    public class dynSplitString : dynNodeWithOneOutput
    {
        public dynSplitString()
        {
            InPortData.Add(new PortData("str", "String to split", typeof(Value.String)));
            InPortData.Add(new PortData("del", "Delimiter", typeof(Value.String)));
            OutPortData.Add(new PortData("strs", "List of split strings", typeof(Value.List)));

            RegisterAllPorts();
        }

        public override Value Evaluate(FSharpList<Value> args)
        {
            string str = ((Value.String)args[0]).Item;
            string del = ((Value.String)args[1]).Item;

            return Value.NewList(
                Utils.SequenceToFSharpList(
                    str.Split(new string[] { del }, StringSplitOptions.None)
                       .Select(Value.NewString)
                )
            );
        }
    }

    [NodeName("Join Strings")]
    [NodeDescription("Joins the given list of strings around the given delimiter.")]
    [NodeCategory(BuiltinNodeCategories.CORE_STRINGS)]
    public class dynJoinStrings : dynNodeWithOneOutput
    {
        public dynJoinStrings()
        {
            InPortData.Add(new PortData("strs", "List of strings to join.", typeof(Value.List)));
            InPortData.Add(new PortData("del", "Delimier", typeof(Value.String)));
            OutPortData.Add(new PortData("str", "Joined string", typeof(Value.String)));

            RegisterAllPorts();
        }

        public override Value Evaluate(FSharpList<Value> args)
        {
            var strs = ((Value.List)args[0]).Item;
            var del = ((Value.String)args[1]).Item;

            return Value.NewString(
                string.Join(del, strs.Select(x => ((Value.String)x).Item))
            );
        }
    }

    [NodeName("String Case")]
    [NodeDescription("Converts a string to uppercase or lowercase")]
    [NodeCategory(BuiltinNodeCategories.CORE_STRINGS)]
    public class dynStringCase : dynNodeWithOneOutput
    {
        public dynStringCase()
        {
            InPortData.Add(new PortData("str", "String to convert", typeof(Value.String)));
            InPortData.Add(new PortData("upper?", "True = Uppercase, False = Lowercase", typeof(Value.Number)));
            OutPortData.Add(new PortData("s", "Converted string", typeof(Value.String)));

            RegisterAllPorts();
        }

        public override Value Evaluate(FSharpList<Value> args)
        {
            string s = ((Value.String)args[0]).Item;
            bool upper = ((Value.Number)args[1]).Item == 1.0;

            return Value.NewString(
                upper ? s.ToUpper() : s.ToLower()
            );
        }
    }

    [NodeName("Substring")]
    [NodeDescription("Gets a substring of a given string")]
    [NodeCategory(BuiltinNodeCategories.CORE_STRINGS)]
    public class dynSubstring : dynNodeWithOneOutput
    {
        public dynSubstring()
        {
            InPortData.Add(new PortData("str", "String to take substring from", typeof(Value.String)));
            InPortData.Add(new PortData("start", "Starting index of substring", typeof(Value.Number)));
            InPortData.Add(new PortData("length", "Length of substring", typeof(Value.Number)));
            OutPortData.Add(new PortData("sub", "Substring", typeof(Value.String)));

            RegisterAllPorts();
        }

        public override Value Evaluate(FSharpList<Value> args)
        {
            string s = ((Value.String)args[0]).Item;
            double start = ((Value.Number)args[1]).Item;
            double length = ((Value.Number)args[2]).Item;

            return Value.NewString(s.Substring((int)start, (int)length));
        }
    }

    #endregion

<<<<<<< HEAD
=======
    #region Value Conversion
    [ValueConversion(typeof(double), typeof(String))]
    public class DoubleDisplay : IValueConverter
    {
        public virtual object Convert(object value, Type targetType, object parameter, CultureInfo culture)
        {
            //source -> target
            string val = ((double) value).ToString("0.000",CultureInfo.CurrentCulture);
            Debug.WriteLine("Converting {0} -> {1}", value, val);
            return value == null ? "" : val;

        }

        public virtual object ConvertBack(object value, Type targetType, object parameter, CultureInfo culture)
        {
            //target -> source
            //return value.ToString();

            double val = 0.0;
            double.TryParse(value.ToString(), NumberStyles.Any, CultureInfo.CurrentCulture, out val);
            Debug.WriteLine("Converting {0} -> {1}", value, val);
            return val;
        }
    }


    public class RadianToDegreesConverter : IValueConverter
    {
        public object Convert(object value, Type targetType, object parameter, CultureInfo culture)
        {
            double radians = System.Convert.ToDouble(value, culture) * 180.0 / Math.PI;
            return radians;
        }

        public object ConvertBack(object value, Type targetType, object parameter, CultureInfo culture)
        {
            double degrees = System.Convert.ToDouble(value, culture) * Math.PI / 180.0;
            return degrees;
        }
    }

    public class StringDisplay : IValueConverter
    {
        public object Convert(object value, Type targetType, object parameter, CultureInfo culture)
        {
            //source -> target
            return value==null?"": HttpUtility.UrlDecode(value.ToString());
        }

        public object ConvertBack(object value, Type targetType, object parameter, CultureInfo culture)
        {
            //target -> source
            return HttpUtility.UrlEncode(value.ToString());
        }
    }

    public class FilePathDisplay : IValueConverter
    {
        public object Convert(object value, Type targetType, object parameter, CultureInfo culture)
        {
            //source->target

            var maxChars = 30;
            //var str = value.ToString();
            var str = HttpUtility.UrlDecode(value.ToString());

            if (string.IsNullOrEmpty(str))
            {
                return "No file selected.";
            }
            else if (str.Length > maxChars)
            {
                return str.Substring(0, 10 ) + "..." + str.Substring(str.Length - maxChars+10, maxChars-10);
            }

            return str;
        }

        public object ConvertBack(object value, Type targetType, object parameter, CultureInfo culture)
        {
            //target->source
            return HttpUtility.UrlEncode(value.ToString());
        }
    }

    public class InverseBoolDisplay : IValueConverter
    {
        public object Convert(object value, Type targetType, object parameter, System.Globalization.CultureInfo culture)
        {
            if (value is bool)
            {
                return !(bool)value;
            }
            return value;
        }

        public object ConvertBack(object value, Type targetType, object parameter, System.Globalization.CultureInfo culture)
        {
            if (value is bool)
            {
                return !(bool)value;
            }
            return value;
        }
    }
    #endregion

>>>>>>> 58ad0f80
    /// <summary>
    /// A class used to store a name and associated item for a drop down menu
    /// </summary>
    public class DynamoDropDownItem
    {
        public string Name { get; set; }
        public object Item { get; set; }

        public override string ToString()
        {
            return Name;
        }

        public DynamoDropDownItem(string name, object item)
        {
            Name = name;
            Item = item;
        }
    }
    /// <summary>
    /// Base class for all nodes using a drop down
    /// </summary>
    public abstract partial class dynDropDrownBase : dynNodeWithOneOutput
    {
        private ObservableCollection<DynamoDropDownItem> items = new ObservableCollection<DynamoDropDownItem>();
        public ObservableCollection<DynamoDropDownItem> Items
        {
            get { return items; }
            set
            {
                items = value;
                RaisePropertyChanged("Items");
            }
        }

        private int selectedIndex = 0;
        public int SelectedIndex
        {
            get { return selectedIndex; }
            set
            {
                //do not allow selected index to
                //go out of range of the items collection
                if (value > Items.Count - 1)
                {
                    selectedIndex = -1;
                }
                else
                    selectedIndex = value;
                RaisePropertyChanged("SelectedIndex");
            }
        }

        public override void SaveNode(XmlDocument xmlDoc, XmlElement dynEl, SaveContext context)
        {
            dynEl.SetAttribute("index", SelectedIndex.ToString());
        }

        public override void LoadNode(XmlNode elNode)
        {
            try
            {
                SelectedIndex = Convert.ToInt32(elNode.Attributes["index"].Value);
            }
            catch { }
        }

        public virtual void PopulateItems()
        {
            //override in child classes
        }

        /// <summary>
        /// When the dropdown is opened, the node's implementation of PopulateItemsHash is called
        /// </summary>
        /// <param name="sender"></param>
        /// <param name="e"></param>
        void combo_DropDownOpened(object sender, EventArgs e)
        {
            PopulateItems();
        }

        /// <summary>
        /// The base behavior for the drop down node is to return the item at the selected index in the Items collection.
        /// </summary>
        /// <param name="args"></param>
        /// <returns></returns>
        public override Value Evaluate(FSharpList<Value> args)
        {
            return Value.NewContainer(Items[SelectedIndex].Item);
        }
    }
}<|MERGE_RESOLUTION|>--- conflicted
+++ resolved
@@ -23,6 +23,7 @@
 using System.Text.RegularExpressions;
 using System.Threading;
 using System.Xml;
+using Dynamo.Controls;
 using Dynamo.FSchemeInterop;
 using Dynamo.FSchemeInterop.Node;
 using Dynamo.Models;
@@ -158,52 +159,10 @@
             
         }
 
-<<<<<<< HEAD
-        protected abstract string getInputRootName();
-        protected virtual int getNewInputIndex()
-=======
-        public override void SetupCustomUIElements(dynNodeView nodeUI)
-        {
-            System.Windows.Controls.Button addButton = new dynNodeButton();
-            addButton.Content = "+";
-            addButton.Width = 20;
-            //addButton.Height = 20;
-            addButton.HorizontalAlignment = System.Windows.HorizontalAlignment.Center;
-            addButton.VerticalAlignment = System.Windows.VerticalAlignment.Center;
-
-            System.Windows.Controls.Button subButton = new dynNodeButton();
-            subButton.Content = "-";
-            subButton.Width = 20;
-            //subButton.Height = 20;
-            subButton.HorizontalAlignment = System.Windows.HorizontalAlignment.Center;
-            subButton.VerticalAlignment = System.Windows.VerticalAlignment.Top;
-            
-            WrapPanel wp = new WrapPanel();
-            wp.VerticalAlignment = VerticalAlignment.Top;
-            wp.HorizontalAlignment = HorizontalAlignment.Center;
-            wp.Children.Add(addButton);
-            wp.Children.Add(subButton);
-
-            nodeUI.inputGrid.Children.Add(wp);
-
-            //nodeUI.inputGrid.ColumnDefinitions.Add(new ColumnDefinition());
-            //nodeUI.inputGrid.ColumnDefinitions.Add(new ColumnDefinition());
-
-            //nodeUI.inputGrid.Children.Add(addButton);
-            //System.Windows.Controls.Grid.SetColumn(addButton, 0);
-
-            //nodeUI.inputGrid.Children.Add(subButton);
-            //System.Windows.Controls.Grid.SetColumn(subButton, 1);
-
-            addButton.Click += delegate { AddInput(); RegisterAllPorts(); };
-            subButton.Click += delegate { RemoveInput(); RegisterAllPorts(); };
-        }
-
         protected abstract string GetInputRootName();
         protected abstract string GetTooltipRootName();
 
         protected virtual int GetInputNameIndex()
->>>>>>> 58ad0f80
         {
             return InPortData.Count;
         }
@@ -2435,156 +2394,6 @@
 
     #region Base Classes
 
-<<<<<<< HEAD
-=======
-    public class dynTextBox : TextBox
-    {
-        public event Action OnChangeCommitted;
-
-        private static Brush clear = new SolidColorBrush(System.Windows.Media.Color.FromArgb(100, 255,255,255));
-        private static Brush highlighted = new SolidColorBrush(System.Windows.Media.Color.FromArgb(200, 255, 255, 255));
-
-        public dynTextBox()
-        {
-            //turn off the border
-            Background = clear;
-            BorderThickness = new Thickness(1);
-            GotFocus += OnGotFocus;
-            LostFocus += OnLostFocus;
-            LostKeyboardFocus += OnLostFocus;
-        }
-
-        private void OnLostFocus(object sender, RoutedEventArgs routedEventArgs)
-        {
-            Background = clear;
-        }
-
-        private void OnGotFocus(object sender, RoutedEventArgs routedEventArgs)
-        {
-            Background = highlighted;
-        }
-
-        private bool numeric;
-        public bool IsNumeric
-        {
-            get { return numeric; }
-            set
-            {
-                numeric = value;
-                if (value && Text.Length > 0)
-                {
-                    Text = dynSettings.RemoveChars(
-                       Text,
-                       Text.ToCharArray()
-                          .Where(c => !char.IsDigit(c) && c != '-' && c != '.')
-                          .Select(c => c.ToString())
-                    );
-                }
-            }
-        }
-
-        private bool pending;
-        public bool Pending
-        {
-            get { return pending; }
-            set
-            {
-                if (value)
-                {
-                    FontStyle = FontStyles.Italic;
-                }
-                else
-                {
-                    FontStyle = FontStyles.Normal;
-                }
-                pending = value;
-            }
-        }
-
-        public void Commit()
-        {
-            var expr = GetBindingExpression(TextProperty);
-            if (expr != null)
-                expr.UpdateSource();
-
-            if (OnChangeCommitted != null)
-            {
-                OnChangeCommitted();
-            }
-            Pending = false;
-
-            //dynSettings.Bench.mainGrid.Focus();
-        }
-
-        new public string Text
-        {
-            get { return base.Text; }
-            set
-            {
-                base.Text = value;
-                Commit();
-            }
-        }
-
-        private bool shouldCommit()
-        {
-            return !dynSettings.Controller.DynamoViewModel.DynamicRunEnabled;
-        }
-
-        protected override void OnTextChanged(TextChangedEventArgs e)
-        {
-            Pending = true;
-
-            if (IsNumeric)
-            {
-                var p = CaretIndex;
-
-                //base.Text = dynSettings.RemoveChars(
-                //   Text,
-                //   Text.ToCharArray()
-                //      .Where(c => !char.IsDigit(c) && c != '-' && c != '.')
-                //      .Select(c => c.ToString())
-                //);
-
-                CaretIndex = p;
-            }
-        }
-
-        protected override void OnPreviewKeyDown(System.Windows.Input.KeyEventArgs e)
-        {
-            if (e.Key == Key.Return || e.Key == Key.Enter)
-            {
-                dynSettings.ReturnFocusToSearch();
-            }
-        }
-
-        protected override void OnLostFocus(RoutedEventArgs e)
-        {
-            Commit();
-        }
-    }
-
-    public class dynStringTextBox : dynTextBox
-    {
-
-        public dynStringTextBox()
-        {
-            Commit();
-            Pending = false;
-        }
-
-        protected override void OnPreviewKeyDown(System.Windows.Input.KeyEventArgs e)
-        {
-            //if (e.Key == Key.Return || e.Key == Key.Enter)
-            //{
-            //    dynSettings.ReturnFocusToSearch();
-            //}
-        }
-
-    }
-
-
->>>>>>> 58ad0f80
     [IsInteractive(true)]
     public abstract partial class dynBasicInteractive<T> : dynNodeWithOneOutput
     {
@@ -2680,11 +2489,7 @@
     [NodeName("Number")]
     [NodeCategory(BuiltinNodeCategories.CORE_PRIMITIVES)]
     [NodeDescription("Creates a number.")]
-<<<<<<< HEAD
-    public partial class dynDoubleInput : dynDouble
-=======
-    public class dynDoubleInput : dynNodeWithOneOutput
->>>>>>> 58ad0f80
+    public partial class dynDoubleInput : dynNodeWithOneOutput
     {
         public dynDoubleInput()
         {
@@ -2692,45 +2497,11 @@
 
             RegisterAllPorts();
         }
-
-<<<<<<< HEAD
-        public override double Value
-=======
-        public override void SetupCustomUIElements(dynNodeView nodeUI)
-        {
-            //add a text box to the input grid of the control
-            var tb = new dynTextBox
-            {
-                HorizontalAlignment = HorizontalAlignment.Stretch,
-                VerticalAlignment = VerticalAlignment.Top,
-                IsNumeric = true,
-                Background = new SolidColorBrush(Color.FromArgb(0x88, 0xFF, 0xFF, 0xFF))
-            };
-
-            nodeUI.inputGrid.Children.Add(tb);
-            Grid.SetColumn(tb, 0);
-            Grid.SetRow(tb, 0);
-
-            tb.DataContext = this;
-            var bindingVal = new System.Windows.Data.Binding("Value")
-            {
-                Mode = BindingMode.TwoWay,
-                Converter = new DoubleInputDisplay(),
-                NotifyOnValidationError = false,
-                Source = this,
-                UpdateSourceTrigger = UpdateSourceTrigger.Explicit
-            };
-            tb.SetBinding(TextBox.TextProperty, bindingVal);
-
-            tb.Text = Value ?? "0.0";
-        }
-
 
         private List<IDoubleSequence> _parsed;
         private string _value;
 
         public string Value
->>>>>>> 58ad0f80
         {
             get { return _value; }
             set
@@ -2959,24 +2730,7 @@
                 return _d;
             }
         }
-
-        private class DoubleInputDisplay : DoubleDisplay
-        {
-            public override object Convert(object value, Type targetType, object parameter, CultureInfo culture)
-            {
-                double dbl;
-                if (double.TryParse(value as string, out dbl))
-                {
-                    return base.Convert(dbl, targetType, parameter, culture);
-                }
-                return value ?? "";
-            }
-
-            public override object ConvertBack(object value, Type targetType, object parameter, CultureInfo culture)
-            {
-                return value;
-            }
-        }
+ 
     }
 
     [NodeName("Angle(deg.)")]
@@ -3487,116 +3241,6 @@
 
     #endregion
 
-<<<<<<< HEAD
-=======
-    #region Value Conversion
-    [ValueConversion(typeof(double), typeof(String))]
-    public class DoubleDisplay : IValueConverter
-    {
-        public virtual object Convert(object value, Type targetType, object parameter, CultureInfo culture)
-        {
-            //source -> target
-            string val = ((double) value).ToString("0.000",CultureInfo.CurrentCulture);
-            Debug.WriteLine("Converting {0} -> {1}", value, val);
-            return value == null ? "" : val;
-
-        }
-
-        public virtual object ConvertBack(object value, Type targetType, object parameter, CultureInfo culture)
-        {
-            //target -> source
-            //return value.ToString();
-
-            double val = 0.0;
-            double.TryParse(value.ToString(), NumberStyles.Any, CultureInfo.CurrentCulture, out val);
-            Debug.WriteLine("Converting {0} -> {1}", value, val);
-            return val;
-        }
-    }
-
-
-    public class RadianToDegreesConverter : IValueConverter
-    {
-        public object Convert(object value, Type targetType, object parameter, CultureInfo culture)
-        {
-            double radians = System.Convert.ToDouble(value, culture) * 180.0 / Math.PI;
-            return radians;
-        }
-
-        public object ConvertBack(object value, Type targetType, object parameter, CultureInfo culture)
-        {
-            double degrees = System.Convert.ToDouble(value, culture) * Math.PI / 180.0;
-            return degrees;
-        }
-    }
-
-    public class StringDisplay : IValueConverter
-    {
-        public object Convert(object value, Type targetType, object parameter, CultureInfo culture)
-        {
-            //source -> target
-            return value==null?"": HttpUtility.UrlDecode(value.ToString());
-        }
-
-        public object ConvertBack(object value, Type targetType, object parameter, CultureInfo culture)
-        {
-            //target -> source
-            return HttpUtility.UrlEncode(value.ToString());
-        }
-    }
-
-    public class FilePathDisplay : IValueConverter
-    {
-        public object Convert(object value, Type targetType, object parameter, CultureInfo culture)
-        {
-            //source->target
-
-            var maxChars = 30;
-            //var str = value.ToString();
-            var str = HttpUtility.UrlDecode(value.ToString());
-
-            if (string.IsNullOrEmpty(str))
-            {
-                return "No file selected.";
-            }
-            else if (str.Length > maxChars)
-            {
-                return str.Substring(0, 10 ) + "..." + str.Substring(str.Length - maxChars+10, maxChars-10);
-            }
-
-            return str;
-        }
-
-        public object ConvertBack(object value, Type targetType, object parameter, CultureInfo culture)
-        {
-            //target->source
-            return HttpUtility.UrlEncode(value.ToString());
-        }
-    }
-
-    public class InverseBoolDisplay : IValueConverter
-    {
-        public object Convert(object value, Type targetType, object parameter, System.Globalization.CultureInfo culture)
-        {
-            if (value is bool)
-            {
-                return !(bool)value;
-            }
-            return value;
-        }
-
-        public object ConvertBack(object value, Type targetType, object parameter, System.Globalization.CultureInfo culture)
-        {
-            if (value is bool)
-            {
-                return !(bool)value;
-            }
-            return value;
-        }
-    }
-    #endregion
-
->>>>>>> 58ad0f80
     /// <summary>
     /// A class used to store a name and associated item for a drop down menu
     /// </summary>
