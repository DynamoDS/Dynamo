--- conflicted
+++ resolved
@@ -244,28 +244,7 @@
         #region private methods
         Point UpdateCenter()
         {
-<<<<<<< HEAD
-            try
-            {
-                GeneralTransform transform = ellipse1.TransformToAncestor(dynSettings.Workbench);
-                Point rootPoint = transform.Transform(new Point(0, 0));
-
-                double x = rootPoint.X;
-                double y = rootPoint.Y;
-
-                if (portType == Dynamo.Connectors.PortType.INPUT)
-                {
-                    x += ellipse1.Width / 2;
-                }
-                y += ellipse1.Height / 2;
-
-                return new Point(x, y);
-            }
-            catch
-            {
-                return new Point(0,0);
-            }
-=======
+
             GeneralTransform transform = portCircle.TransformToAncestor(dynSettings.Workbench);
             Point rootPoint = transform.Transform(new Point(portCircle.Width / 2, portCircle.Height / 2));
 
@@ -280,7 +259,6 @@
 
             //return new Point(x, y);
             return new Point(rootPoint.X, rootPoint.Y);
->>>>>>> 6d3bf9f6
 
         }
         #endregion
