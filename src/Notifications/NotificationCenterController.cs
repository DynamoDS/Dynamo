--- conflicted
+++ resolved
@@ -79,9 +79,13 @@
                 VerticalOffset = notificationPopupVerticalOffset
             };
             logger = dynLogger;
-<<<<<<< HEAD
-            RequestNotifications();
-            InitializeBrowserAsync();
+            // If user turns on the feature, they will need to restart Dynamo to see the count
+            // This ensures no network traffic when Notification center feature is turned off
+            if (dynamoViewModel.PreferenceSettings.EnableNotificationCenter) 
+            {
+                RequestNotifications();
+                InitializeBrowserAsync();
+            }
         }
 
         async void InitializeBrowserAsync()
@@ -96,14 +100,6 @@
             }               
             notificationUIPopup.webView.CoreWebView2InitializationCompleted += WebView_CoreWebView2InitializationCompleted;
             await notificationUIPopup.webView.EnsureCoreWebView2Async();
-=======
-            // If user turns on the feature, they will need to restart Dynamo to see the count
-            // This ensures no network traffic when Notification center feature is turned off
-            if (dynamoViewModel.PreferenceSettings.EnableNotificationCenter) 
-            {
-                RequestNotifications();
-            }
->>>>>>> b01e46d2
         }
 
         private void WebView_NavigationCompleted(object sender, Microsoft.Web.WebView2.Core.CoreWebView2NavigationCompletedEventArgs e)
