﻿using System;
using System.Configuration;
using System.IO;
using System.Reflection;
using System.Windows;
using System.Windows.Controls;
using System.Windows.Controls.Primitives;
using Dynamo.Controls;
using Dynamo.Logging;
using Dynamo.Notifications.View;
using Dynamo.ViewModels;

namespace Dynamo.Notifications
{
    public class NotificationCenterController
    {
        private readonly NotificationUI notificationUIPopup;
        private readonly DynamoView dynamoView;
        private readonly DynamoViewModel dynamoViewModel;
        private readonly Button notificationsButton;

        private static readonly int notificationPopupHorizontalOffset = -285;
        private static readonly int notificationPopupVerticalOffset = 10;

        private static readonly string htmlEmbeddedFile = "Dynamo.Notifications.node_modules._dynamods.notifications_center.build.index.html";
        private static readonly string jsEmbeddedFile = "Dynamo.Notifications.node_modules._dynamods.notifications_center.build.index.bundle.js";
        private static readonly string NotificationCenterButtonName = "notificationsButton";

<<<<<<< HEAD
        private DynamoLogger logger;

        internal NotificationCenterController(DynamoView dynamoView, DynamoLogger dynLogger)
=======
        internal NotificationCenterController(DynamoView view)
>>>>>>> 753d4ec3
        {
            dynamoView = view;
            dynamoViewModel = dynamoView.DataContext as DynamoViewModel;
            notificationsButton = (Button)view.ShortcutBar.FindName(NotificationCenterButtonName);

            dynamoView.SizeChanged += DynamoView_SizeChanged;
            dynamoView.LocationChanged += DynamoView_LocationChanged;
            notificationsButton.Click += NotificationsButton_Click;

            notificationUIPopup = new NotificationUI
            {
                IsOpen = false,
                PlacementTarget = notificationsButton,
                Placement = PlacementMode.Bottom,
                HorizontalOffset = notificationPopupHorizontalOffset,
                VerticalOffset = notificationPopupVerticalOffset
            };
            notificationUIPopup.webView.EnsureCoreWebView2Async();
            notificationUIPopup.webView.CoreWebView2InitializationCompleted += WebView_CoreWebView2InitializationCompleted;
            logger = dynLogger;
        }

        private void WebView_CoreWebView2InitializationCompleted(object sender, Microsoft.Web.WebView2.Core.CoreWebView2InitializationCompletedEventArgs e)
        {
            var assembly = Assembly.GetExecutingAssembly();
            string htmlString = string.Empty;

            using (Stream stream = assembly.GetManifestResourceStream(htmlEmbeddedFile))
            using (StreamReader reader = new StreamReader(stream))
            {
                htmlString = reader.ReadToEnd();
            }

            using (Stream stream = assembly.GetManifestResourceStream(jsEmbeddedFile))
            using (StreamReader reader = new StreamReader(stream))
            {
                var jsString = reader.ReadToEnd();
                htmlString = htmlString.Replace("mainJs", jsString);
            }

            if (notificationUIPopup.webView.CoreWebView2 != null)
            {
                notificationUIPopup.webView.CoreWebView2.NavigateToString(htmlString);
                RefreshNotifications();
            }
        }

        internal void Dispose()
        {
            notificationUIPopup.webView.CoreWebView2InitializationCompleted -= WebView_CoreWebView2InitializationCompleted;
            dynamoView.SizeChanged -= DynamoView_SizeChanged;
            dynamoView.LocationChanged -= DynamoView_LocationChanged;
            notificationsButton.Click -= NotificationsButton_Click;
        }

        private void DynamoView_LocationChanged(object sender, EventArgs e)
        {
            notificationUIPopup.Placement = PlacementMode.Bottom;
            notificationUIPopup.UpdatePopupLocation();
        }

        private void DynamoView_SizeChanged(object sender, SizeChangedEventArgs e)
        {
            notificationUIPopup.Placement = PlacementMode.Bottom;
            notificationUIPopup.UpdatePopupLocation();
        }

        /// <summary>
        /// Notification Center button click handler
        /// </summary>
        /// <param name="sender"></param>
        /// <param name="e"></param>
        private void NotificationsButton_Click(object sender, RoutedEventArgs e)
        {
<<<<<<< HEAD
            notificationUIPopup.IsOpen = !notificationUIPopup.IsOpen;
            if (notificationUIPopup.IsOpen)
                notificationUIPopup.webView.Focus();
        }

        private async void InvokeJS(string script)
        {
            await notificationUIPopup.webView.CoreWebView2.ExecuteScriptAsync(script);
        }

        /// <summary>
        /// Invokes the script on the notification web-app side to update the URL to fetch notifications from 
        /// and that will trigger a re-render of the panel. If a URL us provided then that will be used
        /// else the address will be fetched from the application configuration file.
        /// </summary>
        /// <param name="url">(Optional) If provided, this URL will be used to fetch notifications.</param>
        public void RefreshNotifications(string url="") {
            if (!string.IsNullOrEmpty(url))
            {
                InvokeJS(@"window.RequestNotifications('" + url + "');");
            }
            else {
                InvokeJS(@"window.RequestNotifications('" + DynamoUtilities.PathHelper.getServiceBackendAddress(this, "notificationAddress") + "');");
            }
        }
=======
            if (this.dynamoViewModel.PreferenceSettings.EnableNotificationCenter)
            {
                notificationUIPopup.IsOpen = !notificationUIPopup.IsOpen;
                if (notificationUIPopup.IsOpen)
                    notificationUIPopup.webView.Focus();
            }
            else
            {
                this.dynamoViewModel.MainGuideManager.CreateRealTimeInfoWindow(Properties.Resources.NotificationCenterDisabledMsg);
            }
        }        
>>>>>>> 753d4ec3
    }
}<|MERGE_RESOLUTION|>--- conflicted
+++ resolved
@@ -26,13 +26,9 @@
         private static readonly string jsEmbeddedFile = "Dynamo.Notifications.node_modules._dynamods.notifications_center.build.index.bundle.js";
         private static readonly string NotificationCenterButtonName = "notificationsButton";
 
-<<<<<<< HEAD
         private DynamoLogger logger;
 
         internal NotificationCenterController(DynamoView dynamoView, DynamoLogger dynLogger)
-=======
-        internal NotificationCenterController(DynamoView view)
->>>>>>> 753d4ec3
         {
             dynamoView = view;
             dynamoViewModel = dynamoView.DataContext as DynamoViewModel;
@@ -107,10 +103,16 @@
         /// <param name="e"></param>
         private void NotificationsButton_Click(object sender, RoutedEventArgs e)
         {
-<<<<<<< HEAD
-            notificationUIPopup.IsOpen = !notificationUIPopup.IsOpen;
-            if (notificationUIPopup.IsOpen)
-                notificationUIPopup.webView.Focus();
+            if (this.dynamoViewModel.PreferenceSettings.EnableNotificationCenter)
+            {
+                notificationUIPopup.IsOpen = !notificationUIPopup.IsOpen;
+                if (notificationUIPopup.IsOpen)
+                    notificationUIPopup.webView.Focus();
+            }
+            else
+            {
+                this.dynamoViewModel.MainGuideManager.CreateRealTimeInfoWindow(Properties.Resources.NotificationCenterDisabledMsg);
+            }
         }
 
         private async void InvokeJS(string script)
@@ -133,18 +135,5 @@
                 InvokeJS(@"window.RequestNotifications('" + DynamoUtilities.PathHelper.getServiceBackendAddress(this, "notificationAddress") + "');");
             }
         }
-=======
-            if (this.dynamoViewModel.PreferenceSettings.EnableNotificationCenter)
-            {
-                notificationUIPopup.IsOpen = !notificationUIPopup.IsOpen;
-                if (notificationUIPopup.IsOpen)
-                    notificationUIPopup.webView.Focus();
-            }
-            else
-            {
-                this.dynamoViewModel.MainGuideManager.CreateRealTimeInfoWindow(Properties.Resources.NotificationCenterDisabledMsg);
-            }
-        }        
->>>>>>> 753d4ec3
     }
 }