--- conflicted
+++ resolved
@@ -1,10 +1,7 @@
 ﻿using System;
-<<<<<<< HEAD
+using System.Diagnostics;
 using System.Collections.Generic;
 using System.Configuration;
-=======
-using System.Diagnostics;
->>>>>>> 19e84995
 using System.IO;
 using System.Linq;
 using System.Net;
@@ -35,15 +32,11 @@
         private static readonly string jsEmbeddedFile = "Dynamo.Notifications.node_modules._dynamods.notifications_center.build.index.bundle.js";
         private static readonly string NotificationCenterButtonName = "notificationsButton";
 
-<<<<<<< HEAD
         private DynamoLogger logger;
         private static readonly DateTime notificationsCenterCreatedTime = DateTime.UtcNow;
         private static System.Timers.Timer timer;
         private string jsonStringFile;
         private NotificationsModel notificationsModel;
-=======
-        private readonly DynamoLogger logger;
->>>>>>> 19e84995
 
         internal NotificationCenterController(DynamoView view, DynamoLogger dynLogger)
         {
