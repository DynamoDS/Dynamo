--- conflicted
+++ resolved
@@ -2,22 +2,6 @@
     xmlns="http://schemas.microsoft.com/developer/msbuild/2003"
     ToolsVersion="16.0"
     DefaultTargets="Build">
-<<<<<<< HEAD
-<PropertyGroup>
-    <Solution>Dynamo.All.sln</Solution>
-    <Platform>Any CPU</Platform>
-    <DotNet>net10.0</DotNet>
-    <Configuration>Release</Configuration>
-    <RuntimeIdentifier>win-x64</RuntimeIdentifier>
-    <NuGetPath>$(MSBuildProjectDirectory)\..\tools\Nuget\NuGet.exe</NuGetPath>
- </PropertyGroup>
-	
-<ItemGroup>
-    <ProjectToBuild Include="$(Solution)" >
-        <Properties>Configuration=$(Configuration);Platform=$(Platform);DotNet=$(DotNet);WarningLevel=0</Properties>
-    </ProjectToBuild>
-</ItemGroup>
-=======
     <PropertyGroup>
         <Solution>Dynamo.All.sln</Solution>
         <Platform>Any CPU</Platform>
@@ -26,7 +10,6 @@
         <RuntimeIdentifier>win-x64</RuntimeIdentifier>
         <NuGetPath>$(MSBuildProjectDirectory)\..\tools\Nuget\NuGet.exe</NuGetPath>
     </PropertyGroup>
->>>>>>> d777883d
 
     <ItemGroup>
         <ProjectToBuild Include="$(Solution)">
