--- conflicted
+++ resolved
@@ -190,11 +190,7 @@
                     CustomNodeWorkspaces.Add(customNodeWs);
             }
 
-<<<<<<< HEAD
-            var result = reachClient.Send(HomeWorkspace, CustomNodeWorkspaces.OfType<CustomNodeWorkspaceModel>());
-=======
-            return reachClient.Send(HomeWorkspace, CustomNodeWorkspaces);
->>>>>>> 062418f5
+            return reachClient.Send(HomeWorkspace, CustomNodeWorkspaces.OfType<CustomNodeWorkspaceModel>());
         }
     }
 
