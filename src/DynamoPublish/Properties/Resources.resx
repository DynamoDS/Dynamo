--- conflicted
+++ resolved
@@ -279,13 +279,6 @@
   <data name="EmptyWorkspaceMessage" xml:space="preserve">
     <value>You cannot publish an empty workspace.</value>
   </data>
-<<<<<<< HEAD
-  <data name="TermsConfirmation" xml:space="preserve">
-    <value>Confirmation</value>
-  </data>
-  <data name="TermsConfirmationContent" xml:space="preserve">
-    <value>You have already accepted the terms of use agreement. Do you want to continue?</value>
-=======
   <data name="CustomizerOverrideContent" xml:space="preserve">
     <value>A customizer by this name already exists, do you want to overwrite it?</value>
   </data>
@@ -295,6 +288,12 @@
   <data name="GetWorkspacesErrorMessage" xml:space="preserve">
     <value>There was an error when trying to request your customizers.
 Please report this message to the Dynamo team.</value>
->>>>>>> ef6ed270
+  </data>
+
+  <data name="TermsConfirmation" xml:space="preserve">
+    <value>Confirmation</value>
+  </data>
+  <data name="TermsConfirmationContent" xml:space="preserve">
+    <value>You have already accepted the terms of use agreement. Do you want to continue?</value>
   </data>
 </root>