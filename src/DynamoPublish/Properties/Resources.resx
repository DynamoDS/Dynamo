﻿<?xml version="1.0" encoding="utf-8"?>
<root>
  <!-- 
    Microsoft ResX Schema 
    
    Version 2.0
    
    The primary goals of this format is to allow a simple XML format 
    that is mostly human readable. The generation and parsing of the 
    various data types are done through the TypeConverter classes 
    associated with the data types.
    
    Example:
    
    ... ado.net/XML headers & schema ...
    <resheader name="resmimetype">text/microsoft-resx</resheader>
    <resheader name="version">2.0</resheader>
    <resheader name="reader">System.Resources.ResXResourceReader, System.Windows.Forms, ...</resheader>
    <resheader name="writer">System.Resources.ResXResourceWriter, System.Windows.Forms, ...</resheader>
    <data name="Name1"><value>this is my long string</value><comment>this is a comment</comment></data>
    <data name="Color1" type="System.Drawing.Color, System.Drawing">Blue</data>
    <data name="Bitmap1" mimetype="application/x-microsoft.net.object.binary.base64">
        <value>[base64 mime encoded serialized .NET Framework object]</value>
    </data>
    <data name="Icon1" type="System.Drawing.Icon, System.Drawing" mimetype="application/x-microsoft.net.object.bytearray.base64">
        <value>[base64 mime encoded string representing a byte array form of the .NET Framework object]</value>
        <comment>This is a comment</comment>
    </data>
                
    There are any number of "resheader" rows that contain simple 
    name/value pairs.
    
    Each data row contains a name, and value. The row also contains a 
    type or mimetype. Type corresponds to a .NET class that support 
    text/value conversion through the TypeConverter architecture. 
    Classes that don't support this are serialized and stored with the 
    mimetype set.
    
    The mimetype is used for serialized objects, and tells the 
    ResXResourceReader how to depersist the object. This is currently not 
    extensible. For a given mimetype the value must be set accordingly:
    
    Note - application/x-microsoft.net.object.binary.base64 is the format 
    that the ResXResourceWriter will generate, however the reader can 
    read any of the formats listed below.
    
    mimetype: application/x-microsoft.net.object.binary.base64
    value   : The object must be serialized with 
            : System.Runtime.Serialization.Formatters.Binary.BinaryFormatter
            : and then encoded with base64 encoding.
    
    mimetype: application/x-microsoft.net.object.soap.base64
    value   : The object must be serialized with 
            : System.Runtime.Serialization.Formatters.Soap.SoapFormatter
            : and then encoded with base64 encoding.

    mimetype: application/x-microsoft.net.object.bytearray.base64
    value   : The object must be serialized into a byte array 
            : using a System.ComponentModel.TypeConverter
            : and then encoded with base64 encoding.
    -->
  <xsd:schema id="root" xmlns="" xmlns:xsd="http://www.w3.org/2001/XMLSchema" xmlns:msdata="urn:schemas-microsoft-com:xml-msdata">
    <xsd:import namespace="http://www.w3.org/XML/1998/namespace" />
    <xsd:element name="root" msdata:IsDataSet="true">
      <xsd:complexType>
        <xsd:choice maxOccurs="unbounded">
          <xsd:element name="metadata">
            <xsd:complexType>
              <xsd:sequence>
                <xsd:element name="value" type="xsd:string" minOccurs="0" />
              </xsd:sequence>
              <xsd:attribute name="name" use="required" type="xsd:string" />
              <xsd:attribute name="type" type="xsd:string" />
              <xsd:attribute name="mimetype" type="xsd:string" />
              <xsd:attribute ref="xml:space" />
            </xsd:complexType>
          </xsd:element>
          <xsd:element name="assembly">
            <xsd:complexType>
              <xsd:attribute name="alias" type="xsd:string" />
              <xsd:attribute name="name" type="xsd:string" />
            </xsd:complexType>
          </xsd:element>
          <xsd:element name="data">
            <xsd:complexType>
              <xsd:sequence>
                <xsd:element name="value" type="xsd:string" minOccurs="0" msdata:Ordinal="1" />
                <xsd:element name="comment" type="xsd:string" minOccurs="0" msdata:Ordinal="2" />
              </xsd:sequence>
              <xsd:attribute name="name" type="xsd:string" use="required" msdata:Ordinal="1" />
              <xsd:attribute name="type" type="xsd:string" msdata:Ordinal="3" />
              <xsd:attribute name="mimetype" type="xsd:string" msdata:Ordinal="4" />
              <xsd:attribute ref="xml:space" />
            </xsd:complexType>
          </xsd:element>
          <xsd:element name="resheader">
            <xsd:complexType>
              <xsd:sequence>
                <xsd:element name="value" type="xsd:string" minOccurs="0" msdata:Ordinal="1" />
              </xsd:sequence>
              <xsd:attribute name="name" type="xsd:string" use="required" />
            </xsd:complexType>
          </xsd:element>
        </xsd:choice>
      </xsd:complexType>
    </xsd:element>
  </xsd:schema>
  <resheader name="resmimetype">
    <value>text/microsoft-resx</value>
  </resheader>
  <resheader name="version">
    <value>2.0</value>
  </resheader>
  <resheader name="reader">
    <value>System.Resources.ResXResourceReader, System.Windows.Forms, Version=4.0.0.0, Culture=neutral, PublicKeyToken=b77a5c561934e089</value>
  </resheader>
  <resheader name="writer">
    <value>System.Resources.ResXResourceWriter, System.Windows.Forms, Version=4.0.0.0, Culture=neutral, PublicKeyToken=b77a5c561934e089</value>
  </resheader>
  <data name="AuthenticationFailedMessage" xml:space="preserve">
    <value>Authentication failed.</value>
  </data>
  <data name="AuthManagerNotFoundMessage" xml:space="preserve">
    <value>Authentication manager is not found. Please, provide correct authentication manager.</value>
  </data>
  <data name="BadXMLConfigurationFileMessage" xml:space="preserve">
    <value>Malformed configuration file.</value>
  </data>
  <data name="CloseButtonTitle" xml:space="preserve">
    <value>Cancel</value>
  </data>
  <data name="CopyLinkButtonTitle" xml:space="preserve">
    <value>Copy Link</value>
  </data>
  <data name="DynamoViewMenuItemPublishTitle" xml:space="preserve">
    <value>Publish Customizer...</value>
  </data>
  <data name="FailedMessage" xml:space="preserve">
    <value>Failed</value>
  </data>
  <data name="PageErrorMessage" xml:space="preserve">
    <value>"Page" is not set. set. Please, set server page in configuration file.</value>
  </data>
  <data name="PortErrorMessage" xml:space="preserve">
    <value>"Port" is not set. Please, set port in configuration file.</value>
  </data>
  <data name="ProvideAuthProviderMessage" xml:space="preserve">
    <value>Dynamo could not authenticate. Please report this message to the Dynamo team.</value>
  </data>
  <data name="ProvideWorskspaceDescriptionMessage" xml:space="preserve">
    <value>Please provide a description of your customizer.</value>
  </data>
  <data name="ProvideWorskspaceNameMessage" xml:space="preserve">
    <value>Please provide a name for your customizer.</value>
  </data>
  <data name="PublishButtonTitle" xml:space="preserve">
    <value>Publish</value>
  </data>
  <data name="PublishViewDefaultDescriptionTitle" xml:space="preserve">
    <value>A description of your customizer.</value>
  </data>
  <data name="PublishViewDefaultNameTitle" xml:space="preserve">
    <value>The name of your customizer.</value>
  </data>
  <data name="PublishViewDescriptionTitle" xml:space="preserve">
    <value>Description</value>
  </data>
  <data name="PublishViewNameTitle" xml:space="preserve">
    <value>Name</value>
  </data>
  <data name="PublishViewShareLinkTitle" xml:space="preserve">
    <value>Share Link</value>
  </data>
  <data name="PublishViewTitle" xml:space="preserve">
    <value>Publish Customizer</value>
  </data>
  <data name="ReadyForPublishMessage" xml:space="preserve">
    <value>Your workspace is ready to be published!</value>
  </data>
  <data name="ServerNotFoundMessage" xml:space="preserve">
    <value>Server not found.</value>
  </data>
  <data name="InvalidNodeMessage" xml:space="preserve">
    <value>Your workspace contains nodes that are currently not allowed in a customizer: </value>
  </data>
  <data name="UnknownServerErrorMessage" xml:space="preserve">
    <value>There was an error when trying to publish your customizer. Please report this message to the Dynamo team.</value>
  </data>
  <data name="UploadingMessage" xml:space="preserve">
    <value>Uploading...</value>
  </data>
  <data name="WorkspacesSendSucceededServerResponse" xml:space="preserve">
    <value>/customize-[0-9,a-z]*</value>
  </data>
  <data name="InviteViewMenuTitle" xml:space="preserve">
    <value>Sign up for Customizer…</value>
  </data>
  <data name="InviteViewMenuDialogTitle" xml:space="preserve">
    <value>Customizer Service Early Access Invite</value>
  </data>
  <data name="InviteMenuText" xml:space="preserve">
    <value>Sign up for an early access invite to the Dynamo Reach Customizer Service</value>
  </data>
  <data name="InviteMenuButtonText" xml:space="preserve">
    <value>Request Invite</value>
  </data>
  <data name="InviteRequestStart" xml:space="preserve">
    <value>Sending Request...</value>
  </data>
  <data name="InviteRequestSuccess" xml:space="preserve">
    <value>Request sent successfully.</value>
  </data>
  <data name="InviteRequestFailed" xml:space="preserve">
    <value>Failed to send the request. Try again later</value>
  </data>
  <data name="ManageButtonTitle" xml:space="preserve">
    <value>Manage Customizers...</value>
  </data>
  <data name="ManagerErrorMessage" xml:space="preserve">
    <value>"Manager" is not set. Please, set manager in configuration file.</value>
  </data>
<<<<<<< HEAD
  <data name="InviteDescription" xml:space="preserve">
    <value>1. Make a graph          2. Publish to the web          3. Share</value>
  </data>
  <data name="InviteIntegrity" xml:space="preserve">
    <value>Not all nodes are allowed in customizers, including Revit nodes. Your data could be lost or corrupted at any time during the beta period. Your data could be exposed to other users during the beta period.</value>
  </data>
  <data name="InviteDescription2" xml:space="preserve">
    <value>We're working on a new way to share your work done in Dynamo: &lt;Bold&gt;Customizers&lt;/Bold&gt; - simple websites that allow anyone to interact with your graph. This is new territory for us and we need your help. Would like to try it out?</value>
  </data>
  <data name="Invite_AGraph" xml:space="preserve">
    <value>a graph</value>
  </data>
  <data name="Invite_ANewWay" xml:space="preserve">
    <value>We are working on a new way to share your work in Dynamo!</value>
  </data>
  <data name="Invite_Create" xml:space="preserve">
    <value>1. Create</value>
  </data>
  <data name="Invite_Customizers" xml:space="preserve">
    <value>Customizers</value>
  </data>
  <data name="Invite_Introducing" xml:space="preserve">
    <value>Introducing</value>
  </data>
  <data name="Invite_Publish" xml:space="preserve">
    <value>2. Publish</value>
  </data>
  <data name="Invite_Share" xml:space="preserve">
    <value>3. Share</value>
  </data>
  <data name="Invite_SimpleWebpages" xml:space="preserve">
    <value>- simple webpages that allow anyone to interact with your graph. This is new territory for us and we need your help.</value>
  </data>
  <data name="Invite_ToWeb" xml:space="preserve">
    <value>to web</value>
  </data>
  <data name="Invite_WantToTry" xml:space="preserve">
    <value>Want to try it out?</value>
  </data>
  <data name="Invite_YourWork" xml:space="preserve">
    <value>your work</value>
=======
  <data name="RequestApproved" xml:space="preserve">
    <value>Your request is already approved.</value>
  </data>
  <data name="RequestOnPendingState" xml:space="preserve">
    <value>Request pending...</value>
>>>>>>> 8aeb9eed
  </data>
</root><|MERGE_RESOLUTION|>--- conflicted
+++ resolved
@@ -219,16 +219,9 @@
   <data name="ManagerErrorMessage" xml:space="preserve">
     <value>"Manager" is not set. Please, set manager in configuration file.</value>
   </data>
-<<<<<<< HEAD
-  <data name="InviteDescription" xml:space="preserve">
-    <value>1. Make a graph          2. Publish to the web          3. Share</value>
-  </data>
   <data name="InviteIntegrity" xml:space="preserve">
     <value>Not all nodes are allowed in customizers, including Revit nodes. Your data could be lost or corrupted at any time during the beta period. Your data could be exposed to other users during the beta period.</value>
   </data>
-  <data name="InviteDescription2" xml:space="preserve">
-    <value>We're working on a new way to share your work done in Dynamo: &lt;Bold&gt;Customizers&lt;/Bold&gt; - simple websites that allow anyone to interact with your graph. This is new territory for us and we need your help. Would like to try it out?</value>
-  </data>
   <data name="Invite_AGraph" xml:space="preserve">
     <value>a graph</value>
   </data>
@@ -261,12 +254,11 @@
   </data>
   <data name="Invite_YourWork" xml:space="preserve">
     <value>your work</value>
-=======
+  </data>
   <data name="RequestApproved" xml:space="preserve">
     <value>Your request is already approved.</value>
   </data>
   <data name="RequestOnPendingState" xml:space="preserve">
     <value>Request pending...</value>
->>>>>>> 8aeb9eed
   </data>
 </root>