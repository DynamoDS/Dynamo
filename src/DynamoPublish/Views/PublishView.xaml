﻿<Window x:Class="Dynamo.Publish.Views.PublishView"
        xmlns="http://schemas.microsoft.com/winfx/2006/xaml/presentation"
        xmlns:x="http://schemas.microsoft.com/winfx/2006/xaml"
        xmlns:resx="clr-namespace:Dynamo.Publish.Properties"
        xmlns:controls="clr-namespace:Dynamo.Controls;assembly=DynamoCoreWpf"
        xmlns:ui="clr-namespace:Dynamo.UI;assembly=DynamoCoreWpf"
        Title="{x:Static resx:Resources.PublishViewTitle}"
        Height="480"
        Width="605">
    <Window.Resources>
        <ResourceDictionary>
            <controls:BoolToVisibilityCollapsedConverter x:Key="BooleanToVisibilityCollapsedConverter" />
            <controls:BooleanToBrushConverter x:Key="BooleanToBrushConverter"
                                              TrueBrush="{StaticResource PublishStatePanelNormalBackground}"
                                              FalseBrush="{StaticResource PublishStatePanelErrorBackground}" />

            <Style TargetType="{x:Type TextBox}"
                   x:Key="PublishTextBoxStyle"
                   BasedOn="{StaticResource SDarkTextBox}">
                <Setter Property="IsEnabled"
                        Value="True" />

                <Style.Triggers>
                    <DataTrigger Binding="{Binding IsUploading}"
                                 Value="True">
                        <Setter Property="IsEnabled"
                                Value="False" />
                    </DataTrigger>
                </Style.Triggers>

            </Style>

            <ResourceDictionary.MergedDictionaries>
                <ResourceDictionary Source="pack://application:,,,/DynamoPublish;component/Resources/PublishResourceDictionary.xaml" />
                <ui:SharedResourceDictionary Source="{x:Static ui:SharedDictionaryManager.DynamoModernDictionaryUri}" />
            </ResourceDictionary.MergedDictionaries>
        </ResourceDictionary>

    </Window.Resources>

    <Grid Name="mainGrid"
          Background="{StaticResource PublishViewBackground}">
        <Grid.ColumnDefinitions>
            <ColumnDefinition Width="40" />
            <ColumnDefinition Width="*" />
            <ColumnDefinition Width="40" />
        </Grid.ColumnDefinitions>

        <Grid.RowDefinitions>
            <RowDefinition Height="Auto" />
            <RowDefinition Height="*" />
            <RowDefinition Height="Auto" />
        </Grid.RowDefinitions>

        <Grid Grid.Column="1"
              Grid.Row="0"
              Name="gridNameAndDescription">
            <Grid.RowDefinitions>
                <RowDefinition Height="Auto" />
                <RowDefinition Height="Auto" />
            </Grid.RowDefinitions>

            <Grid Grid.Row="0"
                  Margin="0,10,0,0">
                <Grid.RowDefinitions>
                    <RowDefinition Height="Auto" />
                    <RowDefinition Height="Auto" />
                </Grid.RowDefinitions>

                <TextBlock Text="{x:Static resx:Resources.PublishViewNameTitle}"
                           Grid.Row="0"
                           Foreground="{StaticResource PublishViewTextColor}"
                           Height="28" />

                <TextBox Name="textBoxName"
                         Grid.Row="1"
                         Text="{Binding Name, Mode=TwoWay, UpdateSourceTrigger=PropertyChanged}"
                         Style="{StaticResource PublishTextBoxStyle}" />
                <TextBlock Name="textBlockDefaultName"
                           Text="{x:Static resx:Resources.PublishViewDefaultNameTitle}"
                           Grid.Row="1"
                           Margin="5,0,5,0"
                           Foreground="#FF808080"
                           FontStyle="Italic"
                           IsHitTestVisible="False"
                           Padding="5"
                           FontSize="14">

                    <TextBlock.Style>
                        <Style TargetType="TextBlock">
                            <Setter Property="Visibility"
                                    Value="Collapsed" />
                            <Style.Triggers>
                                <MultiDataTrigger>
                                    <MultiDataTrigger.Conditions>
                                        <Condition Binding="{Binding ElementName=textBoxName, Path=Text}"
                                                   Value="" />
                                        <Condition Binding="{Binding ElementName=textBoxName, Path=IsKeyboardFocusWithin}"
                                                   Value="False" />
                                    </MultiDataTrigger.Conditions>
                                    <Setter Property="Visibility"
                                            Value="Visible" />
                                </MultiDataTrigger>
                            </Style.Triggers>
                        </Style>
                    </TextBlock.Style>
                </TextBlock>


            </Grid>

            <Grid Grid.Row="1"
                  Margin="0,10,0,0">
                <Grid.RowDefinitions>
                    <RowDefinition Height="Auto" />
                    <RowDefinition Height="Auto" />
                    <RowDefinition Height="Auto" />
                </Grid.RowDefinitions>
                <Grid.ColumnDefinitions>
                    <ColumnDefinition Width="*" />
                    <ColumnDefinition Width="Auto" />
                </Grid.ColumnDefinitions>

                <TextBlock Text="{x:Static resx:Resources.PublishViewDescriptionTitle}"
                           Grid.Row="0"
                           Foreground="{StaticResource PublishViewTextColor}"
                           Height="28" />

                <TextBox Name="textBoxDescription"
                         MinHeight="150"
                         Grid.Row="1"
                         Grid.ColumnSpan="3"
                         Text="{Binding Description, Mode=TwoWay, UpdateSourceTrigger=PropertyChanged}"
                         Style="{StaticResource PublishTextBoxStyle}" />
                <TextBlock Name="textBlockDefaultDescription"
                           Text="{x:Static resx:Resources.PublishViewDefaultDescriptionTitle}"
                           Grid.Row="1"
                           Margin="5,0,5,0"
                           Foreground="#FF808080"
                           FontStyle="Italic"
                           IsHitTestVisible="False"
                           Padding="5"
                           FontSize="14">

                    <TextBlock.Style>
                        <Style TargetType="TextBlock">
                            <Setter Property="Visibility"
                                    Value="Collapsed" />
                            <Style.Triggers>
                                <MultiDataTrigger>
                                    <MultiDataTrigger.Conditions>
                                        <Condition Binding="{Binding ElementName=textBoxDescription, Path=Text}"
                                                   Value="" />
                                        <Condition Binding="{Binding ElementName=textBoxDescription, Path=IsKeyboardFocusWithin}"
                                                   Value="False" />
                                    </MultiDataTrigger.Conditions>
                                    <Setter Property="Visibility"
                                            Value="Visible" />
                                </MultiDataTrigger>
                            </Style.Triggers>
                        </Style>
                    </TextBlock.Style>
                </TextBlock>

                <Button Name="buttonPublish"
                        Grid.Row="2"
                        Content="{x:Static resx:Resources.PublishButtonTitle}"
                        Command="{Binding PublishCommand}"
                        Width="100"
                        Grid.Column="1"
                        Margin="0,10,5,0"
                        Style="{StaticResource STextButton}" />

            </Grid>

        </Grid>

        <Grid Grid.Column="1"
              Grid.Row="1"
              Name="gridShareLink"
              Margin="0,10,0,0">
            <Grid.ColumnDefinitions>
                <ColumnDefinition Width="*" />
                <ColumnDefinition Width="20" />
                <ColumnDefinition Width="36.907" />
                <ColumnDefinition Width="13.242"/>
                <ColumnDefinition Width="27.104"/>
                <ColumnDefinition Width="22.496"/>
            </Grid.ColumnDefinitions>

            <Grid.RowDefinitions>
                <RowDefinition Height="Auto" />
                <RowDefinition Height="Auto" />
                <RowDefinition Height="Auto" />
            </Grid.RowDefinitions>

            <TextBlock Text="{x:Static resx:Resources.PublishViewShareLinkTitle}"
                       Grid.Row="0"
                       Foreground="{StaticResource PublishViewTextColor}"
                       Height="28" Grid.ColumnSpan="2" Margin="0,0,19.4,2.4" />
            <TextBox Name="textBoxShareLink"
                     Grid.Row="1"
                     Text="{Binding ShareLink, Mode=TwoWay}"
                     Style="{StaticResource SDarkTextBox}" Grid.ColumnSpan="2" Margin="0,0.6,19.4,-1" Grid.RowSpan="2" />                    

            <Button Name="buttonCopyLink"
                    Content="{x:Static resx:Resources.CopyLinkButtonTitle}"
                    Grid.Row="1"
                    Grid.Column="1"
                    Width="100"
                    Height="30"
<<<<<<< HEAD
                    Style="{StaticResource SBadgeButton}" Grid.ColumnSpan="5" Margin="19.6,0.6,0.4,2.2" />
=======
                    Style="{StaticResource SBadgeButton}"
                    Click="OnButtonCopyLinkClick" />
>>>>>>> c21c59fb

        </Grid>


        <StackPanel Name="PublishUploadStatePanel"
                    Grid.Row="2"
                    Grid.Column="0"
                    Grid.ColumnSpan="3"
                    Background="{Binding IsReadyToUpload, Converter={StaticResource BooleanToBrushConverter}}"
                    Height="30">
            <TextBlock Name="UploadStateTextBlock"
                       Text="{Binding UploadStateMessage}"
                       Foreground="White"
                       VerticalAlignment="Center"
                       Margin="10,7,0,0" />
        </StackPanel>

    </Grid>
</Window><|MERGE_RESOLUTION|>--- conflicted
+++ resolved
@@ -206,15 +206,11 @@
             <Button Name="buttonCopyLink"
                     Content="{x:Static resx:Resources.CopyLinkButtonTitle}"
                     Grid.Row="1"
-                    Grid.Column="1"
+                    Grid.Column="2"
                     Width="100"
                     Height="30"
-<<<<<<< HEAD
-                    Style="{StaticResource SBadgeButton}" Grid.ColumnSpan="5" Margin="19.6,0.6,0.4,2.2" />
-=======
                     Style="{StaticResource SBadgeButton}"
                     Click="OnButtonCopyLinkClick" />
->>>>>>> c21c59fb
 
         </Grid>
 
