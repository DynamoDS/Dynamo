--- conflicted
+++ resolved
@@ -3,10 +3,7 @@
   <appSettings>
     <add key="ServerUrl" value="http://10.39.165.198:3000" />
     <add key="Page" value="ws" />
-<<<<<<< HEAD
     <add key="Invite" value="invite" />
-=======
     <add key="ManagerPage" value="http://10.39.165.198:3000/manager.html" />
->>>>>>> 704fd1d0
   </appSettings>
 </configuration>