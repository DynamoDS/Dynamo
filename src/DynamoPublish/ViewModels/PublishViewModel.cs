--- conflicted
+++ resolved
@@ -340,14 +340,12 @@
                     var nodeList = string.Join(", ", model.InvalidNodeNames);
                     UploadStateMessage = Resources.InvalidNodeMessage + nodeList;
                     break;
-<<<<<<< HEAD
-                case PublishModel.UploadErrorType.GetWorkspacesError:
-                    UploadStateMessage = Resources.GetWorkspacesErrorMessage;
-=======
                 case PublishModel.UploadErrorType.CustomNodeNotFound:
                     UploadStateMessage = string.Format(Resources.CustomNodeDefinitionNotFoundErrorMessage, 
                         model.NotFoundCustomNodeName);
->>>>>>> 0e44818d
+                    break;
+                case PublishModel.UploadErrorType.GetWorkspacesError:
+                    UploadStateMessage = Resources.GetWorkspacesErrorMessage;
                     break;
                 case PublishModel.UploadErrorType.UnknownServerError:
                     UploadStateMessage = Resources.UnknownServerErrorMessage;
