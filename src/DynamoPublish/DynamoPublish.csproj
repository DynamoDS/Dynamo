--- conflicted
+++ resolved
@@ -62,12 +62,8 @@
     <Reference Include="WindowsBase" />
   </ItemGroup>
   <ItemGroup>
-<<<<<<< HEAD
-    <Compile Include="FloodPersistenceServiceExtension.cs" />
     <Compile Include="Models\PublishModel.cs" />
-=======
     <Compile Include="DynamoPublishExtension.cs" />
->>>>>>> ad650d2f
     <Compile Include="Properties\AssemblyInfo.cs" />
     <Compile Include="ViewModels\PublishViewModel.cs" />
     <Compile Include="Views\PublishView.xaml.cs">
@@ -97,11 +93,7 @@
   <Import Project="$(MSBuildToolsPath)\Microsoft.CSharp.targets" />
   <Target Name="AfterBuild">
     <ItemGroup>
-<<<<<<< HEAD
-      <ExtensionDefinition Include="FloodPersistenceServiceExtension_ViewExtensionDefinition.xml" />
-=======
       <ExtensionDefinition Include="DynamoPublishExtension_ViewExtensionDefinition.xml" />
->>>>>>> ad650d2f
     </ItemGroup>
     <Copy SourceFiles="@(ExtensionDefinition)" DestinationFolder="$(OutputPath)\viewExtensions" />
   </Target>
