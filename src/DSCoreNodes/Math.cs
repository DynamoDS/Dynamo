﻿using System;
using System.Collections;
using System.Collections.Generic;
using System.Linq;

namespace DSCoreNodes
{
    /// <summary>
    /// Methods for performing Mathematical operations.
    /// </summary>
<<<<<<< HEAD
    public static class DSMath
=======
    public class Math
>>>>>>> 6cb507be
    {
        /// <summary>
        /// Generates a random double in the range of [0, 1).
        /// </summary>
        /// <param name="seed">Seed value for the random number generator.</param>
        public static double RandomSeed(int seed)
        {
            return new Random(seed).NextDouble();
        }

        /// <summary>
        /// Produces a list containing the given amount of random doubles
        /// in the range of [0, 1).
        /// </summary>
        /// <param name="amount">Amount of random numbers the result list will contain.</param>
        public static IList RandomList(int amount)
        {
            var result = new ArrayList();

            var r = new Random();
            foreach (var x in Enumerable.Range(0, amount).Select(_ => r.NextDouble()))
                result.Add(x);

            return result;
        }

        /// <summary>
        /// Pi Constant Multiplied by 2
        /// </summary>
        public static double PiTimes2
        {
            get
            {
                return System.Math.PI*2;
            }
        }

        /// <summary>
        /// Averages a list of numbers.
        /// </summary>
        /// <param name="numbers">List of numbers to be averaged.</param>
        public static double Average(IEnumerable<double> numbers)
        {
            return numbers.Average();
        }
    }
}<|MERGE_RESOLUTION|>--- conflicted
+++ resolved
@@ -8,11 +8,7 @@
     /// <summary>
     /// Methods for performing Mathematical operations.
     /// </summary>
-<<<<<<< HEAD
-    public static class DSMath
-=======
     public class Math
->>>>>>> 6cb507be
     {
         /// <summary>
         /// Generates a random double in the range of [0, 1).
