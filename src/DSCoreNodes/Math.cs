--- conflicted
+++ resolved
@@ -8,11 +8,7 @@
     /// <summary>
     /// Methods for performing Mathematical operations.
     /// </summary>
-<<<<<<< HEAD
-    public static class DSMath
-=======
     public class Math
->>>>>>> 8f2aa0d9
     {
         /// <summary>
         /// Generates a random double in the range of [0, 1).
