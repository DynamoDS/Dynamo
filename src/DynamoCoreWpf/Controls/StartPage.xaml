﻿<UserControl x:Class="Dynamo.UI.Controls.StartPageView"
             xmlns="http://schemas.microsoft.com/winfx/2006/xaml/presentation"
             xmlns:x="http://schemas.microsoft.com/winfx/2006/xaml"
             xmlns:mc="http://schemas.openxmlformats.org/markup-compatibility/2006"
             xmlns:d="http://schemas.microsoft.com/expression/blend/2008"
             xmlns:l="clr-namespace:Dynamo.UI.Controls"
             xmlns:ui="clr-namespace:Dynamo.UI"
             xmlns:p="clr-namespace:Dynamo.Wpf.Properties"
             xmlns:configuration="clr-namespace:Dynamo.Configuration;assembly=DynamoCore"
             mc:Ignorable="d"
             d:DesignWidth="640"
             d:DesignHeight="480"
             Margin="0,-1,0,0">
    <UserControl.Resources>
        <ResourceDictionary>
            <ResourceDictionary.MergedDictionaries>
                <ResourceDictionary Source="{x:Static ui:SharedDictionaryManager.DynamoModernDictionaryUri}" />
            </ResourceDictionary.MergedDictionaries>
        </ResourceDictionary>
    </UserControl.Resources>

    <Grid Name="startPageGrid"
          Background="White"
          AllowDrop="True"
          Drop="StartPage_OnDrop">

        <Grid.RowDefinitions>
            <RowDefinition Height="50"></RowDefinition>
            <RowDefinition Height="Auto"></RowDefinition>
            <RowDefinition Height="*"></RowDefinition>
        </Grid.RowDefinitions>

        <!-- Begin top part (i.e. the "Start" tab) -->

        <Border Background="#3C3C3C"
                BorderThickness="0,1,0,1"
                BorderBrush="#404040" />
<<<<<<< HEAD
        <Border HorizontalAlignment="Left" Background="#2A2A2A" BorderThickness="0,0,0,5" BorderBrush="#ADE4DE">
            <Grid Margin="10" Width="208">
                <TextBlock Margin="10,4,0,0"
                           FontSize="16px"
                           FontFamily="{StaticResource ArtifaktElementRegular}"
                           Text="{x:Static p:Resources.StartPageStart}"
                           Foreground="#EEEEEE"
                           VerticalAlignment="Center" />
                <Image Width="16px"
                       Height="16px"
                       Margin="0,1,0,0"
                       HorizontalAlignment="Right"
                       MouseLeftButtonUp="OnCloseStartPageClicked">
=======
        <Border Background="#353535"
                BorderThickness="1,0,1,1"
                BorderBrush="#404040"
                Width="200"
                HorizontalAlignment="Left" />

        <StackPanel Orientation="Horizontal">

            <TextBlock Margin="8,0,0,0"
                       FontSize="11"
                       Width="172"
                       FontFamily="{StaticResource ArtifaktElementRegular}"
                       Text="{x:Static p:Resources.StartPageStart}"
                       Foreground="#888888"
                       VerticalAlignment="Center" />

            <Image Width="16"
                   Height="16"
                   MouseLeftButtonUp="OnCloseStartPageClicked">
>>>>>>> b3e60658
                <Image.Style>
                    <Style TargetType="{x:Type Image}">
                        <Style.Triggers>
                            <Trigger Property="IsMouseOver"
                                     Value="False">
                                <Setter Property="Source"
                                        Value="/DynamoCoreWpf;component/UI/Images/closetab_normal.png" />
                            </Trigger>
                            <Trigger Property="IsMouseOver"
                                     Value="True">
                                <Setter Property="Source"
                                        Value="/DynamoCoreWpf;component/UI/Images/closetab_hover.png" />
                            </Trigger>
                        </Style.Triggers>
                    </Style>
                </Image.Style>
            </Image>
            </Grid>
        </Border>

        <!-- Begin Dynamo logo -->

        <Image Name="StartPageLogo"
               Grid.Row="1"
               Width="250"
               Margin="0,32,0,32"
               HorizontalAlignment="Center"/>

        <!-- Begin inner grid control for all other list boxes -->

        <ScrollViewer HorizontalScrollBarVisibility="Hidden"
                      HorizontalAlignment="Stretch"
                      Grid.Row="2">

            <Grid Name="innerGrid"
                  HorizontalAlignment="Center">
                <Grid.ColumnDefinitions>
                    <ColumnDefinition Width="285"></ColumnDefinition>
                    <ColumnDefinition Width="110"></ColumnDefinition>
                    <ColumnDefinition Width="285"></ColumnDefinition>
                </Grid.ColumnDefinitions>

                <!-- Left rows of list boxes -->

                <StackPanel Name="leftPanel"
                            Grid.Column="0"
                            Orientation="Vertical">

                    <Border BorderThickness="0,0,0,1"
                            BorderBrush="#dfd8cf">
                        <TextBlock Text="{x:Static p:Resources.StartPageFiles}"
                                   FontSize="18"
                                   FontFamily="{StaticResource ArtifaktElementBold}"
                                   Foreground="#3395a2"
                                   Margin="0,0,12,0"
                                   HorizontalAlignment="Right" />
                    </Border>

                    <ListBox Name="filesListBox"
                             ItemContainerStyle="{StaticResource StartPageListBoxItem}"
                             Style="{StaticResource StartPageListBox}"
                             SelectionChanged="OnItemSelectionChanged">
                    </ListBox>

                    <Border BorderThickness="0,0,0,1"
                            BorderBrush="#dfd8cf">
                        <TextBlock Text="{x:Static p:Resources.StartPageRecent}"
                                   FontSize="18"
                                   FontFamily="{StaticResource ArtifaktElementBold}"
                                   Foreground="#62895b"
                                   Margin="0,0,12,0"
                                   HorizontalAlignment="Right" />
                    </Border>

                    <ListBox Name="recentListBox"
                             ItemContainerStyle="{StaticResource StartPageListBoxItem}"
                             Style="{StaticResource StartPageListBox}"
                             SelectionChanged="OnItemSelectionChanged">
                    </ListBox>



                    <Border BorderThickness="0,0,0,1"
                            BorderBrush="#dfd8cf">
                        <TextBlock Text="{Binding Path=BackupTitle}"
                                   FontSize="18"
                                   FontFamily="{StaticResource ArtifaktElementBold}"
                                   Foreground="#ad5446"
                                   Margin="0,0,12,0"
                                   HorizontalAlignment="Right" />
                    </Border>

                    <ListBox Name="backupFilesList"
                             ItemContainerStyle="{StaticResource StartPageListBoxItem}"
                             Style="{StaticResource StartPageListBox}"
                             SelectionChanged="OnItemSelectionChanged"
                             Margin="0,0,12,0">
                    </ListBox>

                    <Grid Name="backupButtons"
                          Background="White"
                          HorizontalAlignment="Stretch">

                        <Grid.ColumnDefinitions>
                            <ColumnDefinition Width="1*"></ColumnDefinition>
                            <ColumnDefinition Width="1*"></ColumnDefinition>
                        </Grid.ColumnDefinitions>

                        <Label Grid.Column="0"
                           Name ="openAll"
                           FontFamily="{StaticResource ArtifaktElementRegular}"
                           Margin="0,0,0,0"
                           HorizontalAlignment="Left"
                           Style="{StaticResource StartPageLabel}"
                           Content="{x:Static p:Resources.StartPageOpenAll}"
                           MouseLeftButtonUp="OpenAllFilesOnCrash" />
                        <Label Grid.Column="1"
                           Name ="backupLocation"
                           FontFamily="{StaticResource ArtifaktElementRegular}"
                           Margin="0,0,0,0"
                           HorizontalAlignment="Right"
                           Style="{StaticResource StartPageLabel}"
                           Content="{x:Static p:Resources.StartPageBackupLocation}"
                           MouseLeftButtonUp="ShowBackupFilesInFolder" />
                    </Grid>

                </StackPanel>

                <!-- Right rows of list boxes -->

                <StackPanel Name="rightPanel"
                            Grid.Column="2"
                            Orientation="Vertical">

                    <Border BorderThickness="0,0,0,1"
                            BorderBrush="#dfd8cf">
                        <TextBlock Text="{x:Static p:Resources.StartPageAsk}"
                                   FontSize="18"
                                   FontFamily="{StaticResource ArtifaktElementBold}"
                                   Foreground="#a55553"
                                   Margin="0,0,12,0"
                                   HorizontalAlignment="Right" />
                    </Border>

                    <ListBox Name="askListBox"
                             ItemContainerStyle="{StaticResource StartPageListBoxItem}"
                             Style="{StaticResource StartPageListBox}"
                             SelectionChanged="OnItemSelectionChanged">
                    </ListBox>

                    <Border BorderThickness="0,0,0,1"
                            BorderBrush="#dfd8cf">
                        <TextBlock Text="{x:Static p:Resources.StartPageReference}"
                                   FontSize="18"
                                   FontFamily="{StaticResource ArtifaktElementBold}"
                                   Foreground="#6f4c76"
                                   Margin="0,0,12,0"
                                   HorizontalAlignment="Right" />
                    </Border>

                    <ListBox Name="referenceListBox"
                             ItemContainerStyle="{StaticResource StartPageListBoxItem}"
                             Style="{StaticResource StartPageListBox}"
                             SelectionChanged="OnItemSelectionChanged">
                    </ListBox>

                    <Border BorderThickness="0,0,0,1"
                            BorderBrush="#dfd8cf">
                        <TextBlock Text="{x:Static p:Resources.StartPageCode}"
                                   FontSize="18"
                                   FontFamily="{StaticResource ArtifaktElementBold}"
                                   Foreground="#4b9dbf"
                                   Margin="0,0,12,0"
                                   HorizontalAlignment="Right" />
                    </Border>

                    <ListBox Name="codeListBox"
                             ItemContainerStyle="{StaticResource StartPageListBoxItem}"
                             Style="{StaticResource StartPageListBox}"
                             SelectionChanged="OnItemSelectionChanged">
                    </ListBox>

                    <Border BorderThickness="0,0,0,1"
                            BorderBrush="#dfd8cf">
                        <TextBlock Text="{x:Static p:Resources.StartPageSamples}"
                                   FontSize="18"
                                   FontFamily="{StaticResource ArtifaktElementBold}"
                                   Foreground="#5e8f80"
                                   Margin="0,0,12,0"
                                   HorizontalAlignment="Right" />
                    </Border>

                    <TreeView x:Name="sampleFileTreeView"
                              Background="#FFFFFF"
                              Grid.Row="3"
                              Grid.ColumnSpan="2"
                              BorderThickness="0"
                              FontSize="16"
                              ItemContainerStyle="{StaticResource StartPageTreeViewItem}"
                              Style="{StaticResource StartPageTreeView}">
                        <TreeView.ItemTemplate>
                            <HierarchicalDataTemplate DataType="{x:Type l:SampleFileEntry}"
                                                      ItemsSource="{Binding Path=Children}">
                                <TextBlock Text="{Binding Path=FileName}"
                                           MouseLeftButtonUp="OnSampleFileSelected"
                                           Cursor="Hand" />
                            </HierarchicalDataTemplate>
                        </TreeView.ItemTemplate>
                    </TreeView>

                    <Label FontFamily="{StaticResource ArtifaktElementBold}"
                           Margin="0,0,12,0"
                           HorizontalAlignment="Left"
                           Style="{StaticResource StartPageLabel}"
                           Content="{x:Static p:Resources.StartPageShowSamples}"
                           MouseLeftButtonUp="ShowSamplesInFolder" />
                    
                </StackPanel>

            </Grid>
        </ScrollViewer>

    </Grid>
</UserControl><|MERGE_RESOLUTION|>--- conflicted
+++ resolved
@@ -35,7 +35,6 @@
         <Border Background="#3C3C3C"
                 BorderThickness="0,1,0,1"
                 BorderBrush="#404040" />
-<<<<<<< HEAD
         <Border HorizontalAlignment="Left" Background="#2A2A2A" BorderThickness="0,0,0,5" BorderBrush="#ADE4DE">
             <Grid Margin="10" Width="208">
                 <TextBlock Margin="10,4,0,0"
@@ -49,27 +48,6 @@
                        Margin="0,1,0,0"
                        HorizontalAlignment="Right"
                        MouseLeftButtonUp="OnCloseStartPageClicked">
-=======
-        <Border Background="#353535"
-                BorderThickness="1,0,1,1"
-                BorderBrush="#404040"
-                Width="200"
-                HorizontalAlignment="Left" />
-
-        <StackPanel Orientation="Horizontal">
-
-            <TextBlock Margin="8,0,0,0"
-                       FontSize="11"
-                       Width="172"
-                       FontFamily="{StaticResource ArtifaktElementRegular}"
-                       Text="{x:Static p:Resources.StartPageStart}"
-                       Foreground="#888888"
-                       VerticalAlignment="Center" />
-
-            <Image Width="16"
-                   Height="16"
-                   MouseLeftButtonUp="OnCloseStartPageClicked">
->>>>>>> b3e60658
                 <Image.Style>
                     <Style TargetType="{x:Type Image}">
                         <Style.Triggers>
