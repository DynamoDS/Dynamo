--- conflicted
+++ resolved
@@ -55,47 +55,6 @@
                 <RowDefinition Height="45" />
             </Grid.RowDefinitions>
 
-<<<<<<< HEAD
-        <Grid Name="Header"
-              Grid.Row="0">
-            <Grid.ColumnDefinitions>
-                <ColumnDefinition Width="*" />
-            </Grid.ColumnDefinitions>
-                <Border Background="{StaticResource ExtensionBackgroundColor}"
-                    Padding="0"
-                    CornerRadius="8,8,0,0">
-                <Grid>
-                    <StackPanel Name="AutoCompletionHeader"
-                                Grid.ColumnSpan="1"
-                                Width="Auto"
-                                HorizontalAlignment="Left"
-                                Orientation="Horizontal">
-                        <TextBlock Text="{x:Static resx:Resources.Autocomplete}"
-                               TextWrapping="Wrap"
-                               Padding="4"
-                               Margin="80,1.75,0,0"
-                               Foreground="{StaticResource AutocompletionWindowFontColor}"
-                               Background="Transparent"
-                               TextAlignment="Center"
-                               FontSize="14">
-                        </TextBlock>
-                        <Image Name="NodeAutoCompleteInfoIcon" 
-                               Width="14" 
-                               Height="14" 
-                               MouseDown="OnMoreInfoClicked" 
-                               Margin="40,5,10,5" 
-                               HorizontalAlignment="Right" 
-                               VerticalAlignment="Center"
-                               Style="{StaticResource ToggleInfoStyle}">
-
-                        </Image>
-                        <Image Width="14" Height="14" Margin="0,5,10,5" MouseDown="CloseAutocompletionWindow" HorizontalAlignment="Right" VerticalAlignment="Center">
-                                <Image.Style>
-                                    <Style TargetType="{x:Type Image}">
-                                        <Style.Triggers>
-                                            <Trigger Property="IsMouseOver" Value="False">
-                                                <Setter Property="Source" Value="/DynamoCoreWpf;component/UI/Images/TitleBarButtons/close-darktheme-default-16px.png" />
-=======
             <Grid Name="Header"
                   Grid.Row="0">
                 <Grid.ColumnDefinitions>
@@ -140,7 +99,6 @@
                                                      Value="False">
                                                 <Setter Property="Source"
                                                         Value="/DynamoCoreWpf;component/UI/Images/TitleBarButtons/close-darktheme-default-16px.png" />
->>>>>>> 53e2800d
                                             </Trigger>
                                             <Trigger Property="IsMouseOver"
                                                      Value="True">
