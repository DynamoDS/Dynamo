﻿using System;
using System.Windows;
using System.Windows.Controls;
using System.Windows.Data;
using System.Windows.Input;
using System.Windows.Media;
using System.Windows.Shapes;
using Dynamo.Controls;
using Dynamo.Interfaces;
using Dynamo.Models;
using Dynamo.UI;
using Dynamo.Utilities;
using Dynamo.ViewModels;

using DynCmd = Dynamo.Models.DynamoModel;
using System.Windows.Controls.Primitives;
using Thickness = System.Windows.Thickness;

namespace Dynamo.Nodes
{
    //taken from http://stackoverflow.com/questions/660554/how-to-automatically-select-all-text-on-focus-in-wpf-textbox
    public class ClickSelectTextBox : TextBox
    {
        protected bool selectAllWhenFocused = true;
        protected RoutedEventHandler focusHandler;

        public ClickSelectTextBox()
        {
            focusHandler = new RoutedEventHandler(SelectAllText);
            AddHandler(PreviewMouseLeftButtonDownEvent,
                new MouseButtonEventHandler(SelectivelyIgnoreMouseButton), true);
            AddHandler(GotKeyboardFocusEvent, focusHandler, true);
            AddHandler(MouseDoubleClickEvent, focusHandler, true);
        }

        private static void SelectivelyIgnoreMouseButton(
            object sender, MouseButtonEventArgs e)
        {
            // Find the TextBox
            DependencyObject parent = e.OriginalSource as UIElement;
            while (parent != null && !(parent is TextBox))
                parent = VisualTreeHelper.GetParent(parent);

            if (parent != null)
            {
                var textBox = parent as ClickSelectTextBox;
                if (textBox != null && (!textBox.IsKeyboardFocusWithin))
                {
                    // If the text box is not yet focussed, give it the focus and
                    // stop further processing of this click event.
                    textBox.Focus();
                    e.Handled = textBox.selectAllWhenFocused;
                }
            }
        }

        private static void SelectAllText(object sender, RoutedEventArgs e)
        {
            var textBox = e.OriginalSource as TextBox;
            if (textBox != null)
                textBox.SelectAll();
        }
    }

    public class DynamoTextBox : ClickSelectTextBox
    {
        public event RequestReturnFocusToSearchHandler RequestReturnFocusToSearch;
        public delegate void RequestReturnFocusToSearchHandler();
        protected void OnRequestReturnFocusToSearch()
        {
            if (RequestReturnFocusToSearch != null)
                RequestReturnFocusToSearch();
        }

        public event Action OnChangeCommitted;

        private static Brush clear = new SolidColorBrush(Color.FromArgb(100, 255, 255, 255));
        private static Brush highlighted = new SolidColorBrush(Color.FromArgb(200, 255, 255, 255));

        private NodeViewModel nodeViewModel;
        private NodeViewModel NodeViewModel
        {
            get
            {
                if (nodeViewModel != null) return nodeViewModel;

<<<<<<< HEAD
                var f = WpfUtilities.FindUpVisualTree<dynNodeView>(this);
                if (f != null) nodeViewModel = f.ViewModel;
=======
                var f = WpfUtilities.FindUpVisualTree<NodeView>(this);
                if (f != null) this.nodeViewModel = f.ViewModel;
>>>>>>> 95d40a5d

                return nodeViewModel;
            }
        }

        #region Class Operational Methods

        public DynamoTextBox()
            : this(string.Empty)
        {
        }

        public DynamoTextBox(string initialText)
        {
            //turn off the border
            Background = clear;
            BorderThickness = new Thickness(1);
            GotFocus += OnGotFocus;
            LostFocus += OnLostFocus;
            LostKeyboardFocus += OnLostFocus;
            Padding = new Thickness(3);
            base.Text = initialText;
            Pending = false;
            Style = (Style)SharedDictionaryManager.DynamoModernDictionary["SZoomFadeTextBox"];
            MinHeight = 20;

            RequestReturnFocusToSearch += TryFocusSearch;
        }

        private void TryFocusSearch()
        {
            if (NodeViewModel == null) return;

            NodeViewModel.DynamoViewModel.ReturnFocusToSearch();
        }

        public void BindToProperty(Binding binding)
        {
            SetBinding(TextProperty, binding);
            UpdateDataSource(false);
        }

        #endregion

        #region Class Properties

        private bool pending;

        public bool Pending
        {
            get { return pending; }
            set
            {
                FontStyle = value ? FontStyles.Italic : FontStyles.Normal;
                pending = value;
            }
        }

        /// <summary>
        /// This property hides the base "TextBox.Text" property to remove the 
        /// ability to directly set its value (by-passing the undo recording 
        /// completely). For this reason, there is no setter for this property.
        /// </summary>
        new public string Text
        {
            get { return base.Text; }
        }

        #endregion

        #region Class Event Handlers

        private void OnLostFocus(object sender, RoutedEventArgs routedEventArgs)
        {
            Background = clear;
        }

        private void OnGotFocus(object sender, RoutedEventArgs routedEventArgs)
        {
            Background = highlighted;
            SelectAll();
        }

        protected override void OnTextChanged(TextChangedEventArgs e)
        {
            Pending = true;
        }

        protected override void OnPreviewKeyDown(KeyEventArgs e)
        {
            if (e.Key == Key.Return || e.Key == Key.Enter)
            {
                OnRequestReturnFocusToSearch();
            }
        }

        protected override void OnLostFocus(RoutedEventArgs e)
        {
            UpdateDataSource(true);
        }

        #endregion

        #region Private Class Helper Methods

        private void UpdateDataSource(bool recordForUndo)
        {
            if (Pending)
            {
                var expr = GetBindingExpression(TextProperty);

                var nvm = NodeViewModel;
                if (expr != null)
                {
                    // There are two ways in which the bound data source can be 
                    // updated: when it is first bound to the target (text box),
                    // and when it is explicitly updated by text box losing its 
                    // focus. In the first way, even though the bound data source 
                    // is updated, its actual value does not get changed. In this 
                    // case there is no need for undo recording. However, it is 
                    // deemed as a user commit when text box loses its focus, in 
                    // which case undo recording has to be done. It is in the 
                    // second case a command is being sent to actually update the 
                    // data source (also record the update for undo).

                    if (false == recordForUndo)
                        expr.UpdateSource();
                    else if (nvm != null)
                    {
                        string propName = expr.ParentBinding.Path.Path;
                        nvm.DynamoViewModel.ExecuteCommand(
                            new DynamoModel.UpdateModelValueCommand(
                                nvm.NodeModel.GUID, propName, Text));
                    }
                }

                if (OnChangeCommitted != null)
                    OnChangeCommitted();
                
                Pending = false;
            }
        }

        private NodeModel GetBoundModel(object dataItem)
        {
            // Attempt get to the data-bound model (if there's any).
            NodeModel nodeModel = dataItem as NodeModel;
            if (null == nodeModel)
            {
                NodeViewModel nodeViewModel = dataItem as NodeViewModel;
                if (null != nodeViewModel)
                    nodeModel = nodeViewModel.NodeModel;
            }

            return nodeModel;
        }

        #endregion
    }

    public class StringTextBox : DynamoTextBox
    {

        #region Class Event Handlers

        protected override void OnPreviewKeyDown(KeyEventArgs e)
        {
            // This method is overridden so that the base implementation will 
            // not be called (the base class commits changes once <Enter> key
            // is pressed, not something that a multi-line string edit box needs.
        }

        #endregion
    }

    public class DynamoSlider : Slider
    {
        readonly NodeModel nodeModel;

        public DynamoSlider(NodeModel model)
        {
            nodeModel = model;
        }

        #region Event Handlers
        protected override void OnThumbDragStarted(DragStartedEventArgs e)
        {
            base.OnThumbDragStarted(e);
            nodeModel.Workspace.RecordModelForModification(nodeModel);
            (nodeModel as IBlockingModel).OnBlockingStarted(EventArgs.Empty);
        }

        protected override void OnThumbDragCompleted(DragCompletedEventArgs e)
        {
            base.OnThumbDragCompleted(e);
            (nodeModel as IBlockingModel).OnBlockingEnded(EventArgs.Empty);
            nodeModel.RequiresRecalc = true;
        }

        protected override void OnPreviewMouseLeftButtonDown(MouseButtonEventArgs e)
        {
            base.OnPreviewMouseLeftButtonDown(e);
            if (e.OriginalSource is Rectangle)
                nodeModel.Workspace.RecordModelForModification(nodeModel);
        }
        #endregion
    }

}

namespace Dynamo.UI.Controls
{
    /// <summary>
    /// This is a class designed to be used as a tool-tip for Library View, 
    /// Input/Output ports, and Node Caption. It replaces the default look 
    /// of the system tool-tip where it has a triangular side that points 
    /// to the corresponding "target" element. This tool-tip also aligns itself 
    /// to the center of its target, both vertically and horizontally depending 
    /// on its attachment side.
    /// </summary>
    /// 
    public class DynamoToolTip : ToolTip
    {
        public static readonly DependencyProperty AttachmentSideProperty =
            DependencyProperty.Register("AttachmentSide",
            typeof(Side), typeof(DynamoToolTip),
            new PropertyMetadata(Side.Left));

        public enum Side
        {
            Left, Top, Right, Bottom
        }

        public DynamoToolTip()
        {
            Placement = PlacementMode.Custom;
            CustomPopupPlacementCallback = new CustomPopupPlacementCallback(PlacementCallback);
        }

        private CustomPopupPlacement[] PlacementCallback(Size popup, Size target, Point offset)
        {
            double x = 0, y = 0;
            double gap = Configurations.ToolTipTargetGapInPixels;
            PopupPrimaryAxis primaryAxis = PopupPrimaryAxis.None;

            switch (AttachmentSide)
            {
                case Side.Left:
                    x = -(popup.Width + gap);
                    y = (target.Height - popup.Height) * 0.5;
                    primaryAxis = PopupPrimaryAxis.Horizontal;
                    break;

                case Side.Right:
                    x = target.Width + gap;
                    y = (target.Height - popup.Height) * 0.5;
                    primaryAxis = PopupPrimaryAxis.Horizontal;
                    break;

                case Side.Top:
                    x = (target.Width - popup.Width) * 0.5;
                    y = -(popup.Height + gap);
                    primaryAxis = PopupPrimaryAxis.Vertical;
                    break;

                case Side.Bottom:
                    x = (target.Width - popup.Width) * 0.5;
                    y = target.Height + gap;
                    primaryAxis = PopupPrimaryAxis.Vertical;
                    break;
            }

            return new CustomPopupPlacement[]
            {
                new CustomPopupPlacement()
                {
                    Point = new Point(x, y),
                    PrimaryAxis = primaryAxis
                }
            };
        }

        public Side AttachmentSide
        {
            get { return ((Side)GetValue(AttachmentSideProperty)); }
            set { SetValue(AttachmentSideProperty, value); }
        }
    }
}<|MERGE_RESOLUTION|>--- conflicted
+++ resolved
@@ -84,13 +84,8 @@
             {
                 if (nodeViewModel != null) return nodeViewModel;
 
-<<<<<<< HEAD
-                var f = WpfUtilities.FindUpVisualTree<dynNodeView>(this);
-                if (f != null) nodeViewModel = f.ViewModel;
-=======
                 var f = WpfUtilities.FindUpVisualTree<NodeView>(this);
                 if (f != null) this.nodeViewModel = f.ViewModel;
->>>>>>> 95d40a5d
 
                 return nodeViewModel;
             }
