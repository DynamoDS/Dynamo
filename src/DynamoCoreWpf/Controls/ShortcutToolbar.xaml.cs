using System.Collections.ObjectModel;
using System.ComponentModel;
using System.Linq;
using System.Windows;
using System.Windows.Controls;
using System.Windows.Input;
using System.Windows.Media;
using System.Windows.Media.Imaging;
using Dynamo.Models;
using Dynamo.ViewModels;
using Greg.AuthProviders;
using Microsoft.Practices.Prism.ViewModel;
using Microsoft.Practices.Prism.Commands;

namespace Dynamo.UI.Controls
{
    /// <summary>
    /// An object which provides the data for the shortcut toolbar.
    /// </summary>
    public partial class ShortcutToolbar : UserControl
    {
        private readonly ObservableCollection<ShortcutBarItem> shortcutBarItems;
        private readonly ObservableCollection<ShortcutBarItem> shortcutBarRightSideItems;

        /// <summary>
        /// A collection of <see cref="ShortcutBarItem"/>.
        /// </summary>
        public ObservableCollection<ShortcutBarItem> ShortcutBarItems
        {
            get { return shortcutBarItems; }
        }

        /// <summary>
        /// A collection of <see cref="ShortcutBarItems"/> for the right hand side of the shortcut bar.
        /// </summary>
        public ObservableCollection<ShortcutBarItem> ShortcutBarRightSideItems
        {
            get { return shortcutBarRightSideItems; }
        }
        private readonly DynamoModel _viewModel;
        public ICommand SignOutCommand { get; private set; }

        /// <summary>
        /// Construct a ShortcutToolbar.
        /// </summary>
        /// <param name="updateManager"></param>
<<<<<<< HEAD
        public ShortcutToolbar(DynamoModel dm)
=======
        public ShortcutToolbar(DynamoViewModel dynamoViewModel)
>>>>>>> cf1f5c11
        {
            shortcutBarItems = new ObservableCollection<ShortcutBarItem>();
            shortcutBarRightSideItems = new ObservableCollection<ShortcutBarItem>();    

            InitializeComponent();
<<<<<<< HEAD

            DataContext = dm;
            this._viewModel = dm;
            if (_viewModel.AuthenticationManager.HasAuthProvider)
            {
                SignOutCommand = new DelegateCommand(SignOut, CanSignOut);
            }
            
=======
            UpdateControl.DataContext = dynamoViewModel.Model.UpdateManager;            

            var shortcutToolbar = new ShortcutToolbarViewModel(dynamoViewModel);
            DataContext = shortcutToolbar;
>>>>>>> cf1f5c11
        }

        private void exportMenu_MouseEnter(object sender, System.Windows.Input.MouseEventArgs e)
        {
            this.HeaderText.FontFamily = SharedDictionaryManager.DynamoModernDictionary["ArtifaktElementRegular"] as FontFamily;
            this.Icon.Source = new BitmapImage(new System.Uri(@"pack://application:,,,/DynamoCoreWpf;component/UI/Images/image-icon.png"));
        }

        private void exportMenu_MouseLeave(object sender, System.Windows.Input.MouseEventArgs e)
        {
            this.HeaderText.FontFamily = SharedDictionaryManager.DynamoModernDictionary["ArtifaktElementRegular"] as FontFamily;
            this.Icon.Source = new BitmapImage(new System.Uri(@"pack://application:,,,/DynamoCoreWpf;component/UI/Images/image-icon-default.png"));
        }

        private void LoginButton_OnClick(object sender, RoutedEventArgs e)
        {
            if (_viewModel.AuthenticationManager.LoginState == LoginState.LoggedIn)
            {
                var button = (Button)sender;
                MenuItem mi = button.Parent as MenuItem;
                if (mi != null)
                {
                    var mi2 = mi.Items.OfType<MenuItem>().FirstOrDefault();
                    mi2.DataContext = this;
                    mi.IsSubmenuOpen = !mi.IsSubmenuOpen;
                }
            }
            else if (_viewModel.AuthenticationManager.LoginState == LoginState.LoggedOut)
            {
                _viewModel.AuthenticationManager.ToggleLoginState();
                if (_viewModel.AuthenticationManager.IsLoggedIn()) {
                    var tb = (((sender as Button).Content as StackPanel).Children.OfType<TextBlock>().FirstOrDefault() as TextBlock);
                    tb.Text = _viewModel.AuthenticationManager.Username;
                    logoutOption.Visibility = Visibility.Visible;
                }
            }
        }

        internal void SignOut()
        {
            _viewModel.AuthenticationManager.ToggleLoginState();
            if (!_viewModel.AuthenticationManager.IsLoggedIn())
            {
                txtSignIn.Text = Wpf.Properties.Resources.SignInButtonText;
            }
        }

        internal bool CanSignOut()
        {
            return _viewModel.AuthenticationManager.CanToggleLoginState();
        }
    }

    /// <summary>
    /// An object which provides the data for an item in the shortcut toolbar.
    /// </summary>
    public partial class ShortcutBarItem : NotificationObject
    {
        protected string shortcutToolTip;

        /// <summary>
        /// A parameter sent to the ShortcutCommand.
        /// </summary>
        public string ShortcutCommandParameter { get; set; }

        /// <summary>
        /// The Command that will be executed by this shortcut item.
        /// </summary>
        public Commands.DelegateCommand ShortcutCommand { get; set; }

        /// <summary>
        /// The path to the image for the disabled state of this shortcut item.
        /// </summary>
        public string ImgDisabledSource { get; set; }

        /// <summary>
        /// The path to the image for the hover state of this shortcut item.
        /// </summary>
        public string ImgHoverSource { get; set; }

        /// <summary>
        /// The path to the image for the normal state of this shortcut item.
        /// </summary>
        public string ImgNormalSource { get; set; }

        /// <summary>
        /// The tooltip for this shortcut item.
        /// </summary>
        public virtual string ShortcutToolTip
        {
            get { return shortcutToolTip; }
            set { shortcutToolTip = value; }
        }
    }

    internal partial class ImageExportShortcutBarItem : ShortcutBarItem
    {
        private readonly DynamoViewModel vm;

        public override string ShortcutToolTip
        {
            get
            {
                return vm.BackgroundPreviewViewModel == null || !vm.BackgroundPreviewViewModel.CanNavigateBackground
                    ? Wpf.Properties.Resources.DynamoViewToolbarExportButtonTooltip
                    : Wpf.Properties.Resources.DynamoViewToolbarExport3DButtonTooltip;
            }
            set
            {
                shortcutToolTip = value;
            }
        }

        public ImageExportShortcutBarItem(DynamoViewModel viewModel)
        {
            vm = viewModel;
            vm.BackgroundPreviewViewModel.PropertyChanged += BackgroundPreviewViewModel_PropertyChanged;
        }

        private void BackgroundPreviewViewModel_PropertyChanged(object sender, PropertyChangedEventArgs e)
        {
            if (e.PropertyName != "CanNavigateBackground") return;
            RaisePropertyChanged("ShortcutToolTip");
        }
    }
}<|MERGE_RESOLUTION|>--- conflicted
+++ resolved
@@ -6,11 +6,10 @@
 using System.Windows.Input;
 using System.Windows.Media;
 using System.Windows.Media.Imaging;
-using Dynamo.Models;
 using Dynamo.ViewModels;
 using Greg.AuthProviders;
+using Dynamo.Wpf.ViewModels.Core;
 using Microsoft.Practices.Prism.ViewModel;
-using Microsoft.Practices.Prism.Commands;
 
 namespace Dynamo.UI.Controls
 {
@@ -37,38 +36,23 @@
         {
             get { return shortcutBarRightSideItems; }
         }
-        private readonly DynamoModel _viewModel;
+        private readonly Core.AuthenticationManager authManager;
         public ICommand SignOutCommand { get; private set; }
 
         /// <summary>
         /// Construct a ShortcutToolbar.
         /// </summary>
         /// <param name="updateManager"></param>
-<<<<<<< HEAD
-        public ShortcutToolbar(DynamoModel dm)
-=======
         public ShortcutToolbar(DynamoViewModel dynamoViewModel)
->>>>>>> cf1f5c11
         {
             shortcutBarItems = new ObservableCollection<ShortcutBarItem>();
             shortcutBarRightSideItems = new ObservableCollection<ShortcutBarItem>();    
 
-            InitializeComponent();
-<<<<<<< HEAD
-
-            DataContext = dm;
-            this._viewModel = dm;
-            if (_viewModel.AuthenticationManager.HasAuthProvider)
-            {
-                SignOutCommand = new DelegateCommand(SignOut, CanSignOut);
-            }
-            
-=======
-            UpdateControl.DataContext = dynamoViewModel.Model.UpdateManager;            
+            InitializeComponent();         
 
             var shortcutToolbar = new ShortcutToolbarViewModel(dynamoViewModel);
             DataContext = shortcutToolbar;
->>>>>>> cf1f5c11
+            authManager = dynamoViewModel.Model.AuthenticationManager;
         }
 
         private void exportMenu_MouseEnter(object sender, System.Windows.Input.MouseEventArgs e)
@@ -85,7 +69,7 @@
 
         private void LoginButton_OnClick(object sender, RoutedEventArgs e)
         {
-            if (_viewModel.AuthenticationManager.LoginState == LoginState.LoggedIn)
+            if (authManager.LoginState == LoginState.LoggedIn)
             {
                 var button = (Button)sender;
                 MenuItem mi = button.Parent as MenuItem;
@@ -96,12 +80,12 @@
                     mi.IsSubmenuOpen = !mi.IsSubmenuOpen;
                 }
             }
-            else if (_viewModel.AuthenticationManager.LoginState == LoginState.LoggedOut)
+            else if (authManager.LoginState == LoginState.LoggedOut)
             {
-                _viewModel.AuthenticationManager.ToggleLoginState();
-                if (_viewModel.AuthenticationManager.IsLoggedIn()) {
+                authManager.ToggleLoginState();
+                if (authManager.IsLoggedIn()) {
                     var tb = (((sender as Button).Content as StackPanel).Children.OfType<TextBlock>().FirstOrDefault() as TextBlock);
-                    tb.Text = _viewModel.AuthenticationManager.Username;
+                    tb.Text = authManager.Username;
                     logoutOption.Visibility = Visibility.Visible;
                 }
             }
@@ -109,8 +93,8 @@
 
         internal void SignOut()
         {
-            _viewModel.AuthenticationManager.ToggleLoginState();
-            if (!_viewModel.AuthenticationManager.IsLoggedIn())
+            authManager.ToggleLoginState();
+            if (!authManager.IsLoggedIn())
             {
                 txtSignIn.Text = Wpf.Properties.Resources.SignInButtonText;
             }
@@ -118,7 +102,7 @@
 
         internal bool CanSignOut()
         {
-            return _viewModel.AuthenticationManager.CanToggleLoginState();
+            return authManager.CanToggleLoginState();
         }
     }
 
