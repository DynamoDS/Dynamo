﻿using System;
using System.Collections.Generic;
using System.Linq;
using System.Windows;
using System.Windows.Controls;
using System.Windows.Controls.Primitives;
using System.Windows.Data;
using System.Windows.Input;
using System.Windows.Threading;
using Dynamo.Logging;
using Dynamo.Utilities;
using Dynamo.ViewModels;
using Dynamo.Wpf.ViewModels;

namespace Dynamo.UI.Controls
{
    /// <summary>
    /// Interaction logic for AutoCompleteSearchControl.xaml
    /// Notice this control shares a lot of logic with InCanvasSearchControl for now
    /// But they will diverge eventually because of UI improvements to auto complete.
    /// </summary>
    public partial class NodeAutoCompleteSearchControl
    {
        ListBoxItem HighlightedItem;

        internal event Action<ShowHideFlags> RequestShowNodeAutoCompleteSearch;

        public NodeAutoCompleteSearchViewModel ViewModel
        {
            get { return DataContext as NodeAutoCompleteSearchViewModel; }
        }

        public NodeAutoCompleteSearchControl()
        {
            InitializeComponent();
            if (Application.Current != null)
            {
                Application.Current.Deactivated += currentApplicationDeactivated;
            }
            Unloaded += NodeAutoCompleteSearchControl_Unloaded;
        }

<<<<<<< HEAD
=======
        private void NodeAutoCompleteSearchControl_Loaded(object sender, RoutedEventArgs e)
        {
            if (ViewModel != null && ViewModel.PortViewModel != null)
            {
                ViewModel.PortViewModel.PlaceNodeAutocompleteWindow(this, e);
                Analytics.TrackEvent(
                Dynamo.Logging.Actions.Open,
                Dynamo.Logging.Categories.NodeAutoCompleteOperations);
            }
        }

>>>>>>> 84f02b49
        private void NodeAutoCompleteSearchControl_Unloaded(object sender, RoutedEventArgs e)
        {
            if (Application.Current != null)
            {
                Application.Current.Deactivated -= currentApplicationDeactivated;
            }
        }

        private void currentApplicationDeactivated(object sender, EventArgs e)
        {
            OnRequestShowNodeAutoCompleteSearch(ShowHideFlags.Hide);
        }

        private void OnRequestShowNodeAutoCompleteSearch(ShowHideFlags flags)
        {
            if (RequestShowNodeAutoCompleteSearch != null)
            {
                RequestShowNodeAutoCompleteSearch(flags);
            }
        }

        private void OnSearchTextBoxTextChanged(object sender, TextChangedEventArgs e)
        {
            BindingExpression binding = ((TextBox)sender).GetBindingExpression(TextBox.TextProperty);
            if (binding != null)
                binding.UpdateSource();

            if (ViewModel != null)
                ViewModel.SearchCommand.Execute(null);
        }

        private void OnMouseLeftButtonUp(object sender, MouseButtonEventArgs e)
        {
            var listBoxItem = sender as ListBoxItem;
            if (listBoxItem == null || e.OriginalSource is Thumb) return;

            ExecuteSearchElement(listBoxItem);
            OnRequestShowNodeAutoCompleteSearch(ShowHideFlags.Hide);
            e.Handled = true;
        }

        private void ExecuteSearchElement(ListBoxItem listBoxItem)
        {
            var searchElement = listBoxItem.DataContext as NodeSearchElementViewModel;
            if (searchElement != null)
            {
                searchElement.Position = ViewModel.InCanvasSearchPosition;
                PortViewModel port = ViewModel.PortViewModel;
                if (searchElement.CreateAndConnectCommand.CanExecute(port.PortModel))
                {
                    searchElement.CreateAndConnectCommand.Execute(port.PortModel);
                    Analytics.TrackEvent(
                    Dynamo.Logging.Actions.Select,
                    Dynamo.Logging.Categories.NodeAutoCompleteOperations,
                    searchElement.FullName);
                }
            }
        }

        private void OnMouseEnter(object sender, MouseEventArgs e)
        {
            FrameworkElement fromSender = sender as FrameworkElement;
            if (fromSender == null) return;

            toolTipPopup.DataContext = fromSender.DataContext;
            toolTipPopup.IsOpen = true;
        }

        private void OnMouseLeave(object sender, MouseEventArgs e)
        {
            toolTipPopup.DataContext = null;
            toolTipPopup.IsOpen = false;
        }

        private void OnNodeAutoCompleteSearchControlVisibilityChanged(object sender, DependencyPropertyChangedEventArgs e)
        {
            // If visibility  is false, then stop processing it.
            if (!(bool)e.NewValue)
                return;

            // When launching this control, always start with clear search term.
            SearchTextBox.Clear();

            // Visibility of textbox changed, but text box has not been initialized(rendered) yet.
            // Call asynchronously focus, when textbox will be ready.
            Dispatcher.BeginInvoke(new Action(() =>
            {
                SearchTextBox.Focus();
                ViewModel.PopulateAutoCompleteCandidates();
            }), DispatcherPriority.Loaded);
        }

        private void OnMembersListBoxUpdated(object sender, DataTransferEventArgs e)
        {
            var membersListBox = sender as ListBox;
            // As soon as listbox renders, select first member.
            membersListBox.ItemContainerGenerator.StatusChanged += OnMembersListBoxIcgStatusChanged;
        }

        private void OnMembersListBoxIcgStatusChanged(object sender, EventArgs e)
        {
            if (MembersListBox.ItemContainerGenerator.Status == GeneratorStatus.ContainersGenerated)
            {
                MembersListBox.ItemContainerGenerator.StatusChanged -= OnMembersListBoxIcgStatusChanged;
                Dispatcher.BeginInvoke(new Action(() =>
                {
                    var scrollViewer = MembersListBox.ChildOfType<ScrollViewer>();
                    scrollViewer.ScrollToTop();

                    UpdateHighlightedItem(GetListItemByIndex(MembersListBox, 0));
                }),
                    DispatcherPriority.Loaded);
            }
        }

        private void UpdateHighlightedItem(ListBoxItem newItem)
        {
            if (HighlightedItem == newItem)
                return;

            // Unselect old value.
            if (HighlightedItem != null)
                HighlightedItem.IsSelected = false;

            HighlightedItem = newItem;

            // Select new value.
            if (HighlightedItem != null)
            {
                HighlightedItem.IsSelected = true;
                HighlightedItem.BringIntoView();
            }
        }

        private ListBoxItem GetListItemByIndex(ListBox parent, int index)
        {
            if (parent.Equals(null)) return null;

            var generator = parent.ItemContainerGenerator;
            if ((index >= 0) && (index < parent.Items.Count))
                return generator.ContainerFromIndex(index) as ListBoxItem;

            return null;
        }

        private void OnInCanvasSearchKeyDown(object sender, KeyEventArgs e)
        {
            var key = e.Key;

            int index;
            var members = MembersListBox.Items.Cast<NodeSearchElementViewModel>();
            NodeSearchElementViewModel highlightedMember = null;
            if (HighlightedItem != null)
                highlightedMember = HighlightedItem.DataContext as NodeSearchElementViewModel;

            switch (key)
            {
                case Key.Escape:
                    OnRequestShowNodeAutoCompleteSearch(ShowHideFlags.Hide);
                    break;
                case Key.Enter:
                    if (HighlightedItem != null && ViewModel.CurrentMode != SearchViewModel.ViewMode.LibraryView)
                    {
                        ExecuteSearchElement(HighlightedItem);
                        OnRequestShowNodeAutoCompleteSearch(ShowHideFlags.Hide);
                    }
                    break;
                case Key.Up:
                    index = MoveToNextMember(false, members, highlightedMember);
                    UpdateHighlightedItem(GetListItemByIndex(MembersListBox, index));
                    break;
                case Key.Down:
                    index = MoveToNextMember(true, members, highlightedMember);
                    UpdateHighlightedItem(GetListItemByIndex(MembersListBox, index));
                    break;
            }
        }

        internal int MoveToNextMember(bool moveForward,
            IEnumerable<NodeSearchElementViewModel> members, NodeSearchElementViewModel selectedMember)
        {
            int selectedMemberIndex = -1;
            for (int i = 0; i < members.Count(); i++)
            {
                var member = members.ElementAt(i);
                if (member.Equals(selectedMember))
                {
                    selectedMemberIndex = i;
                    break;
                }
            }

            int nextselectedMemberIndex = selectedMemberIndex;
            if (moveForward)
                nextselectedMemberIndex++;
            else
                nextselectedMemberIndex--;

            if (nextselectedMemberIndex < 0 || (nextselectedMemberIndex >= members.Count()))
                return selectedMemberIndex;

            return nextselectedMemberIndex;
        }

        private void OnMembersListBoxMouseWheel(object sender, MouseWheelEventArgs e)
        {
            var listBox = sender as FrameworkElement;
            if (listBox == null)
                return;

            var scrollViewer = listBox.ChildOfType<ScrollViewer>();
            if (scrollViewer == null)
                return;

            // Make delta less to achieve smooth scrolling and not jump over other elements.
            var delta = e.Delta / 100;
            scrollViewer.ScrollToVerticalOffset(scrollViewer.VerticalOffset - delta);
            // do not propagate to child items with scrollable content
            e.Handled = true;
        }
    }
}<|MERGE_RESOLUTION|>--- conflicted
+++ resolved
@@ -40,20 +40,6 @@
             Unloaded += NodeAutoCompleteSearchControl_Unloaded;
         }
 
-<<<<<<< HEAD
-=======
-        private void NodeAutoCompleteSearchControl_Loaded(object sender, RoutedEventArgs e)
-        {
-            if (ViewModel != null && ViewModel.PortViewModel != null)
-            {
-                ViewModel.PortViewModel.PlaceNodeAutocompleteWindow(this, e);
-                Analytics.TrackEvent(
-                Dynamo.Logging.Actions.Open,
-                Dynamo.Logging.Categories.NodeAutoCompleteOperations);
-            }
-        }
-
->>>>>>> 84f02b49
         private void NodeAutoCompleteSearchControl_Unloaded(object sender, RoutedEventArgs e)
         {
             if (Application.Current != null)
