﻿using System;
using System.Collections.Generic;
using System.Linq;
using System.Windows;
using System.Windows.Controls;
using System.Windows.Controls.Primitives;
using System.Windows.Data;
using System.Windows.Input;
using System.Windows.Threading;
using Dynamo.Logging;
using Dynamo.Utilities;
using Dynamo.ViewModels;
using Dynamo.Wpf.ViewModels;

namespace Dynamo.UI.Controls
{
    /// <summary>
    /// Interaction logic for AutoCompleteSearchControl.xaml
    /// Notice this control shares a lot of logic with InCanvasSearchControl for now
    /// But they will diverge eventually because of UI improvements to auto complete.
    /// </summary>
    public partial class NodeAutoCompleteSearchControl
    {
        ListBoxItem HighlightedItem;

        internal event Action<ShowHideFlags> RequestShowNodeAutoCompleteSearch;

        public NodeAutoCompleteSearchViewModel ViewModel
        {
            get { return DataContext as NodeAutoCompleteSearchViewModel; }
        }

        public NodeAutoCompleteSearchControl()
        {
            InitializeComponent();
            if (Application.Current != null)
            {
                Application.Current.Deactivated += currentApplicationDeactivated;
            }
            Unloaded += NodeAutoCompleteSearchControl_Unloaded;
        }

        private void NodeAutoCompleteSearchControl_Loaded(object sender, RoutedEventArgs e)
        {
            if (ViewModel != null && ViewModel.PortViewModel != null)
            {
<<<<<<< HEAD
                ViewModel.PortViewModel.PlaceNodeAutocompleteWindow(this, e);
                Analytics.TrackEvent(
                Dynamo.Logging.Actions.Open,
                Dynamo.Logging.Categories.NodeAutoCompleteOperations);
=======
                Analytics.TrackEvent(
                    Dynamo.Logging.Actions.Open,
                    Dynamo.Logging.Categories.NodeAutoCompleteOperations);
>>>>>>> 3da1350d
            }
        }

        private void NodeAutoCompleteSearchControl_Unloaded(object sender, RoutedEventArgs e)
        {
            if (Application.Current != null)
            {
                Application.Current.Deactivated -= currentApplicationDeactivated;
            }
        }

        private void currentApplicationDeactivated(object sender, EventArgs e)
        {
            OnRequestShowNodeAutoCompleteSearch(ShowHideFlags.Hide);
        }

        private void OnRequestShowNodeAutoCompleteSearch(ShowHideFlags flags)
        {
            if (RequestShowNodeAutoCompleteSearch != null)
            {
                RequestShowNodeAutoCompleteSearch(flags);
            }
        }

        private void OnSearchTextBoxTextChanged(object sender, TextChangedEventArgs e)
        {
            BindingExpression binding = ((TextBox)sender).GetBindingExpression(TextBox.TextProperty);
            if (binding != null)
                binding.UpdateSource();

            if (ViewModel != null)
                ViewModel.SearchCommand.Execute(null);
        }

        private void OnMouseLeftButtonUp(object sender, MouseButtonEventArgs e)
        {
            var listBoxItem = sender as ListBoxItem;
            if (listBoxItem == null || e.OriginalSource is Thumb) return;

            ExecuteSearchElement(listBoxItem);
            OnRequestShowNodeAutoCompleteSearch(ShowHideFlags.Hide);
            e.Handled = true;
        }

        private void ExecuteSearchElement(ListBoxItem listBoxItem)
        {
            var searchElement = listBoxItem.DataContext as NodeSearchElementViewModel;
            if (searchElement != null)
            {
                searchElement.Position = ViewModel.InCanvasSearchPosition;
                PortViewModel port = ViewModel.PortViewModel;
                if (searchElement.CreateAndConnectCommand.CanExecute(port.PortModel))
                {
                    searchElement.CreateAndConnectCommand.Execute(port.PortModel);
                    Analytics.TrackEvent(
                    Dynamo.Logging.Actions.Select,
                    Dynamo.Logging.Categories.NodeAutoCompleteOperations,
                    searchElement.FullName);
                }
            }
        }

        private void OnMouseEnter(object sender, MouseEventArgs e)
        {
            FrameworkElement fromSender = sender as FrameworkElement;
            if (fromSender == null) return;

            toolTipPopup.DataContext = fromSender.DataContext;
            toolTipPopup.IsOpen = true;
        }

        private void OnMouseLeave(object sender, MouseEventArgs e)
        {
            toolTipPopup.DataContext = null;
            toolTipPopup.IsOpen = false;
        }

        private void OnNodeAutoCompleteSearchControlVisibilityChanged(object sender, DependencyPropertyChangedEventArgs e)
        {
            // If visibility  is false, then stop processing it.
            if (!(bool)e.NewValue)
                return;

            // When launching this control, always start with clear search term.
            SearchTextBox.Clear();

            Analytics.TrackEvent(
            Dynamo.Logging.Actions.Open,
            Dynamo.Logging.Categories.NodeAutoCompleteOperations);

            // Visibility of textbox changed, but text box has not been initialized(rendered) yet.
            // Call asynchronously focus, when textbox will be ready.
            Dispatcher.BeginInvoke(new Action(() =>
            {
                SearchTextBox.Focus();
                ViewModel.PopulateAutoCompleteCandidates();
            }), DispatcherPriority.Loaded);
        }

        private void OnMembersListBoxUpdated(object sender, DataTransferEventArgs e)
        {
            var membersListBox = sender as ListBox;
            // As soon as listbox renders, select first member.
            membersListBox.ItemContainerGenerator.StatusChanged += OnMembersListBoxIcgStatusChanged;
        }

        private void OnMembersListBoxIcgStatusChanged(object sender, EventArgs e)
        {
            if (MembersListBox.ItemContainerGenerator.Status == GeneratorStatus.ContainersGenerated)
            {
                MembersListBox.ItemContainerGenerator.StatusChanged -= OnMembersListBoxIcgStatusChanged;
                Dispatcher.BeginInvoke(new Action(() =>
                {
                    var scrollViewer = MembersListBox.ChildOfType<ScrollViewer>();
                    scrollViewer.ScrollToTop();

                    UpdateHighlightedItem(GetListItemByIndex(MembersListBox, 0));
                }),
                    DispatcherPriority.Loaded);
            }
        }

        private void UpdateHighlightedItem(ListBoxItem newItem)
        {
            if (HighlightedItem == newItem)
                return;

            // Unselect old value.
            if (HighlightedItem != null)
                HighlightedItem.IsSelected = false;

            HighlightedItem = newItem;

            // Select new value.
            if (HighlightedItem != null)
            {
                HighlightedItem.IsSelected = true;
                HighlightedItem.BringIntoView();
            }
        }

        private ListBoxItem GetListItemByIndex(ListBox parent, int index)
        {
            if (parent.Equals(null)) return null;

            var generator = parent.ItemContainerGenerator;
            if ((index >= 0) && (index < parent.Items.Count))
                return generator.ContainerFromIndex(index) as ListBoxItem;

            return null;
        }

        private void OnInCanvasSearchKeyDown(object sender, KeyEventArgs e)
        {
            var key = e.Key;

            int index;
            var members = MembersListBox.Items.Cast<NodeSearchElementViewModel>();
            NodeSearchElementViewModel highlightedMember = null;
            if (HighlightedItem != null)
                highlightedMember = HighlightedItem.DataContext as NodeSearchElementViewModel;

            switch (key)
            {
                case Key.Escape:
                    OnRequestShowNodeAutoCompleteSearch(ShowHideFlags.Hide);
                    break;
                case Key.Enter:
                    if (HighlightedItem != null && ViewModel.CurrentMode != SearchViewModel.ViewMode.LibraryView)
                    {
                        ExecuteSearchElement(HighlightedItem);
                        OnRequestShowNodeAutoCompleteSearch(ShowHideFlags.Hide);
                    }
                    break;
                case Key.Up:
                    index = MoveToNextMember(false, members, highlightedMember);
                    UpdateHighlightedItem(GetListItemByIndex(MembersListBox, index));
                    break;
                case Key.Down:
                    index = MoveToNextMember(true, members, highlightedMember);
                    UpdateHighlightedItem(GetListItemByIndex(MembersListBox, index));
                    break;
            }
        }

        internal int MoveToNextMember(bool moveForward,
            IEnumerable<NodeSearchElementViewModel> members, NodeSearchElementViewModel selectedMember)
        {
            int selectedMemberIndex = -1;
            for (int i = 0; i < members.Count(); i++)
            {
                var member = members.ElementAt(i);
                if (member.Equals(selectedMember))
                {
                    selectedMemberIndex = i;
                    break;
                }
            }

            int nextselectedMemberIndex = selectedMemberIndex;
            if (moveForward)
                nextselectedMemberIndex++;
            else
                nextselectedMemberIndex--;

            if (nextselectedMemberIndex < 0 || (nextselectedMemberIndex >= members.Count()))
                return selectedMemberIndex;

            return nextselectedMemberIndex;
        }

        private void OnMembersListBoxMouseWheel(object sender, MouseWheelEventArgs e)
        {
            var listBox = sender as FrameworkElement;
            if (listBox == null)
                return;

            var scrollViewer = listBox.ChildOfType<ScrollViewer>();
            if (scrollViewer == null)
                return;

            // Make delta less to achieve smooth scrolling and not jump over other elements.
            var delta = e.Delta / 100;
            scrollViewer.ScrollToVerticalOffset(scrollViewer.VerticalOffset - delta);
            // do not propagate to child items with scrollable content
            e.Handled = true;
        }
    }
}<|MERGE_RESOLUTION|>--- conflicted
+++ resolved
@@ -44,16 +44,9 @@
         {
             if (ViewModel != null && ViewModel.PortViewModel != null)
             {
-<<<<<<< HEAD
-                ViewModel.PortViewModel.PlaceNodeAutocompleteWindow(this, e);
-                Analytics.TrackEvent(
-                Dynamo.Logging.Actions.Open,
-                Dynamo.Logging.Categories.NodeAutoCompleteOperations);
-=======
                 Analytics.TrackEvent(
                     Dynamo.Logging.Actions.Open,
                     Dynamo.Logging.Categories.NodeAutoCompleteOperations);
->>>>>>> 3da1350d
             }
         }
 
