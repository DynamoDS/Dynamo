﻿using Dynamo.ViewModels;
using System;
using System.Collections.Generic;
using System.Linq;
using System.Text;
using System.Threading.Tasks;
using System.Windows;
using System.Windows.Controls;
using System.Windows.Data;
using System.Windows.Documents;
using System.Windows.Input;
using System.Windows.Media;
using System.Windows.Media.Imaging;
using System.Windows.Navigation;
using System.Windows.Shapes;

namespace Dynamo.Wpf.Controls
{
    /// <summary>
    /// Interaction logic for InstalledPackagesControl.xaml
    /// </summary>
    public partial class InstalledPackagesControl : UserControl
    {
        public InstalledPackagesControl()
        {
            InitializeComponent();
        }

        private void MoreButton_OnClick(object sender, RoutedEventArgs e)
        {
            var button = (Button)sender;
            button.ContextMenu.DataContext = button.DataContext;
            button.ContextMenu.IsOpen = true;
        }

<<<<<<< HEAD
        private void UninstallPackage_OnClick(object sender, RoutedEventArgs e)
        {
            Button but = (Button)sender;
            PackageViewModel pm = (PackageViewModel)but.DataContext;
            pm.UninstallCommand.Execute();
=======
        private void Expander_Expanded(object sender, RoutedEventArgs e)
        {
            Expander exp = (Expander)sender;
            if (exp.DataContext is PackageViewModel pm)
            {
                pm.ToggleTypesVisibleInManagerCommand.Execute();
            }
>>>>>>> b5926b79
        }
    }
}<|MERGE_RESOLUTION|>--- conflicted
+++ resolved
@@ -32,22 +32,10 @@
             button.ContextMenu.DataContext = button.DataContext;
             button.ContextMenu.IsOpen = true;
         }
-
-<<<<<<< HEAD
-        private void UninstallPackage_OnClick(object sender, RoutedEventArgs e)
-        {
-            Button but = (Button)sender;
-            PackageViewModel pm = (PackageViewModel)but.DataContext;
-            pm.UninstallCommand.Execute();
-=======
-        private void Expander_Expanded(object sender, RoutedEventArgs e)
-        {
-            Expander exp = (Expander)sender;
-            if (exp.DataContext is PackageViewModel pm)
-            {
-                pm.ToggleTypesVisibleInManagerCommand.Execute();
-            }
->>>>>>> b5926b79
+    }
+}
+            PackageViewModel pm = (PackageViewModel)exp.DataContext;
+            pm.ToggleTypesVisibleInManagerCommand.Execute();
         }
     }
 }