--- conflicted
+++ resolved
@@ -122,11 +122,6 @@
                                                                               Header="{Binding Path=PackageViewContextMenuUnmarkUninstallText}"
                                                                               ToolTip="{Binding Path=PackageViewContextMenuUnmarkUninstallTooltip}">
                                                             </MenuItem>
-<<<<<<< HEAD
-                                                            <Separator BorderBrush="{StaticResource ExpanderCaretToggleButtonBackground}" 
-                                                                       BorderThickness="0 1 0 0"
-                                                                       Visibility="{Binding Path=CanPublish, Converter={StaticResource BooleanToVisibilityCollapsedConverter}}"/>
-=======
                                                             <MenuItem Name="InstallButton"
                                                                               Command="{Binding Path=LoadCommand}"
                                                                               Header="{x:Static p:Resources.PackageViewContextMenuLoadText}"
@@ -137,7 +132,9 @@
                                                                               Header="{x:Static p:Resources.PackageViewContextMenuUnmarkForLoadText}"
                                                                               ToolTip="{x:Static p:Resources.PackageViewContextMenuUnmarkForLoadTooltip}">
                                                             </MenuItem>
->>>>>>> 13dcc4ca
+                                                            <Separator BorderBrush="{StaticResource ExpanderCaretToggleButtonBackground}" 
+                                                                       BorderThickness="0 1 0 0"
+                                                                       Visibility="{Binding Path=CanPublish, Converter={StaticResource BooleanToVisibilityCollapsedConverter}}"/>
                                                             <MenuItem Name="MakePackageButton"
                                                                       Visibility="{Binding Path=CanPublish, Converter={StaticResource BooleanToVisibilityCollapsedConverter}}"
                                                                       Command="{Binding Path=PublishNewPackageCommand}"
