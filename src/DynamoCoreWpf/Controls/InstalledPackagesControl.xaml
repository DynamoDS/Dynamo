--- conflicted
+++ resolved
@@ -128,18 +128,9 @@
                                                                               Header="{x:Static p:Resources.PackageViewContextMenuLoadText}"
                                                                               ToolTip="{x:Static p:Resources.PackageViewContextMenuLoadTooltip}">
                                                             </MenuItem>
-<<<<<<< HEAD
-                                                            <MenuItem Name="UnmarkForInstallButton"
-                                                                              Style="{StaticResource MenuItemCollapseStyle}"
-                                                                              Command="{Binding Path=UnmarkForLoadCommand}"
-                                                                              Header="{x:Static p:Resources.PackageViewContextMenuUnmarkForLoadText}"
-                                                                              ToolTip="{x:Static p:Resources.PackageViewContextMenuUnmarkForLoadTooltip}">
-                                                            </MenuItem>
                                                             <Separator BorderBrush="{StaticResource ExpanderCaretToggleButtonBackground}" 
                                                                        BorderThickness="0 1 0 0"
                                                                        Visibility="{Binding Path=CanPublish, Converter={StaticResource BooleanToVisibilityCollapsedConverter}}"/>
-=======
->>>>>>> fc91fd2e
                                                             <MenuItem Name="MakePackageButton"
                                                                       Visibility="{Binding Path=CanPublish, Converter={StaticResource BooleanToVisibilityCollapsedConverter}}"
                                                                       Command="{Binding Path=PublishNewPackageCommand}"
