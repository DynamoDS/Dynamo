﻿<UserControl x:Class="Dynamo.UI.Controls.ShortcutToolbar"
             xmlns="http://schemas.microsoft.com/winfx/2006/xaml/presentation"
             xmlns:x="http://schemas.microsoft.com/winfx/2006/xaml"
             xmlns:mc="http://schemas.openxmlformats.org/markup-compatibility/2006" 
             xmlns:d="http://schemas.microsoft.com/expression/blend/2008"
             xmlns:controls="clr-namespace:DynamoCore.UI.Controls"
             xmlns:ui="clr-namespace:Dynamo.UI"
             xmlns:um="clr-namespace:Dynamo.Updates"
             xmlns:updateManager="clr-namespace:Dynamo.Updates;assembly=DynamoCore"
             xmlns:p="clr-namespace:Dynamo.Wpf.Properties"
             mc:Ignorable="d"
             Height="Auto"
             Width="Auto"
             Name="MenuUserControl">

    <Border Height="32"
            Panel.ZIndex="2000"
            BorderBrush="#FF3F4040"
            BorderThickness="0,0,0,1">

        <Border.Resources>
            <ResourceDictionary>
                <ResourceDictionary.MergedDictionaries>
                    <ui:SharedResourceDictionary Source="{x:Static ui:SharedDictionaryManager.ToolbarStyleDictionaryUri}" />
                    <ui:SharedResourceDictionary Source="{x:Static ui:SharedDictionaryManager.DynamoConvertersDictionaryUri}"/>
                    <ui:SharedResourceDictionary Source="{x:Static ui:SharedDictionaryManager.MenuStyleDictionaryUri}" />
                    <ui:SharedResourceDictionary Source="{x:Static ui:SharedDictionaryManager.DynamoModernDictionaryUri}" />
                </ResourceDictionary.MergedDictionaries>
            </ResourceDictionary>
        </Border.Resources>

        <Border Margin="11 0 0 0"
                    HorizontalAlignment="Stretch"
                    VerticalAlignment="Center">
            <Grid Name="ShortcutToolbarGrid">
                <ItemsControl x:Name="ShortcutItemsControl"
                              ItemsSource="{Binding ElementName='MenuUserControl', Path=ShortcutBarItems}">
<<<<<<< HEAD
                    <ItemsControl.ItemTemplate>
                        <DataTemplate>
                            <Button ToolTip="{Binding ShortcutToolTip}"
                                    Command="{Binding ShortcutCommand}"
                                    CommandParameter="{Binding ShortcutCommandParameter}">
                                <Button.Resources>
                                    <Image x:Key="Normal"
                                           Width="16"
                                           Height="16"
                                           Source="{Binding ImgNormalSource}" />
                                    <Image x:Key="Disabled"
                                           Width="16"
                                           Height="16"
                                           Source="{Binding ImgDisabledSource}" />
                                    <Image x:Key="Hover"
                                           Width="16"
                                           Height="16"
                                           Source="{Binding ImgHoverSource}" />
                                </Button.Resources>
                                <Button.Style>
                                    <Style BasedOn="{StaticResource ShortCutButton}" TargetType="{x:Type Button}">
                                        <Style.Triggers>
                                            <MultiDataTrigger>
                                                <MultiDataTrigger.Conditions>
                                                    <Condition Binding="{Binding RelativeSource={RelativeSource Mode=Self}, Path=IsMouseOver}" Value="false" />
                                                    <Condition Binding="{Binding RelativeSource={RelativeSource Mode=Self}, Path=IsEnabled}" Value="true" />
                                                </MultiDataTrigger.Conditions>
                                                <Setter Property="Content" Value="{StaticResource Normal}" />
                                            </MultiDataTrigger>
                                            <Trigger Property="IsEnabled" Value="false">
                                                <Setter Property="Content" Value="{StaticResource Disabled}" />
                                            </Trigger>
                                            <Trigger Property="IsMouseOver" Value="true">
                                                <Setter Property="Content" Value="{StaticResource Hover}" />
                                            </Trigger>
                                        </Style.Triggers>
                                    </Style>
                                </Button.Style>
                            </Button>
                        </DataTemplate>
                    </ItemsControl.ItemTemplate>
                    <ItemsControl.ItemsPanel>
                        <ItemsPanelTemplate>
                            <StackPanel x:Name="ShortcutBarLeft" Orientation="Horizontal" />
                        </ItemsPanelTemplate>
                    </ItemsControl.ItemsPanel>
                </ItemsControl>

                <ItemsControl x:Name="ShortcutRightSideItemsControl"
                              ItemsSource="{Binding ElementName='MenuUserControl', Path=ShortcutBarRightSideItems}">
=======
>>>>>>> 98ec3bea
                    <ItemsControl.ItemTemplate>
                        <DataTemplate>
                            <Button ToolTip="{Binding ShortcutToolTip}"
                                    Command="{Binding ShortcutCommand}"
                                    CommandParameter="{Binding ShortcutCommandParameter}">
                                <Button.Resources>
                                    <Image x:Key="Normal"
                                           Width="16"
                                           Height="16"
                                           Source="{Binding ImgNormalSource}" />
                                    <Image x:Key="Disabled"
                                           Width="16"
                                           Height="16"
                                           Source="{Binding ImgDisabledSource}" />
                                    <Image x:Key="Hover"
                                           Width="16"
                                           Height="16"
                                           Source="{Binding ImgHoverSource}" />
                                </Button.Resources>
                                <Button.Style>
                                    <Style BasedOn="{StaticResource ShortCutButton}" TargetType="{x:Type Button}">
                                        <Style.Triggers>
                                            <MultiDataTrigger>
                                                <MultiDataTrigger.Conditions>
                                                    <Condition Binding="{Binding RelativeSource={RelativeSource Mode=Self}, Path=IsMouseOver}" Value="false" />
                                                    <Condition Binding="{Binding RelativeSource={RelativeSource Mode=Self}, Path=IsEnabled}" Value="true" />
                                                </MultiDataTrigger.Conditions>
                                                <Setter Property="Content" Value="{StaticResource Normal}" />
                                            </MultiDataTrigger>
                                            <Trigger Property="IsEnabled" Value="false">
                                                <Setter Property="Content" Value="{StaticResource Disabled}" />
                                            </Trigger>
                                            <Trigger Property="IsMouseOver" Value="true">
                                                <Setter Property="Content" Value="{StaticResource Hover}" />
                                            </Trigger>
                                        </Style.Triggers>
                                    </Style>
                                </Button.Style>
                            </Button>
                        </DataTemplate>
                    </ItemsControl.ItemTemplate>
                    <ItemsControl.ItemsPanel>
                        <ItemsPanelTemplate>
                            <StackPanel x:Name="ShortcutBarLeft" Orientation="Horizontal" />
                        </ItemsPanelTemplate>
                    </ItemsControl.ItemsPanel>
                </ItemsControl>

<<<<<<< HEAD
=======
                <Menu HorizontalAlignment="Right"
                      Style="{StaticResource MainMenu}"
                      IsMainMenu="True">
                    <MenuItem Name="exportMenu"
                              Cursor="Hand"
                              Focusable="False"
                              SubmenuOpened="exportMenu_SubmenuOpened"
                              SubmenuClosed="exportMenu_SubmenuClosed"
                              MouseEnter="exportMenu_MouseEnter"
                              MouseLeave="exportMenu_MouseLeave">
                        <MenuItem.Header>
                            <StackPanel Orientation="Horizontal">
                                <Image x:Name="Icon"
                                       Source="/DynamoCoreWpf;component/UI/Images/image-icon-default.png"
                                       Width="14px" />
                                <TextBlock x:Name="HeaderText"
                                           Text="{x:Static p:Resources.ShortcutExportAsImageMainMenu}"
                                           VerticalAlignment="Center"
                                           Margin="10 0 10 0"
                                           Foreground="#DCDCDC"
                                           FontFamily="{StaticResource ArtifaktElementRegular}">
                                </TextBlock>
                                <Path x:Name="Arrow"
                                      Grid.Column="1"
                                      HorizontalAlignment="Center"
                                      VerticalAlignment="Center"
                                      Data="M0,0 L0,2 L4,6 L8,2 L8,0 L4,4 z"
                                      Fill="#DCDCDC" />
                            </StackPanel>
                        </MenuItem.Header>

                        <MenuItem Focusable="False"
                                  Header="{x:Static p:Resources.ShortcutExportWorkspace}"
                                  Command="{Binding ShowSaveImageDialogAndSaveResultCommand}"
                                  ToolTip="{x:Static p:Resources.DynamoViewToolbarExportButtonTooltip}"
                                  Name="saveImage">
                        </MenuItem>

                        <MenuItem Focusable="False"
                                  Header="{x:Static p:Resources.ShortcutExportBackground3DPreview}"
                                  Command="{Binding ShowSaveImageDialogAndSaveResultCommand}"
                                  ToolTip="{x:Static p:Resources.DynamoViewToolbarExport3DButtonTooltip}"
                                  Name="save3DImage">
                        </MenuItem>
                    </MenuItem>
                </Menu>

>>>>>>> 98ec3bea
                <controls:GraphUpdateNotificationControl x:Name="UpdateControl" HorizontalAlignment="Right" 
                                                         Margin="0,0,50,0"
                                                         Visibility="{Binding Path=DataContext.IsUpdateAvailable, RelativeSource={RelativeSource AncestorType={x:Type Window}}, 
                                                         Converter={StaticResource BooleanToVisibilityCollapsedConverter}}"/>
            </Grid>
        </Border>
    </Border>
</UserControl><|MERGE_RESOLUTION|>--- conflicted
+++ resolved
@@ -35,7 +35,6 @@
             <Grid Name="ShortcutToolbarGrid">
                 <ItemsControl x:Name="ShortcutItemsControl"
                               ItemsSource="{Binding ElementName='MenuUserControl', Path=ShortcutBarItems}">
-<<<<<<< HEAD
                     <ItemsControl.ItemTemplate>
                         <DataTemplate>
                             <Button ToolTip="{Binding ShortcutToolTip}"
@@ -86,8 +85,6 @@
 
                 <ItemsControl x:Name="ShortcutRightSideItemsControl"
                               ItemsSource="{Binding ElementName='MenuUserControl', Path=ShortcutBarRightSideItems}">
-=======
->>>>>>> 98ec3bea
                     <ItemsControl.ItemTemplate>
                         <DataTemplate>
                             <Button ToolTip="{Binding ShortcutToolTip}"
@@ -136,8 +133,6 @@
                     </ItemsControl.ItemsPanel>
                 </ItemsControl>
 
-<<<<<<< HEAD
-=======
                 <Menu HorizontalAlignment="Right"
                       Style="{StaticResource MainMenu}"
                       IsMainMenu="True">
@@ -184,8 +179,6 @@
                         </MenuItem>
                     </MenuItem>
                 </Menu>
-
->>>>>>> 98ec3bea
                 <controls:GraphUpdateNotificationControl x:Name="UpdateControl" HorizontalAlignment="Right" 
                                                          Margin="0,0,50,0"
                                                          Visibility="{Binding Path=DataContext.IsUpdateAvailable, RelativeSource={RelativeSource AncestorType={x:Type Window}}, 
