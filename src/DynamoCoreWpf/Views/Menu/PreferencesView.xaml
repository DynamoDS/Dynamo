<!--The Preferences Modal Dialog was created following the screen design (width, height, colors, styles) located in the next site:
    https://www.figma.com/file/i2e1g2calbisxZTadS8pOV/DynamoPreferencePalette?node-id=3%3A3353-->
<Window x:Class="Dynamo.Wpf.Views.PreferencesView"
        x:Name="DynamoPreferencesWindow"
        xmlns="http://schemas.microsoft.com/winfx/2006/xaml/presentation"
        xmlns:x="http://schemas.microsoft.com/winfx/2006/xaml"     
        xmlns:d="http://schemas.microsoft.com/expression/blend/2008"
        xmlns:mc="http://schemas.openxmlformats.org/markup-compatibility/2006"
        xmlns:controls="clr-namespace:Dynamo.Controls"
        xmlns:p="clr-namespace:Dynamo.Wpf.Properties;assembly=DynamoCoreWpf"   
        xmlns:ui="clr-namespace:Dynamo.UI"
        xmlns:viewModels="clr-namespace:Dynamo.ViewModels"
        xmlns:sys="clr-namespace:System;assembly=mscorlib"
        xmlns:fa="http://schemas.fontawesome.io/icons/" 
        xmlns:packagemanager="clr-namespace:Dynamo.Wpf.Views.PackageManager"
        xmlns:trustedpaths="clr-namespace:Dynamo.Wpf.Views"
        xmlns:wpfControls="clr-namespace:Dynamo.Wpf.Controls"
        d:DataContext="{d:DesignInstance Type=viewModels:PreferencesViewModel}"
        WindowStartupLocation="CenterOwner"
        WindowStyle="None"
        mc:Ignorable="d" 
        Height="480" 
        Width="665"
        ResizeMode="NoResize">

    <!--Using the Styles from the SharedResourcesDictionary located in DynamoCoreWpf/UI/Themes/DynamoModern.xaml-->
    <Window.Resources>
        <ResourceDictionary>
            <ResourceDictionary.MergedDictionaries>
                <ui:SharedResourceDictionary Source="{x:Static ui:SharedDictionaryManager.DynamoConvertersDictionaryUri}" />
                <ui:SharedResourceDictionary Source="{x:Static ui:SharedDictionaryManager.DynamoModernDictionaryUri}" />
            </ResourceDictionary.MergedDictionaries>
            <controls:BrushColorToStringConverter x:Key="BrushColorToStringConverter"/>
            <controls:StringToBrushColorConverter x:Key="StringToBrushColorConverter"/>
            <controls:RadioButtonCheckedConverter x:Key="RadioButtonCheckedConverter"/>
            <controls:BinaryRadioButtonCheckedConverter x:Key="BinaryRadioButtonCheckedConverter"/>
            <controls:ExpandersBindingConverter x:Key="ExpandersBindingConverter"/>
            <controls:InverseBoolToVisibilityConverter  x:Key="InverseBoolToVisibilityConverter "/>
            <controls:InverseBoolToEnablingConverter  x:Key="InverseBoolToEnablingConverter "/>
            <BooleanToVisibilityConverter x:Key="BooleanToVisibilityConverter"/>

            <!--This Template will be used for the controls generated in the Styles list when a new Style is saved-->
            <DataTemplate x:Key="styleViewItemTemplate">
                 <Border Background="{StaticResource PreferencesWindowBackgroundColor}" Padding="0,0,0,10" Margin="0,0,0,5"
                        BorderThickness="1" BorderBrush="#FF97A0A5" Width="210">
                    <Grid>
                        <Grid.ColumnDefinitions>
                            <ColumnDefinition Width="auto" />
                            <ColumnDefinition Width="*" />
                        </Grid.ColumnDefinitions>
                        <Grid Grid.Column="0">
                            <Grid>
                                <Grid.RowDefinitions>
                                    <RowDefinition Height="*"></RowDefinition>
                                    <RowDefinition Height="*"></RowDefinition>
                                </Grid.RowDefinitions>
                                <TextBlock Name="groupNameLabel"
                                        Text="{Binding Name}"
                                        HorizontalAlignment="Left"
                                        Grid.Row="0"
                                        Margin="5,0,0,0"
                                        TextTrimming="CharacterEllipsis"
                                        MinWidth="110"
                                        MaxWidth="135"
                                        Foreground="{StaticResource PreferencesWindowFontColor}">
                                    <TextBlock.ToolTip>
                                        <ToolTip Content="{Binding Name}" Style="{StaticResource GenericToolTipLight}"/>
                                    </TextBlock.ToolTip>
                                </TextBlock>
                                <StackPanel Orientation="Horizontal"
                                            HorizontalAlignment="Left"
                                            Width="auto"
                                            Margin="10,0,20,0"
                                            Grid.Row="1">
                                    <Button
                                            Style="{StaticResource ButtonColorPickerStyle}"
                                            Background="{Binding HexColorString, Converter={StaticResource StringToBrushColorConverter}}"
                                            Click="onChangedGroupStyleColor_Click"
                                            Width="25" 
                                            Height="15"
                                            IsEnabled="{Binding Path=IsDefault, Converter={StaticResource InverseBoolToEnablingConverter}}" />
                                    <Label Name="colorHexVal" 
                                            Foreground="{StaticResource PreferencesWindowFontColor}"
                                            FontSize="13"
                                            Content="{Binding Background, ElementName=borderColor, Converter={StaticResource BrushColorToStringConverter}}"/>
                                </StackPanel>
                            </Grid>
                        </Grid>
                        <Grid Grid.Column="1">
                            <Grid>
                                <Grid.RowDefinitions>
                                    <RowDefinition Height="*"></RowDefinition>
                                    <RowDefinition Height="*"></RowDefinition>
                                </Grid.RowDefinitions>
                                <Button Name="removeStyle"
                                    Margin="0,0,8,0"
                                    HorizontalAlignment="Right"
                                    VerticalAlignment="Top"
                                    Visibility="{Binding Path=IsDefault, Converter={StaticResource InverseBoolToVisibilityConverter}}"
                                    Click="RemoveStyle_Click"
                                    Style="{StaticResource FlatIconButtonStyle}"
                                    Width="20"
                                    Height="30"
									Grid.Row="0">
                                    <fa:ImageAwesome Icon="Trash"          
                                                 Width="15"
                                                 Height="25"
                                                 IsHitTestVisible="False"
                                                 Foreground="{StaticResource PreferencesWindowFontColor}"/>
                                </Button>
                                <StackPanel Orientation="Horizontal"
                                            Grid.Row="1">
                                    <Image Width="24" Height="24" Margin="0,0,0,0" HorizontalAlignment="Left" VerticalAlignment="Center" Source="/DynamoCoreWpf;component/UI/Images/font-size.png">
                                        <Image.ToolTip>
                                            <ToolTip Content="{x:Static p:Resources.GroupStyleFontSizeToolTip}" Style="{StaticResource GenericToolTipLight}"/>
                                        </Image.ToolTip>
                                    </Image>
                                    <ComboBox Grid.Row="1"
                                                  HorizontalAlignment="Left"
                                                  Margin="2,0,0,0"
                                                  ItemsSource="{Binding RelativeSource={RelativeSource AncestorType=Window},Path=DataContext.GroupStyleFontSizeList}" 
                                                  SelectedItem="{Binding Path=FontSize}"
                                                  Style="{StaticResource NoBordersComboBoxStyle}"
                                                  IsEnabled="{Binding Path=IsDefault, Converter={StaticResource InverseBoolToEnablingConverter}}">
                                    </ComboBox>
                                </StackPanel>
                            </Grid>
                        </Grid>
                    </Grid>
                </Border>
            </DataTemplate>
        </ResourceDictionary>
    </Window.Resources>

    <!--This is the main row of the Preference Window-->
    <Grid x:Name="mainGrid"
    	  Background="{StaticResource PreferencesWindowBackgroundColor}">
        <Grid.Resources>
            <sys:Double x:Key="ToggleButtonWidth">40</sys:Double>
            <sys:Double x:Key="ToggleButtonHeight">20</sys:Double>
        </Grid.Resources>
        <!--The Window is divided basically in three rows, TitleBar, Content, and ButtonsBottomSection-->
        <Grid.RowDefinitions>
            <RowDefinition Height="40"></RowDefinition>
            <RowDefinition Height="*"></RowDefinition>
            <RowDefinition Height="50"></RowDefinition>
        </Grid.RowDefinitions>

        <!--Section/Row of the TitleBar it contains a TextBlock for the windows title and the close button-->
        <!--The CloseButtonStyle and Color Styles are located in the DynamoModer.xaml file-->
        <Grid x:Name="TitleBar" 
                Grid.Row="0"  
                MouseDown="PreferencesPanel_MouseDown"
                VerticalAlignment="Top" 
                Margin="0" >
            <Grid.ColumnDefinitions>
                <ColumnDefinition Width="*" />
                <ColumnDefinition Width="46" />
            </Grid.ColumnDefinitions>
            <TextBlock x:Name="HeaderTitle" 
                       Text="{x:Static p:Resources.PreferencesViewTitle}"        
                       Foreground="{StaticResource PreferencesWindowFontColor}" 
                       Grid.Column="0" 
                       Margin="25,10,0,0" 
                       TextAlignment="Left" 
                       FontSize="17" 
                       FontFamily="Helvetica" 
                       HorizontalAlignment="Left" 
                       Width="459" />
            <StackPanel Grid.Column="1" 
                        VerticalAlignment="Top"
                        Orientation="Horizontal" 
                        HorizontalAlignment="Right">
                <Button x:Name="CloseButton"
                        Style="{DynamicResource CloseButtonStyle}"
                        Click="CloseButton_Click"
                        VerticalAlignment="Center"
                        KeyboardNavigation.IsTabStop="False"
                        Margin="10,12,20,8"/>
            </StackPanel>
        </Grid>

        <!--Section/Row of the Tabs content, it contains all the tabs left side aligned and the controls in the right section for each tab-->
        <!--The LeftTab Style is located in the DynamoModer.xaml file-->
        <Grid x:Name="TabsContent" 
              Grid.Row="1" >
            <Grid.ColumnDefinitions>
                <ColumnDefinition Width="*"/>
            </Grid.ColumnDefinitions>

            <Grid x:Name="ContentGrid" 
                  Grid.Column="0" >
                <Grid.RowDefinitions>
                    <RowDefinition Height="*" />
                </Grid.RowDefinitions>

                <TabControl x:Name="preferencesTabControl"
                            TabStripPlacement="Left" 
                            Background="{StaticResource PreferencesWindowBackgroundColor}">
                    
                    <!--General Tab-->
                    <TabItem Header="{x:Static p:Resources.PreferencesViewGeneralTab}"
                             Style="{StaticResource LeftTab}">

                        <ScrollViewer VerticalScrollBarVisibility="Auto" 
                                              Height="Auto">
                            <!--This Grid contains controls for selecting the Language-->
                            <Grid x:Name="GeneralTab" 
                              Margin="4 0 0 0"
                              HorizontalAlignment="Left">
                                <Grid.RowDefinitions>
                                    <RowDefinition Height="Auto" />
                                    <RowDefinition Height="Auto" />
                                    <RowDefinition Height="Auto" />
                                    <RowDefinition Height="Auto" />
                                    <RowDefinition Height="Auto" />
                                    <RowDefinition Height="Auto" />
                                    <RowDefinition Height="Auto" />
                                </Grid.RowDefinitions>

                                <!--The first Grid Row will contain the Language label and combobox added in a StackPanel vertical-->
                                <Grid Grid.Row="0" 
                                  Margin="4,0,0,20">
                                    <StackPanel Orientation="Vertical">
                                        <Label  Content="{x:Static p:Resources.PreferencesViewLanguageLabel}" 
                                            Margin="-3,0,10,0"
                                            Grid.Row="0"
                                            FontWeight="Bold"
                                            Foreground="{StaticResource PreferencesWindowFontColor}"/>
                                        <ComboBox Grid.Row="1" 
                                              Width="213"
                                              HorizontalAlignment="Left"
                                              ItemsSource="{Binding Path=LanguagesList}"
                                              SelectedItem="{Binding Path=SelectedLanguage}"
                                              Style="{StaticResource NoBordersComboBoxStyle}"
                                              IsEnabled="False">
                                        </ComboBox>
                                    </StackPanel>
                                </Grid>

                                <!--This Grid contains controls for selecting Run Settings options-->
                                <Grid Grid.Row="1"
                                  Margin="4,0,0,20">
                                    <Grid.RowDefinitions>
                                        <RowDefinition Height="Auto" />
                                        <RowDefinition Height="*" />
                                    </Grid.RowDefinitions>
                                    <WrapPanel Grid.Row="0">
                                        <Label 
                                           Margin="-3,0,10,0"
                                           FontWeight="Bold"
                                           Content="{x:Static p:Resources.PreferencesViewRunSettingsLabel}" 
                                           Foreground="{StaticResource PreferencesWindowFontColor}"/>
                                        <Label HorizontalAlignment="Left"
                                                   Name="RunSettingsInfoLabel"
                                                   VerticalAlignment="Center" 
                                                   Height="26" 
                                                   Width="53"
                                                   Margin="0 3 0 0">
                                            <Label.ToolTip>
                                                <ToolTip Content="{x:Static p:Resources.PreferencesViewDefaultRunSettingsInfoTooltip}" Style="{StaticResource GenericToolTipLight}"/>
                                            </Label.ToolTip>
                                            <Label.Content>
                                                <fa:ImageAwesome Width="15" 
                                                                Height="15" 
                                                                VerticalAlignment="Bottom" 
                                                                HorizontalAlignment="Left" 
                                                                Icon="QuestionCircleOutline" 
                                                                Foreground="{StaticResource PreferencesWindowFontColor}"/>
                                            </Label.Content>
                                        </Label>
                                    </WrapPanel>
                                    <Grid Grid.Row="1">
                                        <Grid.ColumnDefinitions>
                                            <ColumnDefinition Width="Auto"/>
                                            <ColumnDefinition Width="Auto"/>
                                        </Grid.ColumnDefinitions>
                                        <RadioButton Grid.Column="0" 
                                                 MinWidth="80"
                                                 Margin="2,0,0,0"
                                                 Style="{StaticResource RunSettingsRadioButtons}"
                                                 IsChecked="{Binding Path=RunSettingsIsChecked, Converter={StaticResource BinaryRadioButtonCheckedConverter},ConverterParameter=True}"
                                                 Content="{x:Static p:Resources.Manual}"/>
                                        <RadioButton Grid.Column="1" 
                                                 MinWidth="80"
                                                 Style="{StaticResource RunSettingsRadioButtons}"
                                                 IsChecked="{Binding Path=RunSettingsIsChecked, Converter={StaticResource BinaryRadioButtonCheckedConverter},ConverterParameter=False}"
                                                 Content="{x:Static p:Resources.Automatic}"/>
                                    </Grid>
                                </Grid>

                                <!--This Grid contains controls for selecting Run Preview options-->
                                <Grid Grid.Row="2"
                                  Margin="4,0,0,20">
                                    <Grid>
                                        <Grid.ToolTip>
                                            <ToolTip Content="{x:Static p:Resources.PreferencesViewShowRunPreviewTooltip}" Style="{StaticResource GenericToolTipLight}"/>
                                        </Grid.ToolTip>
                                        <Grid.ColumnDefinitions>
                                            <ColumnDefinition Width="Auto"/>
                                            <ColumnDefinition Width="*"/>
                                        </Grid.ColumnDefinitions>
                                        <ToggleButton Width="{StaticResource ToggleButtonWidth}"
                                                  Height="{StaticResource ToggleButtonHeight}"
                                                  VerticalAlignment="Center"
                                                  Margin="2,0,0,0"
                                                  Grid.Column="0" 
                                                  IsEnabled="{Binding Path=RunPreviewEnabled}"
                                                  IsChecked="{Binding Path=RunPreviewIsChecked}"
                                                  Style="{StaticResource EllipseToggleButton1}"/>
                                        <Label Grid.Column="1"
                                           Content="{x:Static p:Resources.DynamoViewSettingShowRunPreview}"
                                           Foreground="{StaticResource PreferencesWindowFontColor}"/>
                                    </Grid>
                                </Grid>

                                <!--This Grid contains controls for selecting Static Splash Screen Display options-->
                                <Grid Grid.Row="3"
                                  Margin="4,0,0,20">
                                    <Grid>
                                        <Grid.ToolTip>
                                            <ToolTip Content="{x:Static p:Resources.PreferencesViewShowStaticSplashScreenTooltip}" Style="{StaticResource GenericToolTipLight}"/>
                                        </Grid.ToolTip>
                                        <Grid.ColumnDefinitions>
                                            <ColumnDefinition Width="Auto"/>
                                            <ColumnDefinition Width="*"/>
                                        </Grid.ColumnDefinitions>
                                        <ToggleButton Width="{StaticResource ToggleButtonWidth}"
                                                  Height="{StaticResource ToggleButtonHeight}"
                                                  VerticalAlignment="Center"
                                                  Margin="2,0,0,0"
                                                  Grid.Column="0" 
                                                  IsEnabled="True"
                                                  IsChecked="{Binding Path=StaticSplashScreenEnabled}"
                                                  Style="{StaticResource EllipseToggleButton1}"/>
                                        <Label Grid.Column="1"
                                           Content="{x:Static p:Resources.DynamoViewSettingShowStaticSplashScreen}"
                                           Foreground="{StaticResource PreferencesWindowFontColor}"/>
                                    </Grid>
                                </Grid>

                                <!--This Grid contains controls for selecting Font Size and Number Format options -->
                                <Grid Grid.Row="4" Margin="4,0,0,20">
                                    <Grid.ColumnDefinitions>
                                        <ColumnDefinition Width="*" />
                                        <ColumnDefinition Width="*" />
                                    </Grid.ColumnDefinitions>
                                    <!--Controls for Font Size-->
                                    <Grid Grid.Column="0">
                                        <Grid.RowDefinitions>
                                            <RowDefinition Height="Auto" />
                                            <RowDefinition Height="Auto" />
                                        </Grid.RowDefinitions>
                                        <Label Name="FontSize"
                                               Grid.Row="0"
                                               Margin="-3,0,10,0"
                                               FontWeight="Bold"
                                               Content="{x:Static p:Resources.PreferencesViewFontSizeLabel}" 
                                               Foreground="{StaticResource PreferencesWindowFontColor}"/>
                                        <ComboBox Grid.Row="1"
                                                  HorizontalAlignment="Left"
                                                  Margin="2,0,0,0"
                                                  ItemsSource="{Binding FontSizeList}"
                                                  SelectedItem="{Binding Path=SelectedFontSize}"
                                                  Style="{StaticResource NoBordersComboBoxStyle}"
                                                  IsEnabled="False">
                                        </ComboBox>
                                    </Grid>
                                    
                                    <!-- Controls for Number Format options-->
                                    <Grid Grid.Column="1">
                                        <Grid.RowDefinitions>
                                            <RowDefinition Height="Auto" />
                                            <RowDefinition Height="Auto" />
                                        </Grid.RowDefinitions>
                                        <Label Grid.Row="0"
                                               Content="{x:Static p:Resources.DynamoViewSettingMenuNumberFormat}" 
                                               Margin="-3,0,10,0"
                                               FontWeight="Bold"
                                               Foreground="{StaticResource PreferencesWindowFontColor}"/>
                                        <ComboBox Name="numberFormatCmb"
                                                  Grid.Row="1" 
                                                  HorizontalAlignment="Left"
                                                  Margin="2,0,0,0"
                                                  SelectedItem="{Binding Path=SelectedNumberFormat, Converter={StaticResource NumberFormatConverter}}"
                                                  ItemsSource="{Binding NumberFormatList}"
                                                  Style="{StaticResource NoBordersComboBoxStyle}">
                                        </ComboBox>
                                    </Grid>
                                </Grid>

                                <!--This Grid contains controls for backup files time interval and maximum number of recent files-->
                                <Grid Grid.Row="5" Margin="4,0,0,20">
                                    <Grid.ColumnDefinitions>
                                        <ColumnDefinition Width="*" />
                                        <ColumnDefinition Width="*" />
                                    </Grid.ColumnDefinitions>
                                    <!--Controls for backup files time interval-->
                                    <Grid Grid.Column="0">
                                        <Grid.RowDefinitions>
                                            <RowDefinition Height="Auto" />
                                            <RowDefinition Height="Auto" />
                                        </Grid.RowDefinitions>
                                        <Label Grid.Row="0"
                                               Content="{x:Static p:Resources.PreferencesSettingBackupInterval}" 
                                               Margin="-3,0,10,0"
                                               FontWeight="Bold"
                                               Foreground="{StaticResource PreferencesWindowFontColor}"/>
                                        <Grid Grid.Row="1">
                                            <Grid.ColumnDefinitions>
                                                <ColumnDefinition Width="Auto" />
                                                <ColumnDefinition Width="Auto" />
                                            </Grid.ColumnDefinitions>
                                            <TextBox Name="NumberTextBox"
                                                     Grid.Column="0"
                                                     HorizontalAlignment="Left"
                                                     Margin="2,0,0,0"
                                                     MinWidth="25"
                                                     Height="20"
                                                     FontWeight="Regular"
                                                     Text="{Binding BackupIntervalInMinutes}"
                                                     Background="{StaticResource PreferencesWindowBackgroundColor}"
                                                     Foreground="{StaticResource PreferencesWindowFontColor}"
                                                     BorderThickness="0,0,0,2"
                                                     PreviewTextInput="NumberValidationTextBox"/>
                                            <Label Grid.Column="1"
                                                   FontWeight="Regular"
                                                   Content="{x:Static p:Resources.BackupInternalUnit}"
                                                   Foreground="{StaticResource PreferencesWindowFontColor}"/>
                                        </Grid>
                                    </Grid>

                                    <!-- Controls for maximum number of recent files -->
                                    <Grid Grid.Column="1">
                                        <Grid.RowDefinitions>
                                            <RowDefinition Height="Auto" />
                                            <RowDefinition Height="Auto" />
                                        </Grid.RowDefinitions>
                                        <Label Grid.Row="0"
                                               Content="{x:Static p:Resources.PreferencesSettingMaxRecentFiles}" 
                                               Margin="-3,0,10,0"
                                               FontWeight="Bold"
                                               Foreground="{StaticResource PreferencesWindowFontColor}"/>
                                        <TextBox Name="NumberBox"
                                                 Grid.Row="1"
                                                 HorizontalAlignment="Left"
                                                 Margin="2,0,0,0"
                                                 MinWidth="25"
                                                 Height="20"
                                                 FontWeight="Regular"
                                                 Text="{Binding MaxNumRecentFiles}"
                                                 Background="{StaticResource PreferencesWindowBackgroundColor}"
                                                 Foreground="{StaticResource PreferencesWindowFontColor}"
                                                 BorderThickness="0,0,0,2"
                                                 PreviewTextInput="NumberValidationTextBox"/>
                                        <Image Name="RecentFileNumberInfoIcon"
                                               Grid.Row="1"
                                               Width="16"
                                               Height="16"
                                               Margin="30,0,0,0"
                                               HorizontalAlignment="Left"
                                               VerticalAlignment="Center"
                                               Style="{StaticResource ToggleInfoStyle}">
                                            <Image.ToolTip>
                                                <ToolTip Content="{x:Static p:Resources.RecentFileNumberInfo}" Style="{StaticResource GenericToolTipLight}"/>
                                            </Image.ToolTip>
                                        </Image>
                                    </Grid>
                                </Grid>

                                <!--Geometry Scaling Expander-->
                                <Grid Grid.Row="6"
                                  Margin="-3,0,1,20">
                                    <Expander x:Name="Scale"
                                      Grid.Row="1" 
                                      Style="{StaticResource MenuExpanderStyle}"
                                      IsExpanded="{Binding PreferencesTabs[VisualSettings].ExpanderActive, Converter={StaticResource ExpandersBindingConverter}, ConverterParameter=Scale}"
                                      Header="{x:Static p:Resources.PreferencesViewVisualSettingsGeoScaling}">
                                        <StackPanel x:Name="GeometryScalingRadiosPanel"
                                            Width="380"
                                            HorizontalAlignment="Left"
                                            VerticalAlignment="Top">
                                            <RadioButton x:Name="RadioSmall"
                                                GroupName="GeometryScaling"
                                                MinWidth="80"
                                                Margin="3,10,0,0"
                                                Checked="Geometry_Scaling_Checked"
                                                IsChecked="{Binding ScaleSize, Converter={StaticResource RadioButtonCheckedConverter}, ConverterParameter={x:Static viewModels:GeometryScaleSize.Small}}"
                                                Style="{StaticResource GeometryScaleRadioButtons}"
                                                Content="{x:Static p:Resources.ScalingSmallButton}"/>
                                            <TextBlock x:Name="RadioSmallDesc"
                                                Margin="25,5,0,0"
                                                Style="{StaticResource GeometryScaleDescTextBox}"
                                                Visibility="{Binding IsChecked, ElementName=RadioSmall, Converter={StaticResource BooleanToVisibilityConverter}}"/>
                                            <RadioButton x:Name="RadioMedium"
                                                 GroupName="GeometryScaling"
                                                 Margin="3,10,0,0"
                                                 MinWidth="80"
                                                 IsChecked="{Binding ScaleSize, Converter={StaticResource RadioButtonCheckedConverter}, ConverterParameter={x:Static viewModels:GeometryScaleSize.Medium}}"
                                                 Checked="Geometry_Scaling_Checked"
                                                 Style="{StaticResource GeometryScaleRadioButtons}"
                                                 Content="{x:Static p:Resources.ScalingMediumButton}"/>
                                            <TextBlock  x:Name="RadioMediumDesc"
                                                Margin="25,5,0,0"
                                                Style="{StaticResource GeometryScaleDescTextBox}"
                                                Visibility="{Binding IsChecked, ElementName=RadioMedium, Converter={StaticResource BooleanToVisibilityConverter}}"/>
                                            <RadioButton x:Name="RadioLarge" 
                                                 GroupName="GeometryScaling"
                                                 MinWidth="80"
                                                 Margin="3,10,0,0"
                                                 Checked="Geometry_Scaling_Checked"
                                                 IsChecked="{Binding ScaleSize, Converter={StaticResource RadioButtonCheckedConverter}, ConverterParameter={x:Static viewModels:GeometryScaleSize.Large}}"
                                                 Style="{StaticResource GeometryScaleRadioButtons}"
                                                 Content="{x:Static p:Resources.ScalingLargeButton}"/>
                                            <TextBlock  x:Name="RadioLargeDesc"
                                                Margin="25,5,0,0"
                                                Style="{StaticResource GeometryScaleDescTextBox}"
                                                Visibility="{Binding IsChecked, ElementName=RadioLarge, Converter={StaticResource BooleanToVisibilityConverter}}"/>
                                            <RadioButton x:Name="RadioExtraLarge"
                                                 GroupName="GeometryScaling"
                                                 MinWidth="80"
                                                 Margin="3,10,0,0"
                                                 Checked="Geometry_Scaling_Checked"
                                                 IsChecked="{Binding ScaleSize, Converter={StaticResource RadioButtonCheckedConverter}, ConverterParameter={x:Static viewModels:GeometryScaleSize.ExtraLarge}}"
                                                 Style="{StaticResource GeometryScaleRadioButtons}"
                                                 Content="{x:Static p:Resources.ScalingExtraLargeButton}"/>
                                            <TextBlock  x:Name="RadioExtraLargeDesc"
                                                Margin="25,5,0,0"
                                                Style="{StaticResource GeometryScaleDescTextBox}"
                                                Visibility="{Binding IsChecked, ElementName=RadioExtraLarge, Converter={StaticResource BooleanToVisibilityConverter}}"/>
                                        </StackPanel>
                                    </Expander>
                                </Grid>
                            </Grid>
                        </ScrollViewer>
                    </TabItem>
                    
                    <!--Features Tab-->
                    <TabItem Header="{x:Static p:Resources.PreferencesViewFeaturesTab}"
                             Style="{StaticResource LeftTab}">
                        <!--This Grid contains the features tab-->
                        <Grid x:Name="FeaturesTab" 
                              Margin="1"
                              HorizontalAlignment="Stretch">
                            <Grid.RowDefinitions>
                                <RowDefinition Height="Auto" />
                                <RowDefinition Height="Auto" />
                                <RowDefinition Height="Auto" />
                                <RowDefinition Height="Auto" />
                            </Grid.RowDefinitions>

                            <!--This Grid row contains the Python section-->
                            <Expander x:Name="PythonExpander"
                                        Grid.Row="0"
                                        Style="{StaticResource MenuExpanderStyle}" 
                                        IsExpanded="{Binding PreferencesTabs[Features].ExpanderActive, Converter={StaticResource ExpandersBindingConverter}, ConverterParameter=PythonExpander}"
                                        Header="{x:Static p:Resources.PreferencesViewPython}">
                                <StackPanel Orientation="Vertical" Margin="0,6,0,0">
                                    <Label  Content="{x:Static p:Resources.PreferencesViewDefaultPythonEngine}" 
                                            Padding="0,5,5,5"
                                            FontSize="13"
                                            Foreground="{StaticResource PreferencesWindowFontColor}"/>
                                    <ComboBox Name="PythonEngineManager" 
                                                Width="213"
                                                HorizontalAlignment="Left"
                                                ItemsSource="{Binding Path=PythonEnginesList}"
                                                SelectedItem="{Binding Path=SelectedPythonEngine}"
                                                Style="{StaticResource NoBordersComboBoxStyle}">
                                    </ComboBox>
                                    
                                    <!-- Python Template File Path -->
                                    <StackPanel Orientation="Vertical" Margin="0,12,0,5">
                                        <Label  Content="{x:Static p:Resources.PreferencesSettingCustomPythomTemplate}" 
                                                Padding="0,5,5,5"
                                                FontSize="13"
                                                Foreground="{StaticResource PreferencesWindowFontColor}"/>
                                        <Button x:Name="AddPaths"
                                                HorizontalAlignment="Left"
                                                Margin="0"
                                                Visibility="{Binding PythonTemplateFilePath, Converter={StaticResource NonEmptyStringToCollapsedConverter}}"
                                                Content="{x:Static p:Resources.AddFilePathButtonName}"
                                                Command="{Binding Path=AddPythonPathCommand}">
                                            <Button.ToolTip>
                                                <ToolTip Content="{x:Static p:Resources.PythonTemplateAddPathTooltip}" Style="{StaticResource GenericToolTipLight}"/>
                                            </Button.ToolTip>
                                            <Button.Style>
                                                <Style BasedOn="{StaticResource SolidButtonStyle}" TargetType="{x:Type Button}">
                                                    <Setter Property="IsEnabled" Value="True"/>
                                                </Style>
                                            </Button.Style>
                                        </Button>
                                        <Grid Visibility="{Binding PythonTemplateFilePath, Converter={StaticResource EmptyStringToCollapsedConverter}}">
                                            <Grid.ColumnDefinitions>
                                                <ColumnDefinition MaxWidth="250"></ColumnDefinition>
                                                <ColumnDefinition Width="Auto"></ColumnDefinition>
                                                <ColumnDefinition Width="Auto"></ColumnDefinition>
                                            </Grid.ColumnDefinitions>
                                            <TextBlock x:Name="PathTextBlock" Style="{StaticResource DarkTextBlock}" 
                                                       Text="{Binding PythonTemplateFilePath}"
                                                       Grid.Column="0"
                                                       Margin="0,4,7,4"
                                                       FontWeight="Regular"
                                                       Background="{StaticResource PreferencesWindowItemDarkerBackgroundColor}"
                                                       MinHeight="24"
                                                       Padding="5,5,5,5"
                                                       Foreground="{StaticResource PreferencesWindowFontColor}"/>
                                            <Button Grid.Column="1"
                                                    Margin="7,7,7,7"
                                                    x:Name="UpdatePathButton"
                                                    Command="{Binding Path=UpdatePythonPathCommand}"
                                                    CommandParameter="{Binding}"
                                                    ToolTipService.ShowOnDisabled="True"
                                                    Background="{StaticResource PreferencesWindowBackgroundColor}"
                                                    Style="{StaticResource EditFolderButtonStyle}">
                                                <Button.ToolTip>
                                                    <ToolTip Content="{x:Static p:Resources.PackagePathUpdatePathTooltip}" Style="{StaticResource GenericToolTipLight}"/>
                                                </Button.ToolTip>
                                            </Button>
                                            <Button x:Name="DeletePathButton"
                                                    Grid.Column="2"
                                                    Margin="7,7,7,7"
                                                    Command="{Binding Path=DeletePythonPathCommand}"
                                                    ToolTipService.ShowOnDisabled="True"
                                                    Background="{StaticResource PreferencesWindowBackgroundColor}"
                                                    Style="{StaticResource CloseButtonStyle}">
                                                <Button.ToolTip>
                                                    <ToolTip Content="{x:Static p:Resources.PackagePathViewToolTipMinus}" Style="{StaticResource GenericToolTipLight}"/>
                                                </Button.ToolTip>
                                            </Button>
                                        </Grid>
                                    </StackPanel>
                                    
                                    <Grid>
                                        <Grid.RowDefinitions>
                                            <RowDefinition Height="Auto"/>
                                            <RowDefinition Height="Auto"/>
                                        </Grid.RowDefinitions>
                                        <StackPanel Orientation="Horizontal" Margin="0,12,0,0" Grid.Row="0">
                                            <ToggleButton Name="IronPythonAlertsToggle"
                                                            Width="{StaticResource ToggleButtonWidth}"
                                                            Height="{StaticResource ToggleButtonHeight}"
                                                            VerticalAlignment="Center"
                                                            IsChecked="{Binding Path=HideIronPythonAlertsIsChecked}"
                                                            Style="{StaticResource EllipseToggleButton1}"/>
                                            <Label Content="{x:Static p:Resources.PreferencesViewIsIronPythonDialogDisabled}" 
                                                    Margin="10,0,0,0"
                                                    VerticalAlignment="Center"
                                                    Foreground="{StaticResource PreferencesWindowFontColor}"/>
                                        </StackPanel>

                                        <StackPanel Orientation="Horizontal" Margin="0,12,0,0" Grid.Row="1">
                                            <ToggleButton Name="ShowWhitespaceToggle"
                                                            Width="{StaticResource ToggleButtonWidth}"
                                                            Height="{StaticResource ToggleButtonHeight}"
                                                            VerticalAlignment="Center"
                                                            IsChecked="{Binding Path=ShowWhitespaceIsChecked}"
                                                            Style="{StaticResource EllipseToggleButton1}"/>
                                            <Label Content="{x:Static p:Resources.PreferencesViewShowWhitespaceInPythonEditor}" 
                                                    VerticalAlignment="Center"
                                                    Margin="10,0,0,0"
                                                    Foreground="{StaticResource PreferencesWindowFontColor}"/>
                                        </StackPanel>
                                    </Grid>
                                    <!-- Reset CPython -->
                                    <Button x:Name="ReloadCPython"
                                                Style="{StaticResource SolidButtonStyle}" 
                                                HorizontalAlignment="Left"                                             
                                                Grid.Row="0"
                                                Margin="0,10,0,0"
                                                Click="ReloadCPython_Click"
                                                Content="{x:Static p:Resources.ResetCPythonButtonText}">
                                        <Button.ToolTip>
                                            <ToolTip Content="{x:Static p:Resources.ResetCPythonButtonToolTip}" Style="{StaticResource GenericToolTipLight}"/>
                                        </Button.ToolTip>
                                    </Button>
                                    
                                </StackPanel>
                            </Expander>

                            <!--This Grid row contains the Notification Center section-->
                            <Expander x:Name="NotificationCenterExpander" 
                                      Style="{StaticResource MenuExpanderStyle}" 
                                      IsExpanded="{Binding PreferencesTabs[Features].ExpanderActive, Converter={StaticResource ExpandersBindingConverter}, ConverterParameter=NotificationCenterExpander}"
                                      Grid.Row="1"
                                      Header="{x:Static p:Resources.PreferencesViewNotificationCenter}">
                                <Grid>
                                    <Grid.RowDefinitions>
                                        <RowDefinition Height="Auto"/>
                                    </Grid.RowDefinitions>

                                    <StackPanel Orientation="Horizontal" Margin="0,12,0,0" Grid.Row="0">
                                        <ToggleButton Name="NotificationCenterToggle"
                                                      Width="{StaticResource ToggleButtonWidth}"
                                                      Height="{StaticResource ToggleButtonHeight}"
                                                      VerticalAlignment="Center"
                                                      IsChecked="{Binding Path=NotificationCenterIsChecked}"
                                                      Style="{StaticResource EllipseToggleButton1}"/>
                                        <Label Content="{x:Static p:Resources.PreferencesViewEnableNotificationCenter}" 
                                                   Margin="10,0,0,0"
                                                   VerticalAlignment="Center"
                                                   Foreground="{StaticResource PreferencesWindowFontColor}"/>
                                    </StackPanel>
                                </Grid>
                            </Expander>

                            <!--This Grid row contains the Node Autocomplete section-->
                            <Expander x:Name="NodeAutocompleteExpander" 
                                      Style="{StaticResource MenuExpanderStyle}" 
                                      IsExpanded="{Binding PreferencesTabs[Features].ExpanderActive, Converter={StaticResource ExpandersBindingConverter}, ConverterParameter=NodeAutocompleteExpander}"
                                      Grid.Row="2"
                                      Header="{x:Static p:Resources.PreferencesViewNodeAutocomplete}">
                                <Grid>
                                    <Grid.RowDefinitions>
                                        <RowDefinition Height="Auto"/>
                                        <RowDefinition Height="Auto"/>
                                    </Grid.RowDefinitions>

                                    <StackPanel Orientation="Horizontal" Margin="0,12,0,0" Grid.Row="0">
                                        <ToggleButton Name="NodeAutocompleteToggle"
                                                      Width="{StaticResource ToggleButtonWidth}"
                                                      Height="{StaticResource ToggleButtonHeight}"
                                                      VerticalAlignment="Center"
                                                      IsChecked="{Binding Path=NodeAutocompleteIsChecked}"
                                                      Style="{StaticResource EllipseToggleButton1}"/>
                                        <Label Content="{x:Static p:Resources.PreferencesViewEnableNodeAutoComplete}"
                                               FontWeight="Normal"
                                               Margin="10,0,0,0"
                                               VerticalAlignment="Center"
                                               Foreground="{StaticResource PreferencesWindowFontColor}"/>
                                        <Image Name="MLNodeAutocompleteToolTip"
                                               Margin="5,3,0,0"
                                               Width="14"
                                               Height="14"
                                               HorizontalAlignment="Center"
                                               VerticalAlignment="Center"
                                               Style="{StaticResource QuestionIcon}"
                                               MouseDown="OnMoreInfoClicked"
                                               ToolTipService.ShowDuration="30000">
                                            <Image.ToolTip>
                                                <ToolTip Content="{x:Static p:Resources.PreferencesViewEnableNodeAutoCompleteTooltipText}" Style="{StaticResource GenericToolTipLight}"/>
                                            </Image.ToolTip>
                                        </Image>
                                    </StackPanel>

                                    <StackPanel Orientation="Horizontal" Margin="0,-5,0,0" Grid.Row="1">
                                        <!-- This Grid contains controls for selecting the Node autocomplete method -->
                                        <Grid Margin="60,0,0,0">
                                            <Grid.RowDefinitions>
                                                <RowDefinition Height="Auto" />
                                                <RowDefinition Height="*" />
                                                <RowDefinition Height="*" />
                                            </Grid.RowDefinitions>
                                            <Label Grid.Row="0"
                                                Margin="-8,15,10,3"                                               
                                                Content="{x:Static p:Resources.PreferencesNodeAutocompleteMethod}" 
                                                Foreground="{StaticResource PreferencesWindowFontColor}"/>
                                            <Grid Grid.Row="1">
                                                <Grid.ColumnDefinitions>
                                                    <ColumnDefinition x:Name="colObjectType" Width="Auto"/>
                                                    <ColumnDefinition x:Name="colMachineLearning" Width="Auto"/>
                                                    <ColumnDefinition x:Name="colMLbetaTag" Width="Auto"/>
                                                </Grid.ColumnDefinitions>
                                                <RadioButton Grid.Column="0" 
                                                     MinWidth="90"
                                                     Margin="-3,0,20,0"
                                                     Style="{StaticResource RunSettingsRadioButtons}"
                                                     IsChecked="{Binding Path=NodeAutocompleteMachineLearningIsChecked, Converter={StaticResource BinaryRadioButtonCheckedConverter},ConverterParameter=False}"
                                                     Content="{x:Static p:Resources.ObjectType}"
                                                     IsEnabled="{Binding Path=NodeAutocompleteIsChecked}"/>
                                                <RadioButton Grid.Column="1" 
                                                     MinWidth="90"
                                                     Style="{StaticResource RunSettingsRadioButtons}"
                                                     IsChecked="{Binding Path=NodeAutocompleteMachineLearningIsChecked, Converter={StaticResource BinaryRadioButtonCheckedConverter},ConverterParameter=True}"
                                                     Content="{x:Static p:Resources.RecommendedNodes}"
                                                     IsEnabled="{Binding Path=NodeAutocompleteIsChecked}"/>
                                                <!--Beta tag-->
                                                <Label Grid.Column="2"
                                                    Name="NodeRecommendationBetaTag"
                                                    Content="{x:Static p:Resources.PreferencesViewBetaTag}"
                                                    Background="{StaticResource SecondaryGray}"
                                                    Foreground="{StaticResource PreferencesWindowFontColor}"
                                                    Margin="10,-5,0,0"
                                                    FontSize="10"
                                                    FontWeight="SemiBold"
                                                    Visibility="{Binding NodeAutocompleteMachineLearningIsBeta, Converter={StaticResource BooleanToVisibilityConverter}}">
                                                <Label.Resources>
                                                        <Style TargetType="Border">
                                                            <Setter Property="CornerRadius" Value="10"></Setter>
                                                        </Style>
                                                    </Label.Resources>
                                                </Label>
                                            </Grid>
                                            <Grid Grid.Row="2">
                                                <Grid.RowDefinitions>
                                                    <RowDefinition Height="*" />
                                                    <RowDefinition Height="*" />
                                                    <RowDefinition Height="*" />
                                                    <RowDefinition Height="*" />
                                                </Grid.RowDefinitions>
                                                <StackPanel Margin="-10,5,0,0" Orientation="Horizontal" Grid.Row="0">
                                                    <Label Content="{x:Static p:Resources.MLRecommendationNumberOfResults}"
                                                        VerticalAlignment="Center"
                                                        Foreground="{StaticResource PreferencesWindowFontColor}"
                                                        FontWeight="Normal"/>
                                                    <TextBox Name="MLRecommendationResultsNumber"                                                        
                                                        HorizontalAlignment="Left"
                                                        Margin="2,0,0,0"
                                                        MinWidth="25"
                                                        Height="20"
                                                        FontWeight="Regular"
                                                        Text="{Binding MLRecommendationNumberOfResults}"
                                                        Background="{StaticResource PreferencesWindowBackgroundColor}"
                                                        Foreground="{StaticResource PreferencesWindowFontColor}"
                                                        BorderThickness="0,0,0,2"
                                                        PreviewTextInput="NumberValidationTextBox"
                                                        IsEnabled="{Binding Path=NodeAutocompleteMachineLearningIsChecked}"/>
                                                </StackPanel>
                                                <StackPanel Margin="-60,10,0,0" Orientation="Horizontal" Grid.Row="1">
                                                    <ToggleButton Name="MLRecommendationConfidenceThresholdToogle"
                                                        Width="{StaticResource ToggleButtonWidth}"
                                                        Height="{StaticResource ToggleButtonHeight}"
                                                        VerticalAlignment="Center"
                                                        IsChecked="{Binding Path=HideNodesBelowSpecificConfidenceLevelIsChecked}"
                                                        Style="{StaticResource EllipseToggleButton1}"
                                                        IsEnabled="{Binding Path=EnableHideNodesToggle}"/>
                                                    <Label Content="{x:Static p:Resources.HideNodesBelowSpecificConfidenceLevel}" 
                                                        Margin="10,0,0,0"
                                                        VerticalAlignment="Center"
                                                        Foreground="{StaticResource PreferencesWindowFontColor}"
                                                        FontWeight="Regular"/>
                                                    <Image Name="MLRecommendationConfidenceThresholdToolTip"
                                                        Margin="5,3,0,0"
                                                        Width="14"
                                                        Height="14"
                                                        HorizontalAlignment="Center"
                                                        VerticalAlignment="Center"
                                                        Style="{StaticResource QuestionIcon}"
                                                        ToolTipService.ShowDuration="30000">
                                                        <Image.ToolTip>
                                                            <ToolTip Content="{x:Static p:Resources.HideNodesBelowSpecificConfidenceLevelInfo}" Style="{StaticResource GenericToolTipLight}"/>
                                                        </Image.ToolTip>
                                                    </Image>
                                                </StackPanel>
                                                <StackPanel Margin="-10,5,0,0" Orientation="Horizontal" Grid.Row="2">
                                                    <Label Content="0%"
                                                        Name="lblConfidenceLevelLabelStart"
                                                        VerticalAlignment="Center"
                                                        Foreground="{StaticResource PreferencesWindowFontColor}"
                                                        FontWeight="Regular"/>
                                                    <Slider Width="300"
                                                        Minimum="0"
                                                        Maximum="100"
                                                        Value="{Binding Path=MLRecommendationConfidenceLevel, Mode=TwoWay}"
                                                        IsEnabled="{Binding Path=EnableConfidenceLevelSlider}"
                                                        ValueChanged="sliderConfidenceLevel_ValueChanged">
                                                    </Slider>
                                                    <Label Content="100%" 
                                                        Margin="0,-5,0,0"
                                                        VerticalAlignment="Center"
                                                        Foreground="{StaticResource PreferencesWindowFontColor}"
                                                        FontWeight="Regular"/>
                                                </StackPanel>
                                                <StackPanel Margin="-10,5,0,0" Orientation="Horizontal" Grid.Row="3">
                                                    <Label
                                                        Name="lblConfidenceLevel"
                                                        Width="30"
                                                        VerticalAlignment="Center"
                                                        HorizontalContentAlignment="Center"
                                                        Foreground="{StaticResource PreferencesWindowFontColor}"
                                                        FontWeight="Regular"
                                                        Content="{Binding Path=MLRecommendationConfidenceLevel, Mode=TwoWay}"/>
                                                </StackPanel>
                                            </Grid>
                                        </Grid>
                                    </StackPanel>
                                </Grid>
                            </Expander>
                            
                            <!--This Grid row contains the Experimental section-->
                            <Expander x:Name="ExperimentalExpander" 
                                      Style="{StaticResource MenuExpanderStyle}" 
                                      IsExpanded="{Binding PreferencesTabs[Features].ExpanderActive, Converter={StaticResource ExpandersBindingConverter}, ConverterParameter=ExperimentalExpander}"
                                      Grid.Row="3"
                                      Header="{x:Static p:Resources.PreferencesViewExperimentalLabel}">
                                <Grid>
                                    <Grid.RowDefinitions>
                                        <RowDefinition Height="Auto"/>
                                    </Grid.RowDefinitions>

                                    <StackPanel Orientation="Horizontal" Margin="0,12,0,0" Grid.Row="0">
                                        <ToggleButton Name="EnableTSplineToggle"
                                                      Width="{StaticResource ToggleButtonWidth}"
                                                      Height="{StaticResource ToggleButtonHeight}"
                                                      VerticalAlignment="Center"
                                                      IsChecked="{Binding Path=EnableTSplineIsChecked}"
                                                      Style="{StaticResource EllipseToggleButton1}"/>
                                        <StackPanel VerticalAlignment="Center">
                                            <Label Content="{x:Static p:Resources.PreferencesViewEnableTSplineNodes}"
                                                   Padding="5,5,5,0"
                                                   Margin="10,0,0,0"
                                                   Foreground="{StaticResource PreferencesWindowFontColor}"/>
                                            <Label Content="{x:Static p:Resources.PreferencesViewRequiresRelaunchOfDynamo}" 
                                                   FontSize="10"
                                                   Margin="10,0,0,0"
                                                   Padding="5,0,5,5"
                                                   Foreground="{StaticResource PreferencesWindowFontColor}"/>
                                        </StackPanel>
                                    </StackPanel>
                                </Grid>
                            </Expander>
                        </Grid>
                    </TabItem>
                    
                    <!--Visual Settings Tab-->
                    <TabItem Header="{x:Static p:Resources.PreferencesViewVisualSettingsTab}"
                             Style="{StaticResource LeftTab}">
                        <Grid x:Name="VisualSettingsTab" 
                              Background="{StaticResource PreferencesWindowVisualSettingsBackground}"
                              HorizontalAlignment="Left"
                              Margin="1">
                            <Grid.RowDefinitions>
                                <RowDefinition Height="Auto" />
                                <RowDefinition Height="Auto" />
                                <RowDefinition Height="Auto" />
                            </Grid.RowDefinitions>
                            <!--Group Styles Expander-->
                            <Expander x:Name="Styles"
                                      Grid.Row="0"
                                      IsExpanded="{Binding PreferencesTabs[VisualSettings].ExpanderActive, Converter={StaticResource ExpandersBindingConverter}, ConverterParameter=Styles}"
                                      Header="{x:Static p:Resources.PreferencesViewVisualSettingsGroupStyles}"
                                      Style="{StaticResource MenuExpanderStyle}"
                                      Visibility="Visible">
                                <ScrollViewer VerticalScrollBarVisibility="Auto" 
                                              x:Name="GroupStyleScrollViewer"                                              
                                              PreviewMouseWheel="ScrollViewer_PreviewMouseWheel"
                                              MaxHeight="260">
                                    <Grid Margin="0,0,0,-2">
                                        <Grid.RowDefinitions>
                                            <RowDefinition Height="Auto" />
                                            <RowDefinition Height="Auto" />
                                            <RowDefinition Height="Auto" />
                                        </Grid.RowDefinitions>
                                        <Button x:Name="AddStyleButton"
                                                Style="{StaticResource SolidButtonStyleSmaller}"      
                                                HorizontalAlignment="Left"
                                                Grid.Row="0"
                                                MaxWidth="120"
                                                MinWidth="100"
                                                Margin="0,5,0,5"
                                                Click="AddStyleButton_Click"
                                                IsEnabled="{Binding IsEnabledAddStyleButton}"
                                                Content="{x:Static p:Resources.AddStyleButton}" />
                                        <Border x:Name="AddStyleBorder"
                                                Visibility="{Binding IsVisibleAddStyleBorder, Converter={StaticResource BooleanToVisibilityConverter}}"
                                                CornerRadius="4"
                                                MinHeight="100"
                                                MinWidth="335"
                                                Margin="3,0,72,5"
                                                Background="{StaticResource PreferencesWindowVisualSettingsAddStyleBackground}"
                                                Grid.Row="1">
                                            <Grid>
                                                <Grid.RowDefinitions>
                                                    <RowDefinition Height="*"></RowDefinition>
                                                    <RowDefinition Height="*"></RowDefinition>
                                                </Grid.RowDefinitions>
                                                <TextBox  x:Name="groupNameBox"
                                                          CaretBrush="{StaticResource PreferencesWindowButtonColor}"                                                          
                                                          PreviewKeyUp="groupNameBox_PreviewKeyUp"
                                                          Style="{StaticResource TextBoxWaterMarkStyle}"
                                                          Grid.Row="0"
                                                          Margin="10"
                                                          MinHeight="25"
                                                          MinWidth="300"
                                                          Text="{Binding AddStyleControl.Name}"
                                                          Tag="{x:Static p:Resources.PreferencesViewVisualSettingsGroupStyleInput}"/>
                                                <Grid Grid.Row="1"
                                                      Margin="10,0,10,0"
                                                      Background="{StaticResource PreferencesWindowVisualSettingsAddStyleBackground}">
                                                    <Grid.ColumnDefinitions>
                                                        <ColumnDefinition Width="*"></ColumnDefinition>
                                                        <ColumnDefinition Width="Auto"></ColumnDefinition>
                                                    </Grid.ColumnDefinitions>
                                                    <StackPanel Orientation="Horizontal"
                                                            Height="30"
                                                            Grid.Column="0">
                                                        <Button x:Name="buttonColorPicker"
                                                                Style="{StaticResource ButtonColorPickerStyle}"
                                                                Background="{Binding AddStyleControl.HexColorString, Converter={StaticResource StringToBrushColorConverter}}"
                                                                Click="ButtonColorPicker_Click"
                                                                Width="25" 
                                                                Height="15"/>
                                                        <Label x:Name="colorHexVal" 
                                                                FontSize="13"
                                                                Content="{Binding Background, ElementName=buttonColorPicker, Converter={StaticResource BrushColorToStringConverter}}"
                                                                Foreground="{StaticResource PreferencesWindowFontColor}" Margin="0,0,20,0"/>
                                                        <Image Width="24" Height="24" Margin="0,0,0,0" HorizontalAlignment="Left" VerticalAlignment="Center" Source="/DynamoCoreWpf;component/UI/Images/font-size.png"/>
                                                        <ComboBox x:Name="groupStyleFontSize"
                                                                HorizontalAlignment="Left"
                                                                Margin="2,0,0,0"
                                                                ItemsSource="{Binding RelativeSource={RelativeSource AncestorType=Window},Path=DataContext.GroupStyleFontSizeList}" 
                                                                SelectedItem="{Binding Path=AddStyleControl.FontSize}"
                                                                Style="{StaticResource NoBordersComboBoxStyle}">
                                                        </ComboBox>
                                                    </StackPanel>
                                                    <Grid  Grid.Column="1">
                                                        <Grid.ColumnDefinitions>
                                                            <ColumnDefinition Width="*"></ColumnDefinition>
                                                            <ColumnDefinition Width="*"></ColumnDefinition>
                                                        </Grid.ColumnDefinitions>
                                                        <Button x:Name="AddStyle_SaveButton" 
                                                                Style="{StaticResource OutlinedButtonStyle}"
                                                                Grid.Column="0"
                                                                HorizontalAlignment="Right"
                                                                IsEnabled="{Binding IsSaveButtonEnabled}"
                                                                Click="AddStyle_SaveButton_Click"
                                                                Content="{x:Static p:Resources.GroupStylesSaveButtonText}"
                                                                Height="30"/>
                                                        <Button x:Name="AddStyle_CancelButton" 
                                                                Style="{StaticResource OutlinedButtonStyle}"
                                                                Grid.Column="1"
                                                                HorizontalAlignment="Right"
                                                                Click="AddStyle_CancelButton_Click"
                                                                Content="{x:Static p:Resources.GroupStylesCancelButtonText}"
                                                                Height="30"/>
                                                    </Grid>
                                                </Grid>
                                            </Grid>
                                        </Border>
                                        <ListBox x:Name="GroupStylesListBox"
                                                 HorizontalAlignment="Left"
                                                 BorderBrush="Transparent"
                                                 BorderThickness="1"
                                                 Margin="0"
                                                 Grid.Row="2"
                                                 LostFocus="GroupStylesListBox_LostFocus"
                                                 ItemsSource="{Binding StyleItemsList}"
                                                 ItemTemplate="{StaticResource styleViewItemTemplate}"
                                                 ItemContainerStyle="{StaticResource ListBoxItemStyle}"
                                                 Background="{StaticResource PreferencesWindowVisualSettingsBackground}"
                                                 ScrollViewer.HorizontalScrollBarVisibility="Disabled">
                                            <ListBox.ItemsPanel>
                                                <ItemsPanelTemplate>
                                                    <WrapPanel Orientation="Horizontal"/>
                                                </ItemsPanelTemplate>
                                            </ListBox.ItemsPanel>
                                        </ListBox>
                                    </Grid>
                                </ScrollViewer>
                            </Expander>
                          
                            <!--Render Precision Expander-->
                            <Expander x:Name="Precision"
                                      Grid.Row="1"
                                      Style="{StaticResource MenuExpanderStyle}" 
                                      IsExpanded="{Binding PreferencesTabs[VisualSettings].ExpanderActive, Converter={StaticResource ExpandersBindingConverter}, ConverterParameter=Precision}"
                                      Header="{x:Static p:Resources.PreferencesViewVisualSettingsRenderPrecision}">
                                <Grid>
                                    <Grid.RowDefinitions>
                                        <RowDefinition Height="Auto"/>
                                    </Grid.RowDefinitions>

                                    <StackPanel Orientation="Horizontal" Grid.Row="0"
                                            Margin="10"
                                            Width="Auto">
                                        <TextBlock Text="{x:Static p:Resources.DynamoViewSettingMenuLowRenderPrecision}"
                                               Margin="0,0,10,0"></TextBlock>
                                        <Slider Width="100"
                                            Minimum="8"
                                            Maximum="512"
                                            Value="{Binding Path=TessellationDivisions, Mode=TwoWay}">
                                        </Slider>
                                        <TextBlock Text="{x:Static p:Resources.DynamoViewSettingMenuHighRenderPrecision}"
                                               Margin="10,0,0,0"></TextBlock>
                                    </StackPanel>
                                </Grid>
                            </Expander>
                            
                            <!--Display Settings Expander-->
                            <Expander x:Name="Display"
                                      Grid.Row="2"
                                      Style="{StaticResource MenuExpanderStyle}" 
                                      IsExpanded="{Binding PreferencesTabs[VisualSettings].ExpanderActive, Converter={StaticResource ExpandersBindingConverter}, ConverterParameter=Display}"
                                      Header="{x:Static p:Resources.PreferencesViewVisualSettingsDisplaySettings}">
                                <Grid>
                                    <Grid.RowDefinitions>
                                        <RowDefinition Height="Auto"/>
                                        <RowDefinition Height="Auto"/>
                                        <RowDefinition Height="Auto"/>
                                        <RowDefinition Height="Auto"/>
                                        <RowDefinition Height="Auto"/>
                                    </Grid.RowDefinitions>

                                    <StackPanel Orientation="Horizontal" 
                                                    Margin="0,12,0,0" 
                                                    Grid.Row="0">
                                        <ToggleButton Name="HardwareAcceleration"
                                                              Width="{StaticResource ToggleButtonWidth}"
                                                              Height="{StaticResource ToggleButtonHeight}"
                                                              VerticalAlignment="Center"
                                                              IsChecked="{Binding Path=UseHardwareAcceleration}"
                                                              Style="{StaticResource EllipseToggleButton1}"/>
                                        <Label Content="{x:Static p:Resources.PreferencesSettingHardwareAcceleration}" 
                                                       VerticalAlignment="Center"
                                                       Margin="10,0,0,0"
                                                       Foreground="{StaticResource PreferencesWindowFontColor}"/>
                                        <Label HorizontalAlignment="Left"
                                                   Name="HardwareAccelerationInfoLabel"
                                                   VerticalAlignment="Center" 
                                                   Height="26" 
                                                   Width="53"
                                                   Margin="0 3 0 0">
                                            <Label.ToolTip>
                                                <ToolTip Content="{x:Static p:Resources.PreferencesWindowHardwareAccelerationTooltip}" Style="{StaticResource GenericToolTipLight}"/>
                                            </Label.ToolTip>
                                            <Label.Content>
                                                <fa:ImageAwesome Width="15" 
                                                                Height="15" 
                                                                VerticalAlignment="Bottom" 
                                                                HorizontalAlignment="Left" 
                                                                Icon="QuestionCircleOutline" 
                                                                Foreground="{StaticResource PreferencesWindowFontColor}"/>
                                            </Label.Content>
                                        </Label>
                                    </StackPanel>
                                    
                                    <StackPanel Orientation="Horizontal" 
                                                Margin="0,12,0,0" 
                                                Grid.Row="1">
                                        <ToggleButton Name="IsolateSelectedGeoToggle"
                                                    Width="{StaticResource ToggleButtonWidth}"
                                                    Height="{StaticResource ToggleButtonHeight}"
                                                    VerticalAlignment="Center"
                                                    IsChecked="{Binding Path=IsolateSelectedGeometry}"
                                                    Style="{StaticResource EllipseToggleButton1}"/>
                                        <Label Content="{x:Static p:Resources.PreferencesViewVisualSettingsIsolateSelectedGeo}" 
                                                Margin="10,0,0,0"
                                                VerticalAlignment="Center"
                                                Foreground="{StaticResource PreferencesWindowFontColor}"/>
                                        <Label HorizontalAlignment="Left"
                                                   Name="IsolateSelectedGeoInfoLabel"
                                                   VerticalAlignment="Center" 
                                                   Height="26" 
                                                   Width="53"
                                                   Margin="0 3 0 0">
                                            <Label.ToolTip>
                                                <ToolTip Content="{x:Static p:Resources.PreferencesWindowIsolateSelectedGeoTooltip}" Style="{StaticResource GenericToolTipLight}"/>
                                            </Label.ToolTip>
                                            <Label.Content>
                                                <fa:ImageAwesome Width="15" 
                                                                Height="15" 
                                                                VerticalAlignment="Bottom" 
                                                                HorizontalAlignment="Left" 
                                                                Icon="QuestionCircleOutline" 
                                                                Foreground="{StaticResource PreferencesWindowFontColor}"/>
                                            </Label.Content>
                                        </Label>
                                    </StackPanel>

                                    <StackPanel Orientation="Horizontal" 
                                                Margin="0,12,0,0" 
                                                Grid.Row="2">
                                        <ToggleButton Name="ShowEdgesToggle"
                                                      Width="{StaticResource ToggleButtonWidth}"
                                                      Height="{StaticResource ToggleButtonHeight}"
                                                      VerticalAlignment="Center"
                                                      IsChecked="{Binding Path=ShowEdges}"
                                                      Style="{StaticResource EllipseToggleButton1}"/>
                                        <Label Content="{x:Static p:Resources.PreferencesViewVisualSettingShowEdges}" 
                                               VerticalAlignment="Center"
                                               Margin="10,0,0,0"
                                               Foreground="{StaticResource PreferencesWindowFontColor}"/>
                                        <Label HorizontalAlignment="Left"
                                                   Name="ShowEdgesInfoLabel"
                                                   VerticalAlignment="Center" 
                                                   Height="26" 
                                                   Width="53"
                                                   Margin="0 3 0 0">
                                            <Label.ToolTip>
                                                <ToolTip Content="{x:Static p:Resources.PreferencesWindowShowEdgesTooltip}" Style="{StaticResource GenericToolTipLight}"/>
                                            </Label.ToolTip>
                                            <Label.Content>
                                                <fa:ImageAwesome Width="15" 
                                                                Height="15" 
                                                                VerticalAlignment="Bottom" 
                                                                HorizontalAlignment="Left" 
                                                                Icon="QuestionCircleOutline" 
                                                                Foreground="{StaticResource PreferencesWindowFontColor}"/>
                                            </Label.Content>
                                        </Label>
                                    </StackPanel>
                                    
                                    <StackPanel Orientation="Horizontal" 
                                                Margin="0,12,0,0" 
                                                Grid.Row="3">
                                        <ToggleButton Name="CodeBlockNodeLineNumbersToggle"
                                                      Width="{StaticResource ToggleButtonWidth}"
                                                      Height="{StaticResource ToggleButtonHeight}"
                                                      VerticalAlignment="Center"
                                                      IsChecked="{Binding Path=ShowCodeBlockLineNumber}"
                                                      Style="{StaticResource EllipseToggleButton1}"/>
                                        <Label Content="{x:Static p:Resources.PreferencesViewShowCodeBlockNodeLineNumber}" 
                                               VerticalAlignment="Center"
                                               Margin="10,0,0,0"
                                               Foreground="{StaticResource PreferencesWindowFontColor}"/>
                                        <Label HorizontalAlignment="Left"
                                                   Name="ShowCodeBlockNodeLineNumberInfoLabel"
                                                   VerticalAlignment="Center" 
                                                   Height="26" 
                                                   Width="53"
                                                   Margin="0 3 0 0">
                                            <Label.ToolTip>
                                                <ToolTip Content="{x:Static p:Resources.PreferencesWindowShowCodeBlockNodeLineNumberTooltip}" Style="{StaticResource GenericToolTipLight}"/>
                                            </Label.ToolTip>
                                            <Label.Content>
                                                <fa:ImageAwesome Width="15" 
                                                                Height="15" 
                                                                VerticalAlignment="Bottom" 
                                                                HorizontalAlignment="Left" 
                                                                Icon="QuestionCircleOutline" 
                                                                Foreground="{StaticResource PreferencesWindowFontColor}"/>
                                            </Label.Content>
                                        </Label>
                                    </StackPanel>

                                    <StackPanel Orientation="Horizontal" 
                                                Margin="0,12,0,0" 
                                                Grid.Row="4">
                                        <ToggleButton Name="ShowPreviewBubblesToggle"
                                                      Width="{StaticResource ToggleButtonWidth}"
                                                      Height="{StaticResource ToggleButtonHeight}"
                                                      VerticalAlignment="Center"
                                                      IsChecked="{Binding Path=ShowPreviewBubbles}"
                                                      Style="{StaticResource EllipseToggleButton1}"/>
                                        <Label Content="{x:Static p:Resources.PreferencesViewShowPreviewBubbles}" 
                                               VerticalAlignment="Center"
                                               Margin="10,0,0,0"
                                               Foreground="{StaticResource PreferencesWindowFontColor}"/>
                                        <Label HorizontalAlignment="Left"
                                                   Name="ShowPreviewBubblesInfoLabel"
                                                   VerticalAlignment="Center" 
                                                   Height="26" 
                                                   Width="53"
                                                   Margin="0 3 0 0">
                                            <Label.ToolTip>
                                                <ToolTip Content="{x:Static p:Resources.PreferencesWindowShowPreviewBubblesTooltip}" Style="{StaticResource GenericToolTipLight}"/>
                                            </Label.ToolTip>
                                            <Label.Content>
                                                <fa:ImageAwesome Width="15" 
                                                                Height="15" 
                                                                VerticalAlignment="Bottom" 
                                                                HorizontalAlignment="Left" 
                                                                Icon="QuestionCircleOutline" 
                                                                Foreground="{StaticResource PreferencesWindowFontColor}"/>
                                            </Label.Content>
                                        </Label>
                                    </StackPanel>
                                </Grid>
                            </Expander>
                        </Grid>
                    </TabItem>

                    <!--Package Manager Settings Tab-->
                    <TabItem Header="{x:Static p:Resources.PreferencesPackageManagerSettingsTab}"
                             Style="{StaticResource LeftTab}">
                        <!--This Grid contains the package manager settings tab-->
                        <Grid x:Name="PackageManagerTab" 
                              Margin="1"
                              HorizontalAlignment="Stretch">
                            <Grid.RowDefinitions>
                                <RowDefinition Height="Auto" />
                                <RowDefinition Height="Auto" />
                            </Grid.RowDefinitions>

                            <!--This Grid row contains the Node and Package Paths section-->
                            <Expander x:Name="PackagePathsExpander"
                                        Grid.Row="0"
                                        Style="{StaticResource MenuExpanderStyle}" 
                                        IsExpanded="{Binding PreferencesTabs[Features].ExpanderActive, Converter={StaticResource ExpandersBindingConverter}, ConverterParameter=PackagePathsExpander}"
                                        Header="{x:Static p:Resources.PackagePathsExpanderName}">
                                <Grid>
                                    <Grid.RowDefinitions>
                                        <RowDefinition Height="Auto"/>
                                        <RowDefinition Height="Auto"/>
                                        <RowDefinition Height="Auto"/>
                                    </Grid.RowDefinitions>
                                    <StackPanel Orientation="Vertical" Margin="0,6,0,0" Grid.Row="0">
                                        <Label  Content="{x:Static p:Resources.PreferencesViewPackageDownloadDirectory}" 
                                                Padding="5,5,5,5"
                                                FontSize="13"
                                                Foreground="{StaticResource PreferencesWindowFontColor}">
                                            <Label.ToolTip>
                                                <ToolTip Content="{x:Static p:Resources.PreferencesPackageDownloadDirectoryTooltip}" Style="{StaticResource GenericToolTipLight}"/>
                                            </Label.ToolTip>
                                        </Label>
                                        <ComboBox Grid.Row="1"
                                                  x:Name="PackageDownloadDirectoryComboBox"
                                                  Width="Auto"
                                                  Margin="0,5,0,5"
                                                  HorizontalAlignment="Left"
                                                  ItemsSource="{Binding Path=PackagePathsForInstall}"
                                                  SelectedItem="{Binding Path=SelectedPackagePathForInstall}"
                                                  Style="{StaticResource NoBordersComboBoxStyle}">
                                            <ComboBox.ToolTip>
                                                <ToolTip Content="{Binding Path=SelectedPackagePathForInstall}" Style="{StaticResource GenericToolTipLight}"/>
                                            </ComboBox.ToolTip>
                                        </ComboBox>
                                        <ScrollViewer Height="200" VerticalScrollBarVisibility="Auto">
                                            <packagemanager:PackagePathView x:Name="PackagePathView" DataContext="{Binding PackagePathsViewModel}"/>
                                        </ScrollViewer>
                                    </StackPanel>
                                    <StackPanel Orientation="Horizontal" 
                                                Margin="0,0,0,0" 
                                                Grid.Row="1">
                                        <ToggleButton Name="DisableBuiltInPackagesToggle"
                                                              Width="{StaticResource ToggleButtonWidth}"
                                                              Height="{StaticResource ToggleButtonHeight}"
                                                              VerticalAlignment="Center"
                                                              IsChecked="{Binding Path=DisableBuiltInPackages}"
                                                              Style="{StaticResource EllipseToggleButton1}"/>
                                        <Label Content="{x:Static p:Resources.PreferencesViewDisableBuiltInPackages}" 
                                                                VerticalAlignment="Center"
                                                                Margin="10,0,0,0"
                                                                Foreground="{StaticResource PreferencesWindowFontColor}"/>
                                        <Image Name="DisableBuiltInPackageToggleInfoIcon"
                                               Width="16"
                                               Height="16"
                                               HorizontalAlignment="Center"
                                               VerticalAlignment="Center"
                                               Style="{StaticResource ToggleInfoStyle}">
                                            <Image.ToolTip>
                                                <ToolTip Content="{x:Static p:Resources.DisableBuiltInPackageToggleInfo}" Style="{StaticResource GenericToolTipLight}"/>
                                            </Image.ToolTip>
                                        </Image>

                                    </StackPanel>
                                    <StackPanel Orientation="Horizontal" 
                                                Margin="0,12,0,0" 
                                                Grid.Row="2">
                                        <ToggleButton Name="DisableCustomPackagesToggle"
                                                                  Width="{StaticResource ToggleButtonWidth}"
                                                                  Height="{StaticResource ToggleButtonHeight}"
                                                                  VerticalAlignment="Center"
                                                                  IsChecked="{Binding Path=DisableCustomPackages}"
                                                                  Style="{StaticResource EllipseToggleButton1}"/>
                                        <Label Content="{x:Static p:Resources.PreferencesViewDisableCustomPackages}" 
                                                           VerticalAlignment="Center"
                                                           Margin="10,0,0,0"
                                                           Foreground="{StaticResource PreferencesWindowFontColor}"/>
                                        <Image Name="DisableCustomPackageToggleInfoIcon"
                                               Width="16"
                                               Height="16"
                                               HorizontalAlignment="Center"
                                               VerticalAlignment="Center"
                                               Style="{StaticResource ToggleInfoStyle}">
                                            <Image.ToolTip>
                                                <ToolTip Content="{x:Static p:Resources.DisableCustomPackageToggleInfo}" Style="{StaticResource GenericToolTipLight}"/>
                                            </Image.ToolTip>
                                        </Image>
                                    </StackPanel>
                                </Grid>
                            </Expander>

                            <!--This Grid row contains the Installed Packages section-->
                            <Expander x:Name="InstalledPackagesExpander"
                                      Expanded="InstalledPackagesExpander_OnExpanded"
                                      Collapsed="InstalledPackagesExpander_OnCollapsed"
                                      Style="{StaticResource MenuExpanderStyle}" 
                                      IsExpanded="{Binding PreferencesTabs[Features].ExpanderActive, Converter={StaticResource ExpandersBindingConverter}, ConverterParameter=InstalledPackagesExpander}"
                                      Grid.Row="1"
                                      Header="{x:Static p:Resources.InstalledPackageViewTitle}">
                                <StackPanel
                                    Orientation="Vertical" Margin="0,6,0,0">
                                    <wpfControls:InstalledPackagesControl Height="Auto"/>
                                </StackPanel>
                            </Expander>
                        </Grid>
                    </TabItem>
                    
                    <!--Security Settings Tab-->
                    <TabItem Header="{x:Static p:Resources.PreferencesSecuritySettingsTab}"
                             Style="{StaticResource LeftTab}">
                        <!--This Grid contains the package manager settings tab-->
                        <Grid x:Name="SecurityTab" 
                              Margin="1"
                              HorizontalAlignment="Stretch">
                            <Grid.RowDefinitions>
                                <RowDefinition Height="Auto" />
                                <RowDefinition Height="Auto" />
                            </Grid.RowDefinitions>

                            <Expander x:Name="SecurityWarningExpander"
                                        Grid.Row="0"
                                        Style="{StaticResource MenuExpanderStyle}" 
                                        IsExpanded="{Binding PreferencesTabs[Features].ExpanderActive, Converter={StaticResource ExpandersBindingConverter}, ConverterParameter=SecurityWarningExpander}"
                                        Header="{x:Static p:Resources.SecurityWarningExpanderName}">
                                <StackPanel Orientation="Vertical" Margin="0,6,0,0">
                                    <Label  Content="{x:Static p:Resources.PreferencesViewTrustWarningHeader}" 
                                            Padding="0,5,5,5"
                                            FontSize="13"
                                            Foreground="{StaticResource PreferencesWindowFontColor}"/>
                                    <Grid>
                                        <Grid.RowDefinitions>
                                            <RowDefinition Height="Auto"/>
                                        </Grid.RowDefinitions>

                                        <StackPanel Orientation="Horizontal" Margin="0,12,0,0" Grid.Row="0">
                                            <ToggleButton Name="TrustWarningToggle"
                                                            Width="{StaticResource ToggleButtonWidth}"
                                                            Height="{StaticResource ToggleButtonHeight}"
                                                            VerticalAlignment="Center"
                                                            IsChecked="{Binding Path=DisableTrustWarnings,Mode=OneWay}"
                                                            Checked="DisableTrustWarningsChecked"
                                                            Unchecked="DisableTrustWarningsChecked"
                                                            Style="{StaticResource EllipseToggleButton1}"/>
                                            <Label Content="{x:Static p:Resources.PreferencesViewTrustWarningLabel}" 
                                                    Margin="10,0,0,0"
                                                    VerticalAlignment="Center"
                                                    Foreground="{StaticResource PreferencesWindowFontColor}"/>
                                            <Label HorizontalAlignment="Left"
                                                   Name="TrustWarningInfoLabel"
                                                   VerticalAlignment="Center" 
                                                   Height="26" 
                                                   Width="53"
                                                   Margin="0 3 0 0"
                                                   MouseLeftButtonDown="OnMoreInfoClicked">
                                                <Label.ToolTip>
                                                    <ToolTip Content="{x:Static p:Resources.PreferencesViewTrustWarningTooltipText}" Style="{StaticResource GenericToolTipLight}"/>
                                                </Label.ToolTip>
                                                <Label.Content>
                                                    <fa:ImageAwesome Width="15" 
                                                                     Height="15" 
                                                                     VerticalAlignment="Bottom" 
                                                                     HorizontalAlignment="Left" 
                                                                     Icon="QuestionCircleOutline" 
                                                                     Foreground="{StaticResource PreferencesWindowFontColor}"/>
                                                </Label.Content>
                                            </Label>
                                        </StackPanel>
                                    </Grid>
                                </StackPanel>
                            </Expander>

                            <!--This Grid row contains the Trusted Paths section-->
                            <Expander x:Name="TrustedPathsExpander"
                                        Grid.Row="1"
                                        Style="{StaticResource MenuExpanderStyle}" 
                                        IsExpanded="{Binding PreferencesTabs[Features].ExpanderActive, Converter={StaticResource ExpandersBindingConverter}, ConverterParameter=TrustedPathsExpander}"
                                        Header="{x:Static p:Resources.TrustedPathsExpanderName}">
                                <Grid>
                                    <Grid.RowDefinitions>
                                        <RowDefinition Height="Auto"/>
                                    </Grid.RowDefinitions>
                                    <StackPanel Orientation="Vertical" Margin="0,6,0,0" Grid.Row="0">
                                        <ScrollViewer Height="200" VerticalScrollBarVisibility="Auto">
                                            <trustedpaths:TrustedPathView x:Name="TrustedPathView" DataContext="{Binding TrustedPathsViewModel}"/>
                                        </ScrollViewer>
                                    </StackPanel>
                                </Grid>
                            </Expander>
                        </Grid>
                    </TabItem>
                </TabControl>
            </Grid>
        </Grid>
        
        <!--This Section/Row is the bottom one and it contains all the buttons in the window.-->
        <!--The NormalButtonStyle Style is located in the DynamoModer.xaml file-->
        <Grid x:Name="ButtonsBottomGrid"
              Grid.Row="2">
            <Grid.RowDefinitions>
                <RowDefinition Height="*"></RowDefinition>
            </Grid.RowDefinitions>
            <Grid>
                <Grid Grid.Column="0" HorizontalAlignment="Left" Margin="14,0,0,0">
                    <Grid>
                        <Grid.RowDefinitions>
                            <RowDefinition></RowDefinition>
<<<<<<< HEAD
                            <RowDefinition></RowDefinition>
=======
>>>>>>> 53e2800d
                        </Grid.RowDefinitions>
                        <Grid Grid.Row="0">
                            <Grid>
                                <Grid.ColumnDefinitions>
<<<<<<< HEAD
=======
                                    <ColumnDefinition Width="*" />
>>>>>>> 53e2800d
                                    <ColumnDefinition Width="16"/>
                                    <ColumnDefinition Width="*" />
                                </Grid.ColumnDefinitions>
                                <TextBlock Name="importLabel"
<<<<<<< HEAD
                                    Grid.Column="1"
=======
                                    Grid.Column="0"
>>>>>>> 53e2800d
                                    Text="{x:Static p:Resources.ImportPreferencesText}"
                                    Style="{StaticResource TextBlockLink}"
                                    HorizontalAlignment="Left"
                                    VerticalAlignment="Center"
<<<<<<< HEAD
                                    Margin="5,-7,0,0"
                                    MouseLeftButtonDown="importTextBlock_MouseLeftButtonDown"/>
                                <Image Name="importToolTipIcon"
                                    Grid.Column="0"
                                    Margin="0,-5,0,0"
                                    Width="16"
                                    Height="16"
=======
                                    Margin="0,-7,3,0"
                                    MouseLeftButtonDown="importTextBlock_MouseLeftButtonDown"/>
                                <Image Name="importToolTipIcon"
                                    Grid.Column="1"
                                    Margin="0,-5,3,0"
                                    Width="14"
                                    Height="14"
>>>>>>> 53e2800d
                                    HorizontalAlignment="Center"
                                    VerticalAlignment="Center"
                                    Style="{StaticResource QuestionIcon}"
                                    ToolTipService.ShowDuration="10000">
                                    <Image.ToolTip>
                                        <ToolTip Content="{x:Static p:Resources.ImportPreferencesInfo}" Style="{StaticResource GenericToolTipLight}"/>
                                    </Image.ToolTip>
                                </Image>
<<<<<<< HEAD
                            </Grid>
                        </Grid>
                        <Grid Grid.Row="1">
                            <Grid>
                                <Grid.ColumnDefinitions>
                                    <ColumnDefinition Width="16"/>
                                    <ColumnDefinition Width="*" />
                                </Grid.ColumnDefinitions>
                                <TextBlock Name="exportLabel"
                                    Grid.Column="1"
=======
                                <TextBlock
                                    Grid.Column="2"
                                    Text="|"
                                    Style="{StaticResource TextBlockLink}"
                                    HorizontalAlignment="Left"
                                    VerticalAlignment="Center"
                                    Margin="0,-10,0,0"/>
                                <TextBlock Name="exportLabel"
                                    Grid.Column="2"
>>>>>>> 53e2800d
                                    Text="{x:Static p:Resources.ExportPreferencesText}"
                                    Style="{StaticResource TextBlockLink}"
                                    HorizontalAlignment="Left"
                                    VerticalAlignment="Center"
<<<<<<< HEAD
                                    Margin="5,-14,0,0"
=======
                                    Margin="7,-7,0,0"
>>>>>>> 53e2800d
                                    MouseLeftButtonDown="exportTextBlock_MouseLeftButtonDown"/>
                            </Grid>
                        </Grid>
                    </Grid>
                </Grid>
                <Grid Grid.Column="1" HorizontalAlignment="Right">
                    <Label Name="SavedChanges" 
                   Grid.Row="1" 
                   HorizontalAlignment="Right"
                   VerticalAlignment="Center"
                   Foreground ="{StaticResource PreferencesWindowFontColor}"
                   Margin="0,0,14,0"
                   Content="{Binding SavedChangesLabel, Mode=TwoWay, UpdateSourceTrigger=PropertyChanged}">
                        <Label.ToolTip>
                            <ToolTip Content="{Binding SavedChangesTooltip, Mode=TwoWay, UpdateSourceTrigger=PropertyChanged}" Style="{StaticResource GenericToolTipLight}"/>
                        </Label.ToolTip>
                    </Label>
                </Grid>
            </Grid>
        </Grid>
    </Grid>
</Window><|MERGE_RESOLUTION|>--- conflicted
+++ resolved
@@ -1475,40 +1475,20 @@
                     <Grid>
                         <Grid.RowDefinitions>
                             <RowDefinition></RowDefinition>
-<<<<<<< HEAD
-                            <RowDefinition></RowDefinition>
-=======
->>>>>>> 53e2800d
                         </Grid.RowDefinitions>
                         <Grid Grid.Row="0">
                             <Grid>
                                 <Grid.ColumnDefinitions>
-<<<<<<< HEAD
-=======
                                     <ColumnDefinition Width="*" />
->>>>>>> 53e2800d
                                     <ColumnDefinition Width="16"/>
                                     <ColumnDefinition Width="*" />
                                 </Grid.ColumnDefinitions>
                                 <TextBlock Name="importLabel"
-<<<<<<< HEAD
-                                    Grid.Column="1"
-=======
                                     Grid.Column="0"
->>>>>>> 53e2800d
                                     Text="{x:Static p:Resources.ImportPreferencesText}"
                                     Style="{StaticResource TextBlockLink}"
                                     HorizontalAlignment="Left"
                                     VerticalAlignment="Center"
-<<<<<<< HEAD
-                                    Margin="5,-7,0,0"
-                                    MouseLeftButtonDown="importTextBlock_MouseLeftButtonDown"/>
-                                <Image Name="importToolTipIcon"
-                                    Grid.Column="0"
-                                    Margin="0,-5,0,0"
-                                    Width="16"
-                                    Height="16"
-=======
                                     Margin="0,-7,3,0"
                                     MouseLeftButtonDown="importTextBlock_MouseLeftButtonDown"/>
                                 <Image Name="importToolTipIcon"
@@ -1516,7 +1496,6 @@
                                     Margin="0,-5,3,0"
                                     Width="14"
                                     Height="14"
->>>>>>> 53e2800d
                                     HorizontalAlignment="Center"
                                     VerticalAlignment="Center"
                                     Style="{StaticResource QuestionIcon}"
@@ -1525,18 +1504,6 @@
                                         <ToolTip Content="{x:Static p:Resources.ImportPreferencesInfo}" Style="{StaticResource GenericToolTipLight}"/>
                                     </Image.ToolTip>
                                 </Image>
-<<<<<<< HEAD
-                            </Grid>
-                        </Grid>
-                        <Grid Grid.Row="1">
-                            <Grid>
-                                <Grid.ColumnDefinitions>
-                                    <ColumnDefinition Width="16"/>
-                                    <ColumnDefinition Width="*" />
-                                </Grid.ColumnDefinitions>
-                                <TextBlock Name="exportLabel"
-                                    Grid.Column="1"
-=======
                                 <TextBlock
                                     Grid.Column="2"
                                     Text="|"
@@ -1546,16 +1513,11 @@
                                     Margin="0,-10,0,0"/>
                                 <TextBlock Name="exportLabel"
                                     Grid.Column="2"
->>>>>>> 53e2800d
                                     Text="{x:Static p:Resources.ExportPreferencesText}"
                                     Style="{StaticResource TextBlockLink}"
                                     HorizontalAlignment="Left"
                                     VerticalAlignment="Center"
-<<<<<<< HEAD
-                                    Margin="5,-14,0,0"
-=======
                                     Margin="7,-7,0,0"
->>>>>>> 53e2800d
                                     MouseLeftButtonDown="exportTextBlock_MouseLeftButtonDown"/>
                             </Grid>
                         </Grid>
