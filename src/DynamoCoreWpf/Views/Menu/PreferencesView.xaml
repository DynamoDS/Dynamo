﻿<!--The Preferences Modal Dialog was created folloring the screen design (width, height, colors, styles) located in the next site:
    https://www.figma.com/file/i2e1g2calbisxZTadS8pOV/DynamoPreferencePalette?node-id=3%3A3353-->
<Window x:Class="Dynamo.Wpf.Views.PreferencesView"
        x:Name="DynamoPreferencesWindow"
        xmlns="http://schemas.microsoft.com/winfx/2006/xaml/presentation"
        xmlns:x="http://schemas.microsoft.com/winfx/2006/xaml"     
        xmlns:d="http://schemas.microsoft.com/expression/blend/2008"
        xmlns:mc="http://schemas.openxmlformats.org/markup-compatibility/2006"
        xmlns:controls="clr-namespace:Dynamo.Controls"
        xmlns:p="clr-namespace:Dynamo.Wpf.Properties;assembly=DynamoCoreWpf"   
        xmlns:views="clr-namespace:Dynamo.Wpf.Views"
        xmlns:ui="clr-namespace:Dynamo.UI"
        xmlns:viewModels="clr-namespace:Dynamo.ViewModels"
        xmlns:sys="clr-namespace:System;assembly=mscorlib"
        xmlns:fa="http://schemas.fontawesome.io/icons/"
        WindowStartupLocation="CenterOwner"
        WindowStyle="None"
        ResizeMode="NoResize"
        mc:Ignorable="d" 
        Height="474" 
        Width="530" >

    <!--Using the Styles from the SharedResourcesDictionary located in DynamoCoreWpf/UI/Themes/DynamoModern.xaml-->
    <Window.Resources>
        <ResourceDictionary>
            <ResourceDictionary.MergedDictionaries>
                <ui:SharedResourceDictionary Source="{x:Static ui:SharedDictionaryManager.DynamoConvertersDictionaryUri}" />
                <ui:SharedResourceDictionary Source="{x:Static ui:SharedDictionaryManager.DynamoModernDictionaryUri}" />
            </ResourceDictionary.MergedDictionaries>
            <controls:BrushColorToStringConverter x:Key="BrushColorToStringConverter"/>
            <controls:StringToBrushColorConverter x:Key="StringToBrushColorConverter"/>
            <controls:RadioButtonCheckedConverter x:Key="RadioButtonCheckedConverter"/>
            <controls:BinaryRadioButtonCheckedConverter x:Key="BinaryRadioButtonCheckedConverter"/>
            <controls:ExpandersBindingConverter x:Key="ExpandersBindingConverter"/>
            <BooleanToVisibilityConverter x:Key="BooleanToVisibilityConverter"/>

            <!--This Template will be used for the controls generated in the Styles list when a new Style is saved-->
            <DataTemplate x:Key="styleViewItemTemplate">
                <Border Background="{StaticResource PreferencesWindowVisualSettingsAddStyleBackground}"
                        Margin="5,5,0,0"
                        Width="160">
                    <Grid>
                        <Grid.ColumnDefinitions>
                            <ColumnDefinition Width="*" />
                            <ColumnDefinition Width="30" />
                        </Grid.ColumnDefinitions>
                        <Grid Grid.Column="0">
                            <Grid Margin="0,0,0,0">
                                <Grid.RowDefinitions>
                                    <RowDefinition Height="*"></RowDefinition>
                                    <RowDefinition Height="*"></RowDefinition>
                                </Grid.RowDefinitions>
                                <Label Name="groupNameLabel"
                                        Content="{Binding GroupName}"
                                        HorizontalAlignment="Left"
                                        Grid.Row="0"
                                        Margin="5,0,0,0"
                                        Foreground="{StaticResource PreferencesWindowFontColor}"/>
                                <StackPanel Orientation="Horizontal" 
                                            Margin="10,0,0,0"
                                            Grid.Row="1">
                                    <Border x:Name="borderColor"
                                            Background="{Binding HexColorString, Converter={StaticResource StringToBrushColorConverter}}" 
                                            Width="25" 
                                            Height="15"/>
                                    <Label Name="colorHexVal" 
                                            Foreground="{StaticResource PreferencesWindowFontColor}"
                                            FontSize="13"
                                            Content="{Binding Background, ElementName=borderColor, Converter={StaticResource BrushColorToStringConverter}}"/>
                                </StackPanel>
                            </Grid>
                        </Grid>
                        <Grid Grid.Column="1">
                            <Button Name="removeStyle"
                                    Margin="0,0,8,0"
                                    HorizontalAlignment="Right"
                                    VerticalAlignment="Top"
                                    Click="removeStyle_Click"
                                    Style="{StaticResource RemoveStyleButtonStyle}"
                                    Width="20"
                                    Height="30">
                                <fa:ImageAwesome Icon="Trash"          
                                                 Width="15"
                                                 Height="25"
                                                 IsHitTestVisible="False"
                                                 Foreground="{StaticResource PreferencesWindowFontColor}"/>
                            </Button>
                        </Grid>
                    </Grid>
                </Border>
            </DataTemplate>
        </ResourceDictionary>
    </Window.Resources>

    <!--This is the main row of the Preference Window-->
    <Grid x:Name="mainGrid"
    	  Background="{StaticResource PreferencesWindowBackgroundColor}">
        <Grid.Resources>
            <sys:Double x:Key="ToggleButtonWidth">40</sys:Double>
            <sys:Double x:Key="ToggleButtonHeight">20</sys:Double>
        </Grid.Resources>
        <!--The Window is divided basically in three rows, TitleBar, Content, and ButtonsBottomSection-->
        <Grid.RowDefinitions>
            <RowDefinition Height="40"></RowDefinition>
            <RowDefinition Height="*"></RowDefinition>
            <RowDefinition Height="50"></RowDefinition>
        </Grid.RowDefinitions>

        <!--Section/Row of the TitleBar it contains a TextBlock for the windows title and the close button-->
        <!--The CloseButtonStyle and Color Styles are located in the DynamoModer.xaml file-->
        <Grid x:Name="TitleBar" 
                Grid.Row="0"  
                MouseDown="PreferencesPanel_MouseDown"
                VerticalAlignment="Top" 
                Margin="0" >
            <Grid.ColumnDefinitions>
                <ColumnDefinition Width="*" />
                <ColumnDefinition Width="46" />
            </Grid.ColumnDefinitions>
            <TextBlock x:Name="HeaderTitle" 
                       Text="{x:Static p:Resources.PreferencesViewTitle}"        
                       Foreground="{StaticResource PreferencesWindowFontColor}" 
                       Grid.Column="0" 
                       Margin="25,10,0,0" 
                       TextAlignment="Left" 
                       FontSize="17" 
                       FontFamily="Helvetica" 
                       HorizontalAlignment="Left" 
                       Width="459" />
            <StackPanel Grid.Column="1" 
                        VerticalAlignment="Top"  
                        Orientation="Horizontal" 
                        HorizontalAlignment="Right">
                <Button x:Name="CloseButton"  
                        Style="{DynamicResource CloseButtonStyle}" 
                        Click="CloseButton_Click" 
                        VerticalAlignment="Center"
                        KeyboardNavigation.IsTabStop="False" />
            </StackPanel>
        </Grid>

        <!--Section/Row of the Tabs content, it contains all the tabs left side aligned and the controls in the right section for each tab-->
        <!--The LeftTab Style is located in the DynamoModer.xaml file-->
        <Grid x:Name="TabsContent" 
              Grid.Row="1" >
            <Grid.ColumnDefinitions>
                <ColumnDefinition Width="*"/>
            </Grid.ColumnDefinitions>

            <Grid x:Name="ContentGrid" 
                  Grid.Column="0" >
                <Grid.RowDefinitions>
                    <RowDefinition Height="*" />
                </Grid.RowDefinitions>

                <TabControl TabStripPlacement="Left" 
                            Background="{StaticResource PreferencesWindowBackgroundColor}">
                    
                    <!--General Tab-->
                    <TabItem Header="{x:Static p:Resources.PreferencesViewGeneralTab}"
                             Style="{StaticResource LeftTab}">

                        <!--This Grid contains controls for selecting the Language-->
                        <Grid x:Name="GeneralTab" 
                              Margin="12 0 0 0"
                              HorizontalAlignment="Left">
                            <Grid.RowDefinitions>
                                <RowDefinition Height="Auto" />
                                <RowDefinition Height="Auto" />
                                <RowDefinition Height="Auto" />
                                <RowDefinition Height="Auto" />
                                <RowDefinition Height="Auto" />
                            </Grid.RowDefinitions>
                            
                            <!--The first Grid Row will contain the Language label and combobox added in a StackPanel vertical-->
                            <Grid Grid.Row="0" 
                                  Margin="0,0,0,20">
                                <StackPanel Orientation="Vertical">
                                    <Label  Content="{x:Static p:Resources.PreferencesViewLanguageLabel}" 
                                            Margin="-3,0,10,0"
                                            Grid.Row="0"
                                            FontWeight="Bold"
                                            Foreground="{StaticResource PreferencesWindowFontColor}"/>
                                    <ComboBox Grid.Row="1" 
                                              Width="213"
                                              HorizontalAlignment="Left"
                                              ItemsSource="{Binding Path=LanguagesList}"
                                              SelectedItem="{Binding Path=SelectedLanguage}"
                                              Style="{StaticResource NoBordersComboBoxStyle}"
                                              IsEnabled="False">
                                    </ComboBox>
                                </StackPanel>
                            </Grid>

                            <!--This Grid contains controls for selecting Run Settings options-->
                            <Grid Grid.Row="1"
                                  Margin="0,0,0,20">
                                <Grid.RowDefinitions>
                                    <RowDefinition Height="Auto" />
                                    <RowDefinition Height="*" />
                                </Grid.RowDefinitions>
                                <Label Grid.Row="0"
                                       Margin="-3,0,10,0"
                                       FontWeight="Bold"
                                       Content="{x:Static p:Resources.PreferencesViewRunSettingsLabel}" 
                                       Foreground="{StaticResource PreferencesWindowFontColor}"/>
                                <Grid Grid.Row="1">
                                    <Grid.ColumnDefinitions>
                                        <ColumnDefinition Width="Auto"/>
                                        <ColumnDefinition Width="Auto"/>
                                    </Grid.ColumnDefinitions>
                                    <RadioButton Grid.Column="0" 
                                                 MinWidth="80"
                                                 Style="{StaticResource RunSettingsRadioButtons}"
                                                 IsChecked="{Binding Path=RunSettingsIsChecked, Converter={StaticResource BinaryRadioButtonCheckedConverter},ConverterParameter=True}"
                                                 Content="{x:Static p:Resources.Manual}"/>
                                    <RadioButton Grid.Column="1" 
                                                 MinWidth="80"
                                                 Style="{StaticResource RunSettingsRadioButtons}"
                                                 IsChecked="{Binding Path=RunSettingsIsChecked, Converter={StaticResource BinaryRadioButtonCheckedConverter},ConverterParameter=False}"
                                                 Content="{x:Static p:Resources.Automatic}"/>
                                </Grid>
                            </Grid>

                            <!--This Grid contains controls for selecting Font Size-->
                            <Grid Grid.Row="2"
                                  Margin="0,0,0,20">
                                <Grid.RowDefinitions>
                                    <RowDefinition Height="Auto" />
                                    <RowDefinition Height="Auto" />
                                    <RowDefinition Height="Auto" />
                                </Grid.RowDefinitions>
                                <Label Name="FontSize"
                                       Grid.Row="0"
                                       Margin="-3,0,10,0"
                                       FontWeight="Bold"
                                       Content="{x:Static p:Resources.PreferencesViewFontSizeLabel}" 
                                       Foreground="{StaticResource PreferencesWindowFontColor}"/>
                                <ComboBox Grid.Row="1"
                                          Width="213"
                                          HorizontalAlignment="Left"
                                          ItemsSource="{Binding FontSizeList}"
                                          SelectedItem="{Binding Path=SelectedFontSize}"
                                          Style="{StaticResource NoBordersComboBoxStyle}"
                                          IsEnabled="False">
                                </ComboBox>
                            </Grid>

                            <!--This Grid contains controls for selecting Run Preview options-->
                            <Grid Grid.Row="3"
                                  Margin="0,0,0,20">
                                <Grid>
                                    <Grid.ColumnDefinitions>
                                        <ColumnDefinition Width="Auto"/>
                                        <ColumnDefinition Width="*"/>
                                    </Grid.ColumnDefinitions>
                                    <ToggleButton Width="{StaticResource ToggleButtonWidth}"
                                                  Height="{StaticResource ToggleButtonHeight}"
                                                  VerticalAlignment="Center"
                                                  Grid.Column="0" 
                                                  IsEnabled="{Binding Path=RunPreviewEnabled}"
                                                  IsChecked="{Binding Path=RunPreviewIsChecked}"
                                                  Style="{StaticResource EllipseToggleButton1}"/>
                                    <Label Grid.Column="1"
                                           Content="{x:Static p:Resources.DynamoViewSettingShowRunPreview}" 
                                           Foreground="{StaticResource PreferencesWindowFontColor}"/>
                                </Grid>
                            </Grid>

                            <!--This Grid contains controls for selecting Number Format options-->
                            <Grid Grid.Row="4"
                                  Margin="0,0,0,20">
                                <Grid.RowDefinitions>
                                    <RowDefinition Height="Auto" />
                                    <RowDefinition Height="Auto" />
                                </Grid.RowDefinitions>
                                <Label Grid.Row="0"
                                       Content="{x:Static p:Resources.DynamoViewSettingMenuNumberFormat}" 
                                       Margin="-3,0,10,0"
                                       FontWeight="Bold"
                                       Foreground="{StaticResource PreferencesWindowFontColor}"/>
                                <ComboBox Name="numberFormatCmb"
                                          Grid.Row="1"                                         
                                          SelectedItem="{Binding Path=SelectedNumberFormat, Converter={StaticResource NumberFormatConverter}}"
                                          ItemsSource="{Binding NumberFormatList}"
                                          Style="{StaticResource NoBordersComboBoxStyle}"
                                          Width="213">
                                </ComboBox>
                            </Grid>
                        </Grid>
                    </TabItem>
                    
                    <!--Features Tab-->
                    <TabItem Header="{x:Static p:Resources.PreferencesViewFeaturesTab}"
                             Style="{StaticResource LeftTab}">
                        <!--This Grid contains the features tab-->
                        <Grid x:Name="FeaturesTab" 
                              Margin="1"
                              HorizontalAlignment="Stretch">
                            <Grid.RowDefinitions>
                                <RowDefinition Height="Auto" />
                                <RowDefinition Height="Auto" />
                            </Grid.RowDefinitions>

                            <!--This Grid row contains the Python section-->
                            <Expander x:Name="PythonExpander"
                                        Grid.Row="0"
                                        Style="{StaticResource MenuExpanderStyle}" 
                                        IsExpanded="{Binding PreferencesTabs[0].ExpanderActive, Converter={StaticResource ExpandersBindingConverter}, ConverterParameter=PythonExpander}"
                                        Expanded="Expander_Expanded"
                                        Header="{x:Static p:Resources.PreferencesViewPython}">
                                <StackPanel Orientation="Vertical" Margin="0,6,0,0">
                                    <Label  Content="{x:Static p:Resources.PreferencesViewDefaultPythonEngine}" 
                                            Padding="0,5,5,5"
                                            FontSize="13"
                                            Foreground="{StaticResource PreferencesWindowFontColor}"/>
                                    <ComboBox Name="PythonEngineSelector" 
                                                Width="213"
                                                HorizontalAlignment="Left"
                                                ItemsSource="{Binding Path=PythonEnginesList}"
                                                SelectedItem="{Binding Path=SelectedPythonEngine}"
                                                Style="{StaticResource NoBordersComboBoxStyle}">
                                    </ComboBox>

                                    <Grid>
                                        <Grid.RowDefinitions>
                                            <RowDefinition Height="Auto"/>
                                            <RowDefinition Height="Auto"/>
                                        </Grid.RowDefinitions>

                                        <StackPanel Orientation="Horizontal" Margin="0,12,0,0" Grid.Row="0">
                                            <ToggleButton Name="IronPythonAlertsToggle"
                                                            Width="{StaticResource ToggleButtonWidth}"
                                                            Height="{StaticResource ToggleButtonHeight}"
                                                            VerticalAlignment="Center"
                                                            IsChecked="{Binding Path=HideIronPythonAlertsIsChecked}"
                                                            Style="{StaticResource EllipseToggleButton1}"/>
                                            <Label Content="Hide IronPython alerts" 
                                                    Margin="10,0,0,0"
                                                    VerticalAlignment="Center"
                                                    Foreground="{StaticResource PreferencesWindowFontColor}"/>
                                        </StackPanel>

                                        <StackPanel Orientation="Horizontal" Margin="0,12,0,0" Grid.Row="1">
                                            <ToggleButton Name="ShowWhitespaceToggle"
                                                            Width="{StaticResource ToggleButtonWidth}"
                                                            Height="{StaticResource ToggleButtonHeight}"
                                                            VerticalAlignment="Center"
                                                            IsChecked="{Binding Path=ShowWhitespaceIsChecked}"
                                                            Style="{StaticResource EllipseToggleButton1}"/>
                                            <Label Content="{x:Static p:Resources.PreferencesViewShowWhitespaceInPythonEditor}" 
                                                    VerticalAlignment="Center"
                                                    Margin="10,0,0,0"
                                                    Foreground="{StaticResource PreferencesWindowFontColor}"/>
                                        </StackPanel>
                                    </Grid>
                                </StackPanel>
                            </Expander>

                                <!--This Grid row contains the Experimental section-->
                            <Expander x:Name="ExperimentalExpander" 
                                          Style="{StaticResource MenuExpanderStyle}" 
                                       IsExpanded="{Binding PreferencesTabs[0].ExpanderActive, Converter={StaticResource ExpandersBindingConverter}, ConverterParameter=ExperimentalExpander}"
                                          Grid.Row="1"
                                          Expanded="Expander_Expanded"
                                          Header="{x:Static p:Resources.PreferencesViewExperimentalLabel}">
                                <Grid>
                                    <Grid.RowDefinitions>
                                        <RowDefinition Height="Auto"/>
                                        <RowDefinition Height="Auto"/>
                                    </Grid.RowDefinitions>

                                    <StackPanel Orientation="Horizontal" Margin="0,12,0,0" Grid.Row="0">
                                        <ToggleButton Name="NodeAutocompleteToggle"
                                                      Width="{StaticResource ToggleButtonWidth}"
                                                      Height="{StaticResource ToggleButtonHeight}"
                                                      VerticalAlignment="Center"
                                                      IsChecked="{Binding Path=NodeAutocompleteIsChecked}"
                                                      Style="{StaticResource EllipseToggleButton1}"/>
                                        <Label Content="{x:Static p:Resources.PreferencesViewEnableNodeAutoComplete}" 
                                                   Margin="10,0,0,0"
                                                   VerticalAlignment="Center"
                                                   Foreground="{StaticResource PreferencesWindowFontColor}"/>
<<<<<<< HEAD
                                    </StackPanel>
=======
                                            <Label HorizontalAlignment="Left" Name="Titleinfo" VerticalAlignment="Center" Height="26" Width="53" Margin="0 3 0 0" MouseLeftButtonUp="OnMoreInfoClicked">
                                                <Label.Content>
                                                    <fa:ImageAwesome Width="15" Height="15" VerticalAlignment="Bottom" HorizontalAlignment="Left" Icon="QuestionCircleOutline" Foreground="{StaticResource PreferencesWindowFontColor}"/>
                                                </Label.Content>
                                                <Label.ToolTip>
                                                    <ToolTip>
                                                        <TextBlock Text="{x:Static p:Resources.PreferencesViewEnableNodeAutoCompleteTooltipText}" />
                                                    </ToolTip>
                                                </Label.ToolTip>
                                            </Label>
                                        </StackPanel>
>>>>>>> 53144fe7

                                    <StackPanel Orientation="Horizontal" Margin="0,12,0,0" Grid.Row="1">
                                        <ToggleButton Name="EnableTSplineToggle"
                                                          Width="{StaticResource ToggleButtonWidth}"
                                                          Height="{StaticResource ToggleButtonHeight}"
                                                          VerticalAlignment="Center"
                                                          IsChecked="{Binding Path=EnableTSplineIsChecked}"
                                                          Style="{StaticResource EllipseToggleButton1}"/>
                                        <StackPanel VerticalAlignment="Center">
                                            <Label Content="{x:Static p:Resources.PreferencesViewEnableTSplineNodes}"
                                                       Padding="5,5,5,0"
                                                       Margin="10,0,0,0"
                                                       Foreground="{StaticResource PreferencesWindowFontColor}"/>
                                            <Label Content="{x:Static p:Resources.PreferencesViewRequiresRelaunchOfDynamo}" 
                                                       FontSize="10"
                                                       Margin="10,0,0,0"
                                                       Padding="5,0,5,5"
                                                       Foreground="{StaticResource PreferencesWindowFontColor}"/>
                                        </StackPanel>
                                    </StackPanel>
                                </Grid>
                            </Expander>
                        </Grid>
                    </TabItem>
                    
                    <!--Visual Settings Tab-->
                    <TabItem Header="{x:Static p:Resources.PreferencesViewVisualSettingsTab}"
                             Style="{StaticResource LeftTab}">
                        <Grid x:Name="VisualSettingsTab" 
                              Background="{StaticResource PreferencesWindowVisualSettingsBackground}"
                              HorizontalAlignment="Left">
                            <Grid.RowDefinitions>
                                <RowDefinition Height="Auto" />
                                <RowDefinition Height="Auto" />
                                <RowDefinition Height="Auto" />
                                <RowDefinition Height="Auto" />
                            </Grid.RowDefinitions>
                            <!--Group Styles Expander-->
                            <Expander x:Name="Styles"
                                      Grid.Row="0"
                                      Expanded="Expander_Expanded"
                                      IsExpanded="{Binding PreferencesTabs[1].ExpanderActive, Converter={StaticResource ExpandersBindingConverter}, ConverterParameter=Styles}"
                                      Header="{x:Static p:Resources.PreferencesViewVisualSettingsGroupStyles}"
                                      Style="{StaticResource MenuExpanderStyle}">
                                <ScrollViewer VerticalScrollBarVisibility="Auto" 
                                              Height="220">
                                    <Grid Margin="8,0,0,0">
                                        <Grid.RowDefinitions>
                                            <RowDefinition Height="Auto" />
                                            <RowDefinition Height="Auto" />
                                            <RowDefinition Height="Auto" />
                                        </Grid.RowDefinitions>
                                        <Button x:Name="AddStyleButton"
                                                Style="{StaticResource FlatButtonStyle}" 
                                                HorizontalAlignment="Left"                                             
                                                Width="100"
                                                Height="25"
                                                Grid.Row="0"
                                                Margin="0,10,0,10"
                                                Click="AddStyleButton_Click"
                                                Content="Add Style" />
                                        <Border x:Name="AddStyleBorder"
                                                Visibility="Collapsed"
                                                CornerRadius="4" 
                                                HorizontalAlignment="Left"
                                                Height="100"
                                                Width="335"
                                                Margin="0,0,0,10"
                                                Background="{StaticResource PreferencesWindowVisualSettingsAddStyleBackground}"
                                                Grid.Row="1">
                                            <Grid>
                                                <Grid.RowDefinitions>
                                                    <RowDefinition Height="*"></RowDefinition>
                                                    <RowDefinition Height="*"></RowDefinition>
                                                </Grid.RowDefinitions>
                                                <TextBox  x:Name="groupNameBox"
                                                          CaretBrush="{StaticResource PreferencesWindowButtonColor}"
                                                          VerticalAlignment="Center"
                                                          HorizontalAlignment ="Left"
                                                          Style="{StaticResource TextBoxWaterMarkStyle}"
                                                          Grid.Row="0"
                                                          Margin="10"
                                                          Height="25"
                                                          Width="300"
                                                          Text="{Binding AddStyleControl.GroupName}"
                                                          Tag="Input"/>
                                                <Grid Grid.Row="1"
                                                      Margin="10,0,10,0"
                                                      Background="{StaticResource PreferencesWindowVisualSettingsAddStyleBackground}">
                                                    <Grid.ColumnDefinitions>
                                                        <ColumnDefinition Width="*"></ColumnDefinition>
                                                        <ColumnDefinition Width="*"></ColumnDefinition>
                                                        <ColumnDefinition Width="*"></ColumnDefinition>
                                                    </Grid.ColumnDefinitions>
                                                    <StackPanel Orientation="Horizontal"
                                                            Height="30"
                                                            Grid.Column="0">
                                                        <Button x:Name="buttonColorPicker"
                                                                Style="{StaticResource ButtonColorPickerStyle}"
                                                                Background="{Binding AddStyleControl.HexColorString}" 
                                                                Click="buttonColorPicker_Click"
                                                                Width="25" 
                                                                Height="15"/>
                                                        <Label x:Name="colorHexVal" 
                                                                FontSize="13"
                                                                Content="{Binding Background, ElementName=buttonColorPicker, Converter={StaticResource BrushColorToStringConverter}}"
                                                                Foreground="{StaticResource PreferencesWindowFontColor}"/>
                                                    </StackPanel>
                                                    <Button x:Name="AddStyle_SaveButton" 
                                                            Style="{StaticResource OutlinedButtonStyle}"
                                                            Grid.Column="1"
                                                            Click="AddStyle_SaveButton_Click"
                                                            Width="50"
                                                            Height="30">Save</Button>
                                                    <Button x:Name="AddStyle_CancelButton" 
                                                            Style="{StaticResource OutlinedButtonStyle}"
                                                            Grid.Column="2"
                                                            Click="AddStyle_CancelButton_Click"
                                                            Width="50"
                                                            Height="30">Cancel</Button>
                                                </Grid>
                                            </Grid>
                                        </Border>
                                        <ListBox Width="350" 
                                                 Margin="-5,0,0,0"
                                                 HorizontalAlignment="Left"
                                                 Grid.Row="2"
                                                 Padding="-5,0,0,0"
                                                 ItemsSource="{Binding StyleItemsList}"
                                                 ItemTemplate="{StaticResource styleViewItemTemplate}"
                                                 Background="{StaticResource PreferencesWindowVisualSettingsBackground}"
                                                 BorderBrush="Transparent"
                                                 BorderThickness="0,0,0,0"
                                                 ScrollViewer.HorizontalScrollBarVisibility="Disabled">
                                            <ListBox.ItemsPanel>
                                                <ItemsPanelTemplate>
                                                    <WrapPanel Orientation="Horizontal"/>
                                                </ItemsPanelTemplate>
                                            </ListBox.ItemsPanel>
                                        </ListBox>
                                    </Grid>
                                </ScrollViewer>
                            </Expander>
                            <!--Geometry Scaling Expander-->
                            <Expander x:Name="Scale"
                                      Grid.Row="1"                   
                                      Style="{StaticResource MenuExpanderStyle}" 
                                      Expanded="Expander_Expanded"
                                      IsExpanded="{Binding PreferencesTabs[1].ExpanderActive, Converter={StaticResource ExpandersBindingConverter}, ConverterParameter=Scale}"
                                      Header="{x:Static p:Resources.PreferencesViewVisualSettingsGeoScaling}">
                                <StackPanel x:Name="GeometryScalingRadiosPanel"
                                            DataContext="{Binding OptionsGeometryScale}"
                                            Width="300"
                                            HorizontalAlignment="Left"
                                            Margin="8,0,0,0"
                                            VerticalAlignment="Top">
                                    <RadioButton x:Name="RadioSmall"
                                                GroupName="GeometryScaling"
                                                MinWidth="80"
                                                Margin="0,10,0,0"
                                                Checked="Geometry_Scaling_Checked"
                                                IsChecked="{Binding EnumProperty, Converter={StaticResource RadioButtonCheckedConverter}, ConverterParameter={x:Static viewModels:GeometryScaleSize.Small}}"
                                                Style="{StaticResource GeometryScaleRadioButtons}"
                                                Content="{x:Static p:Resources.ScalingSmallButton}"/>
                                    <TextBlock x:Name="RadioSmallDesc"
                                                Margin="21,0,0,0"
                                                Style="{StaticResource GeometryScaleDescTextBox}"
                                                Visibility="{Binding IsChecked, ElementName=RadioSmall, Converter={StaticResource BooleanToVisibilityConverter}}"/>
                                    <RadioButton x:Name="RadioMedium"
                                                 GroupName="GeometryScaling"
                                                 Margin="0,10,0,0"
                                                 MinWidth="80"
                                                 IsChecked="{Binding EnumProperty, Converter={StaticResource RadioButtonCheckedConverter}, ConverterParameter={x:Static viewModels:GeometryScaleSize.Medium}}"
                                                 Checked="Geometry_Scaling_Checked"
                                                 Style="{StaticResource GeometryScaleRadioButtons}"
                                                 Content="{x:Static p:Resources.ScalingMediumButton}"/>
                                    <TextBlock  x:Name="RadioMediumDesc"
                                                Margin="21,0,0,0"
                                                Style="{StaticResource GeometryScaleDescTextBox}"
                                                Visibility="{Binding IsChecked, ElementName=RadioMedium, Converter={StaticResource BooleanToVisibilityConverter}}"/>
                                    <RadioButton x:Name="RadioLarge" 
                                                 GroupName="GeometryScaling"
                                                 MinWidth="80"
                                                 Margin="0,10,0,0"
                                                 Checked="Geometry_Scaling_Checked"
                                                 IsChecked="{Binding EnumProperty, Converter={StaticResource RadioButtonCheckedConverter}, ConverterParameter={x:Static viewModels:GeometryScaleSize.Large}}"
                                                 Style="{StaticResource GeometryScaleRadioButtons}"
                                                 Content="{x:Static p:Resources.ScalingLargeButton}"/>
                                    <TextBlock  x:Name="RadioLargeDesc"
                                                Margin="21,0,0,0"
                                                Style="{StaticResource GeometryScaleDescTextBox}"
                                                Visibility="{Binding IsChecked, ElementName=RadioLarge, Converter={StaticResource BooleanToVisibilityConverter}}"/>
                                    <RadioButton x:Name="RadioExtraLarge"
                                                 GroupName="GeometryScaling"
                                                 MinWidth="80"
                                                 Margin="0,10,0,0"
                                                 Checked="Geometry_Scaling_Checked"
                                                 IsChecked="{Binding EnumProperty, Converter={StaticResource RadioButtonCheckedConverter}, ConverterParameter={x:Static viewModels:GeometryScaleSize.ExtraLarge}}"
                                                 Style="{StaticResource GeometryScaleRadioButtons}"
                                                 Content="{x:Static p:Resources.ScalingExtraLargeButton}"/>
                                    <TextBlock  x:Name="RadioExtraLargeDesc"
                                                Margin="21,0,0,0"
                                                Style="{StaticResource GeometryScaleDescTextBox}"
                                                Visibility="{Binding IsChecked, ElementName=RadioExtraLarge, Converter={StaticResource BooleanToVisibilityConverter}}"/>
                                </StackPanel>
                            </Expander>
                            <!--Render Precision Expander-->
                            <Expander x:Name="Precision"
                                      Grid.Row="2"
                                      Style="{StaticResource MenuExpanderStyle}" 
                                      Expanded="Expander_Expanded"
                                      IsExpanded="{Binding PreferencesTabs[1].ExpanderActive, Converter={StaticResource ExpandersBindingConverter}, ConverterParameter=Precision}"
                                      Header="{x:Static p:Resources.PreferencesViewVisualSettingsRenderPrecision}">
                                <StackPanel Orientation="Horizontal" 
                                            Margin="10"
                                            Width="Auto">
                                    <TextBlock Text="{x:Static p:Resources.DynamoViewSettingMenuLowRenderPrecision}"
                                               Margin="0,0,10,0"></TextBlock>
                                    <Slider Width="100"
                                            Minimum="8"
                                            Maximum="512"
                                            Value="{Binding Path=TessellationDivisions, Mode=TwoWay}">
                                    </Slider>
                                    <TextBlock Text="{x:Static p:Resources.DynamoViewSettingMenuHighRenderPrecision}"
                                               Margin="10,0,0,0"></TextBlock>
                                </StackPanel>
                            </Expander>
                            <Expander x:Name="Display"
                                      Grid.Row="3"
                                      Style="{StaticResource MenuExpanderStyle}" 
                                      Expanded="Expander_Expanded"
                                      IsExpanded="{Binding PreferencesTabs[1].ExpanderActive, Converter={StaticResource ExpandersBindingConverter}, ConverterParameter=Display}"
                                      Header="{x:Static p:Resources.PreferencesViewVisualSettingsDisplaySettings}">
                                <Grid>
                                    <Grid.RowDefinitions>
                                        <RowDefinition Height="Auto"/>
                                        <RowDefinition Height="Auto"/>
                                    </Grid.RowDefinitions>

                                    <StackPanel Orientation="Horizontal" 
                                                Margin="0,12,0,0" 
                                                Grid.Row="0">
                                        <ToggleButton Name="IsolateSelectedGeoToggle"
                                                    Width="{StaticResource ToggleButtonWidth}"
                                                    Height="{StaticResource ToggleButtonHeight}"
                                                    VerticalAlignment="Center"
                                                    IsChecked="{Binding Path=IsolateSelectedGeometry}"
                                                    Style="{StaticResource EllipseToggleButton1}"/>
                                        <Label Content="{x:Static p:Resources.PreferencesViewVisualSettingsIsolateSelectedGeo}" 
                                                Margin="10,0,0,0"
                                                VerticalAlignment="Center"
                                                Foreground="{StaticResource PreferencesWindowFontColor}"/>
                                    </StackPanel>

                                    <StackPanel Orientation="Horizontal" 
                                                Margin="0,12,0,0" 
                                                Grid.Row="1">
                                        <ToggleButton Name="ShowEdgesToggle"
                                                      Width="{StaticResource ToggleButtonWidth}"
                                                      Height="{StaticResource ToggleButtonHeight}"
                                                      VerticalAlignment="Center"
                                                      IsChecked="{Binding Path=ShowEdges}"
                                                      Style="{StaticResource EllipseToggleButton1}"/>
                                        <Label Content="{x:Static p:Resources.PreferencesViewVisualSettingShowEdges}" 
                                               VerticalAlignment="Center"
                                               Margin="10,0,0,0"
                                               Foreground="{StaticResource PreferencesWindowFontColor}"/>
                                    </StackPanel>
                                </Grid>
                            </Expander>
                        </Grid>
                    </TabItem>
                </TabControl>
            </Grid>
        </Grid>
        
        <!--This Section/Row is the bottom one and it contains all the buttons in the window.-->
        <!--The NormalButtonStyle Style is located in the DynamoModer.xaml file-->
        <Grid x:Name="ButtonsBottomGrid"
              Grid.Row="2">
            <Grid.RowDefinitions>
                <RowDefinition Height="*"></RowDefinition>
            </Grid.RowDefinitions>
            <Label Name="SavedChanges" 
                   Grid.Row="1" 
                   HorizontalAlignment="Right"
                   VerticalAlignment="Center"
                   Foreground ="{StaticResource PreferencesWindowFontColor}"
                   Margin="0,0,14,0"
                   Content="{Binding SavedChangesLabel, Mode=TwoWay, UpdateSourceTrigger=PropertyChanged}"
                   ToolTip="{Binding SavedChangesTooltip, Mode=TwoWay, UpdateSourceTrigger=PropertyChanged}"/>
        </Grid>
    </Grid>
</Window><|MERGE_RESOLUTION|>--- conflicted
+++ resolved
@@ -381,21 +381,17 @@
                                                    Margin="10,0,0,0"
                                                    VerticalAlignment="Center"
                                                    Foreground="{StaticResource PreferencesWindowFontColor}"/>
-<<<<<<< HEAD
+                                        <Label HorizontalAlignment="Left" Name="Titleinfo" VerticalAlignment="Center" Height="26" Width="53" Margin="0 3 0 0" MouseLeftButtonUp="OnMoreInfoClicked">
+                                            <Label.Content>
+                                                <fa:ImageAwesome Width="15" Height="15" VerticalAlignment="Bottom" HorizontalAlignment="Left" Icon="QuestionCircleOutline" Foreground="{StaticResource PreferencesWindowFontColor}"/>
+                                            </Label.Content>
+                                            <Label.ToolTip>
+                                                <ToolTip>
+                                                    <TextBlock Text="{x:Static p:Resources.PreferencesViewEnableNodeAutoCompleteTooltipText}" />
+                                                </ToolTip>
+                                            </Label.ToolTip>
+                                        </Label>
                                     </StackPanel>
-=======
-                                            <Label HorizontalAlignment="Left" Name="Titleinfo" VerticalAlignment="Center" Height="26" Width="53" Margin="0 3 0 0" MouseLeftButtonUp="OnMoreInfoClicked">
-                                                <Label.Content>
-                                                    <fa:ImageAwesome Width="15" Height="15" VerticalAlignment="Bottom" HorizontalAlignment="Left" Icon="QuestionCircleOutline" Foreground="{StaticResource PreferencesWindowFontColor}"/>
-                                                </Label.Content>
-                                                <Label.ToolTip>
-                                                    <ToolTip>
-                                                        <TextBlock Text="{x:Static p:Resources.PreferencesViewEnableNodeAutoCompleteTooltipText}" />
-                                                    </ToolTip>
-                                                </Label.ToolTip>
-                                            </Label>
-                                        </StackPanel>
->>>>>>> 53144fe7
 
                                     <StackPanel Orientation="Horizontal" Margin="0,12,0,0" Grid.Row="1">
                                         <ToggleButton Name="EnableTSplineToggle"
