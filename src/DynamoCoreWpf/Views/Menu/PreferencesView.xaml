--- conflicted
+++ resolved
@@ -720,7 +720,6 @@
                                         Grid.Row="0"
                                         Style="{StaticResource MenuExpanderStyle}" 
                                         IsExpanded="{Binding PreferencesTabs[Features].ExpanderActive, Converter={StaticResource ExpandersBindingConverter}, ConverterParameter=PackagePathsExpander}"
-<<<<<<< HEAD
                                         Header="{x:Static p:Resources.PackagePathsExpanderName}">
                                 <StackPanel Orientation="Vertical" Margin="0,6,0,0">
                                     <Label  Content="{x:Static p:Resources.PreferencesViewPackageDownloadDirectory}" 
@@ -735,17 +734,10 @@
                                               Style="{StaticResource NoBordersComboBoxStyle}"
                                               ToolTip="{Binding Path=SelectedPackagePathForInstall}">
                                     </ComboBox>
+                                    <ScrollViewer Height="250" VerticalScrollBarVisibility="Auto">
+                                        <packagemanager:PackagePathView DataContext="{Binding PackagePathsViewModel}"/>
+                                    </ScrollViewer>
                                 </StackPanel>
-=======
-                                
-                                        Header ="{x:Static p:Resources.PackagePathsExpanderName}">
-                             
-                                <ScrollViewer Height="250" VerticalScrollBarVisibility="Auto">
-                                    <packagemanager:PackagePathView DataContext="{Binding PackagePathsViewModel}"/>
-                                </ScrollViewer>
-
-
->>>>>>> bdd63b69
                             </Expander>
 
                             <!--This Grid row contains the Installed Packages section-->
