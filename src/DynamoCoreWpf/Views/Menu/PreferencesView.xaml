--- conflicted
+++ resolved
@@ -12,11 +12,7 @@
         xmlns:viewModels="clr-namespace:Dynamo.ViewModels"
         xmlns:sys="clr-namespace:System;assembly=mscorlib"
         xmlns:fa="http://schemas.fontawesome.io/icons/" 
-<<<<<<< HEAD
-        xmlns:uiControls="clr-namespace:Dynamo.Wpf.Controls"
-=======
         xmlns:packagemanager="clr-namespace:Dynamo.Wpf.Views.PackageManager"
->>>>>>> bdd63b69
         WindowStartupLocation="CenterOwner"
         WindowStyle="None"
         mc:Ignorable="d" 
