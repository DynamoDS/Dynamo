--- conflicted
+++ resolved
@@ -1294,16 +1294,6 @@
                                                VerticalAlignment="Center"
                                                Style="{StaticResource QuestionIcon}"
                                                ToolTipService.ShowDuration="30000">
-<<<<<<< HEAD
-                                                    <Image.ToolTip>
-                                                        <ToolTip Content="{x:Static p:Resources.LibraryZoomScaleTooltipText}" Style="{StaticResource GenericToolTipLight}"/>
-                                                    </Image.ToolTip>
-                                                </Image>
-                                            </Label>
-                                        </StackPanel>
-                                        <StackPanel Orientation="Horizontal" HorizontalAlignment="Center" Grid.Row="1" Margin="0,0,0,3">
-                                            <TextBlock Text="10%"></TextBlock>
-=======
                                                 <Image.ToolTip>
                                                     <ToolTip Content="{x:Static p:Resources.LibraryZoomScaleTooltipText}" Style="{StaticResource GenericToolTipLight}"/>
                                                 </Image.ToolTip>
@@ -1313,7 +1303,6 @@
 
                                     <StackPanel Orientation="Horizontal" HorizontalAlignment="Center" Grid.Row="1" Margin="0,0,0,3">
                                         <TextBlock Text="25%"></TextBlock>
->>>>>>> a4b09a04
 
                                             <Slider
                                             x:Name="LibraryZoomScalingSlider"
