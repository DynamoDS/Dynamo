﻿using System;
using System.Collections.Generic;
using System.Windows;
using System.Windows.Controls;
using System.Windows.Documents;
using System.Windows.Input;
using Dynamo.Configuration;
using System.Windows.Media;
using Dynamo.ViewModels;
using Res = Dynamo.Wpf.Properties.Resources;
using System.Linq;
using Dynamo.Logging;

namespace Dynamo.Wpf.Views
{
    /// <summary>
    /// Interaction logic for PreferencesView.xaml
    /// </summary>
    public partial class PreferencesView : Window
    {
        private PreferencesViewModel viewModel;
        private DynamoViewModel dynViewModel;

        public PreferencesView(DynamoViewModel dynamoViewModel)
        {
            DataContext = new PreferencesViewModel(dynamoViewModel);
<<<<<<< HEAD
            dynViewModel = dynamoViewModel;

=======
            
>>>>>>> a047fdc8
            InitializeComponent();

            //If we want the PreferencesView window to be modal, we need to assign the owner (since we created a new Style and not following the common Style)
            this.Owner = Application.Current.MainWindow;
            var viewModelTemp = DataContext as PreferencesViewModel;
            if (viewModelTemp != null)
            {
                viewModel = viewModelTemp;
            }

            InitRadioButtonsDescription();
        }

        private void InitRadioButtonsDescription()
        {
            RadioSmallDesc.Inlines.Add(viewModel.OptionsGeometryScal.DescriptionScaleRange[0]);

            RadioMediumDesc.Inlines.Add(new Run(Res.ChangeScaleFactorPromptDescriptionDefaultSetting) { FontWeight = FontWeights.Bold });
            RadioMediumDesc.Inlines.Add(" " + viewModel.OptionsGeometryScal.DescriptionScaleRange[1]);

            RadioLargeDesc.Inlines.Add(viewModel.OptionsGeometryScal.DescriptionScaleRange[1]);

            RadioExtraLargeDesc.Inlines.Add(viewModel.OptionsGeometryScal.DescriptionScaleRange[2]);
        }

        private void SaveChanges_Click(object sender, RoutedEventArgs e)
        {

        }

        private void CloseButton_Click(object sender, RoutedEventArgs e)
        {
            this.Close();
        }

        //When the TitleBar is clicked this method will be executed
        private void PreferencesPanel_MouseDown(object sender, MouseButtonEventArgs e)
        {
            //Drag functionality when the TitleBar is clicked with the left button and dragged to another place
            if (e.ChangedButton == MouseButton.Left)
            {
                this.DragMove();
            }
        }

        private void AddStyleButton_Click(object sender, RoutedEventArgs e)
        {
            AddStyleBorder.Visibility = Visibility.Visible;
            AddStyleButton.IsEnabled = false;
            groupNameBox.Focus();
        }

        private void AddStyle_SaveButton_Click(object sender, RoutedEventArgs e)
        {
            var saveChangesButton = sender as Button;

            //Get the Grid that contains the Stack Panel that also contains the info related to the new style
            var grid = (saveChangesButton.Parent as Grid).Parent as Grid;

            var groupNameLabel = grid.FindName("groupNameBox") as TextBox;

            var colorHexString = grid.FindName("colorHexVal") as Label;

            var newItem = new StyleItem() { GroupName = groupNameLabel.Text, HexColorString = colorHexString.Content.ToString() };

            if (string.IsNullOrEmpty(newItem.GroupName))
                newItem.GroupName = "Input";

            //if the validation returns false it means that the new style that will be added doesn't exists
            if (viewModel.ValidateExistingStyle(newItem) == false)
            {
                viewModel.StyleItemsList.Add(newItem);
                viewModel.ResetAddStyleControl();
                AddStyleBorder.Visibility = Visibility.Collapsed;
                AddStyleButton.IsEnabled = true;
            }
            else
            {
                viewModel.IsWarningEnabled = true;
            }
            
        }

        private void AddStyle_CancelButton_Click(object sender, RoutedEventArgs e)
        {
            AddStyleBorder.Visibility = Visibility.Collapsed;
            AddStyleButton.IsEnabled = true;
            viewModel.ResetAddStyleControl();
        }

        private void removeStyle_Click(object sender, RoutedEventArgs e)
        {
           var removeButton = sender as Button;

            //Get the Grid that contains all the buttons in the StyleItem
           var grid = (removeButton.Parent as Grid).Parent as Grid;

            //Find inside the Grid the label that contains the GroupName (unique id)
           var groupNameLabel = grid.FindName("groupNameLabel") as Label;

            //Remove the selected style from the list
            viewModel.RemoveStyleEntry(groupNameLabel.Content.ToString());
        }

        private void buttonColorPicker_Click(object sender, RoutedEventArgs e)
        {
            System.Windows.Forms.ColorDialog colorDialog = new System.Windows.Forms.ColorDialog();

            if (colorDialog.ShowDialog() == System.Windows.Forms.DialogResult.OK)
            {
                Button colorButton = sender as Button;
                if (colorButton != null)
                    colorButton.Background = new SolidColorBrush(Color.FromRgb(colorDialog.Color.R, colorDialog.Color.G, colorDialog.Color.B));
            }
        }

        private void Expander_Expanded(object sender, RoutedEventArgs e)
        {
            Expander currentExpander = sender as Expander;
            Grid parentGrid = currentExpander.Parent as Grid;
            foreach (Expander expander in parentGrid.Children)
            {
                if (expander != currentExpander)
                    expander.IsExpanded = false;

            }
        }

        /// <summary>
        /// This event is generated every time the user clicks a Radio Button in the Geometry Scaling section
        /// This are the values used for the scales:
        /// - 2 - Small
        ///   0 - Medium (Default)
        ///   2 - Large
        ///   4 - Extra Large
        /// </summary>
        /// <param name="sender"></param>
        /// <param name="e"></param>
        private void Geometry_Scaling_Checked(object sender, RoutedEventArgs e)
        {
            RadioButton selectedScaling = sender as RadioButton;
            var radioButtons = GeometryScalingRadiosPanel.Children.OfType<RadioButton>();

            int index = 0;
            int scaleValue = 0;

            //We need to loop all the radiobuttons in the GeometryScaling section in order to find the index of the selected one
            foreach (var radio in radioButtons)
            {
                if(radio == selectedScaling)
                {
                    scaleValue = GeometryScalingOptions.ConvertUIToScaleFactor(index);
                    break;
                }
                index++;
            }

            //If the new radio button selected (ScaleValue) is different than the current one in Dynamo, we update the current one
            if (dynViewModel.ScaleFactorLog != scaleValue)
            {
                dynViewModel.ScaleFactorLog = scaleValue;
                dynViewModel.CurrentSpace.HasUnsavedChanges = true;

                //Due that binding are done before the contructor of this class we need to execute the Log only if the viewModel was assigned previously
                if (viewModel != null)
                {
                    Log(String.Format("Geometry working range changed to {0} ({1}, {2})",
                    viewModel.ScaleRange.Item1, viewModel.ScaleRange.Item2, viewModel.ScaleRange.Item3));
                }                 

                var allNodes = dynViewModel.HomeSpace.Nodes;
                dynViewModel.HomeSpace.MarkNodesAsModifiedAndRequestRun(allNodes, forceExecute: true);
            }
        }

        private void Log(ILogMessage obj)
        {
            dynViewModel.Model.Logger.Log(obj);
        }

        private void Log(string message)
        {
            Log(LogMessage.Info(message));
        }
    }
}<|MERGE_RESOLUTION|>--- conflicted
+++ resolved
@@ -24,12 +24,9 @@
         public PreferencesView(DynamoViewModel dynamoViewModel)
         {
             DataContext = new PreferencesViewModel(dynamoViewModel);
-<<<<<<< HEAD
             dynViewModel = dynamoViewModel;
 
-=======
             
->>>>>>> a047fdc8
             InitializeComponent();
 
             //If we want the PreferencesView window to be modal, we need to assign the owner (since we created a new Style and not following the common Style)
