﻿using System;
using System.Collections.Generic;
using System.Linq;
using System.Windows;
using System.Windows.Controls;
using System.Windows.Data;
using System.Windows.Documents;
using System.Windows.Input;
using System.Windows.Media;
using Dynamo.Controls;
using Dynamo.Logging;
using Dynamo.ViewModels;
using Res = Dynamo.Wpf.Properties.Resources;

namespace Dynamo.Wpf.Views
{
    /// <summary>
    /// Interaction logic for PreferencesView.xaml
    /// </summary>
    public partial class PreferencesView : Window
    {
        private readonly PreferencesViewModel viewModel;
        private readonly DynamoViewModel dynViewModel;

        // Used for tracking the manage package command event
        // This is not a command any more but we keep it
        // around in a compatible way for now
        private IDisposable managePackageCommandEvent;

        /// <summary>
        /// Constructor of Preferences View
        /// </summary>
        /// <param name="dynamoViewModel"> Dynamo ViewModel</param>
        public PreferencesView(DynamoView dynamoView)
        {
            dynViewModel = dynamoView.DataContext as DynamoViewModel;
            SetupPreferencesViewModel(dynViewModel);

            DataContext = dynViewModel.PreferencesViewModel;
 
            InitializeComponent();
            Dynamo.Logging.Analytics.TrackEvent(
                Actions.Open,
                Categories.Preferences);

            Owner = dynamoView;
            if (DataContext is PreferencesViewModel viewModelTemp)
            {
                viewModel = viewModelTemp;
            }

            InitRadioButtonsDescription();
        }

        /// <summary>
        ///Given that the PreferencesViewModel persists through the Dynamo session, 
        ///this method will setup all the necessary properties for when the Preferences window is opened.
        /// </summary>
        private void SetupPreferencesViewModel(DynamoViewModel dynamoViewModel)
        {
            //Clear the Saved Changes label and its corresponding tooltip when the Preferences Modal is opened
            dynamoViewModel.PreferencesViewModel.SavedChangesLabel = string.Empty;
            dynamoViewModel.PreferencesViewModel.SavedChangesTooltip = string.Empty;
<<<<<<< HEAD

            // Init package paths for install 
            dynamoViewModel.PreferencesViewModel.InitPackagePathsForInstall();
=======
            dynamoViewModel.PreferencesViewModel.PackagePathsViewModel?.InitializeRootLocations();
>>>>>>> a51c7275
        }

        /// <summary>
        /// Add inline description for each geometry scalling radio button
        /// </summary>
        private void InitRadioButtonsDescription()
        {
            RadioSmallDesc.Inlines.Add(viewModel.OptionsGeometryScale.DescriptionScaleRange[0]);

            RadioMediumDesc.Inlines.Add(new Run(Res.ChangeScaleFactorPromptDescriptionDefaultSetting) { FontWeight = FontWeights.Bold });
            RadioMediumDesc.Inlines.Add(" " + viewModel.OptionsGeometryScale.DescriptionScaleRange[1]);

            RadioLargeDesc.Inlines.Add(viewModel.OptionsGeometryScale.DescriptionScaleRange[2]);

            RadioExtraLargeDesc.Inlines.Add(viewModel.OptionsGeometryScale.DescriptionScaleRange[3]);
        }

        /// <summary>
        /// Dialog close button handler
        /// </summary>
        /// <param name="sender"></param>
        /// <param name="e"></param>
        private void CloseButton_Click(object sender, RoutedEventArgs e)
        {
            managePackageCommandEvent?.Dispose();
            Dynamo.Logging.Analytics.TrackEvent(
                Actions.Close,
                Categories.Preferences);
            viewModel.PackagePathsViewModel.SaveSettingCommand.Execute(null);
            viewModel.CommitPackagePathsForInstall();
            PackagePathView.Dispose();
            Close();
        }

        /// <summary>
        /// handler for preferences dialog dragging action. When the TitleBar is clicked this method will be executed.
        /// </summary>
        /// <param name="sender"></param>
        /// <param name="e"></param>
        private void PreferencesPanel_MouseDown(object sender, MouseButtonEventArgs e)
        {
            //Drag functionality when the TitleBar is clicked with the left button and dragged to another place
            if (e.ChangedButton == MouseButton.Left)
            {
                this.DragMove();
                Dynamo.Logging.Analytics.TrackEvent(
                    Actions.Move,
                    Categories.Preferences);
            }
        }

        private void AddStyleButton_Click(object sender, RoutedEventArgs e)
        {
            AddStyleBorder.Visibility = Visibility.Visible;
            AddStyleButton.IsEnabled = false;
            groupNameBox.Focus();
        }

        private void AddStyle_SaveButton_Click(object sender, RoutedEventArgs e)
        {
            var saveChangesButton = sender as Button;

            //Get the Grid that contains the Stack Panel that also contains the info related to the new style
            var grid = (saveChangesButton.Parent as Grid).Parent as Grid;

            var groupNameLabel = grid.FindName("groupNameBox") as TextBox;

            var colorHexString = grid.FindName("colorHexVal") as Label;

            var newItem = new StyleItem() { GroupName = groupNameLabel.Text, HexColorString = colorHexString.Content.ToString() };

            if (string.IsNullOrEmpty(newItem.GroupName))
                newItem.GroupName = "Input";

            //if the validation returns false it means that the new style that will be added doesn't exists
            if (viewModel.ValidateExistingStyle(newItem) == false)
            {
                viewModel.AddStyle(newItem);
                viewModel.ResetAddStyleControl();
                AddStyleBorder.Visibility = Visibility.Collapsed;
                AddStyleButton.IsEnabled = true;
            }
            else
            {
                viewModel.IsWarningEnabled = true;
            }
            
        }

        private void AddStyle_CancelButton_Click(object sender, RoutedEventArgs e)
        {
            AddStyleBorder.Visibility = Visibility.Collapsed;
            AddStyleButton.IsEnabled = true;
            viewModel.ResetAddStyleControl();
        }

        private void RemoveStyle_Click(object sender, RoutedEventArgs e)
        {
           var removeButton = sender as Button;

            //Get the Grid that contains all the buttons in the StyleItem
           var grid = (removeButton.Parent as Grid).Parent as Grid;

            //Find inside the Grid the label that contains the GroupName (unique id)
           var groupNameLabel = grid.FindName("groupNameLabel") as Label;

            //Remove the selected style from the list
            viewModel.RemoveStyleEntry(groupNameLabel.Content.ToString());
        }

        private void ButtonColorPicker_Click(object sender, RoutedEventArgs e)
        {
            System.Windows.Forms.ColorDialog colorDialog = new System.Windows.Forms.ColorDialog();

            if (colorDialog.ShowDialog() == System.Windows.Forms.DialogResult.OK)
            {
                Button colorButton = sender as Button;
                if (colorButton != null)
                    colorButton.Background = new SolidColorBrush(Color.FromRgb(colorDialog.Color.R, colorDialog.Color.G, colorDialog.Color.B));
            }
        }

        /// <summary>
        /// This event is generated every time the user clicks a Radio Button in the Geometry Scaling section
        /// This are the values used for the scales:
        /// - 2 - Small
        ///   0 - Medium (Default)
        ///   2 - Large
        ///   4 - Extra Large
        /// </summary>
        /// <param name="sender"></param>
        /// <param name="e"></param>
        private void Geometry_Scaling_Checked(object sender, RoutedEventArgs e)
        {
            RadioButton selectedScaling = sender as RadioButton;
            var radioButtons = GeometryScalingRadiosPanel.Children.OfType<RadioButton>();

            int index = 0;
            int scaleValue = 0;

            //We need to loop all the radiobuttons in the GeometryScaling section in order to find the index of the selected one
            foreach (var radio in radioButtons)
            {
                if(radio == selectedScaling)
                {
                    scaleValue = GeometryScalingOptions.ConvertUIToScaleFactor(index);
                    break;
                }
                index++;
            }

            //If the new radio button selected (ScaleValue) is different than the current one in Dynamo, we update the current one
            if (dynViewModel.ScaleFactorLog != scaleValue)
            {
                dynViewModel.ScaleFactorLog = scaleValue;
                dynViewModel.CurrentSpace.HasUnsavedChanges = true;

                //Due that binding are done before the contructor of this class we need to execute the Log only if the viewModel was assigned previously
                if (viewModel != null)
                {
                    Log(String.Format("Geometry working range changed to {0} ({1}, {2})",
                    viewModel.ScaleRange.Item1, viewModel.ScaleRange.Item2, viewModel.ScaleRange.Item3));
                    viewModel.UpdateSavedChangesLabel();
                    Dynamo.Logging.Analytics.TrackEvent(
                        Actions.Switch,
                        Categories.Preferences,
                        Res.PreferencesViewVisualSettingsGeoScaling);
                }                 

                var allNodes = dynViewModel.HomeSpace.Nodes;
                dynViewModel.HomeSpace.MarkNodesAsModifiedAndRequestRun(allNodes, forceExecute: true);
            }
        }

        private void Log(ILogMessage obj)
        {
            dynViewModel.Model.Logger.Log(obj);
        }

        private void Log(string message)
        {
            Log(LogMessage.Info(message));
        }

        private void OnMoreInfoClicked(object sender, RoutedEventArgs e)
        {
            dynViewModel.OpenDocumentationLinkCommand.Execute(new OpenDocumentationLinkEventArgs(new Uri(Wpf.Properties.Resources.NodeAutocompleteDocumentationUriString, UriKind.Relative)));
        }

        private void ReloadCPython_Click(object sender, RoutedEventArgs e)
        {
            dynViewModel.Model.OnRequestPythonReset("CPython3");
        }

        private void InstalledPackagesExpander_OnExpanded(object sender, RoutedEventArgs e)
        {
            if (e.OriginalSource == e.Source)
            {
                managePackageCommandEvent = Analytics.TrackCommandEvent("ManagePackage");
            }
        }

        private void InstalledPackagesExpander_OnCollapsed(object sender, RoutedEventArgs e)
        {
            if (e.OriginalSource == e.Source)
            {
                managePackageCommandEvent?.Dispose();
            }
        }
    }
}<|MERGE_RESOLUTION|>--- conflicted
+++ resolved
@@ -61,13 +61,10 @@
             //Clear the Saved Changes label and its corresponding tooltip when the Preferences Modal is opened
             dynamoViewModel.PreferencesViewModel.SavedChangesLabel = string.Empty;
             dynamoViewModel.PreferencesViewModel.SavedChangesTooltip = string.Empty;
-<<<<<<< HEAD
+            dynamoViewModel.PreferencesViewModel.PackagePathsViewModel?.InitializeRootLocations();
 
             // Init package paths for install 
             dynamoViewModel.PreferencesViewModel.InitPackagePathsForInstall();
-=======
-            dynamoViewModel.PreferencesViewModel.PackagePathsViewModel?.InitializeRootLocations();
->>>>>>> a51c7275
         }
 
         /// <summary>
