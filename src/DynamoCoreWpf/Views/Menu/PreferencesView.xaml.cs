--- conflicted
+++ resolved
@@ -1,8 +1,5 @@
 ﻿using System;
-<<<<<<< HEAD
 using System.Collections.Generic;
-=======
->>>>>>> 15f7ef85
 using System.Linq;
 using System.Windows;
 using System.Windows.Controls;
@@ -21,14 +18,9 @@
     /// </summary>
     public partial class PreferencesView : Window
     {
-<<<<<<< HEAD
-        private PreferencesViewModel viewModel;
-        private DynamoViewModel dynViewModel;
         private List<Expander> allExpandersList;
-=======
         private readonly PreferencesViewModel viewModel;
         private readonly DynamoViewModel dynViewModel;
->>>>>>> 15f7ef85
 
         /// <summary>
         /// Constructor of Preferences View
@@ -58,7 +50,6 @@
         }
 
         /// <summary>
-<<<<<<< HEAD
         /// Finds all the logical children that match the Type (T) in the XAML Tree
         /// </summary>
         /// <typeparam name="T">Type of Object to search in the XAML</typeparam>
@@ -87,10 +78,8 @@
             }
         }
 
-=======
         /// Add inline description for each geometry scalling radio button
         /// </summary>
->>>>>>> 15f7ef85
         private void InitRadioButtonsDescription()
         {
             RadioSmallDesc.Inlines.Add(viewModel.OptionsGeometryScale.DescriptionScaleRange[0]);
