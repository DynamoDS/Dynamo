--- conflicted
+++ resolved
@@ -1,9 +1,5 @@
-<<<<<<< HEAD
-﻿using System;
-=======
 using System;
 using System.Collections.Generic;
->>>>>>> 53e2800d
 using System.IO;
 using System.Linq;
 using System.Text.RegularExpressions;
@@ -460,11 +456,6 @@
             {
                 try
                 {
-<<<<<<< HEAD
-                    viewModel.importSettings(openFileDialog.FileName);
-                    Wpf.Utilities.MessageBoxService.Show(
-                       Res.ImportSettingsSuccessMessage, Res.ImportSettingsDialogTitle, MessageBoxButton.OK, MessageBoxImage.Information);
-=======
                     bool isImported = viewModel.importSettings(openFileDialog.FileName);
                     if (isImported)
                     {
@@ -477,29 +468,20 @@
                             this, Res.ImportSettingsFailedMessage, Res.ImportSettingsDialogTitle, MessageBoxButton.OK, MessageBoxImage.Exclamation);
                     }
                     Analytics.TrackEvent(Actions.Import, Categories.Preferences, isImported.ToString());
->>>>>>> 53e2800d
                 }
                 catch (Exception ex)
                 {
                     Wpf.Utilities.MessageBoxService.Show(
-<<<<<<< HEAD
-                       ex.Message, Res.ImportSettingsFailedMessage, MessageBoxButton.OK, MessageBoxImage.Exclamation);
+                        this, ex.Message, Res.ImportSettingsFailedMessage, MessageBoxButton.OK, MessageBoxImage.Exclamation);
                 }
             }            
         }
 
-=======
-                        this, ex.Message, Res.ImportSettingsFailedMessage, MessageBoxButton.OK, MessageBoxImage.Exclamation);
-                }
-            }            
-        }
-
         private void OnMoreInfoClicked(object sender, MouseButtonEventArgs e)
         {
             dynViewModel.OpenDocumentationLinkCommand.Execute(new OpenDocumentationLinkEventArgs(new Uri(Dynamo.Wpf.Properties.Resources.NodeAutocompleteDocumentationUriString, UriKind.Relative)));
         }
 
->>>>>>> 53e2800d
         private void exportTextBlock_MouseLeftButtonDown(object sender, MouseButtonEventArgs e)
         {
             var dialog = new DynamoFolderBrowserDialog
@@ -508,19 +490,12 @@
                 Owner = this
             };
 
-<<<<<<< HEAD
-            if (dialog.ShowDialog() == System.Windows.Forms.DialogResult.OK)
-            {
-                string selectedPathFile = Path.Combine(dialog.SelectedPath, PathManager.PreferenceSettingsFileName);
-
-=======
             //Saves the current settings before exporting the xml file
             dynViewModel.PreferenceSettings.SaveInternal(dynViewModel.Model.PathManager.PreferenceFilePath);
 
             if (dialog.ShowDialog() == System.Windows.Forms.DialogResult.OK)
             {
                 string selectedPathFile = Path.Combine(dialog.SelectedPath, PathManager.PreferenceSettingsFileName);
->>>>>>> 53e2800d
                 try
                 {
                     if (File.Exists(selectedPathFile))
@@ -534,20 +509,11 @@
                     File.Copy(dynViewModel.Model.PathManager.PreferenceFilePath, selectedPathFile);
                     string argument = "/select, \"" + selectedPathFile + "\"";
                     System.Diagnostics.Process.Start("explorer.exe", argument);
-<<<<<<< HEAD
-=======
                     Analytics.TrackEvent(Actions.Export, Categories.Preferences);
->>>>>>> 53e2800d
                 }
                 catch (Exception ex)
                 {
                     Wpf.Utilities.MessageBoxService.Show(
-<<<<<<< HEAD
-                       ex.Message, Res.ImportSettingsFailedMessage, MessageBoxButton.OK, MessageBoxImage.Exclamation);
-                }
-            }
-        }        
-=======
                         this,
                         ex.Message,
                         Res.ExportSettingsFailedMessage,
@@ -627,6 +593,5 @@
                 this.lblConfidenceLevel.Margin = new Thickness(left, -15, 0, 0);
             }
         }
->>>>>>> 53e2800d
     }
 }