--- conflicted
+++ resolved
@@ -1,4 +1,3 @@
-<<<<<<< HEAD
 ﻿<UserControl x:Class="Dynamo.Controls.InfoBubbleView"
              xmlns="http://schemas.microsoft.com/winfx/2006/xaml/presentation"
              xmlns:x="http://schemas.microsoft.com/winfx/2006/xaml"
@@ -139,170 +138,6 @@
                                          ItemsSource="{Binding NodeErrorsToDisplay, UpdateSourceTrigger=PropertyChanged}"
                                          ScrollViewer.HorizontalScrollBarVisibility="Disabled"
                                          Visibility="{Binding NodeErrorsSectionExpanded, UpdateSourceTrigger=PropertyChanged, Converter={StaticResource BooleanToVisibilityCollapsedConverter}}">
-=======
-﻿<UserControl
-    x:Class="Dynamo.Controls.InfoBubbleView"
-    xmlns="http://schemas.microsoft.com/winfx/2006/xaml/presentation"
-    xmlns:x="http://schemas.microsoft.com/winfx/2006/xaml"
-    xmlns:controls="clr-namespace:Dynamo.Controls"
-    xmlns:core="clr-namespace:Dynamo.Core"
-    xmlns:d="http://schemas.microsoft.com/expression/blend/2008"
-    xmlns:mc="http://schemas.openxmlformats.org/markup-compatibility/2006"
-    xmlns:p="clr-namespace:Dynamo.Wpf.Properties"
-    xmlns:ui="clr-namespace:Dynamo.UI"
-    Name="InfoBubbleWindowUserControl"
-    Loaded="InfoBubbleWindowUserControl_Loaded"
-    mc:Ignorable="d">
-    <UserControl.Resources>
-        <ResourceDictionary>
-            <Storyboard
-                x:Key="fadeInStoryBoard"
-                Name="fadeInStoryBoard"
-                TargetName="mainGrid"
-                Storyboard.TargetProperty="Opacity">
-                <DoubleAnimation
-                    Name="countUpDoubleAnimation"
-                    Completed="CountUpDoubleAnimation_Completed"
-                    FillBehavior="HoldEnd"
-                    From="0"
-                    To="0.95"
-                    Duration="0:0:.25" />
-            </Storyboard>
-            <Storyboard
-                x:Key="fadeOutStoryBoard"
-                Name="fadeOutStoryBoard"
-                TargetName="mainGrid"
-                Storyboard.TargetProperty="Opacity">
-                <DoubleAnimation
-                    Name="countDownDoubleAnimation"
-                    Completed="CountDownDoubleAnimation_Completed"
-                    FillBehavior="HoldEnd"
-                    From="0.95"
-                    To="0"
-                    Duration="0:0:.25" />
-            </Storyboard>
-        </ResourceDictionary>
-
-    </UserControl.Resources>
-    <Canvas x:Name="mainCanvas">
-        <Grid x:Name="mainGrid" Margin="10">
-            <Grid.Resources>
-                <ResourceDictionary>
-                    <ResourceDictionary.MergedDictionaries>
-                        <ui:SharedResourceDictionary Source="{x:Static ui:SharedDictionaryManager.DynamoConvertersDictionaryUri}" />
-                        <ui:SharedResourceDictionary Source="{x:Static ui:SharedDictionaryManager.DynamoColorsAndBrushesDictionaryUri}" />
-                        <ui:SharedResourceDictionary Source="{x:Static ui:SharedDictionaryManager.DynamoModernDictionaryUri}" />
-                    </ResourceDictionary.MergedDictionaries>
-                </ResourceDictionary>
-            </Grid.Resources>
-            <Grid.RowDefinitions>
-                <RowDefinition />
-                <RowDefinition />
-                <RowDefinition />
-            </Grid.RowDefinitions>
-
-            <DockPanel
-                Name="nodeInformationalStateDockPanel"
-                Grid.Row="0"
-                Width="{Binding BubbleWidth, UpdateSourceTrigger=PropertyChanged}"
-                MinWidth="{Binding BubbleWidth, UpdateSourceTrigger=PropertyChanged}"
-                MaxWidth="{Binding BubbleWidth, UpdateSourceTrigger=PropertyChanged}"
-                MaxHeight="900"
-                Margin="-10,-900,0,8"
-                HorizontalAlignment="Left"
-                Canvas.ZIndex="100"
-                LastChildFill="False">
-
-                <!--  Errors  -->
-                <Border
-                    Name="ErrorsBorder"
-                    MaxHeight="300"
-                    Margin="0,0,0,5"
-                    HorizontalAlignment="Left"
-                    Background="White"
-                    BorderBrush="#666666"
-                    BorderThickness="1"
-                    CornerRadius="2"
-                    DockPanel.Dock="Bottom"
-                    MouseDown="ErrorsBorder_MouseDown"
-                    Visibility="{Binding NodeErrorsVisible, UpdateSourceTrigger=PropertyChanged, Converter={StaticResource BooleanToVisibilityCollapsedConverter}}">
-                    <!--  Main Grid  -->
-                    <Grid Margin="10,10,10,10">
-                        <Grid Grid.Row="0">
-                            <Grid.RowDefinitions>
-                                <RowDefinition Height="25" />
-                                <RowDefinition Height="*" />
-                                <RowDefinition Height="Auto" />
-                            </Grid.RowDefinitions>
-                            <!--  Error Header  -->
-                            <Grid Grid.Row="0">
-                                <Grid.RowDefinitions>
-                                    <RowDefinition Height="25" />
-                                    <RowDefinition Height="*" />
-                                </Grid.RowDefinitions>
-                                <Grid.ColumnDefinitions>
-                                    <ColumnDefinition Width="25" />
-                                    <ColumnDefinition Width="*" />
-                                </Grid.ColumnDefinitions>
-                                <!--  Error Icon  -->
-                                <Grid
-                                    Grid.Row="0"
-                                    Grid.Column="0"
-                                    Width="25"
-                                    Height="25"
-                                    HorizontalAlignment="Left"
-                                    VerticalAlignment="Top">
-                                    <Path
-                                        Width="25"
-                                        Height="25"
-                                        HorizontalAlignment="Left"
-                                        VerticalAlignment="Top"
-                                        Data="M0,12.5 l12.5,-12.5 l12.5,12.5 l-12.5,12.5 z"
-                                        Fill="#EB5555"
-                                        Stroke="#EB5555"
-                                        StrokeLineJoin="Round"
-                                        StrokeThickness="1" />
-                                    <TextBlock
-                                        Margin="10,2,0,2"
-                                        HorizontalAlignment="Left"
-                                        VerticalAlignment="Top"
-                                        FontFamily="{StaticResource ArtifaktElementBold}"
-                                        FontSize="16"
-                                        Foreground="White"
-                                        SnapsToDevicePixels="True"
-                                        Text="!" />
-                                </Grid>
-                                <!--  Error Header Message  -->
-                                <TextBlock
-                                    Grid.Row="0"
-                                    Grid.Column="1"
-                                    Margin="10,0,0,0"
-                                    HorizontalAlignment="Left"
-                                    VerticalAlignment="Center"
-                                    FontFamily="{StaticResource ArtifaktElementBold}"
-                                    FontSize="15"
-                                    Foreground="Black"
-                                    Text="Error"
-                                    Visibility="{Binding NodeErrorsSectionExpanded, UpdateSourceTrigger=PropertyChanged, Converter={StaticResource BooleanToVisibilityCollapsedConverter}}" />
-                            </Grid>
-
-                            <!--  Error Info  -->
-                            <ScrollViewer
-                                Grid.Row="1"
-                                MaxHeight="200"
-                                PreviewMouseWheel="ScrollViewer_PreviewMouseWheel"
-                                VerticalScrollBarVisibility="Auto">
-                                <ListBox
-                                    Margin="0,5,0,0"
-                                    Background="Transparent"
-                                    BorderThickness="0"
-                                    FontFamily="{StaticResource ArtifaktElementRegular}"
-                                    FontSize="12px"
-                                    Foreground="Black"
-                                    ItemsSource="{Binding NodeErrorsToDisplay, UpdateSourceTrigger=PropertyChanged}"
-                                    ScrollViewer.HorizontalScrollBarVisibility="Disabled"
-                                    Visibility="{Binding NodeErrorsSectionExpanded, UpdateSourceTrigger=PropertyChanged, Converter={StaticResource BooleanToVisibilityCollapsedConverter}}">
->>>>>>> ef90b114
                                     <ListBox.Style>
                                         <Style>
                                             <!--  Because empty runs have a (read-only) non-zero width, we need to switch out the DataTemplate dynamically  -->
@@ -312,7 +147,6 @@
                                                         <Setter.Value>
                                                             <DataTemplate>
                                                                 <StackPanel Background="Transparent">
-<<<<<<< HEAD
                                                                     <Border Name="Separator"
                                                                             Height="1"
                                                                             Margin="0,8,0,10"
@@ -320,16 +154,6 @@
                                                                             BorderThickness="1"
                                                                             SnapsToDevicePixels="True"
                                                                             UseLayoutRounding="True" />
-=======
-                                                                    <Border
-                                                                        Name="Separator"
-                                                                        Height="1"
-                                                                        Margin="0,5,0,10"
-                                                                        BorderBrush="#D9D9D9"
-                                                                        BorderThickness="1"
-                                                                        SnapsToDevicePixels="True"
-                                                                        UseLayoutRounding="True" />
->>>>>>> ef90b114
                                                                     <Grid>
                                                                         <Grid.ColumnDefinitions>
                                                                             <ColumnDefinition Width="*" />
@@ -343,7 +167,6 @@
                                                                             </TextBlock.Inlines>
                                                                         </TextBlock>
                                                                     </Grid>
-<<<<<<< HEAD
                                                                     <Button Name="LearnMoreErrorsButton"
                                                                             Margin="-2,4,0,0"
                                                                             HorizontalAlignment="Left"
@@ -354,19 +177,6 @@
                                                                             Content="{x:Static p:Resources.NodeInformationalStateLearnMore}"
                                                                             DockPanel.Dock="Left"
                                                                             Foreground="#0696D7">
-=======
-                                                                    <Button
-                                                                        Name="LearnMoreErrorsButton"
-                                                                        Margin="-2,4,0,0"
-                                                                        HorizontalAlignment="Left"
-                                                                        Background="Transparent"
-                                                                        BorderThickness="0"
-                                                                        Command="{Binding ElementName=InfoBubbleWindowUserControl, Path=DataContext.OpenDocumentationLinkCommand}"
-                                                                        CommandParameter="{Binding .}"
-                                                                        Content="{x:Static p:Resources.NodeInformationalStateLearnMore}"
-                                                                        DockPanel.Dock="Left"
-                                                                        Foreground="#0696D7">
->>>>>>> ef90b114
                                                                         <Button.Style>
                                                                             <Style>
                                                                                 <Setter Property="Button.Visibility" Value="Visible" />
@@ -394,7 +204,6 @@
                                                         <Setter.Value>
                                                             <DataTemplate>
                                                                 <StackPanel Background="Transparent">
-<<<<<<< HEAD
                                                                     <Border Name="Separator"
                                                                             Height="1"
                                                                             Margin="0,8,0,10"
@@ -402,16 +211,6 @@
                                                                             BorderThickness="1"
                                                                             SnapsToDevicePixels="True"
                                                                             UseLayoutRounding="True" />
-=======
-                                                                    <Border
-                                                                        Name="Separator"
-                                                                        Height="1"
-                                                                        Margin="0,5,0,10"
-                                                                        BorderBrush="#D9D9D9"
-                                                                        BorderThickness="1"
-                                                                        SnapsToDevicePixels="True"
-                                                                        UseLayoutRounding="True" />
->>>>>>> ef90b114
                                                                     <Grid>
                                                                         <Grid.ColumnDefinitions>
                                                                             <ColumnDefinition Width="*" />
@@ -424,7 +223,6 @@
                                                                             </TextBlock.Inlines>
                                                                         </TextBlock>
                                                                     </Grid>
-<<<<<<< HEAD
                                                                     <Button Name="LearnMoreErrorsButton"
                                                                             Margin="-2,4,0,0"
                                                                             HorizontalAlignment="Left"
@@ -435,19 +233,6 @@
                                                                             Content="{x:Static p:Resources.NodeInformationalStateLearnMore}"
                                                                             DockPanel.Dock="Left"
                                                                             Foreground="#0696D7">
-=======
-                                                                    <Button
-                                                                        Name="LearnMoreErrorsButton"
-                                                                        Margin="-2,4,0,0"
-                                                                        HorizontalAlignment="Left"
-                                                                        Background="Transparent"
-                                                                        BorderThickness="0"
-                                                                        Command="{Binding ElementName=InfoBubbleWindowUserControl, Path=DataContext.OpenDocumentationLinkCommand}"
-                                                                        CommandParameter="{Binding .}"
-                                                                        Content="{x:Static p:Resources.NodeInformationalStateLearnMore}"
-                                                                        DockPanel.Dock="Left"
-                                                                        Foreground="#0696D7">
->>>>>>> ef90b114
                                                                         <Button.Style>
                                                                             <Style>
                                                                                 <Setter Property="Button.Visibility" Value="Visible" />
@@ -475,7 +260,6 @@
                                     </ListBox.Style>
                                 </ListBox>
                             </ScrollViewer>
-<<<<<<< HEAD
                             <Border Grid.Row="2"
                                     Height="1"
                                     Margin="-10,-20,-10,10"
@@ -499,34 +283,6 @@
                                         Click="ShowAllErrorsButton_Click"
                                         Foreground="#0696D7"
                                         Visibility="{Binding NodeErrorsShowMoreButtonVisible, UpdateSourceTrigger=PropertyChanged, Converter={StaticResource BooleanToVisibilityCollapsedConverter}}">
-=======
-                            <Border
-                                Grid.Row="2"
-                                Height="1"
-                                Margin="-10,-20,-10,10"
-                                HorizontalAlignment="Stretch"
-                                BorderBrush="#D9D9D9"
-                                BorderThickness="1"
-                                Visibility="{Binding NodeErrorsShowMoreButtonVisible, UpdateSourceTrigger=PropertyChanged, Converter={StaticResource BooleanToVisibilityCollapsedConverter}}" />
-                            <!--  Panel-wide buttons such as Dismiss All and Show All  -->
-                            <StackPanel
-                                Grid.Row="2"
-                                Margin="0,10,0,0"
-                                HorizontalAlignment="Right"
-                                FlowDirection="RightToLeft"
-                                Orientation="Horizontal"
-                                Visibility="{Binding NodeErrorsShowMoreButtonVisible, UpdateSourceTrigger=PropertyChanged, Converter={StaticResource BooleanToVisibilityCollapsedConverter}}">
-                                <Button
-                                    Name="ShowAllErrorsButton"
-                                    Margin="0,0,10,0"
-                                    HorizontalAlignment="Right"
-                                    VerticalAlignment="Bottom"
-                                    Background="Transparent"
-                                    BorderThickness="0"
-                                    Click="ShowAllErrorsButton_Click"
-                                    Foreground="#0696D7"
-                                    Visibility="{Binding NodeErrorsShowMoreButtonVisible, UpdateSourceTrigger=PropertyChanged, Converter={StaticResource BooleanToVisibilityCollapsedConverter}}">
->>>>>>> ef90b114
                                     <Button.Style>
                                         <Style TargetType="Button">
                                             <Style.Triggers>
@@ -546,7 +302,6 @@
                 </Border>
 
                 <!--  Warnings  -->
-<<<<<<< HEAD
                 <Border Name="WarningsBorder"
                         MaxHeight="300"
                         Margin="0,0,0,5"
@@ -558,20 +313,6 @@
                         DockPanel.Dock="Bottom"
                         MouseDown="WarningsBorder_MouseDown"
                         Visibility="{Binding NodeWarningsVisible, UpdateSourceTrigger=PropertyChanged, Converter={StaticResource BooleanToVisibilityCollapsedConverter}}">
-=======
-                <Border
-                    Name="WarningsBorder"
-                    MaxHeight="300"
-                    Margin="0,0,0,5"
-                    HorizontalAlignment="Left"
-                    Background="White"
-                    BorderBrush="#666666"
-                    BorderThickness="1"
-                    CornerRadius="2"
-                    DockPanel.Dock="Bottom"
-                    MouseDown="WarningsBorder_MouseDown"
-                    Visibility="{Binding NodeWarningsVisible, UpdateSourceTrigger=PropertyChanged, Converter={StaticResource BooleanToVisibilityCollapsedConverter}}">
->>>>>>> ef90b114
                     <!--  Main Grid  -->
                     <Grid Margin="10,10,10,10">
                         <Grid Grid.Row="0">
@@ -591,7 +332,6 @@
                                     <ColumnDefinition Width="*" />
                                 </Grid.ColumnDefinitions>
                                 <!--  Warning Icon  -->
-<<<<<<< HEAD
                                 <Grid Grid.Row="0"
                                       Grid.Column="0"
                                       Width="25"
@@ -628,66 +368,6 @@
                                          MouseDown="WarningsBorder_MouseDown"
                                          ScrollViewer.HorizontalScrollBarVisibility="Disabled"
                                          Visibility="{Binding NodeWarningsSectionExpanded, UpdateSourceTrigger=PropertyChanged, Converter={StaticResource BooleanToVisibilityCollapsedConverter}}">
-=======
-                                <Grid
-                                    Grid.Row="0"
-                                    Grid.Column="0"
-                                    Width="25"
-                                    Height="20"
-                                    HorizontalAlignment="Left"
-                                    VerticalAlignment="Center">
-                                    <Path
-                                        Width="25"
-                                        Height="20"
-                                        HorizontalAlignment="Left"
-                                        VerticalAlignment="Top"
-                                        Data="M1,20 l11.5,-20 l11.5,20 z"
-                                        Fill="#FAA21B"
-                                        Stroke="#FAA21B"
-                                        StrokeLineJoin="Round"
-                                        StrokeThickness="1" />
-                                    <TextBlock
-                                        Margin="10,7,0,0"
-                                        HorizontalAlignment="Left"
-                                        VerticalAlignment="Center"
-                                        FontFamily="{StaticResource ArtifaktElementBold}"
-                                        FontSize="15"
-                                        Foreground="White"
-                                        SnapsToDevicePixels="True"
-                                        Text="!" />
-                                </Grid>
-                                <!--  Warning Header Message  -->
-                                <TextBlock
-                                    Grid.Row="0"
-                                    Grid.Column="1"
-                                    Margin="10,0,0,0"
-                                    HorizontalAlignment="Left"
-                                    VerticalAlignment="Center"
-                                    FontFamily="{StaticResource ArtifaktElementBold}"
-                                    FontSize="15"
-                                    Foreground="Black"
-                                    Text="Warning"
-                                    Visibility="{Binding NodeWarningsSectionExpanded, UpdateSourceTrigger=PropertyChanged, Converter={StaticResource BooleanToVisibilityCollapsedConverter}}" />
-                            </Grid>
-
-                            <!--  Warning Info  -->
-                            <ScrollViewer
-                                Grid.Row="1"
-                                MaxHeight="200"
-                                PreviewMouseWheel="ScrollViewer_PreviewMouseWheel"
-                                VerticalScrollBarVisibility="Auto">
-                                <ListBox
-                                    Name="WarningsListBox"
-                                    Margin="0,5,0,0"
-                                    BorderThickness="0"
-                                    FontFamily="{StaticResource ArtifaktElementRegular}"
-                                    FontSize="12px"
-                                    Foreground="Black"
-                                    ItemsSource="{Binding NodeWarningsToDisplay, UpdateSourceTrigger=PropertyChanged}"
-                                    MouseDown="WarningsBorder_MouseDown"
-                                    ScrollViewer.HorizontalScrollBarVisibility="Disabled"
-                                    Visibility="{Binding NodeWarningsSectionExpanded, UpdateSourceTrigger=PropertyChanged, Converter={StaticResource BooleanToVisibilityCollapsedConverter}}">
->>>>>>> ef90b114
                                     <ListBox.Style>
                                         <Style>
                                             <!--  Because empty runs have a (read-only) non-zero width, we need to switch out the DataTemplate dynamically  -->
@@ -697,7 +377,6 @@
                                                         <Setter.Value>
                                                             <DataTemplate>
                                                                 <StackPanel Background="Transparent">
-<<<<<<< HEAD
                                                                     <Border Name="Separator"
                                                                             Height="1"
                                                                             Margin="0,8,0,10"
@@ -705,16 +384,6 @@
                                                                             BorderThickness="1"
                                                                             SnapsToDevicePixels="True"
                                                                             UseLayoutRounding="True" />
-=======
-                                                                    <Border
-                                                                        Name="Separator"
-                                                                        Height="1"
-                                                                        Margin="0,5,0,10"
-                                                                        BorderBrush="#D9D9D9"
-                                                                        BorderThickness="1"
-                                                                        SnapsToDevicePixels="True"
-                                                                        UseLayoutRounding="True" />
->>>>>>> ef90b114
                                                                     <Grid>
                                                                         <Grid.ColumnDefinitions>
                                                                             <ColumnDefinition Width="*" />
@@ -727,7 +396,6 @@
                                                                                 <Run Text="{Binding Message, UpdateSourceTrigger=PropertyChanged}" />
                                                                             </TextBlock.Inlines>
                                                                         </TextBlock>
-<<<<<<< HEAD
                                                                         <Button Name="DismissMessageButton"
                                                                                 Grid.Column="1"
                                                                                 Width="13"
@@ -739,26 +407,11 @@
                                                                                 CommandParameter="{Binding .}"
                                                                                 DockPanel.Dock="Right"
                                                                                 Style="{StaticResource DismissButtonStyle}">
-=======
-                                                                        <Button
-                                                                            Name="DismissMessageButton"
-                                                                            Grid.Column="1"
-                                                                            Width="13"
-                                                                            Height="13"
-                                                                            HorizontalAlignment="Right"
-                                                                            VerticalAlignment="Top"
-                                                                            BorderThickness="0"
-                                                                            Command="{Binding ElementName=InfoBubbleWindowUserControl, Path=DataContext.DismissMessageCommand}"
-                                                                            CommandParameter="{Binding .}"
-                                                                            DockPanel.Dock="Right"
-                                                                            Style="{StaticResource DismissButtonStyle}">
->>>>>>> ef90b114
                                                                             <Button.ToolTip>
                                                                                 <ToolTip Content="{x:Static p:Resources.NodeInfoDismissButtonToolTip}" Style="{StaticResource ToolTipSelfWrapping}" />
                                                                             </Button.ToolTip>
                                                                         </Button>
                                                                     </Grid>
-<<<<<<< HEAD
                                                                     <Button Name="LearnMoreWarningsButton"
                                                                             Margin="-2,4,0,0"
                                                                             HorizontalAlignment="Left"
@@ -769,19 +422,6 @@
                                                                             Content="{x:Static p:Resources.NodeInformationalStateLearnMore}"
                                                                             DockPanel.Dock="Left"
                                                                             Foreground="#0696D7">
-=======
-                                                                    <Button
-                                                                        Name="LearnMoreWarningsButton"
-                                                                        Margin="-2,4,0,0"
-                                                                        HorizontalAlignment="Left"
-                                                                        Background="Transparent"
-                                                                        BorderThickness="0"
-                                                                        Command="{Binding ElementName=InfoBubbleWindowUserControl, Path=DataContext.OpenDocumentationLinkCommand}"
-                                                                        CommandParameter="{Binding .}"
-                                                                        Content="{x:Static p:Resources.NodeInformationalStateLearnMore}"
-                                                                        DockPanel.Dock="Left"
-                                                                        Foreground="#0696D7">
->>>>>>> ef90b114
                                                                         <Button.Style>
                                                                             <Style>
                                                                                 <Setter Property="Button.Visibility" Value="Visible" />
@@ -809,7 +449,6 @@
                                                         <Setter.Value>
                                                             <DataTemplate>
                                                                 <StackPanel Background="Transparent">
-<<<<<<< HEAD
                                                                     <Border Name="Separator"
                                                                             Height="1"
                                                                             Margin="0,5,0,10"
@@ -817,16 +456,6 @@
                                                                             BorderThickness="1"
                                                                             SnapsToDevicePixels="True"
                                                                             UseLayoutRounding="True" />
-=======
-                                                                    <Border
-                                                                        Name="Separator"
-                                                                        Height="1"
-                                                                        Margin="0,5,0,10"
-                                                                        BorderBrush="#D9D9D9"
-                                                                        BorderThickness="1"
-                                                                        SnapsToDevicePixels="True"
-                                                                        UseLayoutRounding="True" />
->>>>>>> ef90b114
                                                                     <Grid>
                                                                         <Grid.ColumnDefinitions>
                                                                             <ColumnDefinition Width="*" />
@@ -838,7 +467,6 @@
                                                                                 <Run Text="{Binding Message, UpdateSourceTrigger=PropertyChanged}" />
                                                                             </TextBlock.Inlines>
                                                                         </TextBlock>
-<<<<<<< HEAD
                                                                         <Button Name="DismissMessageButton"
                                                                                 Grid.Column="1"
                                                                                 Width="13"
@@ -850,26 +478,11 @@
                                                                                 CommandParameter="{Binding .}"
                                                                                 DockPanel.Dock="Right"
                                                                                 Style="{StaticResource DismissButtonStyle}">
-=======
-                                                                        <Button
-                                                                            Name="DismissMessageButton"
-                                                                            Grid.Column="1"
-                                                                            Width="13"
-                                                                            Height="13"
-                                                                            HorizontalAlignment="Right"
-                                                                            VerticalAlignment="Top"
-                                                                            BorderThickness="0"
-                                                                            Command="{Binding ElementName=InfoBubbleWindowUserControl, Path=DataContext.DismissMessageCommand}"
-                                                                            CommandParameter="{Binding .}"
-                                                                            DockPanel.Dock="Right"
-                                                                            Style="{StaticResource DismissButtonStyle}">
->>>>>>> ef90b114
                                                                             <Button.ToolTip>
                                                                                 <ToolTip Content="{x:Static p:Resources.NodeWarningDismissButtonToolTip}" Style="{StaticResource ToolTipSelfWrapping}" />
                                                                             </Button.ToolTip>
                                                                         </Button>
                                                                     </Grid>
-<<<<<<< HEAD
                                                                     <Button Name="LearnMoreWarningsButton"
                                                                             Margin="-2,4,0,0"
                                                                             HorizontalAlignment="Left"
@@ -880,19 +493,6 @@
                                                                             Content="{x:Static p:Resources.NodeInformationalStateLearnMore}"
                                                                             DockPanel.Dock="Left"
                                                                             Foreground="#0696D7">
-=======
-                                                                    <Button
-                                                                        Name="LearnMoreWarningsButton"
-                                                                        Margin="-2,4,0,0"
-                                                                        HorizontalAlignment="Left"
-                                                                        Background="Transparent"
-                                                                        BorderThickness="0"
-                                                                        Command="{Binding ElementName=InfoBubbleWindowUserControl, Path=DataContext.OpenDocumentationLinkCommand}"
-                                                                        CommandParameter="{Binding .}"
-                                                                        Content="{x:Static p:Resources.NodeInformationalStateLearnMore}"
-                                                                        DockPanel.Dock="Left"
-                                                                        Foreground="#0696D7">
->>>>>>> ef90b114
                                                                         <Button.Style>
                                                                             <Style>
                                                                                 <Setter Property="Button.Visibility" Value="Visible" />
@@ -920,7 +520,6 @@
                                     </ListBox.Style>
                                 </ListBox>
                             </ScrollViewer>
-<<<<<<< HEAD
                             <Border Grid.Row="2"
                                     Height="1"
                                     Margin="-10,-17,-9,10"
@@ -954,45 +553,6 @@
                                         Click="ShowAllWarningsButton_Click"
                                         Foreground="#0696D7"
                                         Visibility="{Binding NodeWarningsShowMoreButtonVisible, UpdateSourceTrigger=PropertyChanged, Converter={StaticResource BooleanToVisibilityCollapsedConverter}}">
-=======
-                            <Border
-                                Grid.Row="2"
-                                Height="1"
-                                Margin="-10,-17,-9,10"
-                                HorizontalAlignment="Stretch"
-                                BorderBrush="#D9D9D9"
-                                BorderThickness="1"
-                                Visibility="{Binding NodeWarningsSectionExpanded, UpdateSourceTrigger=PropertyChanged, Converter={StaticResource BooleanToVisibilityCollapsedConverter}}" />
-                            <!--  Panel-wide buttons such as Dismiss All and Show All  -->
-                            <StackPanel
-                                Grid.Row="2"
-                                Margin="0,10,0,0"
-                                HorizontalAlignment="Right"
-                                FlowDirection="RightToLeft"
-                                Orientation="Horizontal"
-                                Visibility="{Binding NodeWarningsSectionExpanded, UpdateSourceTrigger=PropertyChanged, Converter={StaticResource BooleanToVisibilityCollapsedConverter}}">
-                                <Button
-                                    Name="DismissAllWarningsButton"
-                                    Margin="0,0,10,0"
-                                    HorizontalAlignment="Right"
-                                    VerticalAlignment="Bottom"
-                                    Background="Transparent"
-                                    BorderThickness="0"
-                                    Click="DismissAllWarningsButton_Click"
-                                    Content="{x:Static p:Resources.NodeInformationalStateDismissAll}"
-                                    Foreground="#0696D7"
-                                    Visibility="{Binding ElementName=InfoBubbleWindowUserControl, Path=DataContext.NodeWarningsSectionExpanded, UpdateSourceTrigger=PropertyChanged, Converter={StaticResource BooleanToVisibilityCollapsedConverter}}" />
-                                <Button
-                                    Name="ShowAllWarningsButton"
-                                    Margin="0,0,10,0"
-                                    HorizontalAlignment="Right"
-                                    VerticalAlignment="Bottom"
-                                    Background="Transparent"
-                                    BorderThickness="0"
-                                    Click="ShowAllWarningsButton_Click"
-                                    Foreground="#0696D7"
-                                    Visibility="{Binding NodeWarningsShowMoreButtonVisible, UpdateSourceTrigger=PropertyChanged, Converter={StaticResource BooleanToVisibilityCollapsedConverter}}">
->>>>>>> ef90b114
                                     <Button.Style>
                                         <Style TargetType="Button">
                                             <Style.Triggers>
@@ -1012,7 +572,6 @@
                 </Border>
 
                 <!--  Info  -->
-<<<<<<< HEAD
                 <Border Name="InfoBorder"
                         MaxHeight="300"
                         Margin="0,0,0,5"
@@ -1024,20 +583,6 @@
                         DockPanel.Dock="Bottom"
                         MouseDown="InfoBorder_MouseDown"
                         Visibility="{Binding NodeInfoVisible, UpdateSourceTrigger=PropertyChanged, Converter={StaticResource BooleanToVisibilityCollapsedConverter}}">
-=======
-                <Border
-                    Name="InfoBorder"
-                    MaxHeight="300"
-                    Margin="0,0,0,5"
-                    HorizontalAlignment="Left"
-                    Background="White"
-                    BorderBrush="#666666"
-                    BorderThickness="1"
-                    CornerRadius="2"
-                    DockPanel.Dock="Bottom"
-                    MouseDown="InfoBorder_MouseDown"
-                    Visibility="{Binding NodeInfoVisible, UpdateSourceTrigger=PropertyChanged, Converter={StaticResource BooleanToVisibilityCollapsedConverter}}">
->>>>>>> ef90b114
                     <!--  Main Grid  -->
                     <Grid Margin="10,10,10,10">
                         <Grid Grid.Row="0">
@@ -1057,7 +602,6 @@
                                     <ColumnDefinition Width="*" />
                                 </Grid.ColumnDefinitions>
                                 <!--  Info Icon  -->
-<<<<<<< HEAD
                                 <Grid Grid.Row="0"
                                       Grid.Column="0"
                                       Width="25"
@@ -1095,60 +639,6 @@
                                          MouseDown="InfoBorder_MouseDown"
                                          ScrollViewer.HorizontalScrollBarVisibility="Disabled"
                                          Visibility="{Binding NodeInfoSectionExpanded, UpdateSourceTrigger=PropertyChanged, Converter={StaticResource BooleanToVisibilityCollapsedConverter}}">
-=======
-                                <Grid
-                                    Grid.Row="0"
-                                    Grid.Column="0"
-                                    Width="25"
-                                    Height="25"
-                                    HorizontalAlignment="Left"
-                                    VerticalAlignment="Top">
-                                    <Ellipse
-                                        Width="25"
-                                        Height="25"
-                                        HorizontalAlignment="Left"
-                                        VerticalAlignment="Top"
-                                        Fill="#38ABDF" />
-                                    <TextBlock
-                                        Margin="10,5,0,2"
-                                        HorizontalAlignment="Left"
-                                        VerticalAlignment="Center"
-                                        FontFamily="{StaticResource ArtifaktElementBold}"
-                                        FontSize="16"
-                                        Foreground="White"
-                                        SnapsToDevicePixels="True"
-                                        Text="i" />
-                                </Grid>
-                                <!--  Info Header Message  -->
-                                <TextBlock
-                                    Grid.Row="0"
-                                    Grid.Column="1"
-                                    Margin="10,0,0,0"
-                                    HorizontalAlignment="Left"
-                                    VerticalAlignment="Center"
-                                    FontFamily="{StaticResource ArtifaktElementBold}"
-                                    FontSize="15"
-                                    Foreground="Black"
-                                    Text="Info"
-                                    Visibility="{Binding NodeInfoSectionExpanded, UpdateSourceTrigger=PropertyChanged, Converter={StaticResource BooleanToVisibilityCollapsedConverter}}" />
-                            </Grid>
-                            <!--  Info Info  -->
-                            <ScrollViewer
-                                Grid.Row="1"
-                                MaxHeight="200"
-                                PreviewMouseWheel="ScrollViewer_PreviewMouseWheel"
-                                VerticalScrollBarVisibility="Auto">
-                                <ListBox
-                                    Margin="0,5,0,0"
-                                    BorderThickness="0"
-                                    FontFamily="{StaticResource ArtifaktElementRegular}"
-                                    FontSize="12px"
-                                    Foreground="Black"
-                                    ItemsSource="{Binding NodeInfoToDisplay, UpdateSourceTrigger=PropertyChanged}"
-                                    MouseDown="InfoBorder_MouseDown"
-                                    ScrollViewer.HorizontalScrollBarVisibility="Disabled"
-                                    Visibility="{Binding NodeInfoSectionExpanded, UpdateSourceTrigger=PropertyChanged, Converter={StaticResource BooleanToVisibilityCollapsedConverter}}">
->>>>>>> ef90b114
                                     <ListBox.Style>
                                         <Style>
                                             <!--  Because empty runs have a (read-only) non-zero width, we need to switch out the DataTemplate dynamically  -->
@@ -1158,7 +648,6 @@
                                                         <Setter.Value>
                                                             <DataTemplate>
                                                                 <StackPanel Background="Transparent">
-<<<<<<< HEAD
                                                                     <Border Name="Separator"
                                                                             Height="1"
                                                                             Margin="0,5,0,10"
@@ -1166,16 +655,6 @@
                                                                             BorderThickness="1"
                                                                             SnapsToDevicePixels="True"
                                                                             UseLayoutRounding="True" />
-=======
-                                                                    <Border
-                                                                        Name="Separator"
-                                                                        Height="1"
-                                                                        Margin="0,5,0,10"
-                                                                        BorderBrush="#D9D9D9"
-                                                                        BorderThickness="1"
-                                                                        SnapsToDevicePixels="True"
-                                                                        UseLayoutRounding="True" />
->>>>>>> ef90b114
                                                                     <Grid>
                                                                         <Grid.ColumnDefinitions>
                                                                             <ColumnDefinition Width="*" />
@@ -1188,7 +667,6 @@
                                                                                 <Run Text="{Binding Message, UpdateSourceTrigger=PropertyChanged}" />
                                                                             </TextBlock.Inlines>
                                                                         </TextBlock>
-<<<<<<< HEAD
                                                                         <Button Name="DismissMessageButton"
                                                                                 Grid.Column="1"
                                                                                 Width="13"
@@ -1211,32 +689,6 @@
                                                                             Content="{x:Static p:Resources.NodeInformationalStateLearnMore}"
                                                                             DockPanel.Dock="Left"
                                                                             Foreground="#0696D7">
-=======
-                                                                        <Button
-                                                                            Name="DismissMessageButton"
-                                                                            Grid.Column="1"
-                                                                            Width="13"
-                                                                            Height="13"
-                                                                            HorizontalAlignment="Right"
-                                                                            VerticalAlignment="Top"
-                                                                            BorderThickness="0"
-                                                                            Command="{Binding ElementName=InfoBubbleWindowUserControl, Path=DataContext.DismissMessageCommand}"
-                                                                            CommandParameter="{Binding .}"
-                                                                            DockPanel.Dock="Right"
-                                                                            Style="{StaticResource DismissButtonStyle}" />
-                                                                    </Grid>
-                                                                    <Button
-                                                                        Name="LearnMoreInfoButton"
-                                                                        Margin="-2,4,0,0"
-                                                                        HorizontalAlignment="Left"
-                                                                        Background="Transparent"
-                                                                        BorderThickness="0"
-                                                                        Command="{Binding ElementName=InfoBubbleWindowUserControl, Path=DataContext.OpenDocumentationLinkCommand}"
-                                                                        CommandParameter="{Binding .}"
-                                                                        Content="{x:Static p:Resources.NodeInformationalStateLearnMore}"
-                                                                        DockPanel.Dock="Left"
-                                                                        Foreground="#0696D7">
->>>>>>> ef90b114
                                                                         <Button.Style>
                                                                             <Style>
                                                                                 <Setter Property="Button.Visibility" Value="Visible" />
@@ -1264,7 +716,6 @@
                                                         <Setter.Value>
                                                             <DataTemplate>
                                                                 <StackPanel Background="Transparent">
-<<<<<<< HEAD
                                                                     <Border Name="Separator"
                                                                             Height="1"
                                                                             Margin="0,5,0,10"
@@ -1272,16 +723,6 @@
                                                                             BorderThickness="1"
                                                                             SnapsToDevicePixels="True"
                                                                             UseLayoutRounding="True" />
-=======
-                                                                    <Border
-                                                                        Name="Separator"
-                                                                        Height="1"
-                                                                        Margin="0,5,0,10"
-                                                                        BorderBrush="#D9D9D9"
-                                                                        BorderThickness="1"
-                                                                        SnapsToDevicePixels="True"
-                                                                        UseLayoutRounding="True" />
->>>>>>> ef90b114
                                                                     <Grid>
                                                                         <Grid.ColumnDefinitions>
                                                                             <ColumnDefinition Width="*" />
@@ -1293,7 +734,6 @@
                                                                                 <Run Text="{Binding Message, UpdateSourceTrigger=PropertyChanged}" />
                                                                             </TextBlock.Inlines>
                                                                         </TextBlock>
-<<<<<<< HEAD
                                                                         <Button Name="DismissMessageButton"
                                                                                 Grid.Column="1"
                                                                                 Width="13"
@@ -1316,32 +756,6 @@
                                                                             Content="{x:Static p:Resources.NodeInformationalStateLearnMore}"
                                                                             DockPanel.Dock="Left"
                                                                             Foreground="#0696D7">
-=======
-                                                                        <Button
-                                                                            Name="DismissMessageButton"
-                                                                            Grid.Column="1"
-                                                                            Width="13"
-                                                                            Height="13"
-                                                                            HorizontalAlignment="Right"
-                                                                            VerticalAlignment="Top"
-                                                                            BorderThickness="0"
-                                                                            Command="{Binding ElementName=InfoBubbleWindowUserControl, Path=DataContext.DismissMessageCommand}"
-                                                                            CommandParameter="{Binding .}"
-                                                                            DockPanel.Dock="Right"
-                                                                            Style="{StaticResource DismissButtonStyle}" />
-                                                                    </Grid>
-                                                                    <Button
-                                                                        Name="LearnMoreInfoButton"
-                                                                        Margin="-2,4,0,0"
-                                                                        HorizontalAlignment="Left"
-                                                                        Background="Transparent"
-                                                                        BorderThickness="0"
-                                                                        Command="{Binding ElementName=InfoBubbleWindowUserControl, Path=DataContext.OpenDocumentationLinkCommand}"
-                                                                        CommandParameter="{Binding .}"
-                                                                        Content="{x:Static p:Resources.NodeInformationalStateLearnMore}"
-                                                                        DockPanel.Dock="Left"
-                                                                        Foreground="#0696D7">
->>>>>>> ef90b114
                                                                         <Button.Style>
                                                                             <Style>
                                                                                 <Setter Property="Button.Visibility" Value="Visible" />
@@ -1369,7 +783,6 @@
                                     </ListBox.Style>
                                 </ListBox>
                             </ScrollViewer>
-<<<<<<< HEAD
                             <Border Grid.Row="2"
                                     Height="1"
                                     Margin="-10,-20,-10,10"
@@ -1403,45 +816,6 @@
                                         Click="ShowAllInfoButton_Click"
                                         Foreground="#0696D7"
                                         Visibility="{Binding NodeInfoShowMoreButtonVisible, UpdateSourceTrigger=PropertyChanged, Converter={StaticResource BooleanToVisibilityCollapsedConverter}}">
-=======
-                            <Border
-                                Grid.Row="2"
-                                Height="1"
-                                Margin="-10,-20,-10,10"
-                                HorizontalAlignment="Stretch"
-                                BorderBrush="#D9D9D9"
-                                BorderThickness="1"
-                                Visibility="{Binding NodeInfoSectionExpanded, UpdateSourceTrigger=PropertyChanged, Converter={StaticResource BooleanToVisibilityCollapsedConverter}}" />
-                            <!--  Panel-wide buttons such as Dismiss All and Show All  -->
-                            <StackPanel
-                                Grid.Row="2"
-                                Margin="0,10,0,0"
-                                HorizontalAlignment="Right"
-                                FlowDirection="RightToLeft"
-                                Orientation="Horizontal"
-                                Visibility="{Binding NodeInfoSectionExpanded, UpdateSourceTrigger=PropertyChanged, Converter={StaticResource BooleanToVisibilityCollapsedConverter}}">
-                                <Button
-                                    Name="DismissAllInfoButton"
-                                    Margin="0,0,10,0"
-                                    HorizontalAlignment="Right"
-                                    VerticalAlignment="Bottom"
-                                    Background="Transparent"
-                                    BorderThickness="0"
-                                    Click="DismissAllInfoButton_Click"
-                                    Content="{x:Static p:Resources.NodeInformationalStateDismissAll}"
-                                    Foreground="#0696D7"
-                                    Visibility="{Binding ElementName=InfoBubbleWindowUserControl, Path=DataContext.NodeInfoSectionExpanded, UpdateSourceTrigger=PropertyChanged, Converter={StaticResource BooleanToVisibilityCollapsedConverter}}" />
-                                <Button
-                                    Name="ShowAllInfoButton"
-                                    Margin="0,0,10,0"
-                                    HorizontalAlignment="Right"
-                                    VerticalAlignment="Bottom"
-                                    Background="Transparent"
-                                    BorderThickness="0"
-                                    Click="ShowAllInfoButton_Click"
-                                    Foreground="#0696D7"
-                                    Visibility="{Binding NodeInfoShowMoreButtonVisible, UpdateSourceTrigger=PropertyChanged, Converter={StaticResource BooleanToVisibilityCollapsedConverter}}">
->>>>>>> ef90b114
                                     <Button.Style>
                                         <Style TargetType="Button">
                                             <Style.Triggers>
@@ -1465,16 +839,9 @@
                         <Setter Property="Template">
                             <Setter.Value>
                                 <ControlTemplate TargetType="ListBoxItem">
-<<<<<<< HEAD
                                     <ContentPresenter Margin="2"
                                                       Content="{TemplateBinding Content}"
                                                       ContentTemplate="{TemplateBinding ContentTemplate}" />
-=======
-                                    <ContentPresenter
-                                        Margin="2"
-                                        Content="{TemplateBinding Content}"
-                                        ContentTemplate="{TemplateBinding ContentTemplate}" />
->>>>>>> ef90b114
                                 </ControlTemplate>
                             </Setter.Value>
                         </Setter>
@@ -1482,20 +849,11 @@
                 </DockPanel.Resources>
             </DockPanel>
 
-<<<<<<< HEAD
             <StackPanel Name="ContentContainer"
                         HorizontalAlignment="Stretch"
                         VerticalAlignment="Stretch"
                         MouseEnter="ContentContainer_MouseEnter"
                         Visibility="Collapsed">
-=======
-            <StackPanel
-                Name="ContentContainer"
-                HorizontalAlignment="Stretch"
-                VerticalAlignment="Stretch"
-                MouseEnter="ContentContainer_MouseEnter"
-                Visibility="Collapsed">
->>>>>>> ef90b114
                 <StackPanel.Resources>
                     <Style x:Key="{x:Type ScrollBar}" TargetType="{x:Type ScrollBar}">
                         <Setter Property="Stylus.IsFlicksEnabled" Value="false" />
@@ -1505,7 +863,6 @@
                         <Setter Property="Template">
                             <Setter.Value>
                                 <ControlTemplate TargetType="{x:Type ScrollBar}">
-<<<<<<< HEAD
                                     <Grid x:Name="GridRoot"
                                           Width="5"
                                           Background="{TemplateBinding Background}">
@@ -1529,36 +886,6 @@
                                                               Command="ScrollBar.PageUpCommand"
                                                               Focusable="false"
                                                               Opacity="0" />
-=======
-                                    <Grid
-                                        x:Name="GridRoot"
-                                        Width="5"
-                                        Background="{TemplateBinding Background}">
-                                        <Track
-                                            x:Name="PART_Track"
-                                            Grid.Row="0"
-                                            Focusable="false"
-                                            IsDirectionReversed="true">
-                                            <Track.Thumb>
-                                                <Thumb
-                                                    x:Name="Thumb"
-                                                    Background="{TemplateBinding Foreground}"
-                                                    Style="{DynamicResource ScrollThumbs}" />
-                                            </Track.Thumb>
-                                            <Track.IncreaseRepeatButton>
-                                                <RepeatButton
-                                                    x:Name="PageUp"
-                                                    Command="ScrollBar.PageDownCommand"
-                                                    Focusable="false"
-                                                    Opacity="0" />
-                                            </Track.IncreaseRepeatButton>
-                                            <Track.DecreaseRepeatButton>
-                                                <RepeatButton
-                                                    x:Name="PageDown"
-                                                    Command="ScrollBar.PageUpCommand"
-                                                    Focusable="false"
-                                                    Opacity="0" />
->>>>>>> ef90b114
                                             </Track.DecreaseRepeatButton>
                                         </Track>
                                     </Grid>
@@ -1571,7 +898,6 @@
                             <Setter.Value>
                                 <ControlTemplate TargetType="{x:Type Thumb}">
                                     <Grid x:Name="Grid">
-<<<<<<< HEAD
                                         <Rectangle Width="Auto"
                                                    Height="Auto"
                                                    HorizontalAlignment="Stretch"
@@ -1584,22 +910,6 @@
                                                 VerticalAlignment="Stretch"
                                                 Background="{TemplateBinding Background}"
                                                 CornerRadius="5" />
-=======
-                                        <Rectangle
-                                            Width="Auto"
-                                            Height="Auto"
-                                            HorizontalAlignment="Stretch"
-                                            VerticalAlignment="Stretch"
-                                            Fill="Transparent" />
-                                        <Border
-                                            x:Name="Rectangle1"
-                                            Width="Auto"
-                                            Height="Auto"
-                                            HorizontalAlignment="Stretch"
-                                            VerticalAlignment="Stretch"
-                                            Background="{TemplateBinding Background}"
-                                            CornerRadius="5" />
->>>>>>> ef90b114
                                     </Grid>
                                     <ControlTemplate.Triggers>
                                         <Trigger Property="Tag" Value="Horizontal">
@@ -1613,7 +923,6 @@
                     </Style>
                 </StackPanel.Resources>
             </StackPanel>
-<<<<<<< HEAD
             <Polygon Name="backgroundPolygon"
                      Grid.Row="0"
                      Grid.RowSpan="3"
@@ -1621,16 +930,4 @@
                      Visibility="Collapsed" />
         </Grid>
     </Canvas>
-
-=======
-
-            <Polygon
-                Name="backgroundPolygon"
-                Grid.Row="0"
-                Grid.RowSpan="3"
-                RenderOptions.EdgeMode="Aliased"
-                Visibility="Collapsed" />
-        </Grid>
-    </Canvas>
->>>>>>> ef90b114
 </UserControl>