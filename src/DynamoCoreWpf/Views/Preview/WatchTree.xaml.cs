﻿using System.Windows;
using System.Windows.Controls;
using System.Windows.Controls.Primitives;
using Dynamo.ViewModels;

namespace Dynamo.Controls
{
    //http://blogs.msdn.com/b/chkoenig/archive/2008/05/24/hierarchical-databinding-in-wpf.aspx

    /// <summary>
    /// Interaction logic for WatchTree.xaml
    /// </summary>
    public partial class WatchTree : UserControl
    {
        private WatchViewModel _vm;
        private WatchViewModel prevWatchViewModel;
        private readonly int defaultWidthSize = 200;
        private readonly int defaultHeightSize = 200;
        private readonly int minWidthSize = 100;
        private readonly int minHeightSize = 38;

        public WatchTree()
        {
            InitializeComponent();
            this.Loaded += WatchTree_Loaded;
            this.Unloaded += WatchTree_Unloaded;
        }

        private void WatchTree_Unloaded(object sender, RoutedEventArgs e)
        {
            _vm.PropertyChanged -= _vm_PropertyChanged;
        }

        void WatchTree_Loaded(object sender, RoutedEventArgs e)
        {
            _vm = this.DataContext as WatchViewModel;
            _vm.PropertyChanged += _vm_PropertyChanged;            
        }

        private void _vm_PropertyChanged(object sender, System.ComponentModel.PropertyChangedEventArgs e)
        {
            if (e.PropertyName == "IsCollection")
            {
                if (_vm.IsCollection)
                {
                    this.Height = defaultHeightSize;
                }
                else
                {
                    this.Height = minHeightSize;
                }
            }
            else if (e.PropertyName == "Children")
            {
                if (_vm.Children != null)
                {
                    if (!_vm.Children[0].IsCollection)
                    {
<<<<<<< HEAD
                        // We will use 7.5 as width factor for each character.
=======
>>>>>>> c64c66bb
                        double requiredWidth = (_vm.Children[0].NodeLabel.Length * 7.5);
                        if (requiredWidth > (defaultWidthSize * 2))
                        {
                            requiredWidth = defaultWidthSize * 2;
                        }
                        requiredWidth += 20;
                        this.Width = requiredWidth;
                    }
                    else
                    {
                        this.Width = defaultWidthSize;
                    }
                }
            }
        }

        internal void SetWatchNodeProperties() 
        {
            resizeThumb.Visibility = Visibility.Visible;
            this.Width = defaultWidthSize;
            this.Height = minHeightSize;
            inputGrid.MinHeight = minHeightSize;
            inputGrid.MinWidth = minWidthSize;
        }

        private void Button_Click(object sender, RoutedEventArgs e)
        {
            //find the element which was clicked
            //and implement it's method for jumping to stuff
            var fe = sender as FrameworkElement;

            if (fe == null)
                return;

            var node = (WatchViewModel)fe.DataContext;

            if (node != null)
                node.Click();
        }

        private void treeviewItem_MouseLeftButtonUp(object sender, System.Windows.Input.MouseButtonEventArgs e)
        {
            TreeViewItem tvi = (TreeViewItem)sender;
            var node = tvi.DataContext as WatchViewModel;

            HandleItemChanged(tvi, node);

            e.Handled = true; 
        }

        private void treeviewItem_KeyUp(object sender, System.Windows.Input.KeyEventArgs e)
        {
            if (prevWatchViewModel != null)
            {
                if (e.Key == System.Windows.Input.Key.Up || e.Key == System.Windows.Input.Key.Down)
                {
                    TreeViewItem tvi = sender as TreeViewItem;
                    var node = tvi.DataContext as WatchViewModel;
                    
                    // checks to see if the currently selected WatchViewModel is the top most item in the tree
                    // if so, prevent the user from using the up arrow.

                    // also if the current selected node is equal to the previous selected node, do not execute the change.

                    if (!(e.Key == System.Windows.Input.Key.Up && prevWatchViewModel.IsTopLevel) && node != prevWatchViewModel)
                    {
                        HandleItemChanged(tvi, node);
                    }
                }
            }

            e.Handled = true;
        }

        private void HandleItemChanged (TreeViewItem tvi, WatchViewModel node)
        {
            if (tvi == null || node == null)
                return;

            // checks to see if the node to be selected is the same as the currently selected node
            // if so, then de-select the currently selected node.

            if (node == prevWatchViewModel)
            {
                this.prevWatchViewModel = null;
                if (tvi.IsSelected)
                {
                    tvi.IsSelected = false;
                    tvi.Focus();
                }
            }
            else
            {
                this.prevWatchViewModel = node;
            }

            if (_vm.FindNodeForPathCommand.CanExecute(node.Path))
            {
                _vm.FindNodeForPathCommand.Execute(node.Path);
            }
        }
        private void ThumbResizeThumbOnDragDeltaHandler(object sender, DragDeltaEventArgs e)
        {
            var yAdjust = ActualHeight + e.VerticalChange;
            var xAdjust = ActualWidth + e.HorizontalChange;

            if (xAdjust >= inputGrid.MinWidth)
            {
                Width = xAdjust;
            }

            if (yAdjust >= inputGrid.MinHeight)
            {
                Height = yAdjust;
            }
        }
    }
}<|MERGE_RESOLUTION|>--- conflicted
+++ resolved
@@ -56,10 +56,8 @@
                 {
                     if (!_vm.Children[0].IsCollection)
                     {
-<<<<<<< HEAD
                         // We will use 7.5 as width factor for each character.
-=======
->>>>>>> c64c66bb
+
                         double requiredWidth = (_vm.Children[0].NodeLabel.Length * 7.5);
                         if (requiredWidth > (defaultWidthSize * 2))
                         {
