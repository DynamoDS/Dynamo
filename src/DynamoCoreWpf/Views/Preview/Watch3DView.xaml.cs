--- conflicted
+++ resolved
@@ -71,7 +71,7 @@
         private double lightElevationDegrees = 35.0;
         private int renderingTier;
         private DynamoViewModel viewModel;
-        private const double NearPlaneDistanceFactor = 0.0001;
+        private double nearPlaneDistanceFactor = 0.01;
         internal readonly Vector3D defaultCameraLookDirection = new Vector3D(-10, -10, -10);
         internal readonly Point3D defaultCameraPosition = new Point3D(10, 15, 10);
         internal readonly Vector3D defaultCameraUpDirection = new Vector3D(0, 1, 0); 
@@ -90,12 +90,6 @@
                 model3DDictionary = value;
             }
         }
-<<<<<<< HEAD
-=======
- 
-        private double nearPlaneDistanceFactor = 0.01;
- 
->>>>>>> 33859e66
 
 #if DEBUG
         private Stopwatch renderTimer = new Stopwatch();
