﻿using System;
using System.Collections;
using System.Collections.Generic;
using System.Collections.Specialized;
using System.ComponentModel;
using System.Diagnostics;
using System.Globalization;
using System.Linq;
using System.Windows;
using System.Windows.Controls;
using System.Windows.Controls.Primitives;
using System.Windows.Input;
using System.Windows.Media;
using System.Windows.Media.Imaging;
using System.Windows.Media.Media3D;
using System.Windows.Threading;
using System.Xml;
using Autodesk.DesignScript.Interfaces;
using Dynamo.Core;
using Dynamo.Core.Threading;
using Dynamo.Interfaces;
using Dynamo.Models;
using Dynamo.Selection;
using Dynamo.UI;
using Dynamo.ViewModels;
using Dynamo.Wpf.Rendering;
<<<<<<< HEAD
using Dynamo.Wpf.ViewModels.Core;
=======
using Dynamo.Wpf.ViewModels;
using Dynamo.Wpf.ViewModels.Watch3D;
>>>>>>> 8b35d0c8
using DynamoUtilities;
using HelixToolkit.Wpf.SharpDX;
using HelixToolkit.Wpf.SharpDX.Core;
using SharpDX;
using Color = System.Windows.Media.Color;
using ColorConverter = System.Windows.Media.ColorConverter;
using GeometryModel3D = HelixToolkit.Wpf.SharpDX.GeometryModel3D;
using MeshGeometry3D = HelixToolkit.Wpf.SharpDX.MeshGeometry3D;
using Model3D = HelixToolkit.Wpf.SharpDX.Model3D;
using PerspectiveCamera = HelixToolkit.Wpf.SharpDX.PerspectiveCamera;
using Point = System.Windows.Point;
using Quaternion = SharpDX.Quaternion;
using TextInfo = HelixToolkit.Wpf.SharpDX.TextInfo;

namespace Dynamo.Controls
{
    /// <summary>
    /// Interaction logic for WatchControl.xaml
    /// </summary>
    public partial class Watch3DView
    {
        #region private members

        private Point rightMousePoint;
<<<<<<< HEAD
        private LineGeometry3D worldGrid;
        private LineGeometry3D worldAxes;
        private RenderTechnique renderTechnique;
        private PerspectiveCamera camera;
        private Color4 selectionColor;
        private Color4 materialColor;
        private Vector3 directionalLightDirection;
        private Color4 directionalLightColor;
        private DirectionalLight3D directionalLight;
        private Color4 defaultLineColor;
        private Color4 defaultPointColor;
        private double lightAzimuthDegrees = 45.0;
        private double lightElevationDegrees = 35.0;
        private int renderingTier;
        private IWatchViewModel context;
        private double nearPlaneDistanceFactor = 0.01;
        internal readonly Vector3D defaultCameraLookDirection = new Vector3D(-10, -10, -10);
        internal readonly Point3D defaultCameraPosition = new Point3D(10, 15, 10);
        internal readonly Vector3D defaultCameraUpDirection = new Vector3D(0, 1, 0); 
        private readonly Size defaultPointSize = new Size(8,8);

        private Dictionary<string, Model3D> model3DDictionary = new Dictionary<string, Model3D>();
        private Dictionary<string, Model3D> Model3DDictionary
        {
            get
            {
                return model3DDictionary;
            }

            set
            {
                model3DDictionary = value;
            }
        }

        private Stopwatch renderTimer = new Stopwatch();
=======
        private HelixWatch3DViewModel viewModel;
>>>>>>> 8b35d0c8

        #endregion

        #region public properties

        public Viewport3DX View
        {
            get { return watch_view; }
        }

        #endregion

        #region constructors

        public Watch3DView()
        {
            InitializeComponent();
            Loaded += ViewLoadedHandler;
            Unloaded += ViewUnloadedHandler;
        }

        #endregion

        #region event registration

        private void UnregisterEventHandlers()
        {
            UnregisterButtonHandlers();

            CompositionTarget.Rendering -= CompositionTargetRenderingHandler;

            viewModel.RequestAttachToScene -= ViewModelRequestAttachToSceneHandler;
        }

        private void RegisterButtonHandlers()
        {
            MouseLeftButtonDown += MouseButtonIgnoreHandler;
            MouseLeftButtonUp += MouseButtonIgnoreHandler;
            MouseRightButtonUp += view_MouseRightButtonUp;
            PreviewMouseRightButtonDown += view_PreviewMouseRightButtonDown;
        }

        private void UnregisterButtonHandlers()
        {
            MouseLeftButtonDown -= MouseButtonIgnoreHandler;
            MouseLeftButtonUp -= MouseButtonIgnoreHandler;
            MouseRightButtonUp -= view_MouseRightButtonUp;
            PreviewMouseRightButtonDown -= view_PreviewMouseRightButtonDown;
        }

        #endregion

        #region event handlers

        private void ViewUnloadedHandler(object sender, RoutedEventArgs e)
        {
            UnregisterEventHandlers();
        }

        private void ViewLoadedHandler(object sender, RoutedEventArgs e)
        {
            viewModel = DataContext as HelixWatch3DViewModel;

            CompositionTarget.Rendering += CompositionTargetRenderingHandler;

            RegisterButtonHandlers();

            if (viewModel == null)
            {
                return;
            }

            viewModel.RequestAttachToScene += ViewModelRequestAttachToSceneHandler;
            viewModel.RequestCreateModels += RequestCreateModelsHandler;
            viewModel.RequestViewRefresh += RequestViewRefreshHandler;
        }

        void RequestViewRefreshHandler()
        {
            View.InvalidateRender();
        }

        private void RequestCreateModelsHandler(IEnumerable<IRenderPackage> packages)
        {
            if (CheckAccess())
                viewModel.GenerateViewGeometryFromRenderPackagesAndRequestUpdate(packages);
            else
            {
                Dispatcher.BeginInvoke(DispatcherPriority.Render, new Action(() => viewModel.GenerateViewGeometryFromRenderPackagesAndRequestUpdate(packages)));
            }
        }

        private void ViewModelRequestAttachToSceneHandler(Model3D model3D)
        {
            if (model3D is GeometryModel3D)
            {
                if (View != null && View.RenderHost != null && !model3D.IsAttached)
                {
                    model3D.Attach(View.RenderHost);
                }
            }
<<<<<<< HEAD

            var camerasElement = doc.CreateElement("Cameras");
            SaveCamera(camerasElement);
            root.AppendChild(camerasElement);  
        }

        /// <summary>
        /// A utility method for finding all the geometry model objects in the geometry
        /// dictionary which correspond to a node.
        /// </summary>
        /// <param name="node">The node.</param>
        /// <returns></returns>
        private KeyValuePair<string, Model3D>[] FindGeometryModel3DsForNode(NodeModel node)
        {
            var geometryModels =
                Model3DDictionary
                    .Where(x => x.Key.Contains(node.AstIdentifierBase))
                    .Where(x => x.Value is GeometryModel3D)
                    .Select(x => x).ToArray();

            return geometryModels;   
        }

        void Model_ShutdownStarted(Models.DynamoModel model)
        {
            UnregisterEventHandlers();
        }

        void ViewModel_PropertyChanged(object sender, PropertyChangedEventArgs e)
        {
            switch (e.PropertyName)
            {
                case "IsPanning":
                case "IsOrbiting":
                    NotifyPropertyChanged("LeftClickCommand");
                    break;
            }
        }

        void CompositionTarget_Rendering(object sender, EventArgs e)
        {
            if (renderTimer.IsRunning)
            {
                renderTimer.Stop();              
                renderTimer.Reset();
                if (context.ViewModel.ShowBusyIndicator)
                {
                    var vm = context.ViewModel.HomeSpaceViewModel as HomeWorkspaceViewModel;
                    vm.SetCurrentWarning(NotificationLevel.Mild,Wpf.Properties.Resources.RunCompleted);
                    context.ViewModel.ShowBusyIndicator = false;
                }
            }

            if (directionalLight == null)
            {
                return;
            }

            var cf = new Vector3((float)camera.LookDirection.X, (float)camera.LookDirection.Y, (float)camera.LookDirection.Z).Normalized();
            var cu = new Vector3((float)camera.UpDirection.X, (float)camera.UpDirection.Y, (float)camera.UpDirection.Z).Normalized();
            var right = Vector3.Cross(cf, cu);

            var qel = Quaternion.RotationAxis(right, (float)((-LightElevationDegrees * Math.PI) / 180));
            var qaz = Quaternion.RotationAxis(cu, (float)((LightAzimuthDegrees * Math.PI) / 180));
            var v = Vector3.Transform(cf, qaz*qel);
            directionalLightDirection = v;

            if ( !directionalLight.Direction.Equals(directionalLightDirection))
            {
                directionalLight.Direction = v;
            }

            UpdateNearClipPlaneForSceneBounds();
        }

        /// <summary>
        /// This method attempts to maximize the near clip plane in order to 
        /// achiever higher z-buffer precision.
        /// </summary>
        private void UpdateNearClipPlaneForSceneBounds()
        {
            // http: //www.sjbaker.org/steve/omniv/love_your_z_buffer.html
            var sceneBounds = watch_view.FindBounds();
            var maxDim = Math.Max(Math.Max(sceneBounds.SizeX, sceneBounds.Y), sceneBounds.SizeZ);
            Camera.NearPlaneDistance = Math.Max(CalculateNearClipPlane(maxDim), 0.1);
        }

        private double CalculateNearClipPlane(double maxDim)
        {
            return maxDim * NearPlaneDistanceFactor;
        }

        /// <summary>
        /// Handler for the visualization manager's ResultsReadyToVisualize event.
        /// </summary>
        /// <param name="sender"></param>
        /// <param name="e"></param>
        private void VisualizationManager_ResultsReadyToVisualize(VisualizationEventArgs args)
        {
            if (CheckAccess())
                RenderDrawables(args);
=======
>>>>>>> 8b35d0c8
            else
            {
                //This is for Directional Light. When a watch is attached,
                //Directional light has to be attached one more time.
                if (!model3D.IsAttached && View != null && View.RenderHost != null)
                {
                    model3D.Attach(View.RenderHost);
                }
            }
        }

        private void ThumbResizeThumbOnDragDeltaHandler(object sender, DragDeltaEventArgs e)
        {
            var yAdjust = ActualHeight + e.VerticalChange;
            var xAdjust = ActualWidth + e.HorizontalChange;

            if (xAdjust >= inputGrid.MinWidth)
            {
                Width = xAdjust;
            }

            if (yAdjust >= inputGrid.MinHeight)
            {
                Height = yAdjust;
            }
        }

        private void CompositionTargetRenderingHandler(object sender, EventArgs e)
        {
            var sceneBounds = watch_view.FindBounds();
            viewModel.ComputeFrameUpdate(sceneBounds);
        }

        private void OnZoomToFitClickedHandler(object sender, RoutedEventArgs e)
        {
            watch_view.ZoomExtents();
        }

        private void MouseButtonIgnoreHandler(object sender, MouseButtonEventArgs e)
        {
            e.Handled = false;
        }

        private void view_PreviewMouseRightButtonDown(object sender, MouseButtonEventArgs e)
        {
            rightMousePoint = e.GetPosition(topControl);
        }

        private void view_MouseRightButtonUp(object sender, MouseButtonEventArgs e)
        {
            //if the mouse has moved, and this is a right click, we assume 
            // rotation. handle the event so we don't show the context menu
            // if the user wants the contextual menu they can click on the
            // node sidebar or top bar
            if (e.GetPosition(topControl) != rightMousePoint)
            {
                e.Handled = true;
            }
        }

        #endregion
<<<<<<< HEAD

        #region private methods

        /// <summary>
        /// Create the grid
        /// </summary>
        private void DrawGrid()
        {
            Grid = new LineGeometry3D();
            var positions = new Vector3Collection();
            var indices = new IntCollection();
            var colors = new Color4Collection();

            for(var i= 0; i < 10; i += 1)
            {
                for (var j = 0; j < 10; j += 1)
                {
                    DrawGridPatch(positions, indices, colors, -50 + i * 10, -50 + j * 10);
                }
            }

            Grid.Positions = positions;
            Grid.Indices = indices;
            Grid.Colors = colors;

            Axes = new LineGeometry3D();
            var axesPositions = new Vector3Collection();
            var axesIndices = new IntCollection();
            var axesColors = new Color4Collection();

            // Draw the coordinate axes
            axesPositions.Add(new Vector3());
            axesIndices.Add(axesPositions.Count - 1);
            axesPositions.Add(new Vector3(50, 0, 0));
            axesIndices.Add(axesPositions.Count - 1);
            axesColors.Add(SharpDX.Color.Red);
            axesColors.Add(SharpDX.Color.Red);

            axesPositions.Add(new Vector3());
            axesIndices.Add(axesPositions.Count - 1);
            axesPositions.Add(new Vector3(0, 5, 0));
            axesIndices.Add(axesPositions.Count - 1);
            axesColors.Add(SharpDX.Color.Blue);
            axesColors.Add(SharpDX.Color.Blue);

            axesPositions.Add(new Vector3());
            axesIndices.Add(axesPositions.Count - 1);
            axesPositions.Add(new Vector3(0, 0, -50));
            axesIndices.Add(axesPositions.Count - 1);
            axesColors.Add(SharpDX.Color.Green);
            axesColors.Add(SharpDX.Color.Green);

            Axes.Positions = axesPositions;
            Axes.Indices = axesIndices;
            Axes.Colors = axesColors;

        }

        private static void DrawGridPatch(
            Vector3Collection positions, IntCollection indices, Color4Collection colors, int startX, int startY)
        {
            var c1 = (Color)ColorConverter.ConvertFromString("#c5d1d8");
            c1.Clamp();
            var c2 = (Color)ColorConverter.ConvertFromString("#ddeaf2");
            c2.Clamp();

            var darkGridColor = new Color4(new Vector4(c1.ScR,c1.ScG ,c1.ScB, 1));
            var lightGridColor = new Color4(new Vector4(c2.ScR, c2.ScG, c2.ScB, 1));

            const int size = 10;

            for (var x = startX; x <= startX + size; x++)
            {
                if (x == 0 && startY < 0) continue;

                var v = new Vector3(x, -.001f, startY);
                positions.Add(v);
                indices.Add(positions.Count - 1);
                positions.Add(new Vector3(x, -.001f, startY + size));
                indices.Add(positions.Count - 1);

                if (x % 5 == 0)
                {
                    colors.Add(darkGridColor);
                    colors.Add(darkGridColor);
                }
                else
                {
                    colors.Add(lightGridColor);
                    colors.Add(lightGridColor);
                }
            }

            for (var y = startY; y <= startY + size; y++)
            {
                if (y == 0 && startX >= 0) continue;

                positions.Add(new Vector3(startX, -.001f, y));
                indices.Add(positions.Count - 1);
                positions.Add(new Vector3(startX + size, -.001f, y));
                indices.Add(positions.Count - 1);

                if (y % 5 == 0)
                {
                    colors.Add(darkGridColor);
                    colors.Add(darkGridColor);
                }
                else
                {
                    colors.Add(lightGridColor);
                    colors.Add(lightGridColor);
                }
            }
        }

        /// <summary>
        /// Use the render packages returned from the visualization manager to update the visuals.
        /// The visualization event arguments will contain a set of render packages and an id representing 
        /// the associated node. Visualizations for the background preview will return an empty id.
        /// </summary>
        /// <param name="e"></param>
        public void RenderDrawables(VisualizationEventArgs e)
        {
           
            //check the id, if the id is meant for another watch,
            //then ignore it
            if (e.Id != _id)
            {
                if (!context.ViewModel.ShowBusyIndicator)
                {
                    context.ViewModel.ShowBusyIndicator = true;
                }
                Attach();
                NotifyPropertyChanged("");
                return;
            }
        
            // Don't render if the user's system is incapable.
            if (renderingTier == 0)
            {
                return;
            }

            renderTimer.Start();
                 
            Text = null;

            var packages = e.Packages.Concat(e.SelectedPackages)
                .Cast<HelixRenderPackage>().Where(rp=>rp.MeshVertexCount % 3 == 0);
    
            var text = HelixRenderPackage.InitText3D();

            var aggParams = new PackageAggregationParams
            {
                Packages = packages,                          
                Text = text
            };

            AggregateRenderPackages(aggParams);

            renderTimer.Stop();           
            renderTimer.Reset();
            renderTimer.Start();       
            
            //Helix render the packages in certain order. Here, the BillBoardText has to be rendered
            //after rendering all the geometry. Otherwise, the Text will not get rendered at the right 
            //position. Also, BillBoardText gets attached only once. It is not removed from the tree everytime.
            //Instead, only the geometry gets updated every time. Once it is attached (after the geometry), helix
            // renders the text at the right position.
            if (Text != null && Text.TextInfo.Any())
            {
                BillboardTextModel3D billboardText3D = new BillboardTextModel3D
                {
                    Transform = Model1Transform
                };

                if (model3DDictionary != null && !model3DDictionary.ContainsKey("BillBoardText"))
                {
                    model3DDictionary.Add("BillBoardText", billboardText3D);
                }

                var billBoardModel3D = model3DDictionary["BillBoardText"] as BillboardTextModel3D;
                billBoardModel3D.Geometry = Text;
                if (!billBoardModel3D.IsAttached)
                {
                    billBoardModel3D.Attach(View.RenderHost);
                }
            }
            else
            {               
                if (model3DDictionary != null && model3DDictionary.ContainsKey("BillBoardText"))
                {
                    var billBoardModel3D = model3DDictionary["BillBoardText"] as BillboardTextModel3D;
                    billBoardModel3D.Geometry = Text;                   
                }                
            }

            //This is required for Dynamo to send property changed notifications to helix.          
            NotifyPropertyChanged("");
        }

        private void AggregateRenderPackages(PackageAggregationParams parameters)
        {
            //Clear the geometry values before adding the package.
            VisualizationManager_WorkspaceOpenedClosedHandled();

            foreach (var rp in parameters.Packages)
            {
                //Node ID gets updated with a ":" everytime this function is called.
                //For example, if the same point node is called multiple times (CBN), the ID has a ":"
                //and this makes the dictionary to have multiple entries for the same node. 
                var baseId = rp.Description;
                if (baseId.IndexOf(":", StringComparison.Ordinal) > 0)
                {
                    baseId = baseId.Split(':')[0];
                }
                var id = baseId;

                var p = rp.Points;
                if (p.Positions.Any())
                {
                    id = baseId + ":points";

                    PointGeometryModel3D pointGeometry3D;

                    if (model3DDictionary.ContainsKey(id))
                    {
                        pointGeometry3D = model3DDictionary[id] as PointGeometryModel3D;
                    }
                    else
                    {
                        pointGeometry3D = new PointGeometryModel3D
                        {
                            Geometry = HelixRenderPackage.InitPointGeometry(),
                            Transform = Model1Transform,
                            Color = SharpDX.Color.White,
                            Figure = PointGeometryModel3D.PointFigure.Ellipse,
                            Size = defaultPointSize,
                            IsHitTestVisible = true,
                            IsSelected = rp.IsSelected
                        };
                        model3DDictionary.Add(id, pointGeometry3D);
                    }

                    var points = pointGeometry3D.Geometry as PointGeometry3D;
                    var startIdx = points.Positions.Count;

                    points.Positions.AddRange(p.Positions);
                    points.Colors.AddRange(p.Colors.Any() ? p.Colors : Enumerable.Repeat(defaultPointColor, points.Positions.Count));
                    points.Indices.AddRange(p.Indices.Select(i => i + startIdx));

                    if (rp.DisplayLabels)
                    {
                        var pt = p.Positions[0];
                        parameters.Text.TextInfo.Add(new TextInfo(HelixRenderPackage.CleanTag(rp.Description), new Vector3(pt.X + 0.025f, pt.Y + 0.025f, pt.Z + 0.025f)));
                        Text = parameters.Text;
                    }

                    pointGeometry3D.Geometry = points;
                    pointGeometry3D.Name = baseId;
                    pointGeometry3D.MouseDown3D += meshGeometry3D_MouseDown3D;
                }

                var l = rp.Lines;
                if (l.Positions.Any())
                {
                    id = baseId + ":lines";

                    LineGeometryModel3D lineGeometry3D;

                    if (model3DDictionary.ContainsKey(id))
                    {
                        lineGeometry3D = model3DDictionary[id] as LineGeometryModel3D;
                    }
                    else
                    {
                        lineGeometry3D = new LineGeometryModel3D()
                        {
                            Geometry = HelixRenderPackage.InitLineGeometry(),
                            Transform = Model1Transform,
                            Color = SharpDX.Color.White,
                            Thickness = 0.5,
                            IsHitTestVisible = true,
                            IsSelected = rp.IsSelected
                        };

                        model3DDictionary.Add(id, lineGeometry3D);
                    }

                    var lineSet = lineGeometry3D.Geometry as LineGeometry3D;
                    var startIdx = lineSet.Positions.Count;

                    lineSet.Positions.AddRange(l.Positions);
                    lineSet.Colors.AddRange(l.Colors.Any() ? l.Colors : Enumerable.Repeat(defaultLineColor, l.Positions.Count));
                    lineSet.Indices.AddRange(l.Indices.Any() ? l.Indices.Select(i => i + startIdx) : Enumerable.Range(startIdx, startIdx + l.Positions.Count));

                    if (rp.DisplayLabels)
                    {
                        var pt = lineSet.Positions[startIdx];
                        parameters.Text.TextInfo.Add(new TextInfo(HelixRenderPackage.CleanTag(rp.Description), new Vector3(pt.X + 0.025f, pt.Y + 0.025f, pt.Z + 0.025f)));
                        Text = parameters.Text;
                    }

                    lineGeometry3D.Geometry = lineSet;
                    lineGeometry3D.Name = baseId;
                    lineGeometry3D.MouseDown3D += meshGeometry3D_MouseDown3D;
                }

                var m = rp.Mesh;
                if (!m.Positions.Any()) continue;

                id = ((rp.RequiresPerVertexColoration || rp.Colors != null) ? rp.Description : baseId) + ":mesh";

                DynamoGeometryModel3D meshGeometry3D;

                if (model3DDictionary.ContainsKey(id))
                {
                    meshGeometry3D = model3DDictionary[id] as DynamoGeometryModel3D;
                }
                else
                {
                    meshGeometry3D = new DynamoGeometryModel3D()
                    {
                        Transform = Model1Transform,
                        Material = WhiteMaterial,
                        IsHitTestVisible = true,
                        RequiresPerVertexColoration = rp.RequiresPerVertexColoration,
                        IsSelected = rp.IsSelected,
                    };
                    
                    if (rp.Colors != null)
                    {
                        var pf = PixelFormats.Bgra32;
                        var stride = (rp.ColorsStride / 4 * pf.BitsPerPixel + 7) / 8;
                        try
                        {
                            var diffMap = BitmapSource.Create(rp.ColorsStride/4, rp.Colors.Count()/rp.ColorsStride, 96.0, 96.0, pf, null,
                                rp.Colors.ToArray(), stride);
                            var diffMat = new PhongMaterial
                            {
                                Name = "White",
                                AmbientColor = PhongMaterials.ToColor(0.1, 0.1, 0.1, 1.0),
                                DiffuseColor = materialColor,
                                SpecularColor = PhongMaterials.ToColor(0.0225, 0.0225, 0.0225, 1.0),
                                EmissiveColor = PhongMaterials.ToColor(0.0, 0.0, 0.0, 1.0),
                                SpecularShininess = 12.8f,
                                DiffuseMap = diffMap
                            };
                            meshGeometry3D.Material = diffMat;
                        }
                        catch (Exception ex)
                        {
                            Console.WriteLine(ex.Message);
                            Console.WriteLine(ex.StackTrace);
                        }
                    }
                    ((MaterialGeometryModel3D) meshGeometry3D).SelectionColor = selectionColor; 
                    model3DDictionary.Add(id, meshGeometry3D);
                }

                var mesh = meshGeometry3D.Geometry == null ? HelixRenderPackage.InitMeshGeometry() : meshGeometry3D.Geometry as MeshGeometry3D;
                var idxCount = mesh.Positions.Count;

                mesh.Positions.AddRange(m.Positions);

                mesh.Colors.AddRange(m.Colors);
                mesh.Normals.AddRange(m.Normals);
                mesh.TextureCoordinates.AddRange(m.TextureCoordinates);
                mesh.Indices.AddRange(m.Indices.Select(i => i + idxCount));

                if (mesh.Colors.Any(c => c.Alpha < 1.0))
                {
                    meshGeometry3D.HasTransparency = true;
                }

                if (rp.DisplayLabels)
                {
                    var pt = mesh.Positions[idxCount];
                    parameters.Text.TextInfo.Add(new TextInfo(HelixRenderPackage.CleanTag(rp.Description), new Vector3(pt.X + 0.025f, pt.Y + 0.025f, pt.Z + 0.025f)));
                    Text = parameters.Text;
                }

                meshGeometry3D.Geometry = mesh;
                meshGeometry3D.Name = baseId; 
                meshGeometry3D.MouseDown3D += meshGeometry3D_MouseDown3D;
            }

            Attach();
        }

        void meshGeometry3D_MouseDown3D(object sender, RoutedEventArgs e)
        {
            var args = e as Mouse3DEventArgs;
            if (args == null) return;
            if (args.Viewport == null) return;

            var contextViewModel = DataContext as IWatchViewModel;
            var viewModel = contextViewModel.ViewModel;
            
            foreach (var node in viewModel.Model.CurrentWorkspace.Nodes)
            {
                var foundNode = node.AstIdentifierBase.Contains(((GeometryModel3D) e.OriginalSource).Name);
                if (!foundNode) continue;
                DynamoSelection.Instance.ClearSelection();
                viewModel.Model.AddToSelection(node);
            }
        }
       
        private void Attach()
        {
            foreach (var kvp in model3DDictionary)
            {
                var model3d = kvp.Value;
                if (model3d is GeometryModel3D)
                {                  
                    if (View != null && View.RenderHost != null)
                    {
                        model3d.Attach(View.RenderHost);
                    }
                }
                else
                {
                    //This is for Directional Light. When a watch is attached,
                    //Directional light has to be attached one more time.
                    if (!model3d.IsAttached && View != null && View.RenderHost != null)
                    {
                        model3d.Attach(View.RenderHost);
                    }
                    //else
                    //{
                    //    model3d.Detach();
                    //    model3d.Attach(View.RenderHost);
                    //}
                }
            }   
        }

        private void SaveCamera(XmlElement camerasElement)
        {
            try
            {
                var node = XmlHelper.AddNode(camerasElement, "Camera");
                XmlHelper.AddAttribute(node, "Name", Name);
                XmlHelper.AddAttribute(node, "eyeX", Camera.Position.X.ToString(CultureInfo.InvariantCulture));
                XmlHelper.AddAttribute(node, "eyeY", Camera.Position.Y.ToString(CultureInfo.InvariantCulture));
                XmlHelper.AddAttribute(node, "eyeZ", Camera.Position.Z.ToString(CultureInfo.InvariantCulture));
                XmlHelper.AddAttribute(node, "lookX", Camera.LookDirection.X.ToString(CultureInfo.InvariantCulture));
                XmlHelper.AddAttribute(node, "lookY", Camera.LookDirection.Y.ToString(CultureInfo.InvariantCulture));
                XmlHelper.AddAttribute(node, "lookZ", Camera.LookDirection.Z.ToString(CultureInfo.InvariantCulture));
                camerasElement.AppendChild(node);
            }
            catch (Exception ex)
            {
                const string msg = "CAMERA: Camera position information could not be saved.";
                LogCameraWarning(msg, ex);
            }
        }

        private void LoadCamera(XmlNode cameraNode)
        {
            if (cameraNode.Attributes.Count == 0)
            {
                return;
            }

            try
            {
                Name = cameraNode.Attributes["Name"].Value;
                var ex = float.Parse(cameraNode.Attributes["eyeX"].Value);
                var ey = float.Parse(cameraNode.Attributes["eyeY"].Value);
                var ez = float.Parse(cameraNode.Attributes["eyeZ"].Value);
                var lx = float.Parse(cameraNode.Attributes["lookX"].Value);
                var ly = float.Parse(cameraNode.Attributes["lookY"].Value);
                var lz = float.Parse(cameraNode.Attributes["lookZ"].Value);

                Camera.LookDirection = new Vector3D(lx, ly, lz);
                Camera.Position = new Point3D(ex, ey, ez);
            }
            catch (Exception ex)
            {
                const string msg = "CAMERA: Camera position information could not be loaded from the file.";
                LogCameraWarning(msg, ex);
            }
        }

        private void LogCameraWarning(string msg, Exception ex)
        {
            var logger = context.ViewModel.Model.Logger;

            logger.Log(msg, LogLevel.Console);
            logger.Log(msg, LogLevel.File);
            logger.Log(ex.Message, LogLevel.File);
        }

        #endregion
    }

    internal class PackageAggregationParams
    {
        public IEnumerable<HelixRenderPackage> Packages { get; set; } 
        public BillboardText3D Text { get; set; }
=======
>>>>>>> 8b35d0c8
    }
}<|MERGE_RESOLUTION|>--- conflicted
+++ resolved
@@ -24,12 +24,8 @@
 using Dynamo.UI;
 using Dynamo.ViewModels;
 using Dynamo.Wpf.Rendering;
-<<<<<<< HEAD
-using Dynamo.Wpf.ViewModels.Core;
-=======
 using Dynamo.Wpf.ViewModels;
 using Dynamo.Wpf.ViewModels.Watch3D;
->>>>>>> 8b35d0c8
 using DynamoUtilities;
 using HelixToolkit.Wpf.SharpDX;
 using HelixToolkit.Wpf.SharpDX.Core;
@@ -54,46 +50,7 @@
         #region private members
 
         private Point rightMousePoint;
-<<<<<<< HEAD
-        private LineGeometry3D worldGrid;
-        private LineGeometry3D worldAxes;
-        private RenderTechnique renderTechnique;
-        private PerspectiveCamera camera;
-        private Color4 selectionColor;
-        private Color4 materialColor;
-        private Vector3 directionalLightDirection;
-        private Color4 directionalLightColor;
-        private DirectionalLight3D directionalLight;
-        private Color4 defaultLineColor;
-        private Color4 defaultPointColor;
-        private double lightAzimuthDegrees = 45.0;
-        private double lightElevationDegrees = 35.0;
-        private int renderingTier;
-        private IWatchViewModel context;
-        private double nearPlaneDistanceFactor = 0.01;
-        internal readonly Vector3D defaultCameraLookDirection = new Vector3D(-10, -10, -10);
-        internal readonly Point3D defaultCameraPosition = new Point3D(10, 15, 10);
-        internal readonly Vector3D defaultCameraUpDirection = new Vector3D(0, 1, 0); 
-        private readonly Size defaultPointSize = new Size(8,8);
-
-        private Dictionary<string, Model3D> model3DDictionary = new Dictionary<string, Model3D>();
-        private Dictionary<string, Model3D> Model3DDictionary
-        {
-            get
-            {
-                return model3DDictionary;
-            }
-
-            set
-            {
-                model3DDictionary = value;
-            }
-        }
-
-        private Stopwatch renderTimer = new Stopwatch();
-=======
         private HelixWatch3DViewModel viewModel;
->>>>>>> 8b35d0c8
 
         #endregion
 
@@ -195,110 +152,6 @@
                     model3D.Attach(View.RenderHost);
                 }
             }
-<<<<<<< HEAD
-
-            var camerasElement = doc.CreateElement("Cameras");
-            SaveCamera(camerasElement);
-            root.AppendChild(camerasElement);  
-        }
-
-        /// <summary>
-        /// A utility method for finding all the geometry model objects in the geometry
-        /// dictionary which correspond to a node.
-        /// </summary>
-        /// <param name="node">The node.</param>
-        /// <returns></returns>
-        private KeyValuePair<string, Model3D>[] FindGeometryModel3DsForNode(NodeModel node)
-        {
-            var geometryModels =
-                Model3DDictionary
-                    .Where(x => x.Key.Contains(node.AstIdentifierBase))
-                    .Where(x => x.Value is GeometryModel3D)
-                    .Select(x => x).ToArray();
-
-            return geometryModels;   
-        }
-
-        void Model_ShutdownStarted(Models.DynamoModel model)
-        {
-            UnregisterEventHandlers();
-        }
-
-        void ViewModel_PropertyChanged(object sender, PropertyChangedEventArgs e)
-        {
-            switch (e.PropertyName)
-            {
-                case "IsPanning":
-                case "IsOrbiting":
-                    NotifyPropertyChanged("LeftClickCommand");
-                    break;
-            }
-        }
-
-        void CompositionTarget_Rendering(object sender, EventArgs e)
-        {
-            if (renderTimer.IsRunning)
-            {
-                renderTimer.Stop();              
-                renderTimer.Reset();
-                if (context.ViewModel.ShowBusyIndicator)
-                {
-                    var vm = context.ViewModel.HomeSpaceViewModel as HomeWorkspaceViewModel;
-                    vm.SetCurrentWarning(NotificationLevel.Mild,Wpf.Properties.Resources.RunCompleted);
-                    context.ViewModel.ShowBusyIndicator = false;
-                }
-            }
-
-            if (directionalLight == null)
-            {
-                return;
-            }
-
-            var cf = new Vector3((float)camera.LookDirection.X, (float)camera.LookDirection.Y, (float)camera.LookDirection.Z).Normalized();
-            var cu = new Vector3((float)camera.UpDirection.X, (float)camera.UpDirection.Y, (float)camera.UpDirection.Z).Normalized();
-            var right = Vector3.Cross(cf, cu);
-
-            var qel = Quaternion.RotationAxis(right, (float)((-LightElevationDegrees * Math.PI) / 180));
-            var qaz = Quaternion.RotationAxis(cu, (float)((LightAzimuthDegrees * Math.PI) / 180));
-            var v = Vector3.Transform(cf, qaz*qel);
-            directionalLightDirection = v;
-
-            if ( !directionalLight.Direction.Equals(directionalLightDirection))
-            {
-                directionalLight.Direction = v;
-            }
-
-            UpdateNearClipPlaneForSceneBounds();
-        }
-
-        /// <summary>
-        /// This method attempts to maximize the near clip plane in order to 
-        /// achiever higher z-buffer precision.
-        /// </summary>
-        private void UpdateNearClipPlaneForSceneBounds()
-        {
-            // http: //www.sjbaker.org/steve/omniv/love_your_z_buffer.html
-            var sceneBounds = watch_view.FindBounds();
-            var maxDim = Math.Max(Math.Max(sceneBounds.SizeX, sceneBounds.Y), sceneBounds.SizeZ);
-            Camera.NearPlaneDistance = Math.Max(CalculateNearClipPlane(maxDim), 0.1);
-        }
-
-        private double CalculateNearClipPlane(double maxDim)
-        {
-            return maxDim * NearPlaneDistanceFactor;
-        }
-
-        /// <summary>
-        /// Handler for the visualization manager's ResultsReadyToVisualize event.
-        /// </summary>
-        /// <param name="sender"></param>
-        /// <param name="e"></param>
-        private void VisualizationManager_ResultsReadyToVisualize(VisualizationEventArgs args)
-        {
-            if (CheckAccess())
-                RenderDrawables(args);
-=======
->>>>>>> 8b35d0c8
             else
             {
                 //This is for Directional Light. When a watch is attached,
@@ -360,509 +213,5 @@
         }
 
         #endregion
-<<<<<<< HEAD
-
-        #region private methods
-
-        /// <summary>
-        /// Create the grid
-        /// </summary>
-        private void DrawGrid()
-        {
-            Grid = new LineGeometry3D();
-            var positions = new Vector3Collection();
-            var indices = new IntCollection();
-            var colors = new Color4Collection();
-
-            for(var i= 0; i < 10; i += 1)
-            {
-                for (var j = 0; j < 10; j += 1)
-                {
-                    DrawGridPatch(positions, indices, colors, -50 + i * 10, -50 + j * 10);
-                }
-            }
-
-            Grid.Positions = positions;
-            Grid.Indices = indices;
-            Grid.Colors = colors;
-
-            Axes = new LineGeometry3D();
-            var axesPositions = new Vector3Collection();
-            var axesIndices = new IntCollection();
-            var axesColors = new Color4Collection();
-
-            // Draw the coordinate axes
-            axesPositions.Add(new Vector3());
-            axesIndices.Add(axesPositions.Count - 1);
-            axesPositions.Add(new Vector3(50, 0, 0));
-            axesIndices.Add(axesPositions.Count - 1);
-            axesColors.Add(SharpDX.Color.Red);
-            axesColors.Add(SharpDX.Color.Red);
-
-            axesPositions.Add(new Vector3());
-            axesIndices.Add(axesPositions.Count - 1);
-            axesPositions.Add(new Vector3(0, 5, 0));
-            axesIndices.Add(axesPositions.Count - 1);
-            axesColors.Add(SharpDX.Color.Blue);
-            axesColors.Add(SharpDX.Color.Blue);
-
-            axesPositions.Add(new Vector3());
-            axesIndices.Add(axesPositions.Count - 1);
-            axesPositions.Add(new Vector3(0, 0, -50));
-            axesIndices.Add(axesPositions.Count - 1);
-            axesColors.Add(SharpDX.Color.Green);
-            axesColors.Add(SharpDX.Color.Green);
-
-            Axes.Positions = axesPositions;
-            Axes.Indices = axesIndices;
-            Axes.Colors = axesColors;
-
-        }
-
-        private static void DrawGridPatch(
-            Vector3Collection positions, IntCollection indices, Color4Collection colors, int startX, int startY)
-        {
-            var c1 = (Color)ColorConverter.ConvertFromString("#c5d1d8");
-            c1.Clamp();
-            var c2 = (Color)ColorConverter.ConvertFromString("#ddeaf2");
-            c2.Clamp();
-
-            var darkGridColor = new Color4(new Vector4(c1.ScR,c1.ScG ,c1.ScB, 1));
-            var lightGridColor = new Color4(new Vector4(c2.ScR, c2.ScG, c2.ScB, 1));
-
-            const int size = 10;
-
-            for (var x = startX; x <= startX + size; x++)
-            {
-                if (x == 0 && startY < 0) continue;
-
-                var v = new Vector3(x, -.001f, startY);
-                positions.Add(v);
-                indices.Add(positions.Count - 1);
-                positions.Add(new Vector3(x, -.001f, startY + size));
-                indices.Add(positions.Count - 1);
-
-                if (x % 5 == 0)
-                {
-                    colors.Add(darkGridColor);
-                    colors.Add(darkGridColor);
-                }
-                else
-                {
-                    colors.Add(lightGridColor);
-                    colors.Add(lightGridColor);
-                }
-            }
-
-            for (var y = startY; y <= startY + size; y++)
-            {
-                if (y == 0 && startX >= 0) continue;
-
-                positions.Add(new Vector3(startX, -.001f, y));
-                indices.Add(positions.Count - 1);
-                positions.Add(new Vector3(startX + size, -.001f, y));
-                indices.Add(positions.Count - 1);
-
-                if (y % 5 == 0)
-                {
-                    colors.Add(darkGridColor);
-                    colors.Add(darkGridColor);
-                }
-                else
-                {
-                    colors.Add(lightGridColor);
-                    colors.Add(lightGridColor);
-                }
-            }
-        }
-
-        /// <summary>
-        /// Use the render packages returned from the visualization manager to update the visuals.
-        /// The visualization event arguments will contain a set of render packages and an id representing 
-        /// the associated node. Visualizations for the background preview will return an empty id.
-        /// </summary>
-        /// <param name="e"></param>
-        public void RenderDrawables(VisualizationEventArgs e)
-        {
-           
-            //check the id, if the id is meant for another watch,
-            //then ignore it
-            if (e.Id != _id)
-            {
-                if (!context.ViewModel.ShowBusyIndicator)
-                {
-                    context.ViewModel.ShowBusyIndicator = true;
-                }
-                Attach();
-                NotifyPropertyChanged("");
-                return;
-            }
-        
-            // Don't render if the user's system is incapable.
-            if (renderingTier == 0)
-            {
-                return;
-            }
-
-            renderTimer.Start();
-                 
-            Text = null;
-
-            var packages = e.Packages.Concat(e.SelectedPackages)
-                .Cast<HelixRenderPackage>().Where(rp=>rp.MeshVertexCount % 3 == 0);
-    
-            var text = HelixRenderPackage.InitText3D();
-
-            var aggParams = new PackageAggregationParams
-            {
-                Packages = packages,                          
-                Text = text
-            };
-
-            AggregateRenderPackages(aggParams);
-
-            renderTimer.Stop();           
-            renderTimer.Reset();
-            renderTimer.Start();       
-            
-            //Helix render the packages in certain order. Here, the BillBoardText has to be rendered
-            //after rendering all the geometry. Otherwise, the Text will not get rendered at the right 
-            //position. Also, BillBoardText gets attached only once. It is not removed from the tree everytime.
-            //Instead, only the geometry gets updated every time. Once it is attached (after the geometry), helix
-            // renders the text at the right position.
-            if (Text != null && Text.TextInfo.Any())
-            {
-                BillboardTextModel3D billboardText3D = new BillboardTextModel3D
-                {
-                    Transform = Model1Transform
-                };
-
-                if (model3DDictionary != null && !model3DDictionary.ContainsKey("BillBoardText"))
-                {
-                    model3DDictionary.Add("BillBoardText", billboardText3D);
-                }
-
-                var billBoardModel3D = model3DDictionary["BillBoardText"] as BillboardTextModel3D;
-                billBoardModel3D.Geometry = Text;
-                if (!billBoardModel3D.IsAttached)
-                {
-                    billBoardModel3D.Attach(View.RenderHost);
-                }
-            }
-            else
-            {               
-                if (model3DDictionary != null && model3DDictionary.ContainsKey("BillBoardText"))
-                {
-                    var billBoardModel3D = model3DDictionary["BillBoardText"] as BillboardTextModel3D;
-                    billBoardModel3D.Geometry = Text;                   
-                }                
-            }
-
-            //This is required for Dynamo to send property changed notifications to helix.          
-            NotifyPropertyChanged("");
-        }
-
-        private void AggregateRenderPackages(PackageAggregationParams parameters)
-        {
-            //Clear the geometry values before adding the package.
-            VisualizationManager_WorkspaceOpenedClosedHandled();
-
-            foreach (var rp in parameters.Packages)
-            {
-                //Node ID gets updated with a ":" everytime this function is called.
-                //For example, if the same point node is called multiple times (CBN), the ID has a ":"
-                //and this makes the dictionary to have multiple entries for the same node. 
-                var baseId = rp.Description;
-                if (baseId.IndexOf(":", StringComparison.Ordinal) > 0)
-                {
-                    baseId = baseId.Split(':')[0];
-                }
-                var id = baseId;
-
-                var p = rp.Points;
-                if (p.Positions.Any())
-                {
-                    id = baseId + ":points";
-
-                    PointGeometryModel3D pointGeometry3D;
-
-                    if (model3DDictionary.ContainsKey(id))
-                    {
-                        pointGeometry3D = model3DDictionary[id] as PointGeometryModel3D;
-                    }
-                    else
-                    {
-                        pointGeometry3D = new PointGeometryModel3D
-                        {
-                            Geometry = HelixRenderPackage.InitPointGeometry(),
-                            Transform = Model1Transform,
-                            Color = SharpDX.Color.White,
-                            Figure = PointGeometryModel3D.PointFigure.Ellipse,
-                            Size = defaultPointSize,
-                            IsHitTestVisible = true,
-                            IsSelected = rp.IsSelected
-                        };
-                        model3DDictionary.Add(id, pointGeometry3D);
-                    }
-
-                    var points = pointGeometry3D.Geometry as PointGeometry3D;
-                    var startIdx = points.Positions.Count;
-
-                    points.Positions.AddRange(p.Positions);
-                    points.Colors.AddRange(p.Colors.Any() ? p.Colors : Enumerable.Repeat(defaultPointColor, points.Positions.Count));
-                    points.Indices.AddRange(p.Indices.Select(i => i + startIdx));
-
-                    if (rp.DisplayLabels)
-                    {
-                        var pt = p.Positions[0];
-                        parameters.Text.TextInfo.Add(new TextInfo(HelixRenderPackage.CleanTag(rp.Description), new Vector3(pt.X + 0.025f, pt.Y + 0.025f, pt.Z + 0.025f)));
-                        Text = parameters.Text;
-                    }
-
-                    pointGeometry3D.Geometry = points;
-                    pointGeometry3D.Name = baseId;
-                    pointGeometry3D.MouseDown3D += meshGeometry3D_MouseDown3D;
-                }
-
-                var l = rp.Lines;
-                if (l.Positions.Any())
-                {
-                    id = baseId + ":lines";
-
-                    LineGeometryModel3D lineGeometry3D;
-
-                    if (model3DDictionary.ContainsKey(id))
-                    {
-                        lineGeometry3D = model3DDictionary[id] as LineGeometryModel3D;
-                    }
-                    else
-                    {
-                        lineGeometry3D = new LineGeometryModel3D()
-                        {
-                            Geometry = HelixRenderPackage.InitLineGeometry(),
-                            Transform = Model1Transform,
-                            Color = SharpDX.Color.White,
-                            Thickness = 0.5,
-                            IsHitTestVisible = true,
-                            IsSelected = rp.IsSelected
-                        };
-
-                        model3DDictionary.Add(id, lineGeometry3D);
-                    }
-
-                    var lineSet = lineGeometry3D.Geometry as LineGeometry3D;
-                    var startIdx = lineSet.Positions.Count;
-
-                    lineSet.Positions.AddRange(l.Positions);
-                    lineSet.Colors.AddRange(l.Colors.Any() ? l.Colors : Enumerable.Repeat(defaultLineColor, l.Positions.Count));
-                    lineSet.Indices.AddRange(l.Indices.Any() ? l.Indices.Select(i => i + startIdx) : Enumerable.Range(startIdx, startIdx + l.Positions.Count));
-
-                    if (rp.DisplayLabels)
-                    {
-                        var pt = lineSet.Positions[startIdx];
-                        parameters.Text.TextInfo.Add(new TextInfo(HelixRenderPackage.CleanTag(rp.Description), new Vector3(pt.X + 0.025f, pt.Y + 0.025f, pt.Z + 0.025f)));
-                        Text = parameters.Text;
-                    }
-
-                    lineGeometry3D.Geometry = lineSet;
-                    lineGeometry3D.Name = baseId;
-                    lineGeometry3D.MouseDown3D += meshGeometry3D_MouseDown3D;
-                }
-
-                var m = rp.Mesh;
-                if (!m.Positions.Any()) continue;
-
-                id = ((rp.RequiresPerVertexColoration || rp.Colors != null) ? rp.Description : baseId) + ":mesh";
-
-                DynamoGeometryModel3D meshGeometry3D;
-
-                if (model3DDictionary.ContainsKey(id))
-                {
-                    meshGeometry3D = model3DDictionary[id] as DynamoGeometryModel3D;
-                }
-                else
-                {
-                    meshGeometry3D = new DynamoGeometryModel3D()
-                    {
-                        Transform = Model1Transform,
-                        Material = WhiteMaterial,
-                        IsHitTestVisible = true,
-                        RequiresPerVertexColoration = rp.RequiresPerVertexColoration,
-                        IsSelected = rp.IsSelected,
-                    };
-                    
-                    if (rp.Colors != null)
-                    {
-                        var pf = PixelFormats.Bgra32;
-                        var stride = (rp.ColorsStride / 4 * pf.BitsPerPixel + 7) / 8;
-                        try
-                        {
-                            var diffMap = BitmapSource.Create(rp.ColorsStride/4, rp.Colors.Count()/rp.ColorsStride, 96.0, 96.0, pf, null,
-                                rp.Colors.ToArray(), stride);
-                            var diffMat = new PhongMaterial
-                            {
-                                Name = "White",
-                                AmbientColor = PhongMaterials.ToColor(0.1, 0.1, 0.1, 1.0),
-                                DiffuseColor = materialColor,
-                                SpecularColor = PhongMaterials.ToColor(0.0225, 0.0225, 0.0225, 1.0),
-                                EmissiveColor = PhongMaterials.ToColor(0.0, 0.0, 0.0, 1.0),
-                                SpecularShininess = 12.8f,
-                                DiffuseMap = diffMap
-                            };
-                            meshGeometry3D.Material = diffMat;
-                        }
-                        catch (Exception ex)
-                        {
-                            Console.WriteLine(ex.Message);
-                            Console.WriteLine(ex.StackTrace);
-                        }
-                    }
-                    ((MaterialGeometryModel3D) meshGeometry3D).SelectionColor = selectionColor; 
-                    model3DDictionary.Add(id, meshGeometry3D);
-                }
-
-                var mesh = meshGeometry3D.Geometry == null ? HelixRenderPackage.InitMeshGeometry() : meshGeometry3D.Geometry as MeshGeometry3D;
-                var idxCount = mesh.Positions.Count;
-
-                mesh.Positions.AddRange(m.Positions);
-
-                mesh.Colors.AddRange(m.Colors);
-                mesh.Normals.AddRange(m.Normals);
-                mesh.TextureCoordinates.AddRange(m.TextureCoordinates);
-                mesh.Indices.AddRange(m.Indices.Select(i => i + idxCount));
-
-                if (mesh.Colors.Any(c => c.Alpha < 1.0))
-                {
-                    meshGeometry3D.HasTransparency = true;
-                }
-
-                if (rp.DisplayLabels)
-                {
-                    var pt = mesh.Positions[idxCount];
-                    parameters.Text.TextInfo.Add(new TextInfo(HelixRenderPackage.CleanTag(rp.Description), new Vector3(pt.X + 0.025f, pt.Y + 0.025f, pt.Z + 0.025f)));
-                    Text = parameters.Text;
-                }
-
-                meshGeometry3D.Geometry = mesh;
-                meshGeometry3D.Name = baseId; 
-                meshGeometry3D.MouseDown3D += meshGeometry3D_MouseDown3D;
-            }
-
-            Attach();
-        }
-
-        void meshGeometry3D_MouseDown3D(object sender, RoutedEventArgs e)
-        {
-            var args = e as Mouse3DEventArgs;
-            if (args == null) return;
-            if (args.Viewport == null) return;
-
-            var contextViewModel = DataContext as IWatchViewModel;
-            var viewModel = contextViewModel.ViewModel;
-            
-            foreach (var node in viewModel.Model.CurrentWorkspace.Nodes)
-            {
-                var foundNode = node.AstIdentifierBase.Contains(((GeometryModel3D) e.OriginalSource).Name);
-                if (!foundNode) continue;
-                DynamoSelection.Instance.ClearSelection();
-                viewModel.Model.AddToSelection(node);
-            }
-        }
-       
-        private void Attach()
-        {
-            foreach (var kvp in model3DDictionary)
-            {
-                var model3d = kvp.Value;
-                if (model3d is GeometryModel3D)
-                {                  
-                    if (View != null && View.RenderHost != null)
-                    {
-                        model3d.Attach(View.RenderHost);
-                    }
-                }
-                else
-                {
-                    //This is for Directional Light. When a watch is attached,
-                    //Directional light has to be attached one more time.
-                    if (!model3d.IsAttached && View != null && View.RenderHost != null)
-                    {
-                        model3d.Attach(View.RenderHost);
-                    }
-                    //else
-                    //{
-                    //    model3d.Detach();
-                    //    model3d.Attach(View.RenderHost);
-                    //}
-                }
-            }   
-        }
-
-        private void SaveCamera(XmlElement camerasElement)
-        {
-            try
-            {
-                var node = XmlHelper.AddNode(camerasElement, "Camera");
-                XmlHelper.AddAttribute(node, "Name", Name);
-                XmlHelper.AddAttribute(node, "eyeX", Camera.Position.X.ToString(CultureInfo.InvariantCulture));
-                XmlHelper.AddAttribute(node, "eyeY", Camera.Position.Y.ToString(CultureInfo.InvariantCulture));
-                XmlHelper.AddAttribute(node, "eyeZ", Camera.Position.Z.ToString(CultureInfo.InvariantCulture));
-                XmlHelper.AddAttribute(node, "lookX", Camera.LookDirection.X.ToString(CultureInfo.InvariantCulture));
-                XmlHelper.AddAttribute(node, "lookY", Camera.LookDirection.Y.ToString(CultureInfo.InvariantCulture));
-                XmlHelper.AddAttribute(node, "lookZ", Camera.LookDirection.Z.ToString(CultureInfo.InvariantCulture));
-                camerasElement.AppendChild(node);
-            }
-            catch (Exception ex)
-            {
-                const string msg = "CAMERA: Camera position information could not be saved.";
-                LogCameraWarning(msg, ex);
-            }
-        }
-
-        private void LoadCamera(XmlNode cameraNode)
-        {
-            if (cameraNode.Attributes.Count == 0)
-            {
-                return;
-            }
-
-            try
-            {
-                Name = cameraNode.Attributes["Name"].Value;
-                var ex = float.Parse(cameraNode.Attributes["eyeX"].Value);
-                var ey = float.Parse(cameraNode.Attributes["eyeY"].Value);
-                var ez = float.Parse(cameraNode.Attributes["eyeZ"].Value);
-                var lx = float.Parse(cameraNode.Attributes["lookX"].Value);
-                var ly = float.Parse(cameraNode.Attributes["lookY"].Value);
-                var lz = float.Parse(cameraNode.Attributes["lookZ"].Value);
-
-                Camera.LookDirection = new Vector3D(lx, ly, lz);
-                Camera.Position = new Point3D(ex, ey, ez);
-            }
-            catch (Exception ex)
-            {
-                const string msg = "CAMERA: Camera position information could not be loaded from the file.";
-                LogCameraWarning(msg, ex);
-            }
-        }
-
-        private void LogCameraWarning(string msg, Exception ex)
-        {
-            var logger = context.ViewModel.Model.Logger;
-
-            logger.Log(msg, LogLevel.Console);
-            logger.Log(msg, LogLevel.File);
-            logger.Log(ex.Message, LogLevel.File);
-        }
-
-        #endregion
-    }
-
-    internal class PackageAggregationParams
-    {
-        public IEnumerable<HelixRenderPackage> Packages { get; set; } 
-        public BillboardText3D Text { get; set; }
-=======
->>>>>>> 8b35d0c8
     }
 }