﻿<UserControl x:Class="Dynamo.Controls.WatchTree"
             xmlns="http://schemas.microsoft.com/winfx/2006/xaml/presentation"
             xmlns:x="http://schemas.microsoft.com/winfx/2006/xaml"
             xmlns:mc="http://schemas.openxmlformats.org/markup-compatibility/2006"
             xmlns:d="http://schemas.microsoft.com/expression/blend/2008"
             xmlns:viewModels="clr-namespace:Dynamo.ViewModels"
             xmlns:ui="clr-namespace:Dynamo.UI"
             mc:Ignorable="d"
             d:DesignHeight="161"
             d:DesignWidth="410"
             HorizontalAlignment="Stretch"
             VerticalAlignment="Stretch"
             BorderBrush="Black"
             MaxHeight="300">
    <UserControl.Resources>
        <ResourceDictionary>
            <ResourceDictionary.MergedDictionaries>
                <ui:SharedResourceDictionary Source="{x:Static ui:SharedDictionaryManager.DynamoColorsAndBrushesDictionaryUri}" />
                <ui:SharedResourceDictionary Source="{x:Static ui:SharedDictionaryManager.DynamoConvertersDictionaryUri}" />
                <ui:SharedResourceDictionary Source="{x:Static ui:SharedDictionaryManager.DynamoModernDictionaryUri}" />
            </ResourceDictionary.MergedDictionaries>
            <Style x:Key="BorderlessButton"
                   TargetType="{x:Type Button}">
                <Setter Property="Padding"
                        Value="1" />
                <Setter Property="Background"
                        Value="PaleGreen" />
                <Setter Property="Template">
                    <Setter.Value>
                        <ControlTemplate TargetType="{x:Type Button}">
                            <Border Name="border"
                                    Background="{TemplateBinding Background}">
                                <ContentPresenter Name="content"
                                                  HorizontalAlignment="{TemplateBinding HorizontalContentAlignment}"
                                                  Margin="{TemplateBinding Padding}"
                                                  RecognizesAccessKey="True"
                                                  SnapsToDevicePixels="{TemplateBinding SnapsToDevicePixels}"
                                                  VerticalAlignment="{TemplateBinding VerticalContentAlignment}" />
                            </Border>
                            <ControlTemplate.Triggers>
                                <Trigger Property="IsMouseOver"
                                         Value="True">
                                    <Setter TargetName="content"
                                            Property="RenderTransform">
                                        <Setter.Value>
                                            <ScaleTransform ScaleX="1.1"
                                                            ScaleY="1.1" />
                                        </Setter.Value>
                                    </Setter>
                                </Trigger>
                                <Trigger Property="IsPressed"
                                         Value="True">
                                    <Setter TargetName="content"
                                            Property="RenderTransform">
                                        <Setter.Value>
                                            <ScaleTransform ScaleX=".95"
                                                            ScaleY=".95" />
                                        </Setter.Value>
                                    </Setter>
                                </Trigger>
                                <Trigger Property="IsFocused"
                                         Value="True">
                                </Trigger>
                            </ControlTemplate.Triggers>
                        </ControlTemplate>
                    </Setter.Value>
                </Setter>
            </Style>

            <Style TargetType="{x:Type TreeViewItem}">
                <Setter Property="IsExpanded"
                        Value="{Binding IsNodeExpanded}" />
            </Style>
           

<<<<<<< HEAD

            <Style TargetType="ToggleButton">
                <Setter Property="Background" Value="#FF1F3B53"/>
                <Setter Property="Foreground" Value="#FF000000"/>
                <Setter Property="Padding" Value="3"/>
                <Setter Property="BorderThickness" Value="1"/>
                <Setter Property="BorderBrush">
                    <Setter.Value>
                        <LinearGradientBrush EndPoint="0.5,1" StartPoint="0.5,0">
                            <GradientStop Color="#FFA3AEB9" Offset="0"/>
                            <GradientStop Color="#FF8399A9" Offset="0.375"/>
                            <GradientStop Color="#FF718597" Offset="0.375"/>
                            <GradientStop Color="#FF617584" Offset="1"/>
                        </LinearGradientBrush>
                    </Setter.Value>
                </Setter>
                <Setter Property="Template">
                    <Setter.Value>
                        <ControlTemplate TargetType="ToggleButton">
                            <Grid>
                                <VisualStateManager.VisualStateGroups>
                                    <VisualStateGroup x:Name="CommonStates">
                                        <VisualState x:Name="Normal"/>
                                        <VisualState x:Name="MouseOver">
                                            <Storyboard>
                                                <DoubleAnimation Duration="0" Storyboard.TargetName="BackgroundAnimation" Storyboard.TargetProperty="Opacity" To="1"/>
                                                <ColorAnimation Duration="0" Storyboard.TargetName="BackgroundGradient" Storyboard.TargetProperty="(Rectangle.Fill).(GradientBrush.GradientStops)[1].(GradientStop.Color)" To="#F2FFFFFF"/>
                                                <ColorAnimation Duration="0" Storyboard.TargetName="BackgroundGradient" Storyboard.TargetProperty="(Rectangle.Fill).(GradientBrush.GradientStops)[2].(GradientStop.Color)" To="#CCFFFFFF"/>
                                                <ColorAnimation Duration="0" Storyboard.TargetName="BackgroundGradient" Storyboard.TargetProperty="(Rectangle.Fill).(GradientBrush.GradientStops)[3].(GradientStop.Color)" To="#7FFFFFFF"/>
                                            </Storyboard>
                                        </VisualState>
                                        <VisualState x:Name="Pressed">
                                            <Storyboard>
                                                <ColorAnimation Duration="0" Storyboard.TargetName="Background" Storyboard.TargetProperty="(Border.Background).(SolidColorBrush.Color)" To="#FF6DBDD1"/>
                                                <DoubleAnimation Duration="0" Storyboard.TargetName="BackgroundAnimation" Storyboard.TargetProperty="Opacity" To="1"/>
                                                <ColorAnimation Duration="0" Storyboard.TargetName="BackgroundGradient" Storyboard.TargetProperty="(Rectangle.Fill).(GradientBrush.GradientStops)[0].(GradientStop.Color)" To="#D8FFFFFF"/>
                                                <ColorAnimation Duration="0" Storyboard.TargetName="BackgroundGradient" Storyboard.TargetProperty="(Rectangle.Fill).(GradientBrush.GradientStops)[1].(GradientStop.Color)" To="#C6FFFFFF"/>
                                                <ColorAnimation Duration="0" Storyboard.TargetName="BackgroundGradient" Storyboard.TargetProperty="(Rectangle.Fill).(GradientBrush.GradientStops)[2].(GradientStop.Color)" To="#8CFFFFFF"/>
                                                <ColorAnimation Duration="0" Storyboard.TargetName="BackgroundGradient" Storyboard.TargetProperty="(Rectangle.Fill).(GradientBrush.GradientStops)[3].(GradientStop.Color)" To="#3FFFFFFF"/>
                                            </Storyboard>
                                        </VisualState>
                                        <VisualState x:Name="Disabled">
                                            <Storyboard>
                                                <DoubleAnimation Duration="0" Storyboard.TargetName="DisabledVisualElement" Storyboard.TargetProperty="Opacity" To=".55"/>
                                            </Storyboard>
                                        </VisualState>
                                    </VisualStateGroup>
                                    <VisualStateGroup x:Name="CheckStates">
                                        <VisualState x:Name="Checked">
                                            <Storyboard>
                                                <PointAnimation Duration="0" To="0.7,1" Storyboard.TargetName="BackgroundGradient" Storyboard.TargetProperty="(Rectangle.Fill).(LinearGradientBrush.StartPoint)"/>
                                                <PointAnimation Duration="0" To="0.7,0" Storyboard.TargetName="BackgroundGradient" Storyboard.TargetProperty="(Rectangle.Fill).(LinearGradientBrush.EndPoint)"/>
                                            </Storyboard>
                                        </VisualState>
                                        <VisualState x:Name="Unchecked"/>
                                    </VisualStateGroup>
                                    <VisualStateGroup x:Name="FocusStates">
                                        <VisualState x:Name="Focused">
                                            <Storyboard>
                                                <DoubleAnimation Duration="0" Storyboard.TargetName="FocusVisualElement" Storyboard.TargetProperty="Opacity" To="1"/>
                                            </Storyboard>
                                        </VisualState>
                                        <VisualState x:Name="Unfocused" />
                                    </VisualStateGroup>
                                </VisualStateManager.VisualStateGroups>
                                <Border x:Name="Background" CornerRadius="3" Background="White" BorderThickness="{TemplateBinding BorderThickness}" BorderBrush="{TemplateBinding BorderBrush}">
                                    <Grid Background="{TemplateBinding Background}"  Margin="1">
                                        <Border Opacity="0"  x:Name="BackgroundAnimation" Background="#FF448DCA" />
                                        <Rectangle x:Name="BackgroundGradient" >
                                            <Rectangle.Fill>
                                                <LinearGradientBrush StartPoint=".7,0" EndPoint=".7,1">
                                                    <GradientStop Color="#FFFFFFFF" Offset="0" />
                                                    <GradientStop Color="#F9FFFFFF" Offset="0.375" />
                                                    <GradientStop Color="#E5FFFFFF" Offset="0.625" />
                                                    <GradientStop Color="#C6FFFFFF" Offset="1" />
                                                </LinearGradientBrush>
                                            </Rectangle.Fill>
                                        </Rectangle>
                                        
                                    </Grid>
                                </Border>
                                <ContentPresenter
                              x:Name="contentPresenter"
                              Content="{TemplateBinding Content}"
                              ContentTemplate="{TemplateBinding ContentTemplate}"
                              VerticalAlignment="{TemplateBinding VerticalContentAlignment}"
                              HorizontalAlignment="{TemplateBinding HorizontalContentAlignment}"
                              Margin="{TemplateBinding Padding}"/>
                                <Rectangle x:Name="DisabledVisualElement" RadiusX="3" RadiusY="3" Fill="#FFFFFFFF" Opacity="0" IsHitTestVisible="false" />
                                <Rectangle x:Name="FocusVisualElement" RadiusX="2" RadiusY="2" Margin="1" Stroke="#FF6DBDD1" StrokeThickness="1" Opacity="0" IsHitTestVisible="false" />
                                <Path x:Name="ExpandPath"
                HorizontalAlignment="Left"
                VerticalAlignment="Center"
                Margin="1,1,1,1"
                Fill="Green"
                Data="M 4 0 L 8 4 L 4 8 Z"/>
                            </Grid>
                            <ControlTemplate.Triggers>
                                <Trigger Property="IsChecked"
                   Value="True">
                                    <Setter Property="Data"
                    TargetName="ExpandPath"
                    Value="M 0 4 L 8 4 L 4 8 Z"/>
                                </Trigger>
                            </ControlTemplate.Triggers>
                        </ControlTemplate>
                    </Setter.Value>
                </Setter>
            </Style>

            
            
             <Rectangle Grid.Row="1"
                   Width="Auto" 
                   Height="20" 
                   Stroke="HotPink" 
                   SnapsToDevicePixels="true" 
                   VerticalAlignment="Bottom"
                   Fill="IndianRed"/>

            
            -->

=======
>>>>>>> 95b2f5a5
            <Style x:Key="ExpandCollapseToggleStyleWT" TargetType="ToggleButton">
                <Setter Property="Focusable" Value="False"/>
                <Setter Property="Template">
                    <Setter.Value>
                        <ControlTemplate TargetType="ToggleButton">
                            <Grid
                              Width="15"
                              Height="13"
                              Background="White">       
                                <Path x:Name="ExpandPath"
                HorizontalAlignment="Left"
                VerticalAlignment="Center"
                Margin="1,1,1,1"
                Fill="#0e67b1"
                Data="M 4 0 L 8 4 L 4 8 Z"/>
                            </Grid>
                            <ControlTemplate.Triggers>
                                <Trigger Property="IsChecked"
                   Value="True">
                                    <Setter Property="Data"
                    TargetName="ExpandPath"
                    Value="M 0 4 L 8 4 L 4 8 Z"/>
                                </Trigger>
                            </ControlTemplate.Triggers>
                        </ControlTemplate>
                    </Setter.Value>
                </Setter>
            </Style>
            <Style x:Key="TreeViewItemFocusVisual">
                <Setter Property="Control.Template">
                    <Setter.Value>
                        <ControlTemplate>
                            <Border>
                                <Rectangle Margin="0,0,0,0"
                     StrokeThickness="5"
                     Stroke="IndianRed"
                     StrokeDashArray="1 2"
                     Opacity="0"/>
                            </Border>
                        </ControlTemplate>
                    </Setter.Value>
                </Setter>
            </Style>

            
            <!-- An attempt to rewrite the TreeViewItem Control Style-->       
            <Style x:Key="WatchTreeViewItem" 
                   TargetType="{x:Type TreeViewItem}">
                <Setter Property="IsExpanded"
                        Value="{Binding IsNodeExpanded}" />

                <Setter Property="Background" Value="Transparent"/>
                <Setter Property="HorizontalContentAlignment" Value="{Binding Path=HorizontalContentAlignment,
              RelativeSource={RelativeSource AncestorType={x:Type ItemsControl}}}"/>
                <Setter Property="VerticalContentAlignment" Value="{Binding Path=VerticalContentAlignment,
              RelativeSource={RelativeSource AncestorType={x:Type ItemsControl}}}"/>
                <Setter Property="Padding" Value="1,0,0,0"/>
                <Setter Property="Foreground" Value="{DynamicResource {x:Static SystemColors.ControlTextBrushKey}}"/>
                <Setter Property="FocusVisualStyle" Value="{StaticResource TreeViewItemFocusVisual}"/>
                
                
                <Setter Property="Template">
                    <Setter.Value>
                        <ControlTemplate TargetType="{x:Type TreeViewItem}">
                            <Grid Name="TreeGrid" Background="Transparent">
                                
                                <!--Set Column and Row Definitions for Grid Panel-->
                                
                                <Grid.ColumnDefinitions>
                                    <ColumnDefinition Width="Auto" />
                                    <ColumnDefinition Width="*" />
                                    <ColumnDefinition Width="Auto" />
                                </Grid.ColumnDefinitions>

                                <Grid.RowDefinitions>
                                    <RowDefinition Height="Auto" />
                                    <RowDefinition Height="*" />
                                </Grid.RowDefinitions>

                                <!-- Insert Toggle Button for Expander-->
                                
                                <ToggleButton x:Name="Expander"
                                      Background="Transparent"
                                      ClickMode="Press"
                                      Style="{StaticResource ExpandCollapseToggleStyleWT}"
                                      IsChecked="{Binding IsExpanded, RelativeSource= {RelativeSource TemplatedParent}}">
                                </ToggleButton>

                                <!-- Set Border for ListNode-->
                                
                                <Border Name="Bd" Grid.Column="1" Grid.Row="0"
                                    HorizontalAlignment="Left"
                                    Background="{TemplateBinding Background}" 
                                    BorderBrush="{TemplateBinding BorderBrush}" 
                                    BorderThickness="{TemplateBinding BorderThickness}" 
                                    Padding="{TemplateBinding Padding}" 
                                    SnapsToDevicePixels="True">
                                    
                                    <ContentPresenter x:Name="PART_Header" ContentSource="Header" HorizontalAlignment="{TemplateBinding HorizontalContentAlignment}" MinWidth="20"/>
                                </Border>


                                <Grid Grid.Column="0" Grid.Row="1">
                                    <Grid.ColumnDefinitions>
                                        <ColumnDefinition/>
                                        <ColumnDefinition/>
                                    </Grid.ColumnDefinitions>

                                    <!-- Vertical line -->

                                    <Rectangle Grid.Column="0" Grid.Row="0"
                                           x:Name="VerLn" Width="1" 
                                           Stroke="Black" 
                                           Margin="2.6,0,0,1" 
                                           Grid.RowSpan="1000" 
                                           SnapsToDevicePixels="true"
                                           Fill="Black"/>


                                    <!-- Draw Ellipse at the bottom of each vertical line -->

                                    <Ellipse Grid.Column="0" Grid.Row="0"
                                             x:Name="LnEnd" 
                                             Width="4.3" 
                                             Height="4.3" 
                                             Margin="3,3,0,0"
                                             HorizontalAlignment="Center"
                                             VerticalAlignment="Bottom"
                                             Stroke="Black" Fill="Black" SnapsToDevicePixels="False"/>

                                    <Border Grid.Column="1" Grid.Row="0" 
                                            BorderThickness="1 0 0 0" SnapsToDevicePixels="True" BorderBrush="{TemplateBinding BorderBrush}"
                                Visibility="{Binding ElementName=LineToNextItem, Path=Visibility}"/>
                                                                                                     
                                </Grid>

                                
                                <!--ItemPresenter (specified in the Template) will be replaced with whatever is specified in the ItemsPanelTemplate.-->
                                
                                <ItemsPresenter x:Name="ItemsHost" Grid.Column="1" Grid.Row="1" />
                            </Grid>
                            

                            <ControlTemplate.Triggers>
                                    <Trigger Property="HasItems" Value="false">
                                        <Setter TargetName="Expander" Property="Visibility" Value="Hidden"/>
                                    </Trigger>                                
                                    <Trigger Property="IsExpanded" Value="false">
                                        <Setter TargetName="ItemsHost" Property="Visibility" Value="Collapsed"/>
                                        <Setter TargetName="VerLn" Property="Visibility" Value="Hidden" />
                                        <Setter TargetName="LnEnd" Property="Visibility" Value="Collapsed" />
                                </Trigger> 
                                    <Trigger Property="IsSelected" Value="true">
                                        <Setter TargetName="Bd" Property="Background" Value="{DynamicResource {x:Static SystemColors.HighlightBrushKey}}"/>
                                        <Setter Property="Foreground" Value="{DynamicResource {x:Static SystemColors.HighlightTextBrushKey}}"/>
                                    </Trigger>
                                </ControlTemplate.Triggers>
                        </ControlTemplate>
                    </Setter.Value>
                </Setter>
            </Style>
            
                      
        </ResourceDictionary>
    </UserControl.Resources>
    <Grid>
<<<<<<< HEAD

        <Grid.RowDefinitions>
            <RowDefinition Height ="*" />
            <RowDefinition Height="Auto" />
        </Grid.RowDefinitions>        
        
        <!--ItemContainerStyle="{StaticResource WatchTreeViewItem}"-->
=======
>>>>>>> 95b2f5a5
        <TreeView Name="treeView1"
                  ItemsSource="{Binding Children}"
                  Background="White"
                  Opacity=".5"
                  BorderBrush="{x:Null}"
                  VirtualizingStackPanel.IsVirtualizing="True"
                  VirtualizingStackPanel.VirtualizationMode="Recycling"
                  ItemContainerStyle="{StaticResource WatchTreeViewItem}"
                  SelectedItemChanged="TreeView1_OnSelectedItemChanged">
            <TreeView.ItemsPanel>
                <ItemsPanelTemplate>
                    
                    <!--ItemsPanelTemplate used to specify the panel used to arrange the children of TreeView-->
                    
                    <VirtualizingStackPanel>
                        <VirtualizingPanel.Style>
                            <Style TargetType="{x:Type VirtualizingPanel}">
                                <Style.Triggers>
                                    <DataTrigger Binding="{Binding IsOneRowContent}"
                                                 Value="True">
                                        <Setter Property="Margin"
                                                Value="-10,5,5,5" />
                                    </DataTrigger>
                                    <DataTrigger Binding="{Binding IsOneRowContent}"
                                                 Value="False">
                                        <Setter Property="Margin"
                                                Value="5,5,5,5" />
                                    </DataTrigger>
                                </Style.Triggers>
                            </Style>
                        </VirtualizingPanel.Style>
                    </VirtualizingStackPanel>
                </ItemsPanelTemplate>
            </TreeView.ItemsPanel>

            <!--ItemTemplate used to render layout of each individual item in the list-->

            <TreeView.ItemTemplate>
                <HierarchicalDataTemplate ItemsSource="{Binding Path=Children}"
                                          DataType="{x:Type viewModels:WatchViewModel}">
                    <VirtualizingStackPanel Orientation="Horizontal"
                                            Width="Auto">
                        <TextBlock Text="{Binding Path=ViewPath}"
                                   VerticalAlignment="Center"
                                   Visibility="{Binding Path=ViewPath, Converter={StaticResource EmptyStringToCollapsedConverter}}"
                                   Width="Auto"
                                   FontFamily="Consolas"
                                   Margin="0,0,4,0" />
                        <TextBlock Text="{Binding Path=NodeLabel}"
                                   VerticalAlignment="Center"
                                   Visibility="{Binding Path=NodeLabel, Converter={StaticResource EmptyStringToCollapsedConverter}}"
                                   Width="Auto"
                                   FontFamily="Consolas"
                                   Margin="0,0,4,0" />
                        <Button Content="{Binding Path=Link}"
                                RenderTransformOrigin="0.5,0.5"
                                Margin="10,2,2,2"
                                VerticalAlignment="Center"
                                Click="Button_Click"
                                Padding="4,0,4,0"
                                Visibility="{Binding Path=Link, Converter={StaticResource EmptyStringToCollapsedConverter}}"
                                Style="{StaticResource BorderlessButton}" />
                    </VirtualizingStackPanel>
                </HierarchicalDataTemplate>
            </TreeView.ItemTemplate>
        </TreeView>

        <Grid Name ="ListLevelsDisplay" Grid.Row="1" >
            <Grid.ColumnDefinitions>
                <ColumnDefinition Width="Auto" />
                <ColumnDefinition Width="*" />
                <ColumnDefinition Width="Auto" />
                <ColumnDefinition Width="15" />
            </Grid.ColumnDefinitions>
            <TextBlock Name="Items" Grid.Column="2" Margin="0,3,0,7" Foreground="Gray" FontStyle="Italic"
                       Visibility="{Binding ShowNumberOfItems, Converter={StaticResource BooleanToVisibilityCollapsedConverter}}">
            {<Run Foreground="DarkRed" Text="{Binding NumberOfItemsWT}" />}
            </TextBlock>
        </Grid>
    </Grid>
</UserControl><|MERGE_RESOLUTION|>--- conflicted
+++ resolved
@@ -73,132 +73,6 @@
             </Style>
            
 
-<<<<<<< HEAD
-
-            <Style TargetType="ToggleButton">
-                <Setter Property="Background" Value="#FF1F3B53"/>
-                <Setter Property="Foreground" Value="#FF000000"/>
-                <Setter Property="Padding" Value="3"/>
-                <Setter Property="BorderThickness" Value="1"/>
-                <Setter Property="BorderBrush">
-                    <Setter.Value>
-                        <LinearGradientBrush EndPoint="0.5,1" StartPoint="0.5,0">
-                            <GradientStop Color="#FFA3AEB9" Offset="0"/>
-                            <GradientStop Color="#FF8399A9" Offset="0.375"/>
-                            <GradientStop Color="#FF718597" Offset="0.375"/>
-                            <GradientStop Color="#FF617584" Offset="1"/>
-                        </LinearGradientBrush>
-                    </Setter.Value>
-                </Setter>
-                <Setter Property="Template">
-                    <Setter.Value>
-                        <ControlTemplate TargetType="ToggleButton">
-                            <Grid>
-                                <VisualStateManager.VisualStateGroups>
-                                    <VisualStateGroup x:Name="CommonStates">
-                                        <VisualState x:Name="Normal"/>
-                                        <VisualState x:Name="MouseOver">
-                                            <Storyboard>
-                                                <DoubleAnimation Duration="0" Storyboard.TargetName="BackgroundAnimation" Storyboard.TargetProperty="Opacity" To="1"/>
-                                                <ColorAnimation Duration="0" Storyboard.TargetName="BackgroundGradient" Storyboard.TargetProperty="(Rectangle.Fill).(GradientBrush.GradientStops)[1].(GradientStop.Color)" To="#F2FFFFFF"/>
-                                                <ColorAnimation Duration="0" Storyboard.TargetName="BackgroundGradient" Storyboard.TargetProperty="(Rectangle.Fill).(GradientBrush.GradientStops)[2].(GradientStop.Color)" To="#CCFFFFFF"/>
-                                                <ColorAnimation Duration="0" Storyboard.TargetName="BackgroundGradient" Storyboard.TargetProperty="(Rectangle.Fill).(GradientBrush.GradientStops)[3].(GradientStop.Color)" To="#7FFFFFFF"/>
-                                            </Storyboard>
-                                        </VisualState>
-                                        <VisualState x:Name="Pressed">
-                                            <Storyboard>
-                                                <ColorAnimation Duration="0" Storyboard.TargetName="Background" Storyboard.TargetProperty="(Border.Background).(SolidColorBrush.Color)" To="#FF6DBDD1"/>
-                                                <DoubleAnimation Duration="0" Storyboard.TargetName="BackgroundAnimation" Storyboard.TargetProperty="Opacity" To="1"/>
-                                                <ColorAnimation Duration="0" Storyboard.TargetName="BackgroundGradient" Storyboard.TargetProperty="(Rectangle.Fill).(GradientBrush.GradientStops)[0].(GradientStop.Color)" To="#D8FFFFFF"/>
-                                                <ColorAnimation Duration="0" Storyboard.TargetName="BackgroundGradient" Storyboard.TargetProperty="(Rectangle.Fill).(GradientBrush.GradientStops)[1].(GradientStop.Color)" To="#C6FFFFFF"/>
-                                                <ColorAnimation Duration="0" Storyboard.TargetName="BackgroundGradient" Storyboard.TargetProperty="(Rectangle.Fill).(GradientBrush.GradientStops)[2].(GradientStop.Color)" To="#8CFFFFFF"/>
-                                                <ColorAnimation Duration="0" Storyboard.TargetName="BackgroundGradient" Storyboard.TargetProperty="(Rectangle.Fill).(GradientBrush.GradientStops)[3].(GradientStop.Color)" To="#3FFFFFFF"/>
-                                            </Storyboard>
-                                        </VisualState>
-                                        <VisualState x:Name="Disabled">
-                                            <Storyboard>
-                                                <DoubleAnimation Duration="0" Storyboard.TargetName="DisabledVisualElement" Storyboard.TargetProperty="Opacity" To=".55"/>
-                                            </Storyboard>
-                                        </VisualState>
-                                    </VisualStateGroup>
-                                    <VisualStateGroup x:Name="CheckStates">
-                                        <VisualState x:Name="Checked">
-                                            <Storyboard>
-                                                <PointAnimation Duration="0" To="0.7,1" Storyboard.TargetName="BackgroundGradient" Storyboard.TargetProperty="(Rectangle.Fill).(LinearGradientBrush.StartPoint)"/>
-                                                <PointAnimation Duration="0" To="0.7,0" Storyboard.TargetName="BackgroundGradient" Storyboard.TargetProperty="(Rectangle.Fill).(LinearGradientBrush.EndPoint)"/>
-                                            </Storyboard>
-                                        </VisualState>
-                                        <VisualState x:Name="Unchecked"/>
-                                    </VisualStateGroup>
-                                    <VisualStateGroup x:Name="FocusStates">
-                                        <VisualState x:Name="Focused">
-                                            <Storyboard>
-                                                <DoubleAnimation Duration="0" Storyboard.TargetName="FocusVisualElement" Storyboard.TargetProperty="Opacity" To="1"/>
-                                            </Storyboard>
-                                        </VisualState>
-                                        <VisualState x:Name="Unfocused" />
-                                    </VisualStateGroup>
-                                </VisualStateManager.VisualStateGroups>
-                                <Border x:Name="Background" CornerRadius="3" Background="White" BorderThickness="{TemplateBinding BorderThickness}" BorderBrush="{TemplateBinding BorderBrush}">
-                                    <Grid Background="{TemplateBinding Background}"  Margin="1">
-                                        <Border Opacity="0"  x:Name="BackgroundAnimation" Background="#FF448DCA" />
-                                        <Rectangle x:Name="BackgroundGradient" >
-                                            <Rectangle.Fill>
-                                                <LinearGradientBrush StartPoint=".7,0" EndPoint=".7,1">
-                                                    <GradientStop Color="#FFFFFFFF" Offset="0" />
-                                                    <GradientStop Color="#F9FFFFFF" Offset="0.375" />
-                                                    <GradientStop Color="#E5FFFFFF" Offset="0.625" />
-                                                    <GradientStop Color="#C6FFFFFF" Offset="1" />
-                                                </LinearGradientBrush>
-                                            </Rectangle.Fill>
-                                        </Rectangle>
-                                        
-                                    </Grid>
-                                </Border>
-                                <ContentPresenter
-                              x:Name="contentPresenter"
-                              Content="{TemplateBinding Content}"
-                              ContentTemplate="{TemplateBinding ContentTemplate}"
-                              VerticalAlignment="{TemplateBinding VerticalContentAlignment}"
-                              HorizontalAlignment="{TemplateBinding HorizontalContentAlignment}"
-                              Margin="{TemplateBinding Padding}"/>
-                                <Rectangle x:Name="DisabledVisualElement" RadiusX="3" RadiusY="3" Fill="#FFFFFFFF" Opacity="0" IsHitTestVisible="false" />
-                                <Rectangle x:Name="FocusVisualElement" RadiusX="2" RadiusY="2" Margin="1" Stroke="#FF6DBDD1" StrokeThickness="1" Opacity="0" IsHitTestVisible="false" />
-                                <Path x:Name="ExpandPath"
-                HorizontalAlignment="Left"
-                VerticalAlignment="Center"
-                Margin="1,1,1,1"
-                Fill="Green"
-                Data="M 4 0 L 8 4 L 4 8 Z"/>
-                            </Grid>
-                            <ControlTemplate.Triggers>
-                                <Trigger Property="IsChecked"
-                   Value="True">
-                                    <Setter Property="Data"
-                    TargetName="ExpandPath"
-                    Value="M 0 4 L 8 4 L 4 8 Z"/>
-                                </Trigger>
-                            </ControlTemplate.Triggers>
-                        </ControlTemplate>
-                    </Setter.Value>
-                </Setter>
-            </Style>
-
-            
-            
-             <Rectangle Grid.Row="1"
-                   Width="Auto" 
-                   Height="20" 
-                   Stroke="HotPink" 
-                   SnapsToDevicePixels="true" 
-                   VerticalAlignment="Bottom"
-                   Fill="IndianRed"/>
-
-            
-            -->
-
-=======
->>>>>>> 95b2f5a5
             <Style x:Key="ExpandCollapseToggleStyleWT" TargetType="ToggleButton">
                 <Setter Property="Focusable" Value="False"/>
                 <Setter Property="Template">
@@ -365,16 +239,12 @@
         </ResourceDictionary>
     </UserControl.Resources>
     <Grid>
-<<<<<<< HEAD
 
         <Grid.RowDefinitions>
             <RowDefinition Height ="*" />
             <RowDefinition Height="Auto" />
         </Grid.RowDefinitions>        
         
-        <!--ItemContainerStyle="{StaticResource WatchTreeViewItem}"-->
-=======
->>>>>>> 95b2f5a5
         <TreeView Name="treeView1"
                   ItemsSource="{Binding Children}"
                   Background="White"
