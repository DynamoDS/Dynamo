using System;
using System.ComponentModel;
using System.Diagnostics;
using System.IO;
using System.Reflection;
using System.Runtime.InteropServices;
using System.Windows;
using System.Xml.Serialization;
using Dynamo.Configuration;
using Dynamo.Controls;
using Dynamo.Core;
using Dynamo.Logging;
using Dynamo.Models;
using Dynamo.Utilities;
using Dynamo.ViewModels;
using Dynamo.Wpf.Utilities;
using DynamoUtilities;
using Greg.AuthProviders;
using Microsoft.Web.WebView2.Core;
using Microsoft.Web.WebView2.Wpf;

namespace Dynamo.UI.Views
{
    public partial class SplashScreen : Window
    {
        // These are hardcoded string and should only change when npm package structure changed or image path changed
        private static readonly string htmlEmbeddedFile = "Dynamo.Wpf.Packages.SplashScreen.build.index.html";
        private static readonly string jsEmbeddedFile = "Dynamo.Wpf.Packages.SplashScreen.build.index.bundle.js";
        private static readonly string backgroundImage = "Dynamo.Wpf.Views.SplashScreen.WebApp.splashScreenBackground.png";
        private static readonly string imageFileExtension = "png";
        /// <summary>
        /// True if the reason the splash screen was closed was because the user explicitly closed it,
        /// as opposed to the splash screen closing because dynamo was launched.
        /// This is useful for knowing if Dynamo is already started or not.
        /// </summary>
        public bool CloseWasExplicit { get; private set; }

        // Indicates if the SplashScren close button was hit.
        // Used to ensure that OnClosing is called only once.
        private bool IsClosing = false;

        // Timer used for Splash Screen loading
        internal Stopwatch loadingTimer;

        /// <summary>
        /// Total loading time for the Dynamo loading tasks in milliseconds
        /// </summary>
        public long totalLoadingTime;

        /// <summary>
        /// Request to launch Dynamo main window.
        /// </summary>
        public Action<bool> RequestLaunchDynamo;

        internal Action<string> RequestImportSettings;
        internal Func<bool> RequestSignIn;
        internal Func<bool> RequestSignOut;

        /// <summary>
        /// Dynamo auth manager reference
        /// </summary>
        internal AuthenticationManager authManager;

        /// <summary>
        /// Dynamo View Model reference
        /// </summary>
        internal DynamoViewModel viewModel;

        private DynamoView dynamoView;
        /// <summary>
        /// Dynamo View reference
        /// </summary>
        public DynamoView DynamoView
        {
            get
            {
                return dynamoView;
            }
            set
            {
                dynamoView = value;
                if(dynamoView == null)
                {
                    return;
                }
                viewModel = value.DataContext as DynamoViewModel;
                // When view model is closed, we need to close the splash screen if it is displayed.
                viewModel.RequestClose += SplashScreenRequestClose;
                authManager = viewModel.Model.AuthenticationManager;
            }
        }

        /// <summary>
        /// The WebView2 Browser instance used to display splash screen
        /// </summary>
        internal DynamoWebView2 webView;

        /// <summary>
        /// This delegate is used in StaticSplashScreenReady events
        /// </summary>
        internal delegate void StaticSplashScreenReadyHandler();

        /// <summary>
        /// This delegate is used in DynamicSplashScreenReady events
        /// </summary>
        public delegate void DynamicSplashScreenReadyHandler();

        /// <summary>
        /// Event to throw for Splash Screen to show Dynamo static screen
        /// </summary>
        internal event StaticSplashScreenReadyHandler StaticSplashScreenReady;

        /// <summary>
        /// Event to throw for Splash Screen to update Dynamo launching tasks
        /// </summary>
        public event DynamicSplashScreenReadyHandler DynamicSplashScreenReady;

        /// <summary>
        /// Request to trigger DynamicSplashScreenReady event
        /// </summary>
        public void OnRequestDynamicSplashScreen()
        {
            DynamicSplashScreenReady?.Invoke();
        }

        /// <summary>
        /// Request to trigger StaticSplashScreenReady event
        /// </summary>
        public void OnRequestStaticSplashScreen()
        {
            StaticSplashScreenReady?.Invoke();
        }

        /// <summary>
        /// Stores the value that indicates if the SignIn Button will be enabled(default) or not
        /// </summary>
        bool enableSignInButton;

        /// <summary>
        /// Splash Screen Constructor. 
        /// <paramref name="enableSignInButton"/> Indicates if the SignIn Button will be enabled(default) or not.
        /// </summary>
        public SplashScreen(bool enableSignInButton = true)
        {
            InitializeComponent();

            loadingTimer = new Stopwatch();
            loadingTimer.Start();

            webView = new DynamoWebView2();
            ShadowGrid.Children.Add(webView);

            // Bind event handlers
            webView.NavigationCompleted += WebView_NavigationCompleted;
            DynamoModel.RequestUpdateLoadBarStatus += DynamoModel_RequestUpdateLoadBarStatus;
            DynamoModel.LanguageDetected += DynamoModel_LanguageDetected;
            StaticSplashScreenReady += OnStaticScreenReady;
            RequestLaunchDynamo = LaunchDynamo;
            RequestImportSettings = ImportSettings;
            RequestSignIn = SignIn;
            RequestSignOut = SignOut;
            this.enableSignInButton = enableSignInButton;
        }

        protected override void OnClosing(CancelEventArgs e)
        {
            // If we have multiple OnClosing events (ex Clicking the close button multiple times)
            // we need to only process the first one. THe rest should be canceled so that we can avoid timing issues with the order of windows messages
            // Ex  WM_CLOSE => webview2.Visibility.Set => waits for windows message =>  WM_DESTROY =>
            // webview2.Dispose => webview2.Visible.Set receives windows message => crash because object got disposed. 
            if (!IsClosing)
            {
                // First call to OnClosing
                IsClosing = true;
            }
            else
            {
                // Cancel the Close action for all subsequent calls
                e.Cancel = true;
            }
            base.OnClosing(e);
        }

        private void DynamoModel_LanguageDetected()
        {
            SetLabels();
        }

        private void WebView_NavigationCompleted(object sender, CoreWebView2NavigationCompletedEventArgs e)
        {            
            if (webView != null)
            {
                webView.NavigationCompleted -= WebView_NavigationCompleted;
                webView.Focus();
                System.Windows.Forms.SendKeys.SendWait("{TAB}");
            }
            OnRequestDynamicSplashScreen();
        }
        /// <summary>
        /// Request to close SplashScreen.
        /// </summary>
        private void SplashScreenRequestClose(object sender, EventArgs e)
        {
            //This is only called when shutdownparams.closeDynamoView = true
            //which is during tests or an exist command
            //which is used rarely, during but we it is used when the Revit document is lost and Dynamo is open.
            CloseWindow();
            viewModel.RequestClose -= SplashScreenRequestClose;
        }

        /// <summary>
        /// Import setting file from chosen path
        /// </summary>
        /// <param name="fileContent"></param>
        private void ImportSettings(string fileContent)
        {
            bool isImported = viewModel.PreferencesViewModel.importSettingsContent(fileContent);
            if (isImported)
            {
                SetImportStatus(ImportStatus.success);
            }
            else
            {
                SetImportStatus(ImportStatus.error);
            }
            Analytics.TrackEvent(Actions.Import, Categories.SplashScreenOperations, isImported.ToString());
        }

        /// <summary>
        /// Returns true if the user was successfully logged in, else false.
        /// </summary>
        private bool SignIn()
        {
            authManager.Login();
            bool ret = authManager.IsLoggedIn();
            Analytics.TrackEvent(Actions.SignIn, Categories.SplashScreenOperations, ret.ToString());
            return ret;
        }

        /// <summary>
        /// Returns true if the user was successfully logged out, else false.
        /// </summary>
        /// <returns></returns>
        private bool SignOut()
        {
            authManager.Logout();
            bool ret = !authManager.IsLoggedIn();
            Analytics.TrackEvent(Actions.SignOut, Categories.SplashScreenOperations, ret.ToString());
            return ret;
        }

        /// <summary>
        /// Handler to launch Dynamo View
        /// </summary>
        /// <param name="isCheckboxChecked"></param>
        private void LaunchDynamo(bool isCheckboxChecked)
        {
            CloseWasExplicit = false;
            if (viewModel != null)
            {
                viewModel.PreferenceSettings.EnableStaticSplashScreen = !isCheckboxChecked;
            }
            Close();
            dynamoView?.Show();
            dynamoView?.Activate();
        }

        private void OnLoginStateChanged(LoginState state)
        {
            HandleSignInStatusChange(authManager.IsLoggedIn());
        }

        /// <summary>
        /// Once main window is initialized, Dynamic Splash screen should finish loading
        /// </summary>
        private void OnStaticScreenReady()
        {
            // Stop the timer in any case
            loadingTimer.Stop();

            //When a xml preferences settings file is located at C:\ProgramData\Dynamo will be read and deserialized so the settings can be set correctly.
            LoadPreferencesFileAtStartup();

            // If user is launching Dynamo for the first time or chose to always show splash screen, display it. Otherwise, display Dynamo view directly.
            if (viewModel.PreferenceSettings.IsFirstRun || viewModel.PreferenceSettings.EnableStaticSplashScreen)
            {
                authManager.LoginStateChanged += OnLoginStateChanged;
                SetSignInStatus(authManager.IsLoggedInInitial());
                SetLoadingDone();
            }
            else
            {
                RequestLaunchDynamo.Invoke(true);
            }
        }

        private void DynamoModel_RequestUpdateLoadBarStatus(SplashScreenLoadEventArgs args)
        {
            SetBarProperties(Dynamo.Utilities.AssemblyHelper.GetDynamoVersion().ToString(),
                    args.LoadDescription, args.BarSize);
        }

        /// <summary>
        /// This is used before DynamoModel initialization specifically to get user data dir
        /// </summary>
        /// <returns></returns>
        private string GetUserDirectory()
        {
            var version = AssemblyHelper.GetDynamoVersion();

            var folder = Environment.GetFolderPath(Environment.SpecialFolder.ApplicationData);
            return Path.Combine(Path.Combine(folder, "Dynamo", "Dynamo Core"),
                            String.Format("{0}.{1}", version.Major, version.Minor));
        }

        protected override async void OnContentRendered(EventArgs e)
        {
            base.OnContentRendered(e);

            string htmlString = string.Empty;
            string jsonString = string.Empty;

            // When executing Dynamo as Sandbox or inside any host like Revit, FormIt, Civil3D the WebView2 cache folder will be located in the AppData folder
            var userDataDir = new DirectoryInfo(GetUserDirectory());
            PathHelper.CreateFolderIfNotExist(userDataDir.ToString());
            var webBrowserUserDataFolder = userDataDir.Exists ? userDataDir : null;

            webView.CreationProperties = new CoreWebView2CreationProperties
            {
                UserDataFolder = webBrowserUserDataFolder.FullName
            };

            //ContentRendered ensures that the webview2 component is visible.
            await webView.EnsureCoreWebView2Async();
            // Context menu disabled
            webView.CoreWebView2.Settings.AreDefaultContextMenusEnabled = false;
            // Zoom control disabled
            webView.CoreWebView2.Settings.IsZoomControlEnabled = false;

            var assembly = Assembly.GetExecutingAssembly();

            using (Stream stream = assembly.GetManifestResourceStream(htmlEmbeddedFile))
            using (StreamReader reader = new StreamReader(stream))
            {
                htmlString = reader.ReadToEnd();
            }

            using (Stream stream = assembly.GetManifestResourceStream(jsEmbeddedFile))
            using (StreamReader reader = new StreamReader(stream))
            {
                var jsString = reader.ReadToEnd();
                jsonString = jsString;
            }

            using (Stream stream = assembly.GetManifestResourceStream(backgroundImage))
            {
                var resourceBase64 = Utilities.ResourceUtilities.ConvertToBase64(stream);
                jsonString = jsonString.Replace("#base64BackgroundImage", $"data:image/{imageFileExtension};base64,{resourceBase64}");
            }

            jsonString = jsonString.Replace("Welcome to Dynamo!", "");
            htmlString = htmlString.Replace("mainJs", jsonString);

            webView.NavigateToString(htmlString);
            webView.CoreWebView2.AddHostObjectToScript("scriptObject",
               new ScriptObject(RequestLaunchDynamo, RequestImportSettings, RequestSignIn, RequestSignOut, CloseWindow));
        }

        internal async void SetBarProperties(string version, string loadingDescription, float barSize)
        {
            var elapsedTime = loadingTimer.ElapsedMilliseconds;
            totalLoadingTime += elapsedTime;
            loadingTimer = Stopwatch.StartNew();
            if (webView?.CoreWebView2 != null)
            {
                await webView.CoreWebView2.ExecuteScriptAsync($"window.setBarProperties(\"{version}\",\"{loadingDescription}\", \"{barSize}%\", \"{Wpf.Properties.Resources.SplashScreenLoadingTimeLabel}: {elapsedTime}ms\")");
            }
        }

        internal async void SetLoadingDone()
        {
            if (webView?.CoreWebView2 != null)
            {
                await webView.CoreWebView2.ExecuteScriptAsync($"window.setLoadingDone()");
                await webView.CoreWebView2.ExecuteScriptAsync($"window.setTotalLoadingTime(\"{Wpf.Properties.Resources.SplashScreenTotalLoadingTimeLabel} {totalLoadingTime}ms\")");
                SetSignInEnable(enableSignInButton);
            }
        }

        /// <summary>
        /// Set the import status on splash screen.
        /// </summary>
        /// <param name="importStatus"></param>
        internal async void SetImportStatus(ImportStatus importStatus)
        {
            string importSettingsTitle = Dynamo.Wpf.Properties.Resources.SplashScreenImportSettings;
            string errorDescription = string.Empty;

            switch (importStatus)
            {
                case ImportStatus.none:
                    errorDescription = Dynamo.Wpf.Properties.Resources.ImportPreferencesInfo;
                    break;
                case ImportStatus.error:
                    errorDescription = Dynamo.Wpf.Properties.Resources.SplashScreenImportSettingsFailDescription;
                    break;
                default:
                    errorDescription = Dynamo.Wpf.Properties.Resources.ImportPreferencesInfo;
                    break;
            }

            // Update UI
            if (webView.CoreWebView2 != null)
            {
                await webView.CoreWebView2.ExecuteScriptAsync("window.setImportStatus({" +
                $"status: {(int)importStatus}," +
                $"importSettingsTitle: \"{importSettingsTitle}\"," +
                $"errorDescription: \"{errorDescription}\"" + "})");
            }
        }

        /// <summary>
        /// Set the login status on splash screen.
        /// </summary>
        internal async void SetSignInStatus(bool status)
        {
            if (webView?.CoreWebView2 != null)
            {
                await webView.CoreWebView2.ExecuteScriptAsync("window.setSignInStatus({" +               
                $"signInStatus: \"" + status + "\"})");
            }
        }

        /// <summary>
        /// Handle the login status changes on splash screen.
        /// </summary>
        internal async void HandleSignInStatusChange(bool status)
        {
            if (webView?.CoreWebView2 != null)
            {
                await webView.CoreWebView2.ExecuteScriptAsync(@$"window.handleSignInStateChange({{""status"": ""{status}""}})");
            }
        }

        /// <summary>
        /// Enable or disable the SignIn button on splash screen.
        /// </summary>
        /// <param name="enabled"></param>
        internal async void SetSignInEnable(bool enabled)
        {
            if (webView?.CoreWebView2 != null)
            {
                await webView.CoreWebView2.ExecuteScriptAsync(@$"window.setEnableSignInButton({{""enable"": ""{enabled}""}})");
            }
        }
        /// <summary>
        /// Setup the values for all labels on splash screen using resources
        /// </summary>
        internal async void SetLabels()
        {
            if (webView.CoreWebView2 != null)
            {
                await webView.CoreWebView2.ExecuteScriptAsync("window.setLabels({" +
                   $"welcomeToDynamoTitle: \"{Wpf.Properties.Resources.SplashScreenWelcomeToDynamo}\"," +
                   $"launchTitle: \"{Wpf.Properties.Resources.SplashScreenLaunchTitle}\"," +
                   $"importSettingsTitle: \"{Wpf.Properties.Resources.ImportSettingsDialogTitle}\"," +
                   $"showScreenAgainLabel: \"{Wpf.Properties.Resources.SplashScreenShowScreenAgainLabel}\"," +
                   $"signInTitle: \"{Wpf.Properties.Resources.SplashScreenSignIn}\"," +
                   $"signOutTitle: \"{Wpf.Properties.Resources.SplashScreenSignOut}\"," +
                   $"signingInTitle: \"{Wpf.Properties.Resources.SplashScreenSigningIn}\"," +
                   $"importSettingsTooltipDescription: \"{Wpf.Properties.Resources.ImportPreferencesInfo}\"" + "})");
            }
        }

        /// <summary>
        /// At Dynamo startup process load the preferences settings file located in C:\ProgramData\Dynamo
        /// </summary>
        internal void LoadPreferencesFileAtStartup()
        {
            if (viewModel.PreferenceSettings.IsFirstRun == true)
            {
                //Move the current location two levels up
                var programDataDir = Directory.GetParent(Directory.GetParent(viewModel.Model.PathManager.CommonDataDirectory).ToString()).ToString();
                var listOfXmlFiles = Directory.GetFiles(programDataDir, "*.xml");
                string PreferencesSettingFilePath = string.Empty;

                //Find the first xml file name from the list that can be Deserialized to PreferenceSettings
                foreach (var xmlFile in listOfXmlFiles)
                {
                    if (IsValidPreferencesFile(xmlFile))
                    {
                        PreferencesSettingFilePath = xmlFile;
                        break;
                    }
                }

                if (!string.IsNullOrEmpty(PreferencesSettingFilePath) && File.Exists(PreferencesSettingFilePath))
                {
                    var content = File.ReadAllText(PreferencesSettingFilePath);
                    ImportSettings(content);
                }
            }
        }

        /// <summary>
        /// Try to Deserialize to PreferenceSettings the file content passed as parameter
        /// </summary>
        /// <param name="filePath">Full path to the xml file to be deserialized</param>
        /// <returns>true if the file content was deserialized successfully otherwise returns false</returns>
        private static bool IsValidPreferencesFile(string filePath)
        {
            string content = string.Empty;

            if (File.Exists(filePath))
            {
                content = File.ReadAllText(filePath);
            }

            if (string.IsNullOrEmpty(content))
                return false;

            try
            {
                PreferenceSettings settings = null;
                var serializer = new XmlSerializer(typeof(PreferenceSettings));
                using (TextReader reader = new StringReader(content))
                {
                    settings = serializer.Deserialize(reader) as PreferenceSettings;
                }
                return settings != null;
            }
            catch
            {
                return false;
            }
        }

        /// <summary>
        /// If the user wants to close the window, we shutdown the application and don't launch Dynamo
        /// </summary>
        /// <param name="isCheckboxChecked">If true, the user has chosen to not show splash screen on next run.</param>
        internal void CloseWindow(bool isCheckboxChecked = false)
        {
            CloseWasExplicit = true;
            if (viewModel != null && isCheckboxChecked)
            {
                viewModel.PreferenceSettings.EnableStaticSplashScreen = !isCheckboxChecked;
            }

            if (string.IsNullOrEmpty(DynamoModel.HostAnalyticsInfo.HostName))
            {
                Application.Current?.Shutdown();
                Analytics.TrackEvent(Actions.Close, Categories.SplashScreenOperations);
            }
            // If Dynamo is launched from an integrator host, user should be able to close the splash screen window.
            // Additionally, we will have to shutdown the ViewModel which will close all the services and dispose the events.
            // RequestUpdateLoadBarStatus event needs to be unsubscribed when the splash screen window is closed, to avoid populating the info on splash screen.
            else
            {
                Close();
                if (viewModel != null)
                {
                    viewModel.RequestClose -= SplashScreenRequestClose;
                }

                DynamoView?.Close();
                DynamoView = null;
            }
        }

        protected override void OnClosed(EventArgs e)
        {
            base.OnClosed(e);

            DynamoModel.RequestUpdateLoadBarStatus -= DynamoModel_RequestUpdateLoadBarStatus;
            DynamoModel.LanguageDetected -= DynamoModel_LanguageDetected;
            StaticSplashScreenReady -= OnStaticScreenReady;
            if (authManager is not null)
            {
                authManager.LoginStateChanged -= OnLoginStateChanged;
            }

<<<<<<< HEAD
            if (webView != null)
            {
                webView.Dispose();
                webView = null;
            }
=======
            webView.Dispose();
            webView = null;
>>>>>>> 5e05efc5

            GC.SuppressFinalize(this);
        }
    }

    enum ImportStatus
    {
        none = 1,
        error,
        success
    }

    /// <summary>
    /// This class is used to expose the methods that can be called from the webview2 component, SplashScreen.
    /// </summary>
    [ClassInterface(ClassInterfaceType.AutoDual)]
    [ComVisible(true)]
    public class ScriptObject
    {
        readonly Action<bool> RequestLaunchDynamo;
        readonly Action<string> RequestImportSettings;
        readonly Func<bool> RequestSignIn;
        readonly Func<bool> RequestSignOut;
        readonly Action RequestCloseWindow;
        readonly Action<bool> RequestCloseWindowPreserve;

        /// <summary>
        /// [Obsolete] Constructor for ScriptObject
        /// </summary>
        [Obsolete]
        public ScriptObject(Action<bool> requestLaunchDynamo, Action<string> requestImportSettings, Func< bool> requestSignIn, Func<bool> requestSignOut, Action requestCloseWindow)
        {
            RequestLaunchDynamo = requestLaunchDynamo;
            RequestImportSettings = requestImportSettings;
            RequestSignIn = requestSignIn;
            RequestSignOut = requestSignOut;
            RequestCloseWindow = requestCloseWindow;
        }
        /// <summary>
        /// Constructor for ScriptObject with an overload for close window method, to preserve "Don't show again" setting on splash screen on explicit close event.
        /// </summary>
        public ScriptObject(Action<bool> requestLaunchDynamo, Action<string> requestImportSettings, Func<bool> requestSignIn, Func<bool> requestSignOut, Action<bool> requestCloseWindow)
        {
            RequestLaunchDynamo = requestLaunchDynamo;
            RequestImportSettings = requestImportSettings;
            RequestSignIn = requestSignIn;
            RequestSignOut = requestSignOut;
            RequestCloseWindowPreserve = requestCloseWindow;
        }

        public void LaunchDynamo(bool showScreenAgain)
        {
            RequestLaunchDynamo(showScreenAgain);
            Analytics.TrackEvent(Actions.Start, Categories.SplashScreenOperations);
        }

        public void ImportSettings(string file)
        {
            RequestImportSettings(file);
        }
        public bool SignIn()
        {
            return RequestSignIn();
        }
        public bool SignOut()
        {
            return RequestSignOut();
        }
        public void CloseWindow()
        {
            RequestCloseWindow();
        }
        public void CloseWindowPreserve(bool isCheckboxChecked)
        {
            RequestCloseWindowPreserve(isCheckboxChecked);
        }
    }
}<|MERGE_RESOLUTION|>--- conflicted
+++ resolved
@@ -580,16 +580,11 @@
                 authManager.LoginStateChanged -= OnLoginStateChanged;
             }
 
-<<<<<<< HEAD
             if (webView != null)
             {
                 webView.Dispose();
                 webView = null;
             }
-=======
-            webView.Dispose();
-            webView = null;
->>>>>>> 5e05efc5
 
             GC.SuppressFinalize(this);
         }
