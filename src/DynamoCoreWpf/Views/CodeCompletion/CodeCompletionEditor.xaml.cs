--- conflicted
+++ resolved
@@ -188,9 +188,6 @@
             if (WatermarkLabel.Visibility == Visibility.Visible)
             {
                 WatermarkLabel.Visibility = Visibility.Collapsed;
-<<<<<<< HEAD
-                InnerTextEditor.ShowLineNumbers = true;
-=======
                 this.InnerTextEditor.ShowLineNumbers = dynamoViewModel.ShowCodeBlockLineNumber;
             }
         }
@@ -200,7 +197,6 @@
             if((e as PropertyChangedEventArgs).PropertyName == nameof(dynamoViewModel.ShowCodeBlockLineNumber))
             {
                 this.InnerTextEditor.ShowLineNumbers = dynamoViewModel.ShowCodeBlockLineNumber;
->>>>>>> 1799cab0
             }
         }
 
