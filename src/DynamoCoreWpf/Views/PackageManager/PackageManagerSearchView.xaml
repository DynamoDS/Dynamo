--- conflicted
+++ resolved
@@ -663,18 +663,12 @@
                                                             </DockPanel>
                                                         </Border>
                                                         <ControlTemplate.Triggers>
-<<<<<<< HEAD
-=======
                                                             <Trigger Property="IsMouseOver" Value="True">
                                                                 <Setter TargetName="ButtonBorder" Property="BorderBrush" Value="#4A4A4A" />
                                                             </Trigger>
                                                             <Trigger Property="IsPressed" Value="True">
                                                                 <Setter TargetName="ButtonBorder" Property="BorderBrush" Value="#5F5F5F" />
                                                             </Trigger>
-                                                            <Trigger Property="IsEnabled" Value="False">
-                                                                <Setter Property="TextBlock.Foreground" Value="#999999" />
-                                                            </Trigger>
->>>>>>> 81df4483
                                                             <DataTrigger Binding="{Binding Model.IsDeprecated}" Value="False">
                                                                 <Setter Property="TextBlock.Foreground" Value="#84D7CE" />
                                                             </DataTrigger>
