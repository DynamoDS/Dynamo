using System;
using System.Collections.Generic;
using System.Collections.ObjectModel;
using System.Linq;
<<<<<<< HEAD
using System.Windows;
using System.Windows.Controls;
using System.Windows.Input;
using Dynamo.Logging;
using Dynamo.Models;
=======
using System.Windows;
using System.Windows.Controls;
using System.Windows.Input;
using Dynamo.Logging;
using Dynamo.Models;
using System.Diagnostics;
using System.Windows;
using System.Windows.Controls;
using System.Windows.Input;
using System.Windows.Navigation;
using Dynamo.Logging;
>>>>>>> 803d8e10
using Dynamo.UI;
using Dynamo.ViewModels;
using Dynamo.Wpf.Utilities;
using DynamoUtilities;
using Views.PackageManager.Pages;

namespace Dynamo.PackageManager.UI
{
    /// <summary>
    /// Interaction logic for PackageManagerPublishControl.xaml
    /// </summary>
    public partial class PackageManagerPublishControl : UserControl
    {

        public Window Owner { get; set; }
        public PublishPackageViewModel PublishPackageViewModel { get; set; }
        private Dictionary<int, Page> PublishPages { get; set; }
        private Dictionary<int, DockPanel> NavButtonStacks { get; set; }
        public ObservableCollection<string> Breadcrumbs { get; } = new ObservableCollection<string>();

        public PackageManagerPublishControl()
        {
            InitializeComponent();

            this.Loaded += InitializeContext;
        }

        private void InitializeContext(object sender, RoutedEventArgs e)
        {
            // Set the owner of this user control
            this.Owner = Window.GetWindow(this);

            PublishPackageViewModel = this.DataContext as PublishPackageViewModel;
            PublishPackageViewModel.Owner = this.Owner;

<<<<<<< HEAD
            PublishPackageViewModel.Owner = this.Owner;
            PublishPackageViewModel.PublishSuccess += PackageViewModelOnPublishSuccess;
            PublishPackageViewModel.RequestShowFolderBrowserDialog += OnRequestShowFolderBrowserDialog;
=======
            if(PublishPackageViewModel != null )
            {
                PublishPackageViewModel.PublishSuccess += PackageViewModelOnPublishSuccess;
                PublishPackageViewModel.RequestShowFolderBrowserDialog += OnRequestShowFolderBrowserDialog;
            }
>>>>>>> 803d8e10

            Logging.Analytics.TrackScreenView("PackageManager");

            InitializePages();

            this.mainFrame.NavigationService.Navigate(PublishPages[0]);
            this.Loaded -= InitializeContext;
        }

        private void InitializePages()
        {
            PublishPages = new Dictionary<int, Page>();

            PublishPages[0] = new PublishPackagePublishPage();
            PublishPages[1] = new PublishPackageSelectPage();
            PublishPages[2] = new PublishPackagePreviewPage();
            PublishPages[3] = new PublishPackageFinishPage();

            foreach(var pageEntry in PublishPages) { pageEntry.Value.DataContext = PublishPackageViewModel; }

            Breadcrumbs.Add((string)PublishPages[0].Tag); // Initial breadcrumb

            NavButtonStacks = new Dictionary<int, DockPanel>();

            NavButtonStacks[0] = this.PublishPageButtonStack;
            NavButtonStacks[1] = this.SelectPageButtonStack;
            NavButtonStacks[2] = this.PreviewPageButtonStack;
            NavButtonStacks[3] = this.FinishPageButtonStack;
        }

        private void PackageViewModelOnPublishSuccess(PublishPackageViewModel sender)
        {
            statusLabel.Visibility = Visibility.Collapsed;

            currentPage = 3;

            // Trigger load events manually for the Finish Page to get the count of published files
            if (PublishPages[currentPage] is PublishPackageFinishPage)
                (PublishPages[currentPage] as PublishPackageFinishPage).LoadEvents();

            this.mainFrame.NavigationService.Navigate(PublishPages[currentPage]);
            this.breadcrumbsNavigation.Visibility = Visibility.Collapsed;

            ToggleButtonRowVisibility(currentPage);
        }

        private void OnRequestShowFolderBrowserDialog(object sender, PackagePathEventArgs e)
        {
            e.Cancel = true;
            // Handle for the case, initialPath does not exist.
            var errorCannotCreateFolder = PathHelper.CreateFolderIfNotExist(e.Path);
            if (errorCannotCreateFolder == null)
            {
                var dialog = new DynamoFolderBrowserDialog
                {
                    SelectedPath = e.Path
                };

                dialog.Owner = Owner;

                if (dialog.ShowDialog() == System.Windows.Forms.DialogResult.OK)
                {
                    e.Cancel = false;
                    e.Path = dialog.SelectedPath;
                }
            }
            else if (!String.IsNullOrEmpty(e.Path))
            {
                e.Cancel = false;
            }

        }

        public void Dispose()
        {
            Dynamo.Logging.Analytics.TrackEvent(
                Actions.Close,
                Categories.PackageManagerOperations);

            PublishPackageViewModel.RequestShowFolderBrowserDialog -= OnRequestShowFolderBrowserDialog;
        }

        /// <summary>
        /// Allows for the dragging of this custom-styled window. 
        /// </summary>
        /// <param name="sender"></param>
        /// <param name="e"></param>
        private void PublishPackageView_MouseDown(object sender, MouseButtonEventArgs e)
        {
            // Drag functionality when the TitleBar is clicked with the left button and dragged to another place
            if (e.ChangedButton == MouseButton.Left)
            {
                this.Owner.DragMove();
                Dynamo.Logging.Analytics.TrackEvent(
                    Actions.Move,
                    Categories.PackageManagerOperations);
            }
        }

        private void OnMoreInfoClicked(object sender, MouseButtonEventArgs e)
        {
            PublishPackageViewModel.DynamoViewModel.OpenDocumentationLinkCommand.Execute(new OpenDocumentationLinkEventArgs(new Uri(Wpf.Properties.Resources.PublishPackageMoreInfoFile, UriKind.Relative)));
        }

        private int currentPage = 0;

        internal void BreadcrumbButton_Click(object sender, RoutedEventArgs e)
        {
            var button = sender as Button;
            if (button != null)
            {
                switch (button.Tag)
                {
                    // PublishPackagePublishPage
                    case var value when value == (string)PublishPages[0].Tag:
                        currentPage = 0;
                        int stepIndex = Breadcrumbs.IndexOf((string)PublishPages[0].Tag);
                        for (int i = Breadcrumbs.Count - 1; i > stepIndex; i--)
                        {
                            Breadcrumbs.RemoveAt(i);
                        }
                        this.mainFrame.NavigationService.Navigate(PublishPages[currentPage]);
                        this.breadcrumbsNavigation.Visibility = Visibility.Collapsed;
                        ToggleButtonRowVisibility(0);
                        break;
                    // PublishPackageSelectPage
                    case var value when value == (string)PublishPages[1].Tag:
                        currentPage = 1;
                        stepIndex = Breadcrumbs.IndexOf((string)PublishPages[currentPage].Tag);
                        for (int i = Breadcrumbs.Count - 1; i > stepIndex; i--)
                        {
                            Breadcrumbs.RemoveAt(i);
                        }
                        this.mainFrame.NavigationService.Navigate(PublishPages[currentPage]);
                        this.breadcrumbsNavigation.Visibility = Visibility.Visible;
                        ToggleButtonRowVisibility(1);
                        break;
                    // PublishPackagePreviewPage
                    case var value when value == (string)PublishPages[2].Tag:
                        if (!Breadcrumbs.Contains((string)PublishPages[2].Tag)) Breadcrumbs.Add((string)PublishPages[2].Tag);
                        currentPage = 2;
                        stepIndex = Breadcrumbs.IndexOf((string)PublishPages[currentPage].Tag);
                        for (int i = Breadcrumbs.Count - 1; i > stepIndex; i--)
                        {
                            Breadcrumbs.RemoveAt(i);
                        }
                        this.mainFrame.NavigationService.Navigate(PublishPages[currentPage]);
                        this.breadcrumbsNavigation.Visibility = Visibility.Visible;
                        ToggleButtonRowVisibility(2);
                        break;
                    case "Back":
                        --currentPage;
                        stepIndex = Breadcrumbs.IndexOf((string)PublishPages[currentPage].Tag);
                        for (int i = Breadcrumbs.Count - 1; i > stepIndex; i--) 
                        {
                            Breadcrumbs.RemoveAt(i);
                        }
                        this.mainFrame.NavigationService.Navigate(PublishPages[currentPage]);
                        this.breadcrumbsNavigation.Visibility = currentPage == 0 ? Visibility.Collapsed : Visibility.Visible;
                        ToggleButtonRowVisibility(currentPage);
                        break;
                    case "Next":
                        ++currentPage;
                        if (!Breadcrumbs.Contains((string)PublishPages[currentPage].Tag)) Breadcrumbs.Add((string)PublishPages[currentPage].Tag);
                        stepIndex = Breadcrumbs.IndexOf((string)PublishPages[currentPage].Tag);
                        if(stepIndex > 0)
                        {
                            for (int i = Breadcrumbs.Count - 1; i > stepIndex; i--)
                            {
                                Breadcrumbs.RemoveAt(i);
                            }
                        }
                        this.mainFrame.NavigationService.Navigate(PublishPages[currentPage]);
                        this.breadcrumbsNavigation.Visibility = Visibility.Visible;
                        ToggleButtonRowVisibility(currentPage);
                        break;
                    case "Finish":
                    case "Done":
                        statusLabel.Visibility = Visibility.Visible;
                        currentPage = 0;
                        stepIndex = Breadcrumbs.IndexOf((string)PublishPages[currentPage].Tag);
                        for (int i = Breadcrumbs.Count - 1; i > stepIndex; i--)
                        {
                            Breadcrumbs.RemoveAt(i);
                        }
                        this.mainFrame.NavigationService.Navigate(PublishPages[currentPage]);
                        this.breadcrumbsNavigation.Visibility = currentPage == 0 ? Visibility.Collapsed : Visibility.Visible;
                        ToggleButtonRowVisibility(currentPage);
                        break;
                }
            }
<<<<<<< HEAD
        }

        private void ToggleButtonRowVisibility(int page)
        {
            // Reset all buttons visibility
            foreach (var stackPanel in NavButtonStacks.Values)
            {
                stackPanel.Visibility = Visibility.Collapsed;
            }

            // Set appropriate buttonStack visible
            if(NavButtonStacks.TryGetValue(page, out var buttonstack))
            {
                buttonstack.Visibility = Visibility.Visible;
            }
        }

=======
        }

        private void ToggleButtonRowVisibility(int page)
        {
            // Reset all buttons visibility
            foreach (var stackPanel in NavButtonStacks.Values)
            {
                stackPanel.Visibility = Visibility.Collapsed;
            }

            // Set appropriate buttonStack visible
            if(NavButtonStacks.TryGetValue(page, out var buttonstack))
            {
                buttonstack.Visibility = Visibility.Visible;
            }
        }

>>>>>>> 803d8e10
        private void mainFrame_Navigated(object sender, System.Windows.Navigation.NavigationEventArgs e)
        {
            Page navigatedPage = e.Content as Page;

            PublishPages.Values.ToList().ForEach(page => { page.IsEnabled = false; });

            Dispatcher.BeginInvoke((Action)(() =>
            {
                if (navigatedPage != null)
                {
                    if (navigatedPage is PublishPackagePublishPage)
                        (navigatedPage as PublishPackagePublishPage).LoadEvents();
                    if (navigatedPage is PublishPackageSelectPage)
                        (navigatedPage as PublishPackageSelectPage).LoadEvents();
                    if (navigatedPage is PublishPackagePreviewPage)
                        (navigatedPage as PublishPackagePreviewPage).LoadEvents();
                    if (navigatedPage is PublishPackageFinishPage)
                        (navigatedPage as PublishPackageFinishPage).IsEnabled = true;
                }
            }));
        }

        private void CancelButton_Click(object sender, RoutedEventArgs e)
        {
            if (!PublishPackageViewModel.AnyUserChanges()) return;

            MessageBoxResult response = DynamoModel.IsTestMode ? MessageBoxResult.OK :
               MessageBoxService.Show(
                   Owner,
                   Dynamo.Wpf.Properties.Resources.DiscardChangesWarningPopupMessage,
                   Dynamo.Wpf.Properties.Resources.DiscardChangesWarningPopupCaption,
                   MessageBoxButton.OKCancel,
                   MessageBoxImage.Warning);

            if (response == MessageBoxResult.OK)
            {
                PublishPackageViewModel.CancelCommand.Execute();
            }
        }
    }
}<|MERGE_RESOLUTION|>--- conflicted
+++ resolved
@@ -2,13 +2,6 @@
 using System.Collections.Generic;
 using System.Collections.ObjectModel;
 using System.Linq;
-<<<<<<< HEAD
-using System.Windows;
-using System.Windows.Controls;
-using System.Windows.Input;
-using Dynamo.Logging;
-using Dynamo.Models;
-=======
 using System.Windows;
 using System.Windows.Controls;
 using System.Windows.Input;
@@ -20,7 +13,6 @@
 using System.Windows.Input;
 using System.Windows.Navigation;
 using Dynamo.Logging;
->>>>>>> 803d8e10
 using Dynamo.UI;
 using Dynamo.ViewModels;
 using Dynamo.Wpf.Utilities;
@@ -56,17 +48,11 @@
             PublishPackageViewModel = this.DataContext as PublishPackageViewModel;
             PublishPackageViewModel.Owner = this.Owner;
 
-<<<<<<< HEAD
-            PublishPackageViewModel.Owner = this.Owner;
-            PublishPackageViewModel.PublishSuccess += PackageViewModelOnPublishSuccess;
-            PublishPackageViewModel.RequestShowFolderBrowserDialog += OnRequestShowFolderBrowserDialog;
-=======
             if(PublishPackageViewModel != null )
             {
                 PublishPackageViewModel.PublishSuccess += PackageViewModelOnPublishSuccess;
                 PublishPackageViewModel.RequestShowFolderBrowserDialog += OnRequestShowFolderBrowserDialog;
             }
->>>>>>> 803d8e10
 
             Logging.Analytics.TrackScreenView("PackageManager");
 
@@ -258,7 +244,6 @@
                         break;
                 }
             }
-<<<<<<< HEAD
         }
 
         private void ToggleButtonRowVisibility(int page)
@@ -276,25 +261,6 @@
             }
         }
 
-=======
-        }
-
-        private void ToggleButtonRowVisibility(int page)
-        {
-            // Reset all buttons visibility
-            foreach (var stackPanel in NavButtonStacks.Values)
-            {
-                stackPanel.Visibility = Visibility.Collapsed;
-            }
-
-            // Set appropriate buttonStack visible
-            if(NavButtonStacks.TryGetValue(page, out var buttonstack))
-            {
-                buttonstack.Visibility = Visibility.Visible;
-            }
-        }
-
->>>>>>> 803d8e10
         private void mainFrame_Navigated(object sender, System.Windows.Navigation.NavigationEventArgs e)
         {
             Page navigatedPage = e.Content as Page;
