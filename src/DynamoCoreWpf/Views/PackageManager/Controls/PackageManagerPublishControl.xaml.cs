using System;
<<<<<<< HEAD
using System.Collections.Generic;
using System.Collections.ObjectModel;
using System.Linq;
using System.Windows;
using System.Windows.Controls;
using System.Windows.Input;
using Dynamo.Logging;
using Dynamo.Models;
=======
using System.Diagnostics;
using System.Windows;
using System.Windows.Controls;
using System.Windows.Input;
using System.Windows.Navigation;
using Dynamo.Logging;
>>>>>>> 723cef6c
using Dynamo.UI;
using Dynamo.ViewModels;
using Dynamo.Wpf.Utilities;
using DynamoUtilities;
<<<<<<< HEAD
using Views.PackageManager.Pages;
=======
>>>>>>> 723cef6c

namespace Dynamo.PackageManager.UI
{
    /// <summary>
    /// Interaction logic for PackageManagerPublishControl.xaml
    /// </summary>
    public partial class PackageManagerPublishControl : UserControl
    {

        public Window Owner { get; set; }
        public PublishPackageViewModel PublishPackageViewModel { get; set; }
        private Dictionary<int, Page> PublishPages { get; set; }
        private Dictionary<int, DockPanel> NavButtonStacks { get; set; }
        public ObservableCollection<string> Breadcrumbs { get; } = new ObservableCollection<string>();

        public PackageManagerPublishControl()
        {
            InitializeComponent();

            this.Loaded += InitializeContext;
        }

        private void InitializeContext(object sender, RoutedEventArgs e)
        {
            // Set the owner of this user control
            this.Owner = Window.GetWindow(this);

            PublishPackageViewModel = this.DataContext as PublishPackageViewModel;

<<<<<<< HEAD
            PublishPackageViewModel.Owner = this.Owner;
            PublishPackageViewModel.PublishSuccess += PackageViewModelOnPublishSuccess;
            PublishPackageViewModel.RequestShowFolderBrowserDialog += OnRequestShowFolderBrowserDialog;
=======
            if(PublishPackageViewModel != null )
            {
                PublishPackageViewModel.PublishSuccess += PackageViewModelOnPublishSuccess;
                PublishPackageViewModel.RequestShowFolderBrowserDialog += OnRequestShowFolderBrowserDialog;
            }
>>>>>>> 723cef6c

            Logging.Analytics.TrackScreenView("PackageManager");

            InitializePages();

            this.mainFrame.NavigationService.Navigate(PublishPages[0]);
            this.Loaded -= InitializeContext;
        }

        private void InitializePages()
        {
            PublishPages = new Dictionary<int, Page>();

            PublishPages[0] = new PublishPackagePublishPage();
            PublishPages[1] = new PublishPackageSelectPage();
            PublishPages[2] = new PublishPackagePreviewPage();
            PublishPages[3] = new PublishPackageFinishPage();

            foreach(var pageEntry in PublishPages) { pageEntry.Value.DataContext = PublishPackageViewModel; }

            Breadcrumbs.Add((string)PublishPages[0].Tag); // Initial breadcrumb

            NavButtonStacks = new Dictionary<int, DockPanel>();

            NavButtonStacks[0] = this.PublishPageButtonStack;
            NavButtonStacks[1] = this.SelectPageButtonStack;
            NavButtonStacks[2] = this.PreviewPageButtonStack;
            NavButtonStacks[3] = this.FinishPageButtonStack;
        }

        private void PackageViewModelOnPublishSuccess(PublishPackageViewModel sender)
        {
            statusLabel.Visibility = Visibility.Collapsed;

            currentPage = 3;

            // Trigger load events manually for the Finish Page to get the count of published files
            if (PublishPages[currentPage] is PublishPackageFinishPage)
                (PublishPages[currentPage] as PublishPackageFinishPage).LoadEvents();

            this.mainFrame.NavigationService.Navigate(PublishPages[currentPage]);
            this.breadcrumbsNavigation.Visibility = Visibility.Collapsed;

            ToggleButtonRowVisibility(currentPage);
        }

        private void OnRequestShowFolderBrowserDialog(object sender, PackagePathEventArgs e)
        {
            e.Cancel = true;
            // Handle for the case, initialPath does not exist.
            var errorCannotCreateFolder = PathHelper.CreateFolderIfNotExist(e.Path);
            if (errorCannotCreateFolder == null)
            {
                var dialog = new DynamoFolderBrowserDialog
                {
                    SelectedPath = e.Path
                };

                dialog.Owner = Owner;

                if (dialog.ShowDialog() == System.Windows.Forms.DialogResult.OK)
                {
                    e.Cancel = false;
                    e.Path = dialog.SelectedPath;
                }
            }
            else if (!String.IsNullOrEmpty(e.Path))
            {
                e.Cancel = false;
            }

        }

        public void Dispose()
        {
            Dynamo.Logging.Analytics.TrackEvent(
                Actions.Close,
                Categories.PackageManagerOperations);

            PublishPackageViewModel.RequestShowFolderBrowserDialog -= OnRequestShowFolderBrowserDialog;
        }

        /// <summary>
        /// Allows for the dragging of this custom-styled window. 
        /// </summary>
        /// <param name="sender"></param>
        /// <param name="e"></param>
        private void PublishPackageView_MouseDown(object sender, MouseButtonEventArgs e)
        {
            // Drag functionality when the TitleBar is clicked with the left button and dragged to another place
            if (e.ChangedButton == MouseButton.Left)
            {
                this.Owner.DragMove();
                Dynamo.Logging.Analytics.TrackEvent(
                    Actions.Move,
                    Categories.PackageManagerOperations);
            }
        }

        private void OnMoreInfoClicked(object sender, MouseButtonEventArgs e)
        {
            PublishPackageViewModel.DynamoViewModel.OpenDocumentationLinkCommand.Execute(new OpenDocumentationLinkEventArgs(new Uri(Wpf.Properties.Resources.PublishPackageMoreInfoFile, UriKind.Relative)));
        }

        private int currentPage = 0;

        internal void BreadcrumbButton_Click(object sender, RoutedEventArgs e)
        {
            var button = sender as Button;
            if (button != null)
            {
                switch (button.Tag)
                {
                    // PublishPackagePublishPage
                    case var value when value == (string)PublishPages[0].Tag:
                        currentPage = 0;
                        int stepIndex = Breadcrumbs.IndexOf((string)PublishPages[0].Tag);
                        for (int i = Breadcrumbs.Count - 1; i > stepIndex; i--)
                        {
                            Breadcrumbs.RemoveAt(i);
                        }
                        this.mainFrame.NavigationService.Navigate(PublishPages[currentPage]);
                        this.breadcrumbsNavigation.Visibility = Visibility.Collapsed;
                        ToggleButtonRowVisibility(0);
                        break;
                    // PublishPackageSelectPage
                    case var value when value == (string)PublishPages[1].Tag:
                        currentPage = 1;
                        stepIndex = Breadcrumbs.IndexOf((string)PublishPages[currentPage].Tag);
                        for (int i = Breadcrumbs.Count - 1; i > stepIndex; i--)
                        {
                            Breadcrumbs.RemoveAt(i);
                        }
                        this.mainFrame.NavigationService.Navigate(PublishPages[currentPage]);
                        this.breadcrumbsNavigation.Visibility = Visibility.Visible;
                        ToggleButtonRowVisibility(1);
                        break;
                    // PublishPackagePreviewPage
                    case var value when value == (string)PublishPages[2].Tag:
                        if (!Breadcrumbs.Contains((string)PublishPages[2].Tag)) Breadcrumbs.Add((string)PublishPages[2].Tag);
                        currentPage = 2;
                        stepIndex = Breadcrumbs.IndexOf((string)PublishPages[currentPage].Tag);
                        for (int i = Breadcrumbs.Count - 1; i > stepIndex; i--)
                        {
                            Breadcrumbs.RemoveAt(i);
                        }
                        this.mainFrame.NavigationService.Navigate(PublishPages[currentPage]);
                        this.breadcrumbsNavigation.Visibility = Visibility.Visible;
                        ToggleButtonRowVisibility(2);
                        break;
                    case "Back":
                        --currentPage;
                        stepIndex = Breadcrumbs.IndexOf((string)PublishPages[currentPage].Tag);
                        for (int i = Breadcrumbs.Count - 1; i > stepIndex; i--) 
                        {
                            Breadcrumbs.RemoveAt(i);
                        }
                        this.mainFrame.NavigationService.Navigate(PublishPages[currentPage]);
                        this.breadcrumbsNavigation.Visibility = currentPage == 0 ? Visibility.Collapsed : Visibility.Visible;
                        ToggleButtonRowVisibility(currentPage);
                        break;
                    case "Next":
                        ++currentPage;
                        if (!Breadcrumbs.Contains((string)PublishPages[currentPage].Tag)) Breadcrumbs.Add((string)PublishPages[currentPage].Tag);
                        stepIndex = Breadcrumbs.IndexOf((string)PublishPages[currentPage].Tag);
                        if(stepIndex > 0)
                        {
                            for (int i = Breadcrumbs.Count - 1; i > stepIndex; i--)
                            {
                                Breadcrumbs.RemoveAt(i);
                            }
                        }
                        this.mainFrame.NavigationService.Navigate(PublishPages[currentPage]);
                        this.breadcrumbsNavigation.Visibility = Visibility.Visible;
                        ToggleButtonRowVisibility(currentPage);
                        break;
                    case "Finish":
                    case "Done":
                        statusLabel.Visibility = Visibility.Visible;
                        currentPage = 0;
                        stepIndex = Breadcrumbs.IndexOf((string)PublishPages[currentPage].Tag);
                        for (int i = Breadcrumbs.Count - 1; i > stepIndex; i--)
                        {
                            Breadcrumbs.RemoveAt(i);
                        }
                        this.mainFrame.NavigationService.Navigate(PublishPages[currentPage]);
                        this.breadcrumbsNavigation.Visibility = currentPage == 0 ? Visibility.Collapsed : Visibility.Visible;
                        ToggleButtonRowVisibility(currentPage);
                        break;
                }
            }
        }

        private void ToggleButtonRowVisibility(int page)
        {
            // Reset all buttons visibility
            foreach (var stackPanel in NavButtonStacks.Values)
            {
                stackPanel.Visibility = Visibility.Collapsed;
            }

            // Set appropriate buttonStack visible
            if(NavButtonStacks.TryGetValue(page, out var buttonstack))
            {
                buttonstack.Visibility = Visibility.Visible;
            }
        }

        private void mainFrame_Navigated(object sender, System.Windows.Navigation.NavigationEventArgs e)
        {
            Page navigatedPage = e.Content as Page;

            PublishPages.Values.ToList().ForEach(page => { page.IsEnabled = false; });

            Dispatcher.BeginInvoke((Action)(() =>
            {
                if (navigatedPage != null)
                {
                    if (navigatedPage is PublishPackagePublishPage)
                        (navigatedPage as PublishPackagePublishPage).LoadEvents();
                    if (navigatedPage is PublishPackageSelectPage)
                        (navigatedPage as PublishPackageSelectPage).LoadEvents();
                    if (navigatedPage is PublishPackagePreviewPage)
                        (navigatedPage as PublishPackagePreviewPage).LoadEvents();
                    if (navigatedPage is PublishPackageFinishPage)
                        (navigatedPage as PublishPackageFinishPage).IsEnabled = true;
                }
            }));
        }

        private void CancelButton_Click(object sender, RoutedEventArgs e)
        {
            if (!PublishPackageViewModel.AnyUserChanges()) return;

            MessageBoxResult response = DynamoModel.IsTestMode ? MessageBoxResult.OK :
               MessageBoxService.Show(
                   Owner,
                   Dynamo.Wpf.Properties.Resources.DiscardChangesWarningPopupMessage,
                   Dynamo.Wpf.Properties.Resources.DiscardChangesWarningPopupCaption,
                   MessageBoxButton.OKCancel,
                   MessageBoxImage.Warning);

            if (response == MessageBoxResult.OK)
            {
                PublishPackageViewModel.CancelCommand.Execute();
            }
        }
    }
}<|MERGE_RESOLUTION|>--- conflicted
+++ resolved
@@ -1,5 +1,4 @@
 using System;
-<<<<<<< HEAD
 using System.Collections.Generic;
 using System.Collections.ObjectModel;
 using System.Linq;
@@ -8,22 +7,17 @@
 using System.Windows.Input;
 using Dynamo.Logging;
 using Dynamo.Models;
-=======
 using System.Diagnostics;
 using System.Windows;
 using System.Windows.Controls;
 using System.Windows.Input;
 using System.Windows.Navigation;
 using Dynamo.Logging;
->>>>>>> 723cef6c
 using Dynamo.UI;
 using Dynamo.ViewModels;
 using Dynamo.Wpf.Utilities;
 using DynamoUtilities;
-<<<<<<< HEAD
 using Views.PackageManager.Pages;
-=======
->>>>>>> 723cef6c
 
 namespace Dynamo.PackageManager.UI
 {
@@ -52,18 +46,13 @@
             this.Owner = Window.GetWindow(this);
 
             PublishPackageViewModel = this.DataContext as PublishPackageViewModel;
-
-<<<<<<< HEAD
             PublishPackageViewModel.Owner = this.Owner;
-            PublishPackageViewModel.PublishSuccess += PackageViewModelOnPublishSuccess;
-            PublishPackageViewModel.RequestShowFolderBrowserDialog += OnRequestShowFolderBrowserDialog;
-=======
+
             if(PublishPackageViewModel != null )
             {
                 PublishPackageViewModel.PublishSuccess += PackageViewModelOnPublishSuccess;
                 PublishPackageViewModel.RequestShowFolderBrowserDialog += OnRequestShowFolderBrowserDialog;
             }
->>>>>>> 723cef6c
 
             Logging.Analytics.TrackScreenView("PackageManager");
 
