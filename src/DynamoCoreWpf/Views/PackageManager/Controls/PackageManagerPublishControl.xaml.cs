using System;
using System.Collections.Generic;
using System.Collections.ObjectModel;
using System.Linq;
using System.Windows;
using System.Windows.Controls;
using System.Windows.Input;
using Dynamo.Logging;
using Dynamo.Models;
using Dynamo.UI;
using Dynamo.ViewModels;
using Dynamo.Wpf.Utilities;
using DynamoUtilities;
using Views.PackageManager.Pages;

namespace Dynamo.PackageManager.UI
{
    /// <summary>
    /// Interaction logic for PackageManagerPublishControl.xaml
    /// </summary>
    public partial class PackageManagerPublishControl : UserControl
    {

        public Window Owner { get; set; }
        public PublishPackageViewModel PublishPackageViewModel { get; set; }
        private Dictionary<int, Page> PublishPages { get; set; }
        private Dictionary<int, DockPanel> NavButtonStacks { get; set; }
        public ObservableCollection<string> Breadcrumbs { get; } = new ObservableCollection<string>();

        public PackageManagerPublishControl()
        {
            InitializeComponent();

            this.Loaded += InitializeContext;
            this.DataContextChanged += ThisDataContextChanged;
        }

        private void ThisDataContextChanged(object sender, DependencyPropertyChangedEventArgs e)
        {
            if (!(this.DataContext is PublishPackageViewModel)) return;

            ResetDataContext();
            SetDataContext();
        }

        private void InitializeContext(object sender, RoutedEventArgs e)
        {
            SetDataContext();

            this.Loaded -= InitializeContext;
        }

        private void ResetDataContext()
        {
            if (PublishPackageViewModel != null)
            {
                PublishPackageViewModel.PublishSuccess -= PackageViewModelOnPublishSuccess;
                PublishPackageViewModel.RequestShowFolderBrowserDialog -= OnRequestShowFolderBrowserDialog;
            }

            PublishPackageViewModel = null; 
        }
        private void SetDataContext()
        {
            // Set the owner of this user control
            this.Owner = Window.GetWindow(this);

            PublishPackageViewModel = this.DataContext as PublishPackageViewModel;
            PublishPackageViewModel.Owner = this.Owner;

            if (PublishPackageViewModel != null)
            {
                PublishPackageViewModel.PublishSuccess += PackageViewModelOnPublishSuccess;
                PublishPackageViewModel.RequestShowFolderBrowserDialog += OnRequestShowFolderBrowserDialog;
            }

            Logging.Analytics.TrackScreenView("PackageManager");

            InitializePages();

            this.mainFrame.NavigationService.Navigate(PublishPages[0]);
        }

        public void Dispose()
        {
            Dynamo.Logging.Analytics.TrackEvent(
                Actions.Close,
                Categories.PackageManagerOperations);

            PublishPackageViewModel.PublishSuccess -= PackageViewModelOnPublishSuccess;
            PublishPackageViewModel.RequestShowFolderBrowserDialog -= OnRequestShowFolderBrowserDialog;

            this.Loaded -= InitializeContext;

            DisposePages();

            PublishPackageViewModel = null;
            PublishPages = null;
            NavButtonStacks = null;

            Breadcrumbs.Clear();
        }

        private void InitializePages()
        {
            if ( PublishPages != null ) { PublishPages.Clear(); }
            PublishPages = new Dictionary<int, Page>();

            PublishPages[0] = new PublishPackagePublishPage();
            PublishPages[1] = new PublishPackageSelectPage();
            PublishPages[2] = new PublishPackagePreviewPage();
            PublishPages[3] = new PublishPackageFinishPage();

            foreach(var pageEntry in PublishPages) { pageEntry.Value.DataContext = PublishPackageViewModel; }

            Breadcrumbs.Clear();
            Breadcrumbs.Add((string)PublishPages[0].Tag); // Initial breadcrumb

            NavButtonStacks = new Dictionary<int, DockPanel>();

            NavButtonStacks[0] = this.PublishPageButtonStack;
            NavButtonStacks[1] = this.SelectPageButtonStack;
            NavButtonStacks[2] = this.PreviewPageButtonStack;
            NavButtonStacks[3] = this.FinishPageButtonStack;
        }

        private void PackageViewModelOnPublishSuccess(PublishPackageViewModel sender)
        {
            statusLabel.Visibility = Visibility.Collapsed;

            currentPage = 3;

            // Trigger load events manually for the Finish Page to get the count of published files
            if (PublishPages[currentPage] is PublishPackageFinishPage)
                (PublishPages[currentPage] as PublishPackageFinishPage).LoadEvents();

            this.mainFrame.NavigationService.Navigate(PublishPages[currentPage]);
            this.breadcrumbsNavigation.Visibility = Visibility.Collapsed;

            ToggleButtonRowVisibility(currentPage);
        }

        private void OnRequestShowFolderBrowserDialog(object sender, PackagePathEventArgs e)
        {
            e.Cancel = true;
            // Handle for the case, initialPath does not exist.
            var errorCannotCreateFolder = PathHelper.CreateFolderIfNotExist(e.Path);
            if (errorCannotCreateFolder == null)
            {
                var dialog = new DynamoFolderBrowserDialog
                {
                    SelectedPath = e.Path
                };

                dialog.Owner = Owner;

                if (dialog.ShowDialog() == System.Windows.Forms.DialogResult.OK)
                {
                    e.Cancel = false;
                    e.Path = dialog.SelectedPath;
                }
            }
            else if (!String.IsNullOrEmpty(e.Path))
            {
                e.Cancel = false;
            }

        }

<<<<<<< HEAD
        public void Dispose()
        {
            Dynamo.Logging.Analytics.TrackEvent(
                Actions.Close,
                Categories.PackageManagerOperations);

            PublishPackageViewModel.RequestShowFolderBrowserDialog -= OnRequestShowFolderBrowserDialog;
            this.DataContextChanged -= ThisDataContextChanged;
        }

=======
>>>>>>> 28130fb9
        /// <summary>
        /// Allows for the dragging of this custom-styled window. 
        /// </summary>
        /// <param name="sender"></param>
        /// <param name="e"></param>
        private void PublishPackageView_MouseDown(object sender, MouseButtonEventArgs e)
        {
            // Drag functionality when the TitleBar is clicked with the left button and dragged to another place
            if (e.ChangedButton == MouseButton.Left)
            {
                this.Owner.DragMove();
                Dynamo.Logging.Analytics.TrackEvent(
                    Actions.Move,
                    Categories.PackageManagerOperations);
            }
        }

        private void OnMoreInfoClicked(object sender, MouseButtonEventArgs e)
        {
            PublishPackageViewModel.DynamoViewModel.OpenDocumentationLinkCommand.Execute(new OpenDocumentationLinkEventArgs(new Uri(Wpf.Properties.Resources.PublishPackageMoreInfoFile, UriKind.Relative)));
        }

        private int currentPage = 0;

        internal void BreadcrumbButton_Click(object sender, RoutedEventArgs e)
        {
            var button = sender as Button;
            if (button != null)
            {
                switch (button.Tag)
                {
                    // PublishPackagePublishPage
                    case var value when value == (string)PublishPages[0].Tag:
                        currentPage = 0;
                        int stepIndex = Breadcrumbs.IndexOf((string)PublishPages[0].Tag);
                        for (int i = Breadcrumbs.Count - 1; i > stepIndex; i--)
                        {
                            Breadcrumbs.RemoveAt(i);
                        }
                        this.mainFrame.NavigationService.Navigate(PublishPages[currentPage]);
                        this.breadcrumbsNavigation.Visibility = Visibility.Collapsed;
                        ToggleButtonRowVisibility(0);
                        break;
                    // PublishPackageSelectPage
                    case var value when value == (string)PublishPages[1].Tag:
                        currentPage = 1;
                        stepIndex = Breadcrumbs.IndexOf((string)PublishPages[currentPage].Tag);
                        for (int i = Breadcrumbs.Count - 1; i > stepIndex; i--)
                        {
                            Breadcrumbs.RemoveAt(i);
                        }
                        this.mainFrame.NavigationService.Navigate(PublishPages[currentPage]);
                        this.breadcrumbsNavigation.Visibility = Visibility.Visible;
                        ToggleButtonRowVisibility(1);
                        break;
                    // PublishPackagePreviewPage
                    case var value when value == (string)PublishPages[2].Tag:
                        if (!Breadcrumbs.Contains((string)PublishPages[2].Tag)) Breadcrumbs.Add((string)PublishPages[2].Tag);
                        currentPage = 2;
                        stepIndex = Breadcrumbs.IndexOf((string)PublishPages[currentPage].Tag);
                        for (int i = Breadcrumbs.Count - 1; i > stepIndex; i--)
                        {
                            Breadcrumbs.RemoveAt(i);
                        }
                        this.mainFrame.NavigationService.Navigate(PublishPages[currentPage]);
                        this.breadcrumbsNavigation.Visibility = Visibility.Visible;
                        ToggleButtonRowVisibility(2);
                        break;
                    case "Back":
                        --currentPage;
                        stepIndex = Breadcrumbs.IndexOf((string)PublishPages[currentPage].Tag);
                        for (int i = Breadcrumbs.Count - 1; i > stepIndex; i--) 
                        {
                            Breadcrumbs.RemoveAt(i);
                        }
                        this.mainFrame.NavigationService.Navigate(PublishPages[currentPage]);
                        this.breadcrumbsNavigation.Visibility = currentPage == 0 ? Visibility.Collapsed : Visibility.Visible;
                        ToggleButtonRowVisibility(currentPage);
                        break;
                    case "Next":
                        ++currentPage;
                        if (!Breadcrumbs.Contains((string)PublishPages[currentPage].Tag)) Breadcrumbs.Add((string)PublishPages[currentPage].Tag);
                        stepIndex = Breadcrumbs.IndexOf((string)PublishPages[currentPage].Tag);
                        if(stepIndex > 0)
                        {
                            for (int i = Breadcrumbs.Count - 1; i > stepIndex; i--)
                            {
                                Breadcrumbs.RemoveAt(i);
                            }
                        }
                        this.mainFrame.NavigationService.Navigate(PublishPages[currentPage]);
                        this.breadcrumbsNavigation.Visibility = Visibility.Visible;
                        ToggleButtonRowVisibility(currentPage);
                        break;
                    case "Finish":
                    case "Done":
                        statusLabel.Visibility = Visibility.Visible;
                        currentPage = 0;
                        stepIndex = Breadcrumbs.IndexOf((string)PublishPages[currentPage].Tag);
                        for (int i = Breadcrumbs.Count - 1; i > stepIndex; i--)
                        {
                            Breadcrumbs.RemoveAt(i);
                        }
                        this.mainFrame.NavigationService.Navigate(PublishPages[currentPage]);
                        this.breadcrumbsNavigation.Visibility = currentPage == 0 ? Visibility.Collapsed : Visibility.Visible;
                        ToggleButtonRowVisibility(currentPage);
                        break;
                }
            }
        }

        private void ToggleButtonRowVisibility(int page)
        {
            // Reset all buttons visibility
            foreach (var stackPanel in NavButtonStacks.Values)
            {
                stackPanel.Visibility = Visibility.Collapsed;
            }

            // Set appropriate buttonStack visible
            if(NavButtonStacks.TryGetValue(page, out var buttonstack))
            {
                buttonstack.Visibility = Visibility.Visible;
            }
        }

        private void DisposePages()
        {
            foreach(var page in PublishPages.Values)
            {
                if (page is PublishPackagePublishPage)
                    (page as PublishPackagePublishPage).Dispose();
                if (page is PublishPackageSelectPage)
                    (page as PublishPackageSelectPage).Dispose();
                if (page is PublishPackagePreviewPage)
                    (page as PublishPackagePreviewPage).Dispose();
                if (page is PublishPackageFinishPage)
                    (page as PublishPackageFinishPage).Dispose();
            }
        }

        private void mainFrame_Navigated(object sender, System.Windows.Navigation.NavigationEventArgs e)
        {
            Page navigatedPage = e.Content as Page;

            PublishPages.Values.ToList().ForEach(page => { page.IsEnabled = false; });

            Dispatcher.BeginInvoke((Action)(() =>
            {
                if (navigatedPage != null)
                {
                    if (navigatedPage is PublishPackagePublishPage)
                        (navigatedPage as PublishPackagePublishPage).LoadEvents();
                    if (navigatedPage is PublishPackageSelectPage)
                        (navigatedPage as PublishPackageSelectPage).LoadEvents();
                    if (navigatedPage is PublishPackagePreviewPage)
                        (navigatedPage as PublishPackagePreviewPage).LoadEvents();
                    if (navigatedPage is PublishPackageFinishPage)
                        (navigatedPage as PublishPackageFinishPage).IsEnabled = true;
                }
            }));
        }

        private void CancelButton_Click(object sender, RoutedEventArgs e)
        {
            if (!PublishPackageViewModel.AnyUserChanges()) return;

            MessageBoxResult response = DynamoModel.IsTestMode ? MessageBoxResult.OK :
               MessageBoxService.Show(
                   Owner,
                   Dynamo.Wpf.Properties.Resources.DiscardChangesWarningPopupMessage,
                   Dynamo.Wpf.Properties.Resources.DiscardChangesWarningPopupCaption,
                   MessageBoxButton.OKCancel,
                   MessageBoxImage.Warning);

            if (response == MessageBoxResult.OK)
            {
                PublishPackageViewModel.CancelCommand.Execute();
            }
        }
    }
}<|MERGE_RESOLUTION|>--- conflicted
+++ resolved
@@ -167,19 +167,6 @@
 
         }
 
-<<<<<<< HEAD
-        public void Dispose()
-        {
-            Dynamo.Logging.Analytics.TrackEvent(
-                Actions.Close,
-                Categories.PackageManagerOperations);
-
-            PublishPackageViewModel.RequestShowFolderBrowserDialog -= OnRequestShowFolderBrowserDialog;
-            this.DataContextChanged -= ThisDataContextChanged;
-        }
-
-=======
->>>>>>> 28130fb9
         /// <summary>
         /// Allows for the dragging of this custom-styled window. 
         /// </summary>
