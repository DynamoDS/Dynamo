using System;
using System.Linq;
using System.Windows;
using System.Windows.Controls;
using System.Windows.Input;
using Dynamo.Controls;
using Dynamo.Logging;
using Dynamo.Models;
using Dynamo.UI;
using Dynamo.Utilities;
using Dynamo.ViewModels;
using Dynamo.Wpf.Utilities;
using DynamoUtilities;

namespace Dynamo.PackageManager.UI
{
    internal class OpenPackageManagerEventArgs : EventArgs
    {
        private string tab;

        internal string Tab { get { return tab; } }

        internal OpenPackageManagerEventArgs(string _Tab)
        {
            tab = _Tab;
        }
    }

    /// <summary>
    /// The PackageManagerSizeEventArgs will be used only when we want to show the PackageManagerView using a specific Width and Height
    /// </summary>
    internal class PackageManagerSizeEventArgs : EventArgs
    {
        internal double Width;
        internal double Height;
        internal PackageManagerSizeEventArgs(double width, double height)
        {
            Width = width;
            Height = height;
        }
    }
    /// <summary>
    /// Interaction logic for PackageManagerView.xaml
    /// </summary>
    public partial class PackageManagerView : Window
    {
        /// <summary>
        /// The main View Model containing all other view models for each control
        /// </summary>
        public PackageManagerViewModel PackageManagerViewModel { get; set; }
        private DynamoView dynamoView;

        public PackageManagerView(DynamoView dynamoView, PackageManagerViewModel packageManagerViewModel)
        {
            this.DataContext = this;
            this.PackageManagerViewModel = packageManagerViewModel;

            InitializeComponent();

            if (packageManagerViewModel != null )
            {
                packageManagerViewModel.PackageSearchViewModel.RequestShowFileDialog += OnRequestShowFileDialog;
                packageManagerViewModel.PackageSearchViewModel.PackageManagerClientViewModel.ViewModelOwner = this;
            }

            Dynamo.Logging.Analytics.TrackEvent(
                Actions.Open,
                Categories.PackageManager);

            this.dynamoView = dynamoView;
            dynamoView.EnableEnvironment(false);
        }

        private void OnRequestShowFileDialog(object sender, PackagePathEventArgs e)
        {
            string initialPath = this.PackageManagerViewModel.PackageSearchViewModel
                .PackageManagerClientViewModel.DynamoViewModel.Model.PathManager.DefaultPackagesDirectory;

            e.Cancel = true;

            // Handle for the case, initialPath does not exist.
            var errorCannotCreateFolder = PathHelper.CreateFolderIfNotExist(initialPath);
            if (errorCannotCreateFolder == null)
            {
                var dialog = new DynamoFolderBrowserDialog
                {
                    // Navigate to initial folder.
                    SelectedPath = initialPath,
                    Owner = this
                };

                if (dialog.ShowDialog() == System.Windows.Forms.DialogResult.OK)
                {
                    e.Cancel = false;
                    e.Path = dialog.SelectedPath;
                }

            }
            else
            {
                string errorMessage = string.Format(Wpf.Properties.Resources.PackageFolderNotAccessible, initialPath);
                MessageBoxService.Show(errorMessage, Wpf.Properties.Resources.UnableToAccessPackageDirectory, MessageBoxButton.OK, MessageBoxImage.Error);
            }
        }

        #region ui tools

        /// <summary>
        /// handler for preferences dialog dragging action. When the TitleBar is clicked this method will be executed.
        /// </summary>
        /// <param name="sender"></param>
        /// <param name="e"></param>
        private void PackageManagerPanel_MouseDown(object sender, MouseButtonEventArgs e)
        {
            //Drag functionality when the TitleBar is clicked with the left button and dragged to another place
            if (e.ChangedButton == MouseButton.Left)
            {
                this.DragMove();
                Dynamo.Logging.Analytics.TrackEvent(
                    Actions.Move,
                    Categories.Preferences);
            }
        }


        /// <summary>
        /// Dialog close button handler
        /// </summary>
        /// <param name="sender"></param>
        /// <param name="e"></param>
        private void CloseButton_Click(object sender, RoutedEventArgs e)
        {
            Analytics.TrackEvent(Actions.Close, Categories.PackageManager);
            (this.Owner as DynamoView).EnableEnvironment(true);

            Close();
        }


        #endregion

        private void WindowClosed(object sender, EventArgs e)
        {
<<<<<<< HEAD
            this.packageManagerPublish.Dispose();
            this.PackageManagerViewModel.PublishPackageViewModel.CancelCommand.Execute();
=======
            this.packageManagerPublish?.Dispose();
            this.packageManagerSearch?.Dispose();

            if (PackageManagerViewModel == null) return;
>>>>>>> c9c76aa6
            this.PackageManagerViewModel.PackageSearchViewModel.RequestShowFileDialog -= OnRequestShowFileDialog;
            this.PackageManagerViewModel.PackageSearchViewModel.PackageManagerViewClose();
            this.PackageManagerViewModel.PublishPackageViewModel.CancelCommand.Execute();
        }

        private void SearchForPackagesButton_Click(object sender, RoutedEventArgs e)
        {
            // Search for Packages tab
            Navigate(Dynamo.Wpf.Properties.Resources.PackageManagerSearchTab);
        }

        private void PublishPackageButton_Click(object sender, RoutedEventArgs e)
        {
            // Publish a Package tab
            Navigate(Dynamo.Wpf.Properties.Resources.PackageManagerPublishTab);
        }

        /// <summary>
        ///  Navigatest to the selected tab
        /// </summary>
        /// <param name="tabName">Tab name to navigate to</param>
        internal void Navigate(string tabName)
        {
            var tabControl = this.projectManagerTabControl;

            var preferencesTab = (from TabItem tabItem in tabControl.Items
                                  where tabItem.Header.ToString().Equals(tabName)
                                  select tabItem).FirstOrDefault();
            if (preferencesTab == null) return;
            tabControl.SelectedItem = preferencesTab;
        }

        private void NavigateToPreferencesPanel()
        {
            var tabName = Dynamo.Wpf.Properties.Resources.PreferencesPackageManagerSettingsTab;
            var expanderName = Dynamo.Wpf.Properties.Resources.PackagePathsExpanderName;
            PreferencesPanelUtilities.OpenPreferencesPanel(dynamoView, WindowStartupLocation.CenterOwner, tabName, expanderName);
        }

        private void OnPackageManagerSettingsHyperlinkClicked(object sender, RoutedEventArgs e)
        {
            this.WindowClosed(this.CloseButton, e);
            this.Close();

            NavigateToPreferencesPanel();
        }

        private void CloseToastButton_OnClick(object sender, RoutedEventArgs e)
        {
            this.loadingSearchWarningBar.Visibility = Visibility.Collapsed;
            this.loadingMyPackagesWarningBar.Visibility = Visibility.Collapsed;
        }

        private void tab_PreviewMouseDown(object sender, MouseButtonEventArgs e)
        {
            var selectedTab = sender as TabItem;
            if (selectedTab == null) return;
            var tabControl = selectedTab.Parent as TabControl;
            if (tabControl == null) return;
            var prevTab = tabControl.SelectedItem as TabItem;
            if (prevTab == null) return;

            if (prevTab.Name.Equals("publishTab") && !selectedTab.Name.Equals("publishTab"))
            {

                if (!PackageManagerViewModel.PublishPackageViewModel.AnyUserChanges())
                {
                    selectedTab.IsSelected = true;
                    return;
                }

                MessageBoxResult response = DynamoModel.IsTestMode ? MessageBoxResult.OK :
                        MessageBoxService.Show(
                            this,
                            Dynamo.Wpf.Properties.Resources.DiscardChangesWarningPopupMessage,
                            Dynamo.Wpf.Properties.Resources.DiscardChangesWarningPopupCaption,
                            MessageBoxButton.OKCancel,
                            MessageBoxImage.Warning);

                if (response == MessageBoxResult.OK)
                {
                    PackageManagerViewModel.PublishPackageViewModel.CancelCommand.Execute();
                    selectedTab.IsSelected = true;
                }
                else
                {
                    e.Handled = true;
                }
            }
        }
    }
}<|MERGE_RESOLUTION|>--- conflicted
+++ resolved
@@ -141,15 +141,10 @@
 
         private void WindowClosed(object sender, EventArgs e)
         {
-<<<<<<< HEAD
-            this.packageManagerPublish.Dispose();
-            this.PackageManagerViewModel.PublishPackageViewModel.CancelCommand.Execute();
-=======
             this.packageManagerPublish?.Dispose();
             this.packageManagerSearch?.Dispose();
 
             if (PackageManagerViewModel == null) return;
->>>>>>> c9c76aa6
             this.PackageManagerViewModel.PackageSearchViewModel.RequestShowFileDialog -= OnRequestShowFileDialog;
             this.PackageManagerViewModel.PackageSearchViewModel.PackageManagerViewClose();
             this.PackageManagerViewModel.PublishPackageViewModel.CancelCommand.Execute();
