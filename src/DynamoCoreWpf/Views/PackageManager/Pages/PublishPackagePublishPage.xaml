<Page x:Class="Dynamo.PackageManager.UI.PublishPackagePublishPage"
      xmlns="http://schemas.microsoft.com/winfx/2006/xaml/presentation"
      xmlns:x="http://schemas.microsoft.com/winfx/2006/xaml"
      xmlns:mc="http://schemas.openxmlformats.org/markup-compatibility/2006" 
      xmlns:d="http://schemas.microsoft.com/expression/blend/2008"
      xmlns:local="clr-namespace:Dynamo.PackageManager.UI"
      mc:Ignorable="d"
      xmlns:controls="clr-namespace:Dynamo.Controls"
      xmlns:p="clr-namespace:Dynamo.Wpf.Properties"
      xmlns:ui="clr-namespace:Dynamo.UI"
      xmlns:packagemanager="clr-namespace:Dynamo.PackageManager"
      d:DesignHeight="450"
      d:DesignWidth="800"
      UseLayoutRounding="True"
      d:DataContext="{d:DesignInstance Type=packagemanager:PublishPackageViewModel}"
      Title="PublishPackagePublishPage">
    <Page.Resources>
        <ResourceDictionary>
            <ResourceDictionary.MergedDictionaries>
                <ui:SharedResourceDictionary Source="{x:Static ui:SharedDictionaryManager.DynamoModernDictionaryUri}" />
                <ui:SharedResourceDictionary Source="{x:Static ui:SharedDictionaryManager.DynamoConvertersDictionaryUri}" />
                <ui:SharedResourceDictionary Source="{x:Static ui:SharedDictionaryManager.DynamoColorsAndBrushesDictionaryUri}" />
            </ResourceDictionary.MergedDictionaries>
            <controls:EmptyStringToFalseConverter x:Key="EmptyStringToFalseConverter" />
            <controls:EmptyListToVisibilityConverter x:Key="EmptyListToVisibilityConverter" />
            <controls:ListHasMoreThanNItemsToVisibilityConverter x:Key="ListHasMoreThanNItemsToVisibilityConverter"/>
            <controls:ToTitleCaseStringConverter x:Key="ToTitleCaseStringConverter" />
            <controls:NullOrEmptyStringToVisibiltyCollapsedConverter x:Key="NullOrEmptyStringToVisibiltyCollapsedConverter" />
            <controls:StringEqualsZeroToVisibilityCollapsedConverter x:Key="StringEqualsZeroToVisibilityCollapsedConverter" />
            <BooleanToVisibilityConverter x:Key="BooleanToVisibilityConverter" />
            <Style x:Key="ComboBoxCheckBoxStyle" TargetType="{x:Type CheckBox}">
                <Setter Property="SnapsToDevicePixels" Value="true" />
                <Setter Property="OverridesDefaultStyle" Value="true" />
                <Setter Property="Template">
                    <Setter.Value>
                        <ControlTemplate TargetType="CheckBox">
                            <BulletDecorator VerticalAlignment="Center" Background="Transparent">
                                <BulletDecorator.Bullet>
                                    <Border x:Name="Border"
                                            Width="13"
                                            Height="13"
                                            Background="Transparent"
                                            BorderThickness="0">
                                        <Path x:Name="CheckBoxTick"
                                               Width="12"
                                               Height="12"
                                               HorizontalAlignment="Center"
                                               VerticalAlignment="Center"
                                               Visibility="Hidden"
                                               Data="M5 3.94L2 1C1.7132 0.863026 1.37119 0.921704 1.14645 1.14645C0.921704 1.37119 0.863026 1.7132 1 2L4.5 5.5C4.79282 5.79246 5.26718 5.79246 5.56 5.5L9 2C9.13698 1.7132 9.0783 1.37119 8.85356 1.14645C8.62881 0.921704 8.28681 0.863026 8 1L5 3.94Z"
                                               Fill="#38ABDF" />
                                    </Border>
                                </BulletDecorator.Bullet>

                                <ContentPresenter x:Name="contentPresent"
                                          Margin="5,0,5,0"
                                          Content="{TemplateBinding Content}"
                                          ContentTemplate="{TemplateBinding ContentTemplate}"
                                          TextBlock.FontSize="14px"
                                          TextBlock.Foreground="#bbbbbb" />
                            </BulletDecorator>
                            <ControlTemplate.Triggers>
                                <Trigger Property="IsChecked" Value="true">
                                    <Setter TargetName="CheckBoxTick" Property="Visibility" Value="Visible" />
                                </Trigger>
                                <Trigger Property="IsEnabled" Value="True">
                                    <Setter TargetName="contentPresent" Property="TextBlock.Foreground" Value="#bbbbbb" />
                                </Trigger>
                                <Trigger Property="IsEnabled" Value="False">
                                    <Setter TargetName="contentPresent" Property="TextBlock.Foreground" Value="#444444" />
                                </Trigger>
                            </ControlTemplate.Triggers>
                        </ControlTemplate>
                    </Setter.Value>
                </Setter>
            </Style>
            <ControlTemplate x:Key="ComboBoxToggleButton"
                             TargetType="{x:Type ToggleButton}">
                <Grid Height="38px"
                      HorizontalAlignment="Stretch"
                      VerticalAlignment="Top">
                    <Grid.ColumnDefinitions>
                        <ColumnDefinition />
                        <ColumnDefinition Width="20" />
                    </Grid.ColumnDefinitions>
                    <Border Grid.Column="0"
                            Grid.ColumnSpan="2"
                            Background="Transparent" />
                    <Border x:Name="Border"
                            Grid.Column="1" />
                    <Border Grid.Column="0"
                            Grid.ColumnSpan="2"
                            Background="#343434"
                            BorderBrush="#8F8F8F"
                            BorderThickness="0,0,0,1" />
                    <Rectangle x:Name="BlueUnderline"
                               Grid.Column="0"
                               Grid.ColumnSpan="2"
                               Height="1px"
                               VerticalAlignment="Bottom" />
                    <Path x:Name="Arrow"
                          Grid.Column="1"
                          HorizontalAlignment="Center"
                          VerticalAlignment="Center"
                          Data="M5 3.94L2 1C1.7132 0.863026 1.37119 0.921704 1.14645 1.14645C0.921704 1.37119 0.863026 1.7132 1 2L4.5 5.5C4.79282 5.79246 5.26718 5.79246 5.56 5.5L9 2C9.13698 1.7132 9.0783 1.37119 8.85356 1.14645C8.62881 0.921704 8.28681 0.863026 8 1L5 3.94Z"
                          Fill="White" />
                </Grid>
                <ControlTemplate.Triggers>
                    <Trigger Property="ToggleButton.IsMouseOver"
                             Value="true">
                        <Setter TargetName="Border"
                                Property="Background"
                                Value="#808080" />
                    </Trigger>
                    <Trigger Property="ToggleButton.IsChecked"
                             Value="true">
                        <Setter TargetName="Arrow"
                                Property="Fill"
                                Value="#6AC0E7" />
                        <Setter TargetName="Arrow"
                                Property="Data"
                                Value="M 5 2.56 L 8 5.5 C 8.2868 5.637 8.6288 5.5783 8.8535 5.3536 C 9.0783 5.1288 9.137 4.7868 9 4.5 L 5.5 1 C 5.2072 0.7075 4.7328 0.7075 4.44 1 L 1 4.5 C 0.863 4.7868 0.9217 5.1288 1.1464 5.3536 C 1.3712 5.5783 1.7132 5.637 2 5.5 L 5 2.56 Z" />
                        <Setter TargetName="BlueUnderline"
                                Property="Fill"
                                Value="#6AC0E7" />
                    </Trigger>
                    <Trigger Property="IsEnabled"
                             Value="False">
                        <Setter TargetName="Border"
                                Property="Background"
                                Value="#EEEEEE" />
                        <Setter TargetName="Border"
                                Property="BorderBrush"
                                Value="#AAAAAA" />
                        <Setter Property="Foreground"
                                Value="#888888" />
                        <Setter TargetName="Arrow"
                                Property="Fill"
                                Value="#888888" />
                    </Trigger>
                </ControlTemplate.Triggers>
            </ControlTemplate>
            <Style x:Key="ComboBoxStyle" TargetType="{x:Type ComboBox}">
                <Setter Property="OverridesDefaultStyle" Value="true" />
                <Setter Property="ScrollViewer.HorizontalScrollBarVisibility" Value="Auto" />
                <Setter Property="ScrollViewer.VerticalScrollBarVisibility" Value="Auto" />
                <Setter Property="ScrollViewer.CanContentScroll" Value="true" />
                <Setter Property="Margin" Value="-6,0,0,0" />
                <Setter Property="Foreground" Value="#DCDCDC" />
                <Setter Property="Background" Value="#353535" />
                <Setter Property="FontSize" Value="12px" />
                <Setter Property="Padding" Value="5" />
                <Setter Property="FontFamily" Value="{StaticResource ArtifaktElementRegular}" />
                <Setter Property="Template">
                    <Setter.Value>
                        <ControlTemplate TargetType="{x:Type ComboBox}">
                            <Grid>
                                <ToggleButton Name="ToggleButton"
                                              Grid.Column="2"
                                              ClickMode="Press"
                                              Focusable="false"
                                              IsChecked="{Binding Path=IsDropDownOpen, Mode=TwoWay, RelativeSource={RelativeSource TemplatedParent}}"
                                              Template="{StaticResource ComboBoxToggleButton}" />
                                <ContentPresenter Name="ContentSite"
                                                  Margin="3,0,0,0"
                                                  HorizontalAlignment="Left"
                                                  VerticalAlignment="Center"
                                                  Content="{TemplateBinding SelectionBoxItem}"
                                                  ContentTemplate="{TemplateBinding SelectionBoxItemTemplate}"
                                                  ContentTemplateSelector="{TemplateBinding ItemTemplateSelector}"
                                                  IsHitTestVisible="False" />
                                <TextBox x:Name="PART_EditableTextBox"
                                         Margin="0,0,25,4"
                                         Padding="3,0"
                                         HorizontalAlignment="Left"
                                         VerticalAlignment="Center"
                                         Focusable="True"
                                         FontFamily="{StaticResource ArtifaktElementRegular}"
                                         FontSize="10px"
                                         Foreground="#F5F5F5"
                                         IsReadOnly="{TemplateBinding IsReadOnly}"
                                         Visibility="Hidden" />
                                <Popup Name="Popup"
                                       AllowsTransparency="True"
                                       Focusable="False"
                                       IsOpen="{TemplateBinding IsDropDownOpen}"
                                       Placement="Bottom"
                                       PopupAnimation="Slide"
                                       VerticalOffset="0">
                                    <Grid Name="DropDown"
                                          MinWidth="{TemplateBinding ActualWidth}"
                                          MaxHeight="{TemplateBinding MaxDropDownHeight}"
                                          SnapsToDevicePixels="True">
                                        <Border x:Name="DropDownBorder"
                                                Background="#666666" />
                                        <ScrollViewer Margin="0"
                                                      HorizontalAlignment="Stretch"
                                                      SnapsToDevicePixels="True"
                                                      VerticalScrollBarVisibility="Visible">
                                            <StackPanel Margin="-5,0,0,0"
                                                        IsItemsHost="True"
                                                        KeyboardNavigation.DirectionalNavigation="Contained" />
                                        </ScrollViewer>
                                    </Grid>
                                </Popup>
                            </Grid>
                            <ControlTemplate.Triggers>
                                <Trigger Property="HasItems"
                                         Value="false">
                                    <Setter TargetName="DropDownBorder"
                                            Property="MinHeight"
                                            Value="95" />
                                </Trigger>
                                <Trigger Property="IsEnabled"
                                         Value="false">
                                    <Setter Property="Foreground"
                                            Value="#888888" />
                                </Trigger>
                                <Trigger Property="IsGrouping"
                                         Value="true">
                                    <Setter Property="ScrollViewer.CanContentScroll"
                                            Value="false" />
                                </Trigger>
                                <Trigger SourceName="Popup"
                                         Property="Popup.AllowsTransparency"
                                         Value="true">
                                    <Setter TargetName="DropDownBorder"
                                            Property="CornerRadius"
                                            Value="0" />
                                    <Setter TargetName="DropDownBorder"
                                            Property="Margin"
                                            Value="0,0,0,0" />
                                </Trigger>
                                <Trigger Property="IsEditable"
                                         Value="true">
                                    <Setter Property="IsTabStop"
                                            Value="false" />
                                    <Setter TargetName="PART_EditableTextBox"
                                            Property="Visibility"
                                            Value="Visible" />
                                    <Setter TargetName="ContentSite"
                                            Property="Visibility"
                                            Value="Hidden" />
                                </Trigger>
                            </ControlTemplate.Triggers>
                        </ControlTemplate>
                    </Setter.Value>
                </Setter>
            </Style>

            <!-- TabControl -->
            <Style x:Key="TabControlStyle" TargetType="{x:Type TabControl}">
                <Setter Property="Padding" Value="0"/>
                <Setter Property="HorizontalContentAlignment" Value="Center"/>
                <Setter Property="VerticalContentAlignment" Value="Center"/>
                <Setter Property="Background" Value="{StaticResource TabItem.Selected.Background}"/>
                <Setter Property="BorderBrush" Value="{StaticResource TabItem.Selected.Border}"/>
                <Setter Property="BorderThickness" Value="0"/>
                <Setter Property="Foreground" Value="{DynamicResource {x:Static SystemColors.ControlTextBrushKey}}"/>
                <Setter Property="Template">
                    <Setter.Value>
                        <ControlTemplate TargetType="{x:Type TabControl}">
                            <Grid x:Name="templateRoot" ClipToBounds="true" SnapsToDevicePixels="true" KeyboardNavigation.TabNavigation="Local">
                                <Grid.ColumnDefinitions>
                                    <ColumnDefinition x:Name="ColumnDefinition0"/>
                                    <ColumnDefinition x:Name="ColumnDefinition1" Width="0"/>
                                </Grid.ColumnDefinitions>
                                <Grid.RowDefinitions>
                                    <RowDefinition x:Name="RowDefinition0" Height="Auto"/>
                                    <RowDefinition x:Name="RowDefinition1" Height="*"/>
                                </Grid.RowDefinitions>
                                <TabPanel x:Name="headerPanel" Background="Transparent" Grid.Column="0" IsItemsHost="true" Margin="0" Grid.Row="0" KeyboardNavigation.TabIndex="1" Panel.ZIndex="1"/>
                                <Border x:Name="contentPanel" Background="{TemplateBinding Background}" BorderBrush="{TemplateBinding BorderBrush}" BorderThickness="{TemplateBinding BorderThickness}" Grid.Column="0" KeyboardNavigation.DirectionalNavigation="Contained" Grid.Row="1" KeyboardNavigation.TabIndex="2" KeyboardNavigation.TabNavigation="Local">
                                    <ContentPresenter x:Name="PART_SelectedContentHost" ContentSource="SelectedContent" Margin="{TemplateBinding Padding}" SnapsToDevicePixels="{TemplateBinding SnapsToDevicePixels}"/>
                                </Border>
                            </Grid>
                            <ControlTemplate.Triggers>
                                <Trigger Property="TabStripPlacement" Value="Bottom">
                                    <Setter Property="Grid.Row" TargetName="headerPanel" Value="1"/>
                                    <Setter Property="Grid.Row" TargetName="contentPanel" Value="0"/>
                                    <Setter Property="Height" TargetName="RowDefinition0" Value="*"/>
                                    <Setter Property="Height" TargetName="RowDefinition1" Value="Auto"/>
                                    <Setter Property="Margin" TargetName="headerPanel" Value="2,0,2,2"/>
                                </Trigger>
                                <Trigger Property="TabStripPlacement" Value="Left">
                                    <Setter Property="Grid.Row" TargetName="headerPanel" Value="0"/>
                                    <Setter Property="Grid.Row" TargetName="contentPanel" Value="0"/>
                                    <Setter Property="Grid.Column" TargetName="headerPanel" Value="0"/>
                                    <Setter Property="Grid.Column" TargetName="contentPanel" Value="1"/>
                                    <Setter Property="Width" TargetName="ColumnDefinition0" Value="Auto"/>
                                    <Setter Property="Width" TargetName="ColumnDefinition1" Value="*"/>
                                    <Setter Property="Height" TargetName="RowDefinition0" Value="*"/>
                                    <Setter Property="Height" TargetName="RowDefinition1" Value="0"/>
                                    <Setter Property="Margin" TargetName="headerPanel" Value="2,2,0,2"/>
                                </Trigger>
                                <Trigger Property="TabStripPlacement" Value="Right">
                                    <Setter Property="Grid.Row" TargetName="headerPanel" Value="0"/>
                                    <Setter Property="Grid.Row" TargetName="contentPanel" Value="0"/>
                                    <Setter Property="Grid.Column" TargetName="headerPanel" Value="1"/>
                                    <Setter Property="Grid.Column" TargetName="contentPanel" Value="0"/>
                                    <Setter Property="Width" TargetName="ColumnDefinition0" Value="*"/>
                                    <Setter Property="Width" TargetName="ColumnDefinition1" Value="Auto"/>
                                    <Setter Property="Height" TargetName="RowDefinition0" Value="*"/>
                                    <Setter Property="Height" TargetName="RowDefinition1" Value="0"/>
                                    <Setter Property="Margin" TargetName="headerPanel" Value="0,2,2,2"/>
                                </Trigger>
                                <Trigger Property="IsEnabled" Value="false">
                                    <Setter Property="TextElement.Foreground" TargetName="templateRoot" Value="{DynamicResource {x:Static SystemColors.GrayTextBrushKey}}"/>
                                </Trigger>
                            </ControlTemplate.Triggers>
                        </ControlTemplate>
                    </Setter.Value>
                </Setter>
            </Style>
            
            <!-- TabItem -->
            <Style x:Key="TabItemStyle" TargetType="{x:Type TabItem}">
                <Setter Property="Margin" Value="0"/>
                <Setter Property="Foreground" Value="#F5F5F5"/>
                <Setter Property="FontSize" Value="12"/>
                <Setter Property="FontFamily" Value="{DynamicResource ArtifaktElementRegular}"/>
                <Setter Property="UseLayoutRounding" Value="True"/>
                <Setter Property="Template">
                    <Setter.Value>
                        <ControlTemplate TargetType="TabItem">
                            <Border BorderThickness="{TemplateBinding BorderThickness}" 
                                    BorderBrush="{TemplateBinding BorderBrush}" 
                                    Padding="10 5"
                                    Background="{TemplateBinding Background}">
                                <ContentPresenter Content="{TemplateBinding Header}"/>
                            </Border>
                            <ControlTemplate.Triggers>
                                <Trigger Property="IsSelected" Value="True">
                                    <Setter Property="Background" Value="#434343"/>
                                    <Setter Property="FontFamily" Value="{StaticResource ArtifaktElementBold}"/>
                                </Trigger>
                                <Trigger Property="IsSelected" Value="False">
                                    <Setter Property="Background" Value="Transparent"/>
                                </Trigger>
                            </ControlTemplate.Triggers>
                        </ControlTemplate>
                    </Setter.Value>
                </Setter>
            </Style>

                <!-- Custom validation adorner style -->
                <Style x:Key="CustomAdornerInputStyle"
                       TargetType="{x:Type TextBox}"
                       BasedOn="{StaticResource InputStyleWithIcon}">
                    <Setter Property="Margin" Value="0"/>
                    <Setter Property="Validation.ErrorTemplate">
                        <Setter.Value>
                            <ControlTemplate>
                                <Grid>
                                    <Grid.RowDefinitions>
                                        <RowDefinition/>
                                        <RowDefinition Height="Auto"/>
                                    </Grid.RowDefinitions>
                                    <Border BorderBrush="#EB5555" BorderThickness="0 0 0 1" Padding="0">
                                        <AdornedElementPlaceholder/>
                                    </Border>                                
                                
                                    <StackPanel x:Name="errorMessage"
                                                Grid.Row="1"
                                                Orientation="Horizontal"
                                                VerticalAlignment="Center"
                                                Margin="4 10 0 0">
                                        <Viewbox Width="20" Height="20" VerticalAlignment="Center">
                                            <Path x:Name="Folder"
                                                  Fill="#EB5555"
                                                  Data="M10 0L0 10L10 20L20 10L10 0ZM1.41 10L10 1.41L18.59 10L10 18.59L1.41 10ZM9 13C9 13.5523 9.44771 14 10 14C10.5523 14 11 13.5523 11 13C11 12.4477 10.5523 12 10 12C9.44771 12 9 12.4477 9 13ZM10.4859 10.8536C10.3862 10.9459 10.2559 10.9981 10.12 11H9.88C9.74412 10.9981 9.61376 10.9459 9.51405 10.8536C9.41434 10.7613 9.35234 10.6353 9.34 10.5L9 6C9 5.73478 9.10536 5.48043 9.29289 5.29289C9.48043 5.10536 9.73478 5 10 5C10.2652 5 10.5196 5.10536 10.7071 5.29289C10.8946 5.48043 11 5.73478 11 6L10.66 10.5C10.6477 10.6353 10.5857 10.7613 10.4859 10.8536Z"
                                                  StrokeThickness="0">
                                            </Path>
                                        </Viewbox>
                                        <TextBlock VerticalAlignment="Center"
                                                   Margin="10 5 0 0"                            
                                                   FontSize="10"
                                                   FontFamily="{StaticResource ArtifaktElementRegular}"
                                                   Foreground="{StaticResource TextColorBrush}" 
                                                   Text="{x:Static p:Resources.NameNeedMoreCharacters}"/>
                                    </StackPanel>
                                </Grid>
                            </ControlTemplate>
                        </Setter.Value>
                    </Setter>   

                    <Style.Triggers>
                        <Trigger Property="Validation.HasError" Value="true">
                            <Setter Property="Margin" Value="0 0 0 30"/>
                        </Trigger>
                    </Style.Triggers>
                </Style>
        </ResourceDictionary>
    </Page.Resources>
    <Grid>
        <!--  Mid-Section: Details + Datagrid  -->
        <Grid Name="midSectionGrid" Grid.Row="0">
            <Grid.ColumnDefinitions>
                <ColumnDefinition Width="*" MinWidth="250" />
                <ColumnDefinition Width="1" />
                <ColumnDefinition Width="1.5*" MinWidth="365" />
            </Grid.ColumnDefinitions>

            <!--  Background Border  -->
            <Border Grid.Column="0"
                    Grid.ColumnSpan="3"
                    BorderBrush="#7E7E7E"
                    BorderThickness="0,0,0,1"
                    Focusable="False" />

            <!--  Left: Details  -->
            <ScrollViewer Grid.Row="1"
                            Grid.Column="0"
                            Margin="0,5"
                            VerticalScrollBarVisibility="Visible">
                <StackPanel Margin="15,6,10,6"
                            Orientation="Vertical">

                    <!--  Name  -->
                    <TextBlock Name="packageNameLabel"
                                Style="{StaticResource LabelStyle}"
                                Text="{x:Static p:Resources.PublishPackageViewPackageName}">
                        <TextBlock.ToolTip>
                            <ToolTip Content="{x:Static p:Resources.PublishPackageViewPackageNameTooltip}"
                                        Style="{StaticResource GenericToolTipLight}"></ToolTip>
                        </TextBlock.ToolTip>
                    </TextBlock>
                    <TextBox Name="packageNameInput"
                             Tag="{x:Static p:Resources.PublishPackageViewPackageNameWatermark}"
                             Style="{StaticResource CustomAdornerInputStyle}"                             
                             PreviewKeyDown="textBoxInput_PreviewKeyDown"
                             IsEnabled="{Binding Path=CanEditName}"
                             TabIndex="0" >
                        <TextBox.Text>
                            <Binding Path="Name" Mode="TwoWay" UpdateSourceTrigger="PropertyChanged">
                                <Binding.ValidationRules>
                                    <local:PackageNameLengthValidationRule />
                                </Binding.ValidationRules>
                            </Binding>
                        </TextBox.Text>
                    </TextBox>

                    <!--  Description  -->
                    <TextBlock Name="descriptionLabel"
                               Margin="0 10 0 0"
                               Style="{StaticResource LabelStyle}"
                               Text="{x:Static p:Resources.PublishPackageViewPackageDescription}">
                        <TextBlock.ToolTip>
                            <ToolTip Content="{x:Static p:Resources.PublishPackageViewPackageDescriptionTooltip}"
                                        Style="{StaticResource GenericToolTipLight}"></ToolTip>
                        </TextBlock.ToolTip>
                    </TextBlock>
                    <TextBox Name="descriptionInput"
                             MinHeight="81px"
                             FontSize="12"
                             VerticalContentAlignment="Top"
                             Style="{StaticResource InputStyle}"
                             PreviewKeyDown="textBoxInput_PreviewKeyDown"
                             Tag="{x:Static p:Resources.PublishPackageViewPackageDescription}"
                             Text="{Binding Path=Description, Mode=TwoWay, UpdateSourceTrigger=PropertyChanged}"
                             TabIndex="1" />

                    <!--  Version  -->
                    <TextBlock Name="versionLabel"
                                Style="{StaticResource LabelStyle}"
                                Text="{x:Static p:Resources.PublishPackageViewPackageVersion}">
                        <TextBlock.ToolTip>
                            <ToolTip Content="{x:Static p:Resources.PublishPackageViewPackageVersionTooltip}"
                                        Style="{StaticResource GenericToolTipLight}"></ToolTip>
                        </TextBlock.ToolTip>
                    </TextBlock>
                    <UniformGrid Margin="-5,0,-5,12"
                                    Rows="1">

                        <local:NumericUpDownControl x:Name="versionMajorInput"
                                                    Margin="5,0,5,0"
                                                    Watermark="{x:Static p:Resources.PublishPackageVersionMajorWatermark}"
                                                    Value="{Binding Path=MajorVersion, Mode=TwoWay, UpdateSourceTrigger=PropertyChanged}"
                                                    TabIndex="2"
                                                    Label="{x:Static p:Resources.PublishPackageViewMajorPackageVersionLabel}"/>
                        <local:NumericUpDownControl x:Name="versionMinorInput"
                                                    Margin="5,0,5,0"
                                                    Watermark="{x:Static p:Resources.PublishPackageVersionMinorWatermark}"
                                                    Value="{Binding Path=MinorVersion, Mode=TwoWay, UpdateSourceTrigger=PropertyChanged}"
                                                    TabIndex="3"
                                                    Label="{x:Static p:Resources.PublishPackageViewMinorPackageVersionLabel}" />
                        <local:NumericUpDownControl x:Name="versionBuildInput"
                                                    Margin="5 0 5 0"
                                                    Watermark="{x:Static p:Resources.PublishPackageVersionBuildWatermark}"
                                                    Value="{Binding Path=BuildVersion, Mode=TwoWay, UpdateSourceTrigger=PropertyChanged}"
                                                    TabIndex="4"
                                                    Label="{x:Static p:Resources.PublishPackageViewBuildPackageVersionLabel}" />
                    </UniformGrid>
                    <StackPanel x:Name="versionErrorMessage"
                                Orientation="Horizontal"
                                VerticalAlignment="Center"
                                Visibility="{Binding MajorVersion, Mode=TwoWay, Converter={StaticResource StringEqualsZeroToVisibilityCollapsedConverter}}"
                                Margin="4 0 0 15">
                        <Viewbox Width="20" Height="20" VerticalAlignment="Center">
                            <Path x:Name="Folder"
                                  Fill="#EB5555"
                                  Data="M10 0L0 10L10 20L20 10L10 0ZM1.41 10L10 1.41L18.59 10L10 18.59L1.41 10ZM9 13C9 13.5523 9.44771 14 10 14C10.5523 14 11 13.5523 11 13C11 12.4477 10.5523 12 10 12C9.44771 12 9 12.4477 9 13ZM10.4859 10.8536C10.3862 10.9459 10.2559 10.9981 10.12 11H9.88C9.74412 10.9981 9.61376 10.9459 9.51405 10.8536C9.41434 10.7613 9.35234 10.6353 9.34 10.5L9 6C9 5.73478 9.10536 5.48043 9.29289 5.29289C9.48043 5.10536 9.73478 5 10 5C10.2652 5 10.5196 5.10536 10.7071 5.29289C10.8946 5.48043 11 5.73478 11 6L10.66 10.5C10.6477 10.6353 10.5857 10.7613 10.4859 10.8536Z"
                                  StrokeThickness="0">
                            </Path>
                        </Viewbox>
                        <TextBlock VerticalAlignment="Center"
                                   Margin="10 5 0 0"
                                   MaxWidth="255"
                                   FontSize="10"
                                   FontFamily="{StaticResource ArtifaktElementRegular}"
                                   Foreground="{StaticResource TextColorBrush}"
                                   Text="{x:Static p:Resources.MajorVersionNonNegative}"                                   
                                   TextTrimming="CharacterEllipsis">
                            <TextBlock.ToolTip>
                                <ToolTip Content="{x:Static p:Resources.MajorVersionNonNegative}"
                                        Style="{StaticResource GenericToolTipLight}"></ToolTip>
                            </TextBlock.ToolTip>
                        </TextBlock>
                    </StackPanel>

                    <!--  External Dependency  -->
                    <TextBlock Name="hostLabel"
                                Margin="0,0,0,10"
                                Style="{StaticResource LabelStyle}"
                                Text="{x:Static p:Resources.PublishPackageViewPackageHostDependency}">
                        <TextBlock.ToolTip>
                            <ToolTip Content="{x:Static p:Resources.PublishPackageViewPackageHostDependencyTooltip}"
                                        Style="{StaticResource GenericToolTipLight}"></ToolTip>
                        </TextBlock.ToolTip>
                    </TextBlock>
                    <ComboBox Margin="0,0,0,20"
                                IsEditable="False"
                                ItemsSource="{Binding KnownHosts}"
                                OverridesDefaultStyle="True"
                                Style="{StaticResource ComboBoxStyle}"
                                TabIndex="5">
                        <ComboBox.ItemTemplate>
                            <DataTemplate>
                                <StackPanel Orientation="Horizontal">
                                    <CheckBox Name="HostEntry"
                                              Checked="HostEntry_CheckStateChanged"
                                              Content="{Binding HostName}"
                                              IsChecked="{Binding IsSelected, Mode=TwoWay, UpdateSourceTrigger=PropertyChanged}"
                                              Style="{StaticResource ComboBoxCheckBoxStyle}"
                                              Tag="{RelativeSource FindAncestor,
                                                            AncestorType={x:Type ComboBox}}"
                                              Unchecked="HostEntry_CheckStateChanged" />
                                </StackPanel>
                            </DataTemplate>
                        </ComboBox.ItemTemplate>
                        <ComboBox.Template>
                            <ControlTemplate TargetType="ComboBox">
                                <Grid Height="38px">
                                    <ToggleButton Name="ToggleButton"
                                                    ClickMode="Press"
                                                    Focusable="false"
                                                    IsChecked="{Binding Path=IsDropDownOpen, Mode=TwoWay, RelativeSource={RelativeSource TemplatedParent}}"
                                                    Template="{StaticResource ComboBoxToggleButton}" />
                                    <ContentPresenter Name="ContentSite"
                                                        Margin="10,3,23,3"
                                                        HorizontalAlignment="Left"
                                                        VerticalAlignment="Center"
                                                        Content="{Binding Path=SelectedHostsString, Mode=OneWay, UpdateSourceTrigger=PropertyChanged}"
                                                        IsHitTestVisible="False" />
                                    <Popup Name="Popup"
                                            MinWidth="{TemplateBinding ActualWidth}"
                                            MaxHeight="{TemplateBinding MaxDropDownHeight}"
                                            Focusable="False"
                                            IsOpen="{TemplateBinding IsDropDownOpen}"
                                            Placement="Bottom"
                                            PopupAnimation="Slide">
                                        <Grid Name="DropDown"
                                                SnapsToDevicePixels="True">
                                            <Border Name="DropDownBorder"
                                                    Background="#343434"
                                                    BorderBrush="#444444"
                                                    BorderThickness="1,0,1,1" />
                                            <ScrollViewer Margin="4,6,4,6"
                                                            DataContext="{Binding}"
                                                            SnapsToDevicePixels="True">
                                                <StackPanel IsItemsHost="True"
                                                            KeyboardNavigation.DirectionalNavigation="Contained" />
                                            </ScrollViewer>
                                        </Grid>
                                    </Popup>
                                </Grid>
                                <ControlTemplate.Triggers>
                                    <Trigger Property="HasItems"
                                                Value="false">
                                        <Setter TargetName="DropDownBorder"
                                                Property="MinHeight"
                                                Value="95" />
                                    </Trigger>
                                </ControlTemplate.Triggers>
                            </ControlTemplate>
                        </ComboBox.Template>
                    </ComboBox>
                    
                    <!--  Keywords  -->
                    <TextBlock Name="keywordsLabel"
                                Style="{StaticResource LabelStyle}"
                                Text="{x:Static p:Resources.PublishPackageViewPackageKeywords}">
                        <TextBlock.ToolTip>
                            <ToolTip Content="{x:Static p:Resources.PublishPackageViewPackageKeywordsTooltip}"
                                        Style="{StaticResource GenericToolTipLight}"></ToolTip>
                        </TextBlock.ToolTip>
                    </TextBlock>
                    <TextBox Name="keywordsInput"
                             Margin="0 5"                           
                             PreviewKeyDown="textBoxInput_PreviewKeyDown"
                             Style="{StaticResource InputStyle}"
                             Text="{Binding Keywords, Mode=TwoWay, UpdateSourceTrigger=PropertyChanged}"
                             Tag="{x:Static p:Resources.PublishPackageKeywordsWatermark}"
                             TabIndex="7">
                        <TextBox.InputBindings>
                            <KeyBinding Command="{Binding SetKeywordsCommand}" Key="Return" />
                        </TextBox.InputBindings>
                    </TextBox>

                    <!-- Bar containing all keywords -->
                    <ItemsControl x:Name="KeywordsItemControl" Margin="0 0 0 2">
                        <ItemsControl.Resources>
                            <CollectionViewSource x:Key="KeywordItems" Source="{Binding KeywordsCollection}" />
                        </ItemsControl.Resources>
                        <ItemsControl.ItemsSource>
                            <CompositeCollection>
                                <CollectionContainer Collection="{Binding Source={StaticResource KeywordItems}}" />
                            </CompositeCollection>
                        </ItemsControl.ItemsSource>
                        <ItemsControl.ItemTemplate>
                            <DataTemplate DataType="{x:Type local:FilterTagControl}">
                                <local:FilterTagControl TagName="{Binding Name}"
                                                    IsFilterOn="{Binding OnChecked, Mode=TwoWay}" />
                            </DataTemplate>
                        </ItemsControl.ItemTemplate>
                        <ItemsControl.ItemsPanel>
                            <ItemsPanelTemplate>
                                <WrapPanel Orientation="Horizontal" />
                            </ItemsPanelTemplate>
                        </ItemsControl.ItemsPanel>
                    </ItemsControl>
                    
                    <!--  Group  -->
                    <TextBlock Name="groupLabel"
                                Style="{StaticResource LabelStyle}"
                                Text="{x:Static p:Resources.PublishPackageViewPackageGroup}">
                        <TextBlock.ToolTip>
                            <ToolTip Content="{x:Static p:Resources.PublishPackageViewPackageGroupTooltip}"
                                        Style="{StaticResource GenericToolTipLight}"></ToolTip>
                        </TextBlock.ToolTip>
                    </TextBlock>
                    <TextBox Name="groupInput"                           
                             PreviewKeyDown="textBoxInput_PreviewKeyDown"
                             Style="{StaticResource InputStyle}"
                             Text="{Binding Path=Group, Mode=TwoWay, UpdateSourceTrigger=PropertyChanged}"
                             Tag="{x:Static p:Resources.PublishPackageGroupWatermark}"
                             TabIndex="6" />


                    <!--  More  -->
                    <Expander x:Name="detailsExpander"
                                Margin="-2,6,-2,0"
                                Header="{x:Static p:Resources.MoreButton}"
                                Style="{StaticResource MenuExpanderStyle}"
                                KeyboardNavigation.TabNavigation="Local"
                                TabIndex="8">
                        <StackPanel Margin="-10,10,0,0"
                                    KeyboardNavigation.TabNavigation="Local">

                            <!--  Website URL  -->
                            <TextBlock Name="websiteUrlLabel"
                                       Style="{StaticResource LabelStyle}"
                                       Text="{x:Static p:Resources.PublishPackageViewPublisherWebSite}" >
                                <TextBlock.ToolTip>
                                    <ToolTip Content="{x:Static p:Resources.PublishPackageViewPublisherWebsiteTooltip}"
                                        Style="{StaticResource GenericToolTipLight}"></ToolTip>
                                </TextBlock.ToolTip>
                            </TextBlock>
                            <TextBox Name="websiteUrlInput"                           
                                     PreviewKeyDown="textBoxInput_PreviewKeyDown"
                                     Style="{StaticResource InputStyle}"
                                     Text="{Binding SiteUrl, Mode=TwoWay, UpdateSourceTrigger=PropertyChanged}"
                                     Tag="{x:Static p:Resources.PublishPackageViewPublisherURLWatermark}"
                                     TabIndex="9" />

                            <!--  Repository URL  -->
                            <TextBlock Name="repositoryUrlLabel"
                                        Style="{StaticResource LabelStyle}"
                                        Text="{x:Static p:Resources.PublishPackageViewRepositoryUrl}">
                                <TextBlock.ToolTip>
                                    <ToolTip Content="{x:Static p:Resources.PublishPackageViewGithubLinkTooltip}"
                                        Style="{StaticResource GenericToolTipLight}"></ToolTip>
                                </TextBlock.ToolTip>
                            </TextBlock>
                            <TextBox Name="repositoryUrlInput"   
                                     PreviewKeyDown="textBoxInput_PreviewKeyDown"
                                     Style="{StaticResource InputStyle}"
                                     Text="{Binding RepositoryUrl, Mode=TwoWay, UpdateSourceTrigger=PropertyChanged}"
                                     Tag="{x:Static p:Resources.PublishPackageViewPublisherURLWatermark}"
                                     TabIndex="10" />

                            <!--  License  -->
                            <TextBlock Name="licenseLabel"                           
                                       PreviewKeyDown="textBoxInput_PreviewKeyDown"
                                       Style="{StaticResource LabelStyle}"
                                       Text="{x:Static p:Resources.PublishPackageViewLicense}" >
                                <TextBlock.ToolTip>
                                    <ToolTip Content="{x:Static p:Resources.PublishPackageViewLicenceTooltip}"
                                        Style="{StaticResource GenericToolTipLight}"></ToolTip>
                                </TextBlock.ToolTip>
                            </TextBlock>
                            <TextBlock Name="licenseSubLabel"
                                        Style="{StaticResource SubLabelStyle}"
                                        TextWrapping="Wrap">
                            <Run Text="{x:Static p:Resources.PublishPackageViewLicenseSubLabel}" />
                            <Hyperlink Cursor="Hand"
                                       NavigateUri="https://opensource.org/licenses/MIT"
                                       RequestNavigate="Hyperlink_RequestNavigate"
                                       KeyboardNavigation.TabIndex="11">
                                MIT
                                <Hyperlink.Style>
                                    <Style TargetType="Hyperlink">
                                        <Setter Property="Foreground"
                                                Value="#6AC0E7" />
                                        <Setter Property="FontFamily"
                                                Value="{StaticResource ArtifaktElementRegular}" />
                                        <Setter Property="FontSize"
                                                Value="12px" />
                                    </Style>
                                </Hyperlink.Style>
                            </Hyperlink>
                            </TextBlock>
                            <TextBox Name="licenseInput"                           
                                     PreviewKeyDown="textBoxInput_PreviewKeyDown"
                                     Text="{Binding License, Mode=TwoWay, UpdateSourceTrigger=PropertyChanged}"
                                     Style="{StaticResource InputStyle}"
                                     Tag="{x:Static p:Resources.PublishPackageViewLicenseWatermark}"
                                     TabIndex="12" />

                            <!--  Copyright Holder  -->
                            <TextBlock Name="copyrightHolderLabel"
                                       Style="{StaticResource LabelStyle}"
                                       Text="{x:Static p:Resources.PublishPackageViewCopyrightHolder}" >
                                <TextBlock.ToolTip>
                                    <ToolTip Content="{x:Static p:Resources.PublishPackageViewCopyrightHolderTooltip}"
                                        Style="{StaticResource GenericToolTipLight}"></ToolTip>
                                </TextBlock.ToolTip>
                            </TextBlock>
                            <TextBlock Name="copyrightHolderSubLabel"
                                        Style="{StaticResource SubLabelStyle}"
                                        Text="{x:Static p:Resources.PublishPackageViewCopyrightHolderSubLabel}" />
                            <TextBox Name="CopyrightHolder"                           
                                     PreviewKeyDown="textBoxInput_PreviewKeyDown"
                                     Style="{StaticResource InputStyle}"
                                     Text="{Binding CopyrightHolder, Mode=TwoWay, UpdateSourceTrigger=PropertyChanged}"
                                     Tag="{x:Static p:Resources.PublishPackageViewCopyrightHolderWatermark}"
                                     TabIndex="13" />

                            <!--  Copyright Year  -->
                            <TextBlock Name="copyrightYearLabel"
                                       Style="{StaticResource LabelStyle}"
                                       Text="{x:Static p:Resources.PublishPackageViewCopyrightYear}" >
                                <TextBlock.ToolTip>
                                    <ToolTip Content="{x:Static p:Resources.PublishPackageViewCopyrightYearTooltip}"
                                        Style="{StaticResource GenericToolTipLight}"></ToolTip>
                                </TextBlock.ToolTip>
                            </TextBlock>
                            <TextBlock Name="copyrightYearSubLabel"
                                       Style="{StaticResource SubLabelStyle}"
                                       Text="{x:Static p:Resources.PublishPackageViewCopyrightYearSubLabel}" />
                            <TextBox Name="CopyrightYear"                           
                                     PreviewKeyDown="textBoxInput_PreviewKeyDown"
                                     Margin="0,0,0,0"
                                     Style="{StaticResource InputStyle}"
                                     Text="{Binding CopyrightYear, Mode=TwoWay, UpdateSourceTrigger=PropertyChanged}"
                                     Tag="{x:Static p:Resources.PublishPackageViewCopyrightYearWatermark}"
                                     TabIndex="14" />
                        </StackPanel>
                    </Expander>
                </StackPanel>
            </ScrollViewer>

            <!--  Right: DataGrid  -->
            <Grid Name="packageContentsGrid"
                  Grid.Column="2"
                Margin="25,16,25,15"
                VerticalAlignment="Top">
                <Grid.RowDefinitions>
                    <RowDefinition Height="Auto" />
                    <RowDefinition Height="*" />
                </Grid.RowDefinitions>

                <Grid Grid.Row="0">
                    <Grid.RowDefinitions>
                        <RowDefinition Height="Auto" />
                        <RowDefinition Height="*" />
                    </Grid.RowDefinitions>
                    <!--  Package Contents Label  -->
                    <DockPanel Grid.Row="0">
                        <TextBlock DockPanel.Dock="Left"
                                Style="{StaticResource LabelStyle}"
                                Text="{x:Static p:Resources.PublishPackagePackageContent}" />


                        <Button Content="Edit"
                            Tag="Next"
                            DockPanel.Dock="Right"
                            Click="NavigationButton_Click"
                            HorizontalAlignment="Right"
                            Foreground="#38ABDF"
                            FontSize="12"
                            FontFamily="{StaticResource ArtifaktElementRegular}"
                            Style="{StaticResource {x:Static ToolBar.ButtonStyleKey}}"
                            Visibility="{Binding PreviewPackageContents, Converter={StaticResource ListHasMoreThanNItemsToVisibilityConverter}}" />
                    </DockPanel>

                    <Border Grid.Row="1"
                        Background="#343434"
                        Padding="0"
                        Margin="0 10 0 20">

                        <Grid>
                            <Grid.RowDefinitions>
                                <RowDefinition Height="Auto" />
                                <RowDefinition Height="*" />
                            </Grid.RowDefinitions>
                            <!--  Top Row: Buttons and Label  -->
                            <StackPanel Orientation="Horizontal" HorizontalAlignment="Center"
                                    Margin="30" Grid.Row="0"
                                    Visibility="{Binding PreviewPackageContents,                                
                                                            UpdateSourceTrigger=PropertyChanged,
                                                            Mode=TwoWay,
                                                            Converter={StaticResource EmptyListToVisibilityConverter}}">

                                <!--  Add Files  -->
                                <Button Click="NavigationButton_Click"
                                    Tag="Next"
                                    Command="{Binding Path=ShowAddFileDialogAndAddCommand}" 
                                    Content="{x:Static p:Resources.PublishPackageViewAddFileButton}"
                                    Margin="0,0,20,0"
                                    Background="#0696D7"
                                    Foreground="White"
                                    BorderBrush="#0696D7"
                                    Style="{StaticResource CtaButtonStyle}"
                                    TabIndex="15">
                                    <Button.ToolTip>
                                        <ToolTip Content="{x:Static p:Resources.PublishPackageViewAddFileButtonTooltip}"
                                                Style="{StaticResource GenericToolTipLight}"></ToolTip>
                                    </Button.ToolTip>
                                </Button>

                                <!--  Add Directory  -->
                                <Button Click="NavigationButton_Click"
                                    Tag="Next"
                                    Command="{Binding Path=SelectDirectoryAndAddFilesRecursivelyCommand}"
                                    Content="{x:Static p:Resources.PublishPackageViewAddDirectoryButton}"
                                    Margin="20,0,0,0"
                                    Background="#0696D7"
                                    Foreground="White"
                                    BorderBrush="#0696D7"
                                    Style="{StaticResource CtaButtonStyle}"
                                    TabIndex="16">
                                    <Button.ToolTip>
                                        <ToolTip Content="{x:Static p:Resources.PublishPackageViewAddDirectoryButtonTooltip}"
                                                Style="{StaticResource GenericToolTipLight}"></ToolTip>
                                    </Button.ToolTip>
                                </Button>
                            </StackPanel>

                            <local:CustomBrowserControl x:Name="previewBrowserControl"
                                                    Loaded="previewBrowserControl_Loaded"
                                                    Margin="0 5"
                                                    Grid.Row="1"
                                                    IsEnabled="True"
                                                    Tag="True"
                                                    MaxHeight="380"
                                                    Root="{Binding PreviewPackageContents, UpdateSourceTrigger=PropertyChanged, Mode=OneWay}"
                                                    Visibility="{Binding PreviewPackageContents,
                                                                            UpdateSourceTrigger=PropertyChanged,
                                                                            Mode=TwoWay,
                                                                            Converter={StaticResource ListHasMoreThanNItemsToVisibilityConverter}}"/>
                        </Grid>

                    </Border>
                </Grid>

                <!--  Bottom: Markdown Files & Dependencies  -->
                <StackPanel Grid.Row="1"
                        Margin="0,0,0,0"
                        VerticalAlignment="Top">

                    <!--  Markdown Files Directory  -->
                    <DockPanel LastChildFill="False" Margin="0 0 0 4">
                        <DockPanel.ToolTip>
                            <ToolTip Content="{x:Static p:Resources.PreferencesViewMarkdownDirectoryTooltip}"
                                    Style="{StaticResource GenericToolTipLight}" />
                        </DockPanel.ToolTip>
                        <TextBlock Style="{StaticResource LabelStyle}"
                                Text="{x:Static p:Resources.PublishPackageViewMarkdownFilesDirectory}" />
                        <Border Background="Transparent" 
                            DockPanel.Dock="Left"
                            Margin="8,3,0,0">
                            <Viewbox Width="14"
                                    Height="14"
                                    VerticalAlignment="Top">
                                <Path x:Name="Info"
                                    Fill="#999999"
                                    Data="M7 0C3.13401 0 0 3.13401 0 7C0 10.866 3.13401 14 7 14C10.866 14 14 10.866 14 7C14 5.14348 13.2625 3.36301 11.9497 2.05025C10.637 0.737498 8.85652 0 7 0ZM8 11H6V6H8V11ZM7 5.25C6.30964 5.25 5.75 4.69036 5.75 4C5.75 3.30964 6.30964 2.75 7 2.75C7.69036 2.75 8.25 3.30964 8.25 4C8.25 4.33152 8.1183 4.64946 7.88388 4.88388C7.64946 5.1183 7.33152 5.25 7 5.25Z"
                                    StrokeThickness="0">
                                </Path>
                            </Viewbox>
                        </Border>
                    </DockPanel>
                    <StackPanel Orientation="Horizontal"
                            Margin="0,0,0,15"
                            Visibility="{Binding MarkdownFilesDirectory, UpdateSourceTrigger=PropertyChanged,
                                                                Converter={StaticResource NullOrEmptyStringToVisibiltyCollapsedConverter},
                                                                ConverterParameter=invert}">
                        <!--  Add Markup Folder  -->
                        <Button Command="{Binding Path=SelectMarkdownDirectoryCommand}"
                            Background="{StaticResource PrimaryCharcoal300Brush}"
                            BorderThickness="0"
                            Cursor="Hand">
                            <Button.Template>
                                <ControlTemplate TargetType="Button">
                                    <Border Background="Transparent" Margin="0 -1 0 0">
<<<<<<< HEAD
                                        <Viewbox Width="16"
                                                Height="16"
                                                VerticalAlignment="Top">
                                            <Path x:Name="Folder"
                                                Fill="#999999"
                                                Data="M2.00016 6.66667H6.84016L7.8535 6H13.3335V12H14.0002V5.33333H7.86016L6.00016 4H1.3335V14.6667H8.66683V14H2.00016V6.66667ZM2.00016 4.66667H6.00016L7.20016 5.61333L6.66683 6H2.00016V4.66667ZM12.6668 10.6667V12.6667H14.6668V14H12.6668V16H11.3335V14H9.3335V12.6667H11.3335V10.6667H12.6668Z"
                                                StrokeThickness="0">
                                            </Path>
                                        </Viewbox>
=======
                                        <StackPanel Orientation="Horizontal" VerticalAlignment="Center">
                                            <Viewbox Width="16"
                                                     Height="16"
                                                     VerticalAlignment="Top">
                                                <Path x:Name="Folder"
                                                      Fill="#999999"
                                                      Data="M2.00016 6.66667H6.84016L7.8535 6H13.3335V12H14.0002V5.33333H7.86016L6.00016 4H1.3335V14.6667H8.66683V14H2.00016V6.66667ZM2.00016 4.66667H6.00016L7.20016 5.61333L6.66683 6H2.00016V4.66667ZM12.6668 10.6667V12.6667H14.6668V14H12.6668V16H11.3335V14H9.3335V12.6667H11.3335V10.6667H12.6668Z"
                                                      StrokeThickness="0">
                                                </Path>
                                            </Viewbox>
                                            <TextBlock Text="{x:Static p:Resources.PackagePathAddPathButtonName}" Margin="10 3 0 0">
                                                <TextBlock.Style>
                                                    <Style TargetType="TextBlock" BasedOn="{StaticResource SubLabelStyle}">
                                                        <Style.Triggers>
                                                            <DataTrigger Binding="{Binding IsMouseOver, RelativeSource={RelativeSource Mode=FindAncestor, AncestorType=Border}}" Value="True">
                                                                <Setter Property="Foreground" Value="#6AC0E7"/>
                                                            </DataTrigger>
                                                        </Style.Triggers>
                                                    </Style>
                                                </TextBlock.Style>
                                            </TextBlock>
                                        </StackPanel>
>>>>>>> 22b98351
                                    </Border>
                                    <ControlTemplate.Triggers>
                                        <Trigger Property="IsMouseOver" Value="True">
                                            <Setter TargetName="Folder"
                                                Property="Fill"
                                                Value="#6AC0E7" />
                                        </Trigger>
                                    </ControlTemplate.Triggers> 
                                </ControlTemplate>
                            </Button.Template>
                        </Button>
                    </StackPanel>
                    <Grid Margin="0,0,0,15"
                        Visibility="{Binding MarkdownFilesDirectory, UpdateSourceTrigger=PropertyChanged,
                                                                Converter={StaticResource NullOrEmptyStringToVisibiltyCollapsedConverter}}">
                        <Grid.ColumnDefinitions>
                            <ColumnDefinition Width="*" />
                            <ColumnDefinition Width="Auto" />
                        </Grid.ColumnDefinitions>
                        <TextBox Grid.Column="0"
                                Margin="0"
                                HorizontalAlignment="Stretch"
                                Background="#343434"
                                IsHitTestVisible="False"
                                IsReadOnly="True"
                                Style="{StaticResource InputStyle}"    
                                Tag="{Binding Source={x:Static p:Resources.NoneString}, Converter={StaticResource ToTitleCaseStringConverter}}"
                                Text="{Binding MarkdownFilesDirectory, UpdateSourceTrigger=PropertyChanged}" />

                        <StackPanel Orientation="Horizontal"
                                Grid.Column="1"
                                VerticalAlignment="Center"
                                Margin="0 0 0 5">

                            <Button Name="markdownFilesDirectoryButton"
                                Grid.Column="1"
                                Width="20"
                                Height="20"
                                Margin="5 0"
                                HorizontalAlignment="Right"
                                VerticalAlignment="Top"
                                BorderThickness="0"
                                Command="{Binding SelectMarkdownDirectoryCommand}"
                                Cursor="Hand"
                                DockPanel.Dock="Right"
                                IsHitTestVisible="True"
                                TabIndex="18">
                                <Button.ToolTip>
                                    <ToolTip Content="{x:Static p:Resources.PublishPackageViewMarkdownFilesDirectoryToolTip}"
                                            Style="{StaticResource GenericToolTipLight}"></ToolTip>
                                </Button.ToolTip>
                                <Button.Template>
                                    <ControlTemplate TargetType="Button">
                                        <Border Background="Transparent">
                                            <Viewbox Width="16" Height="16" VerticalAlignment="Center">
                                                <Path x:Name="Folder"
                                                Fill="#F5F5F5"
                                                Data="M12.3807 13.3333H1.34863V2.66663H5.83292L7.85591 3.99996H13.4866V5.99996H14.6262L12.3807 13.3333ZM2.82532 12.6666H11.895L13.6955 6.66663H4.62578L2.82532 12.6666ZM2.02296 3.33329V12.6666H2.11737L4.14036 5.99996H12.8122V4.66663H7.65361L5.63063 3.33329H2.02296Z"
                                                StrokeThickness="0">
                                                </Path>
                                            </Viewbox>
                                        </Border>
                                        <ControlTemplate.Triggers>
                                            <Trigger Property="IsMouseOver" Value="True">
                                                <Setter TargetName="Folder" Property="Fill" Value="#6AC0E7" />
                                            </Trigger>
                                        </ControlTemplate.Triggers>
                                    </ControlTemplate>
                                </Button.Template>
                            </Button>
                            <Button Command="{Binding Path=ClearMarkdownDirectoryCommand}"
                                IsEnabled="{Binding Path=MarkdownFilesDirectory, Converter={StaticResource EmptyStringToFalseConverter}}"
                                Style="{StaticResource TextButtonStyle}"
                                Margin="0"
                                VerticalAlignment="Center"
                                TabIndex="17">
                                <Button.Template>
                                    <ControlTemplate TargetType="Button">
                                        <Border Background="Transparent">
                                            <Viewbox Width="14" Height="14" VerticalAlignment="Center">
                                                <Path x:Name="Folder"
                                                    Fill="#999999"
                                                    Data="M13.3996 3.39998L12.5996 2.59998L7.99961 7.29998L3.39961 2.59998L2.59961 3.39998L7.29961 7.99998L2.59961 12.6L3.39961 13.4L7.99961 8.69998L12.5996 13.4L13.3996 12.6L8.69961 7.99998L13.3996 3.39998Z"
                                                    StrokeThickness="0">
                                                </Path>
                                            </Viewbox>
                                        </Border>
                                        <ControlTemplate.Triggers>
                                            <Trigger Property="IsMouseOver"
                                                    Value="True">
                                                <Setter TargetName="Folder"
                                                    Property="Fill"
                                                    Value="#6AC0E7" />
                                            </Trigger>
                                        </ControlTemplate.Triggers>
                                    </ControlTemplate>
                                </Button.Template>
                                <Button.ToolTip>
                                    <ToolTip Content="{x:Static p:Resources.PublishPackageViewResetMarkdownDirectoryButtonToolTip}"
                                            Style="{StaticResource GenericToolTipLight}"></ToolTip>
                                </Button.ToolTip>
                            </Button>
                        </StackPanel>

                    </Grid>

                    <!--  External Package Dependencies  -->
                    <TextBlock Style="{StaticResource LabelStyle}"
                            Text="{x:Static p:Resources.PublishPackageExternalPackageDependencies}" />
                    <TextBlock Style="{StaticResource SubLabelStyle}"
                            Text="{Binding DependencyNames, UpdateSourceTrigger=PropertyChanged}" />
                </StackPanel>
            </Grid>

            <!--  Grid Splitter  -->
            <GridSplitter Grid.Column="1"
                          Margin="0"
                          HorizontalAlignment="Stretch"
                          BorderBrush="#FFFFFF"
                          BorderThickness="1,0"
                          Opacity="0.1"
                          ResizeBehavior="PreviousAndNext"
                          ResizeDirection="Columns"
                          Focusable="False" />
        </Grid>
    </Grid>
</Page><|MERGE_RESOLUTION|>--- conflicted
+++ resolved
@@ -924,17 +924,6 @@
                             <Button.Template>
                                 <ControlTemplate TargetType="Button">
                                     <Border Background="Transparent" Margin="0 -1 0 0">
-<<<<<<< HEAD
-                                        <Viewbox Width="16"
-                                                Height="16"
-                                                VerticalAlignment="Top">
-                                            <Path x:Name="Folder"
-                                                Fill="#999999"
-                                                Data="M2.00016 6.66667H6.84016L7.8535 6H13.3335V12H14.0002V5.33333H7.86016L6.00016 4H1.3335V14.6667H8.66683V14H2.00016V6.66667ZM2.00016 4.66667H6.00016L7.20016 5.61333L6.66683 6H2.00016V4.66667ZM12.6668 10.6667V12.6667H14.6668V14H12.6668V16H11.3335V14H9.3335V12.6667H11.3335V10.6667H12.6668Z"
-                                                StrokeThickness="0">
-                                            </Path>
-                                        </Viewbox>
-=======
                                         <StackPanel Orientation="Horizontal" VerticalAlignment="Center">
                                             <Viewbox Width="16"
                                                      Height="16"
@@ -957,7 +946,6 @@
                                                 </TextBlock.Style>
                                             </TextBlock>
                                         </StackPanel>
->>>>>>> 22b98351
                                     </Border>
                                     <ControlTemplate.Triggers>
                                         <Trigger Property="IsMouseOver" Value="True">
