﻿<Window x:Class="Dynamo.PackageManager.PublishPackageView"
        xmlns="http://schemas.microsoft.com/winfx/2006/xaml/presentation"
        xmlns:x="http://schemas.microsoft.com/winfx/2006/xaml"
        xmlns:controls="clr-namespace:Dynamo.Controls"
        xmlns:d="http://schemas.microsoft.com/expression/blend/2008"
        xmlns:mc="http://schemas.openxmlformats.org/markup-compatibility/2006"
        xmlns:p="clr-namespace:Dynamo.Wpf.Properties"
        xmlns:ui="clr-namespace:Dynamo.UI" 
        xmlns:packagemanager="clr-namespace:Dynamo.PackageManager"
        d:DataContext="{d:DesignInstance Type=packagemanager:PublishPackageViewModel}"
        Name="PublishInfoControl"
        Width="900"
        Height="710"
        MinWidth="630"
        MinHeight="500"
        DataContext="{Binding PublishPackageViewModel, RelativeSource={RelativeSource Self}}"
        ResizeMode="CanResizeWithGrip"
        Visibility="Visible"
        WindowStartupLocation="CenterOwner"
        WindowStyle="None"
        mc:Ignorable="d">
    <Window.Background>
        <SolidColorBrush Opacity="0" />
    </Window.Background>
    <Window.AllowsTransparency>True</Window.AllowsTransparency>
    <Window.Resources>
        <ResourceDictionary>
            <ResourceDictionary.MergedDictionaries>
                <ui:SharedResourceDictionary Source="{x:Static ui:SharedDictionaryManager.DynamoModernDictionaryUri}" />
                <ui:SharedResourceDictionary Source="{x:Static ui:SharedDictionaryManager.DynamoConvertersDictionaryUri}" />
                <ui:SharedResourceDictionary Source="{x:Static ui:SharedDictionaryManager.DynamoColorsAndBrushesDictionaryUri}" />
            </ResourceDictionary.MergedDictionaries>
            <controls:EmptyStringToFalseConverter x:Key="EmptyStringToFalseConverter" />
            <ControlTemplate x:Key="ComboBoxToggleButton" TargetType="{x:Type ToggleButton}">
                <Grid Height="29px"
                      HorizontalAlignment="Stretch"
                      VerticalAlignment="Top">
                    <Grid.ColumnDefinitions>
                        <ColumnDefinition />
                        <ColumnDefinition Width="20" />
                    </Grid.ColumnDefinitions>
                    <Border Grid.Column="0"
                            Grid.ColumnSpan="2"
                            Background="Transparent" />
                    <Border x:Name="Border" Grid.Column="1" />
                    <Border Grid.Column="0"
                            Grid.ColumnSpan="2"
                            BorderBrush="#8F8F8F"
                            BorderThickness="0,0,0,1" />
                    <Rectangle x:Name="BlueUnderline"
                               Grid.Column="0"
                               Grid.ColumnSpan="2"
                               Height="1px"
                               VerticalAlignment="Bottom" />
                    <Path x:Name="Arrow"
                          Grid.Column="1"
                          HorizontalAlignment="Center"
                          VerticalAlignment="Center"
                          Data="M0,0 L3.5,4 L7,0"
                          Fill="White" />
                </Grid>
                <ControlTemplate.Triggers>
                    <Trigger Property="ToggleButton.IsMouseOver" Value="true">
                        <Setter TargetName="Border" Property="Background" Value="#808080" />
                    </Trigger>
                    <Trigger Property="ToggleButton.IsChecked" Value="true">
                        <Setter TargetName="Arrow" Property="Fill" Value="#6AC0E7" />
                        <Setter TargetName="Arrow" Property="Data" Value="M0,4 L3.5,0 L7,4" />
                        <Setter TargetName="BlueUnderline" Property="Fill" Value="#6AC0E7" />
                    </Trigger>
                    <Trigger Property="IsEnabled" Value="False">
                        <Setter TargetName="Border" Property="Background" Value="#EEEEEE" />
                        <Setter TargetName="Border" Property="BorderBrush" Value="#AAAAAA" />
                        <Setter Property="Foreground" Value="#888888" />
                        <Setter TargetName="Arrow" Property="Fill" Value="#888888" />
                    </Trigger>
                </ControlTemplate.Triggers>
            </ControlTemplate>
<<<<<<< HEAD
=======
            <Style x:Key="LabelStyle" TargetType="TextBlock">
                <Setter Property="FontFamily" Value="{StaticResource ArtifaktElementBold}" />
                <Setter Property="FontWeight" Value="Bold" />
                <Setter Property="FontSize" Value="14px" />
                <Setter Property="Foreground" Value="#DFDFDF" />
                <Setter Property="HorizontalAlignment" Value="Left" />
                <Setter Property="Margin" Value="0,0,0,5" />
            </Style>
            <Style x:Key="SubLabelStyle" TargetType="TextBlock">
                <Setter Property="FontFamily" Value="{StaticResource ArtifaktElementRegular}" />
                <Setter Property="FontSize" Value="12px" />
                <Setter Property="Foreground" Value="#DFDFDF" />
                <Setter Property="Margin" Value="0,0,0,5" />
            </Style>
            <Style x:Key="InputStyle" TargetType="TextBox">
                <Setter Property="Margin" Value="0,0,0,12" />
                <Setter Property="MinWidth" Value="62px" />
                <Setter Property="Cursor" Value="IBeam" />
                <Setter Property="Template">
                    <Setter.Value>
                        <ControlTemplate TargetType="TextBox">
                            <Grid>
                                <TextBox x:Name="InputTextBox"
                                         Padding="10,12,10,8"
                                         Background="#353535"
                                         BorderBrush="Transparent"
                                         BorderThickness="1"
                                         FontFamily="{StaticResource ArtifaktElementRegular}"
                                         FontSize="12px"
                                         Foreground="#DFDFDF"
                                         MaxLength="{TemplateBinding MaxLength}"
                                         Text="{Binding RelativeSource={RelativeSource TemplatedParent}, Path=Text, UpdateSourceTrigger=PropertyChanged}"
                                         Tag="{TemplateBinding Tag}"
                                         TextWrapping="Wrap" />
                                <TextBlock x:Name="WatermarkLabel"
                                           Padding="13,13,10,8"
                                           FontFamily="{StaticResource ArtifaktElementRegular}"
                                           FontSize="12px"
                                           Foreground="#DFDFDF"
                                           IsHitTestVisible="False"
                                           Opacity="0.5"
                                           Text="{TemplateBinding Tag}">
                                    <TextBlock.Style>
                                        <Style TargetType="{x:Type TextBlock}">
                                            <Setter Property="Visibility" Value="Collapsed" />
                                            <Style.Triggers>
                                                <DataTrigger Binding="{Binding Text, ElementName=InputTextBox}" Value="">
                                                    <Setter Property="Visibility" Value="Visible" />
                                                </DataTrigger>
                                            </Style.Triggers>
                                        </Style>
                                    </TextBlock.Style>
                                </TextBlock>
                            </Grid>
                        </ControlTemplate>
                    </Setter.Value>
                </Setter>
                <Style.Triggers>
                    <Trigger Property="IsMouseOver" Value="False">
                        <Setter Property="BorderBrush" Value="{StaticResource DarkMidGreyBrush}" />
                    </Trigger>
                </Style.Triggers>
            </Style>

            <Style x:Key="TextButtonStyle" TargetType="Button">
                <Setter Property="HorizontalAlignment" Value="Right" />
                <Setter Property="Cursor" Value="Hand" />
                <Setter Property="VerticalAlignment" Value="Top" />
                <Setter Property="Margin" Value="18,0,0,0" />
                <Setter Property="Template">
                    <Setter.Value>
                        <ControlTemplate TargetType="Button">
                            <TextBlock x:Name="textBlock"
                                       HorizontalAlignment="Center"
                                       VerticalAlignment="Center"
                                       FontFamily="{StaticResource ArtifaktElementBold}"
                                       FontSize="14px"
                                       Foreground="#6DD2FF"
                                       Text="{TemplateBinding Content}" />
                            <ControlTemplate.Triggers>
                                <Trigger Property="IsMouseOver" Value="True">
                                    <Setter TargetName="textBlock" Property="Foreground" Value="White" />
                                </Trigger>
                                <Trigger Property="IsEnabled" Value="False">
                                    <Setter TargetName="textBlock" Property="Foreground" Value="#999999" />
                                </Trigger>
                            </ControlTemplate.Triggers>
                        </ControlTemplate>
                    </Setter.Value>
                </Setter>
            </Style>
>>>>>>> b40f01ca
            <Style x:Key="ComboBoxStyle" TargetType="{x:Type ComboBox}">
                <Setter Property="OverridesDefaultStyle" Value="true" />
                <Setter Property="ScrollViewer.HorizontalScrollBarVisibility" Value="Auto" />
                <Setter Property="ScrollViewer.VerticalScrollBarVisibility" Value="Auto" />
                <Setter Property="ScrollViewer.CanContentScroll" Value="true" />
                <Setter Property="Margin" Value="-6,0,0,0" />
                <Setter Property="Height" Value="29px" />
                <Setter Property="Foreground" Value="#DCDCDC" />
                <Setter Property="FontSize" Value="12px" />
                <Setter Property="FontFamily" Value="{StaticResource ArtifaktElementRegular}" />
                <Setter Property="Template">
                    <Setter.Value>
                        <ControlTemplate TargetType="{x:Type ComboBox}">
                            <Grid>
                                <ToggleButton Name="ToggleButton"
                                              Grid.Column="2"
                                              ClickMode="Press"
                                              Focusable="false"
                                              IsChecked="{Binding Path=IsDropDownOpen, Mode=TwoWay, RelativeSource={RelativeSource TemplatedParent}}"
                                              Template="{StaticResource ComboBoxToggleButton}" />
                                <ContentPresenter Name="ContentSite"
                                                  Margin="3,0,0,0"
                                                  HorizontalAlignment="Left"
                                                  VerticalAlignment="Center"
                                                  Content="{TemplateBinding SelectionBoxItem}"
                                                  ContentTemplate="{TemplateBinding SelectionBoxItemTemplate}"
                                                  ContentTemplateSelector="{TemplateBinding ItemTemplateSelector}"
                                                  IsHitTestVisible="False" />
                                <TextBox x:Name="PART_EditableTextBox"
                                         Margin="0,0,25,4"
                                         Padding="3,0"
                                         HorizontalAlignment="Left"
                                         VerticalAlignment="Center"
                                         Focusable="True"
                                         FontFamily="{StaticResource ArtifaktElementRegular}"
                                         FontSize="10px"
                                         Foreground="#F5F5F5"
                                         IsReadOnly="{TemplateBinding IsReadOnly}"
                                         Visibility="Hidden" />
                                <Popup Name="Popup"
                                       AllowsTransparency="True"
                                       Focusable="False"
                                       IsOpen="{TemplateBinding IsDropDownOpen}"
                                       Placement="Bottom"
                                       PopupAnimation="Slide"
                                       VerticalOffset="0">
                                    <Grid Name="DropDown"
                                          MinWidth="{TemplateBinding ActualWidth}"
                                          MaxHeight="{TemplateBinding MaxDropDownHeight}"
                                          SnapsToDevicePixels="True">
                                        <Border x:Name="DropDownBorder" Background="#666666" />
                                        <ScrollViewer Margin="0"
                                                      HorizontalAlignment="Stretch"
                                                      SnapsToDevicePixels="True"
                                                      VerticalScrollBarVisibility="Visible">
                                            <StackPanel Margin="-5,0,0,0"
                                                        IsItemsHost="True"
                                                        KeyboardNavigation.DirectionalNavigation="Contained" />
                                        </ScrollViewer>
                                    </Grid>
                                </Popup>
                            </Grid>
                            <ControlTemplate.Triggers>
                                <Trigger Property="HasItems" Value="false">
                                    <Setter TargetName="DropDownBorder" Property="MinHeight" Value="95" />
                                </Trigger>
                                <Trigger Property="IsEnabled" Value="false">
                                    <Setter Property="Foreground" Value="#888888" />
                                </Trigger>
                                <Trigger Property="IsGrouping" Value="true">
                                    <Setter Property="ScrollViewer.CanContentScroll" Value="false" />
                                </Trigger>
                                <Trigger SourceName="Popup" Property="Popup.AllowsTransparency" Value="true">
                                    <Setter TargetName="DropDownBorder" Property="CornerRadius" Value="0" />
                                    <Setter TargetName="DropDownBorder" Property="Margin" Value="0,0,0,0" />
                                </Trigger>
                                <Trigger Property="IsEditable" Value="true">
                                    <Setter Property="IsTabStop" Value="false" />
                                    <Setter TargetName="PART_EditableTextBox" Property="Visibility" Value="Visible" />
                                    <Setter TargetName="ContentSite" Property="Visibility" Value="Hidden" />
                                </Trigger>
                            </ControlTemplate.Triggers>
                        </ControlTemplate>
                    </Setter.Value>
                </Setter>
            </Style>
            <Style TargetType="{x:Type ToolTip}">
                <Setter Property="OverridesDefaultStyle" Value="true" />
                <Setter Property="Placement" Value="Bottom" />
                <Setter Property="Foreground" Value="#333333" />
                <Setter Property="FontFamily" Value="{StaticResource ArtifaktElementRegular}" />
                <Setter Property="FontSize" Value="12px" />
                <Setter Property="MaxWidth" Value="400" />
                <Setter Property="Template">
                    <Setter.Value>
                        <ControlTemplate TargetType="{x:Type ToolTip}">
                            <Border Margin="10,5"
                                    Padding="10"
                                    Background="#EEEEEE"
                                    CornerRadius="4">
                                <ContentPresenter HorizontalAlignment="Left" VerticalAlignment="Top" />
                            </Border>
                        </ControlTemplate>
                    </Setter.Value>
                </Setter>
                <Style.Resources>
                    <Style TargetType="ContentPresenter">
                        <Style.Resources>
                            <Style TargetType="TextBlock">
                                <Setter Property="TextWrapping" Value="Wrap" />
                            </Style>
                        </Style.Resources>
                    </Style>
                </Style.Resources>
            </Style>
            <!--  DataGrid  -->
            <Style x:Key="DataGridCellStyle" TargetType="DataGridCell">
                <Setter Property="Padding" Value="6,0" />
                <Setter Property="Template">
                    <Setter.Value>
                        <ControlTemplate TargetType="{x:Type DataGridCell}">
                            <Border Padding="{TemplateBinding Padding}"
                                    BorderThickness="0"
                                    SnapsToDevicePixels="True">
                                <ContentPresenter Margin="2,3,2,0"
                                                  HorizontalAlignment="Stretch"
                                                  VerticalAlignment="Center"
                                                  TextElement.FontFamily="{StaticResource ArtifaktElementRegular}"
                                                  TextElement.FontSize="10px"
                                                  TextElement.FontWeight="Regular"
                                                  TextElement.Foreground="Blue"
                                                  ToolTip="{Binding RelativeSource={RelativeSource Self}, Path=Content.Text}"
                                                  ToolTipService.ShowDuration="30000" />
                            </Border>
                        </ControlTemplate>
                    </Setter.Value>
                </Setter>
                <Style.Triggers>
                    <Trigger Property="IsSelected" Value="True">
                        <Setter Property="Foreground" Value="White" />
                    </Trigger>
                </Style.Triggers>
            </Style>
            <Style x:Key="DataGridRowStyle" TargetType="DataGridRow">
                <Setter Property="HorizontalAlignment" Value="Left" />
                <Setter Property="VerticalAlignment" Value="Center" />
                <Setter Property="VerticalContentAlignment" Value="Center" />
                <Setter Property="Margin" Value="0" />
                <Setter Property="Padding" Value="0" />
                <Setter Property="FontFamily" Value="{StaticResource ArtifaktElementRegular}" />
                <Setter Property="Foreground" Value="#F5F5F5" />
                <Setter Property="Height" Value="25" />
                <Setter Property="Background" Value="#353535" />
                <Setter Property="IsEnabled" Value="True" />
                <Style.Triggers>
                    <Trigger Property="IsMouseOver" Value="True">
                        <Setter Property="Background" Value="#444444" />
                    </Trigger>
                    <Trigger Property="IsSelected" Value="True">
                        <Setter Property="Background" Value="#888888" />
                    </Trigger>
                </Style.Triggers>
            </Style>
            <Style x:Key="DataGridColumnHeaderText" TargetType="DataGridColumnHeader">
                <Setter Property="Template">
                    <Setter.Value>
                        <ControlTemplate TargetType="DataGridColumnHeader">
                            <Grid>
                                <TextBlock Name="DataGridColumnHeader"
                                           Height="26"
                                           Padding="10,8,10,0"
                                           VerticalAlignment="Center"
                                           Background="#434343"
                                           FontFamily="{StaticResource ArtifaktElementRegular}"
                                           FontSize="10px"
                                           FontWeight="Regular"
                                           Foreground="#DFDFDF"
                                           Text="{TemplateBinding Content}" />
                                <Thumb x:Name="PART_RightHeaderGripper"
                                       Width="2"
                                       HorizontalAlignment="Right"
                                       BorderBrush="#5E5E5E"
                                       BorderThickness="1,0,0,0"
                                       Cursor="SizeWE" />
                            </Grid>
                            <ControlTemplate.Triggers>
                                <Trigger Property="IsMouseOver" Value="True">
                                    <Setter TargetName="DataGridColumnHeader" Property="Background" Value="#666666" />
                                </Trigger>
                            </ControlTemplate.Triggers>
                        </ControlTemplate>
                    </Setter.Value>
                </Setter>
            </Style>
            <Style x:Key="DataGridColumnHeaderLast" TargetType="DataGridColumnHeader">
                <Setter Property="Template">
                    <Setter.Value>
                        <ControlTemplate TargetType="DataGridColumnHeader">
                            <TextBlock Name="DataGridColumnHeader"
                                       Height="26"
                                       Padding="10,8,10,0"
                                       VerticalAlignment="Center"
                                       Background="#434343"
                                       FontFamily="{StaticResource ArtifaktElementRegular}"
                                       FontSize="10px"
                                       FontWeight="Regular"
                                       Foreground="#DFDFDF"
                                       Text="{TemplateBinding Content}" />
                            <ControlTemplate.Triggers>
                                <Trigger Property="IsMouseOver" Value="True">
                                    <Setter TargetName="DataGridColumnHeader" Property="Background" Value="#666666" />
                                </Trigger>
                            </ControlTemplate.Triggers>
                        </ControlTemplate>
                    </Setter.Value>
                </Setter>
            </Style>
            <Style x:Key="DataGrid" TargetType="{x:Type DataGrid}">
                <Setter Property="BorderThickness" Value="0" />
                <Setter Property="BorderBrush" Value="Transparent" />
                <Setter Property="Margin" Value="0,0,0,10" />
                <Setter Property="Padding" Value="0,0,0,0" />
                <Setter Property="AutoGenerateColumns" Value="False" />
                <Setter Property="IsReadOnly" Value="False" />
                <Setter Property="IsEnabled" Value="True" />
                <Setter Property="Background" Value="#353535" />
                <Setter Property="CanUserAddRows" Value="False" />
                <Setter Property="CanUserReorderColumns" Value="True" />
                <Setter Property="CanUserDeleteRows" Value="False" />
                <Setter Property="CanUserResizeColumns" Value="True" />
                <Setter Property="CanUserResizeRows" Value="False" />
                <Setter Property="FocusVisualStyle" Value="{x:Null}" />
                <Setter Property="FontSize" Value="10px" />
                <Setter Property="CellStyle" Value="{DynamicResource DataGridCellStyle}" />
                <Setter Property="RowStyle" Value="{DynamicResource DataGridRowStyle}" />
                <Setter Property="HeadersVisibility" Value="Column" />
                <Setter Property="GridLinesVisibility" Value="None" />
                <Setter Property="SelectionMode" Value="Extended" />
                <Setter Property="HorizontalScrollBarVisibility" Value="Visible" />
                <Setter Property="VerticalScrollBarVisibility" Value="Auto" />
                <Setter Property="EnableRowVirtualization" Value="False" />
            </Style>
            <Style x:Key="CheckBoxStyle" TargetType="CheckBox">
                <Setter Property="FontFamily" Value="{StaticResource ArtifaktElementRegular}" />
                <Setter Property="Foreground" Value="{StaticResource DarkGreyBrush}" />
                <Setter Property="Margin" Value="0" />
                <Setter Property="FontSize" Value="14px" />
                <Setter Property="Template">
                    <Setter.Value>
                        <ControlTemplate TargetType="{x:Type CheckBox}">
                            <Grid Margin="0,0,0,1">
                                <Rectangle x:Name="outerRectangle"
                                           Grid.Column="0"
                                           Width="16px"
                                           Height="16px"
                                           Fill="Transparent"
                                           Stroke="White"
                                           StrokeThickness="1" />
                                <Rectangle x:Name="highlightRectangle"
                                           Grid.Column="0"
                                           Width="16px"
                                           Height="16px"
                                           Fill="Transparent"
                                           Stroke="White"
                                           StrokeThickness="1" />
                                <Path x:Name="tick"
                                      Grid.Column="0"
                                      Width="14px"
                                      Height="14px"
                                      Data="M3,7 l3,3 l5,-6"
                                      Opacity="0"
                                      Stretch="None"
                                      Stroke="White"
                                      StrokeThickness="2" />
                            </Grid>
                            <ControlTemplate.Triggers>
                                <Trigger Property="IsMouseOver" Value="True">
                                    <Setter TargetName="highlightRectangle" Property="Fill" Value="#666666" />
                                </Trigger>
                                <Trigger Property="IsChecked" Value="True">
                                    <Setter TargetName="tick" Property="Opacity" Value="1.0" />
                                </Trigger>
                                <Trigger Property="IsChecked" Value="False">
                                    <Setter TargetName="outerRectangle" Property="Fill" Value="Transparent" />
                                    <Setter TargetName="tick" Property="Opacity" Value="0.0" />
                                </Trigger>
                                <Trigger Property="IsEnabled" Value="False">
                                    <Setter TargetName="highlightRectangle" Property="Stroke" Value="LightGray" />
                                </Trigger>
                            </ControlTemplate.Triggers>
                        </ControlTemplate>
                    </Setter.Value>
                </Setter>
            </Style>
        </ResourceDictionary>
    </Window.Resources>

    <Grid Name="mainGrid">
        <Grid.RowDefinitions>
            <RowDefinition Height="58px" />
            <RowDefinition Height="*" />
            <RowDefinition Height="66px" />
        </Grid.RowDefinitions>

        <!--  Top Section: Title + Close Button  -->
        <Border Name="titleBar"
                Grid.Row="0"
                Grid.RowSpan="3"
                Grid.Column="0"
                Background="{StaticResource DarkMidGreyBrush}"
                CornerRadius="4"
                MouseDown="PublishPackageView_MouseDown">
            <DockPanel HorizontalAlignment="Stretch">

                <!--  Close Button  -->
                <Button x:Name="closeButton"
                        Margin="0,20,25,20"
                        VerticalAlignment="Top"
                        Click="CloseButton_Click"
                        DockPanel.Dock="Right"
                        KeyboardNavigation.IsTabStop="False"
                        Style="{DynamicResource CloseButtonStyle}" />

                <!--  Dialog Title  -->
                <TextBlock x:Name="headerTitle"
                           Margin="25,16"
                           VerticalAlignment="Top"
                           DockPanel.Dock="Left"
                           FontFamily="{StaticResource ArtifaktElementRegular}"
                           FontSize="20px"
                           FontWeight="Regular"
                           Foreground="{StaticResource PreferencesWindowFontColor}"
                           Text="{x:Static p:Resources.PublishPackageViewPublish}"
                           TextAlignment="Left" />
            </DockPanel>
        </Border>

        <!--  Mid-Section: Details + Datagrid  -->
        <Grid Name="midSectionGrid" Grid.Row="1">
            <Grid.ColumnDefinitions>
                <ColumnDefinition MinWidth="265" />
                <ColumnDefinition Width="1" />
                <ColumnDefinition Width="*" MinWidth="360" />
            </Grid.ColumnDefinitions>

            <!--  Background Border  -->
            <Border Grid.Column="0"
                    Grid.ColumnSpan="3"
                    BorderBrush="#7E7E7E"
                    BorderThickness="0,1,0,1" />

            <!--  Left: Details  -->
            <ScrollViewer Grid.Row="1"
                          Grid.Column="0"
                          Margin="0,5"
                          VerticalScrollBarVisibility="Visible">
                <StackPanel Margin="25,11,10,16" Orientation="Vertical">

                    <!--  Name  -->
                    <TextBlock Name="packageNameLabel"
                               Style="{StaticResource LabelStyle}"
                               Text="{x:Static p:Resources.PublishPackageViewPackageName}"
                               ToolTip="{x:Static p:Resources.PublishPackageViewPackageNameTooltip}" />
                    <TextBox Name="packageNameInput"
                             Style="{StaticResource InputStyle}"
                             Tag="{x:Static p:Resources.PublishPackageViewPackageNameWatermark}"
                             IsEnabled ="{Binding Path=CanEditName}"
                             Text="{Binding Path=Name, Mode=TwoWay, UpdateSourceTrigger=PropertyChanged}"/>

                    <!--  Description  -->
                    <TextBlock Name="descriptionLabel"
                               Style="{StaticResource LabelStyle}"
                               Text="{x:Static p:Resources.PublishPackageViewPackageDescription}"
                               ToolTip="{x:Static p:Resources.PublishPackageViewPackageDescriptionTooltip}" />
                    <TextBox Name="descriptionInput"
                             MinHeight="81px"
                             Style="{StaticResource InputStyle}"
                             Tag="{x:Static p:Resources.PublishPackageViewPackageDescription}"
                             Text="{Binding Path=Description, Mode=TwoWay, UpdateSourceTrigger=PropertyChanged}"/>

                    <!--  Version  -->
                    <TextBlock Name="versionLabel"
                               Style="{StaticResource LabelStyle}"
                               Text="{x:Static p:Resources.PublishPackageViewPackageVersion}"
                               ToolTip="{x:Static p:Resources.PublishPackageViewPackageVersionTooltip}" />
                    <StackPanel Margin="0,0,0,12" Orientation="Horizontal">
                        <TextBox Name="versionMajorInput"
                                 Margin="0,0,6,0"
                                 MaxLength="4"
                                 Style="{StaticResource InputStyle}"
                                 Tag="{x:Static p:Resources.PublishPackageVersionMajorWatermark}"
                                 Text="{Binding Path=MajorVersion, Mode=TwoWay, UpdateSourceTrigger=PropertyChanged}"/>
                        <TextBox Name="versionMinorInput"
                                 Margin="0,0,6,0"
                                 MaxLength="4"
                                 Style="{StaticResource InputStyle}"
                                 Tag="{x:Static p:Resources.PublishPackageVersionMinorWatermark}"
                                 Text="{Binding Path=MinorVersion, Mode=TwoWay, UpdateSourceTrigger=PropertyChanged}"/>
                        <TextBox Name="versionBuildInput"
                                 Margin="0,0,6,0"
                                 MaxLength="4"
                                 Style="{StaticResource InputStyle}"
                                 Tag="{x:Static p:Resources.PublishPackageVersionBuildWatermark}"
                                 Text="{Binding Path=BuildVersion, Mode=TwoWay, UpdateSourceTrigger=PropertyChanged}"/>
                    </StackPanel>

                    <!--  External Dependency  -->
                    <TextBlock Name="hostLabel"
                               Margin="0,0,0,10"
                               Style="{StaticResource LabelStyle}"
                               Text="{x:Static p:Resources.PublishPackageViewPackageHostDependency}"
                               ToolTip="{x:Static p:Resources.PublishPackageViewPackageHostDependencyTooltip}" />
                    <ComboBox Margin="0,0,0,20"
                              IsEditable="False"
                              ItemsSource="{Binding KnownHosts}"
                              OverridesDefaultStyle="True"
                              Style="{StaticResource ComboBoxStyle}"
                              TabIndex="1">
                        <ComboBox.ItemTemplate>
                            <DataTemplate>
                                <StackPanel Orientation="Horizontal">
                                    <CheckBox Name="HostEntry"
                                              Checked="HostEntry_CheckStateChanged"
                                              Content="{Binding HostName}"
                                              IsChecked="{Binding IsSelected, Mode=TwoWay}"
                                              Tag="{RelativeSource FindAncestor,
                                                                   AncestorType={x:Type ComboBox}}"
                                              Unchecked="HostEntry_CheckStateChanged" />
                                </StackPanel>
                            </DataTemplate>
                        </ComboBox.ItemTemplate>
                        <ComboBox.Template>
                            <ControlTemplate TargetType="ComboBox">
                                <Grid>
                                    <ToggleButton Name="ToggleButton"
                                                  ClickMode="Press"
                                                  Focusable="false"
                                                  IsChecked="{Binding Path=IsDropDownOpen, Mode=TwoWay, RelativeSource={RelativeSource TemplatedParent}}"
                                                  Template="{StaticResource ComboBoxToggleButton}" />
                                    <ContentPresenter Name="ContentSite"
                                                      Margin="3,3,23,3"
                                                      HorizontalAlignment="Left"
                                                      VerticalAlignment="Center"
                                                      Content="{Binding Path=SelectedHostsString, Mode=OneWay, UpdateSourceTrigger=PropertyChanged}"
                                                      IsHitTestVisible="False" />
                                    <Popup Name="Popup"
                                           MinWidth="{TemplateBinding ActualWidth}"
                                           MaxHeight="{TemplateBinding MaxDropDownHeight}"
                                           Focusable="False"
                                           IsOpen="{TemplateBinding IsDropDownOpen}"
                                           Placement="Bottom"
                                           PopupAnimation="Slide">
                                        <Grid Name="DropDown" SnapsToDevicePixels="True">
                                            <Border Name="DropDownBorder"
                                                    Background="#353535"
                                                    BorderBrush="#444444"
                                                    BorderThickness="1,0,1,1" />
                                            <ScrollViewer Margin="4,6,4,6"
                                                          DataContext="{Binding}"
                                                          SnapsToDevicePixels="True">
                                                <StackPanel IsItemsHost="True" KeyboardNavigation.DirectionalNavigation="Contained" />
                                            </ScrollViewer>
                                        </Grid>
                                    </Popup>
                                </Grid>
                                <ControlTemplate.Triggers>
                                    <Trigger Property="HasItems" Value="false">
                                        <Setter TargetName="DropDownBorder" Property="MinHeight" Value="95" />
                                    </Trigger>
                                </ControlTemplate.Triggers>
                            </ControlTemplate>
                        </ComboBox.Template>
                    </ComboBox>

                    <!--  Group  -->
                    <TextBlock Name="groupLabel"
                               Style="{StaticResource LabelStyle}"
                               Text="{x:Static p:Resources.PublishPackageViewPackageGroup}"
                               ToolTip="{x:Static p:Resources.PublishPackageViewPackageGroupTooltip}" />
                    <TextBox Name="groupInput"
                             Style="{StaticResource InputStyle}"
                             Text="{Binding Path=Group, Mode=TwoWay, UpdateSourceTrigger=PropertyChanged}"
                             Tag="{x:Static p:Resources.PublishPackageGroupWatermark}" />

                    <!--  Keywords  -->
                    <TextBlock Name="keywordsLabel"
                               Style="{StaticResource LabelStyle}"
                               Text="{x:Static p:Resources.PublishPackageViewPackageKeywords}"
                               ToolTip="{x:Static p:Resources.PublishPackageViewPackageKeywordsTooltip}" />
                    <TextBox Name="keywordsInput"
                             Style="{StaticResource InputStyle}"
                             Text="{Binding Keywords, Mode=TwoWay, UpdateSourceTrigger=PropertyChanged}"
                             Tag="{x:Static p:Resources.PublishPackageKeywordsWatermark}" />

                    <!--  More  -->
                    <Expander x:Name="detailsExpander"
                              Margin="-2,6"
                              Header="{x:Static p:Resources.MoreButton}"
                              Style="{StaticResource MenuExpanderStyle}">
                        <StackPanel Margin="-10,10,0,0">

                            <!--  Website URL  -->
                            <TextBlock Name="websiteUrlLabel"
                                       Style="{StaticResource LabelStyle}"
                                       Text="{x:Static p:Resources.PublishPackageViewPublisherWebSite}" />
                            <TextBox Name="websiteUrlInput"
                                     Style="{StaticResource InputStyle}"
                                     Text="{Binding SiteUrl, Mode=TwoWay, UpdateSourceTrigger=PropertyChanged}"
                                     Tag="{x:Static p:Resources.PublishPackageViewPublisherURLWatermark}" />

                            <!--  Repository URL  -->
                            <TextBlock Name="repositoryUrlLabel"
                                       Style="{StaticResource LabelStyle}"
                                       Text="{x:Static p:Resources.PublishPackageViewRepositoryUrl}" />
                            <TextBox Name="repositoryUrlInput"
                                     Style="{StaticResource InputStyle}"
                                     Text="{Binding RepositoryUrl, Mode=TwoWay, UpdateSourceTrigger=PropertyChanged}"
                                     Tag="{x:Static p:Resources.PublishPackageViewPublisherURLWatermark}" />

                            <!--  License  -->
                            <TextBlock Name="licenseLabel"
                                       Style="{StaticResource LabelStyle}"
                                       Text="{x:Static p:Resources.PublishPackageViewLicense}" />
                            <TextBlock Name="licenseSubLabel" Style="{StaticResource SubLabelStyle}"
                                       TextWrapping="Wrap">
                                <Run Text="{x:Static p:Resources.PublishPackageViewLicenseSubLabel}" />
                                <Hyperlink Cursor="Hand"
                                           NavigateUri="https://opensource.org/licenses/MIT"
                                           RequestNavigate="Hyperlink_RequestNavigate">
                                    MIT
                                    <Hyperlink.Style>
                                        <Style TargetType="Hyperlink">
                                            <Setter Property="Foreground" Value="#6AC0E7" />
                                            <Setter Property="FontFamily" Value="{StaticResource ArtifaktElementRegular}" />
                                            <Setter Property="FontSize" Value="12px" />
                                        </Style>
                                    </Hyperlink.Style>
                                </Hyperlink>
                            </TextBlock>
                            <TextBox Name="licenseInput"
                                     Text="{Binding License, Mode=TwoWay, UpdateSourceTrigger=PropertyChanged}"
                                     Style="{StaticResource InputStyle}"
                                     Tag="{x:Static p:Resources.PublishPackageViewLicenseWatermark}" />

                            <!--  Copyright Holder  -->
                            <TextBlock Name="copyrightHolderLabel"
                                       Style="{StaticResource LabelStyle}"
                                       Text="{x:Static p:Resources.PublishPackageViewCopyrightHolder}" />
                            <TextBlock Name="copyrightHolderSubLabel"
                                       Style="{StaticResource SubLabelStyle}"
                                       Text="{x:Static p:Resources.PublishPackageViewCopyrightHolderSubLabel}" />
                            <TextBox Name="copyrightHolderInput"
                                     Style="{StaticResource InputStyle}"
                                     Text="{Binding CopyrightHolder, Mode=TwoWay, UpdateSourceTrigger=PropertyChanged}"
                                     Tag="{x:Static p:Resources.PublishPackageViewCopyrightHolderWatermark}" />

                            <!--  Copyright Year  -->
                            <TextBlock Name="copyrightYearLabel"
                                       Style="{StaticResource LabelStyle}"
                                       Text="{x:Static p:Resources.PublishPackageViewCopyrightYear}" />
                            <TextBlock Name="copyrightYearSubLabel"
                                       Style="{StaticResource SubLabelStyle}"
                                       Text="{x:Static p:Resources.PublishPackageViewCopyrightYearSubLabel}" />
                            <TextBox Name="copyrightYearInput"
                                     Margin="0,0,0,-20"
                                     Style="{StaticResource InputStyle}"
                                     Text="{Binding CopyrightYear, Mode=TwoWay, UpdateSourceTrigger=PropertyChanged}"
                                     Tag="{x:Static p:Resources.PublishPackageViewCopyrightYearWatermark}" />
                        </StackPanel>
                    </Expander>
                </StackPanel>
            </ScrollViewer>

            <!--  Right: DataGrid  -->
            <Grid Name="packageContentsGrid"
                  Grid.Column="2"
                  Margin="25,16,25,15"
                  VerticalAlignment="Top">
                <Grid.RowDefinitions>
                    <RowDefinition Height="Auto" />
                    <RowDefinition Height="*" />
                    <RowDefinition Height="Auto" />
                </Grid.RowDefinitions>

                <!--  Top Row: Buttons and Label  -->
                <DockPanel Grid.Row="0">
                    <!--  Add Directory  -->
                    <Button Command="{Binding Path=SelectDirectoryAndAddFilesRecursivelyCommand}"
                            Content="{x:Static p:Resources.PublishPackageViewAddDirectoryButton}"
                            DockPanel.Dock="Right"
                            Style="{StaticResource TextButtonStyle}"
                            ToolTip="{x:Static p:Resources.PublishPackageViewAddDirectoryButtonTooltip}" />

                    <!--  Add Files  -->
                    <Button Command="{Binding Path=ShowAddFileDialogAndAddCommand}"
                            Content="{x:Static p:Resources.PublishPackageViewAddFileButton}"
                            DockPanel.Dock="Right"
                            Style="{StaticResource TextButtonStyle}"
                            ToolTip="{x:Static p:Resources.PublishPackageViewAddFileButtonTooltip}" />

                    <!--  Package Contents Label  -->
                    <TextBlock DockPanel.Dock="Left"
                               Style="{StaticResource LabelStyle}"
                               Text="{x:Static p:Resources.PublishPackagePackageContent}" />
                </DockPanel>

                <!--  Middle: DataGrid  -->
                <DataGrid Grid.Row="1"
                          Height="370"
                          Margin="0,0,0,15"
                          VerticalAlignment="Stretch"
                          CanUserReorderColumns="False"
                          ItemsSource="{Binding PackageContents, UpdateSourceTrigger=PropertyChanged}"
                          Style="{StaticResource DataGrid}">
                    <DataGrid.Columns>
                        <DataGridCheckBoxColumn MinWidth="85"
                                                MaxWidth="85"
                                                Binding="{Binding Path=IsSelected, Mode=TwoWay, UpdateSourceTrigger=PropertyChanged}"
                                                ElementStyle="{StaticResource CheckBoxStyle}"
                                                Header="Node Library"
                                                HeaderStyle="{StaticResource DataGridColumnHeaderText}"
                                                IsReadOnly="False"
                                                IsThreeState="False" />
                        <DataGridTextColumn MinWidth="50"
                                            Binding="{Binding Path=FileInfo.Name}"
                                            Header="Name"
                                            HeaderStyle="{StaticResource DataGridColumnHeaderText}"
                                            IsReadOnly="True" />
                        <DataGridTextColumn Width="*"
                                            MinWidth="66"
                                            Binding="{Binding Path=FileInfo.FullName}"
                                            Header="File Path"
                                            HeaderStyle="{StaticResource DataGridColumnHeaderText}"
                                            IsReadOnly="True" />
                        <DataGridTemplateColumn MinWidth="90"
                                                Header="Target Path"
                                                HeaderStyle="{StaticResource DataGridColumnHeaderLast}"
                                                IsReadOnly="True">
                            <DataGridTemplateColumn.CellTemplate>
                                <DataTemplate>
                                    <DockPanel>
                                        <Button Name="removeItemButton"
                                                Width="16"
                                                Height="16"
                                                Margin="5,-1,0,0"
                                                Command="{Binding ElementName=PublishInfoControl, Path=DataContext.RemoveItemCommand}"
                                                CommandParameter="{Binding}"
                                                Cursor="Hand"
                                                DockPanel.Dock="Right"
                                                ToolTip="{x:Static p:Resources.PublishPackageViewRemoveItemToolTip}">
                                            <Button.Template>
                                                <ControlTemplate>
                                                    <Rectangle Width="16" Height="16">
                                                        <Rectangle.Fill>
                                                            <ImageBrush ImageSource="/DynamoCoreWpf;component/UI/Images/remove - default.png" />
                                                        </Rectangle.Fill>
                                                    </Rectangle>
                                                </ControlTemplate>
                                            </Button.Template>
                                        </Button>
                                        <TextBlock Margin="0,0,0,0"
                                                   Text="{Binding Path=FileInfo.Directory}"
                                                   TextTrimming="CharacterEllipsis"
                                                   ToolTip="{Binding FileInfo.Directory}" />
                                    </DockPanel>
                                </DataTemplate>
                            </DataGridTemplateColumn.CellTemplate>
                        </DataGridTemplateColumn>
                    </DataGrid.Columns>
                </DataGrid>

                <!--  Bottom: Markdown Files & Dependencies  -->
                <StackPanel Grid.Row="2"
                            Margin="0,0,0,0"
                            VerticalAlignment="Top">

                    <!--  Markdown Files Directory  -->
                    <DockPanel ToolTip="{x:Static p:Resources.PreferencesViewMarkdownDirectoryTooltip}">
                        <TextBlock Style="{StaticResource LabelStyle}" Text="{x:Static p:Resources.PublishPackageViewMarkdownFilesDirectory}" />
                        <Image Width="16px"
                               Height="16px"
                               Margin="5,0,0,0"
                               VerticalAlignment="Top"
                               DockPanel.Dock="Left"
                               Source="/DynamoCoreWpf;component/UI/Images/info-grey.png" />
                        <Button Command="{Binding Path=ClearMarkdownDirectoryCommand}"
                                Content="{x:Static p:Resources.PublishPackageViewResetMarkdownDirectoryButton}"
                                DockPanel.Dock="Right"
                                IsEnabled="{Binding Path=MarkdownFilesDirectory, Converter={StaticResource EmptyStringToFalseConverter}}"
                                Style="{StaticResource TextButtonStyle}"
                                ToolTip="{x:Static p:Resources.PublishPackageViewResetMarkdownDirectoryButtonToolTip}" />
                    </DockPanel>
                    <Grid Margin="0,0,0,10" Background="#353535">
                        <Grid.ColumnDefinitions>
                            <ColumnDefinition Width="*" />
                            <ColumnDefinition Width="Auto" />
                        </Grid.ColumnDefinitions>
                        <TextBox Grid.Column="0"
                                 Margin="0"
                                 HorizontalAlignment="Stretch"
                                 Background="Transparent"
                                 IsHitTestVisible="False"
                                 IsReadOnly="True"
                                 Style="{StaticResource InputStyle}"
                                 Tag="{x:Static p:Resources.NoneString}"
                                 Text="{Binding MarkdownFilesDirectory, UpdateSourceTrigger=PropertyChanged}" />
                        <Button Name="markdownFilesDirectoryButton"
                                Grid.Column="1"
                                Width="20"
                                Height="20"
                                Margin="5,10,10,10"
                                HorizontalAlignment="Right"
                                VerticalAlignment="Top"
                                BorderThickness="0"
                                Command="{Binding SelectMarkdownDirectoryCommand}"
                                Cursor="Hand"
                                DockPanel.Dock="Right"
                                IsHitTestVisible="True"
                                ToolTip="{x:Static p:Resources.PublishPackageViewMarkdownFilesDirectoryToolTip}">
                            <Button.Template>
                                <ControlTemplate>
                                    <Rectangle Width="16" Height="16">
                                        <Rectangle.Fill>
                                            <ImageBrush ImageSource="/DynamoCoreWpf;component/UI/Images/Folder.png" />
                                        </Rectangle.Fill>
                                    </Rectangle>
                                </ControlTemplate>
                            </Button.Template>
                        </Button>
                    </Grid>

                    <!--  External Package Dependencies  -->
                    <TextBlock Style="{StaticResource LabelStyle}" Text="{x:Static p:Resources.PublishPackageExternalPackageDependencies}" />
                    <TextBlock Style="{StaticResource SubLabelStyle}" Text="{Binding DependencyNames, UpdateSourceTrigger=PropertyChanged}" />
                </StackPanel>
            </Grid>

            <!--  Grid Splitter  -->
            <GridSplitter Grid.Column="1"
                          Margin="-3,1"
                          HorizontalAlignment="Stretch"
                          BorderBrush="Transparent"
                          BorderThickness="3,0"
                          Opacity="0.3"
                          ResizeBehavior="PreviousAndNext"
                          ResizeDirection="Columns" />
        </Grid>

        <!--  Bottom Section: Publish Buttons + Status Label  -->
        <DockPanel Grid.Row="2"
                   Margin="25,0"
                   VerticalAlignment="Center">

            <!--  Publish Online  -->
            <Button Command="{Binding Path=SubmitCommand}"
                    Content="{x:Static p:Resources.PublishPackage}"
                    DockPanel.Dock="Right"
                    Background="#0696D7"
                    Foreground="White"
                    BorderBrush="#0696D7"
                    Margin="0,0,-5,0"
                    Style="{StaticResource CtaButtonStyle}" />

            <!--  Publish Locally  -->
            <Button Command="{Binding Path=PublishLocallyCommand}"
                    Content="{x:Static p:Resources.PublishPackageLocally}"
                    DockPanel.Dock="Right"
                    Margin="0,0,2,0"
                    Background="#0696D7"
                    Foreground="White"
                    BorderBrush="#0696D7"
                    Style="{StaticResource CtaButtonStyle}" />

            <!--  Status Label  -->
            <TextBlock Name="statusLabel"
                       Margin="0,4,0,0"
                       VerticalAlignment="Center"
                       FontFamily="{StaticResource ArtifaktElementRegular}"
                       Style="{StaticResource LabelStyle}"
                       Text="{Binding ErrorString, UpdateSourceTrigger=PropertyChanged}"
                       TextTrimming="CharacterEllipsis"
                       ToolTip="{Binding ErrorString, UpdateSourceTrigger=PropertyChanged}" />
        </DockPanel>
    </Grid>
</Window><|MERGE_RESOLUTION|>--- conflicted
+++ resolved
@@ -76,100 +76,6 @@
                     </Trigger>
                 </ControlTemplate.Triggers>
             </ControlTemplate>
-<<<<<<< HEAD
-=======
-            <Style x:Key="LabelStyle" TargetType="TextBlock">
-                <Setter Property="FontFamily" Value="{StaticResource ArtifaktElementBold}" />
-                <Setter Property="FontWeight" Value="Bold" />
-                <Setter Property="FontSize" Value="14px" />
-                <Setter Property="Foreground" Value="#DFDFDF" />
-                <Setter Property="HorizontalAlignment" Value="Left" />
-                <Setter Property="Margin" Value="0,0,0,5" />
-            </Style>
-            <Style x:Key="SubLabelStyle" TargetType="TextBlock">
-                <Setter Property="FontFamily" Value="{StaticResource ArtifaktElementRegular}" />
-                <Setter Property="FontSize" Value="12px" />
-                <Setter Property="Foreground" Value="#DFDFDF" />
-                <Setter Property="Margin" Value="0,0,0,5" />
-            </Style>
-            <Style x:Key="InputStyle" TargetType="TextBox">
-                <Setter Property="Margin" Value="0,0,0,12" />
-                <Setter Property="MinWidth" Value="62px" />
-                <Setter Property="Cursor" Value="IBeam" />
-                <Setter Property="Template">
-                    <Setter.Value>
-                        <ControlTemplate TargetType="TextBox">
-                            <Grid>
-                                <TextBox x:Name="InputTextBox"
-                                         Padding="10,12,10,8"
-                                         Background="#353535"
-                                         BorderBrush="Transparent"
-                                         BorderThickness="1"
-                                         FontFamily="{StaticResource ArtifaktElementRegular}"
-                                         FontSize="12px"
-                                         Foreground="#DFDFDF"
-                                         MaxLength="{TemplateBinding MaxLength}"
-                                         Text="{Binding RelativeSource={RelativeSource TemplatedParent}, Path=Text, UpdateSourceTrigger=PropertyChanged}"
-                                         Tag="{TemplateBinding Tag}"
-                                         TextWrapping="Wrap" />
-                                <TextBlock x:Name="WatermarkLabel"
-                                           Padding="13,13,10,8"
-                                           FontFamily="{StaticResource ArtifaktElementRegular}"
-                                           FontSize="12px"
-                                           Foreground="#DFDFDF"
-                                           IsHitTestVisible="False"
-                                           Opacity="0.5"
-                                           Text="{TemplateBinding Tag}">
-                                    <TextBlock.Style>
-                                        <Style TargetType="{x:Type TextBlock}">
-                                            <Setter Property="Visibility" Value="Collapsed" />
-                                            <Style.Triggers>
-                                                <DataTrigger Binding="{Binding Text, ElementName=InputTextBox}" Value="">
-                                                    <Setter Property="Visibility" Value="Visible" />
-                                                </DataTrigger>
-                                            </Style.Triggers>
-                                        </Style>
-                                    </TextBlock.Style>
-                                </TextBlock>
-                            </Grid>
-                        </ControlTemplate>
-                    </Setter.Value>
-                </Setter>
-                <Style.Triggers>
-                    <Trigger Property="IsMouseOver" Value="False">
-                        <Setter Property="BorderBrush" Value="{StaticResource DarkMidGreyBrush}" />
-                    </Trigger>
-                </Style.Triggers>
-            </Style>
-
-            <Style x:Key="TextButtonStyle" TargetType="Button">
-                <Setter Property="HorizontalAlignment" Value="Right" />
-                <Setter Property="Cursor" Value="Hand" />
-                <Setter Property="VerticalAlignment" Value="Top" />
-                <Setter Property="Margin" Value="18,0,0,0" />
-                <Setter Property="Template">
-                    <Setter.Value>
-                        <ControlTemplate TargetType="Button">
-                            <TextBlock x:Name="textBlock"
-                                       HorizontalAlignment="Center"
-                                       VerticalAlignment="Center"
-                                       FontFamily="{StaticResource ArtifaktElementBold}"
-                                       FontSize="14px"
-                                       Foreground="#6DD2FF"
-                                       Text="{TemplateBinding Content}" />
-                            <ControlTemplate.Triggers>
-                                <Trigger Property="IsMouseOver" Value="True">
-                                    <Setter TargetName="textBlock" Property="Foreground" Value="White" />
-                                </Trigger>
-                                <Trigger Property="IsEnabled" Value="False">
-                                    <Setter TargetName="textBlock" Property="Foreground" Value="#999999" />
-                                </Trigger>
-                            </ControlTemplate.Triggers>
-                        </ControlTemplate>
-                    </Setter.Value>
-                </Setter>
-            </Style>
->>>>>>> b40f01ca
             <Style x:Key="ComboBoxStyle" TargetType="{x:Type ComboBox}">
                 <Setter Property="OverridesDefaultStyle" Value="true" />
                 <Setter Property="ScrollViewer.HorizontalScrollBarVisibility" Value="Auto" />
