--- conflicted
+++ resolved
@@ -732,19 +732,13 @@
                                                 </ControlTemplate>
                                             </Button.Template>
                                         </Button>
-                                        <TextBlock Margin="0,0,0,0"
-<<<<<<< HEAD
+                                        <TextBlock Margin="0"
                                                    Text="{Binding Path=FilePath, UpdateSourceTrigger=PropertyChanged}"
-                                                   TextTrimming="CharacterEllipsis"
-                                                   ToolTip="{Binding Path=FilePath, UpdateSourceTrigger=PropertyChanged}" />
-=======
-                                                   Text="{Binding Path=TargetPath}"
                                                    TextTrimming="CharacterEllipsis">
                                             <TextBlock.ToolTip>
-                                                <ToolTip Content="{Binding FileInfo.Directory}" Style="{StaticResource GenericToolTipLight}"></ToolTip>
+                                                <ToolTip Content="{Binding FilePath}" Style="{StaticResource GenericToolTipLight}"/>
                                             </TextBlock.ToolTip>
                                         </TextBlock>
->>>>>>> cce1efc6
                                     </DockPanel>
                                 </DataTemplate>
                             </DataGridTemplateColumn.CellTemplate>
