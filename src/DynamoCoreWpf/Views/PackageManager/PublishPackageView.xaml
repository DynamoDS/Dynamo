--- conflicted
+++ resolved
@@ -738,18 +738,12 @@
                                             </Button.Template>
                                         </Button>
                                         <TextBlock Margin="0,0,0,0"
-<<<<<<< HEAD
-                                                   Text="{Binding Path=FileInfo.Directory}"
+                                                   Text="{Binding Path=TargetPath}"
                                                    TextTrimming="CharacterEllipsis">
                                             <TextBlock.ToolTip>
                                                 <ToolTip Content="{Binding FileInfo.Directory}" Style="{StaticResource GenericToolTipLight}"></ToolTip>
                                             </TextBlock.ToolTip>
                                         </TextBlock>
-=======
-                                                   Text="{Binding Path=TargetPath}"
-                                                   TextTrimming="CharacterEllipsis"
-                                                   ToolTip="{Binding TargetPath}" />
->>>>>>> 09dcd1d3
                                     </DockPanel>
                                 </DataTemplate>
                             </DataGridTemplateColumn.CellTemplate>
