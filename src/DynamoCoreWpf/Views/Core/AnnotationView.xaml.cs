--- conflicted
+++ resolved
@@ -14,10 +14,7 @@
 using DynCmd = Dynamo.Models.DynamoModel;
 using TextBox = System.Windows.Controls.TextBox;
 using Dynamo.Wpf.Utilities;
-<<<<<<< HEAD
-=======
 using Dynamo.Graph.Annotations;
->>>>>>> b3b8f0d7
 
 namespace Dynamo.Nodes
 {
@@ -325,11 +322,7 @@
             //Record the value here, this is useful when title is popped from stack during undo
             ViewModel.WorkspaceViewModel.DynamoViewModel.ExecuteCommand(
                 new DynCmd.UpdateModelValueCommand(
-<<<<<<< HEAD
-                    Guid.Empty, ViewModel.AnnotationModel.GUID, "GroupNameTextBlockText",
-=======
                     Guid.Empty, ViewModel.AnnotationModel.GUID, nameof(AnnotationModel.AnnotationDescriptionText),
->>>>>>> b3b8f0d7
                     GroupDescriptionTextBox.Text));
 
             ViewModel.WorkspaceViewModel.DynamoViewModel.RaiseCanExecuteUndoRedo();
@@ -350,10 +343,6 @@
         {
             if (ViewModel is null || !IsLoaded) return;
 
-<<<<<<< HEAD
-            SetTextMaxWidth();
-=======
->>>>>>> b3b8f0d7
             SetTextHeight();
             ViewModel.WorkspaceViewModel.HasUnsavedChanges = true;
 
