using System;
using System.Collections.Generic;
using System.ComponentModel;
using System.Windows;
using System.Windows.Controls;
using System.Windows.Controls.Primitives;
using System.Windows.Data;
using System.Windows.Input;
using System.Windows.Media;
using System.Windows.Media.Animation;
using System.Windows.Media.Imaging;
using System.Windows.Shapes;
using System.Windows.Threading;
using Dynamo.Configuration;
using Dynamo.Controls;
using Dynamo.Graph.Annotations;
using Dynamo.Graph.Nodes;
using Dynamo.Logging;
using Dynamo.Selection;
using Dynamo.UI;
using Dynamo.UI.Controls;
using Dynamo.UI.Prompts;
using Dynamo.Utilities;
using Dynamo.ViewModels;
using ModifierKeys = System.Windows.Input.ModifierKeys;
using Dynamo.Views;
using Dynamo.Wpf.Utilities;
using DynCmd = Dynamo.Models.DynamoModel;
using EventTrigger = System.Windows.EventTrigger;
using TextBox = System.Windows.Controls.TextBox;
using Thickness = System.Windows.Thickness;

namespace Dynamo.Nodes
{
    /// <summary>
    /// Interaction logic for AnnotationView.xaml
    /// </summary>
    public partial class AnnotationView : IViewModelView<AnnotationViewModel>
    {
        internal Grid AnnotationGrid;
        private Grid frozenButtonZoomedOutGrid;
        private Grid textBlockGrid;
        private TextBlock groupTextBlock;
        private TextBlock groupDescriptionTextBlock;
        private TextBox groupTextBox;
        private TextBox groupDescriptionTextBox;
        private ContentControl groupNameControl;
        private ContentControl groupDescriptionControls;
        private Border collapsedAnnotationRectangle;
        private Expander groupExpander;
        private ItemsControl inputPortControl;
        private ItemsControl optionalInputPortControl;
        private ToggleButton inputToggleControl;
        private ItemsControl outputPortControl;
        private ItemsControl unconnectedOutputPortControl;
        private ToggleButton outputToggleControl;
        private Grid inputPortsGrid;
        private Grid outputPortsGrid;
        private Grid groupContent;
        private Border nodeCountBorder;
<<<<<<< HEAD
        
=======

>>>>>>> 6599c745
        private Thumb mainGroupThumb;

        private bool _isUpdatingLayout = false;

        //Converters
        private static readonly ZoomToVisibilityCollapsedConverter _zoomToVisibilityCollapsedConverter = new ZoomToVisibilityCollapsedConverter();
        private static readonly ListHasMoreThanNItemsToVisibilityConverter _listHasMoreThanNItemsToVisibilityConverter = new ListHasMoreThanNItemsToVisibilityConverter();
        private static readonly ConnectionStateToBrushConverter _connectionStateToBrushConverter = SharedDictionaryManager.DynamoConvertersDictionary["ConnectionStateToBrushConverter"] as ConnectionStateToBrushConverter;
        private static readonly ConnectionStateToVisibilityCollapsedConverter _connectionStateToVisibilityCollapsedConverter = new ConnectionStateToVisibilityCollapsedConverter();
        private static readonly BoolToVisibilityCollapsedConverter _boolToVisibilityCollapsedConverter = new BoolToVisibilityCollapsedConverter();
        private static readonly AnnotationTextConverter _annotationTextConverter = SharedDictionaryManager.DynamoConvertersDictionary["AnnotationTextConverter"] as AnnotationTextConverter;
        private static readonly TextForegroundSaturationColorConverter _textForegroundSaturationColorConverter = SharedDictionaryManager.DynamoConvertersDictionary["TextForegroundSaturationColorConverter"] as TextForegroundSaturationColorConverter;
        private static readonly GroupTitleVisibilityConverter _groupTitleVisibilityConverter = SharedDictionaryManager.DynamoConvertersDictionary["GroupTitleVisibilityConverter"] as GroupTitleVisibilityConverter;
        private static readonly InverseBooleanToVisibilityCollapsedConverter _inverseBooleanToVisibilityCollapsedConverter = new InverseBooleanToVisibilityCollapsedConverter();
        private static readonly InverseBooleanConverter _inverseBooleanConverter = new InverseBooleanConverter();
        private static readonly NestedGroupsLabelConverter _nestedGroupsLabelConverter = new NestedGroupsLabelConverter();
        private static readonly CollectionHasMoreThanNItemsToBoolConverter _collectionHasMoreThanNItemsToBoolConverter = new CollectionHasMoreThanNItemsToBoolConverter();
        private static readonly BackgroundConditionEvaluator _backgroundConditionEvaluator = new BackgroundConditionEvaluator();
        private static readonly ColorToSolidColorBrushConverter _colorToSolidColorBrushConverter = new ColorToSolidColorBrushConverter();
        private static readonly MenuItemCheckConverter _menuItemCheckConverter = new MenuItemCheckConverter();
        private static readonly StringToBrushColorConverter _stringToBrushColorConverter = new StringToBrushColorConverter();

        //Styles
        private static readonly Style _contextMenuSeparatorStyle = SharedDictionaryManager.DynamoModernDictionary["ContextMenuSeparatorStyle"] as Style;
        private static readonly Style _contextMenuItemFixedWidthStyle = SharedDictionaryManager.DynamoModernDictionary["ContextMenuItemFixedWidthStyle"] as Style;
        private static readonly Style _menuItemGroupStyle = SharedDictionaryManager.DynamoModernDictionary["MenuItemGroupStyle"] as Style;
        private static readonly Style _contextMenuStyle = SharedDictionaryManager.DynamoModernDictionary["ContextMenuStyle"] as Style;
        private static readonly Style _createGenericToolTipLightStyle = CreateGenericToolTipLightStyle();
        private static readonly Style _dynamoToolTipTopStyle = GetDynamoToolTipTopStyle();
        private static readonly Style _groupStyleSeparatorStyle = CreateGroupStyleSeparatorStyle();
        private static readonly Style _colorSelectorListBoxStyle = CreateColorSelectorListBoxStyle();
        private static readonly Style _colorSelectorListBoxItemStyle = CreateColorSelectorListBoxItemStyle();
        private static readonly Style _groupResizeThumbStyle = CreateGroupResizeThumbStyle();

        private static readonly StyleSelector _groupStyleItemSelector = new GroupStyleItemSelector();

        //Font
        private static FontFamily _artifaktElementRegular = SharedDictionaryManager.DynamoModernDictionary["ArtifaktElementRegular"] as FontFamily;
        private static FontFamily _artifaktElementBold = SharedDictionaryManager.DynamoModernDictionary["ArtifaktElementBold"] as FontFamily;

        //Brushes
        private static SolidColorBrush _primaryCharcoal300 = SharedDictionaryManager.DynamoColorsAndBrushesDictionary["PrimaryCharcoal300Brush"] as SolidColorBrush;
        private static SolidColorBrush _midGreyBrush = SharedDictionaryManager.DynamoColorsAndBrushesDictionary["MidGreyBrush"] as SolidColorBrush;
        private static SolidColorBrush _blue300Brush = SharedDictionaryManager.DynamoColorsAndBrushesDictionary["Blue300Brush"] as SolidColorBrush;
        private static SolidColorBrush _preferencesWindowButtonColor = SharedDictionaryManager.DynamoModernDictionary["PreferencesWindowButtonColor"] as SolidColorBrush;
        private static SolidColorBrush _primaryCharcoal100 = SharedDictionaryManager.DynamoColorsAndBrushesDictionary["PrimaryCharcoal100Brush"] as SolidColorBrush;
        private static SolidColorBrush _nodeContextMenuSeparatorColor = SharedDictionaryManager.DynamoColorsAndBrushesDictionary["NodeContextMenuSeparatorColor"] as SolidColorBrush;
        private static SolidColorBrush _nodeContextMenuBackgroundHighlight = SharedDictionaryManager.DynamoColorsAndBrushesDictionary["NodeContextMenuBackgroundHighlight"] as SolidColorBrush;
        private static SolidColorBrush _nodeContextMenuBackground = SharedDictionaryManager.DynamoColorsAndBrushesDictionary["NodeContextMenuBackground"] as SolidColorBrush;
        private static SolidColorBrush _nodeContextMenuForeground = SharedDictionaryManager.DynamoColorsAndBrushesDictionary["NodeContextMenuForeground"] as SolidColorBrush;

        private static CornerRadius _cornerRadius = new CornerRadius(10, 10, 0, 0);

        //Images
        private static readonly BitmapImage _frozenLightImage = new BitmapImage(new Uri("pack://application:,,,/DynamoCoreWpf;component/UI/Images/Annotations/frozen-light-64px.png"));
        private static readonly BitmapImage _frozenDarkImage = new BitmapImage(new Uri("pack://application:,,,/DynamoCoreWpf;component/UI/Images/Annotations/frozen-dark-64px.png"));
        private static readonly BitmapImage _frozenHoverImage = new BitmapImage(new Uri("pack://application:,,,/DynamoCoreWpf;component/UI/Images/Annotations/frozen-hover-64px.png"));
        private static readonly BitmapImage _caretDownGreyImage = new BitmapImage(new Uri("pack://application:,,,/DynamoCoreWpf;component/UI/Images/caret_down_grey_48px.png"));
        private static readonly BitmapImage _caretDownWhiteImage = new BitmapImage(new Uri("pack://application:,,,/DynamoCoreWpf;component/UI/Images/caret_down_white_48px.png"));
        private static readonly BitmapImage _caretDownHoverImage = new BitmapImage(new Uri("pack://application:,,,/DynamoCoreWpf;component/UI/Images/caret_down_hover_48px.png"));
        private static readonly BitmapImage _caretUpGreyImage = new BitmapImage(new Uri("pack://application:,,,/DynamoCoreWpf;component/UI/Images/caret_up_grey_48px.png"));
        private static readonly BitmapImage _caretUpWhiteImage = new BitmapImage(new Uri("pack://application:,,,/DynamoCoreWpf;component/UI/Images/caret_up_white_48px.png"));
        private static readonly BitmapImage _caretUpHoverImage = new BitmapImage(new Uri("pack://application:,,,/DynamoCoreWpf;component/UI/Images/caret_up_hover_48px.png"));

        private static readonly BitmapImage _warningImage = new BitmapImage(new Uri("pack://application:,,,/DynamoCoreWpf;component/UI/Images/warning.png"));
        private static readonly BitmapImage _errorImage = new BitmapImage(new Uri("pack://application:,,,/DynamoCoreWpf;component/UI/Images/error.png"));
        private static readonly BitmapImage _menuGreyImage = new BitmapImage(new Uri("pack://application:,,,/DynamoCoreWpf;component/UI/Images/menu_grey_48px.png"));
        private static readonly BitmapImage _menuWhiteImage = new BitmapImage(new Uri("pack://application:,,,/DynamoCoreWpf;component/UI/Images/menu_white_48px.png"));
        private static readonly BitmapImage _menuHoverImage = new BitmapImage(new Uri("pack://application:,,,/DynamoCoreWpf;component/UI/Images/menu_hover_48px.png"));

        public AnnotationViewModel ViewModel { get; private set; }
        public static DependencyProperty SelectAllTextOnFocus;
        static AnnotationView()
        {
            // Freeze the bitmaps and brushes to improve performance
            _frozenDarkImage.Freeze();
            _frozenLightImage.Freeze();
            _frozenHoverImage.Freeze();
            _caretDownGreyImage.Freeze();
            _caretDownWhiteImage.Freeze();
            _caretDownHoverImage.Freeze();
            _caretUpGreyImage.Freeze();
            _caretUpWhiteImage.Freeze();
            _caretUpHoverImage.Freeze();

            _primaryCharcoal300.Freeze();
            _midGreyBrush.Freeze();
            _blue300Brush.Freeze();
            _preferencesWindowButtonColor.Freeze();
            _primaryCharcoal100.Freeze();
            _nodeContextMenuSeparatorColor.Freeze();
            _nodeContextMenuBackgroundHighlight.Freeze();
            _nodeContextMenuBackground.Freeze();
            _nodeContextMenuForeground.Freeze();
        }
        public AnnotationView()
        {
            InitializeComponent();
            InitializeUI();

            Unloaded += AnnotationView_Unloaded;
            Loaded += AnnotationView_Loaded;
            DataContextChanged += AnnotationView_DataContextChanged;
            this.groupTextBlock.SizeChanged += GroupTextBlock_SizeChanged;
            PreviewMouseDoubleClick += OnAnnotationDoubleClick;

            // Because the size of the collapsedAnnotationRectangle doesn't necessarily change 
            // when going from Visible to collapse (and other way around), we need to also listen
            // to IsVisibleChanged. Both of these handlers will set the ModelAreaHeight on the ViewModel
            this.collapsedAnnotationRectangle.SizeChanged += CollapsedAnnotationRectangle_SizeChanged;
            this.collapsedAnnotationRectangle.IsVisibleChanged += CollapsedAnnotationRectangle_IsVisibleChanged;
        }

        private void InitializeUI()
        {
            // Create a new NameScope for this view if one doesn't exist
            if (NameScope.GetNameScope(this) == null)
            {
                NameScope.SetNameScope(this, new NameScope());
            }

            // Create the Grid
            AnnotationGrid = new Grid
            {
                Name = "AnnotationGrid",
                Height = Double.NaN,
                IsHitTestVisible = true
            };

            AnnotationGrid.SetBinding(VisibilityProperty, new Binding("IsCollapsed")
            {
                Converter = _inverseBooleanToVisibilityCollapsedConverter
            });

            // Add RowDefinitions
            AnnotationGrid.RowDefinitions.Add(new RowDefinition { Height = GridLength.Auto });
            AnnotationGrid.RowDefinitions.Add(new RowDefinition { Height = new GridLength(1, GridUnitType.Star) });

            // Create and apply the implicit style
            CreateExpanderStyle();

            AnnotationGrid.Children.Add(CreateFrozenButtonZoomedOutGrid());
            AnnotationGrid.Children.Add(CreatePersistentBorder());
            AnnotationGrid.Children.Add(CreateSelectionBorder());
            AnnotationGrid.Children.Add(CreateNodeHoverBorder());
            AnnotationGrid.Children.Add(CreateGroupExpander());
            AnnotationGrid.Children.Add(CreateCollapsedAnnotationRectangle());

            this.RegisterName(groupTextBlock.Name, groupTextBlock);
            this.RegisterName(groupTextBox.Name, groupTextBox);
            this.RegisterName(groupNameControl.Name, groupNameControl);
            this.RegisterName(groupDescriptionTextBlock.Name, groupDescriptionTextBlock);
            this.RegisterName(groupDescriptionTextBox.Name, groupDescriptionTextBox);
            this.RegisterName(groupDescriptionControls.Name, groupDescriptionControls);
            this.RegisterName(groupExpander.Name, groupExpander);

            this.Content = AnnotationGrid;
        }

        #region Events
        private void AnnotationView_Unloaded(object sender, RoutedEventArgs e)
        {
            Loaded -= AnnotationView_Loaded;
            DataContextChanged -= AnnotationView_DataContextChanged;
            PreviewMouseDoubleClick -= OnAnnotationDoubleClick;
            if (groupTextBlock != null)
                groupTextBlock.SizeChanged -= GroupTextBlock_SizeChanged;
            if (collapsedAnnotationRectangle != null)
            {
                collapsedAnnotationRectangle.SizeChanged -= CollapsedAnnotationRectangle_SizeChanged;
                collapsedAnnotationRectangle.IsVisibleChanged -= CollapsedAnnotationRectangle_IsVisibleChanged;
            }
            if (groupTextBox != null)
            {
                groupTextBox.IsVisibleChanged -= GroupTextBox_OnIsVisibleChanged;
                groupTextBox.GotFocus -= GroupTextBox_OnGotFocus;
                groupTextBox.TextChanged -= GroupTextBox_OnTextChanged;
            }
            
            if (groupDescriptionTextBox != null)
            {
                groupDescriptionTextBox.IsVisibleChanged -= GroupDescriptionTextBox_OnIsVisibleChanged;
                groupDescriptionTextBox.GotFocus -= GroupDescriptionTextBox_GotFocus;
                groupDescriptionTextBox.TextChanged -= GroupDescriptionTextBox_TextChanged;
            }
            if (mainGroupThumb != null)
            {
                mainGroupThumb.DragDelta -= AnnotationRectangleThumb_DragDelta;
                mainGroupThumb.MouseEnter -= Thumb_MouseEnter;
                mainGroupThumb.MouseLeave -= Thumb_MouseLeave;
            }
            UnregisterNamesFromScope();
        }
        private void UnregisterNamesFromScope()
        {
            try
            {
                if (groupTextBlock?.Name != null)
                    this.UnregisterName(groupTextBlock.Name);

                if (groupTextBox?.Name != null)
                    this.UnregisterName(groupTextBox.Name);

                if (groupNameControl?.Name != null)
                    this.UnregisterName(groupNameControl.Name);

                if (groupDescriptionTextBlock?.Name != null)
                    this.UnregisterName(groupDescriptionTextBlock.Name);

                if (groupDescriptionTextBox?.Name != null)
                    this.UnregisterName(groupDescriptionTextBox.Name);

                if (groupDescriptionControls?.Name != null)
                    this.UnregisterName(groupDescriptionControls.Name);

                if (groupExpander?.Name != null)
                    this.UnregisterName(groupExpander.Name);
            }
            catch (ArgumentException)
            {
                // Name was already unregistered or never registered
                // This can happen during rapid load/unload cycles
            }
        }

        private void AnnotationView_DataContextChanged(object sender, DependencyPropertyChangedEventArgs e)
        {
            if (ViewModel != null ||
                !(this.DataContext is AnnotationViewModel viewModel))
            {
                return;
            }

            ViewModel = viewModel;
        }

        private void AnnotationView_Loaded(object sender, RoutedEventArgs e)
        {
            ViewModel = this.DataContext as AnnotationViewModel;
            if (ViewModel != null)
            {
                //Set the height and width of Textblock based on the content.
                if (!ViewModel.AnnotationModel.loadFromXML)
                {
                    SetTextMaxWidth();
                    SetTextHeight();
                }
                ViewModel.UpdateProxyPortsPosition();

                CreateAndSetContextMenu(AnnotationGrid);
            }
        }

        private void OnAnnotationDoubleClick(object sender, MouseButtonEventArgs e)
        {
            if (Keyboard.Modifiers == ModifierKeys.Shift || Keyboard.Modifiers == ModifierKeys.Control)
                return;

            var workspace = WpfUtilities.FindParent<WorkspaceView>(this);
            if (workspace == null)
                return;

            var clickPosition = e.GetPosition(workspace.WorkspaceElements);
            var model = ViewModel.AnnotationModel;

            // Define the area below the text block where nodes reside
            var annoRectArea = new Rect(model.X, model.Y + model.TextBlockHeight, model.Width, model.ModelAreaHeight);

            // Only create CBN if click is in model area (not in the title/text area)
            if (!annoRectArea.Contains(clickPosition))
                return;

            workspace.ViewModel?.HandleAnnotationDoubleClick(clickPosition, model);
            e.Handled = true;
        }

        private void OnNodeColorSelectionChanged(object sender, SelectionChangedEventArgs e)
        {
            if (e.AddedItems == null || (e.AddedItems.Count <= 0))
                return;

            //store the old one
            if (e.RemovedItems != null || e.RemovedItems.Count > 0)
            {
                var orectangle = e.AddedItems[0] as Rectangle;
                if (orectangle != null)
                {
                    var brush = orectangle.Fill as SolidColorBrush;
                    if (brush != null)
                    {
                        ViewModel.WorkspaceViewModel.DynamoViewModel.ExecuteCommand(
                         new DynCmd.UpdateModelValueCommand(
                         System.Guid.Empty, ViewModel.AnnotationModel.GUID, "Background", brush.Color.ToString()));
                    }

                }
            }

            var rectangle = e.AddedItems[0] as Rectangle;
            if (rectangle != null)
            {
                var brush = rectangle.Fill as SolidColorBrush;
                if (brush != null)
                    ViewModel.Background = brush.Color;
            }
        }
        /// <summary>
        /// This function will clear the selection and then select only the annotation node to delete it for ungrouping.
        /// </summary>
        /// <param name="sender">The sender.</param>
        /// <param name="e">The <see cref="RoutedEventArgs"/> instance containing the event data.</param>
        private void OnUngroupAnnotation(object sender, RoutedEventArgs e)
        {
            if (ViewModel != null)
            {
                DynamoSelection.Instance.ClearSelection();
                Guid annotationGuid = this.ViewModel.AnnotationModel.GUID;

                // Expand the group before deleting it
                // otherwise collapsed content will be "lost" 
                if (!this.ViewModel.IsExpanded)
                {
                    this.ViewModel.IsExpanded = true;
                }

                ViewModel.WorkspaceViewModel.DynamoViewModel.ExecuteCommand(
                   new DynCmd.SelectModelCommand(annotationGuid, Keyboard.Modifiers.AsDynamoType()));
                ViewModel.WorkspaceViewModel.DynamoViewModel.DeleteCommand.Execute(null);
                ViewModel.WorkspaceViewModel.HasUnsavedChanges = true;

                Analytics.TrackEvent(Actions.Ungroup, Categories.GroupOperations);
            }
        }

        /// <summary>
        /// Handles the OnMouseLeftButtonDown event of the AnnotationView control.
        /// Selects the models inside the group
        /// </summary>
        /// <param name="sender">The source of the event.</param>
        /// <param name="e">The <see cref="MouseButtonEventArgs"/> instance containing the event data.</param>
        private void AnnotationView_OnMouseLeftButtonDown(object sender, MouseButtonEventArgs e)
        {
            if (groupTextBlock.IsVisible ||
                (!groupTextBlock.IsVisible && !groupTextBox.IsVisible))
            {
                ViewModel.SelectAll();
            }

            //When Textbox is visible,clear the selection. That way, models will not be added to
            //dragged nodes one more time. Ref: MAGN-7321
            if (groupTextBlock.IsVisible && e.ClickCount >= 2)
            {
                DynamoSelection.Instance.ClearSelection();
                //Set the panning mode to false if a group is in editing mode.
                if (ViewModel.WorkspaceViewModel.IsPanning)
                {
                    ViewModel.WorkspaceViewModel.DynamoViewModel.BackgroundPreviewViewModel.TogglePan(null);
                }
                e.Handled = true;
            }

            //When the Zoom * Fontsized factor is less than 7, then
            //show the edit window
            if (!groupTextBlock.IsVisible && e.ClickCount >= 2)
            {
                var editWindow = new EditWindow(ViewModel.WorkspaceViewModel.DynamoViewModel, true)
                {
                    Title = Dynamo.Wpf.Properties.Resources.EditAnnotationTitle
                };
                editWindow.BindToProperty(DataContext, new Binding("AnnotationText")
                {
                    Mode = BindingMode.TwoWay,
                    Source = (DataContext as AnnotationViewModel),
                    UpdateSourceTrigger = UpdateSourceTrigger.Explicit
                });

                editWindow.ShowDialog();
                e.Handled = true;
            }
        }

        private void AnnotationView_OnMouseRightButtonDown(object sender, MouseButtonEventArgs e)
        {
            ViewModel.SelectAll();
        }

        /// <summary>
        /// Handles the OnTextChanged event of the groupTextBox control.
        /// Calculates the height of a Group based on the height of textblock
        /// </summary>
        /// <param name="sender">The source of the event.</param>
        /// <param name="e">The <see cref="TextChangedEventArgs"/> instance containing the event data.</param>
        private void GroupTextBox_OnTextChanged(object sender, TextChangedEventArgs e)
        {
            if (ViewModel is null || !IsLoaded || _isUpdatingLayout) return;

            _isUpdatingLayout = true;

            // Use Dispatcher.BeginInvoke to batch layout updates
            Dispatcher.BeginInvoke(new Action(() =>
            {
                try
                {
                    SetTextMaxWidth();
                    SetTextHeight();
                }
                finally
                {
                    _isUpdatingLayout = false;
                }
            }), DispatcherPriority.Background);

            if (groupTextBox.ActualHeight > 0 && groupTextBox.ActualWidth > 0)
            {
                ViewModel.WorkspaceViewModel.HasUnsavedChanges = true;
            }
        }
        
        /// <summary>
        /// Handles the SizeChanged event of the groupTextBlock control.
        /// This function calculates the height of a group based on font size
        /// </summary>
        /// <param name="sender">The source of the event.</param>
        /// <param name="e">The <see cref="SizeChangedEventArgs"/> instance containing the event data.</param>
        private void GroupTextBlock_SizeChanged(object sender, SizeChangedEventArgs e)
        {
            if (ViewModel != null && (e.HeightChanged || e.WidthChanged) && !_isUpdatingLayout)
            {
                _isUpdatingLayout = true;
                // Use Dispatcher.BeginInvoke to batch layout updates
                Dispatcher.BeginInvoke(new Action(() =>
                {
                    try
                    {
                        SetTextMaxWidth();
                        SetTextHeight();
                        ViewModel.UpdateProxyPortsPosition();
                    }
                    finally
                    {
                        _isUpdatingLayout = false;
                    }
                }), DispatcherPriority.Background);
            }
        }

        /// <summary>
        /// Select the text in textbox
        /// </summary>
        /// <param name="sender">The source of the event.</param>
        /// <param name="e">The <see cref="DependencyPropertyChangedEventArgs"/> instance containing the event data.</param>
        private void GroupTextBox_OnIsVisibleChanged(object sender, DependencyPropertyChangedEventArgs e)
        {
            var textbox = sender as TextBox;
            if (textbox == null || textbox.Visibility != Visibility.Visible) return;

            //Record the value here, this is useful when title is popped from stack during undo
            ViewModel.WorkspaceViewModel.DynamoViewModel.ExecuteCommand(
                new DynCmd.UpdateModelValueCommand(
                    Guid.Empty, ViewModel.AnnotationModel.GUID, "TextBlockText",
                    groupTextBox.Text));

            ViewModel.WorkspaceViewModel.DynamoViewModel.RaiseCanExecuteUndoRedo();

            textbox.Focus();
            if (textbox.Text.Equals(Properties.Resources.GroupNameDefaultText))
            {
                textbox.SelectAll();
            }
        }

        /// <summary>
        /// Set the Mouse caret at the end
        /// </summary>
        /// <param name="sender">The source of the event.</param>
        /// <param name="e">The <see cref="RoutedEventArgs"/> instance containing the event data.</param>
        private void GroupTextBox_OnGotFocus(object sender, RoutedEventArgs e)
        {
            this.groupTextBox.CaretIndex = Int32.MaxValue;
        }

        /// <summary>
        /// This function will delete the group with modes
        /// </summary>
        /// <param name="sender">The sender.</param>
        /// <param name="e">The <see cref="RoutedEventArgs"/> instance containing the event data.</param>
        private void OnDeleteAnnotation(object sender, RoutedEventArgs e)
        {
            //Select the group and the models within that group
            if (ViewModel != null)
            {
                DynamoSelection.Instance.ClearSelection();
                ViewModel.SelectAll();
                ViewModel.WorkspaceViewModel.DynamoViewModel.DeleteCommand.Execute(null);

                Analytics.TrackEvent(Actions.Delete, Categories.GroupOperations);
            }
        }

        /// <summary>
        /// This function will run graph layout algorithm to the nodes inside the selected group.
        /// </summary>
        /// <param name="sender">The sender.</param>
        /// <param name="e">The <see cref="RoutedEventArgs"/> instance containing the event data.</param>
        private void OnGraphLayoutAnnotation(object sender, RoutedEventArgs e)
        {
            if (ViewModel != null)
            {
                DynamoSelection.Instance.ClearSelection();
                ViewModel.SelectAll();
                ViewModel.WorkspaceViewModel.DynamoViewModel.GraphAutoLayoutCommand.Execute(null);
            }
        }

        private void GroupDescriptionTextBox_OnIsVisibleChanged(object sender, DependencyPropertyChangedEventArgs e)
        {
            var textbox = sender as TextBox;
            if (textbox == null || textbox.Visibility != Visibility.Visible) return;

            //Record the value here, this is useful when title is popped from stack during undo
            ViewModel.WorkspaceViewModel.DynamoViewModel.ExecuteCommand(
                new DynCmd.UpdateModelValueCommand(
                    Guid.Empty, ViewModel.AnnotationModel.GUID, nameof(AnnotationModel.AnnotationDescriptionText),
                    groupDescriptionTextBox.Text));

            ViewModel.WorkspaceViewModel.DynamoViewModel.RaiseCanExecuteUndoRedo();

            textbox.Focus();
            if (textbox.Text.Equals(Properties.Resources.GroupDefaultText))
            {
                textbox.SelectAll();
            }
        }

        private void GroupDescriptionTextBox_GotFocus(object sender, RoutedEventArgs e)
        {
            this.groupDescriptionTextBox.CaretIndex = Int32.MaxValue;
        }

        private void GroupDescriptionTextBox_TextChanged(object sender, TextChangedEventArgs e)
        {
            if (ViewModel is null || !IsLoaded) return;

            SetTextHeight();
            if (groupDescriptionTextBox.ActualHeight > 0 && groupDescriptionTextBox.ActualWidth > 0)
            {
                ViewModel.WorkspaceViewModel.HasUnsavedChanges = true;
            }

        }

        private void CollapsedAnnotationRectangle_SizeChanged(object sender, SizeChangedEventArgs e)
        {
            GetMinWidthOnCollapsed();
            SetModelAreaHeight();
        }

        private void CollapsedAnnotationRectangle_IsVisibleChanged(object sender, DependencyPropertyChangedEventArgs e)
        {
            SetModelAreaHeight();
        }

        private void contextMenu_Click(object sender, RoutedEventArgs e)
        {
            ViewModel.SelectAll();
            this.AnnotationGrid.ContextMenu.DataContext = ViewModel;
            this.AnnotationGrid.ContextMenu.IsOpen = true;
        }

        private void AnnotationRectangleThumb_DragDelta(object sender, System.Windows.Controls.Primitives.DragDeltaEventArgs e)
        {
            var xAdjust = (ViewModel.Width) + e.HorizontalChange;
            var yAdjust = (ViewModel.Height) + e.VerticalChange;

            if (xAdjust >= ViewModel.Width - ViewModel.AnnotationModel.WidthAdjustment)
            {
                ViewModel.AnnotationModel.WidthAdjustment += e.HorizontalChange;
                ViewModel.WorkspaceViewModel.HasUnsavedChanges = true;
            }

            if (yAdjust >= ViewModel.Height - ViewModel.AnnotationModel.HeightAdjustment)
            {
                ViewModel.AnnotationModel.HeightAdjustment += e.VerticalChange;
                ViewModel.WorkspaceViewModel.HasUnsavedChanges = true;

            }
        }

        private void Thumb_MouseEnter(object sender, MouseEventArgs e)
        {
            ViewModel.WorkspaceViewModel.CurrentCursor = CursorLibrary.GetCursor(CursorSet.ResizeDiagonal);
        }

        private void Thumb_MouseLeave(object sender, MouseEventArgs e)
        {
            ViewModel.WorkspaceViewModel.CurrentCursor = CursorLibrary.GetCursor(CursorSet.Pointer);
        }

        private void GroupDescriptionTextBlock_IsVisibleChanged(object sender, DependencyPropertyChangedEventArgs e)
        {
            SetTextHeight();
        }

        private void GroupDescriptionControls_SizeChanged(object sender, SizeChangedEventArgs e)
        {
            SetTextHeight();
        }

        /// <summary>
        /// According to the current GroupStyle selected (or not selected) in the ContextMenu several actions can be executed.
        /// </summary>
        /// <param name="sender"></param>
        /// <param name="e"></param>
        private void GroupStyleCheckmark_Click(object sender, RoutedEventArgs e)
        {
            var menuItemSelected = sender as MenuItem;
            if (menuItemSelected == null) return;

            var groupStyleItemSelected = menuItemSelected.DataContext as GroupStyleItem;
            if (groupStyleItemSelected == null) return;

            ViewModel.UpdateGroupStyle(groupStyleItemSelected);
            // Tracking selecting group style item and if it is a default style by Dynamo
            Logging.Analytics.TrackEvent(Actions.Select, Categories.GroupStyleOperations, nameof(GroupStyleItem), groupStyleItemSelected.IsDefault ? 1 : 0);
        }

        /// <summary>
        /// When the GroupStyle Submenu is opened then we need to re-load the GroupStyles in the ContextMenu (in case more Styles were added in Preferences panel).
        /// </summary>
        /// <param name="sender"></param>
        /// <param name="e"></param>
        private void GroupStyleAnnotation_SubmenuOpened(object sender, RoutedEventArgs e)
        {
            ViewModel.ReloadGroupStyles();
            // Tracking loading group style items
            Logging.Analytics.TrackEvent(Actions.Load, Categories.GroupStyleOperations, nameof(GroupStyleItem) + "s");
        }
        
        #endregion

        #region Control Templates

        private ControlTemplate CreateGroupExpanderTemplate()
        {
            var template = new ControlTemplate(typeof(ToggleButton));

            // Create Border
            var borderFactory = new FrameworkElementFactory(typeof(Border), "expanderBorder");
            borderFactory.SetValue(Border.BackgroundProperty, new TemplateBindingExtension(Control.BackgroundProperty));
            borderFactory.SetValue(Border.BorderBrushProperty, new TemplateBindingExtension(Control.BorderBrushProperty));
            borderFactory.SetValue(Border.BorderThicknessProperty, new TemplateBindingExtension(Control.BorderThicknessProperty));
            borderFactory.SetValue(Border.PaddingProperty, new TemplateBindingExtension(Control.PaddingProperty));

            // Create Grid
            var gridFactory = new FrameworkElementFactory(typeof(Grid));

            // Add ColumnDefinition
            var columnDef = new FrameworkElementFactory(typeof(ColumnDefinition));
            columnDef.SetValue(ColumnDefinition.WidthProperty, GridLength.Auto);
            gridFactory.AppendChild(columnDef);

            // Add Rectangle
            var rectangleFactory = new FrameworkElementFactory(typeof(Rectangle));
            rectangleFactory.SetValue(Rectangle.FillProperty, Brushes.Transparent);
            rectangleFactory.SetValue(Grid.ColumnSpanProperty, 1);
            gridFactory.AppendChild(rectangleFactory);

            // Add Image
            var imageFactory = new FrameworkElementFactory(typeof(Image), "sign");
            imageFactory.SetValue(Image.SourceProperty, _caretDownGreyImage);
            imageFactory.SetValue(FrameworkElement.WidthProperty, 16.0);
            imageFactory.SetValue(FrameworkElement.HeightProperty, 16.0);
            gridFactory.AppendChild(imageFactory);

            // Set Grid as Border's child
            borderFactory.AppendChild(gridFactory);

            // Set Border as template's visual tree
            template.VisualTree = borderFactory;

            // Add triggers
            AddExpanderTriggers(template);

            return template;
        }

        private void AddExpanderTriggers(ControlTemplate template)
        {
            // First MultiDataTrigger
            var trigger1 = new MultiDataTrigger();
            trigger1.Conditions.Add(new Condition(
                new Binding("IsMouseOver") { RelativeSource = RelativeSource.Self },
                false));
            trigger1.Conditions.Add(new Condition(
                new Binding("IsChecked") { RelativeSource = RelativeSource.Self },
                false));
            trigger1.Conditions.Add(new Condition(
                new Binding("Background") { Converter = _backgroundConditionEvaluator },
                false));
            trigger1.Setters.Add(new Setter(Image.SourceProperty, _caretDownGreyImage, "sign"));

            // Second MultiDataTrigger
            var trigger2 = new MultiDataTrigger();
            trigger2.Conditions.Add(new Condition(
                new Binding("IsMouseOver") { RelativeSource = RelativeSource.Self },
                false));
            trigger2.Conditions.Add(new Condition(
                new Binding("IsChecked") { RelativeSource = RelativeSource.Self },
                false));
            trigger2.Conditions.Add(new Condition(
                new Binding("Background") { Converter = _backgroundConditionEvaluator },
                true));
            trigger2.Setters.Add(new Setter(Image.SourceProperty, _caretDownWhiteImage, "sign"));

            // Third MultiDataTrigger
            var trigger3 = new MultiDataTrigger();
            trigger3.Conditions.Add(new Condition(
                new Binding("IsMouseOver") { RelativeSource = RelativeSource.Self },
                true));
            trigger3.Conditions.Add(new Condition(
                new Binding("IsChecked") { RelativeSource = RelativeSource.Self },
                false));
            trigger3.Setters.Add(new Setter(Image.SourceProperty, _caretDownHoverImage, "sign"));

            // Fourth MultiDataTrigger
            var trigger4 = new MultiDataTrigger();
            trigger4.Conditions.Add(new Condition(
                new Binding("IsMouseOver") { RelativeSource = RelativeSource.Self },
                false));
            trigger4.Conditions.Add(new Condition(
                new Binding("IsChecked") { RelativeSource = RelativeSource.Self },
                true));
            trigger4.Conditions.Add(new Condition(
                new Binding("Background") { Converter = _backgroundConditionEvaluator },
                false));
            trigger4.Setters.Add(new Setter(Image.SourceProperty, _caretUpGreyImage, "sign"));

            // Fifth MultiDataTrigger
            var trigger5 = new MultiDataTrigger();
            trigger5.Conditions.Add(new Condition(
                new Binding("IsMouseOver") { RelativeSource = RelativeSource.Self },
                false));
            trigger5.Conditions.Add(new Condition(
                new Binding("IsChecked") { RelativeSource = RelativeSource.Self },
                true));
            trigger5.Conditions.Add(new Condition(
                new Binding("Background") { Converter = _backgroundConditionEvaluator },
                true));
            trigger5.Setters.Add(new Setter(Image.SourceProperty, _caretUpWhiteImage, "sign"));

            // Sixth MultiDataTrigger
            var trigger6 = new MultiDataTrigger();
            trigger6.Conditions.Add(new Condition(
                new Binding("IsMouseOver") { RelativeSource = RelativeSource.Self },
                true));
            trigger6.Conditions.Add(new Condition(
                new Binding("IsChecked") { RelativeSource = RelativeSource.Self },
                true));
            trigger6.Setters.Add(new Setter(Image.SourceProperty, _caretUpHoverImage, "sign"));

            // Add all triggers to template
            template.Triggers.Add(trigger1);
            template.Triggers.Add(trigger2);
            template.Triggers.Add(trigger3);
            template.Triggers.Add(trigger4);
            template.Triggers.Add(trigger5);
            template.Triggers.Add(trigger6);
        }

        private ControlTemplate CreateFrozenButtonZoomedOutTemplate()
        {
            var template = new ControlTemplate(typeof(Button));

            var imageFactory = new FrameworkElementFactory(typeof(Image));
            imageFactory.Name = "FrozenImageZoomedOut";
            imageFactory.SetValue(Image.WidthProperty, new TemplateBindingExtension(Button.WidthProperty));
            imageFactory.SetValue(Image.HeightProperty, new TemplateBindingExtension(Button.HeightProperty));
            imageFactory.SetValue(Image.SourceProperty, _frozenDarkImage);

            template.VisualTree = imageFactory;

            var multiTrigger = new MultiDataTrigger();
            multiTrigger.Conditions.Add(new Condition
            {
                Binding = new Binding("IsMouseOver")
                {
                    RelativeSource = new RelativeSource(RelativeSourceMode.Self)
                },
                Value = true
            });

            multiTrigger.Setters.Add(new Setter
            {
                TargetName = "FrozenImageZoomedOut",
                Property = Image.SourceProperty,
                Value = _frozenHoverImage
            });

            template.Triggers.Add(multiTrigger);

            return template;
        }

        private ControlTemplate CreateFrozenButtonZoomedInTemplate()
        {
            var template = new ControlTemplate(typeof(Button));

            // Create the Image
            var imageFactory = new FrameworkElementFactory(typeof(Image));
            imageFactory.Name = "FrozenImageZoomedIn";
            imageFactory.SetValue(Image.SourceProperty, _frozenDarkImage);

            template.VisualTree = imageFactory;

            // Create MouseOver trigger
            var mouseOverTrigger = new MultiDataTrigger();
            mouseOverTrigger.Conditions.Add(new Condition
            {
                Binding = new Binding("IsMouseOver")
                {
                    RelativeSource = new RelativeSource(RelativeSourceMode.Self)
                },
                Value = true
            });
            mouseOverTrigger.Setters.Add(new Setter(Image.SourceProperty, _frozenHoverImage, "FrozenImageZoomedIn"));

            // Create Background condition trigger
            var backgroundTrigger = new MultiDataTrigger();
            backgroundTrigger.Conditions.Add(new Condition
            {
                Binding = new Binding("DataContext.Background")
                {
                    RelativeSource = new RelativeSource(RelativeSourceMode.FindAncestor, typeof(UserControl), 1),
                    Converter = _backgroundConditionEvaluator
                },
                Value = true
            });
            backgroundTrigger.Conditions.Add(new Condition
            {
                Binding = new Binding("IsMouseOver")
                {
                    RelativeSource = new RelativeSource(RelativeSourceMode.Self)
                },
                Value = false
            });
            backgroundTrigger.Setters.Add(new Setter(Image.SourceProperty, _frozenLightImage, "FrozenImageZoomedIn"));

            // Add triggers to template
            template.Triggers.Add(mouseOverTrigger);
            template.Triggers.Add(backgroundTrigger);

            return template;
        }
        #endregion

        #region Setup UI

        #region Frozen Zoom Button

        private Grid CreateFrozenButtonZoomedOutGrid()
        {
            var grid = new Grid
            {
                Name = "FrozenButtonGrid"
            };
            Grid.SetRow(grid, 0);
            Grid.SetRowSpan(grid, 2);
            Grid.SetColumn(grid, 0);
            Grid.SetColumnSpan(grid, 4);
            Panel.SetZIndex(grid, 1);

            // Create the Style for the Grid
            var gridStyle = new Style(typeof(Grid));
            gridStyle.Setters.Add(new Setter(UIElement.VisibilityProperty, Visibility.Collapsed));

            // MultiDataTrigger
            var multiTrigger = new MultiDataTrigger();

            // Condition 1: DataContext.AnnotationModel.IsFrozen == true
            multiTrigger.Conditions.Add(new Condition
            {
                Binding = new Binding("DataContext.AnnotationModel.IsFrozen")
                {
                    RelativeSource = new RelativeSource(RelativeSourceMode.FindAncestor, typeof(UserControl), 1)
                },
                Value = true
            });

            // Condition 2: DataContext.IsExpanded == false
            multiTrigger.Conditions.Add(new Condition
            {
                Binding = new Binding("DataContext.IsExpanded")
                {
                    RelativeSource = new RelativeSource(RelativeSourceMode.FindAncestor, typeof(UserControl), 1)
                },
                Value = false
            });

            // Condition 3: DataContext.Zoom (with converter) == Visible
            multiTrigger.Conditions.Add(new Condition
            {
                Binding = new Binding("DataContext.Zoom")
                {
                    RelativeSource = new RelativeSource(RelativeSourceMode.FindAncestor, typeof(WorkspaceView), 1),
                    Converter = _zoomToVisibilityCollapsedConverter
                },
                Value = Visibility.Visible
            });

            // Setter for the trigger
            multiTrigger.Setters.Add(new Setter(UIElement.VisibilityProperty, Visibility.Visible));

            // Add the trigger to the style
            gridStyle.Triggers.Add(multiTrigger);

            // Assign the style to the grid
            grid.Style = gridStyle;

            // Create the Button
            var button = new Button
            {
                Width = 64,
                Height = 64,
                Template = CreateFrozenButtonZoomedOutTemplate(),
            };

            // Create the ToolTip
            var toolTip = new ToolTip
            {
                Style = _createGenericToolTipLightStyle,
                Content = new TextBlock
                {
                    Text = Wpf.Properties.Resources.GroupFrozenButtonToolTip
                }
            };
            button.ToolTip = toolTip;
            button.SetBinding(Button.CommandProperty, new Binding("ToggleIsFrozenGroupCommand"));

            // Add the Button to the Grid
            grid.Children.Add(button);
            frozenButtonZoomedOutGrid = grid;
            return frozenButtonZoomedOutGrid;
        }

        #endregion

        #region Borders
        /// <summary>
        /// Creates a persistent border that will always be visible around the annotation.
        /// </summary>
        /// <returns></returns>
        private Border CreatePersistentBorder()
        {
            var persistentBorder = new Border
            {
                Name = "persistentBorder",
                BorderThickness = new Thickness(2),
                CornerRadius = _cornerRadius,
                IsHitTestVisible = false,
                Margin = new Thickness(-1)
            };

            // Set Grid properties
            Grid.SetRowSpan(persistentBorder, 2);
            Canvas.SetZIndex(persistentBorder, 41);

            persistentBorder.SetBinding(Border.BorderBrushProperty, new Binding("Background"));
            persistentBorder.SetBinding(Border.VisibilityProperty, new Binding("Nodes")
            {
                Converter = _listHasMoreThanNItemsToVisibilityConverter
            });

            return persistentBorder;
        }

        /// <summary>
        /// Creates a selection border that will be visible when the annotation is selected.
        /// </summary>
        /// <returns></returns>
        private Border CreateSelectionBorder()
        {
            var selectionBorder = new Border
            {
                Name = "selectionBorder",
                Background = Brushes.Transparent,
                BorderThickness = new Thickness(2),
                CornerRadius = _cornerRadius,
                IsHitTestVisible = false,
                Margin = new Thickness(-1)
            };

            Grid.SetRowSpan(selectionBorder, 2);
            Canvas.SetZIndex(selectionBorder, 41);

            selectionBorder.SetBinding(Border.BorderBrushProperty, new Binding("PreviewState")
            {
                UpdateSourceTrigger = UpdateSourceTrigger.PropertyChanged,
                Mode = BindingMode.OneWay,
                Converter = _connectionStateToBrushConverter
            });

            selectionBorder.SetBinding(Border.VisibilityProperty, new Binding("PreviewState")
            {
                UpdateSourceTrigger = UpdateSourceTrigger.PropertyChanged,
                Mode = BindingMode.OneWay,
                Converter = _connectionStateToVisibilityCollapsedConverter
            });

            return selectionBorder;
        }

        /// <summary>
        /// Creates a border that will be visible when the node is being hovered over.
        /// If a node is dragged over this group (and that node does not already belong to another group)
        /// this border is activated, indicating that the node can be dropped into the group.
        /// The visibility of this is controlled by the AnnotationViewModel property 'NodeHoveringState'
        /// which is set in the StateMachine.
        /// </summary>
        /// <returns></returns>
        private Border CreateNodeHoverBorder()
        {
            var nodeHoverBorder = new Border
            {
                Name = "nodeHoveringStateBorder",
                Background = Brushes.Transparent,
                BorderBrush = _primaryCharcoal300,
                BorderThickness = new Thickness(6),
                CornerRadius = _cornerRadius,
                IsHitTestVisible = false,
                Margin = new Thickness(-4)
            };

            Grid.SetRowSpan(nodeHoverBorder, 2);
            Canvas.SetZIndex(nodeHoverBorder, 41);

            nodeHoverBorder.SetBinding(Border.VisibilityProperty, new Binding("NodeHoveringState")
            {
                Converter = _boolToVisibilityCollapsedConverter
            });

            return nodeHoverBorder;
        }
        #endregion

        #region Group Expander

        private Expander CreateGroupExpander()
        {
            groupExpander = new Expander
            {
                Name = "GroupExpander"
            };

            Grid.SetRow(groupExpander, 0);

            groupExpander.SetBinding(FrameworkElement.WidthProperty, new Binding("Width"));
            groupExpander.SetBinding(Expander.IsExpandedProperty, new Binding("IsExpanded")
            {
                Mode = BindingMode.TwoWay
            });

            textBlockGrid = new Grid
            {
                Name = "textBlockGrid",
                Height = double.NaN,  // "Auto" in XAML
                VerticalAlignment = VerticalAlignment.Top,
                Margin = new Thickness(5, 0, 5, 0)
            };

            Grid.SetRow(textBlockGrid, 0);

            textBlockGrid.SetBinding(FrameworkElement.MaxWidthProperty, new Binding("Width"));

            // Add RowDefinitions
            textBlockGrid.RowDefinitions.Add(new RowDefinition
            {
                Name = "GroupNameRow",
                Height = GridLength.Auto
            });
            textBlockGrid.RowDefinitions.Add(new RowDefinition
            {
                Name = "GroupDescriptionRow",
                Height = GridLength.Auto
            });

            textBlockGrid.Children.Add(CreateGroupNameControl());
            textBlockGrid.Children.Add(CreateGroupDescriptionControls());
            SetupGridTriggers();

            groupExpander.Header = textBlockGrid;
            groupExpander.Content = CreateAnnotationGrid();

            return groupExpander;
        }
        private ContentControl CreateGroupNameControl()
        {
            groupNameControl = new ContentControl
            {
                Name = "groupNameControl",
                MinHeight = 20,
                Margin = new Thickness(0, 0, 0, 10)
            };
            Grid.SetRow(groupNameControl, 0);
            groupNameControl.SetBinding(FrameworkElement.WidthProperty, new Binding("Width"));

            var grid = new Grid
            {
                Margin = new Thickness(0, 0, 20, 0)
            };

            //Group name text controls
            groupTextBlock = new TextBlock
            {
                Name = "groupTextBlock",
                FontFamily = new FontFamily("Trebuchet"),
                LineStackingStrategy = LineStackingStrategy.BlockLineHeight,
                TextWrapping = TextWrapping.WrapWithOverflow,
                Visibility = Visibility.Visible
            };
            groupTextBlock.SetBinding(TextBlock.TextProperty, new Binding("AnnotationText")
            {
                Converter = _annotationTextConverter,
                ConverterParameter = "TextBlock"
            });
            groupTextBlock.SetBinding(TextBlock.ForegroundProperty, new Binding("Background")
            {
                Converter = _textForegroundSaturationColorConverter
            });
            groupTextBlock.SetBinding(TextBlock.FontSizeProperty, new Binding("FontSize"));

            groupTextBox = new TextBox
            {
                Name = "groupTextBox",
                FontFamily = new FontFamily("Trebuchet"),
                TextWrapping = TextWrapping.WrapWithOverflow,
                Visibility = Visibility.Collapsed,
                AcceptsReturn = true,
                AcceptsTab = true
            };
            Grid.SetColumn(groupTextBox, 0);
            groupTextBox.SetBinding(TextBox.TextProperty, new Binding("AnnotationText")
            {
                Converter = _annotationTextConverter,
                ConverterParameter = "TextBox"
            });
            groupTextBox.SetBinding(TextBox.FontSizeProperty, new Binding("FontSize"));
            groupTextBox.IsVisibleChanged += GroupTextBox_OnIsVisibleChanged;
            groupTextBox.GotFocus += GroupTextBox_OnGotFocus;
            groupTextBox.TextChanged += GroupTextBox_OnTextChanged;

            // Add controls to the grid
            grid.Children.Add(groupTextBlock);
            grid.Children.Add(groupTextBox);

            groupNameControl.Content = grid;

            return groupNameControl;
        }
        private ContentControl CreateGroupDescriptionControls()
        {
            groupDescriptionControls = new ContentControl
            {
                Name = "groupDescriptionControls",
                MinHeight = 20,
                Margin = new Thickness(0, -10, 30, 0)
            };

            Grid.SetRow(groupDescriptionControls, 1);

            // Add event handlers
            groupDescriptionControls.SizeChanged += GroupDescriptionControls_SizeChanged;
            groupDescriptionControls.IsVisibleChanged += GroupDescriptionTextBlock_IsVisibleChanged;

            // Create the inner Grid
            var grid = new Grid();

            groupDescriptionTextBlock = new TextBlock
            {
                Name = "groupDescriptionTextBlock",
                FontFamily = new FontFamily("Trebuchet"),
                FontSize = 12,
                LineStackingStrategy = LineStackingStrategy.BlockLineHeight,
                TextWrapping = TextWrapping.Wrap,
                Visibility = Visibility.Visible
            };
            groupDescriptionTextBlock.SetBinding(TextBlock.TextProperty, new Binding("AnnotationDescriptionText")
            {
                Converter = _annotationTextConverter
            });
            groupDescriptionTextBlock.SetBinding(TextBlock.ForegroundProperty, new Binding("Background")
            {
                Converter = _textForegroundSaturationColorConverter
            });

            groupDescriptionTextBox = new TextBox
            {
                Name = "groupDescriptionTextBox",
                FontFamily = new FontFamily("Trebuchet"),
                FontSize = 12,
                TextWrapping = TextWrapping.Wrap,
                Visibility = Visibility.Collapsed,
                AcceptsReturn = true,
                AcceptsTab = true
            };
            groupDescriptionTextBox.SetBinding(TextBox.TextProperty, new Binding("AnnotationDescriptionText")
            {
                Converter = _annotationTextConverter
            });
            groupDescriptionTextBox.IsVisibleChanged += GroupDescriptionTextBox_OnIsVisibleChanged;
            groupDescriptionTextBox.GotFocus += GroupDescriptionTextBox_GotFocus;
            groupDescriptionTextBox.TextChanged += GroupDescriptionTextBox_TextChanged;

            var style = new Style(typeof(ContentControl));

            // Add default visibility setter
            style.Setters.Add(new Setter(UIElement.VisibilityProperty, Visibility.Collapsed));

            // Create DataTrigger for GroupExpander.IsExpanded
            var dataTrigger = new DataTrigger
            {
                Binding = new Binding("IsExpanded") { RelativeSource = new RelativeSource(RelativeSourceMode.FindAncestor, typeof(Expander), 1) },
                Value = true
            };
            dataTrigger.Setters.Add(new Setter(UIElement.VisibilityProperty, Visibility.Visible));
            style.Triggers.Add(dataTrigger);

            // Add controls to the grid
            grid.Children.Add(groupDescriptionTextBlock);
            grid.Children.Add(groupDescriptionTextBox);

            groupDescriptionControls.Content = grid;
            groupDescriptionControls.Style = style;

            return groupDescriptionControls;
        }

        private void SetupGridTriggers()
        {
            // Add double-click triggers
            AddTrigger(ContentControl.MouseDoubleClickEvent, "groupNameControl", "groupTextBlock", "groupTextBox", true);
            AddTrigger(ContentControl.MouseDoubleClickEvent, "groupDescriptionControls", "groupDescriptionTextBlock", "groupDescriptionTextBox", true);

            // Add lost focus triggers
            AddTrigger(TextBox.LostKeyboardFocusEvent, "groupTextBox", "groupTextBlock", "groupTextBox", false);
            AddTrigger(TextBox.LostKeyboardFocusEvent, "groupDescriptionTextBox", "groupDescriptionTextBlock", "groupDescriptionTextBox", false);
        }
        private Storyboard CreateStoryboard(string textBlockName, string textBoxName, bool isDoubleClick)
        {
            var storyboard = new Storyboard();

            // Add animations
            AddAnimation(storyboard, textBlockName, "TextBlock", isDoubleClick, true);
            AddAnimation(storyboard, textBoxName, "TextBox", isDoubleClick, true);
            AddAnimation(storyboard, textBoxName, "TextBox", isDoubleClick, false);

            return storyboard;
        }
        private void AddTrigger(RoutedEvent routedEvent, string sourceName, string textBlockName, string textBoxName, bool isDoubleClick)
        {
            var trigger = new EventTrigger
            {
                RoutedEvent = routedEvent,
                SourceName = sourceName
            };
            var storyboard = CreateStoryboard(textBlockName, textBoxName, isDoubleClick);
            trigger.Actions.Add(new BeginStoryboard { Storyboard = storyboard });
            textBlockGrid.Triggers.Add(trigger);
        }
        private void AddAnimation(Storyboard storyboard, string targetName, string targetType, bool isDoubleClick, bool isVisibility)
        {
            if (isVisibility)
            {
                var visibilityAnimation = new ObjectAnimationUsingKeyFrames();
                Storyboard.SetTargetName(visibilityAnimation, targetName);
                Storyboard.SetTargetProperty(visibilityAnimation, new PropertyPath($"({targetType}.Visibility)"));
                visibilityAnimation.Duration = TimeSpan.Zero;

                var keyFrame = new DiscreteObjectKeyFrame
                {
                    KeyTime = KeyTime.FromTimeSpan(TimeSpan.Zero)
                };

                if (isDoubleClick)
                {
                    // Use the static converter instance
                    var visibility = targetType == "TextBlock" ?
                        _groupTitleVisibilityConverter.Convert(Visibility.Visible, typeof(Visibility), "FlipTextblock", null) :
                        _groupTitleVisibilityConverter.Convert(Visibility.Visible, typeof(Visibility), "FlipTextbox", null);

                    keyFrame.Value = visibility;
                }
                else
                {
                    // For lost focus, we use direct Visibility values
                    keyFrame.Value = targetType == "TextBlock" ? Visibility.Visible : Visibility.Collapsed;
                }

                visibilityAnimation.KeyFrames.Add(keyFrame);
                storyboard.Children.Add(visibilityAnimation);
            }
            else
            {
                var focusableAnimation = new BooleanAnimationUsingKeyFrames();
                Storyboard.SetTargetName(focusableAnimation, targetName);
                Storyboard.SetTargetProperty(focusableAnimation, new PropertyPath("(TextBox.Focusable)"));

                var focusableKeyFrame = new DiscreteBooleanKeyFrame
                {
                    KeyTime = KeyTime.FromTimeSpan(TimeSpan.Zero),
                    Value = true
                };

                focusableAnimation.KeyFrames.Add(focusableKeyFrame);
                storyboard.Children.Add(focusableAnimation);
            }
        }

        #endregion

        #region Main Grid

        private Grid CreateAnnotationGrid()
        {
            var grid = new Grid();

            // Add the Canvas
            var annotationRectangle = CreateAnnotationRectangle();
            grid.Children.Add(annotationRectangle);

            // Add the Resize Thumb
            mainGroupThumb = CreateResizeThumb();
            grid.Children.Add(mainGroupThumb);

            return grid;
        }

        private Canvas CreateAnnotationRectangle()
        {
            var canvas = new Canvas
            {
                Name = "AnnotationRectangle",
                IsHitTestVisible = true,
                Background = Brushes.Transparent,
                Opacity = 0.5
            };

            // Set bindings
            canvas.SetBinding(FrameworkElement.WidthProperty, new Binding("Width"));
            canvas.SetBinding(FrameworkElement.HeightProperty, new Binding("ModelAreaHeight"));
            canvas.SetBinding(UIElement.VisibilityProperty, new Binding("IsExpanded")
            {
                Converter = _boolToVisibilityCollapsedConverter
            });

            // Create and add the Path
            var path = new Path
            {
                Stroke = Brushes.Transparent,
                StrokeThickness = 0
            };

            var brush = new SolidColorBrush();
            BindingOperations.SetBinding(brush, SolidColorBrush.ColorProperty,
                new Binding("Background"));
            path.Fill = brush;

            var combinedGeometry = new CombinedGeometry
            {
                GeometryCombineMode = GeometryCombineMode.Exclude
            };

            var rectGeometry = new RectangleGeometry();
            BindingOperations.SetBinding(rectGeometry, RectangleGeometry.RectProperty,
                new Binding("ModelAreaRect"));
            combinedGeometry.Geometry1 = rectGeometry;

            var geometryGroup = new GeometryGroup { FillRule = FillRule.EvenOdd };

            BindingOperations.SetBinding(geometryGroup, GeometryGroup.ChildrenProperty,
                new Binding("NestedGroupsGeometries"));

            combinedGeometry.Geometry2 = geometryGroup;

            path.Data = combinedGeometry;

            canvas.Children.Add(path);

            return canvas;
        }

        private Thumb CreateResizeThumb()
        {
            var thumb = new Thumb();
            thumb.Name = "ResizeThumb";
            thumb.DragDelta += AnnotationRectangleThumb_DragDelta;

            thumb.Style = _groupResizeThumbStyle;
            thumb.MouseEnter += Thumb_MouseEnter;
            thumb.MouseLeave += Thumb_MouseLeave;

            return thumb;
        }

        private static Style CreateGroupResizeThumbStyle()
        {
            var style = new Style(typeof(Thumb));

            // Add basic property setters
            style.Setters.Add(new Setter(UIElement.SnapsToDevicePixelsProperty, true));
            style.Setters.Add(new Setter(FrameworkElement.MarginProperty, new Thickness(0, 0, 2.5, 2.5)));
            style.Setters.Add(new Setter(FrameworkElement.WidthProperty, 10.0));
            style.Setters.Add(new Setter(FrameworkElement.HeightProperty, 10.0));
            style.Setters.Add(new Setter(FrameworkElement.HorizontalAlignmentProperty, HorizontalAlignment.Right));
            style.Setters.Add(new Setter(FrameworkElement.VerticalAlignmentProperty, VerticalAlignment.Bottom));

            // Create the control template
            var template = new ControlTemplate(typeof(Thumb));

            // Create the Polygon
            var polygonFactory = new FrameworkElementFactory(typeof(Polygon));
<<<<<<< HEAD

=======
>>>>>>> 6599c745
            // Set Points collection
            var points = new PointCollection
            {
                new Point(0, 8),
                new Point(8, 8),
                new Point(8, 0)
            };
            polygonFactory.SetValue(Polygon.PointsProperty, points);

            // Set Fill binding
            polygonFactory.SetBinding(Polygon.FillProperty, new Binding("DataContext.Background")
            {
                RelativeSource = new RelativeSource(RelativeSourceMode.FindAncestor, typeof(UserControl), 1),
                Converter = _textForegroundSaturationColorConverter,
                ConverterParameter = "Thumb"
            });

            // Set the template's visual tree
            template.VisualTree = polygonFactory;

            // Add the template setter to the style
            style.Setters.Add(new Setter(Control.TemplateProperty, template));

            return style;
        }

        #endregion

        #region Collapsed controls

        private Border CreateCollapsedAnnotationRectangle()
        {
            var border = new Border
            {
                Name = "collapsedAnnotationRectangle"
            };

            // Set bindings
            border.SetBinding(UIElement.VisibilityProperty, new Binding("IsExpanded")
            {
                ElementName = "GroupExpander",
                Converter = _inverseBooleanToVisibilityCollapsedConverter
            });

            // Set Grid.Row
            Grid.SetRow(border, 1);

            // Set Background
            var backgroundBrush = new SolidColorBrush();
            BindingOperations.SetBinding(backgroundBrush, SolidColorBrush.ColorProperty,
                new Binding("Background"));
            backgroundBrush.Opacity = 0.5;
            border.Background = backgroundBrush;

            // Create and set content
            border.Child = CreateCollapsedMainGrid();

            collapsedAnnotationRectangle = border;

            return collapsedAnnotationRectangle;
        }

        private Grid CreateCollapsedMainGrid()
        {
            var grid = new Grid();

            // Add column definitions
            grid.ColumnDefinitions.Add(new ColumnDefinition { Width = GridLength.Auto });
            grid.ColumnDefinitions.Add(new ColumnDefinition { Width = new GridLength(1, GridUnitType.Star) });
            grid.ColumnDefinitions.Add(new ColumnDefinition { Width = GridLength.Auto });

            // Add row definitions
            grid.RowDefinitions.Add(new RowDefinition { Height = GridLength.Auto });
            grid.RowDefinitions.Add(new RowDefinition { Height = new GridLength(1, GridUnitType.Star) });

            // Add children
            inputPortsGrid = CreateInputPortsGrid();
            outputPortsGrid = CreateOutputPortsGrid();
            groupContent = CreateGroupContent();

            grid.Children.Add(inputPortsGrid);
            grid.Children.Add(outputPortsGrid);

            grid.Children.Add(groupContent);

            return grid;
        }

        private Grid CreateGroupContent()
        {
            var grid = new Grid
            {
                Name = "GroupContent"
            };

            Grid.SetRow(grid, 1);
            Grid.SetColumnSpan(grid, 3);

            // Add column definitions
            grid.ColumnDefinitions.Add(new ColumnDefinition { Width = new GridLength(1, GridUnitType.Star) });
            grid.ColumnDefinitions.Add(new ColumnDefinition { Width = GridLength.Auto });
            grid.ColumnDefinitions.Add(new ColumnDefinition { Width = new GridLength(1, GridUnitType.Star) });

            // Add children
            var nestedGroupsLabel = CreateNestedGroupsLabel();
            var nodeCountBorder = CreateNodeCountBorder();

            grid.Children.Add(nestedGroupsLabel);
            grid.Children.Add(nodeCountBorder);

            return grid;
        }

        private Label CreateNestedGroupsLabel()
        {
            var label = new Label
            {
                Name = "NestedGroups",
                Margin = new Thickness(0),
                VerticalAlignment = VerticalAlignment.Center,
                HorizontalAlignment = HorizontalAlignment.Right
            };

            Grid.SetColumn(label, 0);

            label.SetBinding(Label.ContentProperty, new Binding("NestedGroups")
            {
                Converter = _nestedGroupsLabelConverter
            });

            ToolTipService.SetShowOnDisabled(label, false);
            label.SetBinding(ToolTipService.IsEnabledProperty, new Binding("NestedGroups")
            {
                Converter = _collectionHasMoreThanNItemsToBoolConverter
            });

            // Create and set tooltip
            label.ToolTip = CreateNestedGroupsTooltip();

            return label;
        }

        private DynamoToolTip CreateNestedGroupsTooltip()
        {
            var tooltip = new DynamoToolTip
            {
                AttachmentSide = DynamoToolTip.Side.Bottom,
                Style = _dynamoToolTipTopStyle,
                Margin = new Thickness(5, 0, 0, 0)
            };

            var listView = new ListView();
            listView.SetBinding(ListView.ItemsSourceProperty, new Binding("NestedGroups"));

            // Create and set ListView style
            var listViewStyle = new Style(typeof(ListView));
            listViewStyle.Setters.Add(new Setter(ListView.BackgroundProperty, Brushes.Transparent));
            listViewStyle.Setters.Add(new Setter(ListView.BorderThicknessProperty, new Thickness(0)));

            // Create data trigger
            var dataTrigger = new DataTrigger
            {
                Binding = new Binding("NestedGroups")
                {
                    Converter = _collectionHasMoreThanNItemsToBoolConverter
                },
                Value = true
            };

            // Create data template
            var dataTemplate = new DataTemplate(typeof(AnnotationViewModel));
            var textBlockFactory = new FrameworkElementFactory(typeof(TextBlock));
            textBlockFactory.SetBinding(TextBlock.TextProperty, new Binding("AnnotationText"));
            dataTemplate.VisualTree = textBlockFactory;

            dataTrigger.Setters.Add(new Setter(ListView.ItemTemplateProperty, dataTemplate));
            listViewStyle.Triggers.Add(dataTrigger);

            listView.Style = listViewStyle;
            tooltip.Content = listView;

            return tooltip;
        }

        private Border CreateNodeCountBorder()
        {
            nodeCountBorder = new Border
            {
                Name = "NodeCount",
                BorderThickness = new Thickness(1),
                BorderBrush = new SolidColorBrush(Color.FromRgb(255, 255, 255)),
                Background = new SolidColorBrush(Color.FromRgb(238, 238, 238)),
                MinHeight = 32,
                MinWidth = 32,
                Width = Double.NaN,
                CornerRadius = new CornerRadius(32),
                Margin = new Thickness(10),
                VerticalAlignment = VerticalAlignment.Bottom,
            };

            Grid.SetColumn(nodeCountBorder, 1);

            // Create and add TextBlock
            var textBlock = new TextBlock
            {
                HorizontalAlignment = HorizontalAlignment.Center,
                VerticalAlignment = VerticalAlignment.Center,
                FontSize = 14
            };

            textBlock.SetBinding(TextBlock.TextProperty, new Binding("NodeContentCount")
            {
                Mode = BindingMode.OneWay,
                StringFormat = "+{0}"
            });

            nodeCountBorder.Child = textBlock;

            return nodeCountBorder;
        }

        #endregion

        #region Context Menu

        private static MenuItem CreateMenuItem
        (
            string name = null,
            string header = null,
            Binding command = null,
            string commandParameter = null,
            bool isCheckable = false,
            Binding isChecked = null,
            Binding visibility = null,
            Binding isEnabled = null,
            Binding itemsSource = null,
            string hotkey = null
        )
        {
            MenuItem menuItem = new MenuItem { Header = header, IsCheckable = isCheckable };

            if (!string.IsNullOrWhiteSpace(name)) menuItem.Name = name;
            if (command != null) menuItem.SetBinding(MenuItem.CommandProperty, command);
            if (commandParameter != null) menuItem.CommandParameter = commandParameter;
            if (isChecked != null) menuItem.SetBinding(MenuItem.IsCheckedProperty, isChecked);
            if (visibility != null) menuItem.SetBinding(UIElement.VisibilityProperty, visibility);
            if (isEnabled != null) menuItem.SetBinding(UIElement.IsEnabledProperty, isEnabled);
            if (itemsSource != null) menuItem.SetBinding(ItemsControl.ItemsSourceProperty, itemsSource);
            if (!string.IsNullOrWhiteSpace(hotkey)) menuItem.InputGestureText = hotkey;

            return menuItem;
        }

        private void CreateAndSetContextMenu(Grid grid)
        {
            var contextMenu = new ContextMenu
            {
                Name = "AnnotationContextMenu",
                Background = _midGreyBrush,
                Style = _contextMenuStyle,
            };

            // Delete Annotation
            var deleteMenuItem = CreateMenuItem(
                name: "DeleteAnnotation",
                header: Wpf.Properties.Resources.GroupContextMenuDeleteGroup);
            deleteMenuItem.Click += OnDeleteAnnotation;
            contextMenu.Items.Add(deleteMenuItem);

            // Freeze Annotation
            contextMenu.Items.Add(CreateMenuItem(
                name: "FreezeAnnotation",
                header: Wpf.Properties.Resources.GroupContextMenuFreezeGroup,
                command: new Binding
                {
                    Source = ViewModel,
                    Path = new PropertyPath(nameof(ViewModel.ToggleIsFrozenGroupCommand))
                },
                isCheckable: true,
                isChecked: new Binding
                {
                    Source = ViewModel,
                    Path = new PropertyPath(nameof(ViewModel.AnnotationModel.IsFrozen)),
                    Mode = BindingMode.OneWay
                }));

            // Ungroup Annotation
            var ungroupMenuItem = CreateMenuItem(
                name: "UngroupAnnotation",
                header: Wpf.Properties.Resources.GroupContextMenuUngroup);
            ungroupMenuItem.Click += OnUngroupAnnotation;
            contextMenu.Items.Add(ungroupMenuItem);

            // Preview Annotation
            contextMenu.Items.Add(CreateMenuItem(
                name: "PreviewAnnotation",
                header: Wpf.Properties.Resources.GroupContextMenuPreview,
                command: new Binding
                {
                    Source = ViewModel,
                    Path = new PropertyPath(nameof(ViewModel.ToggleIsVisibleGroupCommand))
                },
                isCheckable: true,
                isChecked: new Binding
                {
                    Source = ViewModel,
                    Path = new PropertyPath(nameof(ViewModel.AnnotationModel.IsVisible)),
                    Mode = BindingMode.OneWay
                }));

            // Ungroup from Selection
            contextMenu.Items.Add(CreateMenuItem(
                name: "unGroup_cm",
                header: Wpf.Properties.Resources.ContextUnGroupFromSelection,
                command: new Binding
                {
                    Source = ViewModel,
                    Path = new PropertyPath(nameof(ViewModel.RemoveGroupFromGroupCommand))
                }));

            // Add Group to Group
            contextMenu.Items.Add(CreateMenuItem(
                name: "AddGroupToGroup",
                header: Wpf.Properties.Resources.GroupContextMenuAddGroupToGroup,
                command: new Binding
                {
                    Source = ViewModel,
                    Path = new PropertyPath(nameof(ViewModel.AddGroupToGroupCommand))
                }));

            // Graph Layout
            var graphLayoutMenuItem = CreateMenuItem(
                name: "GraphLayoutAnnotation",
                header: Wpf.Properties.Resources.GroupContextMenuGraphLayout);
            graphLayoutMenuItem.Click += OnGraphLayoutAnnotation;
            contextMenu.Items.Add(graphLayoutMenuItem);

            // Group Style
            var groupStyleMenuItem = CreateMenuItem(
                name: "GroupStyleAnnotation",
                header: Wpf.Properties.Resources.GroupStyleContextAnnotation,
                itemsSource: new Binding
                {
                    Source = ViewModel,
                    Path = new PropertyPath(nameof(ViewModel.GroupStyleList))
                });
            groupStyleMenuItem.Style = _menuItemGroupStyle;
            groupStyleMenuItem.ItemContainerStyleSelector = _groupStyleItemSelector;
            groupStyleMenuItem.SubmenuOpened += GroupStyleAnnotation_SubmenuOpened;
            groupStyleMenuItem.Resources.Add("GroupStyleSeparatorStyle", _groupStyleSeparatorStyle);
            groupStyleMenuItem.Resources.Add("GroupStyleItemStyle", CreateGroupStyleItemStyle());
            contextMenu.Items.Add(groupStyleMenuItem);

            // Color Menu
            var colorMenuItem = CreateMenuItem(
                name: "ColorMenuItem",
                header: Wpf.Properties.Resources.GroupContextMenuColor);
            colorMenuItem.Style = _contextMenuItemFixedWidthStyle;

            var colorListBox = new ListBox
            {
                Height = double.NaN,
                ItemContainerStyle = _colorSelectorListBoxItemStyle,
                Style = _colorSelectorListBoxStyle
            };
            colorListBox.SelectionChanged += OnNodeColorSelectionChanged;

            foreach (var color in new[]
            {
                "#d4b6db", "#ffb8d8", "#ffc999", "#e8f7ad", "#b9f9e1", "#a4e1ff", "#b5b5b5", "#FFFFFF",
                "#bb87c6", "#ff7bac", "#ffaa45", "#c1d676", "#71c6a8", "#48b9ff", "#848484", "#d8d8d8"
            })
            {
                colorListBox.Items.Add(new Rectangle
                {
                    Fill = new SolidColorBrush((Color)ColorConverter.ConvertFromString(color))
                });
            }
            colorMenuItem.Items.Add(colorListBox);
            contextMenu.Items.Add(colorMenuItem);

            // Font Size Menu
            var fontMenuItem = CreateMenuItem(
                name: "ChangeSize",
                header: Wpf.Properties.Resources.GroupContextMenuFont);
            fontMenuItem.Style = _contextMenuItemFixedWidthStyle;

            foreach (var size in new[] { 14, 18, 24, 30, 36, 48, 60, 72, 96 })
            {
                fontMenuItem.Items.Add(CreateMenuItem(
                    name: $"FontSize{size}",
                    header: size.ToString(),
                    command: new Binding
                    {
                        Source = ViewModel,
                        Path = new PropertyPath(nameof(ViewModel.ChangeFontSize))
                    },
                    commandParameter: size.ToString(),
                    isChecked: new Binding
                    {
                        Source = ViewModel,
                        Path = new PropertyPath(nameof(ViewModel.FontSize)),
                        Converter = _menuItemCheckConverter,
                        ConverterParameter = size
                    }));
            }
            contextMenu.Items.Add(fontMenuItem);

            grid.ContextMenu = contextMenu;
        }

        #endregion

        #endregion

        #region Setup Styles

        private static Style CreateContextMenuItemStyle()
        {
            var style = new Style(typeof(MenuItem));

            // Basic setters
            style.Setters.Add(new Setter(MenuItem.IsCheckedProperty, new DynamicResourceExtension("IsChecked")));
            style.Setters.Add(new Setter(MenuItem.HeightProperty, double.NaN)); // Auto
            style.Setters.Add(new Setter(MenuItem.MinWidthProperty, 250.0));
            style.Setters.Add(new Setter(MenuItem.WidthProperty, double.NaN)); // Auto
            style.Setters.Add(new Setter(MenuItem.PaddingProperty, new Thickness(20, 0, 0, 0)));

            // Create the control template
            var template = new ControlTemplate(typeof(MenuItem));

            // Create the main DockPanel
            var dockPanelFactory = new FrameworkElementFactory(typeof(DockPanel), "dockPanel");
            dockPanelFactory.SetValue(DockPanel.HorizontalAlignmentProperty, HorizontalAlignment.Stretch);
            dockPanelFactory.SetValue(Panel.BackgroundProperty, Brushes.Transparent);
            dockPanelFactory.SetValue(UIElement.SnapsToDevicePixelsProperty, true);

            // Create checkbox (checkmark)
            var checkBoxFactory = new FrameworkElementFactory(typeof(Label), "checkBox");
            checkBoxFactory.SetValue(Label.MarginProperty, new Thickness(0, 0, -20, 0));
            checkBoxFactory.SetValue(Label.HorizontalAlignmentProperty, HorizontalAlignment.Left);
            checkBoxFactory.SetValue(Label.VerticalAlignmentProperty, VerticalAlignment.Center);
            checkBoxFactory.SetValue(Label.HorizontalContentAlignmentProperty, HorizontalAlignment.Center);
            checkBoxFactory.SetValue(Label.VerticalContentAlignmentProperty, VerticalAlignment.Center);
            checkBoxFactory.SetValue(Label.ContentProperty, "✓");
            checkBoxFactory.SetValue(DockPanel.DockProperty, Dock.Left);
            checkBoxFactory.SetValue(Label.FontSizeProperty, 9.0);
            checkBoxFactory.SetValue(Label.ForegroundProperty, _preferencesWindowButtonColor);
            checkBoxFactory.SetValue(UIElement.VisibilityProperty, Visibility.Collapsed);

            // Create ContentPresenter
            var contentPresenterFactory = new FrameworkElementFactory(typeof(ContentPresenter), "ContentPresenter");
            contentPresenterFactory.SetValue(ContentPresenter.MarginProperty, new TemplateBindingExtension(Control.PaddingProperty));
            contentPresenterFactory.SetValue(FrameworkElement.VerticalAlignmentProperty, VerticalAlignment.Center);
            contentPresenterFactory.SetValue(ContentPresenter.ContentSourceProperty, "Header");
            contentPresenterFactory.SetValue(DockPanel.DockProperty, Dock.Left);
            contentPresenterFactory.SetValue(ContentPresenter.RecognizesAccessKeyProperty, true);
            contentPresenterFactory.SetValue(UIElement.SnapsToDevicePixelsProperty, new TemplateBindingExtension(UIElement.SnapsToDevicePixelsProperty));
            contentPresenterFactory.SetValue(TextBlock.ForegroundProperty, _nodeContextMenuForeground);

            // Create submenu arrow
            var subMenuArrowFactory = new FrameworkElementFactory(typeof(Label), "subMenuArrow");
            subMenuArrowFactory.SetValue(Label.MarginProperty, new Thickness(0, 0, 15, 7));
            subMenuArrowFactory.SetValue(Label.PaddingProperty, new Thickness(0));
            subMenuArrowFactory.SetValue(Label.VerticalAlignmentProperty, VerticalAlignment.Center);
            subMenuArrowFactory.SetValue(Label.ContentProperty, ">");
            subMenuArrowFactory.SetValue(DockPanel.DockProperty, Dock.Right);
            subMenuArrowFactory.SetValue(Label.FontFamilyProperty, _artifaktElementRegular);
            subMenuArrowFactory.SetValue(Label.FontSizeProperty, 13.0);
            subMenuArrowFactory.SetValue(Label.ForegroundProperty, _blue300Brush);

            // Create and set ScaleTransform for submenu arrow
            var scaleTransform = new ScaleTransform(1, 1.5);
            subMenuArrowFactory.SetValue(Label.RenderTransformProperty, scaleTransform);

            // Create submenu arrow style
            var arrowStyle = new Style(typeof(Label));
            arrowStyle.Setters.Add(new Setter(UIElement.VisibilityProperty, Visibility.Hidden));

            var arrowTrigger = new DataTrigger();
            arrowTrigger.Binding = new Binding("HasItems")
            {
                RelativeSource = new RelativeSource(RelativeSourceMode.FindAncestor, typeof(MenuItem), 1)
            };
            arrowTrigger.Value = true;
            arrowTrigger.Setters.Add(new Setter(UIElement.VisibilityProperty, Visibility.Visible));
            arrowStyle.Triggers.Add(arrowTrigger);

            subMenuArrowFactory.SetValue(FrameworkElement.StyleProperty, arrowStyle);

            // Create Popup for submenu
            var popupFactory = new FrameworkElementFactory(typeof(Popup), "PART_Popup");
            popupFactory.SetValue(Popup.AllowsTransparencyProperty, true);
            popupFactory.SetValue(UIElement.FocusableProperty, false);
            popupFactory.SetValue(Popup.HorizontalOffsetProperty, 0.0);
            popupFactory.SetValue(Popup.PlacementProperty, PlacementMode.Right);
            popupFactory.SetValue(Popup.VerticalOffsetProperty, -2.0);
            popupFactory.SetBinding(Popup.IsOpenProperty, new Binding("IsSubmenuOpen")
            {
                RelativeSource = new RelativeSource(RelativeSourceMode.TemplatedParent)
            });

            // Create Border for Popup
            var popupBorderFactory = new FrameworkElementFactory(typeof(Border));
            popupBorderFactory.SetValue(Border.BackgroundProperty, new TemplateBindingExtension(Control.BackgroundProperty));
            popupBorderFactory.SetValue(Border.BorderBrushProperty, Brushes.Transparent);
            popupBorderFactory.SetValue(Border.BorderThicknessProperty, new Thickness(0));

            // Create ScrollViewer for submenu
            var scrollViewerFactory = new FrameworkElementFactory(typeof(ScrollViewer), "SubMenuScrollViewer");
            scrollViewerFactory.SetValue(ScrollViewer.CanContentScrollProperty, true);
            scrollViewerFactory.SetValue(FrameworkElement.StyleProperty, new DynamicResourceExtension(new ComponentResourceKey(typeof(FrameworkElement), "MenuScrollViewer")));

            // Create Grid for ItemsPresenter
            var gridFactory = new FrameworkElementFactory(typeof(Grid));
            gridFactory.SetValue(RenderOptions.ClearTypeHintProperty, ClearTypeHint.Enabled);

            // Create ItemsPresenter
            var itemsPresenterFactory = new FrameworkElementFactory(typeof(ItemsPresenter), "ItemsPresenter");
            itemsPresenterFactory.SetValue(Grid.IsSharedSizeScopeProperty, true);
            itemsPresenterFactory.SetValue(KeyboardNavigation.DirectionalNavigationProperty, KeyboardNavigationMode.Cycle);
            itemsPresenterFactory.SetValue(KeyboardNavigation.TabNavigationProperty, KeyboardNavigationMode.Cycle);
            itemsPresenterFactory.SetValue(UIElement.SnapsToDevicePixelsProperty, new TemplateBindingExtension(UIElement.SnapsToDevicePixelsProperty));

            // Build the visual tree
            gridFactory.AppendChild(itemsPresenterFactory);
            scrollViewerFactory.AppendChild(gridFactory);
            popupBorderFactory.AppendChild(scrollViewerFactory);
            popupFactory.AppendChild(popupBorderFactory);

            // Add all elements to DockPanel
            dockPanelFactory.AppendChild(checkBoxFactory);
            dockPanelFactory.AppendChild(contentPresenterFactory);
            dockPanelFactory.AppendChild(subMenuArrowFactory);
            dockPanelFactory.AppendChild(popupFactory);

            // Set the template's visual tree
            template.VisualTree = dockPanelFactory;

            // Add triggers
            // Disabled trigger
            var disabledTrigger = new Trigger { Property = UIElement.IsEnabledProperty, Value = false };
            disabledTrigger.Setters.Add(new Setter(TextBlock.OpacityProperty, 0.5, "ContentPresenter"));
            template.Triggers.Add(disabledTrigger);

            // MouseOver trigger
            var mouseOverTrigger = new Trigger { Property = MenuItem.IsMouseOverProperty, Value = true };
            mouseOverTrigger.Setters.Add(new Setter(TextBlock.ForegroundProperty, Brushes.White, "ContentPresenter"));
            mouseOverTrigger.Setters.Add(new Setter(DockPanel.BackgroundProperty, _nodeContextMenuBackgroundHighlight, "dockPanel"));
            template.Triggers.Add(mouseOverTrigger);

            // MouseOut trigger
            var mouseOutTrigger = new Trigger { Property = MenuItem.IsMouseOverProperty, Value = false };
            mouseOutTrigger.Setters.Add(new Setter(DockPanel.BackgroundProperty, _nodeContextMenuBackground, "dockPanel"));
            template.Triggers.Add(mouseOutTrigger);

            // Checked trigger
            var checkedTrigger = new Trigger { Property = MenuItem.IsCheckedProperty, Value = true };
            checkedTrigger.Setters.Add(new Setter(UIElement.VisibilityProperty, Visibility.Visible, "checkBox"));
            checkedTrigger.Setters.Add(new Setter(TextBlock.FontFamilyProperty, _artifaktElementBold, "ContentPresenter"));
            template.Triggers.Add(checkedTrigger);

            // Add template to style
            style.Setters.Add(new Setter(Control.TemplateProperty, template));

            return style;
        }

        private Style CreateGroupStyleItemStyle()
        {
            var style = new Style(typeof(MenuItem));

            // Add IsChecked binding
            style.Setters.Add(new Setter(MenuItem.IsCheckedProperty, new Binding("IsChecked")));

            // Add Click event handler
            style.Setters.Add(new EventSetter(MenuItem.ClickEvent, new RoutedEventHandler(GroupStyleCheckmark_Click)));

            // Create template
            var template = new ControlTemplate(typeof(MenuItem));

            // Create StackPanel
            var stackPanelFactory = new FrameworkElementFactory(typeof(StackPanel));
            stackPanelFactory.Name = "groupStyleStackPanel";
            stackPanelFactory.SetValue(StackPanel.OrientationProperty, Orientation.Horizontal);
            stackPanelFactory.SetValue(FrameworkElement.MinWidthProperty, 150.0);
            stackPanelFactory.SetValue(Panel.BackgroundProperty, _midGreyBrush);

            // Create Label (Color Picker)
            var labelFactory = new FrameworkElementFactory(typeof(Label));
            labelFactory.Name = "buttonColorPicker";
            labelFactory.SetValue(FrameworkElement.MarginProperty, new Thickness(5, 0, 5, 0));
            labelFactory.SetValue(Control.FontFamilyProperty, _artifaktElementRegular);
            labelFactory.SetValue(Control.FontSizeProperty, 14.0);
            labelFactory.SetValue(FrameworkElement.WidthProperty, 15.0);
            labelFactory.SetValue(FrameworkElement.HeightProperty, 15.0);
            labelFactory.SetBinding(Control.BackgroundProperty, new Binding("HexColorString")
            {
                Converter = _stringToBrushColorConverter
            });

            // Create TextBlock
            var textBlockFactory = new FrameworkElementFactory(typeof(TextBlock));
            textBlockFactory.SetBinding(TextBlock.TextProperty, new Binding("Name"));
            textBlockFactory.SetValue(TextBlock.TextTrimmingProperty, TextTrimming.CharacterEllipsis);
            textBlockFactory.SetValue(FrameworkElement.MaxWidthProperty, 148.0);
            textBlockFactory.SetValue(FrameworkElement.MarginProperty, new Thickness(5, 0, 5, 0));
            textBlockFactory.SetValue(TextBlock.ForegroundProperty, _nodeContextMenuForeground);
            textBlockFactory.SetValue(TextBlock.FontFamilyProperty, _artifaktElementRegular);
            textBlockFactory.SetValue(TextBlock.FontSizeProperty, 14.0);
            textBlockFactory.SetValue(TextBlock.FontWeightProperty, FontWeights.Medium);

            // Build visual tree
            stackPanelFactory.AppendChild(labelFactory);
            stackPanelFactory.AppendChild(textBlockFactory);
            template.VisualTree = stackPanelFactory;

            // Add triggers
            var mouseOverTrigger = new Trigger
            {
                Property = UIElement.IsMouseOverProperty,
                Value = true
            };
            mouseOverTrigger.Setters.Add(new Setter(Panel.BackgroundProperty,
                _nodeContextMenuBackgroundHighlight, "groupStyleStackPanel"));
            template.Triggers.Add(mouseOverTrigger);

            var mouseNotOverTrigger = new Trigger
            {
                Property = UIElement.IsMouseOverProperty,
                Value = false
            };
            mouseNotOverTrigger.Setters.Add(new Setter(Panel.BackgroundProperty,
                _nodeContextMenuBackground, "groupStyleStackPanel"));
            template.Triggers.Add(mouseNotOverTrigger);

            // Add template to style
            style.Setters.Add(new Setter(Control.TemplateProperty, template));

            return style;
        }

        private static Style CreateGroupStyleSeparatorStyle()
        {
            var style = new Style(typeof(MenuItem));

            var template = new ControlTemplate(typeof(MenuItem));

            // Create outer border
            var outerBorderFactory = new FrameworkElementFactory(typeof(Border));
            outerBorderFactory.SetValue(FrameworkElement.HeightProperty, 1.0);
            outerBorderFactory.SetValue(Border.BackgroundProperty, _midGreyBrush);

            // Create inner border
            var innerBorderFactory = new FrameworkElementFactory(typeof(Border));
            innerBorderFactory.SetValue(FrameworkElement.HeightProperty, 1.0);
            innerBorderFactory.SetValue(FrameworkElement.MaxWidthProperty, 150.0);
            innerBorderFactory.SetValue(Border.BackgroundProperty, _nodeContextMenuSeparatorColor);

            // Build visual tree
            outerBorderFactory.AppendChild(innerBorderFactory);
            template.VisualTree = outerBorderFactory;

            style.Setters.Add(new Setter(Control.TemplateProperty, template));

            return style;
        }

        private static Style CreateGenericToolTipLightStyle()
        {
            // Main Style for ToolTip
            var style = new Style(typeof(ToolTip));
            style.Setters.Add(new Setter(System.Windows.Controls.ToolTip.OverridesDefaultStyleProperty, true));
            style.Setters.Add(new Setter(System.Windows.Controls.ToolTip.MaxWidthProperty, 300.0));

            // ControlTemplate for ToolTip
            var template = new ControlTemplate(typeof(ToolTip));
            var popupGrid = new FrameworkElementFactory(typeof(Grid));
            popupGrid.Name = "PopupGrid";

            var shadowBackground = new FrameworkElementFactory(typeof(Grid));
            shadowBackground.Name = "ShadowBackground";
            shadowBackground.SetValue(Grid.BackgroundProperty, Brushes.Transparent);

            // Path (pointer)
            var pointerPath = new FrameworkElementFactory(typeof(Path));
            pointerPath.SetValue(Path.WidthProperty, 20.0);
            pointerPath.SetValue(Path.HeightProperty, 6.0);
            pointerPath.SetValue(Path.MarginProperty, new Thickness(5, 0, 0, 0));
            pointerPath.SetValue(Path.HorizontalAlignmentProperty, HorizontalAlignment.Left);
            pointerPath.SetValue(Path.VerticalAlignmentProperty, VerticalAlignment.Top);
            pointerPath.SetValue(Path.DataProperty, Geometry.Parse("M0,6 L6,0 12,6Z"));
            pointerPath.SetValue(Path.FillProperty, Brushes.White);
            pointerPath.SetValue(Path.StretchProperty, Stretch.None);
            pointerPath.SetValue(Path.StrokeProperty, Brushes.Gray);

            // Main Border
            var mainBorder = new FrameworkElementFactory(typeof(Border));
            mainBorder.SetValue(Border.MarginProperty, new Thickness(0, 5, 7, 7));
            mainBorder.SetValue(Border.PaddingProperty, new Thickness(10, 8, 10, 8));
            mainBorder.SetValue(Border.BackgroundProperty, Brushes.White);
            mainBorder.SetValue(Border.BorderBrushProperty, new SolidColorBrush((Color)ColorConverter.ConvertFromString("#999999")));
            mainBorder.SetValue(Border.BorderThicknessProperty, new Thickness(1, 0, 1, 1));
            mainBorder.SetValue(Border.CornerRadiusProperty, new CornerRadius(3));
            mainBorder.AppendChild(new FrameworkElementFactory(typeof(ContentPresenter)));

            // Top Border
            var topBorder = new FrameworkElementFactory(typeof(Border));
            topBorder.SetValue(Border.HeightProperty, 7.0);
            topBorder.SetValue(Border.MarginProperty, new Thickness(16, 5, 9, 0));
            topBorder.SetValue(Border.HorizontalAlignmentProperty, HorizontalAlignment.Stretch);
            topBorder.SetValue(Border.VerticalAlignmentProperty, VerticalAlignment.Top);
            topBorder.SetValue(Border.BorderBrushProperty, new SolidColorBrush((Color)ColorConverter.ConvertFromString("#999999")));
            topBorder.SetValue(Border.BorderThicknessProperty, new Thickness(0, 1, 0, 0));
            topBorder.SetValue(Border.CornerRadiusProperty, new CornerRadius(0, 0, 3, 0));

            // Left Border
            var leftBorder = new FrameworkElementFactory(typeof(Border));
            leftBorder.SetValue(Border.WidthProperty, 6.0);
            leftBorder.SetValue(Border.HeightProperty, 7.0);
            leftBorder.SetValue(Border.MarginProperty, new Thickness(0, 5, 0, 0));
            leftBorder.SetValue(Border.HorizontalAlignmentProperty, HorizontalAlignment.Left);
            leftBorder.SetValue(Border.VerticalAlignmentProperty, VerticalAlignment.Top);
            leftBorder.SetValue(Border.BorderBrushProperty, new SolidColorBrush((Color)ColorConverter.ConvertFromString("#999999")));
            leftBorder.SetValue(Border.BorderThicknessProperty, new Thickness(0, 1, 0, 0));
            leftBorder.SetValue(Border.CornerRadiusProperty, new CornerRadius(3, 0, 0, 0));

            // Compose visual tree
            shadowBackground.AppendChild(pointerPath);
            shadowBackground.AppendChild(mainBorder);
            shadowBackground.AppendChild(topBorder);
            shadowBackground.AppendChild(leftBorder);
            popupGrid.AppendChild(shadowBackground);
            template.VisualTree = popupGrid;

            style.Setters.Add(new Setter(System.Windows.Controls.ToolTip.TemplateProperty, template));

            // TextBlock style for ContentPresenter
            var textBlockStyle = new Style(typeof(TextBlock));
            textBlockStyle.Setters.Add(new Setter(TextBlock.TextWrappingProperty, TextWrapping.Wrap));
            textBlockStyle.Setters.Add(new Setter(TextBlock.FontFamilyProperty, new FontFamily("Artifakt Element Regular"))); // Adjust as needed
            textBlockStyle.Setters.Add(new Setter(TextBlock.FontSizeProperty, 12.0));
            textBlockStyle.Setters.Add(new Setter(TextBlock.ForegroundProperty, new SolidColorBrush((Color)ColorConverter.ConvertFromString("#232323"))));

            return style;
        }

        private static Style GetDynamoToolTipTopStyle()
        {
            var infoBubbleEdgeNormalBrush = SharedDictionaryManager.DynamoColorsAndBrushesDictionary["UnSelectedLayoutForeground"] as SolidColorBrush;
            var infoBubbleBackNormalBrush = Brushes.White;

            Style customTooltipStyle = new Style(typeof(DynamoToolTip));

            // Create the ControlTemplate
            ControlTemplate toolTipTemplate = new ControlTemplate(typeof(DynamoToolTip));
            FrameworkElementFactory gridFactory = new FrameworkElementFactory(typeof(Grid));

            // Add RowDefinitions to the Grid
            FrameworkElementFactory rowDef0 = new FrameworkElementFactory(typeof(RowDefinition));
            rowDef0.SetValue(RowDefinition.HeightProperty, new GridLength(1, GridUnitType.Auto));
            gridFactory.AppendChild(rowDef0);

            FrameworkElementFactory rowDef1 = new FrameworkElementFactory(typeof(RowDefinition));
            rowDef1.SetValue(RowDefinition.HeightProperty, new GridLength(6));
            gridFactory.AppendChild(rowDef1);

            FrameworkElementFactory columnDef0 = new FrameworkElementFactory(typeof(ColumnDefinition));
            columnDef0.SetValue(ColumnDefinition.WidthProperty, new GridLength(1, GridUnitType.Auto));
            gridFactory.AppendChild(columnDef0);

            FrameworkElementFactory borderFactory = new FrameworkElementFactory(typeof(Border));
            borderFactory.SetValue(Grid.RowProperty, 0);
            borderFactory.SetValue(Border.MarginProperty, new Thickness(0, 0, 0, -1));
            borderFactory.SetValue(Border.BackgroundProperty, infoBubbleBackNormalBrush);
            borderFactory.SetValue(Border.BorderBrushProperty, infoBubbleEdgeNormalBrush);
            borderFactory.SetValue(Border.BorderThicknessProperty, new Thickness(1));
            borderFactory.SetValue(Border.CornerRadiusProperty, new CornerRadius(2));
            gridFactory.AppendChild(borderFactory);

            var polylineSegment = new PolyLineSegment()
            {
                Points = new PointCollection(new List<Point>()
                {
                    new Point(0,0),
                    new Point(5,6),
                    new Point(10,0)
                })
            };

            var tooltipPathFigure = new PathFigure()
            {
                IsClosed = false,
                StartPoint = new Point(0, 0)
            };

            tooltipPathFigure.Segments.Add(polylineSegment);

            var tooltipGeometry = new PathGeometry();
            tooltipGeometry.Figures.Add(tooltipPathFigure);

            FrameworkElementFactory pathFactory = new FrameworkElementFactory(typeof(Path));
            pathFactory.SetValue(Path.HorizontalAlignmentProperty, HorizontalAlignment.Center);
            pathFactory.SetValue(Path.VerticalAlignmentProperty, VerticalAlignment.Center);
            pathFactory.SetValue(Path.FillProperty, infoBubbleBackNormalBrush);
            pathFactory.SetValue(Path.StrokeProperty, infoBubbleEdgeNormalBrush);
            pathFactory.SetValue(Path.StrokeThicknessProperty, 1.0);
            pathFactory.SetValue(Path.DataProperty, tooltipGeometry);
            pathFactory.SetValue(Grid.RowProperty, 1);
            gridFactory.AppendChild(pathFactory);

            FrameworkElementFactory contentPresenterFactory = new FrameworkElementFactory(typeof(ContentPresenter));
            contentPresenterFactory.SetValue(ContentPresenter.MarginProperty, new Thickness(4));
            contentPresenterFactory.SetValue(ContentPresenter.HorizontalAlignmentProperty, HorizontalAlignment.Left);
            contentPresenterFactory.SetValue(ContentPresenter.VerticalAlignmentProperty, VerticalAlignment.Top);
            contentPresenterFactory.SetValue(TextBlock.FontSizeProperty, 14.0);
            gridFactory.AppendChild(contentPresenterFactory);

            toolTipTemplate.VisualTree = gridFactory;
            customTooltipStyle.Setters.Add(new Setter(DynamoToolTip.TemplateProperty, toolTipTemplate));

            return customTooltipStyle;
        }

        private static Style CreateColorSelectorListBoxStyle()
        {
            var style = new Style(typeof(ListBox));

            // Add basic property setters
            style.Setters.Add(new Setter(UIElement.SnapsToDevicePixelsProperty, true));
            style.Setters.Add(new Setter(FrameworkElement.OverridesDefaultStyleProperty, true));
            style.Setters.Add(new Setter(ScrollViewer.HorizontalScrollBarVisibilityProperty, ScrollBarVisibility.Disabled));
            style.Setters.Add(new Setter(ScrollViewer.VerticalScrollBarVisibilityProperty, ScrollBarVisibility.Hidden));
            style.Setters.Add(new Setter(ScrollViewer.CanContentScrollProperty, true));
            style.Setters.Add(new Setter(FrameworkElement.WidthProperty, 150.0));
            style.Setters.Add(new Setter(FrameworkElement.HeightProperty, 54.0));

            // Create the ControlTemplate
            var template = new ControlTemplate(typeof(ListBox));

            // Create the Grid
            var gridFactory = new FrameworkElementFactory(typeof(Grid));
            gridFactory.SetValue(FrameworkElement.MarginProperty, new Thickness(0, 13, 4, 8));

            // Create the ScrollViewer
            var scrollViewerFactory = new FrameworkElementFactory(typeof(ScrollViewer));
            scrollViewerFactory.SetValue(FrameworkElement.MarginProperty, new Thickness(0));
            scrollViewerFactory.SetValue(UIElement.FocusableProperty, false);

            // Create the WrapPanel
            var wrapPanelFactory = new FrameworkElementFactory(typeof(WrapPanel));
            wrapPanelFactory.SetValue(Panel.IsItemsHostProperty, true);

            // Build the visual tree
            scrollViewerFactory.AppendChild(wrapPanelFactory);
            gridFactory.AppendChild(scrollViewerFactory);
            template.VisualTree = gridFactory;

            // Add the template setter
            style.Setters.Add(new Setter(Control.TemplateProperty, template));

            return style;
        }

        private static Style CreateColorSelectorListBoxItemStyle()
        {
            var style = new Style(typeof(ListBoxItem));

            // Add basic setters
            style.Setters.Add(new Setter(UIElement.SnapsToDevicePixelsProperty, true));
            style.Setters.Add(new Setter(ListBoxItem.OverridesDefaultStyleProperty, true));
            style.Setters.Add(new Setter(FrameworkElement.WidthProperty, 18.0));
            style.Setters.Add(new Setter(FrameworkElement.HeightProperty, 20.0));

            // Create the control template
            var template = new ControlTemplate(typeof(ListBoxItem));

            // Create the root Grid
            var grid = new Grid
            {
                Margin = new Thickness(0, 0, 4, 5),
                SnapsToDevicePixels = true,
                Background = new SolidColorBrush(Colors.Transparent)
            };

            // Add ContentPresenter
            var contentPresenter = new ContentPresenter();
            grid.Children.Add(contentPresenter);

            // Add Border
            var border = new Border
            {
                Name = "Border",
                Opacity = 0.25,
                BorderThickness = new Thickness(1),
                BorderBrush = Brushes.Black,
                Background = Brushes.Transparent
            };
            grid.Children.Add(border);

            // Create visual states
            var visualStateGroups = VisualStateManager.GetVisualStateGroups(grid);

            // Common States Group
            var commonStatesGroup = new VisualStateGroup { Name = "CommonStates" };

            // Normal state
            var normalState = new VisualState { Name = "Normal" };
            commonStatesGroup.States.Add(normalState);

            // MouseOver state
            var mouseOverState = new VisualState { Name = "MouseOver" };
            var mouseOverStoryboard = new Storyboard();
            var mouseOverAnimation = new DoubleAnimationUsingKeyFrames();
            Storyboard.SetTargetName(mouseOverAnimation, "Border");
            Storyboard.SetTargetProperty(mouseOverAnimation, new PropertyPath(Border.OpacityProperty));
            mouseOverAnimation.KeyFrames.Add(new EasingDoubleKeyFrame(1.0, KeyTime.FromTimeSpan(TimeSpan.Zero)));
            mouseOverStoryboard.Children.Add(mouseOverAnimation);
            mouseOverState.Storyboard = mouseOverStoryboard;
            commonStatesGroup.States.Add(mouseOverState);

            // Selection States Group
            var selectionStatesGroup = new VisualStateGroup { Name = "SelectionStates" };

            // Unselected state
            var unselectedState = new VisualState { Name = "Unselected" };
            selectionStatesGroup.States.Add(unselectedState);

            // Selected state
            var selectedState = new VisualState { Name = "Selected" };
            var selectedStoryboard = new Storyboard();
            var selectedAnimation = new DoubleAnimationUsingKeyFrames();
            Storyboard.SetTargetName(selectedAnimation, "Border");
            Storyboard.SetTargetProperty(selectedAnimation, new PropertyPath(Border.OpacityProperty));
            selectedAnimation.KeyFrames.Add(new EasingDoubleKeyFrame(1.0, KeyTime.FromTimeSpan(TimeSpan.Zero)));
            selectedStoryboard.Children.Add(selectedAnimation);
            selectedState.Storyboard = selectedStoryboard;
            selectionStatesGroup.States.Add(selectedState);

            // SelectedUnfocused state
            var selectedUnfocusedState = new VisualState { Name = "SelectedUnfocused" };
            selectionStatesGroup.States.Add(selectedUnfocusedState);

            // Add visual state groups
            visualStateGroups.Add(commonStatesGroup);
            visualStateGroups.Add(selectionStatesGroup);

            // Create the template
            var gridFactory = new FrameworkElementFactory(typeof(Grid));
            gridFactory.SetValue(FrameworkElement.MarginProperty, grid.Margin);
            gridFactory.SetValue(UIElement.SnapsToDevicePixelsProperty, grid.SnapsToDevicePixels);
            gridFactory.SetValue(Panel.BackgroundProperty, grid.Background);

            var contentPresenterFactory = new FrameworkElementFactory(typeof(ContentPresenter));
            gridFactory.AppendChild(contentPresenterFactory);

            var borderFactory = new FrameworkElementFactory(typeof(Border), "Border");
            borderFactory.SetValue(Border.OpacityProperty, border.Opacity);
            borderFactory.SetValue(Border.BorderThicknessProperty, border.BorderThickness);
            borderFactory.SetValue(Border.BorderBrushProperty, border.BorderBrush);
            borderFactory.SetValue(Border.BackgroundProperty, border.Background);
            gridFactory.AppendChild(borderFactory);

            template.VisualTree = gridFactory;
            style.Setters.Add(new Setter(Control.TemplateProperty, template));

            return style;
        }

        private static Style GetContextMenuStyle()
        {
            var contextMenuStyle = new Style(typeof(ContextMenu));
            contextMenuStyle.Setters.Add(new Setter(ContextMenu.PlacementProperty, PlacementMode.MousePoint));
            contextMenuStyle.Setters.Add(new Setter(ContextMenu.ForegroundProperty, _primaryCharcoal100));
            contextMenuStyle.Setters.Add(new Setter(ContextMenu.FontSizeProperty, 13.0));
            contextMenuStyle.Setters.Add(new Setter(ContextMenu.FontFamilyProperty, _artifaktElementRegular));
            contextMenuStyle.Setters.Add(new Setter(ContextMenu.FontWeightProperty, FontWeights.Medium));
            contextMenuStyle.Setters.Add(new Setter(ContextMenu.SnapsToDevicePixelsProperty, true));
            contextMenuStyle.Setters.Add(new Setter(ContextMenu.OverridesDefaultStyleProperty, true));

            var contextMenuTemplate = new ControlTemplate(typeof(ContextMenu));
            var border = new FrameworkElementFactory(typeof(Border));
            border.Name = "Border";
            border.SetValue(Border.BackgroundProperty, new TemplateBindingExtension(ContextMenu.BackgroundProperty));
            border.SetValue(Border.BorderThicknessProperty, new Thickness(0));

            var stackPanel = new FrameworkElementFactory(typeof(StackPanel));
            stackPanel.SetValue(StackPanel.MarginProperty, new Thickness(0, 10, 0, 0));
            stackPanel.SetValue(StackPanel.ClipToBoundsProperty, true);
            stackPanel.SetValue(StackPanel.OrientationProperty, Orientation.Vertical);
            stackPanel.SetValue(StackPanel.IsItemsHostProperty, true);

            border.AppendChild(stackPanel);
            contextMenuTemplate.VisualTree = border;
            contextMenuStyle.Setters.Add(new Setter(ContextMenu.TemplateProperty, contextMenuTemplate));

            return contextMenuStyle;
        }

        #endregion

        #region Expander Control Template

        private void CreateExpanderStyle()
        {
            var style = new Style(typeof(Expander));
            style.Setters.Add(new Setter(Control.TemplateProperty, CreateExpanderControlTemplate()));
            this.Resources.Add(typeof(Expander), style);
        }

        private ControlTemplate CreateExpanderControlTemplate()
        {
            var template = new ControlTemplate(typeof(Expander));

            // Create main Grid
            var mainGridFactory = new FrameworkElementFactory(typeof(Grid));

            // Add RowDefinitions correctly
            var autoRow = new FrameworkElementFactory(typeof(RowDefinition));
            autoRow.SetValue(RowDefinition.HeightProperty, GridLength.Auto);
            mainGridFactory.AppendChild(autoRow);

            var contentRow = new FrameworkElementFactory(typeof(RowDefinition));
            contentRow.Name = "ContentRow";
            contentRow.SetValue(RowDefinition.HeightProperty, new GridLength(0));
            mainGridFactory.AppendChild(contentRow);

            var headerBorderFactory = CreateHeaderBorder();
            headerBorderFactory.SetValue(Grid.RowProperty, 0);
            mainGridFactory.AppendChild(headerBorderFactory);

            var contentBorderFactory = new FrameworkElementFactory(typeof(Border));
            contentBorderFactory.Name = "Content";
            contentBorderFactory.SetValue(Grid.RowProperty, 1);

            var contentPresenterFactory = new FrameworkElementFactory(typeof(ContentPresenter));
            contentBorderFactory.AppendChild(contentPresenterFactory);
            mainGridFactory.AppendChild(contentBorderFactory);

            template.VisualTree = mainGridFactory;

            // Add triggers with correct DependencyProperty
            var expandedTrigger = new Trigger
            {
                Property = Expander.IsExpandedProperty,
                Value = true
            };
            expandedTrigger.Setters.Add(new Setter(RowDefinition.HeightProperty, new Binding("Height")
            {
                ElementName = "Content"
            }, "ContentRow"));
            template.Triggers.Add(expandedTrigger);

            return template;
        }

        private FrameworkElementFactory CreateHeaderBorder()
        {
            var headerBorderFactory = new FrameworkElementFactory(typeof(Border));
            headerBorderFactory.Name = "headerBorder";
            headerBorderFactory.SetValue(Border.CornerRadiusProperty, _cornerRadius);
            headerBorderFactory.SetValue(Border.PaddingProperty, new Thickness(0));
            headerBorderFactory.SetValue(Border.MarginProperty, new Thickness(0));

            // Set Background binding
            headerBorderFactory.SetBinding(Border.BackgroundProperty, new Binding("DataContext.Background")
            {
                RelativeSource = new RelativeSource(RelativeSourceMode.FindAncestor, typeof(UserControl), 1),
                Converter = _colorToSolidColorBrushConverter
            });

            // Set IsEnabled binding for ToolTipService
            headerBorderFactory.SetValue(ToolTipService.IsEnabledProperty,
                new Binding("IsExpanded")
                {
                    RelativeSource = new RelativeSource(RelativeSourceMode.TemplatedParent),
                    Converter = _inverseBooleanConverter
                });

            // Set ToolTip
            headerBorderFactory.SetValue(Border.ToolTipProperty, CreateToolTip());

            // Add the main grid for header content
            var headerGridFactory = CreateHeaderGrid();
            headerBorderFactory.AppendChild(headerGridFactory);

            return headerBorderFactory;
        }

        private FrameworkElementFactory CreateHeaderGrid()
        {
            var gridFactory = new FrameworkElementFactory(typeof(Grid));

            // Add column definitions directly
            var col1 = new FrameworkElementFactory(typeof(ColumnDefinition));
            col1.SetValue(ColumnDefinition.WidthProperty, new GridLength(1, GridUnitType.Star));
            gridFactory.AppendChild(col1);

            var col2 = new FrameworkElementFactory(typeof(ColumnDefinition));
            col2.SetValue(ColumnDefinition.WidthProperty, GridLength.Auto);
            gridFactory.AppendChild(col2);

            var col3 = new FrameworkElementFactory(typeof(ColumnDefinition));
            col3.SetValue(ColumnDefinition.WidthProperty, GridLength.Auto);
            gridFactory.AppendChild(col3);

            var col4 = new FrameworkElementFactory(typeof(ColumnDefinition));
            col4.SetValue(ColumnDefinition.WidthProperty, GridLength.Auto);
            gridFactory.AppendChild(col4);

            // Add ContentPresenter
            var contentPresenterFactory = new FrameworkElementFactory(typeof(ContentPresenter));
            contentPresenterFactory.SetValue(Grid.ColumnSpanProperty, 3);
            contentPresenterFactory.SetValue(FrameworkElement.MarginProperty, new Thickness(4));
            contentPresenterFactory.SetValue(ContentPresenter.ContentSourceProperty, "Header");
            contentPresenterFactory.SetValue(ContentPresenter.RecognizesAccessKeyProperty, true);
            contentPresenterFactory.SetValue(FrameworkElement.HorizontalAlignmentProperty, HorizontalAlignment.Left);
            gridFactory.AppendChild(contentPresenterFactory);

            // Add Warning/Error Icon
            gridFactory.AppendChild(CreateWarningErrorIcon());

            // Add Frozen Button Grid
            gridFactory.AppendChild(CreateFrozenButtonGrid());

            // Add Expander Toggle Button
            gridFactory.AppendChild(CreateExpanderToggleButton());

            // Add Context Menu Button
            gridFactory.AppendChild(CreateContextMenuButton());

            return gridFactory;
        }

        private FrameworkElementFactory CreateWarningErrorIcon()
        {
            var imageFactory = new FrameworkElementFactory(typeof(Image));
            imageFactory.SetValue(Grid.ColumnProperty, 0);
            imageFactory.SetValue(FrameworkElement.WidthProperty, 16.0);
            imageFactory.SetValue(FrameworkElement.HeightProperty, 16.0);
            imageFactory.SetValue(FrameworkElement.VerticalAlignmentProperty, VerticalAlignment.Bottom);
            imageFactory.SetValue(FrameworkElement.HorizontalAlignmentProperty, HorizontalAlignment.Right);
            imageFactory.SetValue(FrameworkElement.MarginProperty, new Thickness(0, 0, 2.5, 2.5));

            var imageStyle = new Style(typeof(Image));

            // Warning trigger
            var warningTrigger = new DataTrigger
            {
                Binding = new Binding("AnnotationModel.GroupState"),
                Value = ElementState.Warning
            };
            warningTrigger.Setters.Add(new Setter(Image.SourceProperty, _warningImage));
            imageStyle.Triggers.Add(warningTrigger);

            // Error trigger
            var errorTrigger = new DataTrigger
            {
                Binding = new Binding("AnnotationModel.GroupState"),
                Value = ElementState.Error
            };
            errorTrigger.Setters.Add(new Setter(Image.SourceProperty, _errorImage));
            imageStyle.Triggers.Add(errorTrigger);

            imageFactory.SetValue(FrameworkElement.StyleProperty, imageStyle);

            return imageFactory;
        }

        private FrameworkElementFactory CreateToolTip()
        {
            var toolTip = new FrameworkElementFactory(typeof(DynamoToolTip));
            toolTip.SetValue(DynamoToolTip.AttachmentSideProperty, DynamoToolTip.Side.Top);
            toolTip.SetValue(FrameworkElement.StyleProperty, _dynamoToolTipTopStyle);
            toolTip.SetValue(FrameworkElement.MarginProperty, new Thickness(5, 0, 0, 0));

            var stackPanel = new FrameworkElementFactory(typeof(StackPanel));
            stackPanel.SetValue(StackPanel.OrientationProperty, Orientation.Vertical);
            stackPanel.SetValue(FrameworkElement.MaxWidthProperty, 320.0);

            var textBlock1 = new FrameworkElementFactory(typeof(TextBlock));
            textBlock1.SetBinding(TextBlock.TextProperty, new Binding("AnnotationText"));
            textBlock1.SetValue(FrameworkElement.MarginProperty, new Thickness(0, 0, 0, 10));

            var textBlock2 = new FrameworkElementFactory(typeof(TextBlock));
            textBlock2.SetBinding(TextBlock.TextProperty, new Binding("AnnotationDescriptionText"));
            textBlock2.SetValue(TextBlock.TextWrappingProperty, TextWrapping.WrapWithOverflow);

            stackPanel.AppendChild(textBlock1);
            stackPanel.AppendChild(textBlock2);
            toolTip.AppendChild(stackPanel);

            return toolTip;
        }

        private FrameworkElementFactory CreateFrozenButtonGrid()
        {
            var gridFactory = new FrameworkElementFactory(typeof(Grid));

            // Create grid style with visibility trigger
            var gridStyle = new Style(typeof(Grid));
            gridStyle.Setters.Add(new Setter(UIElement.VisibilityProperty, Visibility.Visible));

            var visibilityTrigger = new DataTrigger
            {
                Binding = new Binding("DataContext.Zoom")
                {
                    RelativeSource = new RelativeSource(RelativeSourceMode.FindAncestor, typeof(WorkspaceView), 1),
                    Converter = _zoomToVisibilityCollapsedConverter
                },
                Value = Visibility.Visible
            };
            visibilityTrigger.Setters.Add(new Setter(UIElement.VisibilityProperty, Visibility.Collapsed));
            gridStyle.Triggers.Add(visibilityTrigger);
            gridFactory.SetValue(FrameworkElement.StyleProperty, gridStyle);

            // Create frozen button
            var buttonFactory = new FrameworkElementFactory(typeof(Button));
            buttonFactory.SetValue(FrameworkElement.WidthProperty, 16.0);
            buttonFactory.SetValue(FrameworkElement.HeightProperty, 16.0);
            buttonFactory.SetValue(FrameworkElement.MarginProperty, new Thickness(0, 0, 3.5, 3));
            buttonFactory.SetValue(FrameworkElement.HorizontalAlignmentProperty, HorizontalAlignment.Right);
            buttonFactory.SetValue(FrameworkElement.VerticalAlignmentProperty, VerticalAlignment.Bottom);
            buttonFactory.SetValue(Button.CommandProperty, new Binding("ToggleIsFrozenGroupCommand"));
            buttonFactory.SetValue(Button.TemplateProperty, CreateFrozenButtonZoomedInTemplate());
            buttonFactory.SetBinding(UIElement.VisibilityProperty, new Binding("DataContext.AnnotationModel.IsFrozen")
            {
                RelativeSource = new RelativeSource(RelativeSourceMode.FindAncestor, typeof(UserControl), 1),
                Converter = _boolToVisibilityCollapsedConverter
            });

            // Create button tooltip
            var toolTipFactory = new FrameworkElementFactory(typeof(ToolTip));
            toolTipFactory.SetValue(FrameworkElement.StyleProperty, _createGenericToolTipLightStyle);

            var textBlockFactory = new FrameworkElementFactory(typeof(TextBlock));
            textBlockFactory.SetValue(TextBlock.TextProperty, Wpf.Properties.Resources.GroupFrozenButtonToolTip);

            toolTipFactory.AppendChild(textBlockFactory);
            buttonFactory.SetValue(ToolTipProperty, toolTipFactory);

            gridFactory.AppendChild(buttonFactory);
            return gridFactory;
        }

        private FrameworkElementFactory CreateExpanderToggleButton()
        {
            var expanderTemplate = CreateGroupExpanderTemplate();
            var toggleButtonFactory = new FrameworkElementFactory(typeof(ToggleButton));
            toggleButtonFactory.SetValue(Grid.ColumnProperty, 2);
            toggleButtonFactory.SetValue(FrameworkElement.OverridesDefaultStyleProperty, true);
            toggleButtonFactory.SetValue(FrameworkElement.MarginProperty, new Thickness(0, 0, 0, 2.5));
            toggleButtonFactory.SetValue(Control.TemplateProperty, expanderTemplate);
            toggleButtonFactory.SetValue(FrameworkElement.VerticalAlignmentProperty, VerticalAlignment.Bottom);

            toggleButtonFactory.SetBinding(ToggleButton.IsCheckedProperty, new Binding("IsExpanded")
            {
                Mode = BindingMode.TwoWay,
                RelativeSource = new RelativeSource(RelativeSourceMode.TemplatedParent)
            });

            return toggleButtonFactory;
        }

        private FrameworkElementFactory CreateContextMenuButton()
        {
            var buttonFactory = new FrameworkElementFactory(typeof(Button));
            buttonFactory.Name = "contextMenu";
            buttonFactory.SetValue(Grid.ColumnProperty, 3);
            buttonFactory.SetValue(Button.BackgroundProperty, Brushes.Transparent);
            buttonFactory.SetValue(Button.BorderBrushProperty, Brushes.Transparent);
            buttonFactory.SetValue(Button.BorderThicknessProperty, new Thickness(0));
            buttonFactory.SetValue(FrameworkElement.MarginProperty, new Thickness(0, 2.5, 0, 2.5));
            buttonFactory.SetValue(FrameworkElement.HeightProperty, 16.0);
            buttonFactory.SetValue(FrameworkElement.VerticalAlignmentProperty, VerticalAlignment.Bottom);
            buttonFactory.AddHandler(Button.ClickEvent, new RoutedEventHandler(contextMenu_Click));

            // Create button style
            var buttonStyle = new Style(typeof(Button));
            buttonStyle.Setters.Add(new Setter(Button.OverridesDefaultStyleProperty, true));

            // Create button template
            var buttonTemplate = new ControlTemplate(typeof(Button));
            var borderFactory = new FrameworkElementFactory(typeof(Border));
            borderFactory.Name = "border";
            borderFactory.SetValue(Border.BorderThicknessProperty, new Thickness(0));
            borderFactory.SetValue(Border.BackgroundProperty, new Binding()
            {
                RelativeSource = new RelativeSource(RelativeSourceMode.TemplatedParent),
                Path = new PropertyPath(Button.BackgroundProperty)
            });

            var imageFactory = new FrameworkElementFactory(typeof(Image));
            imageFactory.Name = "menuIcon";
            imageFactory.SetValue(FrameworkElement.WidthProperty, 16.0);
            imageFactory.SetValue(FrameworkElement.HeightProperty, 16.0);
            borderFactory.AppendChild(imageFactory);

            buttonTemplate.VisualTree = borderFactory;

            // Add triggers for menu icon
            var notHoverDarkTrigger = new MultiDataTrigger();
            notHoverDarkTrigger.Conditions.Add(new Condition(new Binding("IsMouseOver") { RelativeSource = new RelativeSource(RelativeSourceMode.Self) }, false));
            notHoverDarkTrigger.Conditions.Add(new Condition(new Binding("Background") { Converter = _backgroundConditionEvaluator }, false));
            notHoverDarkTrigger.Setters.Add(new Setter(Image.SourceProperty, _menuGreyImage, "menuIcon"));

            var notHoverLightTrigger = new MultiDataTrigger();
            notHoverLightTrigger.Conditions.Add(new Condition(new Binding("IsMouseOver") { RelativeSource = new RelativeSource(RelativeSourceMode.Self) }, false));
            notHoverLightTrigger.Conditions.Add(new Condition(new Binding("Background") { Converter = _backgroundConditionEvaluator }, true));
            notHoverLightTrigger.Setters.Add(new Setter(Image.SourceProperty, _menuWhiteImage, "menuIcon"));

            var hoverTrigger = new MultiDataTrigger();
            hoverTrigger.Conditions.Add(new Condition(new Binding("IsMouseOver") { RelativeSource = new RelativeSource(RelativeSourceMode.Self) }, true));
            hoverTrigger.Setters.Add(new Setter(Image.SourceProperty, _menuHoverImage, "menuIcon"));

            buttonTemplate.Triggers.Add(notHoverDarkTrigger);
            buttonTemplate.Triggers.Add(notHoverLightTrigger);
            buttonTemplate.Triggers.Add(hoverTrigger);

            buttonStyle.Setters.Add(new Setter(Button.TemplateProperty, buttonTemplate));
            buttonFactory.SetValue(FrameworkElement.StyleProperty, buttonStyle);

            return buttonFactory;
        }

        #endregion


        private void SetModelAreaHeight()
        {
            // We only want to change the ModelAreaHeight
            // if the collapsedAnnotationRectangle is visible,
            // as if its not it will be equal to the height of the
            // contained nodes + the TextBlockHeight
            if (ViewModel is null || !this.collapsedAnnotationRectangle.IsVisible) return;
            ViewModel.ModelAreaHeight = this.collapsedAnnotationRectangle.ActualHeight;
            ViewModel.AnnotationModel.UpdateBoundaryFromSelection();
        }

        //Set the max width of text area based on the width of the longest word in the text
        private void SetTextMaxWidth()
        {
            var words = this.ViewModel.AnnotationText.Split(' ');
            var maxLength = 0;
            string longestWord = words[0];

            foreach (var w in words)
            {
                if (w.Length > maxLength)
                {
                    longestWord = w;
                    maxLength = w.Length;
                }
            }

            var formattedText = new FormattedText(
                longestWord,
                System.Globalization.CultureInfo.CurrentUICulture,
                FlowDirection.LeftToRight,
                new Typeface(this.groupTextBlock.FontFamily, this.groupTextBlock.FontStyle, this.groupTextBlock.FontWeight, this.groupTextBlock.FontStretch),
                this.groupTextBlock.FontSize,
                Brushes.Black);

            var margin = this.textBlockGrid.Margin.Right + this.textBlockGrid.Margin.Left;

            this.ViewModel.AnnotationModel.Width = formattedText.Width + margin;
            this.ViewModel.AnnotationModel.TextMaxWidth = formattedText.Width + margin;
        }

        private void SetTextHeight()
        {
            if (this.groupDescriptionTextBlock is null || this.groupTextBlock is null || ViewModel is null)
            {
                return;
            }

            // Use the DesiredSize and not the Actual height. Because when Textblock is collapsed,
            // Actual height is same as previous size.
            ViewModel.AnnotationModel.TextBlockHeight =
                this.groupDescriptionControls.DesiredSize.Height +
                this.groupNameControl.DesiredSize.Height;
        }

        private ControlTemplate CreateCollapsedPortToggleButtonTemplate()
        {
            var template = new ControlTemplate(typeof(ToggleButton));
<<<<<<< HEAD

            var border = new FrameworkElementFactory(typeof(Border));
            border.SetValue(Border.BackgroundProperty, Brushes.Transparent);

            var stackPanel = new FrameworkElementFactory(typeof(StackPanel));
            stackPanel.SetValue(StackPanel.MarginProperty, new TemplateBindingExtension(MarginProperty));
            stackPanel.SetValue(StackPanel.OrientationProperty, Orientation.Horizontal);

=======

            var border = new FrameworkElementFactory(typeof(Border));
            border.SetValue(Border.BackgroundProperty, Brushes.Transparent);

            var stackPanel = new FrameworkElementFactory(typeof(StackPanel));
            stackPanel.SetValue(StackPanel.MarginProperty, new TemplateBindingExtension(MarginProperty));
            stackPanel.SetValue(StackPanel.OrientationProperty, Orientation.Horizontal);

>>>>>>> 6599c745
            // TextBlock with MultiBinding text
            var label = new FrameworkElementFactory(typeof(TextBlock));
            label.SetValue(TextBlock.VerticalAlignmentProperty, VerticalAlignment.Center);
            label.SetBinding(TextBlock.ForegroundProperty, new Binding("Background")
            {
                Converter = _textForegroundSaturationColorConverter,
                ConverterParameter = "groupPortToggle"
            });

            var multiBinding = new MultiBinding { StringFormat = "{0} {1}" };
            multiBinding.Bindings.Add(new Binding("Tag") { RelativeSource = RelativeSource.TemplatedParent });
            multiBinding.Bindings.Add(new Binding("Content") { RelativeSource = RelativeSource.TemplatedParent });
            label.SetBinding(TextBlock.TextProperty, multiBinding);

            // Arrow Path
            var path = new FrameworkElementFactory(typeof(Path));
            path.SetValue(FrameworkElement.WidthProperty, 8.0);
            path.SetValue(FrameworkElement.HeightProperty, 6.0);
            path.SetValue(FrameworkElement.MarginProperty, new Thickness(6, 0, 0, 0));
            path.SetValue(FrameworkElement.VerticalAlignmentProperty, VerticalAlignment.Center);
            path.SetValue(Path.DataProperty, Geometry.Parse("M0,0 L0,2 L4,6 L8,2 L8,0 L4,4 z"));
            path.SetBinding(Shape.FillProperty, new Binding("Background")
            {
                Converter = _textForegroundSaturationColorConverter,
                ConverterParameter = "groupPortToggle"
            });

            // RotateTransform bound to IsChecked via converter
            var rotateTransform = new RotateTransform();
            var rotateBinding = new Binding("IsChecked")
            {
                RelativeSource = RelativeSource.TemplatedParent,
                Converter = new BooleanToAngleConverter()
            };
            BindingOperations.SetBinding(rotateTransform, RotateTransform.AngleProperty, rotateBinding);
            path.SetValue(Path.RenderTransformProperty, rotateTransform);
            path.SetValue(Path.RenderTransformOriginProperty, new Point(0.5, 0.5));

            // Compose visual tree
            stackPanel.AppendChild(label);
            stackPanel.AppendChild(path);
            border.AppendChild(stackPanel);
            template.VisualTree = border;

            return template;
        }

<<<<<<< HEAD
        private Style CreateBaseCollapsedPortToggleStyle()  
=======
        private Style CreateBaseCollapsedPortToggleStyle()
>>>>>>> 6599c745
        {
            var style = new Style(typeof(ToggleButton));
            style.Setters.Add(new Setter(Control.BackgroundProperty, Brushes.Transparent));
            style.Setters.Add(new Setter(Control.BorderThicknessProperty, new Thickness(0)));
            style.Setters.Add(new Setter(Control.CursorProperty, Cursors.Hand));
            style.Setters.Add(new Setter(Control.TemplateProperty, CreateCollapsedPortToggleButtonTemplate()));
            style.Setters.Add(new Setter(Control.HeightProperty, 30.0));

            return style;
        }

        private Grid CreateInputPortsGrid()
        {
            var grid = new Grid
            {
                Name = "inputPortsGrid"
            };
            Grid.SetRow(grid, 0);
            Grid.SetColumn(grid, 0);

            // Define rows
            grid.RowDefinitions.Add(new RowDefinition { Height = GridLength.Auto });
            grid.RowDefinitions.Add(new RowDefinition { Height = new GridLength(34) });
            grid.RowDefinitions.Add(new RowDefinition { Height = GridLength.Auto });

            // Main Input Ports
            inputPortControl = new ItemsControl
            {
                Name = "inputPortControl",
                HorizontalContentAlignment = HorizontalAlignment.Left,
                Margin = new Thickness(-25, 10, 0, 0)
            };
            Panel.SetZIndex(inputPortControl, 20);
            Grid.SetRow(inputPortControl, 0);
            inputPortControl.SetBinding(ItemsControl.ItemsSourceProperty, new Binding("InPorts"));
            grid.Children.Add(inputPortControl);

            // Toggle Button for Collapsing Optional Ports
            inputToggleControl = new ToggleButton
            {
                Name = "inputToggleControl",
                Margin = new Thickness(5, 0, -20, 0),
                HorizontalAlignment = HorizontalAlignment.Left,
                Content = Wpf.Properties.Resources.GroupOptionalInportsText
            };
            inputToggleControl.Click += OptionalPortsToggle_Click;
            inputToggleControl.SetBinding(ToggleButton.IsCheckedProperty, new Binding("IsOptionalInPortsCollapsed") { Mode = BindingMode.TwoWay });
            inputToggleControl.SetBinding(ToggleButton.TagProperty, new Binding("OptionalInPorts.Count"));
            Grid.SetRow(inputToggleControl, 1);

            var toggleStyle = CreateBaseCollapsedPortToggleStyle();

            // Add DataTrigger to hide toggle if no optional ports exist
            var trigger = new DataTrigger
            {
                Binding = new Binding("OptionalInPorts.Count"),
                Value = 0
            };
            trigger.Setters.Add(new Setter(VisibilityProperty, Visibility.Collapsed));
            toggleStyle.Triggers.Add(trigger);

            inputToggleControl.Style = toggleStyle;
            grid.Children.Add(inputToggleControl);

            // Optional Input Ports
            optionalInputPortControl = new ItemsControl
            {
                Name = "optionalInputPortControl",
                HorizontalContentAlignment = HorizontalAlignment.Left,
                Margin = new Thickness(-25, 0, 0, 0)
            };
            Panel.SetZIndex(optionalInputPortControl, 20);
            Grid.SetRow(optionalInputPortControl, 2);
            optionalInputPortControl.SetBinding(ItemsControl.ItemsSourceProperty, new Binding("OptionalInPorts"));

            // Style to collapse/expand based on IsOptionalInPortsCollapsed
            var optionalStyle = new Style(typeof(ItemsControl));
            optionalStyle.Setters.Add(new Setter(VisibilityProperty, Visibility.Collapsed));

            var optionalTrigger = new DataTrigger
            {
                Binding = new Binding("IsOptionalInPortsCollapsed"),
                Value = false
            };
            optionalTrigger.Setters.Add(new Setter(VisibilityProperty, Visibility.Visible));
            optionalStyle.Triggers.Add(optionalTrigger);

            optionalInputPortControl.Style = optionalStyle;
            grid.Children.Add(optionalInputPortControl);

            return grid;
        }

        private Grid CreateOutputPortsGrid()
        {
            var grid = new Grid
            {
                Name = "outputPortsGrid"
            };
            Grid.SetRow(grid, 0);
            Grid.SetColumn(grid, 2);

            // Define rows
            grid.RowDefinitions.Add(new RowDefinition { Height = GridLength.Auto });
            grid.RowDefinitions.Add(new RowDefinition { Height = GridLength.Auto });
            grid.RowDefinitions.Add(new RowDefinition { Height = GridLength.Auto });

            // Main Output Ports
            outputPortControl = new ItemsControl
            {
                Name = "outputPortControl",
                HorizontalContentAlignment = HorizontalAlignment.Right,
                Margin = new Thickness(0, 10, -25, 0)
            };
            Panel.SetZIndex(outputPortControl, 20);
            Grid.SetRow(outputPortControl, 0);
            outputPortControl.SetBinding(ItemsControl.ItemsSourceProperty, new Binding("OutPorts"));
            grid.Children.Add(outputPortControl);

            // Toggle Button for Collapsing Unconnected Ports
            outputToggleControl = new ToggleButton
            {
                Name = "outputToggleControl",
                Margin = new Thickness(0, 0, 5, 0),
                HorizontalAlignment = HorizontalAlignment.Right,
                Content = Wpf.Properties.Resources.GroupUnconnectedOutportsText
            };
            outputToggleControl.Click += UnconnectedPortsToggle_Click;
            outputToggleControl.SetBinding(ToggleButton.IsCheckedProperty, new Binding("IsUnconnectedOutPortsCollapsed") { Mode = BindingMode.TwoWay });
            outputToggleControl.SetBinding(ToggleButton.TagProperty, new Binding("UnconnectedOutPorts.Count"));
            Grid.SetRow(outputToggleControl, 1);

            var toggleStyle = CreateBaseCollapsedPortToggleStyle();

            // Add DataTrigger to hide toggle if no unconnected ports exist
            var trigger = new DataTrigger
            {
                Binding = new Binding("UnconnectedOutPorts.Count"),
                Value = 0
            };
            trigger.Setters.Add(new Setter(VisibilityProperty, Visibility.Collapsed));
            toggleStyle.Triggers.Add(trigger);

            outputToggleControl.Style = toggleStyle;
            grid.Children.Add(outputToggleControl);

            // Unconnected Output Ports
            unconnectedOutputPortControl = new ItemsControl
            {
                Name = "unconnectedOutputPortControl",
                HorizontalContentAlignment = HorizontalAlignment.Right,
                Margin = new Thickness(0, 0, -25, 0)
            };
            Panel.SetZIndex(unconnectedOutputPortControl, 20);
            Grid.SetRow(unconnectedOutputPortControl, 2);
            unconnectedOutputPortControl.SetBinding(ItemsControl.ItemsSourceProperty, new Binding("UnconnectedOutPorts"));

            var optionalStyle = new Style(typeof(ItemsControl));
            optionalStyle.Setters.Add(new Setter(VisibilityProperty, Visibility.Collapsed));
            var optionalTrigger = new DataTrigger
            {
                Binding = new Binding("IsUnconnectedOutPortsCollapsed"),
                Value = false
            };
            optionalTrigger.Setters.Add(new Setter(VisibilityProperty, Visibility.Visible));
            optionalStyle.Triggers.Add(optionalTrigger);
            unconnectedOutputPortControl.Style = optionalStyle;

            grid.Children.Add(unconnectedOutputPortControl);

            return grid;
        }

        /// <summary>
        /// Calculates the minimum width required for a collapsed group,
        /// considering input/output ports, toggles, and their visibility states.
        /// </summary>
        private void GetMinWidthOnCollapsed()
        {
            if (ViewModel != null)
            {
                ViewModel.AnnotationModel.MinWidthOnCollapsed =
                inputPortsGrid.ActualWidth +
                outputPortsGrid.ActualWidth;
            }
        }

        /// <summary>
        /// Handles the click event for the optional input ports toggle button.
        /// Sets a flag indicating the user has manually toggled this state.
        /// </summary>
        private void OptionalPortsToggle_Click(object sender, RoutedEventArgs e)
        {
            // Mark it as manually changed by user
            if (!ViewModel.AnnotationModel.HasToggledOptionalInPorts)
            {
                ViewModel.AnnotationModel.HasToggledOptionalInPorts = true;
            }
        }

        /// <summary>
        /// Handles the click event for the unconnected output ports toggle button.
        /// Sets a flag indicating the user has manually toggled this state.
        /// </summary>
        private void UnconnectedPortsToggle_Click(object sender, RoutedEventArgs e)
        {
            // Mark it as manually changed by user
            if (!ViewModel.AnnotationModel.HasToggledUnconnectedOutPorts)
            {
                ViewModel.AnnotationModel.HasToggledUnconnectedOutPorts = true;
            }
        }
    }
}<|MERGE_RESOLUTION|>--- conflicted
+++ resolved
@@ -58,11 +58,7 @@
         private Grid outputPortsGrid;
         private Grid groupContent;
         private Border nodeCountBorder;
-<<<<<<< HEAD
         
-=======
-
->>>>>>> 6599c745
         private Thumb mainGroupThumb;
 
         private bool _isUpdatingLayout = false;
@@ -1483,10 +1479,6 @@
 
             // Create the Polygon
             var polygonFactory = new FrameworkElementFactory(typeof(Polygon));
-<<<<<<< HEAD
-
-=======
->>>>>>> 6599c745
             // Set Points collection
             var points = new PointCollection
             {
@@ -2873,7 +2865,6 @@
         private ControlTemplate CreateCollapsedPortToggleButtonTemplate()
         {
             var template = new ControlTemplate(typeof(ToggleButton));
-<<<<<<< HEAD
 
             var border = new FrameworkElementFactory(typeof(Border));
             border.SetValue(Border.BackgroundProperty, Brushes.Transparent);
@@ -2882,16 +2873,6 @@
             stackPanel.SetValue(StackPanel.MarginProperty, new TemplateBindingExtension(MarginProperty));
             stackPanel.SetValue(StackPanel.OrientationProperty, Orientation.Horizontal);
 
-=======
-
-            var border = new FrameworkElementFactory(typeof(Border));
-            border.SetValue(Border.BackgroundProperty, Brushes.Transparent);
-
-            var stackPanel = new FrameworkElementFactory(typeof(StackPanel));
-            stackPanel.SetValue(StackPanel.MarginProperty, new TemplateBindingExtension(MarginProperty));
-            stackPanel.SetValue(StackPanel.OrientationProperty, Orientation.Horizontal);
-
->>>>>>> 6599c745
             // TextBlock with MultiBinding text
             var label = new FrameworkElementFactory(typeof(TextBlock));
             label.SetValue(TextBlock.VerticalAlignmentProperty, VerticalAlignment.Center);
@@ -2939,11 +2920,7 @@
             return template;
         }
 
-<<<<<<< HEAD
-        private Style CreateBaseCollapsedPortToggleStyle()  
-=======
         private Style CreateBaseCollapsedPortToggleStyle()
->>>>>>> 6599c745
         {
             var style = new Style(typeof(ToggleButton));
             style.Setters.Add(new Setter(Control.BackgroundProperty, Brushes.Transparent));
