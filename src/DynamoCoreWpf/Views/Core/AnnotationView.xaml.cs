--- conflicted
+++ resolved
@@ -1,9 +1,6 @@
 using System;
 using System.Collections.Generic;
-<<<<<<< HEAD
 using System.Collections.Specialized;
-=======
->>>>>>> 6599c745
 using System.ComponentModel;
 using System.Windows;
 using System.Windows.Controls;
@@ -398,7 +395,6 @@
         private void AnnotationView_OnMouseRightButtonDown(object sender, MouseButtonEventArgs e)
         {
             ViewModel.SelectAll();
-<<<<<<< HEAD
         }
 
         /// <summary>
@@ -411,8 +407,6 @@
                 OpenContextMenuAtMouse();
                 e.Handled = true;
             }
-=======
->>>>>>> 6599c745
         }
 
         /// <summary>
@@ -2720,8 +2714,6 @@
                 this.groupDescriptionControls.DesiredSize.Height +
                 this.groupNameControl.DesiredSize.Height;
         }
-<<<<<<< HEAD
-=======
 
         private ControlTemplate CreateCollapsedPortToggleButtonTemplate()
         {
@@ -2994,6 +2986,5 @@
                 ViewModel.AnnotationModel.HasToggledUnconnectedOutPorts = true;
             }
         }
->>>>>>> 6599c745
     }
 }