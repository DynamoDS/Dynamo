using System;
using System.Collections.Generic;
using System.Collections.Specialized;
using System.ComponentModel;
using System.Windows;
using System.Windows.Controls;
using System.Windows.Controls.Primitives;
using System.Windows.Data;
using System.Windows.Input;
using System.Windows.Media;
using System.Windows.Media.Animation;
using System.Windows.Media.Imaging;
using System.Windows.Shapes;
using System.Windows.Threading;
using Dynamo.Controls;
using Dynamo.Graph.Annotations;
using Dynamo.Graph.Nodes;
using Dynamo.Logging;
using Dynamo.Selection;
using Dynamo.UI;
using Dynamo.UI.Controls;
using Dynamo.UI.Prompts;
using Dynamo.Utilities;
using Dynamo.ViewModels;
using ModifierKeys = System.Windows.Input.ModifierKeys;
using Dynamo.Views;
using Dynamo.Wpf.Utilities;
using DynCmd = Dynamo.Models.DynamoModel;
using EventTrigger = System.Windows.EventTrigger;
using TextBox = System.Windows.Controls.TextBox;
using Thickness = System.Windows.Thickness;

namespace Dynamo.Nodes
{
    /// <summary>
    /// Interaction logic for AnnotationView.xaml
    /// </summary>
    public partial class AnnotationView : IViewModelView<AnnotationViewModel>
    {
        internal Grid AnnotationGrid;
        internal Popup GroupContextMenuPopup;
        private Grid frozenButtonZoomedOutGrid;
        private Grid textBlockGrid;
        private TextBlock groupTextBlock;
        private TextBlock groupDescriptionTextBlock;
        private TextBox groupTextBox;
        private TextBox groupDescriptionTextBox;
        private ContentControl groupNameControl;
        private ContentControl groupDescriptionControls;
        private Border collapsedAnnotationRectangle;
        private Expander groupExpander;
        private ItemsControl inputPortControl;
        private ItemsControl outputPortControl;
        private Thumb mainGroupThumb;
        private StackPanel groupPopupPanel;

        private bool _isUpdatingLayout = false;
        private bool isSearchFromGroupContext;

        //Converters
        private static readonly ZoomToVisibilityCollapsedConverter _zoomToVisibilityCollapsedConverter = new ZoomToVisibilityCollapsedConverter();
        private static readonly ListHasMoreThanNItemsToVisibilityConverter _listHasMoreThanNItemsToVisibilityConverter = new ListHasMoreThanNItemsToVisibilityConverter();
        private static readonly ConnectionStateToBrushConverter _connectionStateToBrushConverter = SharedDictionaryManager.DynamoConvertersDictionary["ConnectionStateToBrushConverter"] as ConnectionStateToBrushConverter;
        private static readonly ConnectionStateToVisibilityCollapsedConverter _connectionStateToVisibilityCollapsedConverter = new ConnectionStateToVisibilityCollapsedConverter();
        private static readonly BoolToVisibilityCollapsedConverter _boolToVisibilityCollapsedConverter = new BoolToVisibilityCollapsedConverter();
        private static readonly AnnotationTextConverter _annotationTextConverter = SharedDictionaryManager.DynamoConvertersDictionary["AnnotationTextConverter"] as AnnotationTextConverter;
        private static readonly TextForegroundSaturationColorConverter _textForegroundSaturationColorConverter = SharedDictionaryManager.DynamoConvertersDictionary["TextForegroundSaturationColorConverter"] as TextForegroundSaturationColorConverter;
        private static readonly GroupTitleVisibilityConverter _groupTitleVisibilityConverter = SharedDictionaryManager.DynamoConvertersDictionary["GroupTitleVisibilityConverter"] as GroupTitleVisibilityConverter;
        private static readonly InverseBooleanToVisibilityCollapsedConverter _inverseBooleanToVisibilityCollapsedConverter = new InverseBooleanToVisibilityCollapsedConverter();
        private static readonly InverseBooleanConverter _inverseBooleanConverter = new InverseBooleanConverter();
        private static readonly NestedGroupsLabelConverter _nestedGroupsLabelConverter = new NestedGroupsLabelConverter();
        private static readonly CollectionHasMoreThanNItemsToBoolConverter _collectionHasMoreThanNItemsToBoolConverter = new CollectionHasMoreThanNItemsToBoolConverter();
        private static readonly BackgroundConditionEvaluator _backgroundConditionEvaluator = new BackgroundConditionEvaluator();
        private static readonly ColorToSolidColorBrushConverter _colorToSolidColorBrushConverter = new ColorToSolidColorBrushConverter();
        private static readonly StringToBrushColorConverter _stringToBrushColorConverter = new StringToBrushColorConverter();

        //Styles
        private static readonly Style _createGenericToolTipLightStyle = CreateGenericToolTipLightStyle();
        private static readonly Style _dynamoToolTipTopStyle = GetDynamoToolTipTopStyle();
        private static readonly Style _groupResizeThumbStyle = CreateGroupResizeThumbStyle();

        //Font
        private static FontFamily _artifaktElementRegular = SharedDictionaryManager.DynamoModernDictionary["ArtifaktElementRegular"] as FontFamily;
        private static FontFamily _artifaktElementBold = SharedDictionaryManager.DynamoModernDictionary["ArtifaktElementBold"] as FontFamily;

        //Brushes
        private static SolidColorBrush _primaryCharcoal300 = SharedDictionaryManager.DynamoColorsAndBrushesDictionary["PrimaryCharcoal300Brush"] as SolidColorBrush;
        private static SolidColorBrush _midGreyBrush = SharedDictionaryManager.DynamoColorsAndBrushesDictionary["MidGreyBrush"] as SolidColorBrush;
        private static SolidColorBrush _blue300Brush = SharedDictionaryManager.DynamoColorsAndBrushesDictionary["Blue300Brush"] as SolidColorBrush;
        private static SolidColorBrush _preferencesWindowButtonColor = SharedDictionaryManager.DynamoModernDictionary["PreferencesWindowButtonColor"] as SolidColorBrush;
        private static SolidColorBrush _primaryCharcoal100 = SharedDictionaryManager.DynamoColorsAndBrushesDictionary["PrimaryCharcoal100Brush"] as SolidColorBrush;
        private static SolidColorBrush _nodeContextMenuSeparatorColor = SharedDictionaryManager.DynamoColorsAndBrushesDictionary["NodeContextMenuSeparatorColor"] as SolidColorBrush;
        private static SolidColorBrush _nodeContextMenuBackgroundHighlight = SharedDictionaryManager.DynamoColorsAndBrushesDictionary["NodeContextMenuBackgroundHighlight"] as SolidColorBrush;
        private static SolidColorBrush _nodeContextMenuBackground = SharedDictionaryManager.DynamoColorsAndBrushesDictionary["NodeContextMenuBackground"] as SolidColorBrush;
        private static SolidColorBrush _nodeContextMenuForeground = SharedDictionaryManager.DynamoColorsAndBrushesDictionary["NodeContextMenuForeground"] as SolidColorBrush;

        private static CornerRadius _cornerRadius = new CornerRadius(10, 10, 0, 0);

        //Images
        private static readonly BitmapImage _frozenLightImage = new BitmapImage(new Uri("pack://application:,,,/DynamoCoreWpf;component/UI/Images/Annotations/frozen-light-64px.png"));
        private static readonly BitmapImage _frozenDarkImage = new BitmapImage(new Uri("pack://application:,,,/DynamoCoreWpf;component/UI/Images/Annotations/frozen-dark-64px.png"));
        private static readonly BitmapImage _frozenHoverImage = new BitmapImage(new Uri("pack://application:,,,/DynamoCoreWpf;component/UI/Images/Annotations/frozen-hover-64px.png"));
        private static readonly BitmapImage _caretDownGreyImage = new BitmapImage(new Uri("pack://application:,,,/DynamoCoreWpf;component/UI/Images/caret_down_grey_48px.png"));
        private static readonly BitmapImage _caretDownWhiteImage = new BitmapImage(new Uri("pack://application:,,,/DynamoCoreWpf;component/UI/Images/caret_down_white_48px.png"));
        private static readonly BitmapImage _caretDownHoverImage = new BitmapImage(new Uri("pack://application:,,,/DynamoCoreWpf;component/UI/Images/caret_down_hover_48px.png"));
        private static readonly BitmapImage _caretUpGreyImage = new BitmapImage(new Uri("pack://application:,,,/DynamoCoreWpf;component/UI/Images/caret_up_grey_48px.png"));
        private static readonly BitmapImage _caretUpWhiteImage = new BitmapImage(new Uri("pack://application:,,,/DynamoCoreWpf;component/UI/Images/caret_up_white_48px.png"));
        private static readonly BitmapImage _caretUpHoverImage = new BitmapImage(new Uri("pack://application:,,,/DynamoCoreWpf;component/UI/Images/caret_up_hover_48px.png"));

        private static readonly BitmapImage _warningImage = new BitmapImage(new Uri("pack://application:,,,/DynamoCoreWpf;component/UI/Images/warning.png"));
        private static readonly BitmapImage _errorImage = new BitmapImage(new Uri("pack://application:,,,/DynamoCoreWpf;component/UI/Images/error.png"));
        private static readonly BitmapImage _menuGreyImage = new BitmapImage(new Uri("pack://application:,,,/DynamoCoreWpf;component/UI/Images/menu_grey_48px.png"));
        private static readonly BitmapImage _menuWhiteImage = new BitmapImage(new Uri("pack://application:,,,/DynamoCoreWpf;component/UI/Images/menu_white_48px.png"));
        private static readonly BitmapImage _menuHoverImage = new BitmapImage(new Uri("pack://application:,,,/DynamoCoreWpf;component/UI/Images/menu_hover_48px.png"));

        private EventHandler _groupContextMenuClosedHandler;

        public AnnotationViewModel ViewModel { get; private set; }
        public static DependencyProperty SelectAllTextOnFocus;
        static AnnotationView()
        {
            // Freeze the bitmaps and brushes to improve performance
            _frozenDarkImage.Freeze();
            _frozenLightImage.Freeze();
            _frozenHoverImage.Freeze();
            _caretDownGreyImage.Freeze();
            _caretDownWhiteImage.Freeze();
            _caretDownHoverImage.Freeze();
            _caretUpGreyImage.Freeze();
            _caretUpWhiteImage.Freeze();
            _caretUpHoverImage.Freeze();

            _primaryCharcoal300.Freeze();
            _midGreyBrush.Freeze();
            _blue300Brush.Freeze();
            _preferencesWindowButtonColor.Freeze();
            _primaryCharcoal100.Freeze();
            _nodeContextMenuSeparatorColor.Freeze();
            _nodeContextMenuBackgroundHighlight.Freeze();
            _nodeContextMenuBackground.Freeze();
            _nodeContextMenuForeground.Freeze();
        }
        public AnnotationView()
        {
            InitializeComponent();
            InitializeUI();

            Unloaded += AnnotationView_Unloaded;
            Loaded += AnnotationView_Loaded;
            DataContextChanged += AnnotationView_DataContextChanged;
            this.groupTextBlock.SizeChanged += GroupTextBlock_SizeChanged;
            PreviewMouseDoubleClick += OnAnnotationDoubleClick;

            // Because the size of the collapsedAnnotationRectangle doesn't necessarily change 
            // when going from Visible to collapse (and other way around), we need to also listen
            // to IsVisibleChanged. Both of these handlers will set the ModelAreaHeight on the ViewModel
            this.collapsedAnnotationRectangle.SizeChanged += CollapsedAnnotationRectangle_SizeChanged;
            this.collapsedAnnotationRectangle.IsVisibleChanged += CollapsedAnnotationRectangle_IsVisibleChanged;
        }

        private void InitializeUI()
        {
            // Create a new NameScope for this view if one doesn't exist
            if (NameScope.GetNameScope(this) == null)
            {
                NameScope.SetNameScope(this, new NameScope());
            }

            // Create the Grid
            AnnotationGrid = new Grid
            {
                Name = "AnnotationGrid",
                Height = Double.NaN,
                IsHitTestVisible = true
            };

            // Add RowDefinitions
            AnnotationGrid.RowDefinitions.Add(new RowDefinition { Height = GridLength.Auto });
            AnnotationGrid.RowDefinitions.Add(new RowDefinition { Height = new GridLength(1, GridUnitType.Star) });

            // Create and apply the implicit style
            CreateExpanderStyle();

            AnnotationGrid.Children.Add(CreateFrozenButtonZoomedOutGrid());
            AnnotationGrid.Children.Add(CreatePersistentBorder());
            AnnotationGrid.Children.Add(CreateSelectionBorder());
            AnnotationGrid.Children.Add(CreateNodeHoverBorder());
            AnnotationGrid.Children.Add(CreateGroupExpander());
            AnnotationGrid.Children.Add(CreateCollapsedAnnotationRectangle());

            this.RegisterName(groupTextBlock.Name, groupTextBlock);
            this.RegisterName(groupTextBox.Name, groupTextBox);
            this.RegisterName(groupNameControl.Name, groupNameControl);
            this.RegisterName(groupDescriptionTextBlock.Name, groupDescriptionTextBlock);
            this.RegisterName(groupDescriptionTextBox.Name, groupDescriptionTextBox);
            this.RegisterName(groupDescriptionControls.Name, groupDescriptionControls);
            this.RegisterName(groupExpander.Name, groupExpander);

            this.Content = AnnotationGrid;
        }

        #region Events
        private void AnnotationView_Unloaded(object sender, RoutedEventArgs e)
        {
            Loaded -= AnnotationView_Loaded;
            DataContextChanged -= AnnotationView_DataContextChanged;
<<<<<<< HEAD
            ViewModel.WorkspaceViewModel.InCanvasSearchViewModel.PropertyChanged -= OnSearchViewModelPropertyChanged;
            ViewModel.WorkspaceViewModel.Nodes.CollectionChanged -= OnWorkspaceNodesChanged;
            if (_groupContextMenuClosedHandler != null)
                GroupContextMenuPopup.Closed -= _groupContextMenuClosedHandler;

=======
            PreviewMouseDoubleClick -= OnAnnotationDoubleClick;
>>>>>>> 00cab140
            if (groupTextBlock != null)
                groupTextBlock.SizeChanged -= GroupTextBlock_SizeChanged;
            if (collapsedAnnotationRectangle != null)
            {
                collapsedAnnotationRectangle.SizeChanged -= CollapsedAnnotationRectangle_SizeChanged;
                collapsedAnnotationRectangle.IsVisibleChanged -= CollapsedAnnotationRectangle_IsVisibleChanged;
            }
            if (groupTextBox != null)
            {
                groupTextBox.IsVisibleChanged -= GroupTextBox_OnIsVisibleChanged;
                groupTextBox.GotFocus -= GroupTextBox_OnGotFocus;
                groupTextBox.TextChanged -= GroupTextBox_OnTextChanged;
            }
            
            if (groupDescriptionTextBox != null)
            {
                groupDescriptionTextBox.IsVisibleChanged -= GroupDescriptionTextBox_OnIsVisibleChanged;
                groupDescriptionTextBox.GotFocus -= GroupDescriptionTextBox_GotFocus;
                groupDescriptionTextBox.TextChanged -= GroupDescriptionTextBox_TextChanged;
            }
            if (mainGroupThumb != null)
            {
                mainGroupThumb.DragDelta -= AnnotationRectangleThumb_DragDelta;
                mainGroupThumb.MouseEnter -= Thumb_MouseEnter;
                mainGroupThumb.MouseLeave -= Thumb_MouseLeave;
            }
            UnregisterNamesFromScope();
        }
        private void UnregisterNamesFromScope()
        {
            try
            {
                if (groupTextBlock?.Name != null)
                    this.UnregisterName(groupTextBlock.Name);

                if (groupTextBox?.Name != null)
                    this.UnregisterName(groupTextBox.Name);

                if (groupNameControl?.Name != null)
                    this.UnregisterName(groupNameControl.Name);

                if (groupDescriptionTextBlock?.Name != null)
                    this.UnregisterName(groupDescriptionTextBlock.Name);

                if (groupDescriptionTextBox?.Name != null)
                    this.UnregisterName(groupDescriptionTextBox.Name);

                if (groupDescriptionControls?.Name != null)
                    this.UnregisterName(groupDescriptionControls.Name);

                if (groupExpander?.Name != null)
                    this.UnregisterName(groupExpander.Name);
            }
            catch (ArgumentException)
            {
                // Name was already unregistered or never registered
                // This can happen during rapid load/unload cycles
            }
        }

        private void AnnotationView_DataContextChanged(object sender, DependencyPropertyChangedEventArgs e)
        {
            if (ViewModel != null ||
                !(this.DataContext is AnnotationViewModel viewModel))
            {
                return;
            }

            ViewModel = viewModel;
        }

        private void AnnotationView_Loaded(object sender, RoutedEventArgs e)
        {
            ViewModel = this.DataContext as AnnotationViewModel;
            if (ViewModel != null)
            {
                //Set the height and width of Textblock based on the content.
                if (!ViewModel.AnnotationModel.loadFromXML)
                {
                    SetTextMaxWidth();
                    SetTextHeight();
                }
                ViewModel.UpdateProxyPortsPosition();

                // Create and attach the popup menu for group annotations
                CreateAndAttachAnnotationPopup();

<<<<<<< HEAD
                // Subscribe to search box activity to close the other popup items when typing
                var searchVM = ViewModel.WorkspaceViewModel.InCanvasSearchViewModel;
                searchVM.PropertyChanged += OnSearchViewModelPropertyChanged;
=======
        private void OnAnnotationDoubleClick(object sender, MouseButtonEventArgs e)
        {
            if (Keyboard.Modifiers == ModifierKeys.Shift || Keyboard.Modifiers == ModifierKeys.Control)
                return;

            var workspace = WpfUtilities.FindParent<WorkspaceView>(this);
            if (workspace == null)
                return;

            var clickPosition = e.GetPosition(workspace.WorkspaceElements);
            var model = ViewModel.AnnotationModel;

            // Define the area below the text block where nodes reside
            var annoRectArea = new Rect(model.X, model.Y + model.TextBlockHeight, model.Width, model.ModelAreaHeight);

            // Only create CBN if click is in model area (not in the title/text area)
            if (!annoRectArea.Contains(clickPosition))
                return;

            workspace.ViewModel?.HandleAnnotationDoubleClick(clickPosition, model);
            e.Handled = true;
        }

        private void OnNodeColorSelectionChanged(object sender, SelectionChangedEventArgs e)
        {
            if (e.AddedItems == null || (e.AddedItems.Count <= 0))
                return;
>>>>>>> 00cab140

                // Add new nodes to group when search is triggered from group
                ViewModel.WorkspaceViewModel.Nodes.CollectionChanged += OnWorkspaceNodesChanged;

                // Reset group context flag when popup closes
                _groupContextMenuClosedHandler = (s, e) => isSearchFromGroupContext = false;
                GroupContextMenuPopup.Closed += _groupContextMenuClosedHandler;
            }
        }

        /// <summary>
        /// This function will clear the selection and then select only the annotation node to delete it for ungrouping.
        /// </summary>
        /// <param name="sender">The sender.</param>
        /// <param name="e">The <see cref="RoutedEventArgs"/> instance containing the event data.</param>
        private void OnUngroupAnnotation(object sender, RoutedEventArgs e)
        {
            if (ViewModel != null)
            {
                DynamoSelection.Instance.ClearSelection();
                Guid annotationGuid = this.ViewModel.AnnotationModel.GUID;

                // Expand the group before deleting it
                // otherwise collapsed content will be "lost" 
                if (!this.ViewModel.IsExpanded)
                {
                    this.ViewModel.IsExpanded = true;
                }
                 
                ViewModel.WorkspaceViewModel.DynamoViewModel.ExecuteCommand(
                   new DynCmd.SelectModelCommand(annotationGuid, Keyboard.Modifiers.AsDynamoType()));
                ViewModel.WorkspaceViewModel.DynamoViewModel.DeleteCommand.Execute(null);
                ViewModel.WorkspaceViewModel.HasUnsavedChanges = true;

                Analytics.TrackEvent(Actions.Ungroup, Categories.GroupOperations);
            }
        }

        /// <summary>
        /// Handles the OnMouseLeftButtonDown event of the AnnotationView control.
        /// Selects the models inside the group
        /// </summary>
        /// <param name="sender">The source of the event.</param>
        /// <param name="e">The <see cref="MouseButtonEventArgs"/> instance containing the event data.</param>
        private void AnnotationView_OnMouseLeftButtonDown(object sender, MouseButtonEventArgs e)
        {
            if (groupTextBlock.IsVisible ||
                (!groupTextBlock.IsVisible && !groupTextBox.IsVisible))
            {
                ViewModel.SelectAll();
            }

            //When Textbox is visible,clear the selection. That way, models will not be added to
            //dragged nodes one more time. Ref: MAGN-7321
            if (groupTextBlock.IsVisible && e.ClickCount >= 2)
            {
                DynamoSelection.Instance.ClearSelection();
                //Set the panning mode to false if a group is in editing mode.
                if (ViewModel.WorkspaceViewModel.IsPanning)
                {
                    ViewModel.WorkspaceViewModel.DynamoViewModel.BackgroundPreviewViewModel.TogglePan(null);
                }
                e.Handled = true;
            }

            //When the Zoom * Fontsized factor is less than 7, then
            //show the edit window
            if (!groupTextBlock.IsVisible && e.ClickCount >= 2)
            {
                var editWindow = new EditWindow(ViewModel.WorkspaceViewModel.DynamoViewModel, true)
                {
                    Title = Dynamo.Wpf.Properties.Resources.EditAnnotationTitle
                };
                editWindow.BindToProperty(DataContext, new Binding("AnnotationText")
                {
                    Mode = BindingMode.TwoWay,
                    Source = (DataContext as AnnotationViewModel),
                    UpdateSourceTrigger = UpdateSourceTrigger.Explicit
                });

                editWindow.ShowDialog();
                e.Handled = true;
            }
        }

        private void AnnotationView_OnMouseRightButtonDown(object sender, MouseButtonEventArgs e)
        {
            ViewModel.SelectAll();
        }

        /// <summary>
        /// Handles the OnMouseRightButtonU event of the AnnotationView control - opens the context menu.
        /// </summary>
        private void AnnotationView_OnMouseRightButtonUp(object sender, MouseButtonEventArgs e)
        {
            if (!GroupContextMenuPopup.IsOpen)
            {
                OpenContextMenuAtMouse();
                e.Handled = true;
            }
        }

        /// <summary>
        /// Handles the OnTextChanged event of the groupTextBox control.
        /// Calculates the height of a Group based on the height of textblock
        /// </summary>
        /// <param name="sender">The source of the event.</param>
        /// <param name="e">The <see cref="TextChangedEventArgs"/> instance containing the event data.</param>
        private void GroupTextBox_OnTextChanged(object sender, TextChangedEventArgs e)
        {
            if (ViewModel is null || !IsLoaded || _isUpdatingLayout) return;

            _isUpdatingLayout = true;

            // Use Dispatcher.BeginInvoke to batch layout updates
            Dispatcher.BeginInvoke(new Action(() =>
            {
                try
                {
                    SetTextMaxWidth();
                    SetTextHeight();
                }
                finally
                {
                    _isUpdatingLayout = false;
                }
            }), DispatcherPriority.Background);

            if (groupTextBox.ActualHeight > 0 && groupTextBox.ActualWidth > 0)
            {
                ViewModel.WorkspaceViewModel.HasUnsavedChanges = true;
            }
            
        }

        /// <summary>
        /// Handles the SizeChanged event of the groupTextBlock control.
        /// This function calculates the height of a group based on font size
        /// </summary>
        /// <param name="sender">The source of the event.</param>
        /// <param name="e">The <see cref="SizeChangedEventArgs"/> instance containing the event data.</param>
        private void GroupTextBlock_SizeChanged(object sender, SizeChangedEventArgs e)
        {
            if (ViewModel != null && (e.HeightChanged || e.WidthChanged) && !_isUpdatingLayout)
            {
                _isUpdatingLayout = true;
                
                // Use Dispatcher.BeginInvoke to batch layout updates
                Dispatcher.BeginInvoke(new Action(() =>
                {
                    try
                    {
                        SetTextMaxWidth();
                        SetTextHeight();
                        ViewModel.UpdateProxyPortsPosition();
                    }
                    finally
                    {
                        _isUpdatingLayout = false;
                    }
                }), DispatcherPriority.Background);
            }
        }

        /// <summary>
        /// Select the text in textbox
        /// </summary>
        /// <param name="sender">The source of the event.</param>
        /// <param name="e">The <see cref="DependencyPropertyChangedEventArgs"/> instance containing the event data.</param>
        private void GroupTextBox_OnIsVisibleChanged(object sender, DependencyPropertyChangedEventArgs e)
        {
            var textbox = sender as TextBox;
            if (textbox == null || textbox.Visibility != Visibility.Visible) return;

            //Record the value here, this is useful when title is popped from stack during undo
            ViewModel.WorkspaceViewModel.DynamoViewModel.ExecuteCommand(
                new DynCmd.UpdateModelValueCommand(
                    Guid.Empty, ViewModel.AnnotationModel.GUID, "TextBlockText",
                    groupTextBox.Text));

            ViewModel.WorkspaceViewModel.DynamoViewModel.RaiseCanExecuteUndoRedo();

            textbox.Focus();
            if (textbox.Text.Equals(Properties.Resources.GroupNameDefaultText))
            {
                textbox.SelectAll();
            }
        }

        /// <summary>
        /// Set the Mouse caret at the end
        /// </summary>
        /// <param name="sender">The source of the event.</param>
        /// <param name="e">The <see cref="RoutedEventArgs"/> instance containing the event data.</param>
        private void GroupTextBox_OnGotFocus(object sender, RoutedEventArgs e)
        {
            this.groupTextBox.CaretIndex = Int32.MaxValue;
        }

        /// <summary>
        /// This function will delete the group with modes
        /// </summary>
        /// <param name="sender">The sender.</param>
        /// <param name="e">The <see cref="RoutedEventArgs"/> instance containing the event data.</param>
        private void OnDeleteAnnotation(object sender, RoutedEventArgs e)
        {
            //Select the group and the models within that group
            if (ViewModel != null)
            {
                DynamoSelection.Instance.ClearSelection();
                ViewModel.SelectAll();
                ViewModel.WorkspaceViewModel.DynamoViewModel.DeleteCommand.Execute(null);

                Analytics.TrackEvent(Actions.Delete, Categories.GroupOperations);
            }
        }

        /// <summary>
        /// This function will run graph layout algorithm to the nodes inside the selected group.
        /// </summary>
        /// <param name="sender">The sender.</param>
        /// <param name="e">The <see cref="RoutedEventArgs"/> instance containing the event data.</param>
        private void OnGraphLayoutAnnotation(object sender, RoutedEventArgs e)
        {
            if (ViewModel != null)
            {
                DynamoSelection.Instance.ClearSelection();
                ViewModel.SelectAll();
                ViewModel.WorkspaceViewModel.DynamoViewModel.GraphAutoLayoutCommand.Execute(null);
            }
        }

        private void GroupDescriptionTextBox_OnIsVisibleChanged(object sender, DependencyPropertyChangedEventArgs e)
        {
            var textbox = sender as TextBox;
            if (textbox == null || textbox.Visibility != Visibility.Visible) return;

            //Record the value here, this is useful when title is popped from stack during undo
            ViewModel.WorkspaceViewModel.DynamoViewModel.ExecuteCommand(
                new DynCmd.UpdateModelValueCommand(
                    Guid.Empty, ViewModel.AnnotationModel.GUID, nameof(AnnotationModel.AnnotationDescriptionText),
                    groupDescriptionTextBox.Text));

            ViewModel.WorkspaceViewModel.DynamoViewModel.RaiseCanExecuteUndoRedo();

            textbox.Focus();
            if (textbox.Text.Equals(Properties.Resources.GroupDefaultText))
            {
                textbox.SelectAll();
            }
        }

        private void GroupDescriptionTextBox_GotFocus(object sender, RoutedEventArgs e)
        {
            this.groupDescriptionTextBox.CaretIndex = Int32.MaxValue;
        }

        private void GroupDescriptionTextBox_TextChanged(object sender, TextChangedEventArgs e)
        {
            if (ViewModel is null || !IsLoaded) return;

            SetTextHeight();
            if (groupDescriptionTextBox.ActualHeight > 0 && groupDescriptionTextBox.ActualWidth > 0)
            {
                ViewModel.WorkspaceViewModel.HasUnsavedChanges = true;
            }

        }

        private void CollapsedAnnotationRectangle_SizeChanged(object sender, SizeChangedEventArgs e)
        {
            SetModelAreaHeight();
        }

        private void CollapsedAnnotationRectangle_IsVisibleChanged(object sender, DependencyPropertyChangedEventArgs e)
        {
            SetModelAreaHeight();
        }

        private void contextMenu_Click(object sender, RoutedEventArgs e) 
        {
            ViewModel.SelectAll();
            OpenContextMenuAtMouse();
        }

        private void AnnotationRectangleThumb_DragDelta(object sender, System.Windows.Controls.Primitives.DragDeltaEventArgs e)
        {
            var xAdjust = (ViewModel.Width) + e.HorizontalChange;
            var yAdjust = (ViewModel.Height) + e.VerticalChange;

            if (xAdjust >= ViewModel.Width - ViewModel.AnnotationModel.WidthAdjustment)
            {
                ViewModel.AnnotationModel.WidthAdjustment += e.HorizontalChange;
                ViewModel.WorkspaceViewModel.HasUnsavedChanges = true;
            }

            if (yAdjust >= ViewModel.Height - ViewModel.AnnotationModel.HeightAdjustment)
            {
                ViewModel.AnnotationModel.HeightAdjustment += e.VerticalChange;
                ViewModel.WorkspaceViewModel.HasUnsavedChanges = true;

            }
        }

        private void Thumb_MouseEnter(object sender, MouseEventArgs e)
        {
            ViewModel.WorkspaceViewModel.CurrentCursor = CursorLibrary.GetCursor(CursorSet.ResizeDiagonal);
        }

        private void Thumb_MouseLeave(object sender, MouseEventArgs e)
        {
            ViewModel.WorkspaceViewModel.CurrentCursor = CursorLibrary.GetCursor(CursorSet.Pointer);
        }

        private void GroupDescriptionTextBlock_IsVisibleChanged(object sender, DependencyPropertyChangedEventArgs e)
        {
            SetTextHeight();
        }

        private void GroupDescriptionControls_SizeChanged(object sender, SizeChangedEventArgs e)
        {
            SetTextHeight();
        }

        #region Context Menu Logic

        private void OpenContextMenuAtMouse()
        {
            var workspaceView = WpfUtilities.FindParent<WorkspaceView>(this);
            if (workspaceView == null) return;

            var outerCanvas = workspaceView.OuterCanvas;
            if (outerCanvas == null) return;

            // Firstly, close the workspace context menu if it's open            
            if (workspaceView.ContextMenuPopup != null)
            {
                workspaceView.ContextMenuPopup.IsOpen = false;
            }

            isSearchFromGroupContext = true;

            var mousePosInOuter = Mouse.GetPosition(outerCanvas);

            // Convert mouse position from outerCanvas to WorkspaceElements
            var workspaceElements = workspaceView.FindName("WorkspaceElements") as UIElement;
            if (workspaceElements == null) return;

            var transform = outerCanvas.TransformToDescendant(workspaceElements);
            var mousePosInWorkspace = transform.Transform(mousePosInOuter);

            // Save correct position and reset the text
            var searchViewModel = ViewModel.WorkspaceViewModel.InCanvasSearchViewModel;
            searchViewModel.InCanvasSearchPosition = mousePosInWorkspace;
            searchViewModel.SearchText = string.Empty;

            // Rebuild content for dynamic state
            var border = new Border
            {
                Background = _midGreyBrush,
                Child = CreatePopupPanel()
            };
            border.PreviewKeyDown += GroupContextMenu_KeyDown;

            GroupContextMenuPopup.Child = border;
            GroupContextMenuPopup.PlacementTarget = outerCanvas;
            GroupContextMenuPopup.Placement = PlacementMode.MousePoint;
            GroupContextMenuPopup.IsOpen = true;
        }

        private void OnSearchViewModelPropertyChanged(object sender, PropertyChangedEventArgs e)
        {
            if (e.PropertyName != nameof(SearchViewModel.SearchText)) return;

            var searchText = ViewModel.WorkspaceViewModel.InCanvasSearchViewModel.SearchText;

            bool isSearching = !string.IsNullOrWhiteSpace(searchText);

            // Collapse/hide other popup items based on search
            foreach (var child in groupPopupPanel.Children)
            {
                // Skip the search box itself
                if (child is InCanvasSearchControl)
                    continue;

                if (child is UIElement element)
                    element.Visibility = isSearching ? Visibility.Collapsed : Visibility.Visible;
            }
        }

        private void OnWorkspaceNodesChanged(object sender, NotifyCollectionChangedEventArgs e)
        {
            if (!isSearchFromGroupContext) return;

            if (e.Action == NotifyCollectionChangedAction.Add && e.NewItems?.Count > 0)
            {
                if (e.NewItems[0] is NodeViewModel nodeViewModel)
                {
                    ViewModel.AnnotationModel.AddToTargetAnnotationModel(nodeViewModel.NodeModel);
                }
            }
        }

        private void OnNodeColorRectangleClicked(object sender, MouseButtonEventArgs e)
        {
            if (sender is Rectangle rectangle)
            {
                if (rectangle.Fill is SolidColorBrush brush)
                {
                    // Update the model background color
                    ViewModel.WorkspaceViewModel.DynamoViewModel.ExecuteCommand(
                        new DynCmd.UpdateModelValueCommand(
                            Guid.Empty,
                            ViewModel.AnnotationModel.GUID,
                            "Background",
                            brush.Color.ToString()));

                    // Update the ViewModel color
                    ViewModel.Background = brush.Color;

                    GroupContextMenuPopup.IsOpen = false;
                }
            }
        }

        private void GroupContextMenu_KeyDown(object sender, KeyEventArgs e)
        {
            if (e.Key == Key.O && Keyboard.Modifiers == System.Windows.Input.ModifierKeys.None)
            {
                OnUngroupAnnotation(this, new RoutedEventArgs());
                e.Handled = true;
                GroupContextMenuPopup.IsOpen = false;
            }
        }

        #endregion

        #endregion

        #region Control Templates

        private ControlTemplate CreateGroupExpanderTemplate()
        {
            var template = new ControlTemplate(typeof(ToggleButton));

            // Create Border
            var borderFactory = new FrameworkElementFactory(typeof(Border), "expanderBorder");
            borderFactory.SetValue(Border.BackgroundProperty, new TemplateBindingExtension(Control.BackgroundProperty));
            borderFactory.SetValue(Border.BorderBrushProperty, new TemplateBindingExtension(Control.BorderBrushProperty));
            borderFactory.SetValue(Border.BorderThicknessProperty, new TemplateBindingExtension(Control.BorderThicknessProperty));
            borderFactory.SetValue(Border.PaddingProperty, new TemplateBindingExtension(Control.PaddingProperty));

            // Create Grid
            var gridFactory = new FrameworkElementFactory(typeof(Grid));

            // Add ColumnDefinition
            var columnDef = new FrameworkElementFactory(typeof(ColumnDefinition));
            columnDef.SetValue(ColumnDefinition.WidthProperty, GridLength.Auto);
            gridFactory.AppendChild(columnDef);

            // Add Rectangle
            var rectangleFactory = new FrameworkElementFactory(typeof(Rectangle));
            rectangleFactory.SetValue(Rectangle.FillProperty, Brushes.Transparent);
            rectangleFactory.SetValue(Grid.ColumnSpanProperty, 1);
            gridFactory.AppendChild(rectangleFactory);

            // Add Image
            var imageFactory = new FrameworkElementFactory(typeof(Image), "sign");
            imageFactory.SetValue(Image.SourceProperty, _caretDownGreyImage);
            imageFactory.SetValue(FrameworkElement.WidthProperty, 16.0);
            imageFactory.SetValue(FrameworkElement.HeightProperty, 16.0);
            gridFactory.AppendChild(imageFactory);

            // Set Grid as Border's child
            borderFactory.AppendChild(gridFactory);

            // Set Border as template's visual tree
            template.VisualTree = borderFactory;

            // Add triggers
            AddExpanderTriggers(template);

            return template;
        }

        private void AddExpanderTriggers(ControlTemplate template)
        {
            // First MultiDataTrigger
            var trigger1 = new MultiDataTrigger();
            trigger1.Conditions.Add(new Condition(
                new Binding("IsMouseOver") { RelativeSource = RelativeSource.Self },
                false));
            trigger1.Conditions.Add(new Condition(
                new Binding("IsChecked") { RelativeSource = RelativeSource.Self },
                false));
            trigger1.Conditions.Add(new Condition(
                new Binding("Background") { Converter = _backgroundConditionEvaluator },
                false));
            trigger1.Setters.Add(new Setter(Image.SourceProperty, _caretDownGreyImage, "sign"));

            // Second MultiDataTrigger
            var trigger2 = new MultiDataTrigger();
            trigger2.Conditions.Add(new Condition(
                new Binding("IsMouseOver") { RelativeSource = RelativeSource.Self },
                false));
            trigger2.Conditions.Add(new Condition(
                new Binding("IsChecked") { RelativeSource = RelativeSource.Self },
                false));
            trigger2.Conditions.Add(new Condition(
                new Binding("Background") { Converter = _backgroundConditionEvaluator },
                true));
            trigger2.Setters.Add(new Setter(Image.SourceProperty, _caretDownWhiteImage, "sign"));

            // Third MultiDataTrigger
            var trigger3 = new MultiDataTrigger();
            trigger3.Conditions.Add(new Condition(
                new Binding("IsMouseOver") { RelativeSource = RelativeSource.Self },
                true));
            trigger3.Conditions.Add(new Condition(
                new Binding("IsChecked") { RelativeSource = RelativeSource.Self },
                false));
            trigger3.Setters.Add(new Setter(Image.SourceProperty, _caretDownHoverImage, "sign"));

            // Fourth MultiDataTrigger
            var trigger4 = new MultiDataTrigger();
            trigger4.Conditions.Add(new Condition(
                new Binding("IsMouseOver") { RelativeSource = RelativeSource.Self },
                false));
            trigger4.Conditions.Add(new Condition(
                new Binding("IsChecked") { RelativeSource = RelativeSource.Self },
                true));
            trigger4.Conditions.Add(new Condition(
                new Binding("Background") { Converter = _backgroundConditionEvaluator },
                false));
            trigger4.Setters.Add(new Setter(Image.SourceProperty, _caretUpGreyImage, "sign"));

            // Fifth MultiDataTrigger
            var trigger5 = new MultiDataTrigger();
            trigger5.Conditions.Add(new Condition(
                new Binding("IsMouseOver") { RelativeSource = RelativeSource.Self },
                false));
            trigger5.Conditions.Add(new Condition(
                new Binding("IsChecked") { RelativeSource = RelativeSource.Self },
                true));
            trigger5.Conditions.Add(new Condition(
                new Binding("Background") { Converter = _backgroundConditionEvaluator },
                true));
            trigger5.Setters.Add(new Setter(Image.SourceProperty, _caretUpWhiteImage, "sign"));

            // Sixth MultiDataTrigger
            var trigger6 = new MultiDataTrigger();
            trigger6.Conditions.Add(new Condition(
                new Binding("IsMouseOver") { RelativeSource = RelativeSource.Self },
                true));
            trigger6.Conditions.Add(new Condition(
                new Binding("IsChecked") { RelativeSource = RelativeSource.Self },
                true));
            trigger6.Setters.Add(new Setter(Image.SourceProperty, _caretUpHoverImage, "sign"));

            // Add all triggers to template
            template.Triggers.Add(trigger1);
            template.Triggers.Add(trigger2);
            template.Triggers.Add(trigger3);
            template.Triggers.Add(trigger4);
            template.Triggers.Add(trigger5);
            template.Triggers.Add(trigger6);
        }

        private ControlTemplate CreateFrozenButtonZoomedOutTemplate()
        {
            var template = new ControlTemplate(typeof(Button));

            var imageFactory = new FrameworkElementFactory(typeof(Image));
            imageFactory.Name = "FrozenImageZoomedOut";
            imageFactory.SetValue(Image.WidthProperty, new TemplateBindingExtension(Button.WidthProperty));
            imageFactory.SetValue(Image.HeightProperty, new TemplateBindingExtension(Button.HeightProperty));
            imageFactory.SetValue(Image.SourceProperty, _frozenDarkImage);

            template.VisualTree = imageFactory;

            var multiTrigger = new MultiDataTrigger();
            multiTrigger.Conditions.Add(new Condition
            {
                Binding = new Binding("IsMouseOver")
                {
                    RelativeSource = new RelativeSource(RelativeSourceMode.Self)
                },
                Value = true
            });

            multiTrigger.Setters.Add(new Setter
            {
                TargetName = "FrozenImageZoomedOut",
                Property = Image.SourceProperty,
                Value = _frozenHoverImage
            });

            template.Triggers.Add(multiTrigger);

            return template;
        }

        private ControlTemplate CreateFrozenButtonZoomedInTemplate()
        {
            var template = new ControlTemplate(typeof(Button));

            // Create the Image
            var imageFactory = new FrameworkElementFactory(typeof(Image));
            imageFactory.Name = "FrozenImageZoomedIn";
            imageFactory.SetValue(Image.SourceProperty, _frozenDarkImage);

            template.VisualTree = imageFactory;

            // Create MouseOver trigger
            var mouseOverTrigger = new MultiDataTrigger();
            mouseOverTrigger.Conditions.Add(new Condition
            {
                Binding = new Binding("IsMouseOver")
                {
                    RelativeSource = new RelativeSource(RelativeSourceMode.Self)
                },
                Value = true
            });
            mouseOverTrigger.Setters.Add(new Setter(Image.SourceProperty, _frozenHoverImage, "FrozenImageZoomedIn"));

            // Create Background condition trigger
            var backgroundTrigger = new MultiDataTrigger();
            backgroundTrigger.Conditions.Add(new Condition
            {
                Binding = new Binding("DataContext.Background")
                {
                    RelativeSource = new RelativeSource(RelativeSourceMode.FindAncestor, typeof(UserControl), 1),
                    Converter = _backgroundConditionEvaluator
                },
                Value = true
            });
            backgroundTrigger.Conditions.Add(new Condition
            {
                Binding = new Binding("IsMouseOver")
                {
                    RelativeSource = new RelativeSource(RelativeSourceMode.Self)
                },
                Value = false
            });
            backgroundTrigger.Setters.Add(new Setter(Image.SourceProperty, _frozenLightImage, "FrozenImageZoomedIn"));

            // Add triggers to template
            template.Triggers.Add(mouseOverTrigger);
            template.Triggers.Add(backgroundTrigger);

            return template;
        }
        #endregion

        #region Setup UI

        #region Frozen Zoom Button

        private Grid CreateFrozenButtonZoomedOutGrid()
        {
            var grid = new Grid
            {
                Name = "FrozenButtonGrid"
            };
            Grid.SetRow(grid, 0);
            Grid.SetRowSpan(grid, 2);
            Grid.SetColumn(grid, 0);
            Grid.SetColumnSpan(grid, 4);
            Panel.SetZIndex(grid, 1);

            // Create the Style for the Grid
            var gridStyle = new Style(typeof(Grid));
            gridStyle.Setters.Add(new Setter(UIElement.VisibilityProperty, Visibility.Collapsed));

            // MultiDataTrigger
            var multiTrigger = new MultiDataTrigger();

            // Condition 1: DataContext.AnnotationModel.IsFrozen == true
            multiTrigger.Conditions.Add(new Condition
            {
                Binding = new Binding("DataContext.AnnotationModel.IsFrozen")
                {
                    RelativeSource = new RelativeSource(RelativeSourceMode.FindAncestor, typeof(UserControl), 1)
                },
                Value = true
            });

            // Condition 2: DataContext.IsExpanded == false
            multiTrigger.Conditions.Add(new Condition
            {
                Binding = new Binding("DataContext.IsExpanded")
                {
                    RelativeSource = new RelativeSource(RelativeSourceMode.FindAncestor, typeof(UserControl), 1)
                },
                Value = false
            });

            // Condition 3: DataContext.Zoom (with converter) == Visible
            multiTrigger.Conditions.Add(new Condition
            {
                Binding = new Binding("DataContext.Zoom")
                {
                    RelativeSource = new RelativeSource(RelativeSourceMode.FindAncestor, typeof(WorkspaceView), 1),
                    Converter = _zoomToVisibilityCollapsedConverter
                },
                Value = Visibility.Visible
            });

            // Setter for the trigger
            multiTrigger.Setters.Add(new Setter(UIElement.VisibilityProperty, Visibility.Visible));

            // Add the trigger to the style
            gridStyle.Triggers.Add(multiTrigger);

            // Assign the style to the grid
            grid.Style = gridStyle;

            // Create the Button
            var button = new Button
            {
                Width = 64,
                Height = 64,
                Template = CreateFrozenButtonZoomedOutTemplate(),
            };

            // Create the ToolTip
            var toolTip = new ToolTip
            {
                Style = _createGenericToolTipLightStyle,
                Content = new TextBlock
                {
                    Text = Wpf.Properties.Resources.GroupFrozenButtonToolTip
                }
            };
            button.ToolTip = toolTip;
            button.SetBinding(Button.CommandProperty, new Binding("ToggleIsFrozenGroupCommand"));

            // Add the Button to the Grid
            grid.Children.Add(button);
            frozenButtonZoomedOutGrid = grid;
            return frozenButtonZoomedOutGrid;
        }

        #endregion

        #region Borders
        /// <summary>
        /// Creates a persistent border that will always be visible around the annotation.
        /// </summary>
        /// <returns></returns>
        private Border CreatePersistentBorder()
        {
            var persistentBorder = new Border
            {
                Name = "persistentBorder",
                BorderThickness = new Thickness(2),
                CornerRadius = _cornerRadius,
                IsHitTestVisible = false,
                Margin = new Thickness(-1)
            };

            // Set Grid properties
            Grid.SetRowSpan(persistentBorder, 2);
            Canvas.SetZIndex(persistentBorder, 41);

            persistentBorder.SetBinding(Border.BorderBrushProperty, new Binding("Background"));
            persistentBorder.SetBinding(Border.VisibilityProperty, new Binding("Nodes")
            {
                Converter = _listHasMoreThanNItemsToVisibilityConverter
            });

            return persistentBorder;
        }

        /// <summary>
        /// Creates a selection border that will be visible when the annotation is selected.
        /// </summary>
        /// <returns></returns>
        private Border CreateSelectionBorder()
        {
            var selectionBorder = new Border
            {
                Name = "selectionBorder",
                Background = Brushes.Transparent,
                BorderThickness = new Thickness(2),
                CornerRadius = _cornerRadius,
                IsHitTestVisible = false,
                Margin = new Thickness(-1)
            };

            Grid.SetRowSpan(selectionBorder, 2);
            Canvas.SetZIndex(selectionBorder, 41);

            selectionBorder.SetBinding(Border.BorderBrushProperty, new Binding("PreviewState")
            {
                UpdateSourceTrigger = UpdateSourceTrigger.PropertyChanged,
                Mode = BindingMode.OneWay,
                Converter = _connectionStateToBrushConverter
            });

            selectionBorder.SetBinding(Border.VisibilityProperty, new Binding("PreviewState")
            {
                UpdateSourceTrigger = UpdateSourceTrigger.PropertyChanged,
                Mode = BindingMode.OneWay,
                Converter = _connectionStateToVisibilityCollapsedConverter
            });

            return selectionBorder;
        }

        /// <summary>
        /// Creates a border that will be visible when the node is being hovered over.
        /// If a node is dragged over this group (and that node does not already belong to another group)
        /// this border is activated, indicating that the node can be dropped into the group.
        /// The visibility of this is controlled by the AnnotationViewModel property 'NodeHoveringState'
        /// which is set in the StateMachine.
        /// </summary>
        /// <returns></returns>
        private Border CreateNodeHoverBorder()
        {
            var nodeHoverBorder = new Border
            {
                Name = "nodeHoveringStateBorder",
                Background = Brushes.Transparent,
                BorderBrush = _primaryCharcoal300,
                BorderThickness = new Thickness(6),
                CornerRadius = _cornerRadius,
                IsHitTestVisible = false,
                Margin = new Thickness(-4)
            };

            Grid.SetRowSpan(nodeHoverBorder, 2);
            Canvas.SetZIndex(nodeHoverBorder, 41);

            nodeHoverBorder.SetBinding(Border.VisibilityProperty, new Binding("NodeHoveringState")
            {
                Converter = _boolToVisibilityCollapsedConverter
            });

            return nodeHoverBorder;
        }
        #endregion

        #region Group Expander

        private Expander CreateGroupExpander()
        {
            groupExpander = new Expander
            {
                Name = "GroupExpander"
            };

            Grid.SetRow(groupExpander, 0);

            groupExpander.SetBinding(FrameworkElement.WidthProperty, new Binding("Width"));
            groupExpander.SetBinding(Expander.IsExpandedProperty, new Binding("IsExpanded")
            {
                Mode = BindingMode.TwoWay
            });

            textBlockGrid = new Grid
            {
                Name = "textBlockGrid",
                Height = double.NaN,  // "Auto" in XAML
                VerticalAlignment = VerticalAlignment.Top,
                Margin = new Thickness(5, 0, 5, 0)
            };

            Grid.SetRow(textBlockGrid, 0);

            textBlockGrid.SetBinding(FrameworkElement.MaxWidthProperty, new Binding("Width"));

            // Add RowDefinitions
            textBlockGrid.RowDefinitions.Add(new RowDefinition
            {
                Name = "GroupNameRow",
                Height = GridLength.Auto
            });
            textBlockGrid.RowDefinitions.Add(new RowDefinition
            {
                Name = "GroupDescriptionRow",
                Height = GridLength.Auto
            });

            textBlockGrid.Children.Add(CreateGroupNameControl());
            textBlockGrid.Children.Add(CreateGroupDescriptionControls());
            SetupGridTriggers();

            groupExpander.Header = textBlockGrid;
            groupExpander.Content = CreateAnnotationGrid();

            return groupExpander;
        }
        private ContentControl CreateGroupNameControl()
        {
            groupNameControl = new ContentControl
            {
                Name = "groupNameControl",
                MinHeight = 20,
                Margin = new Thickness(0, 0, 0, 10)
            };
            Grid.SetRow(groupNameControl, 0);
            groupNameControl.SetBinding(FrameworkElement.WidthProperty, new Binding("Width"));

            var grid = new Grid
            {
                Margin = new Thickness(0, 0, 20, 0)
            };

            //Group name text controls
            groupTextBlock = new TextBlock
            {
                Name = "groupTextBlock",
                FontFamily = new FontFamily("Trebuchet"),
                LineStackingStrategy = LineStackingStrategy.BlockLineHeight,
                TextWrapping = TextWrapping.WrapWithOverflow,
                Visibility = Visibility.Visible
            };
            groupTextBlock.SetBinding(TextBlock.TextProperty, new Binding("AnnotationText")
            {
                Converter = _annotationTextConverter,
                ConverterParameter = "TextBlock"
            });
            groupTextBlock.SetBinding(TextBlock.ForegroundProperty, new Binding("Background")
            {
                Converter = _textForegroundSaturationColorConverter
            });
            groupTextBlock.SetBinding(TextBlock.FontSizeProperty, new Binding("FontSize"));

            groupTextBox = new TextBox
            {
                Name = "groupTextBox",
                FontFamily = new FontFamily("Trebuchet"),
                TextWrapping = TextWrapping.WrapWithOverflow,
                Visibility = Visibility.Collapsed,
                AcceptsReturn = true,
                AcceptsTab = true
            };
            Grid.SetColumn(groupTextBox, 0);
            groupTextBox.SetBinding(TextBox.TextProperty, new Binding("AnnotationText")
            {
                Converter = _annotationTextConverter,
                ConverterParameter = "TextBox"
            });
            groupTextBox.SetBinding(TextBox.FontSizeProperty, new Binding("FontSize"));
            groupTextBox.IsVisibleChanged += GroupTextBox_OnIsVisibleChanged;
            groupTextBox.GotFocus += GroupTextBox_OnGotFocus;
            groupTextBox.TextChanged += GroupTextBox_OnTextChanged;

            // Add controls to the grid
            grid.Children.Add(groupTextBlock);
            grid.Children.Add(groupTextBox);

            groupNameControl.Content = grid;

            return groupNameControl;
        }
        private ContentControl CreateGroupDescriptionControls()
        {
            groupDescriptionControls = new ContentControl
            {
                Name = "groupDescriptionControls",
                MinHeight = 20,
                Margin = new Thickness(0, -10, 30, 0)
            };

            Grid.SetRow(groupDescriptionControls, 1);

            // Add event handlers
            groupDescriptionControls.SizeChanged += GroupDescriptionControls_SizeChanged;
            groupDescriptionControls.IsVisibleChanged += GroupDescriptionTextBlock_IsVisibleChanged;

            // Create the inner Grid
            var grid = new Grid();

            groupDescriptionTextBlock = new TextBlock
            {
                Name = "groupDescriptionTextBlock",
                FontFamily = new FontFamily("Trebuchet"),
                FontSize = 12,
                LineStackingStrategy = LineStackingStrategy.BlockLineHeight,
                TextWrapping = TextWrapping.Wrap,
                Visibility = Visibility.Visible
            };
            groupDescriptionTextBlock.SetBinding(TextBlock.TextProperty, new Binding("AnnotationDescriptionText")
            {
                Converter = _annotationTextConverter
            });
            groupDescriptionTextBlock.SetBinding(TextBlock.ForegroundProperty, new Binding("Background")
            {
                Converter = _textForegroundSaturationColorConverter
            });

            groupDescriptionTextBox = new TextBox
            {
                Name = "groupDescriptionTextBox",
                FontFamily = new FontFamily("Trebuchet"),
                FontSize = 12,
                TextWrapping = TextWrapping.Wrap,
                Visibility = Visibility.Collapsed,
                AcceptsReturn = true,
                AcceptsTab = true
            };
            groupDescriptionTextBox.SetBinding(TextBox.TextProperty, new Binding("AnnotationDescriptionText")
            {
                Converter = _annotationTextConverter
            });
            groupDescriptionTextBox.IsVisibleChanged += GroupDescriptionTextBox_OnIsVisibleChanged;
            groupDescriptionTextBox.GotFocus += GroupDescriptionTextBox_GotFocus;
            groupDescriptionTextBox.TextChanged += GroupDescriptionTextBox_TextChanged;

            var style = new Style(typeof(ContentControl));

            // Add default visibility setter
            style.Setters.Add(new Setter(UIElement.VisibilityProperty, Visibility.Collapsed));

            // Create DataTrigger for GroupExpander.IsExpanded
            var dataTrigger = new DataTrigger
            {
                Binding = new Binding("IsExpanded") { RelativeSource = new RelativeSource(RelativeSourceMode.FindAncestor, typeof(Expander), 1) },
                Value = true
            };
            dataTrigger.Setters.Add(new Setter(UIElement.VisibilityProperty, Visibility.Visible));
            style.Triggers.Add(dataTrigger);

            // Add controls to the grid
            grid.Children.Add(groupDescriptionTextBlock);
            grid.Children.Add(groupDescriptionTextBox);

            groupDescriptionControls.Content = grid;
            groupDescriptionControls.Style = style;

            return groupDescriptionControls;
        }

        private void SetupGridTriggers()
        {
            // Add double-click triggers
            AddTrigger(ContentControl.MouseDoubleClickEvent, "groupNameControl", "groupTextBlock", "groupTextBox", true);
            AddTrigger(ContentControl.MouseDoubleClickEvent, "groupDescriptionControls", "groupDescriptionTextBlock", "groupDescriptionTextBox", true);

            // Add lost focus triggers
            AddTrigger(TextBox.LostKeyboardFocusEvent, "groupTextBox", "groupTextBlock", "groupTextBox", false);
            AddTrigger(TextBox.LostKeyboardFocusEvent, "groupDescriptionTextBox", "groupDescriptionTextBlock", "groupDescriptionTextBox", false);
        }
        private Storyboard CreateStoryboard(string textBlockName, string textBoxName, bool isDoubleClick)
        {
            var storyboard = new Storyboard();

            // Add animations
            AddAnimation(storyboard, textBlockName, "TextBlock", isDoubleClick, true);
            AddAnimation(storyboard, textBoxName, "TextBox", isDoubleClick, true);
            AddAnimation(storyboard, textBoxName, "TextBox", isDoubleClick, false);

            return storyboard;
        }
        private void AddTrigger(RoutedEvent routedEvent, string sourceName, string textBlockName, string textBoxName, bool isDoubleClick)
        {
            var trigger = new EventTrigger
            {
                RoutedEvent = routedEvent,
                SourceName = sourceName
            };
            var storyboard = CreateStoryboard(textBlockName, textBoxName, isDoubleClick);
            trigger.Actions.Add(new BeginStoryboard { Storyboard = storyboard });
            textBlockGrid.Triggers.Add(trigger);
        }
        private void AddAnimation(Storyboard storyboard, string targetName, string targetType, bool isDoubleClick, bool isVisibility)
        {
            if (isVisibility)
            {
                var visibilityAnimation = new ObjectAnimationUsingKeyFrames();
                Storyboard.SetTargetName(visibilityAnimation, targetName);
                Storyboard.SetTargetProperty(visibilityAnimation, new PropertyPath($"({targetType}.Visibility)"));
                visibilityAnimation.Duration = TimeSpan.Zero;

                var keyFrame = new DiscreteObjectKeyFrame
                {
                    KeyTime = KeyTime.FromTimeSpan(TimeSpan.Zero)
                };

                if (isDoubleClick)
                {
                    // Use the static converter instance
                    var visibility = targetType == "TextBlock" ?
                        _groupTitleVisibilityConverter.Convert(Visibility.Visible, typeof(Visibility), "FlipTextblock", null) :
                        _groupTitleVisibilityConverter.Convert(Visibility.Visible, typeof(Visibility), "FlipTextbox", null);

                    keyFrame.Value = visibility;
                }
                else
                {
                    // For lost focus, we use direct Visibility values
                    keyFrame.Value = targetType == "TextBlock" ? Visibility.Visible : Visibility.Collapsed;
                }

                visibilityAnimation.KeyFrames.Add(keyFrame);
                storyboard.Children.Add(visibilityAnimation);
            }
            else
            {
                var focusableAnimation = new BooleanAnimationUsingKeyFrames();
                Storyboard.SetTargetName(focusableAnimation, targetName);
                Storyboard.SetTargetProperty(focusableAnimation, new PropertyPath("(TextBox.Focusable)"));

                var focusableKeyFrame = new DiscreteBooleanKeyFrame
                {
                    KeyTime = KeyTime.FromTimeSpan(TimeSpan.Zero),
                    Value = true
                };

                focusableAnimation.KeyFrames.Add(focusableKeyFrame);
                storyboard.Children.Add(focusableAnimation);
            }
        }

        #endregion

        #region Main Grid

        private Grid CreateAnnotationGrid()
        {
            var grid = new Grid();

            // Add the Canvas
            var annotationRectangle = CreateAnnotationRectangle();
            grid.Children.Add(annotationRectangle);

            // Add the Resize Thumb
            mainGroupThumb = CreateResizeThumb();
            grid.Children.Add(mainGroupThumb);

            return grid;
        }

        private Canvas CreateAnnotationRectangle()
        {
            var canvas = new Canvas
            {
                Name = "AnnotationRectangle",
                IsHitTestVisible = true,
                Background = Brushes.Transparent,
                Opacity = 0.5
            };

            // Set bindings
            canvas.SetBinding(FrameworkElement.WidthProperty, new Binding("Width"));
            canvas.SetBinding(FrameworkElement.HeightProperty, new Binding("ModelAreaHeight"));
            canvas.SetBinding(UIElement.VisibilityProperty, new Binding("IsExpanded")
            {
                Converter = _boolToVisibilityCollapsedConverter
            });

            // Create and add the Path
            var path = new Path
            {
                Stroke = Brushes.Transparent,
                StrokeThickness = 0
            };

            var brush = new SolidColorBrush();
            BindingOperations.SetBinding(brush, SolidColorBrush.ColorProperty,
                new Binding("Background"));
            path.Fill = brush;

            var combinedGeometry = new CombinedGeometry
            {
                GeometryCombineMode = GeometryCombineMode.Exclude
            };

            var rectGeometry = new RectangleGeometry();
            BindingOperations.SetBinding(rectGeometry, RectangleGeometry.RectProperty,
                new Binding("ModelAreaRect"));
            combinedGeometry.Geometry1 = rectGeometry;

            var geometryGroup = new GeometryGroup { FillRule = FillRule.EvenOdd };

            BindingOperations.SetBinding(geometryGroup, GeometryGroup.ChildrenProperty,
                new Binding("NestedGroupsGeometries"));

            combinedGeometry.Geometry2 = geometryGroup;

            path.Data = combinedGeometry;

            canvas.Children.Add(path);

            return canvas;
        }

        private Thumb CreateResizeThumb()
        {
            var thumb = new Thumb();
            thumb.Name = "ResizeThumb";
            thumb.DragDelta += AnnotationRectangleThumb_DragDelta;
            

            thumb.Style = _groupResizeThumbStyle;
            thumb.MouseEnter += Thumb_MouseEnter;
            thumb.MouseLeave += Thumb_MouseLeave;

            return thumb;
        }

        private static Style CreateGroupResizeThumbStyle()
        {
            var style = new Style(typeof(Thumb));

            // Add basic property setters
            style.Setters.Add(new Setter(UIElement.SnapsToDevicePixelsProperty, true));
            style.Setters.Add(new Setter(FrameworkElement.MarginProperty, new Thickness(0, 0, 2.5, 2.5)));
            style.Setters.Add(new Setter(FrameworkElement.WidthProperty, 10.0));
            style.Setters.Add(new Setter(FrameworkElement.HeightProperty, 10.0));
            style.Setters.Add(new Setter(FrameworkElement.HorizontalAlignmentProperty, HorizontalAlignment.Right));
            style.Setters.Add(new Setter(FrameworkElement.VerticalAlignmentProperty, VerticalAlignment.Bottom));

            // Create the control template
            var template = new ControlTemplate(typeof(Thumb));

            // Create the Polygon
            var polygonFactory = new FrameworkElementFactory(typeof(Polygon));
            
            // Set Points collection
            var points = new PointCollection
            {
                new Point(0, 8),
                new Point(8, 8),
                new Point(8, 0)
            };
            polygonFactory.SetValue(Polygon.PointsProperty, points);

            // Set Fill binding
            polygonFactory.SetBinding(Polygon.FillProperty, new Binding("DataContext.Background")
            {
                RelativeSource = new RelativeSource(RelativeSourceMode.FindAncestor, typeof(UserControl), 1),
                Converter = _textForegroundSaturationColorConverter,
                ConverterParameter = "Thumb"
            });

            // Set the template's visual tree
            template.VisualTree = polygonFactory;

            // Add the template setter to the style
            style.Setters.Add(new Setter(Control.TemplateProperty, template));

            return style;
        }

        #endregion

        #region Collapsed controls

        private Border CreateCollapsedAnnotationRectangle()
        {
            var border = new Border
            {
                Name = "collapsedAnnotationRectangle"
            };

            // Set bindings
            border.SetBinding(FrameworkElement.WidthProperty, new Binding("Width"));
            border.SetBinding(FrameworkElement.HeightProperty, new Binding("ModelAreaHeight"));
            border.SetBinding(UIElement.VisibilityProperty, new Binding("IsExpanded")
            {
                ElementName = "GroupExpander",
                Converter = _inverseBooleanToVisibilityCollapsedConverter
            });

            // Set Grid.Row
            Grid.SetRow(border, 1);

            // Set Background
            var backgroundBrush = new SolidColorBrush();
            BindingOperations.SetBinding(backgroundBrush, SolidColorBrush.ColorProperty,
                new Binding("Background"));
            backgroundBrush.Opacity = 0.5;
            border.Background = backgroundBrush;

            // Create and set content
            border.Child = CreateCollapsedMainGrid();

            collapsedAnnotationRectangle = border;

            return collapsedAnnotationRectangle;
        }

        private Grid CreateCollapsedMainGrid()
        {
            var grid = new Grid();

            // Add column definitions
            grid.ColumnDefinitions.Add(new ColumnDefinition { Width = GridLength.Auto });
            grid.ColumnDefinitions.Add(new ColumnDefinition { Width = new GridLength(1, GridUnitType.Star) });
            grid.ColumnDefinitions.Add(new ColumnDefinition { Width = GridLength.Auto });

            // Add row definitions
            grid.RowDefinitions.Add(new RowDefinition { Height = GridLength.Auto });
            grid.RowDefinitions.Add(new RowDefinition { Height = new GridLength(1, GridUnitType.Star) });

            // Add children
            inputPortControl = CreateInputPortControl();
            outputPortControl = CreateOutputPortControl();
            var groupContent = CreateGroupContent();

            grid.Children.Add(inputPortControl);
            grid.Children.Add(outputPortControl);
            grid.Children.Add(groupContent);

            return grid;
        }

        private ItemsControl CreateInputPortControl()
        {
            var itemsControl = new ItemsControl
            {
                Name = "inputPortControl",
                HorizontalContentAlignment = HorizontalAlignment.Left,
                Margin = new Thickness(-25, 10, -25, 10)
            };

            Panel.SetZIndex(itemsControl, 20);
            Grid.SetColumn(itemsControl, 0);
            Grid.SetRow(itemsControl, 0);

            itemsControl.SetBinding(ItemsControl.ItemsSourceProperty, new Binding("InPorts"));

            return itemsControl;
        }

        private ItemsControl CreateOutputPortControl()
        {
            var itemsControl = new ItemsControl
            {
                Name = "outputPortControl",
                HorizontalContentAlignment = HorizontalAlignment.Right,
                Margin = new Thickness(-25, 10, -25, 10)
            };

            Panel.SetZIndex(itemsControl, 20);
            Grid.SetColumn(itemsControl, 2);
            Grid.SetRow(itemsControl, 0);

            itemsControl.SetBinding(ItemsControl.ItemsSourceProperty, new Binding("OutPorts"));

            return itemsControl;
        }

        private Grid CreateGroupContent()
        {
            var grid = new Grid
            {
                Name = "GroupContent"
            };

            Grid.SetRow(grid, 1);
            Grid.SetColumnSpan(grid, 3);

            // Add column definitions
            grid.ColumnDefinitions.Add(new ColumnDefinition { Width = new GridLength(1, GridUnitType.Star) });
            grid.ColumnDefinitions.Add(new ColumnDefinition { Width = GridLength.Auto });
            grid.ColumnDefinitions.Add(new ColumnDefinition { Width = new GridLength(1, GridUnitType.Star) });

            // Add children
            var nestedGroupsLabel = CreateNestedGroupsLabel();
            var nodeCountBorder = CreateNodeCountBorder();

            grid.Children.Add(nestedGroupsLabel);
            grid.Children.Add(nodeCountBorder);

            return grid;
        }

        private Label CreateNestedGroupsLabel()
        {
            var label = new Label
            {
                Name = "NestedGroups",
                Margin = new Thickness(0),
                VerticalAlignment = VerticalAlignment.Center,
                HorizontalAlignment = HorizontalAlignment.Right
            };

            Grid.SetColumn(label, 0);

            label.SetBinding(Label.ContentProperty, new Binding("NestedGroups")
            {
                Converter = _nestedGroupsLabelConverter
            });

            ToolTipService.SetShowOnDisabled(label, false);
            label.SetBinding(ToolTipService.IsEnabledProperty, new Binding("NestedGroups")
            {
                Converter = _collectionHasMoreThanNItemsToBoolConverter
            });

            // Create and set tooltip
            label.ToolTip = CreateNestedGroupsTooltip();

            return label;
        }

        private DynamoToolTip CreateNestedGroupsTooltip()
        {
            var tooltip = new DynamoToolTip
            {
                AttachmentSide = DynamoToolTip.Side.Bottom,
                Style = _dynamoToolTipTopStyle,
                Margin = new Thickness(5, 0, 0, 0)
            };

            var listView = new ListView();
            listView.SetBinding(ListView.ItemsSourceProperty, new Binding("NestedGroups"));

            // Create and set ListView style
            var listViewStyle = new Style(typeof(ListView));
            listViewStyle.Setters.Add(new Setter(ListView.BackgroundProperty, Brushes.Transparent));
            listViewStyle.Setters.Add(new Setter(ListView.BorderThicknessProperty, new Thickness(0)));

            // Create data trigger
            var dataTrigger = new DataTrigger
            {
                Binding = new Binding("NestedGroups")
                {
                    Converter = _collectionHasMoreThanNItemsToBoolConverter
                },
                Value = true
            };

            // Create data template
            var dataTemplate = new DataTemplate(typeof(AnnotationViewModel));
            var textBlockFactory = new FrameworkElementFactory(typeof(TextBlock));
            textBlockFactory.SetBinding(TextBlock.TextProperty, new Binding("AnnotationText"));
            dataTemplate.VisualTree = textBlockFactory;

            dataTrigger.Setters.Add(new Setter(ListView.ItemTemplateProperty, dataTemplate));
            listViewStyle.Triggers.Add(dataTrigger);

            listView.Style = listViewStyle;
            tooltip.Content = listView;

            return tooltip;
        }

        private Border CreateNodeCountBorder()
        {
            var border = new Border
            {
                Name = "NodeCount",
                BorderThickness = new Thickness(1),
                BorderBrush = new SolidColorBrush(Color.FromRgb(255, 255, 255)),
                Background = new SolidColorBrush(Color.FromRgb(238, 238, 238)),
                MinHeight = 32,
                MinWidth = 32,
                Width = Double.NaN,
                CornerRadius = new CornerRadius(32),
                Margin = new Thickness(10),
                VerticalAlignment = VerticalAlignment.Bottom,
            };

            Grid.SetColumn(border, 1);

            // Create and add TextBlock
            var textBlock = new TextBlock
            {
                HorizontalAlignment = HorizontalAlignment.Center,
                VerticalAlignment = VerticalAlignment.Center,
                FontSize = 14
            };

            textBlock.SetBinding(TextBlock.TextProperty, new Binding("NodeContentCount")
            {
                Mode = BindingMode.OneWay,
                StringFormat = "+{0}"
            });

            border.Child = textBlock;

            return border;
        }

        #endregion

        #region Context Menu

        private void CreateAndAttachAnnotationPopup()
        {
            GroupContextMenuPopup = new Popup
            {
                Name = "AnnotationContextPopup",
                Placement = PlacementMode.MousePoint,
                StaysOpen = false,
                AllowsTransparency = true,
                PopupAnimation = PopupAnimation.Fade
            };

            // Wrap in border to apply outer padding
            var border = new Border
            {
                Background = _midGreyBrush,
                Child = CreatePopupPanel()
            };

            GroupContextMenuPopup.Child = border;
        }

        private StackPanel CreatePopupPanel()
        {
            groupPopupPanel = new StackPanel
            {
                Background = _midGreyBrush,
                Orientation = Orientation.Vertical
            };

            groupPopupPanel.Children.Add(CreateSearchBox());

            // Add "Delete Group" menu item with extra top margin to separate it visually from the search box
            var deleteGroupItem = CreatePopupItem(
                Wpf.Properties.Resources.GroupContextMenuDeleteGroup,
                () => OnDeleteAnnotation(this, new RoutedEventArgs()));
            var deleteGroupWrapper = new Border()
            {
                Margin = new Thickness(0, 10, 0, 0),
                Child = deleteGroupItem
            };
            groupPopupPanel.Children.Add(deleteGroupWrapper);

            groupPopupPanel.Children.Add(CreatePopupItem(
                Wpf.Properties.Resources.GroupContextMenuFreezeGroup,
                () => ViewModel.ToggleIsFrozenGroupCommand?.Execute(null),
                () => ViewModel.AnnotationModel.IsFrozen));

            groupPopupPanel.Children.Add(CreatePopupItem(
                Wpf.Properties.Resources.GroupContextMenuUngroup,
                () => OnUngroupAnnotation(this, new RoutedEventArgs())));

            groupPopupPanel.Children.Add(CreatePopupItem(
                Wpf.Properties.Resources.GroupContextMenuPreview,
                () => ViewModel.ToggleIsVisibleGroupCommand?.Execute(null),
                () => ViewModel.AnnotationModel.IsVisible));

            groupPopupPanel.Children.Add(CreatePopupItem(
                Wpf.Properties.Resources.ContextUnGroupFromSelection,
                () => ViewModel.RemoveGroupFromGroupCommand?.Execute(null),
                isEnabled: ViewModel.CanUngroupGroup(ViewModel.AnnotationModel)));

            groupPopupPanel.Children.Add(CreatePopupItem(
                Wpf.Properties.Resources.GroupContextMenuAddGroupToGroup,
                () => ViewModel.AddGroupToGroupCommand?.Execute(null),
                isEnabled: ViewModel.CanAddGroupToGroup(ViewModel.AnnotationModel)));

            groupPopupPanel.Children.Add(CreatePopupItem(
                Wpf.Properties.Resources.GroupContextMenuGraphLayout,
                () => OnGraphLayoutAnnotation(this, new RoutedEventArgs())));

            groupPopupPanel.Children.Add(CreateSubmenuItem(
                Wpf.Properties.Resources.GroupStyleContextAnnotation,
                CreateGroupStyleSelector));

            groupPopupPanel.Children.Add(CreateSubmenuItem(
                Wpf.Properties.Resources.GroupContextMenuColor,
                CreateColorSelector));

            // Add "Delete Group" menu item with extra bottom margin
            var fontSizeItem = CreateSubmenuItem(
                Wpf.Properties.Resources.GroupContextMenuFont,
                CreateFontSizeSelector);
            var fontSizeWrapper = new Border()
            {
                Margin = new Thickness(0, 0, 0, 10),
                Child = fontSizeItem
            };
            groupPopupPanel.Children.Add(fontSizeWrapper);

            return groupPopupPanel;
        }

        private UIElement CreateSearchBox()
        {
            var searchBar = new InCanvasSearchControl
            {
                DataContext = ViewModel.WorkspaceViewModel.InCanvasSearchViewModel,
                Width = 230
            };

            // Close the group context menu when the search box requests to hide itself
            searchBar.RequestShowInCanvasSearch += flags =>
            {
                if (flags.HasFlag(ShowHideFlags.Hide))
                {
                    GroupContextMenuPopup.IsOpen = false;
                }
            };

            return searchBar;
        }

        private UIElement CreatePopupItem(string label, Action onClick, Func<bool> isChecked = null, bool isEnabled = true)
        {
            bool checkedState = isChecked?.Invoke() ?? false;

            // Optional checkmark
            var check = new TextBlock
            {
                Text = checkedState ? "✓" : "",
                FontSize = 11,
                FontFamily = _artifaktElementRegular,
                Foreground = checkedState ? _blue300Brush : Brushes.Transparent,
                VerticalAlignment = VerticalAlignment.Center,
                Margin = new Thickness(-7, 0, 0, 0),
                Width = 10, // reserve space so layout doesn't shift
            };

            // Main label
            var text = new AccessText
            {
                Text = label,
                FontSize = 13,
                FontFamily = checkedState ? _artifaktElementBold : _artifaktElementRegular,
                Foreground = _nodeContextMenuForeground,
                VerticalAlignment = VerticalAlignment.Center,
                Opacity = isEnabled ? 1.0 : 0.5
            };

            var rowGrid = new Grid();
            rowGrid.ColumnDefinitions.Add(new ColumnDefinition { Width = new GridLength(10) });
            rowGrid.ColumnDefinitions.Add(new ColumnDefinition { Width = new GridLength(1, GridUnitType.Star) });

            Grid.SetColumn(check, 0);
            Grid.SetColumn(text, 1);
            rowGrid.Children.Add(check);
            rowGrid.Children.Add(text);

            var border = WrapWithMenuBorder(rowGrid, () =>
            {
                if (isEnabled)
                {
                    onClick?.Invoke();

                    // Refresh visual if it's checkable
                    if (isChecked != null)
                    {
                        bool nowChecked = isChecked();
                        check.Text = nowChecked ? "✓" : "";
                        check.Foreground = nowChecked ? _blue300Brush : Brushes.Transparent;
                        text.FontFamily = nowChecked ? _artifaktElementBold : _artifaktElementRegular;
                    }
                }
            }, isEnabled);

            border.Focusable = true;
            border.FocusVisualStyle = null;

            border.MouseEnter += (s, e) =>
            {
                if (s is UIElement element) element.Focus();
            };

            return border;
        }

        private UIElement CreateSubmenuItem(string label, Func<UIElement> submenuContentFactory)
        {
            var popup = new Popup
            {
                Placement = PlacementMode.Right,
                AllowsTransparency = true,
                StaysOpen = true,
                PopupAnimation = PopupAnimation.Fade
            };

            var arrow = new TextBlock
            {
                Text = ">",
                FontSize = 13,
                FontFamily = _artifaktElementRegular,
                Foreground = _blue300Brush,
                VerticalAlignment = VerticalAlignment.Center,
                HorizontalAlignment = HorizontalAlignment.Right,
                RenderTransform = new ScaleTransform(1, 1.5)
            };

            var text = new TextBlock
            {
                Text = label,
                FontSize = 13,
                FontFamily = _artifaktElementRegular,
                Foreground = _nodeContextMenuForeground,
                Margin = new Thickness(10, 0, 0, 0),
                VerticalAlignment = VerticalAlignment.Center,
            };

            var layoutGrid = new Grid();
            layoutGrid.ColumnDefinitions.Add(new ColumnDefinition { Width = new GridLength(1, GridUnitType.Star) });
            layoutGrid.ColumnDefinitions.Add(new ColumnDefinition { Width = new GridLength(25) });

            Grid.SetColumn(text, 0);
            Grid.SetColumn(arrow, 1);
            layoutGrid.Children.Add(text);
            layoutGrid.Children.Add(arrow);

            var border = WrapWithMenuBorder(layoutGrid);

            border.MouseEnter += (s, e) =>
            {
                popup.Child = submenuContentFactory.Invoke();
                popup.PlacementTarget = border;
                popup.IsOpen = true;
                border.Background = _nodeContextMenuBackgroundHighlight;
            };

            border.MouseLeave += (s, e) =>
            {
                if (!popup.IsMouseOver)
                {
                    popup.IsOpen = false;
                    border.Background = Brushes.Transparent;
                }
            };

            return new Grid { Children = { border, popup } };
        }

        private UIElement CreateColorSelector()
        {
            var panel = new UniformGrid
            {
                Rows = 2,
                Columns = 8,
                Margin = new Thickness(5)
            };

            foreach (var color in new[]
            {
                "#d4b6db", "#ffb8d8", "#ffc999", "#e8f7ad", "#b9f9e1", "#a4e1ff", "#b5b5b5", "#FFFFFF",
                "#bb87c6", "#ff7bac", "#ffaa45", "#c1d676", "#71c6a8", "#48b9ff", "#848484", "#d8d8d8"
            })
            {
                var rect = CreateColorSwatch(color);
                rect.MouseLeftButtonUp += OnNodeColorRectangleClicked;
                panel.Children.Add(rect);
            }

            return new Border
            {
                Background = _midGreyBrush,
                Padding = new Thickness(10, 5, 10, 5),
                Child = panel
            };
        }

        private UIElement CreateFontSizeSelector()
        {
            var stack = new StackPanel { Orientation = Orientation.Vertical };
            foreach (var size in new[] { 14, 18, 24, 30, 36, 48, 60, 72, 96 })
            {
                var item = CreatePopupItem(
                    size.ToString(),
                    () => ViewModel.ChangeFontSize?.Execute(size.ToString()),
                    () => ViewModel.FontSize == size,
                    isEnabled: true
                    );

                // Override width for each item individually
                if (item is Border border)
                {
                    border.MinWidth = 150;
                }

                stack.Children.Add(item);
            }

            return new Border
            {
                Background = _midGreyBrush,
                Padding = new Thickness(0, 5, 0, 5),
                Child = stack
            };
        }

        private UIElement CreateGroupStyleSelector()
        {
            ViewModel.ReloadGroupStyles();

            var stack = new StackPanel { Orientation = Orientation.Vertical };

            foreach (var groupStyle in ViewModel.GroupStyleList)
            {

                // Handle separator
                if (groupStyle is GroupStyleSeparator)
                {
                    var separator = new Border
                    {
                        Height = 1,
                        Margin = new Thickness(0, 5, 0, 5),
                        Background = Brushes.Gray
                    };
                    stack.Children.Add(separator);
                    continue;
                }

                var rect = CreateColorSwatch("#" + groupStyle.HexColorString);

                var label = new TextBlock
                {
                    Text = groupStyle.Name,
                    FontFamily = _artifaktElementRegular,
                    FontSize = 13,
                    Margin = new Thickness(5, 0, 0, 0),
                    Foreground = _nodeContextMenuForeground,
                    VerticalAlignment = VerticalAlignment.Center
                };

                var innerStack = new StackPanel { Orientation = Orientation.Horizontal };
                innerStack.Children.Add(rect);
                innerStack.Children.Add(label);

                var border = new Border
                {
                    Background = Brushes.Transparent,
                    MinWidth = 150,
                    Child = innerStack
                };

                border.MouseEnter += (s, e) => border.Background = _nodeContextMenuBackgroundHighlight;
                border.MouseLeave += (s, e) => border.Background = Brushes.Transparent;

                border.MouseLeftButtonUp += (s, e) =>
                {
                    ViewModel.AnnotationModel.GroupStyleId = groupStyle.GroupStyleId;
                    ViewModel.GroupStyleId = groupStyle.GroupStyleId;

                    // Apply background color
                    if (!string.IsNullOrEmpty(groupStyle.HexColorString))
                    {
                        ViewModel.WorkspaceViewModel.DynamoViewModel.ExecuteCommand(
                            new DynCmd.UpdateModelValueCommand(
                                Guid.Empty,
                                ViewModel.AnnotationModel.GUID,
                                "Background",
                                "#" + groupStyle.HexColorString));

                        ViewModel.Background = (Color)ColorConverter.ConvertFromString("#" + groupStyle.HexColorString);
                    }

                    GroupContextMenuPopup.IsOpen = false;
                };

                stack.Children.Add(border);
            }

            return new Border
            {
                Background = _midGreyBrush,
                Padding = new Thickness(10),
                Child = stack
            };
        }

        private Border WrapWithMenuBorder(UIElement content, Action onClick = null, bool isEnabled = true)
        {
            var border = new Border
            {
                Padding = new Thickness(15, 5, 15, 5),
                Background = Brushes.Transparent,
                MinWidth = 250,
                Child = content
            };

            if (isEnabled)
            {
                border.MouseLeftButtonUp += (s, e) =>
                {
                    onClick?.Invoke();
                    GroupContextMenuPopup.IsOpen = false;
                };

                border.MouseEnter += (s, e) => border.Background = _nodeContextMenuBackgroundHighlight;
                border.MouseLeave += (s, e) => border.Background = Brushes.Transparent;
            }

            return border;
        }

        private Rectangle CreateColorSwatch(string hexColor)
        {
            var rect = new Rectangle
            {
                Width = 13,
                Height = 13,
                Fill = new SolidColorBrush((Color)ColorConverter.ConvertFromString(hexColor)),
                Margin = new Thickness(3),
                Cursor = Cursors.Hand
            };

            return rect;
        }

        #endregion

        #endregion

        #region Setup Styles

        private static Style CreateGenericToolTipLightStyle()
        {
            // Main Style for ToolTip
            var style = new Style(typeof(ToolTip));
            style.Setters.Add(new Setter(System.Windows.Controls.ToolTip.OverridesDefaultStyleProperty, true));
            style.Setters.Add(new Setter(System.Windows.Controls.ToolTip.MaxWidthProperty, 300.0));

            // ControlTemplate for ToolTip
            var template = new ControlTemplate(typeof(ToolTip));
            var popupGrid = new FrameworkElementFactory(typeof(Grid));
            popupGrid.Name = "PopupGrid";

            var shadowBackground = new FrameworkElementFactory(typeof(Grid));
            shadowBackground.Name = "ShadowBackground";
            shadowBackground.SetValue(Grid.BackgroundProperty, Brushes.Transparent);

            // Path (pointer)
            var pointerPath = new FrameworkElementFactory(typeof(Path));
            pointerPath.SetValue(Path.WidthProperty, 20.0);
            pointerPath.SetValue(Path.HeightProperty, 6.0);
            pointerPath.SetValue(Path.MarginProperty, new Thickness(5, 0, 0, 0));
            pointerPath.SetValue(Path.HorizontalAlignmentProperty, HorizontalAlignment.Left);
            pointerPath.SetValue(Path.VerticalAlignmentProperty, VerticalAlignment.Top);
            pointerPath.SetValue(Path.DataProperty, Geometry.Parse("M0,6 L6,0 12,6Z"));
            pointerPath.SetValue(Path.FillProperty, Brushes.White);
            pointerPath.SetValue(Path.StretchProperty, Stretch.None);
            pointerPath.SetValue(Path.StrokeProperty, Brushes.Gray);

            // Main Border
            var mainBorder = new FrameworkElementFactory(typeof(Border));
            mainBorder.SetValue(Border.MarginProperty, new Thickness(0, 5, 7, 7));
            mainBorder.SetValue(Border.PaddingProperty, new Thickness(10, 8, 10, 8));
            mainBorder.SetValue(Border.BackgroundProperty, Brushes.White);
            mainBorder.SetValue(Border.BorderBrushProperty, new SolidColorBrush((Color)ColorConverter.ConvertFromString("#999999")));
            mainBorder.SetValue(Border.BorderThicknessProperty, new Thickness(1, 0, 1, 1));
            mainBorder.SetValue(Border.CornerRadiusProperty, new CornerRadius(3));
            mainBorder.AppendChild(new FrameworkElementFactory(typeof(ContentPresenter)));

            // Top Border
            var topBorder = new FrameworkElementFactory(typeof(Border));
            topBorder.SetValue(Border.HeightProperty, 7.0);
            topBorder.SetValue(Border.MarginProperty, new Thickness(16, 5, 9, 0));
            topBorder.SetValue(Border.HorizontalAlignmentProperty, HorizontalAlignment.Stretch);
            topBorder.SetValue(Border.VerticalAlignmentProperty, VerticalAlignment.Top);
            topBorder.SetValue(Border.BorderBrushProperty, new SolidColorBrush((Color)ColorConverter.ConvertFromString("#999999")));
            topBorder.SetValue(Border.BorderThicknessProperty, new Thickness(0, 1, 0, 0));
            topBorder.SetValue(Border.CornerRadiusProperty, new CornerRadius(0, 0, 3, 0));

            // Left Border
            var leftBorder = new FrameworkElementFactory(typeof(Border));
            leftBorder.SetValue(Border.WidthProperty, 6.0);
            leftBorder.SetValue(Border.HeightProperty, 7.0);
            leftBorder.SetValue(Border.MarginProperty, new Thickness(0, 5, 0, 0));
            leftBorder.SetValue(Border.HorizontalAlignmentProperty, HorizontalAlignment.Left);
            leftBorder.SetValue(Border.VerticalAlignmentProperty, VerticalAlignment.Top);
            leftBorder.SetValue(Border.BorderBrushProperty, new SolidColorBrush((Color)ColorConverter.ConvertFromString("#999999")));
            leftBorder.SetValue(Border.BorderThicknessProperty, new Thickness(0, 1, 0, 0));
            leftBorder.SetValue(Border.CornerRadiusProperty, new CornerRadius(3, 0, 0, 0));

            // Compose visual tree
            shadowBackground.AppendChild(pointerPath);
            shadowBackground.AppendChild(mainBorder);
            shadowBackground.AppendChild(topBorder);
            shadowBackground.AppendChild(leftBorder);
            popupGrid.AppendChild(shadowBackground);
            template.VisualTree = popupGrid;

            style.Setters.Add(new Setter(System.Windows.Controls.ToolTip.TemplateProperty, template));

            // TextBlock style for ContentPresenter
            var textBlockStyle = new Style(typeof(TextBlock));
            textBlockStyle.Setters.Add(new Setter(TextBlock.TextWrappingProperty, TextWrapping.Wrap));
            textBlockStyle.Setters.Add(new Setter(TextBlock.FontFamilyProperty, new FontFamily("Artifakt Element Regular"))); // Adjust as needed
            textBlockStyle.Setters.Add(new Setter(TextBlock.FontSizeProperty, 12.0));
            textBlockStyle.Setters.Add(new Setter(TextBlock.ForegroundProperty, new SolidColorBrush((Color)ColorConverter.ConvertFromString("#232323"))));

            return style;
        }

        private static Style GetDynamoToolTipTopStyle()
        {
            var infoBubbleEdgeNormalBrush = SharedDictionaryManager.DynamoColorsAndBrushesDictionary["UnSelectedLayoutForeground"] as SolidColorBrush;
            var infoBubbleBackNormalBrush = Brushes.White;

            Style customTooltipStyle = new Style(typeof(DynamoToolTip));

            // Create the ControlTemplate
            ControlTemplate toolTipTemplate = new ControlTemplate(typeof(DynamoToolTip));
            FrameworkElementFactory gridFactory = new FrameworkElementFactory(typeof(Grid));

            // Add RowDefinitions to the Grid
            FrameworkElementFactory rowDef0 = new FrameworkElementFactory(typeof(RowDefinition));
            rowDef0.SetValue(RowDefinition.HeightProperty, new GridLength(1, GridUnitType.Auto));
            gridFactory.AppendChild(rowDef0);

            FrameworkElementFactory rowDef1 = new FrameworkElementFactory(typeof(RowDefinition));
            rowDef1.SetValue(RowDefinition.HeightProperty, new GridLength(6));
            gridFactory.AppendChild(rowDef1);

            FrameworkElementFactory columnDef0 = new FrameworkElementFactory(typeof(ColumnDefinition));
            columnDef0.SetValue(ColumnDefinition.WidthProperty, new GridLength(1, GridUnitType.Auto));
            gridFactory.AppendChild(columnDef0);

            FrameworkElementFactory borderFactory = new FrameworkElementFactory(typeof(Border));
            borderFactory.SetValue(Grid.RowProperty, 0);
            borderFactory.SetValue(Border.MarginProperty, new Thickness(0, 0, 0, -1));
            borderFactory.SetValue(Border.BackgroundProperty, infoBubbleBackNormalBrush);
            borderFactory.SetValue(Border.BorderBrushProperty, infoBubbleEdgeNormalBrush);
            borderFactory.SetValue(Border.BorderThicknessProperty, new Thickness(1));
            borderFactory.SetValue(Border.CornerRadiusProperty, new CornerRadius(2));
            gridFactory.AppendChild(borderFactory);

            var polylineSegment = new PolyLineSegment()
            {
                Points = new PointCollection(new List<Point>()
                {
                    new Point(0,0),
                    new Point(5,6),
                    new Point(10,0)
                })
            };

            var tooltipPathFigure = new PathFigure()
            {
                IsClosed = false,
                StartPoint = new Point(0, 0)
            };

            tooltipPathFigure.Segments.Add(polylineSegment);

            var tooltipGeometry = new PathGeometry();
            tooltipGeometry.Figures.Add(tooltipPathFigure);

            FrameworkElementFactory pathFactory = new FrameworkElementFactory(typeof(Path));
            pathFactory.SetValue(Path.HorizontalAlignmentProperty, HorizontalAlignment.Center);
            pathFactory.SetValue(Path.VerticalAlignmentProperty, VerticalAlignment.Center);
            pathFactory.SetValue(Path.FillProperty, infoBubbleBackNormalBrush);
            pathFactory.SetValue(Path.StrokeProperty, infoBubbleEdgeNormalBrush);
            pathFactory.SetValue(Path.StrokeThicknessProperty, 1.0);
            pathFactory.SetValue(Path.DataProperty, tooltipGeometry);
            pathFactory.SetValue(Grid.RowProperty, 1);
            gridFactory.AppendChild(pathFactory);

            FrameworkElementFactory contentPresenterFactory = new FrameworkElementFactory(typeof(ContentPresenter));
            contentPresenterFactory.SetValue(ContentPresenter.MarginProperty, new Thickness(4));
            contentPresenterFactory.SetValue(ContentPresenter.HorizontalAlignmentProperty, HorizontalAlignment.Left);
            contentPresenterFactory.SetValue(ContentPresenter.VerticalAlignmentProperty, VerticalAlignment.Top);
            contentPresenterFactory.SetValue(TextBlock.FontSizeProperty, 14.0);
            gridFactory.AppendChild(contentPresenterFactory);

            toolTipTemplate.VisualTree = gridFactory;
            customTooltipStyle.Setters.Add(new Setter(DynamoToolTip.TemplateProperty, toolTipTemplate));

            return customTooltipStyle;
        }

        #endregion

        #region Expander Control Template

        private void CreateExpanderStyle()
        {
            var style = new Style(typeof(Expander));
            style.Setters.Add(new Setter(Control.TemplateProperty, CreateExpanderControlTemplate()));
            this.Resources.Add(typeof(Expander), style);
        }

        private ControlTemplate CreateExpanderControlTemplate()
        {
            var template = new ControlTemplate(typeof(Expander));

            // Create main Grid
            var mainGridFactory = new FrameworkElementFactory(typeof(Grid));

            // Add RowDefinitions correctly
            var autoRow = new FrameworkElementFactory(typeof(RowDefinition));
            autoRow.SetValue(RowDefinition.HeightProperty, GridLength.Auto);
            mainGridFactory.AppendChild(autoRow);

            var contentRow = new FrameworkElementFactory(typeof(RowDefinition));
            contentRow.Name = "ContentRow";
            contentRow.SetValue(RowDefinition.HeightProperty, new GridLength(0));
            mainGridFactory.AppendChild(contentRow);

            var headerBorderFactory = CreateHeaderBorder();
            headerBorderFactory.SetValue(Grid.RowProperty, 0);
            mainGridFactory.AppendChild(headerBorderFactory);

            var contentBorderFactory = new FrameworkElementFactory(typeof(Border));
            contentBorderFactory.Name = "Content";
            contentBorderFactory.SetValue(Grid.RowProperty, 1);

            var contentPresenterFactory = new FrameworkElementFactory(typeof(ContentPresenter));
            contentBorderFactory.AppendChild(contentPresenterFactory);
            mainGridFactory.AppendChild(contentBorderFactory);

            template.VisualTree = mainGridFactory;

            // Add triggers with correct DependencyProperty
            var expandedTrigger = new Trigger
            {
                Property = Expander.IsExpandedProperty,
                Value = true
            };
            expandedTrigger.Setters.Add(new Setter(RowDefinition.HeightProperty, new Binding("Height")
            {
                ElementName = "Content"
            }, "ContentRow"));
            template.Triggers.Add(expandedTrigger);

            return template;
        }

        private FrameworkElementFactory CreateHeaderBorder()
        {
            var headerBorderFactory = new FrameworkElementFactory(typeof(Border));
            headerBorderFactory.Name = "headerBorder";
            headerBorderFactory.SetValue(Border.CornerRadiusProperty, _cornerRadius);
            headerBorderFactory.SetValue(Border.PaddingProperty, new Thickness(0));
            headerBorderFactory.SetValue(Border.MarginProperty, new Thickness(0));

            // Set Background binding
            headerBorderFactory.SetBinding(Border.BackgroundProperty, new Binding("DataContext.Background")
            {
                RelativeSource = new RelativeSource(RelativeSourceMode.FindAncestor, typeof(UserControl), 1),
                Converter = _colorToSolidColorBrushConverter
            });

            // Set IsEnabled binding for ToolTipService
            headerBorderFactory.SetValue(ToolTipService.IsEnabledProperty,
                new Binding("IsExpanded")
                {
                    RelativeSource = new RelativeSource(RelativeSourceMode.TemplatedParent),
                    Converter = _inverseBooleanConverter
                });

            // Set ToolTip
            headerBorderFactory.SetValue(Border.ToolTipProperty, CreateToolTip());

            // Add the main grid for header content
            var headerGridFactory = CreateHeaderGrid();
            headerBorderFactory.AppendChild(headerGridFactory);

            return headerBorderFactory;
        }

        private FrameworkElementFactory CreateHeaderGrid()
        {
            var gridFactory = new FrameworkElementFactory(typeof(Grid));

            // Add column definitions directly
            var col1 = new FrameworkElementFactory(typeof(ColumnDefinition));
            col1.SetValue(ColumnDefinition.WidthProperty, new GridLength(1, GridUnitType.Star));
            gridFactory.AppendChild(col1);

            var col2 = new FrameworkElementFactory(typeof(ColumnDefinition));
            col2.SetValue(ColumnDefinition.WidthProperty, GridLength.Auto);
            gridFactory.AppendChild(col2);

            var col3 = new FrameworkElementFactory(typeof(ColumnDefinition));
            col3.SetValue(ColumnDefinition.WidthProperty, GridLength.Auto);
            gridFactory.AppendChild(col3);

            var col4 = new FrameworkElementFactory(typeof(ColumnDefinition));
            col4.SetValue(ColumnDefinition.WidthProperty, GridLength.Auto);
            gridFactory.AppendChild(col4);

            // Add ContentPresenter
            var contentPresenterFactory = new FrameworkElementFactory(typeof(ContentPresenter));
            contentPresenterFactory.SetValue(Grid.ColumnSpanProperty, 3);
            contentPresenterFactory.SetValue(FrameworkElement.MarginProperty, new Thickness(4));
            contentPresenterFactory.SetValue(ContentPresenter.ContentSourceProperty, "Header");
            contentPresenterFactory.SetValue(ContentPresenter.RecognizesAccessKeyProperty, true);
            contentPresenterFactory.SetValue(FrameworkElement.HorizontalAlignmentProperty, HorizontalAlignment.Left);
            gridFactory.AppendChild(contentPresenterFactory);

            // Add Warning/Error Icon
            gridFactory.AppendChild(CreateWarningErrorIcon());

            // Add Frozen Button Grid
            gridFactory.AppendChild(CreateFrozenButtonGrid());

            // Add Expander Toggle Button
            gridFactory.AppendChild(CreateExpanderToggleButton());

            // Add Context Menu Button
            gridFactory.AppendChild(CreateContextMenuButton());

            return gridFactory;
        }

        private FrameworkElementFactory CreateWarningErrorIcon()
        {
            var imageFactory = new FrameworkElementFactory(typeof(Image));
            imageFactory.SetValue(Grid.ColumnProperty, 0);
            imageFactory.SetValue(FrameworkElement.WidthProperty, 16.0);
            imageFactory.SetValue(FrameworkElement.HeightProperty, 16.0);
            imageFactory.SetValue(FrameworkElement.VerticalAlignmentProperty, VerticalAlignment.Bottom);
            imageFactory.SetValue(FrameworkElement.HorizontalAlignmentProperty, HorizontalAlignment.Right);
            imageFactory.SetValue(FrameworkElement.MarginProperty, new Thickness(0, 0, 2.5, 2.5));

            var imageStyle = new Style(typeof(Image));

            // Warning trigger
            var warningTrigger = new DataTrigger
            {
                Binding = new Binding("AnnotationModel.GroupState"),
                Value = ElementState.Warning
            };
            warningTrigger.Setters.Add(new Setter(Image.SourceProperty, _warningImage));
            imageStyle.Triggers.Add(warningTrigger);

            // Error trigger
            var errorTrigger = new DataTrigger
            {
                Binding = new Binding("AnnotationModel.GroupState"),
                Value = ElementState.Error
            };
            errorTrigger.Setters.Add(new Setter(Image.SourceProperty, _errorImage));
            imageStyle.Triggers.Add(errorTrigger);

            imageFactory.SetValue(FrameworkElement.StyleProperty, imageStyle);

            return imageFactory;
        }

        private FrameworkElementFactory CreateToolTip()
        {
            var toolTip = new FrameworkElementFactory(typeof(DynamoToolTip));
            toolTip.SetValue(DynamoToolTip.AttachmentSideProperty, DynamoToolTip.Side.Top);
            toolTip.SetValue(FrameworkElement.StyleProperty, _dynamoToolTipTopStyle);
            toolTip.SetValue(FrameworkElement.MarginProperty, new Thickness(5, 0, 0, 0));

            var stackPanel = new FrameworkElementFactory(typeof(StackPanel));
            stackPanel.SetValue(StackPanel.OrientationProperty, Orientation.Vertical);
            stackPanel.SetValue(FrameworkElement.MaxWidthProperty, 320.0);

            var textBlock1 = new FrameworkElementFactory(typeof(TextBlock));
            textBlock1.SetBinding(TextBlock.TextProperty, new Binding("AnnotationText"));
            textBlock1.SetValue(FrameworkElement.MarginProperty, new Thickness(0, 0, 0, 10));

            var textBlock2 = new FrameworkElementFactory(typeof(TextBlock));
            textBlock2.SetBinding(TextBlock.TextProperty, new Binding("AnnotationDescriptionText"));
            textBlock2.SetValue(TextBlock.TextWrappingProperty, TextWrapping.WrapWithOverflow);

            stackPanel.AppendChild(textBlock1);
            stackPanel.AppendChild(textBlock2);
            toolTip.AppendChild(stackPanel);

            return toolTip;
        }

        private FrameworkElementFactory CreateFrozenButtonGrid()
        {
            var gridFactory = new FrameworkElementFactory(typeof(Grid));

            // Create grid style with visibility trigger
            var gridStyle = new Style(typeof(Grid));
            gridStyle.Setters.Add(new Setter(UIElement.VisibilityProperty, Visibility.Visible));

            var visibilityTrigger = new DataTrigger
            {
                Binding = new Binding("DataContext.Zoom")
                {
                    RelativeSource = new RelativeSource(RelativeSourceMode.FindAncestor, typeof(WorkspaceView), 1),
                    Converter = _zoomToVisibilityCollapsedConverter
                },
                Value = Visibility.Visible
            };
            visibilityTrigger.Setters.Add(new Setter(UIElement.VisibilityProperty, Visibility.Collapsed));
            gridStyle.Triggers.Add(visibilityTrigger);
            gridFactory.SetValue(FrameworkElement.StyleProperty, gridStyle);

            // Create frozen button
            var buttonFactory = new FrameworkElementFactory(typeof(Button));
            buttonFactory.SetValue(FrameworkElement.WidthProperty, 16.0);
            buttonFactory.SetValue(FrameworkElement.HeightProperty, 16.0);
            buttonFactory.SetValue(FrameworkElement.MarginProperty, new Thickness(0, 0, 3.5, 3));
            buttonFactory.SetValue(FrameworkElement.HorizontalAlignmentProperty, HorizontalAlignment.Right);
            buttonFactory.SetValue(FrameworkElement.VerticalAlignmentProperty, VerticalAlignment.Bottom);
            buttonFactory.SetValue(Button.CommandProperty, new Binding("ToggleIsFrozenGroupCommand"));
            buttonFactory.SetValue(Button.TemplateProperty, CreateFrozenButtonZoomedInTemplate());
            buttonFactory.SetBinding(UIElement.VisibilityProperty, new Binding("DataContext.AnnotationModel.IsFrozen")
            {
                RelativeSource = new RelativeSource(RelativeSourceMode.FindAncestor, typeof(UserControl), 1),
                Converter = _boolToVisibilityCollapsedConverter
            });

            // Create button tooltip
            var toolTipFactory = new FrameworkElementFactory(typeof(ToolTip));
            toolTipFactory.SetValue(FrameworkElement.StyleProperty, _createGenericToolTipLightStyle);

            var textBlockFactory = new FrameworkElementFactory(typeof(TextBlock));
            textBlockFactory.SetValue(TextBlock.TextProperty, Wpf.Properties.Resources.GroupFrozenButtonToolTip);

            toolTipFactory.AppendChild(textBlockFactory);
            buttonFactory.SetValue(ToolTipProperty, toolTipFactory);

            gridFactory.AppendChild(buttonFactory);
            return gridFactory;
        }

        private FrameworkElementFactory CreateExpanderToggleButton()
        {
            var expanderTemplate = CreateGroupExpanderTemplate();
            var toggleButtonFactory = new FrameworkElementFactory(typeof(ToggleButton));
            toggleButtonFactory.SetValue(Grid.ColumnProperty, 2);
            toggleButtonFactory.SetValue(FrameworkElement.OverridesDefaultStyleProperty, true);
            toggleButtonFactory.SetValue(FrameworkElement.MarginProperty, new Thickness(0, 0, 0, 2.5));
            toggleButtonFactory.SetValue(Control.TemplateProperty, expanderTemplate);
            toggleButtonFactory.SetValue(FrameworkElement.VerticalAlignmentProperty, VerticalAlignment.Bottom);

            toggleButtonFactory.SetBinding(ToggleButton.IsCheckedProperty, new Binding("IsExpanded")
            {
                Mode = BindingMode.TwoWay,
                RelativeSource = new RelativeSource(RelativeSourceMode.TemplatedParent)
            });

            return toggleButtonFactory;
        }

        private FrameworkElementFactory CreateContextMenuButton()
        {
            var buttonFactory = new FrameworkElementFactory(typeof(Button));
            buttonFactory.Name = "contextMenu";
            buttonFactory.SetValue(Grid.ColumnProperty, 3);
            buttonFactory.SetValue(Button.BackgroundProperty, Brushes.Transparent);
            buttonFactory.SetValue(Button.BorderBrushProperty, Brushes.Transparent);
            buttonFactory.SetValue(Button.BorderThicknessProperty, new Thickness(0));
            buttonFactory.SetValue(FrameworkElement.MarginProperty, new Thickness(0, 2.5, 0, 2.5));
            buttonFactory.SetValue(FrameworkElement.HeightProperty, 16.0);
            buttonFactory.SetValue(FrameworkElement.VerticalAlignmentProperty, VerticalAlignment.Bottom);
            buttonFactory.AddHandler(Button.ClickEvent, new RoutedEventHandler(contextMenu_Click));

            // Create button style
            var buttonStyle = new Style(typeof(Button));
            buttonStyle.Setters.Add(new Setter(Button.OverridesDefaultStyleProperty, true));

            // Create button template
            var buttonTemplate = new ControlTemplate(typeof(Button));
            var borderFactory = new FrameworkElementFactory(typeof(Border));
            borderFactory.Name = "border";
            borderFactory.SetValue(Border.BorderThicknessProperty, new Thickness(0));
            borderFactory.SetValue(Border.BackgroundProperty, new Binding()
            {
                RelativeSource = new RelativeSource(RelativeSourceMode.TemplatedParent),
                Path = new PropertyPath(Button.BackgroundProperty)
            });

            var imageFactory = new FrameworkElementFactory(typeof(Image));
            imageFactory.Name = "menuIcon";
            imageFactory.SetValue(FrameworkElement.WidthProperty, 16.0);
            imageFactory.SetValue(FrameworkElement.HeightProperty, 16.0);
            borderFactory.AppendChild(imageFactory);

            buttonTemplate.VisualTree = borderFactory;

            // Add triggers for menu icon
            var notHoverDarkTrigger = new MultiDataTrigger();
            notHoverDarkTrigger.Conditions.Add(new Condition(new Binding("IsMouseOver") { RelativeSource = new RelativeSource(RelativeSourceMode.Self) }, false));
            notHoverDarkTrigger.Conditions.Add(new Condition(new Binding("Background") { Converter = _backgroundConditionEvaluator }, false));
            notHoverDarkTrigger.Setters.Add(new Setter(Image.SourceProperty, _menuGreyImage, "menuIcon"));

            var notHoverLightTrigger = new MultiDataTrigger();
            notHoverLightTrigger.Conditions.Add(new Condition(new Binding("IsMouseOver") { RelativeSource = new RelativeSource(RelativeSourceMode.Self) }, false));
            notHoverLightTrigger.Conditions.Add(new Condition(new Binding("Background") { Converter = _backgroundConditionEvaluator }, true));
            notHoverLightTrigger.Setters.Add(new Setter(Image.SourceProperty, _menuWhiteImage, "menuIcon"));

            var hoverTrigger = new MultiDataTrigger();
            hoverTrigger.Conditions.Add(new Condition(new Binding("IsMouseOver") { RelativeSource = new RelativeSource(RelativeSourceMode.Self) }, true));
            hoverTrigger.Setters.Add(new Setter(Image.SourceProperty, _menuHoverImage, "menuIcon"));

            buttonTemplate.Triggers.Add(notHoverDarkTrigger);
            buttonTemplate.Triggers.Add(notHoverLightTrigger);
            buttonTemplate.Triggers.Add(hoverTrigger);

            buttonStyle.Setters.Add(new Setter(Button.TemplateProperty, buttonTemplate));
            buttonFactory.SetValue(FrameworkElement.StyleProperty, buttonStyle);

            return buttonFactory;
        }

        #endregion

        private void SetModelAreaHeight()
        {
            // We only want to change the ModelAreaHeight
            // if the collapsedAnnotationRectangle is visible,
            // as if its not it will be equal to the height of the
            // contained nodes + the TextBlockHeight
            if (ViewModel is null || !this.collapsedAnnotationRectangle.IsVisible) return;
            ViewModel.ModelAreaHeight = this.collapsedAnnotationRectangle.ActualHeight;
            ViewModel.AnnotationModel.UpdateBoundaryFromSelection();
        }

        //Set the max width of text area based on the width of the longest word in the text
        private void SetTextMaxWidth()
        {
            var words = this.ViewModel.AnnotationText.Split(' ');
            var maxLength = 0;
            string longestWord = words[0];

            foreach (var w in words)
            {
                if (w.Length > maxLength)
                {
                    longestWord = w;
                    maxLength = w.Length;
                }
            }

            var formattedText = new FormattedText(
                longestWord,
                System.Globalization.CultureInfo.CurrentUICulture,
                FlowDirection.LeftToRight,
                new Typeface(this.groupTextBlock.FontFamily, this.groupTextBlock.FontStyle, this.groupTextBlock.FontWeight, this.groupTextBlock.FontStretch),
                this.groupTextBlock.FontSize,
                Brushes.Black);

            var margin = this.textBlockGrid.Margin.Right + this.textBlockGrid.Margin.Left;

            this.ViewModel.AnnotationModel.Width = formattedText.Width + margin;
            this.ViewModel.AnnotationModel.TextMaxWidth = formattedText.Width + margin;
        }

        private void SetTextHeight()
        {
            if (this.groupDescriptionTextBlock is null || this.groupTextBlock is null || ViewModel is null)
            {
                return;
            }

            // Use the DesiredSize and not the Actual height. Because when Textblock is collapsed,
            // Actual height is same as previous size.
            ViewModel.AnnotationModel.TextBlockHeight =
                this.groupDescriptionControls.DesiredSize.Height +
                this.groupNameControl.DesiredSize.Height;
        }
        
        private (double maxWidth, double totalHeight) MeasurePortBounds(ItemsControl portControl)
        {
            double maxWidth = 0;
            double totalHeight = 0;

            foreach (var item in portControl.Items)
            {
                if (portControl.ItemContainerGenerator.ContainerFromItem(item) is FrameworkElement container && container.IsVisible)
                {
                    container.Measure(new Size(double.PositiveInfinity, double.PositiveInfinity));
                    var size = container.DesiredSize;

                    maxWidth = Math.Max(maxWidth, size.Width);
                    totalHeight += size.Height;
                }
            }

            return (maxWidth, totalHeight);
        }
    }
}<|MERGE_RESOLUTION|>--- conflicted
+++ resolved
@@ -204,15 +204,11 @@
         {
             Loaded -= AnnotationView_Loaded;
             DataContextChanged -= AnnotationView_DataContextChanged;
-<<<<<<< HEAD
             ViewModel.WorkspaceViewModel.InCanvasSearchViewModel.PropertyChanged -= OnSearchViewModelPropertyChanged;
             ViewModel.WorkspaceViewModel.Nodes.CollectionChanged -= OnWorkspaceNodesChanged;
             if (_groupContextMenuClosedHandler != null)
                 GroupContextMenuPopup.Closed -= _groupContextMenuClosedHandler;
 
-=======
-            PreviewMouseDoubleClick -= OnAnnotationDoubleClick;
->>>>>>> 00cab140
             if (groupTextBlock != null)
                 groupTextBlock.SizeChanged -= GroupTextBlock_SizeChanged;
             if (collapsedAnnotationRectangle != null)
@@ -300,39 +296,9 @@
                 // Create and attach the popup menu for group annotations
                 CreateAndAttachAnnotationPopup();
 
-<<<<<<< HEAD
                 // Subscribe to search box activity to close the other popup items when typing
                 var searchVM = ViewModel.WorkspaceViewModel.InCanvasSearchViewModel;
                 searchVM.PropertyChanged += OnSearchViewModelPropertyChanged;
-=======
-        private void OnAnnotationDoubleClick(object sender, MouseButtonEventArgs e)
-        {
-            if (Keyboard.Modifiers == ModifierKeys.Shift || Keyboard.Modifiers == ModifierKeys.Control)
-                return;
-
-            var workspace = WpfUtilities.FindParent<WorkspaceView>(this);
-            if (workspace == null)
-                return;
-
-            var clickPosition = e.GetPosition(workspace.WorkspaceElements);
-            var model = ViewModel.AnnotationModel;
-
-            // Define the area below the text block where nodes reside
-            var annoRectArea = new Rect(model.X, model.Y + model.TextBlockHeight, model.Width, model.ModelAreaHeight);
-
-            // Only create CBN if click is in model area (not in the title/text area)
-            if (!annoRectArea.Contains(clickPosition))
-                return;
-
-            workspace.ViewModel?.HandleAnnotationDoubleClick(clickPosition, model);
-            e.Handled = true;
-        }
-
-        private void OnNodeColorSelectionChanged(object sender, SelectionChangedEventArgs e)
-        {
-            if (e.AddedItems == null || (e.AddedItems.Count <= 0))
-                return;
->>>>>>> 00cab140
 
                 // Add new nodes to group when search is triggered from group
                 ViewModel.WorkspaceViewModel.Nodes.CollectionChanged += OnWorkspaceNodesChanged;
