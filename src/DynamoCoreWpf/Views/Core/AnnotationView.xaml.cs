--- conflicted
+++ resolved
@@ -1,9 +1,6 @@
 using System;
 using System.Collections.Generic;
-<<<<<<< HEAD
 using System.ComponentModel;
-=======
->>>>>>> ec17dfc4
 using System.Windows;
 using System.Windows.Controls;
 using System.Windows.Controls.Primitives;
@@ -51,7 +48,6 @@
         private Border collapsedAnnotationRectangle;
         private Expander groupExpander;
         private ItemsControl inputPortControl;
-<<<<<<< HEAD
         private ItemsControl optionalInputPortControl;
         private ToggleButton inputToggleControl;
         private ItemsControl outputPortControl;
@@ -62,9 +58,6 @@
         private Grid groupContent;
         private Border nodeCountBorder;
 
-=======
-        private ItemsControl outputPortControl;
->>>>>>> ec17dfc4
         private Thumb mainGroupThumb;
 
         private bool _isUpdatingLayout = false;
@@ -236,11 +229,7 @@
                 groupTextBox.GotFocus -= GroupTextBox_OnGotFocus;
                 groupTextBox.TextChanged -= GroupTextBox_OnTextChanged;
             }
-<<<<<<< HEAD
-
-=======
             
->>>>>>> ec17dfc4
             if (groupDescriptionTextBox != null)
             {
                 groupDescriptionTextBox.IsVisibleChanged -= GroupDescriptionTextBox_OnIsVisibleChanged;
@@ -469,11 +458,6 @@
             if (ViewModel != null && (e.HeightChanged || e.WidthChanged) && !_isUpdatingLayout)
             {
                 _isUpdatingLayout = true;
-<<<<<<< HEAD
-
-=======
-                
->>>>>>> ec17dfc4
                 // Use Dispatcher.BeginInvoke to batch layout updates
                 Dispatcher.BeginInvoke(new Action(() =>
                 {
@@ -1440,10 +1424,6 @@
             var thumb = new Thumb();
             thumb.Name = "ResizeThumb";
             thumb.DragDelta += AnnotationRectangleThumb_DragDelta;
-<<<<<<< HEAD
-=======
-            
->>>>>>> ec17dfc4
 
             thumb.Style = _groupResizeThumbStyle;
             thumb.MouseEnter += Thumb_MouseEnter;
@@ -1469,11 +1449,6 @@
 
             // Create the Polygon
             var polygonFactory = new FrameworkElementFactory(typeof(Polygon));
-<<<<<<< HEAD
-
-=======
-            
->>>>>>> ec17dfc4
             // Set Points collection
             var points = new PointCollection
             {
@@ -1512,11 +1487,6 @@
             };
 
             // Set bindings
-<<<<<<< HEAD
-=======
-            border.SetBinding(FrameworkElement.WidthProperty, new Binding("Width"));
-            border.SetBinding(FrameworkElement.HeightProperty, new Binding("ModelAreaHeight"));
->>>>>>> ec17dfc4
             border.SetBinding(UIElement.VisibilityProperty, new Binding("IsExpanded")
             {
                 ElementName = "GroupExpander",
@@ -1555,7 +1525,6 @@
             grid.RowDefinitions.Add(new RowDefinition { Height = new GridLength(1, GridUnitType.Star) });
 
             // Add children
-<<<<<<< HEAD
             inputPortsGrid = CreateInputPortsGrid();
             outputPortsGrid = CreateOutputPortsGrid();
             groupContent = CreateGroupContent();
@@ -1563,58 +1532,11 @@
             grid.Children.Add(inputPortsGrid);
             grid.Children.Add(outputPortsGrid);
 
-=======
-            inputPortControl = CreateInputPortControl();
-            outputPortControl = CreateOutputPortControl();
-            var groupContent = CreateGroupContent();
-
-            grid.Children.Add(inputPortControl);
-            grid.Children.Add(outputPortControl);
->>>>>>> ec17dfc4
             grid.Children.Add(groupContent);
 
             return grid;
         }
 
-<<<<<<< HEAD
-=======
-        private ItemsControl CreateInputPortControl()
-        {
-            var itemsControl = new ItemsControl
-            {
-                Name = "inputPortControl",
-                HorizontalContentAlignment = HorizontalAlignment.Left,
-                Margin = new Thickness(-25, 10, -25, 10)
-            };
-
-            Panel.SetZIndex(itemsControl, 20);
-            Grid.SetColumn(itemsControl, 0);
-            Grid.SetRow(itemsControl, 0);
-
-            itemsControl.SetBinding(ItemsControl.ItemsSourceProperty, new Binding("InPorts"));
-
-            return itemsControl;
-        }
-
-        private ItemsControl CreateOutputPortControl()
-        {
-            var itemsControl = new ItemsControl
-            {
-                Name = "outputPortControl",
-                HorizontalContentAlignment = HorizontalAlignment.Right,
-                Margin = new Thickness(-25, 10, -25, 10)
-            };
-
-            Panel.SetZIndex(itemsControl, 20);
-            Grid.SetColumn(itemsControl, 2);
-            Grid.SetRow(itemsControl, 0);
-
-            itemsControl.SetBinding(ItemsControl.ItemsSourceProperty, new Binding("OutPorts"));
-
-            return itemsControl;
-        }
-
->>>>>>> ec17dfc4
         private Grid CreateGroupContent()
         {
             var grid = new Grid
@@ -1713,11 +1635,7 @@
 
         private Border CreateNodeCountBorder()
         {
-<<<<<<< HEAD
             nodeCountBorder = new Border
-=======
-            var border = new Border
->>>>>>> ec17dfc4
             {
                 Name = "NodeCount",
                 BorderThickness = new Thickness(1),
@@ -1731,11 +1649,7 @@
                 VerticalAlignment = VerticalAlignment.Bottom,
             };
 
-<<<<<<< HEAD
             Grid.SetColumn(nodeCountBorder, 1);
-=======
-            Grid.SetColumn(border, 1);
->>>>>>> ec17dfc4
 
             // Create and add TextBlock
             var textBlock = new TextBlock
@@ -1751,15 +1665,9 @@
                 StringFormat = "+{0}"
             });
 
-<<<<<<< HEAD
             nodeCountBorder.Child = textBlock;
 
             return nodeCountBorder;
-=======
-            border.Child = textBlock;
-
-            return border;
->>>>>>> ec17dfc4
         }
 
         #endregion
@@ -2868,10 +2776,6 @@
 
         #endregion
 
-<<<<<<< HEAD
-
-=======
->>>>>>> ec17dfc4
         private void SetModelAreaHeight()
         {
             // We only want to change the ModelAreaHeight
@@ -2926,7 +2830,6 @@
                 this.groupDescriptionControls.DesiredSize.Height +
                 this.groupNameControl.DesiredSize.Height;
         }
-<<<<<<< HEAD
 
         private ControlTemplate CreateCollapsedPortToggleButtonTemplate()
         {
@@ -3198,27 +3101,6 @@
             {
                 ViewModel.AnnotationModel.HasToggledUnconnectedOutPorts = true;
             }
-=======
-        
-        private (double maxWidth, double totalHeight) MeasurePortBounds(ItemsControl portControl)
-        {
-            double maxWidth = 0;
-            double totalHeight = 0;
-
-            foreach (var item in portControl.Items)
-            {
-                if (portControl.ItemContainerGenerator.ContainerFromItem(item) is FrameworkElement container && container.IsVisible)
-                {
-                    container.Measure(new Size(double.PositiveInfinity, double.PositiveInfinity));
-                    var size = container.DesiredSize;
-
-                    maxWidth = Math.Max(maxWidth, size.Width);
-                    totalHeight += size.Height;
-                }
-            }
-
-            return (maxWidth, totalHeight);
->>>>>>> ec17dfc4
         }
     }
 }