﻿using System;
using System.Collections.Generic;
using System.Diagnostics;
using System.Windows;
using System.Windows.Controls;
using System.Windows.Input;
using System.Windows.Media;
using Dynamo.Models;
using Dynamo.Selection;
using Dynamo.Utilities;
using Dynamo.ViewModels;
using Dynamo.UI;
using System.Collections.Specialized;
using System.Linq;
using System.Threading;
using System.Windows.Documents;
using Dynamo.Controls;
using Dynamo.Graph;
using Dynamo.Graph.Annotations;
using Dynamo.Graph.Nodes;
using Dynamo.Graph.Notes;
using Dynamo.Graph.Workspaces;
using Dynamo.Wpf.Utilities;
using Dynamo.Search.SearchElements;
using Dynamo.UI.Controls;
using Dynamo.Wpf.UI;
using Dynamo.Utilities;

using ModifierKeys = System.Windows.Input.ModifierKeys;


namespace Dynamo.Views
{
    /// <summary>
    /// Interaction logic for WorkspaceView.xaml
    /// </summary>
    /// 
    public partial class WorkspaceView : UserControl
    {
        public enum CursorState
        {
            ArcAdding,
            ArcRemoving,
            ArcSelecting,
            NodeCondensation,
            NodeExpansion,
            LibraryClick,
            Drag,
            Move,
            Pan,
            ActivePan,
            UsualPointer,
            RectangularSelection,
            ResizeDiagonal,
            ResizeVertical,
            ResizeHorizontal
        }

        private Controls.DragCanvas workBench;
        private readonly DataTemplate draggedSelectionTemplate;
        private DraggedAdorner draggedAdorner;
        private object draggedData;
        private Point startMousePosition;
        private Point initialMousePosition;
        private PortViewModel snappedPort;
        private List<DependencyObject> hitResultsList = new List<DependencyObject>();
        Dictionary<CursorState, String> cursorSet = new Dictionary<CursorState, string>();

        public WorkspaceViewModel ViewModel
        {
            get
            {
                if (this.DataContext is WorkspaceViewModel)
                    return this.DataContext as WorkspaceViewModel;
                else
                    return null;
            }
        }

        internal bool IsSnappedToPort
        {
            get
            {
                return (this.snappedPort != null);
            }
        }

        public WorkspaceView()
        {
            this.Resources.MergedDictionaries.Add(SharedDictionaryManager.DynamoModernDictionary);
            this.Resources.MergedDictionaries.Add(SharedDictionaryManager.DynamoColorsAndBrushesDictionary);
            this.Resources.MergedDictionaries.Add(SharedDictionaryManager.DataTemplatesDictionary);
            this.Resources.MergedDictionaries.Add(SharedDictionaryManager.DynamoConvertersDictionary);
            this.Resources.MergedDictionaries.Add(SharedDictionaryManager.ConnectorsDictionary);

            InitializeComponent();

            DataContextChanged += OnWorkspaceViewDataContextChanged;

            Loaded += OnWorkspaceViewLoaded;
            Unloaded += OnWorkspaceViewUnloaded;

            // view of items to drag
            draggedSelectionTemplate = (DataTemplate)FindResource("DraggedSelectionTemplate");
            var dictionaries = draggedSelectionTemplate.Resources.MergedDictionaries;

            // let draggedSelectionTemplate know about views of node, note, annotation, connector
            dictionaries.Add(SharedDictionaryManager.ConnectorsDictionary);
            dictionaries.Add(SharedDictionaryManager.DataTemplatesDictionary);
        }

        void OnWorkspaceViewLoaded(object sender, RoutedEventArgs e)
        {
            DynamoSelection.Instance.Selection.CollectionChanged += new NotifyCollectionChangedEventHandler(OnSelectionCollectionChanged);

            ViewModel.RequestShowInCanvasSearch += ShowHideInCanvasControl;

            var ctrl = InCanvasSearchBar.Child as InCanvasSearchControl;
            if (ctrl != null)
            {
                ctrl.RequestShowInCanvasSearch += ShowHideInCanvasControl;
            }

            infiniteGridView.AttachToZoomBorder(zoomBorder);
        }

        void OnWorkspaceViewUnloaded(object sender, RoutedEventArgs e)
        {
            DynamoSelection.Instance.Selection.CollectionChanged -= new NotifyCollectionChangedEventHandler(OnSelectionCollectionChanged);
            
            if (ViewModel != null)
                ViewModel.RequestShowInCanvasSearch -= ShowHideInCanvasControl;

            var ctrl = InCanvasSearchBar.Child as InCanvasSearchControl;
            if (ctrl != null)
            {
                ctrl.RequestShowInCanvasSearch -= ShowHideInCanvasControl;
            }

            infiniteGridView.DetachFromZoomBorder(zoomBorder);
        }

        private void LoadCursorState()
        {
            cursorSet = new Dictionary<CursorState, string>
            {
                { CursorState.ArcAdding, "arc_add.cur" },
                { CursorState.ArcRemoving, "arc_remove.cur" },
                { CursorState.UsualPointer, "pointer.cur" },
                { CursorState.RectangularSelection, "rectangular_selection.cur" },
                { CursorState.ResizeDiagonal, "resize_diagonal.cur" },
                { CursorState.ResizeHorizontal, "resize_horizontal.cur" },
                { CursorState.ResizeVertical, "resize_vertical.cur" },
                { CursorState.Pan, "hand_pan.cur" },
                { CursorState.ActivePan, "hand_pan_active.cur" },
                { CursorState.NodeExpansion, "expand.cur" },
                { CursorState.NodeCondensation, "condense.cur" },
                { CursorState.ArcRemoving, "arc_remove.cur" },
                { CursorState.LibraryClick, "hand.cur" }
            };
        }

        void OnSelectionCollectionChanged(object sender, System.Collections.Specialized.NotifyCollectionChangedEventArgs e)
        {
            if (ViewModel == null) return;
            ViewModel.NodeFromSelectionCommand.RaiseCanExecuteChanged();
            ViewModel.NodeToCodeCommand.RaiseCanExecuteChanged();
            ViewModel.DynamoViewModel.AddAnnotationCommand.RaiseCanExecuteChanged();
            ViewModel.DynamoViewModel.UngroupAnnotationCommand.RaiseCanExecuteChanged();
            ViewModel.DynamoViewModel.UngroupModelCommand.RaiseCanExecuteChanged();
            ViewModel.DynamoViewModel.AddModelsToGroupModelCommand.RaiseCanExecuteChanged();           
        }

        /// <summary>
        /// This WorkspaceView will be supporting multiple WorkspaceViewModel
        /// E.g. Home Workspace, Custom Workspaces
        /// 
        /// Handler for the DataContextChangedEvent. Handles registration of event listeners.
        /// Called during switching of workspace. 
        /// </summary>
        /// <param name="sender"></param>
        /// <param name="e"></param>
        void OnWorkspaceViewDataContextChanged(object sender, DependencyPropertyChangedEventArgs e)
        {
            // Remove before adding registration of event listener to prevent multiple registration 
            // to the same WorkspaceViewModel

            // Remove registration of event listener
            if (e.OldValue != null)
            {
                WorkspaceViewModel oldViewModel = (WorkspaceViewModel)e.OldValue;

                oldViewModel.Model.CurrentOffsetChanged -= vm_CurrentOffsetChanged;
                oldViewModel.Model.ZoomChanged -= vm_ZoomChanged;
                oldViewModel.RequestZoomToViewportCenter -= vm_ZoomAtViewportCenter;
                oldViewModel.RequestZoomToViewportPoint -= vm_ZoomAtViewportPoint;
                oldViewModel.RequestZoomToFitView -= vm_ZoomToFitView;
                oldViewModel.RequestCenterViewOnElement -= CenterViewOnElement;
                oldViewModel.Model.RequestNodeCentered -= vm_RequestNodeCentered;
                oldViewModel.RequestAddViewToOuterCanvas -= vm_RequestAddViewToOuterCanvas;
                oldViewModel.WorkspacePropertyEditRequested -= VmOnWorkspacePropertyEditRequested;
                oldViewModel.RequestSelectionBoxUpdate -= VmOnRequestSelectionBoxUpdate;
            }

            if (ViewModel != null)
            {
                // Adding registration of event listener
                ViewModel.Model.CurrentOffsetChanged += vm_CurrentOffsetChanged;
                ViewModel.Model.ZoomChanged +=vm_ZoomChanged;
                ViewModel.RequestZoomToViewportCenter += vm_ZoomAtViewportCenter;
                ViewModel.RequestZoomToViewportPoint += vm_ZoomAtViewportPoint;
                ViewModel.RequestZoomToFitView += vm_ZoomToFitView;
                ViewModel.RequestCenterViewOnElement += CenterViewOnElement;
                ViewModel.Model.RequestNodeCentered += vm_RequestNodeCentered;
                ViewModel.RequestAddViewToOuterCanvas += vm_RequestAddViewToOuterCanvas;
                ViewModel.WorkspacePropertyEditRequested += VmOnWorkspacePropertyEditRequested;
                ViewModel.RequestSelectionBoxUpdate += VmOnRequestSelectionBoxUpdate;

                ViewModel.Loaded();
            }
        }

        private void VmOnWorkspacePropertyEditRequested(WorkspaceModel workspace)
        {
            var customNodeWs = workspace as CustomNodeWorkspaceModel;
            if (customNodeWs != null)
            {
                // copy these strings
                var newName = customNodeWs.Name.Substring(0);
                var newCategory = customNodeWs.Category.Substring(0);
                var newDescription = customNodeWs.Description.Substring(0);

                var args = new FunctionNamePromptEventArgs
                {
                    Name = newName,
                    Description = newDescription,
                    Category = newCategory,
                    CanEditName = false
                };

                this.ViewModel.DynamoViewModel.Model.OnRequestsFunctionNamePrompt(this, args);

                if (args.Success)
                {
                    customNodeWs.SetInfo(
                        args.CanEditName ? args.Name : workspace.Name,
                        args.Category,
                        args.Description);
                }
            }
        }

        private void VmOnRequestSelectionBoxUpdate(object sender, SelectionBoxUpdateArgs e)
        {
            var originalLt = new Point(e.X, e.Y);
            var translatedLt = workBench.TranslatePoint(originalLt, outerCanvas);

            if (e.UpdatedProps.HasFlag(SelectionBoxUpdateArgs.UpdateFlags.Position))
            {
                Canvas.SetLeft(this.selectionBox, translatedLt.X);
                Canvas.SetTop(this.selectionBox, translatedLt.Y);
            }

            if (e.UpdatedProps.HasFlag(SelectionBoxUpdateArgs.UpdateFlags.Dimension))
            {
                var originalRb = new Point(e.X + e.Width, e.Y + e.Height);
                var translatedRb = workBench.TranslatePoint(originalRb, outerCanvas);

                selectionBox.Width = translatedRb.X - translatedLt.X;
                selectionBox.Height = translatedRb.Y - translatedLt.Y;
            }

            if (e.UpdatedProps.HasFlag(SelectionBoxUpdateArgs.UpdateFlags.Visibility))
                selectionBox.Visibility = e.Visibility;

            if (e.UpdatedProps.HasFlag(SelectionBoxUpdateArgs.UpdateFlags.Mode))
            {
                if (e.IsCrossSelection && (null == selectionBox.StrokeDashArray))
                    selectionBox.StrokeDashArray = new DoubleCollection { 4 };
                else if (!e.IsCrossSelection && (null != selectionBox.StrokeDashArray))
                    selectionBox.StrokeDashArray = null;
            }
        }

        public void WorkspacePropertyEditClick(object sender, RoutedEventArgs routedEventArgs)
        {
            var vm = DataContext as WorkspaceViewModel;
            if (vm != null)
            {
                vm.OnWorkspacePropertyEditRequested();
            }
        }

        void vm_RequestAddViewToOuterCanvas(object sender, EventArgs e)
        {
            UserControl view = (UserControl)((e as ViewEventArgs).View);
            outerCanvas.Children.Add(view);
            Canvas.SetBottom(view, 0);
            Canvas.SetRight(view, 0);
        }

        private double currentNodeCascadeOffset = 0.0;

        void vm_RequestNodeCentered(object sender, EventArgs e)
        {
            ModelEventArgs args = e as ModelEventArgs;
            ModelBase node = args.Model;

            double x = outerCanvas.ActualWidth / 2.0;
            double y = outerCanvas.ActualHeight / 2.0;

            // apply small perturbation
            // so node isn't right on top of last placed node
            if (currentNodeCascadeOffset > 96.0)
                currentNodeCascadeOffset = 0.0;

            x += currentNodeCascadeOffset;
            y += currentNodeCascadeOffset;

            currentNodeCascadeOffset += 24.0;

            if (args.PositionSpecified)
            {
                x = args.X;
                y = args.Y;
            }

            Point dropPt = new Point(x, y);

            // Transform dropPt from outerCanvas space into zoomCanvas space
            if (args.TransformCoordinates)
            {
                if (workBench != null)
                {
                    var a = outerCanvas.TransformToDescendant(workBench);
                    dropPt = a.Transform(dropPt);
                }
            }

            // center the node at the drop point
            if (!Double.IsNaN(node.Width))
                dropPt.X -= (node.Width / 2.0);

            if (!Double.IsNaN(node.Height))
                dropPt.Y -= (node.Height / 2.0);

            if (!Double.IsNaN(node.Width))
                dropPt.X -= (node.Height / 2.0);

            if (!Double.IsNaN(node.Height))
                dropPt.Y -= (node.Height / 2.0);

            node.X = dropPt.X;
            node.Y = dropPt.Y;
            node.ReportPosition();
        }

        void vm_CurrentOffsetChanged(object sender, EventArgs e)
        {
            zoomBorder.SetTranslateTransformOrigin((e as PointEventArgs).Point);
        }

        void vm_ZoomChanged(object sender, EventArgs e)
        {
            zoomBorder.SetZoom((e as ZoomEventArgs).Zoom);
        }

        void vm_ZoomAtViewportCenter(object sender, EventArgs e)
        {
            double zoom = AdjustZoomForCurrentZoomAmount((e as ZoomEventArgs).Zoom);

            // Limit Zoom
            double resultZoom = ViewModel.Model.Zoom + zoom;
            if (resultZoom < WorkspaceModel.ZOOM_MINIMUM)
                resultZoom = WorkspaceModel.ZOOM_MINIMUM;
            else if (resultZoom > WorkspaceModel.ZOOM_MAXIMUM)
                resultZoom = WorkspaceModel.ZOOM_MAXIMUM;

            // Get Viewpoint Center point
            var centerPoint = new Point2D();
            centerPoint.X = outerCanvas.ActualWidth / 2;
            centerPoint.Y = outerCanvas.ActualHeight / 2;

            // Get relative point of ZoomBorder child in relates to viewpoint center point
            var relativePoint = new Point2D();
            relativePoint.X = (centerPoint.X - ViewModel.Model.X) / ViewModel.Model.Zoom;
            relativePoint.Y = (centerPoint.Y - ViewModel.Model.Y) / ViewModel.Model.Zoom;

            ZoomAtViewportPoint(zoom, relativePoint);
        }

        private double AdjustZoomForCurrentZoomAmount(double zoom)
        {
            const double upperLimit = .6;
            const double lowerLimit = .01;

            //quadratic adjustment
            //var adjustedZoom = (lowerLimit + Math.Pow((ViewModel.Model.Zoom / WorkspaceModel.ZOOM_MAXIMUM), 2) * (upperLimit - lowerLimit)) * zoom;

            //linear adjustment
            var adjustedZoom = (lowerLimit + (ViewModel.Model.Zoom / WorkspaceModel.ZOOM_MAXIMUM) * (upperLimit - lowerLimit)) * zoom;

            return adjustedZoom;
        }

        void vm_ZoomAtViewportPoint(object sender, EventArgs e)
        {
            double zoom = AdjustZoomForCurrentZoomAmount((e as ZoomEventArgs).Zoom);
            Point2D point = (e as ZoomEventArgs).Point;

            ZoomAtViewportPoint(zoom, point);
        }

        private void ZoomAtViewportPoint(double zoom, Point2D relative)
        {
            // Limit zoom
            double resultZoom = ViewModel.Model.Zoom + zoom;
            if (resultZoom < WorkspaceModel.ZOOM_MINIMUM)
                resultZoom = WorkspaceModel.ZOOM_MINIMUM;
            else if (resultZoom > WorkspaceModel.ZOOM_MAXIMUM)
                resultZoom = WorkspaceModel.ZOOM_MAXIMUM;

            double absoluteX, absoluteY;
            absoluteX = relative.X * ViewModel.Model.Zoom + ViewModel.Model.X;
            absoluteY = relative.Y * ViewModel.Model.Zoom + ViewModel.Model.Y;
            var resultOffset = new Point2D();
            resultOffset.X = absoluteX - (relative.X * resultZoom);
            resultOffset.Y = absoluteY - (relative.Y * resultZoom);

            ViewModel.Model.Zoom = resultZoom;
            ViewModel.Model.X = resultOffset.X;
            ViewModel.Model.Y = resultOffset.Y;

            vm_CurrentOffsetChanged(this, new PointEventArgs(resultOffset));
            vm_ZoomChanged(this, new ZoomEventArgs(resultZoom));
        }

        void vm_ZoomToFitView(object sender, EventArgs e)
        {
            ZoomEventArgs zoomArgs = (e as ZoomEventArgs);

            double viewportPadding = 30;
            double fitWidth = outerCanvas.ActualWidth - 2 * viewportPadding;
            double fitHeight = outerCanvas.ActualHeight - 2 * viewportPadding;

            // Find the zoom required for fitview
            double scaleRequired = 1; // 100% zoom
            if (zoomArgs.hasZoom()) // FitView
                scaleRequired = zoomArgs.Zoom;
            else
            {
                double scaleX = fitWidth / zoomArgs.FocusWidth;
                double scaleY = fitHeight / zoomArgs.FocusHeight;
                scaleRequired = scaleX > scaleY ? scaleY : scaleX; // get least zoom required
            }

            // Limit Zoom
            if (scaleRequired > WorkspaceModel.ZOOM_MAXIMUM)
                scaleRequired = WorkspaceModel.ZOOM_MAXIMUM;
            else if (scaleRequired < WorkspaceModel.ZOOM_MINIMUM)
                scaleRequired = WorkspaceModel.ZOOM_MINIMUM;

            // Center position
            double centerOffsetX = viewportPadding + (fitWidth - (zoomArgs.FocusWidth * scaleRequired)) / 2;
            double centerOffsetY = viewportPadding + (fitHeight - (zoomArgs.FocusHeight * scaleRequired)) / 2;

            var resultOffset = new Point2D();
            resultOffset.X = -(zoomArgs.Offset.X * scaleRequired) + centerOffsetX;
            resultOffset.Y = -(zoomArgs.Offset.Y * scaleRequired) + centerOffsetY;

            // Apply on model
            ViewModel.Model.Zoom = scaleRequired;
            ViewModel.Model.X = resultOffset.X;
            ViewModel.Model.Y = resultOffset.Y;

            vm_CurrentOffsetChanged(this, new PointEventArgs(resultOffset));
            vm_ZoomChanged(this, new ZoomEventArgs(scaleRequired));
        }

        private void WorkspaceView_KeyDown(object sender, KeyEventArgs e)
        {
            Button source = e.Source as Button;

            if (source == null)
                return;

            if (e.Key != Key.LeftCtrl && e.Key != Key.RightCtrl)
                return;

        }

        private void WorkspaceView_KeyUp(object sender, KeyEventArgs e)
        {

        }

        private void OnPreviewMouseLeftButtonDown(object sender, MouseButtonEventArgs e)
        {
<<<<<<< HEAD
            if (this.snappedPort != null)
=======
            var wvm = (DataContext as WorkspaceViewModel);

            if (snappedPort != null)
            {
                wvm.HandlePortClicked(snappedPort);
            }
            else
>>>>>>> e5557162
            {
                ViewModel.HandlePortClicked(this.snappedPort);
            }
            else
            {
                if (Keyboard.Modifiers != ModifierKeys.Control)
                {
                    ViewModel.HandleLeftButtonDown(workBench, e);
                }
            }

            startMousePosition = e.GetPosition(null);

            InCanvasSearchBar.IsOpen = false;
        }

        private void OnMouseRelease(object sender, MouseButtonEventArgs e)
        {
            if (e == null) return; // in certain bizarre cases, e can be null

            this.snappedPort = null;

            var wvm = (DataContext as WorkspaceViewModel);
            if (wvm == null) return;
            wvm.HandleMouseRelease(workBench, e);
        }

        private void OnMouseMove(object sender, MouseEventArgs e)
        {
            this.snappedPort = null;

            bool mouseMessageHandled = false;

            // If we are currently connecting and there is an active 
            // connector, redraw it to match the new mouse coordinates.
            if (ViewModel.IsSnapping)
            {
                if (ViewModel.portViewModel != null)
                {
                    if (ViewModel.CheckActiveConnectorCompatibility(ViewModel.portViewModel))
                    {
                        mouseMessageHandled = true;
                        ViewModel.HandleMouseMove(workBench, ViewModel.portViewModel.Center);
                    }
                }
                else
                    ViewModel.CurrentCursor = CursorLibrary.GetCursor(CursorSet.ArcSelect);
            }

            if (ViewModel.IsInIdleState)
            {
                // Find the dependency object directly under the mouse 
                // cursor, then see if it represents a port. If it does,
                // then determine its type, we would like to show the 
                // "ArcRemoving" cursor when the mouse is over an out port.
                Point mouse = e.GetPosition((UIElement)sender);
                var dependencyObject = ElementUnderMouseCursor(mouse);
                PortViewModel pvm = PortFromHitTestResult(dependencyObject);

                if (null != pvm && (pvm.PortType == PortType.Input))
                    this.Cursor = CursorLibrary.GetCursor(CursorSet.ArcSelect);
                else
                    this.Cursor = null;
            }

            // If selection is going to be dragged and ctrl is pressed.
            if (ViewModel.IsDragging && Keyboard.Modifiers == ModifierKeys.Control)
            {
                var currentMousePosition = e.GetPosition(null);

                // Set initialMousePosition here, so that we can use it in OnDragOver.
                initialMousePosition = e.GetPosition(WorkspaceElements);

                // Check that current mouse position is far enough from start position.
                var canDrag =
                    (Math.Abs(currentMousePosition.X - startMousePosition.X) >
                     SystemParameters.MinimumHorizontalDragDistance) &&
                    (Math.Abs(currentMousePosition.Y - startMousePosition.Y) >
                     SystemParameters.MinimumVerticalDragDistance) &&
                    e.OriginalSource is DragCanvas;

                if (canDrag)
                {
                    // disable clearing selection while dragged data is being generated
                    // new AnnotationViewModel unnecessarily clears selection 
                    DynamoSelection.Instance.ClearSelectionDisabled = true;
                    var selection = DynamoSelection.Instance.Selection;
                    var nodes = selection.OfType<NodeModel>();
                    var notes = selection.OfType<NoteModel>();
                    var annotations = selection.OfType<AnnotationModel>();

                    var connectors = nodes.SelectMany(n =>
                        n.OutPorts.SelectMany(port => port.Connectors)
                            .Where(c => c.End != null && c.End.Owner.IsSelected)).Distinct();

                    // set list of selected viewmodels
                    draggedData = connectors.Select(c => (ViewModelBase)new ConnectorViewModel(ViewModel, c))
                        .Concat(notes.Select(n => new NoteViewModel(ViewModel, n)))
                        .Concat(annotations.Select(a => new AnnotationViewModel(ViewModel, a)))
                        .Concat(nodes.Select(n =>
                        {
                            var node = this.ChildrenOfType<NodeView>()
                                .FirstOrDefault(view => view.ViewModel.NodeModel == n);
                            if (node == null) return new NodeViewModel(ViewModel, n);

                            var nodeRect = node.nodeBorder;
                            var size = new Size(nodeRect.ActualWidth, nodeRect.ActualHeight);
                            // set fixed size for dragged nodes, 
                            // so that they will correspond to origin nodes
                            return new NodeViewModel(ViewModel, n, size);
                        })).ToList();

                    var mouse = e.GetPosition(WorkspaceElements);
                    var locatableModels = nodes.Concat<ModelBase>(notes);
                    var minX = locatableModels.Any() ? locatableModels.Min(mb => mb.X) : 0;
                    var minY = locatableModels.Any() ? locatableModels.Min(mb => mb.Y) : 0;
                    // compute offset to correctly place selected items right under mouse cursor 
                    var mouseOffset = new Point2D(mouse.X - minX, mouse.Y - minY);

                    DynamoSelection.Instance.ClearSelectionDisabled = false;
                    DragDrop.DoDragDrop(this, mouseOffset, DragDropEffects.Copy);

                    // remove dragged selection view 
                    if (draggedAdorner != null)
                    {
                        draggedData = null;
                        draggedAdorner.Detach();
                        draggedAdorner = null;
                    }
                    mouseMessageHandled = true;
                }
            }

            if (false == mouseMessageHandled)
                ViewModel.HandleMouseMove(workBench, e);
        }

        protected override void OnDragOver(DragEventArgs e)
        {
            var currentPosition = e.GetPosition(WorkspaceElements);
            // create adorner if it is necessary
            if (draggedAdorner == null)
            {
                var adornerLayer = AdornerLayer.GetAdornerLayer(WorkspaceElements);
                draggedAdorner = new DraggedAdorner(draggedData,
                    draggedSelectionTemplate, WorkspaceElements, adornerLayer);
            }

            var zoom = ViewModel.Zoom;

            var xOffset = currentPosition.X - initialMousePosition.X;
            var yOffset = currentPosition.Y - initialMousePosition.Y;
            // compute (x; y) so that dragged selection has mouse cursor 
            // in the same place as origin selection does
            var x = xOffset * zoom;
            var y = yOffset * zoom;

            // compute bounds of dragged content so that it does not go outside dragged canvas
            var x1 = -ViewModel.Model.X / zoom - xOffset;
            var y1 = -ViewModel.Model.Y / zoom - yOffset;
            var x2 = WorkspaceElements.RenderSize.Width / zoom;
            var y2 = WorkspaceElements.RenderSize.Height / zoom;
            var bounds = new Rect(x1, y1, x2, y2);
            draggedAdorner.SetPosition(x, y, bounds);
        }

        private PortViewModel GetSnappedPort(Point mouseCursor)
        {
            if (this.FindNearestPorts(mouseCursor).Count <= 0)
                return null;

            double curDistance = 1000000;
            PortViewModel nearestPort = null;

            for (int i = 0; i < this.hitResultsList.Count; i++)
            {
                try
                {
                    DependencyObject depObject = this.hitResultsList[i];
                    PortViewModel pvm = PortFromHitTestResult(depObject);

                    if (pvm == null)
                        continue;

                    double distance = Distance(mouseCursor, pvm.Center);
                    if (distance < curDistance)
                    {
                        curDistance = distance;
                        nearestPort = pvm;
                    }
                }
                catch
                {
                    continue;
                }
            }

            return nearestPort;
        }

        private double Distance(Point mouse, Point point)
        {
            return Math.Sqrt(Math.Pow(mouse.X - point.X, 2) + Math.Pow(mouse.Y - point.Y, 2));
        }

        /// <summary>
        /// Centers the view on a node by changing the workspace's CurrentOffset.
        /// </summary>
        /// <param name="sender"></param>
        /// <param name="e"></param>
        internal void CenterViewOnElement(object sender, EventArgs e)
        {
            this.Dispatcher.BeginInvoke((Action)delegate
                {

                    var vm = (DataContext as WorkspaceViewModel);

                    var n = (e as ModelEventArgs).Model;

                    if (workBench != null)
                    {
                        var b = workBench.TransformToAncestor(outerCanvas);

                        Point outerCenter = new Point(outerCanvas.ActualWidth / 2, outerCanvas.ActualHeight / 2);
                        Point nodeCenterInCanvas = new Point(n.X + n.Width / 2, n.Y + n.Height / 2);
                        Point nodeCenterInOverlay = b.Transform(nodeCenterInCanvas);

                        double deltaX = nodeCenterInOverlay.X - outerCenter.X;
                        double deltaY = nodeCenterInOverlay.Y - outerCenter.Y;

                        //var offset = new Point(vm.CurrentOffset.X - deltaX, vm.CurrentOffset.Y - deltaY);

                        //vm.CurrentOffset = offset;

                        zoomBorder.SetTranslateTransformOrigin(new Point2D(vm.Model.X - deltaX, vm.Model.Y - deltaY));
                    }
                });
        }

        private void workBench_OnLoaded(object sender, RoutedEventArgs e)
        {
            workBench = sender as Controls.DragCanvas;
            workBench.owningWorkspace = this;
        }

        private PortViewModel PortFromHitTestResult(DependencyObject depObject)
        {
            Grid grid = depObject as Grid;
            if (null != grid)
                return grid.DataContext as PortViewModel;

            return null;
        }

        private DependencyObject ElementUnderMouseCursor(Point mouseCursor)
        {
            hitResultsList.Clear();
            var hitParams = new PointHitTestParameters(mouseCursor);
            VisualTreeHelper.HitTest(this, null,
                new HitTestResultCallback(DirectHitTestCallback),
                new PointHitTestParameters(mouseCursor));

            return ((hitResultsList.Count > 0) ? hitResultsList[0] : null);
        }

        private List<DependencyObject> FindNearestPorts(System.Windows.Point mouse)
        {
            hitResultsList.Clear();
            EllipseGeometry expandedHitTestArea = new EllipseGeometry(mouse, 50.0, 7.0);

            try
            {
                VisualTreeHelper.HitTest(this,
                    new HitTestFilterCallback(HitTestFilter),
                    new HitTestResultCallback(VisualCallback),
                    new GeometryHitTestParameters(expandedHitTestArea));
            }
            catch
            {
                hitResultsList.Clear();
            }

            return this.hitResultsList;
        }

        private HitTestFilterBehavior HitTestFilter(DependencyObject o)
        {
            if (o.GetType() == typeof(Viewport3D))
            {
                return HitTestFilterBehavior.ContinueSkipSelfAndChildren;
            }
            else
            {
                return HitTestFilterBehavior.Continue;
            }
        }

        private HitTestResultBehavior VisualCallback(HitTestResult result)
        {
            if (result == null || result.VisualHit == null)
                throw new ArgumentNullException();

            if (result.VisualHit.GetType() == typeof(Grid))
                hitResultsList.Add(result.VisualHit);

            return HitTestResultBehavior.Continue;
        }

        private HitTestResultBehavior DirectHitTestCallback(HitTestResult result)
        {
            if (null != result && (null != result.VisualHit))
            {
                hitResultsList.Add(result.VisualHit);
                return HitTestResultBehavior.Stop;
            }

            return HitTestResultBehavior.Continue;
        }

        private Point inCanvasSearchPosition;

        private void ShowHideInCanvasControl(ShowHideFlags flag)
        {
            switch (flag)
            {
                case ShowHideFlags.Hide:
                    InCanvasSearchBar.IsOpen = false;
                    break;
                case ShowHideFlags.Show:
                    // Show InCanvas search just in case, when mouse is over workspace.
                    InCanvasSearchBar.IsOpen = this.IsMouseOver;
                    ViewModel.InCanvasSearchViewModel.InCanvasSearchPosition = inCanvasSearchPosition;
                    break;
            }
        }

        private void OnWorkspaceDrop(object sender, DragEventArgs e)
        {

            var mousePosition = e.GetPosition(WorkspaceElements);
            var pointObj = e.Data.GetData(typeof(Point2D));
            if (pointObj is Point2D)
            {
                var offset = (Point2D)pointObj;
                // compute a point where (minX, minY) will be pasted -
                // location of selection top left corner
                var targetX = mousePosition.X - offset.X;
                var targetY = mousePosition.Y - offset.Y;
                var targetPoint = new Point2D(targetX, targetY);

                ViewModel.PasteSelection(targetPoint);

                return;
            }

            var nodeInfo = e.Data.GetData(typeof(DragDropNodeSearchElementInfo)) as DragDropNodeSearchElementInfo;
            if (nodeInfo == null)
                return;

            var nodeModel = nodeInfo.SearchElement.CreateNode();
            ViewModel.DynamoViewModel.ExecuteCommand(new DynamoModel.CreateNodeCommand(
                nodeModel, mousePosition.X, mousePosition.Y, false, true));
        }

        private void OnInCanvasSearchContextMenuKeyDown(object sender, KeyEventArgs e)
        {
            var contextMenu = sender as ContextMenu;
            if (e.Key == Key.Enter)
            {
                ViewModel.InCanvasSearchViewModel.InCanvasSearchPosition = inCanvasSearchPosition;
                if (contextMenu != null)
                    contextMenu.IsOpen = false;
            }
        }

        /// <summary>
        /// MouseUp is used to close context menu. Only if original sender was Thumb(i.e. scroll bar),
        /// then context menu is left open.
        /// Or if original sender was TextBox, then context menu is left open as well.
        /// </summary>
        private void OnInCanvasSearchContextMenuMouseUp(object sender, MouseButtonEventArgs e)
        {
            var contextMenu = sender as ContextMenu;
            if (!(e.OriginalSource is System.Windows.Controls.Primitives.Thumb) && !(e.OriginalSource is TextBox)
                && contextMenu != null)
                contextMenu.IsOpen = false;
        }

        /// <summary>
        /// MouseDown is used to set place, where node will be created.
        /// </summary>
        private void OnInCanvasSearchContextMenuMouseDown(object sender, MouseButtonEventArgs e)
        {
            ViewModel.InCanvasSearchViewModel.InCanvasSearchPosition = inCanvasSearchPosition;
        }

        /// <summary>
        /// Determines position of mouse, when user clicks on canvas.
        /// Both left and right mouse clicks.
        /// </summary>
        private void OnCanvasClicked(object sender, MouseButtonEventArgs e)
        {
            inCanvasSearchPosition = Mouse.GetPosition(this.WorkspaceElements);
        }

        private void OnContextMenuOpened(object sender, RoutedEventArgs e)
        {
            ViewModel.InCanvasSearchViewModel.SearchText = String.Empty;
        }
    }
}<|MERGE_RESOLUTION|>--- conflicted
+++ resolved
@@ -496,19 +496,10 @@
 
         private void OnPreviewMouseLeftButtonDown(object sender, MouseButtonEventArgs e)
         {
-<<<<<<< HEAD
-            if (this.snappedPort != null)
-=======
-            var wvm = (DataContext as WorkspaceViewModel);
 
             if (snappedPort != null)
             {
-                wvm.HandlePortClicked(snappedPort);
-            }
-            else
->>>>>>> e5557162
-            {
-                ViewModel.HandlePortClicked(this.snappedPort);
+                ViewModel.HandlePortClicked(snappedPort);
             }
             else
             {
