using System;
using System.Collections.Generic;
using System.Collections.Specialized;
using System.ComponentModel;
using System.Diagnostics;
using System.IO;
using System.Linq;
using System.Windows;
using System.Windows.Controls;
using System.Windows.Controls.Primitives;
using System.Windows.Data;
using System.Windows.Input;
using System.Windows.Interop;
using System.Windows.Media;
using System.Windows.Media.Imaging;
using System.Windows.Threading;
using Dynamo.Configuration;
using Dynamo.Graph;
using Dynamo.Graph.Nodes;
using Dynamo.Graph.Notes;
using Dynamo.Graph.Presets;
using Dynamo.Graph.Workspaces;
using Dynamo.Logging;
using Dynamo.Models;
using Dynamo.Nodes;
using Dynamo.PackageManager;
using Dynamo.PackageManager.UI;
using Dynamo.PythonServices;
using Dynamo.Search.SearchElements;
using Dynamo.Selection;
using Dynamo.Services;
using Dynamo.UI.Controls;
using Dynamo.UI.Prompts;
using Dynamo.Utilities;
using Dynamo.ViewModels;
using Dynamo.Views;
using Dynamo.Wpf;
using Dynamo.Wpf.Authentication;
using Dynamo.Wpf.Extensions;
using Dynamo.Wpf.UI.GuidedTour;
using Dynamo.Wpf.Utilities;
using Dynamo.Wpf.Views;
using Dynamo.Wpf.Views.Debug;
using Dynamo.Wpf.Views.FileTrust;
using Dynamo.Wpf.Views.GuidedTour;
using Dynamo.Wpf.Windows;
using HelixToolkit.Wpf.SharpDX;
using ICSharpCode.AvalonEdit;
using PythonNodeModels;
using Brush = System.Windows.Media.Brush;
using Exception = System.Exception;
using Image = System.Windows.Controls.Image;
using Point = System.Windows.Point;
using Res = Dynamo.Wpf.Properties.Resources;
using ResourceNames = Dynamo.Wpf.Interfaces.ResourceNames;
using Size = System.Windows.Size;
using String = System.String;

namespace Dynamo.Controls
{
    /// <summary>
    ///     Interaction logic for DynamoView.xaml
    /// </summary>
    public partial class DynamoView : Window, IDisposable
    {
        public const string BackgroundPreviewName = "BackgroundPreview";
        private const int SideBarCollapseThreshold = 20;
        private const int navigationInterval = 100;
        private const string GraphMetadataExtensionId = "28992e1d-abb9-417f-8b1b-05e053bee670";
        // This is used to determine whether ESC key is being held down
        private bool IsEscKeyPressed = false;
        // internal for testing.
        internal readonly NodeViewCustomizationLibrary nodeViewCustomizationLibrary;
        private double restoreWidth = 0;
        private DynamoViewModel dynamoViewModel;
        private readonly Stopwatch _timer;
        private StartPageViewModel startPage;
        private int tabSlidingWindowStart, tabSlidingWindowEnd;
        private readonly LoginService loginService;
        private ShortcutToolbar shortcutBar;
        private PreferencesView preferencesWindow;
        private PackageManagerView packageManagerWindow;
        private bool loaded = false;
        private bool graphMetadataHooked;
        private MenuItem graphPropsGeneralMenuItem;
        private MenuItem graphPropsExtensionMenuItem;
        // This is to identify whether the PerformShutdownSequenceOnViewModel() method has been
        // called on the view model and the process is not cancelled
        private bool isPSSCalledOnViewModelNoCancel = false;
        private readonly DispatcherTimer _workspaceResizeTimer = new DispatcherTimer { Interval = new TimeSpan(0, 0, 0, 0, 500), IsEnabled = false };
        private ViewLoadedParams sharedViewExtensionLoadedParams;
        /// <summary>
        /// keeps the width right menu of the ShourtcutBar
        /// </summary>
        private double toolBarRightMenuWidth = 0;
        /// <summary>
        /// Keeps the additional Width based on the paddings and margins from the shorcutBar controls to calculate the whole Width
        /// </summary>
        private double additionalWidth = 50;

        /// <summary>
        /// Extensions currently displayed as windows.
        /// Made internal for testing purposes only.
        /// </summary>
        internal Dictionary<string, ExtensionWindow> ExtensionWindows { get; set; } = new Dictionary<string, ExtensionWindow>();
        internal ViewExtensionManager viewExtensionManager;
        internal Watch3DView BackgroundPreview { get; private set; }

        private FileTrustWarning fileTrustWarningPopup = null;

        internal ShortcutToolbar ShortcutBar { get { return shortcutBar; } }

        internal PreferencesView PreferencesWindow {
            get { return preferencesWindow; }
        }

        internal Dynamo.UI.Views.HomePage homePage;

        /// <summary>
        /// Keeps the default value of the Window's MinWidth to calculate it again later
        /// </summary>
        internal double DefaultMinWidth = 0;

        /// <summary>
        /// Constructor
        /// </summary>
        /// <param name="dynamoViewModel">Dynamo view model</param>
        public DynamoView(DynamoViewModel dynamoViewModel)
        {
            // The user's choice to enable hardware acceleration is now saved in
            // the Dynamo preferences. It is set to true by default. 
            // When the view is constructed, we enable or disable hardware acceleration based on that preference. 
            // This preference is not exposed in the UI and can be used to debug hardware issues only
            // by modifying the preferences xml.
            RenderOptions.ProcessRenderMode = dynamoViewModel.Model.PreferenceSettings.UseHardwareAcceleration ?
                RenderMode.Default : RenderMode.SoftwareOnly;

            this.dynamoViewModel = dynamoViewModel;
            this.dynamoViewModel.UIDispatcher = Dispatcher;
            nodeViewCustomizationLibrary = new NodeViewCustomizationLibrary(this.dynamoViewModel.Model.Logger);

            DataContext = dynamoViewModel;
            Title = dynamoViewModel.BrandingResourceProvider.GetString(ResourceNames.MainWindow.Title);

            tabSlidingWindowStart = tabSlidingWindowEnd = 0;

            //Initialize the ViewExtensionManager with the CommonDataDirectory so that view extensions found here are checked first for dll's with signed certificates
            viewExtensionManager = new ViewExtensionManager(dynamoViewModel.Model.ExtensionManager);

            _timer = new Stopwatch();
            _timer.Start();

            InitializeComponent();  

            Loaded += DynamoView_Loaded;
            Unloaded += DynamoView_Unloaded;

            SizeChanged += DynamoView_SizeChanged;
            LocationChanged += DynamoView_LocationChanged;
            MouseLeftButtonDown += DynamoView_MouseLeftButtonDown;

            // Apply appropriate expand/collapse library button state depending on initial width
            UpdateLibraryCollapseIcon();

            // Check that preference bounds are actually within one
            // of the available monitors.
            if (CheckVirtualScreenSize())
            {
                System.Windows.Forms.Screen[] screens = System.Windows.Forms.Screen.AllScreens;
                int leftLimit = 0;
                int topLimit = 0;
                foreach (var screen in screens)
                {
                    leftLimit += screen.Bounds.Width;
                    topLimit += screen.Bounds.Height;
                }   

                Left = dynamoViewModel.Model.PreferenceSettings.WindowX;
                Top = dynamoViewModel.Model.PreferenceSettings.WindowY;
                Width = dynamoViewModel.Model.PreferenceSettings.WindowW;
                Height = dynamoViewModel.Model.PreferenceSettings.WindowH;

                //When the previous location was in a secondary screen then the next time Dynamo is launched will try to use the same location, then we need to added this validations to show Dynamo in the right place
                if (Left > leftLimit)
                    Left = 0;
                if (Top > topLimit)
                    Top = 0;
            }
            else
            {
                Left = 0;
                Top = 0;
                Width = 1024;
                Height = 768;
            }

            _workspaceResizeTimer.Tick += _resizeTimer_Tick;

            if (dynamoViewModel.Model.AuthenticationManager.HasAuthProvider)
            {
                loginService = new LoginService(this, new System.Windows.Forms.WindowsFormsSynchronizationContext());
                dynamoViewModel.Model.AuthenticationManager.AuthProvider.RequestLogin += loginService.ShowLogin;
            }

            DynamoModel.OnRequestUpdateLoadBarStatus(new SplashScreenLoadEventArgs(Res.SplashScreenViewExtensions, 100));
            var viewExtensions = new List<IViewExtension>();
            foreach (var dir in dynamoViewModel.Model.PathManager.ViewExtensionsDirectories)
            {
                viewExtensions.AddRange(viewExtensionManager.ExtensionLoader.LoadDirectory(dir));
            }

            viewExtensionManager.MessageLogged += Log;

            var startupParams = new ViewStartupParams(dynamoViewModel);

            foreach (var ext in viewExtensions)
            {
                try
                {
                    if (ext is ILogSource logSource)
                    {
                        logSource.MessageLogged += Log;
                    }

                    if (ext is INotificationSource notificationSource)
                    {
                        notificationSource.NotificationLogged += LogNotification;
                    }

                    ext.Startup(startupParams);
                    // if we are starting ViewExtension (A) which is a source of other extensions (like packageManager)
                    // then we can start the ViewExtension(s) (B) that it requested be loaded.
                    if (ext is IViewExtensionSource)
                    {
                        foreach (var loadedExtension in ((ext as IViewExtensionSource).RequestedExtensions))
                        {
                            (loadedExtension).Startup(startupParams);
                        }
                    }
                    viewExtensionManager.Add(ext);

                }
                catch (Exception exc)
                {
                    Log(ext.Name + ": " + exc.Message);
                }
            }

            // when an extension is added if dynamoView is loaded, call loaded on
            // that extension (this alerts late loaded extensions).
            this.viewExtensionManager.ExtensionAdded += (extension) =>
             {
                 if (this.loaded)
                 {
                     DynamoLoadedViewExtensionHandler(new ViewLoadedParams(this, this.dynamoViewModel),
                         new List<IViewExtension>() { extension });
                 }
             };

            // Add an event handler to check if the collection is modified.   
            dynamoViewModel.SideBarTabItems.CollectionChanged += this.OnCollectionChanged;

            this.HideOrShowRightSideBar();

            this.dynamoViewModel.RequestPaste += OnRequestPaste;
            this.dynamoViewModel.RequestCloseHomeWorkSpace += OnRequestCloseHomeWorkSpace;
            this.dynamoViewModel.RequestReturnFocusToView += OnRequestReturnFocusToView;
            this.dynamoViewModel.Model.WorkspaceSaving += OnWorkspaceSaving;
            this.dynamoViewModel.Model.WorkspaceOpened += OnWorkspaceOpened;
            this.dynamoViewModel.Model.WorkspaceAdded += OnWorkspaceAdded;
            this.dynamoViewModel.Model.WorkspaceHidden += OnWorkspaceHidden;
            this.dynamoViewModel.RequestEnableShortcutBarItems += DynamoViewModel_RequestEnableShortcutBarItems;
            this.dynamoViewModel.RequestExportWorkSpaceAsImage += OnRequestExportWorkSpaceAsImage;
            this.dynamoViewModel.ShowGraphPropertiesRequested += DynamoViewModel_ShowGraphPropertiesRequested;

            //add option to update python engine for all python nodes in the workspace.
            AddPythonEngineToMainMenu();
            PythonEngineManager.Instance.AvailableEngines.CollectionChanged += OnPythonEngineListUpdated;
            dynamoViewModel.Owner = this;

            FocusableGrid.InputBindings.Clear();

            if (fileTrustWarningPopup == null)
            {
                fileTrustWarningPopup = new FileTrustWarning(this);
            }
            if (!DynamoModel.IsTestMode && string.IsNullOrEmpty(DynamoModel.HostAnalyticsInfo.HostName) && Application.Current != null)
            {
                Application.Current.MainWindow = this;
            }

            DefaultMinWidth = MinWidth;
            PinHomeButton();
        }

        private void DynamoViewModel_ShowGraphPropertiesRequested(object sender, EventArgs e)
        {
            EnsureGraphPropertiesBinding();

            var provider = viewExtensionManager.ViewExtensions
                .OfType<IExtensionMenuProvider>()
                .FirstOrDefault(ext => (ext as IViewExtension)?.UniqueId == GraphMetadataExtensionId);

            var extItem = provider?.GetFileMenuItem();
            if (extItem == null) return;

            extItem.IsChecked = !extItem.IsChecked;
        }

        private void EnsureGraphPropertiesBinding()
        {
            if (graphMetadataHooked) return;

            graphPropsGeneralMenuItem = this.FindName("general") as MenuItem;
            if (graphPropsGeneralMenuItem == null) return;

            var provider = viewExtensionManager.ViewExtensions
                .OfType<IExtensionMenuProvider>()
                .FirstOrDefault(ext => (ext as IViewExtension)?.UniqueId == GraphMetadataExtensionId);

            graphPropsExtensionMenuItem = provider?.GetFileMenuItem();
            if (graphPropsExtensionMenuItem == null) return;

            graphPropsGeneralMenuItem.IsCheckable = true;
            graphPropsGeneralMenuItem.IsChecked = graphPropsExtensionMenuItem.IsChecked;

            graphPropsExtensionMenuItem.Checked += OnGraphMetadataChecked;
            graphPropsExtensionMenuItem.Unchecked += OnGraphMetadataUnchecked;

            graphMetadataHooked = true;
        }

        private void OnGraphMetadataChecked(object sender, RoutedEventArgs e)
        {
            if (graphPropsGeneralMenuItem != null)
            {
                graphPropsGeneralMenuItem.IsChecked = true;
            }
        }

        private void OnGraphMetadataUnchecked(object sender, RoutedEventArgs e)
        {
            if (graphPropsGeneralMenuItem != null)
            {
                graphPropsGeneralMenuItem.IsChecked = false;
            }
        }

        private void OnRequestCloseHomeWorkSpace()
        {
            CalculateWindowMinWidth();
        }

        private void OnPythonEngineListUpdated(object sender, NotifyCollectionChangedEventArgs e)
        {
            //Update the main menu Python Engine list whenever a python engine is added or removed.
            AddPythonEngineToMainMenu();
        }

        /// <summary>
        /// Populates the PythonEngineMenu in the main menu bar with currently available python engines.
        /// </summary>
        private void AddPythonEngineToMainMenu()
        {
            PythonEngineMenu.Items.Clear();
            var availablePythonEngines = PythonEngineManager.Instance.AvailableEngines.Select(x => x.Name).ToList();
            availablePythonEngines.Select(pythonEngine => new MenuItem
            {
                Header = pythonEngine,
                Command = dynamoViewModel.UpdateAllPythonEngineCommand,
                CommandParameter = pythonEngine
            }).ToList().ForEach(x => PythonEngineMenu.Items.Add(x));
        }

        private void OnWorkspaceHidden(WorkspaceModel workspace)
        {            
            CalculateWindowMinWidth();
        }

        private void OnWorkspaceAdded(WorkspaceModel workspace)
        {            
            CalculateWindowMinWidth();
        }

        private void OnRequestExportWorkSpaceAsImage(object parameter)
        {
            var workspace = this.ChildOfType<WorkspaceView>();
            WorkspaceView.ExportImageResult isCurrentWorkSpaceValidForImage = workspace.IsWorkSpaceRenderValidAsImage(true);

            if (isCurrentWorkSpaceValidForImage== WorkspaceView.ExportImageResult.IsValidAsImage)
            {
                dynamoViewModel.ShowSaveImageDialogAndSave(parameter);
            }
            else if (isCurrentWorkSpaceValidForImage == WorkspaceView.ExportImageResult.EmptyDrawing)
            {
                dynamoViewModel.MainGuideManager?.CreateRealTimeInfoWindow(Res.CantExportWorkspaceAsImageEmptyMessage, true);
            }
            else if (isCurrentWorkSpaceValidForImage == WorkspaceView.ExportImageResult.NotValidAsImage)
            {
                dynamoViewModel.MainGuideManager?.CreateRealTimeInfoWindow(Res.CantExportWorkspaceAsImageNotValidMessage, true);
            }
        }

        void DynamoView_MouseLeftButtonDown(object sender, MouseButtonEventArgs e)
        {
            if (PreferencesWindow != null && PreferencesWindow.IsLoaded)
            {
                dynamoViewModel.MainGuideManager?.CreateRealTimeInfoWindow(Res.PreferencesMustBeClosedMessage, true);
            }
        }

        private void DynamoViewModel_RequestEnableShortcutBarItems(bool enable)
        {
            if (!(saveThisButton is null))
            {
                saveThisButton.IsEnabled = enable;
                saveButton.IsEnabled = enable;
            }
            if (!(exportMenu is null))
            {
                exportMenu.IsEnabled = enable;
            }
           
            if (!(shortcutBar is null))
            {
                shortcutBar.IsNewButtonEnabled = enable;
                shortcutBar.IsOpenButtonEnabled = enable;
                shortcutBar.IsSaveButtonEnabled = enable;
                shortcutBar.IsLoginMenuEnabled = enable;
                shortcutBar.IsExportMenuEnabled = enable;
                shortcutBar.IsNotificationCenterEnabled = enable;

                if (dynamoViewModel.ShowStartPage)
                {
                    shortcutBar.IsNewButtonEnabled = true;
                    shortcutBar.IsOpenButtonEnabled = true;
                    shortcutBar.IsLoginMenuEnabled = true;
                    shortcutBar.IsNotificationCenterEnabled = true;
                }

                if (dynamoViewModel.Model.NoNetworkMode)
                {
                    shortcutBar.IsLoginMenuEnabled = false;
                }
            }
        }

        private void OnWorkspaceOpened(WorkspaceModel workspace)
        {
            if (!(saveThisButton is null))
            {
                saveThisButton.IsEnabled = true;
                saveButton.IsEnabled = true;
            }

            if (!(exportMenu is null))
            {
                exportMenu.IsEnabled = true;
            }
            if (!(shortcutBar is null))
            {
                ShortcutBar.IsSaveButtonEnabled = true;
                shortcutBar.IsExportMenuEnabled = true;
            }

            if (!(workspace is HomeWorkspaceModel hws))
            return;
            
            foreach (var extension in viewExtensionManager.StorageAccessViewExtensions)
            {
                DynamoModel.RaiseIExtensionStorageAccessWorkspaceOpened(hws, extension, dynamoViewModel.Model.Logger);
            }            
        }

        private void OnWorkspaceSaving(WorkspaceModel workspace, Graph.SaveContext saveContext)
        {
            if (!(workspace is HomeWorkspaceModel hws))
                return;

            foreach (var extension in viewExtensionManager.StorageAccessViewExtensions)
            {
                DynamoModel.RaiseIExtensionStorageAccessWorkspaceSaving(hws, extension, saveContext, dynamoViewModel.Model.Logger);
            }
        }

        private void OnPythonEngineUpgradeToastRequested(string msg, bool stayOpen)
        {
            Dispatcher.BeginInvoke(
                System.Windows.Threading.DispatcherPriority.ContextIdle,
                new Action(() =>
                {
                    dynamoViewModel.MainGuideManager?.CreateRealTimeInfoWindow(
                        msg,
                        stayOpen,
                        showHeader: true,
                        headerText: Res.CPython3EngineNotificationMessageBoxHeader,
                        showHyperlink: true,
                        hyperlinkText: Res.LearnMore,
                        hyperlinkUri: new Uri(Res.CPython3EngineUpgradeLearnMoreUri));
                }));
        }

        /// <summary>
        /// Adds an extension control or if it already exists it makes sure it is focused.
        /// The control may be added as a window or a tab in the extension bar depending on settings.
        /// </summary>
        /// <param name="viewExtension">View extension adding the content</param>
        /// <param name="content">Control being added</param>
        /// <returns>True if the control was added, false if it already existed</returns>
        internal bool AddOrFocusExtensionControl(IViewExtension viewExtension, UIElement content)
        {
            var window = ExtensionWindows.ContainsKey(viewExtension.Name) ? ExtensionWindows[viewExtension.Name] : null;
            var tab = FindExtensionTab(viewExtension);
            var addExtensionControl = window == null && tab == null;

            if (addExtensionControl)
            {
                var settings = this.dynamoViewModel.PreferenceSettings.ViewExtensionSettings.Find(s => s.UniqueId == viewExtension.UniqueId);
                // Create default settings if they do not currently exist
                if (settings == null)
                {
                    settings = new ViewExtensionSettings()
                    {
                        Name = viewExtension.Name,
                        UniqueId = viewExtension.UniqueId,
                        DisplayMode = ViewExtensionDisplayMode.DockRight
                    };
                    this.dynamoViewModel.PreferenceSettings.ViewExtensionSettings.Add(settings);
                }

                if (this.dynamoViewModel.PreferenceSettings.EnablePersistExtensions)
                {
                    settings.IsOpen = true;
                }

                if (settings.DisplayMode == ViewExtensionDisplayMode.FloatingWindow)
                {
                    window = AddExtensionWindow(viewExtension, content, settings.WindowSettings);
                }
                else
                {
                    tab = AddExtensionTab(viewExtension, content);
                }
            }
            else
            {
                // Set focus on the existing control
                if (window != null)
                {
                    window.Focus();
                }
                else if (tab != null)
                {
                    // Make sure the extension bar is visible
                    if (ExtensionsCollapsed)
                    {
                        ToggleExtensionBarCollapseStatus();
                    }

                    tabDynamic.SelectedItem = tab;
                }
            }

            return addExtensionControl;
        }

        private ExtensionWindow AddExtensionWindow(IViewExtension viewExtension, UIElement content, WindowSettings windowSettings)
        {
            ExtensionWindow window;
            if (windowSettings == null)
            {
                window = new ExtensionWindow();
                window.Owner = this;
            }
            else
            {
                var windowRect = new ModelessChildWindow.WindowRect()
                {
                    Left = windowSettings.Left,
                    Top = windowSettings.Top,
                    Width = windowSettings.Width,
                    Height = windowSettings.Height
                };
                window = new ExtensionWindow(this, ref windowRect);
                if (windowSettings.Status == WindowStatus.Maximized)
                {
                    // Rather than setting the WindowState here, this is delayed to the Loaded event.
                    // This helps overcome a bug which makes the window appear always on the primary screen.
                    window.ShouldMaximize = true;
                }
            }
            
            // Setting the content of the undocked window
            // Icon is passed from DynamoView (respecting Host integrator icon)
            SetApplicationIcon();
            window.Icon = this.Icon;
            if (content is Window container)
            {
                content = container.Content as UIElement;
                container.Owner = this;
            }
            window.ExtensionContent.Content = content;
            window.Title = viewExtension.Name;
            window.Tag = viewExtension;
            window.Uid = viewExtension.UniqueId;
            window.Closing += ExtensionWindow_Closing;
            window.Closed += ExtensionWindow_Closed;

            window.Show();

            ExtensionWindows.Add(viewExtension.Name, window);

            return window;
        }

        private void ExtensionWindow_Closing(object sender, CancelEventArgs e)
        {
            var window = sender as ExtensionWindow;
            SaveExtensionWindowSettings(window);
        }

        private void SaveExtensionWindowSettings(ExtensionWindow window)
        {
            var extension = window.Tag as IViewExtension;
            var settings = this.dynamoViewModel.Model.PreferenceSettings.ViewExtensionSettings.Find(ext => ext.UniqueId == extension.UniqueId);
            if (settings != null)
            {
                if (settings.WindowSettings == null)
                {
                    settings.WindowSettings = new WindowSettings();
                }
                settings.WindowSettings.Status = window.WindowState == WindowState.Maximized ? WindowStatus.Maximized : WindowStatus.Normal;
                settings.WindowSettings.Left = (int)window.SavedWindowRect.Left;
                settings.WindowSettings.Top = (int)window.SavedWindowRect.Top;
                settings.WindowSettings.Width = (int)window.SavedWindowRect.Width;
                settings.WindowSettings.Height = (int)window.SavedWindowRect.Height;
            }
        }

        private TabItem AddExtensionTab(IViewExtension viewExtension, UIElement content)
        {
            // creates a new tab item
            var tab = new TabItem();
            tab.Header = viewExtension.Name;
            tab.Tag = viewExtension;
            tab.Uid = viewExtension.UniqueId;
            tab.HeaderTemplate = tabDynamic.FindResource("TabHeader") as DataTemplate;

            // setting the extension UI to the current tab content 
            // based on whether it is a UserControl element or window element. 
            if (content is Window container)
            {
                content = container.Content as UIElement;
                // Make sure the extension window closes with Dynamo
                container.Owner = this;
            }
            tab.Content = content;

            //Insert the tab at the end
            dynamoViewModel.SideBarTabItems.Insert(dynamoViewModel.SideBarTabItems.Count, tab);

            tabDynamic.SelectedItem = tab;

            return tab;
        }
        private void UpdateNodeIcons_Click(object sender, RoutedEventArgs e)
        {
            var updateNodeIconsWindow = new UpdateNodeIconsWindow(dynamoViewModel.Model.SearchModel.Entries);
            updateNodeIconsWindow.Owner = this;
            updateNodeIconsWindow.WindowStartupLocation = WindowStartupLocation.CenterOwner;
            updateNodeIconsWindow.ShowDialog();
        }
        /// <summary>
        /// Dock the window to right side bar panel.
        /// </summary>
        /// <param name="window">The window that needs to be docked</param>
        /// <param name="nodeModel">NodeModel, if it is a node window</param>
        /// <param name="hideUIElement">Any UI element to hide after docking it in the right sidebar(like the toolbar).</param>
        /// <returns></returns>
        internal TabItem DockWindowInSideBar(Window window, NodeModel nodeModel = null, UIElement hideUIElement = null)
        {
            var tabItem = dynamoViewModel.SideBarTabItems.OfType<TabItem>().SingleOrDefault(tabtem => tabtem.Uid.ToString() == window.Uid);
            if (tabItem != null)
            {
                tabDynamic.SelectedItem = tabItem;
                if (ExtensionsCollapsed) ToggleExtensionBarCollapseStatus();
                return tabItem;
            }

            if (hideUIElement != null)
            {
                hideUIElement.Visibility = Visibility.Collapsed;
            }

            var content = window.Content;

            // creates a new tab item
            var tab = new TabItem();
            tab.Header = window.Title;
            tab.Tag = window;
            tab.Uid = window.Uid;
            tab.HeaderTemplate = tabDynamic.FindResource("TabHeader") as DataTemplate;

            // setting the window UI to the current tab content 
            // based on whether it is a UserControl element or window element. 
            if (content is Window container)
            {
                content = container.Content as UIElement;
                // Make sure the window closes with Dynamo
                container.Owner = this;
            }
            tab.Content = content;

            //Insert the tab at the end
            dynamoViewModel.SideBarTabItems.Insert(dynamoViewModel.SideBarTabItems.Count, tab);

            tabDynamic.SelectedItem = tab;

            if (nodeModel != null)
            {
                dynamoViewModel.DockedNodeWindows.Add(window.Uid);
                dynamoViewModel.NodeWindowsState[window.Uid] = ViewExtensionDisplayMode.DockRight;
            }

            return tab;
        }

        /// <summary>
        /// This method will close an extension control, whether it's on the side bar or undocked as a window.
        /// </summary>
        /// <param name="viewExtension">Extension to be closed</param>
        /// <returns></returns>
        internal void CloseExtensionControl(IViewExtension viewExtension)
        {
            string tabName = viewExtension.Name;
            TabItem tabitem = dynamoViewModel.SideBarTabItems.OfType<TabItem>().SingleOrDefault(n => n.Header.ToString() == tabName);

            if (viewExtension is ViewExtensionBase viewExtensionBase)
            {
                viewExtensionBase.Closed();
            }

            CloseRightSideBarTab(tabitem);
            CloseExtensionWindow(tabName);
        }
 
        /// <summary>
        /// Event handler for the CloseButton.
        /// This method triggers the close operation on the selected tab.
        /// </summary>
        /// <param name="sender"></param>
        /// <param name="e"></param>
        internal void OnCloseRightSideBarTab(object sender, RoutedEventArgs e)
        {
            try
            {
                string tabId = (sender as Button).Uid.ToString();
                TabItem tabitem = dynamoViewModel.SideBarTabItems.OfType<TabItem>().SingleOrDefault(n => n.Uid.ToString() == tabId);

                if (tabitem.Tag is ViewExtensionBase viewExtensionBase)
                {
                    viewExtensionBase.Closed();
                }

                NodeModel nodeModel = dynamoViewModel.GetDockedWindowNodeModel(tabitem.Uid);

                if (nodeModel is PythonNode pythonNode)
                {
                    var editor = (tabitem.Content as Grid).ChildOfType<TextEditor>();

                    if (editor != null && editor.IsModified)
                    {
                        pythonNode.OnWarnUserScript();
                        return;
                    }
                }

                CloseRightSideBarTab(tabitem);

                if (dynamoViewModel.DockedNodeWindows.Contains(tabitem.Uid))
                {
                    dynamoViewModel.DockedNodeWindows.Remove(tabitem.Uid);
                }
            }
            catch (Exception ex)
            {
                dynamoViewModel.Model.Logger.Log("Failed to close the tab from right side-bar panel.");
                dynamoViewModel.Model.Logger.Log(ex.Message);
                dynamoViewModel.Model.Logger.Log(ex.StackTrace);
            }
        }

        /// <summary>
        /// Close right side-bar panel tab by extension tab item
        /// </summary>
        /// <param name="tabitem">target tab item</param>
        internal void CloseRightSideBarTab(TabItem tabitem)
        {
            TabItem tabToBeRemoved = tabitem;

            // get the selected tab
            TabItem selectedTab = tabDynamic.SelectedItem as TabItem;

            if (tabToBeRemoved != null && dynamoViewModel.SideBarTabItems.Count > 0)
            {
                // Remove the tab from the binding collection SideBarTabItems 
                dynamoViewModel.SideBarTabItems.Remove(tabToBeRemoved);
                // Disconnect content from tab to allow it to be moved.
                tabToBeRemoved.Content = null;

                // Highlight previously selected tab. if that is removed then Highlight the first tab
                if (selectedTab.Equals(tabToBeRemoved))
                {
                    if (dynamoViewModel.SideBarTabItems.Count > 0)
                    {
                        selectedTab = dynamoViewModel.SideBarTabItems[0];
                    }
                }
                tabDynamic.SelectedItem = selectedTab;
            }
        }

        private void CloseExtensionWindow(string name)
        {
            if (ExtensionWindows.ContainsKey(name))
            {
                var extension = ExtensionWindows[name];
                extension.Close();
                // Disconnect content to allow it to be moved.
                extension.ExtensionContent.Content = null;
                ExtensionWindows.Remove(name);
            }
        }

        internal void OnUndockRightSideBarTab(object sender, RoutedEventArgs e)
        {
            try
            {
                var tabId = (sender as Button).Uid.ToString();
                var tabItem = dynamoViewModel.SideBarTabItems.OfType<TabItem>().SingleOrDefault(tab => tab.Uid.ToString() == tabId);
                var tabName = tabItem.Header.ToString();

                // If docked window is a node window, undock the window and call the action on the node. 
                if (dynamoViewModel.DockedNodeWindows.Contains(tabItem.Uid))
                {
                    UndockWindow(tabItem);
                }
                else// if it an extension, undock the extension and update settings.
                {
                    UndockExtension(tabItem);
                    Analytics.TrackEvent(
                                   Actions.Undock,
                                   Categories.ViewExtensionOperations, tabName);
                }
            }
            catch (Exception ex)
            {
                dynamoViewModel.Model.Logger.Log("Failed to undock the tab from right side-bar panel.");
                dynamoViewModel.Model.Logger.Log(ex.Message);
                dynamoViewModel.Model.Logger.Log(ex.StackTrace);
            }
        }

        /// <summary>
        /// Undocks the extension with the given name.
        /// Made internal for testing purposes only.
        /// </summary>
        /// <param name="name">Name of the extension</param>
        internal void UndockExtension(string name)
        {
            var tabItem = dynamoViewModel.SideBarTabItems.OfType<TabItem>().SingleOrDefault(tab => tab.Header.ToString() == name);
            var content = tabItem.Content as UIElement;
            CloseRightSideBarTab(tabItem);
            var extension = tabItem.Tag as IViewExtension;
            var settings = this.dynamoViewModel.PreferenceSettings.ViewExtensionSettings.Find(s => s.UniqueId == extension.UniqueId);
            AddExtensionWindow(extension, content, settings?.WindowSettings);
            if (settings != null)
            {
                settings.DisplayMode = ViewExtensionDisplayMode.FloatingWindow;
            }
        }

        /// <summary>
        /// Undocks the extension from the right side bar.
        /// </summary>
        /// <param name="tabItem">Tab item to be undocked</param>
        internal void UndockExtension(TabItem tabItem)
        {
            var content = tabItem.Content as UIElement;
            CloseRightSideBarTab(tabItem);
            var extension = tabItem.Tag as IViewExtension;
            var settings = this.dynamoViewModel.PreferenceSettings.ViewExtensionSettings.Find(s => s.UniqueId == extension.UniqueId);
            AddExtensionWindow(extension, content, settings?.WindowSettings);
            if (settings != null)
            {
                settings.DisplayMode = ViewExtensionDisplayMode.FloatingWindow;
            }
        }

        /// <summary>
        /// Undocks to an internal Dynamo window by checking the window type.
        /// </summary>
        /// <param name="tabItem">Tab item to be undocked</param>
        internal void UndockWindow(TabItem tabItem)
        {
            NodeModel nodeModel = dynamoViewModel.GetDockedWindowNodeModel(tabItem.Uid);

            dynamoViewModel.NodeWindowsState[tabItem.Uid] = ViewExtensionDisplayMode.FloatingWindow;

            //if the undocked window is a python node, open the script edit window.
            if (nodeModel is PythonNode)
            {
                var pythonNode = nodeModel as PythonNode;
                Window window = tabItem.Tag as Window;
                var textEditor = window.FindName("editText") as TextEditor;

                if (textEditor.IsModified)
                {
                    pythonNode.OnNodeEdited(textEditor.Text);
                }
                else {
                    pythonNode.OnNodeEdited(null);
                }

                Analytics.TrackEvent(
                               Actions.Undock,
                               Categories.PythonOperations, tabItem.Header.ToString());
            }

            CloseRightSideBarTab(tabItem);
            dynamoViewModel.DockedNodeWindows.Remove(tabItem.Uid);
        }

        /// <summary>
        /// Sets DynamoView icon to that of the currently running application. This is set for reuse
        /// in custom child windows rather than for the main window itself, which is not customized.
        /// </summary>
        private void SetApplicationIcon()
        {
            if (this.Icon == null && !DynamoModel.IsTestMode)
            {
                var applicationPath = Process.GetCurrentProcess().MainModule.FileName;
                try
                {
                    var icon = System.Drawing.Icon.ExtractAssociatedIcon(applicationPath);
                    var bmp = icon.ToBitmap();
                    MemoryStream stream = new MemoryStream();
                    bmp.Save(stream, System.Drawing.Imaging.ImageFormat.Png);
                    stream.Seek(0, SeekOrigin.Begin);
                    PngBitmapDecoder pngDecoder = new PngBitmapDecoder(stream, BitmapCreateOptions.None, BitmapCacheOption.Default);
                    this.Icon = pngDecoder.Frames[0];
                }
                catch (Exception ex)
                {
                    Log(string.Format(Dynamo.Wpf.Properties.Resources.ErrorLoadingIcon, ex.Message));
                }
            }
        }

        private void ExtensionWindow_Closed(object sender, EventArgs e)
        {
            var window = sender as ExtensionWindow;
            var extName = window.Title;
            var content = window.ExtensionContent.Content as UIElement;
            // Release content from window
            window.ExtensionContent.Content = null;
            ExtensionWindows.Remove(extName);
            var extension = window.Tag as IViewExtension;
            if (window.DockRequested)
            {
                AddExtensionTab(extension, content);

                var settings = this.dynamoViewModel.PreferenceSettings.ViewExtensionSettings.Find(s => s.UniqueId == extension.UniqueId);
                if (settings != null)
                {
                    settings.DisplayMode = ViewExtensionDisplayMode.DockRight;
                }
                Analytics.TrackEvent(Actions.Dock, Categories.ViewExtensionOperations, extName);
            }
            else
            {
                if (extension is ViewExtensionBase viewExtensionBase)
                {
                    viewExtensionBase.Closed();
                }
            }
        }

        // This event is triggered when the tabitems list is changed and will show/hide the right side bar accordingly.
        private void OnCollectionChanged(object sender, NotifyCollectionChangedEventArgs e)
        {
            this.HideOrShowRightSideBar();
        }

        private TabItem FindExtensionTab(IViewExtension viewExtension)
        {
            foreach (var tabItem in dynamoViewModel.SideBarTabItems)
            {
                if (tabItem.Tag is IViewExtension extension && extension.GetType().Equals(viewExtension.GetType()))
                {
                    return tabItem;
                }
            }
            return null;
        }

        private void OnRequestReturnFocusToView()
        {
            // focusing grid allows to remove focus from current textbox
            FocusableGrid.Focus();
            // keep handling input bindings of DynamoView
            Keyboard.Focus(this);
        }

        private void OnRequestPaste()
        {
            // When focus is at webview2 component Keyboard.FocusedElement returns null so we interrupt the execution
            // with an early return
            var FocuseElement = Keyboard.FocusedElement;
            if (FocuseElement == null) return;

            var clipBoard = dynamoViewModel.Model.ClipBoard;

            var locatableModels = clipBoard.Where(item => item is NoteModel || item is NodeModel);
            var modelsExcludingConnectorPins = locatableModels.Where(model => !(model is ConnectorPinModel));
            if(modelsExcludingConnectorPins is null || modelsExcludingConnectorPins.Count()<1) { return; }

            var modelBounds = modelsExcludingConnectorPins.Select(lm =>
                new Rect { X = lm.X, Y = lm.Y, Height = lm.Height, Width = lm.Width });

            // Find workspace view.
            var workspace = this.ChildOfType<WorkspaceView>();
            var workspaceBounds = workspace.GetVisibleBounds();

            // is at least one note/node located out of visible workspace part
            var outOfView = modelBounds.Any(m => !workspaceBounds.Contains(m));

            // If copied nodes are out of view, we paste their copies under mouse cursor or at the center of workspace.
            if (outOfView)
            {
                // If mouse is over workspace, paste copies under mouse cursor.
                if (workspace.IsMouseOver)
                {
                    dynamoViewModel.Model.Paste(Mouse.GetPosition(workspace.WorkspaceElements).AsDynamoType(), false);
                }
                else // If mouse is out of workspace view, then paste copies at the center.
                {
                    PasteNodeAtTheCenter(workspace);
                }

                return;
            }

            // All nodes are inside of workspace and visible for user.
            // Order them by CenterX and CenterY.
            var orderedItems = modelsExcludingConnectorPins.OrderBy(item => item.CenterX + item.CenterY);

            // Search for the rightmost item. It's item with the biggest X, Y coordinates of center.
            var rightMostItem = orderedItems.Last();
            // Search for the leftmost item. It's item with the smallest X, Y coordinates of center.
            var leftMostItem = orderedItems.First();

            // Compute shift so that left most item will appear at right most item place with offset.
            var shiftX = rightMostItem.X + rightMostItem.Width - leftMostItem.X;
            var shiftY = rightMostItem.Y - leftMostItem.Y;

            // Find new node bounds.
            var newNodeBounds = modelBounds
                .Select(node => new Rect(node.X + shiftX + workspace.ViewModel.Model.CurrentPasteOffset,
                                         node.Y + shiftY + workspace.ViewModel.Model.CurrentPasteOffset,
                                         node.Width, node.Height));

            outOfView = newNodeBounds.Any(node => !workspaceBounds.Contains(node));

            // If new node bounds appeare out of workspace view, we should paste them at the center.
            if (outOfView)
            {
                PasteNodeAtTheCenter(workspace);
                return;
            }

            var x = shiftX + modelsExcludingConnectorPins.Min(m => m.X);
            var y = shiftY + modelsExcludingConnectorPins.Min(m => m.Y);

            // All copied nodes are inside of workspace.
            // Paste them with little offset.           
            dynamoViewModel.Model.Paste(new Point2D(x, y));
        }

        /// <summary>
        /// Paste nodes at the center of workspace view.
        /// </summary>
        /// <param name="workspace">workspace view</param>
        private void PasteNodeAtTheCenter(WorkspaceView workspace)
        {
            var centerPoint = workspace.GetCenterPoint().AsDynamoType();
            dynamoViewModel.Model.Paste(centerPoint);
        }

        #region NodeViewCustomization

        private void LoadNodeViewCustomizations()
        {
            nodeViewCustomizationLibrary.Add(new CoreNodeViewCustomizations());
            foreach (var assem in dynamoViewModel.Model.Loader.LoadedAssemblies)
                nodeViewCustomizationLibrary.Add(new AssemblyNodeViewCustomizations(assem));
        }

        private void SubscribeNodeViewCustomizationEvents()
        {
            dynamoViewModel.Model.Loader.AssemblyLoaded += LoaderOnAssemblyLoaded;
            dynamoViewModel.NodeViewReady += ApplyNodeViewCustomization;
        }

        private void UnsubscribeNodeViewCustomizationEvents()
        {
            if (dynamoViewModel == null) return;

            dynamoViewModel.Model.Loader.AssemblyLoaded -= LoaderOnAssemblyLoaded;
            dynamoViewModel.NodeViewReady -= ApplyNodeViewCustomization;
        }

        private void ApplyNodeViewCustomization(object nodeView, EventArgs args)
        {
            var nodeViewImp = nodeView as NodeView;
            if (nodeViewImp != null)
            {
                nodeViewCustomizationLibrary.Apply(nodeViewImp);
            }
        }

        private void LoaderOnAssemblyLoaded(NodeModelAssemblyLoader.AssemblyLoadedEventArgs args)
        {
            nodeViewCustomizationLibrary.Add(new AssemblyNodeViewCustomizations(args.Assembly));
        }

        #endregion

        private bool CheckVirtualScreenSize()
        {
            var w = SystemParameters.VirtualScreenWidth;
            var h = SystemParameters.VirtualScreenHeight;
            var ox = SystemParameters.VirtualScreenLeft;
            var oy = SystemParameters.VirtualScreenTop;

            // TODO: Remove 10 pixel check if others can't reproduce
            // On Ian's Windows 8 setup, when Dynamo is maximized, the origin
            // saves at -8,-8. There doesn't seem to be any documentation on this
            // so we'll put in a 10 pixel check to still allow the window to maximize.
            if (dynamoViewModel.Model.PreferenceSettings.WindowX < ox - 10 ||
                dynamoViewModel.Model.PreferenceSettings.WindowY < oy - 10)
            {
                return false;
            }

            // Check that the window is smaller than the available area.
            if (dynamoViewModel.Model.PreferenceSettings.WindowW > w ||
                dynamoViewModel.Model.PreferenceSettings.WindowH > h)
            {
                return false;
            }

            return true;
        }

        private void DynamoView_LocationChanged(object sender, EventArgs e)
        {
            dynamoViewModel.Model.PreferenceSettings.WindowX = Left;
            dynamoViewModel.Model.PreferenceSettings.WindowY = Top;

            //When the Dynamo window is moved to another place we need to update the Steps location
            if(dynamoViewModel.MainGuideManager != null)
                dynamoViewModel.MainGuideManager.UpdateGuideStepsLocation();

            if (fileTrustWarningPopup != null && fileTrustWarningPopup.IsOpen)
            {
                fileTrustWarningPopup.UpdatePopupLocation();
            }

            UpdateGeometryScalingPopupLocation();
        }

        private void DynamoView_SizeChanged(object sender, SizeChangedEventArgs e)
        {
            dynamoViewModel.Model.PreferenceSettings.WindowW = e.NewSize.Width;
            dynamoViewModel.Model.PreferenceSettings.WindowH = e.NewSize.Height;

            //When the Dynamo window size is changed then we need to update the Steps location
            if (dynamoViewModel.MainGuideManager != null)
            {
                dynamoViewModel.MainGuideManager.UpdateGuideStepsLocation();
            }

            if (fileTrustWarningPopup != null && fileTrustWarningPopup.IsOpen)
            {
                fileTrustWarningPopup.UpdatePopupLocation();
            }

            UpdateGeometryScalingPopupLocation();
            
            CalculateWindowThreshold();
        }

        /// <summary>
        /// Returns the sum of the width of the library, the width of the tabs from the workspace and the width of the shortcut toolbar.
        /// </summary>
        /// <returns></returns>
        internal double GetSumOfControlsWidth()
        {
            List<TabItem> tabItems = WpfUtilities.ChildrenOfType<TabItem>(WorkspaceTabs).ToList();
            double tabItemsWidth = tabItems.Count > 0 ? (double.IsNaN(tabItems[0].Width) ? 0 : tabItems[0].Width) * tabItems.Count : 0;
            return Convert.ToDouble(dynamoViewModel.LibraryWidth) + tabItemsWidth + toolBarRightMenuWidth + additionalWidth;
        }

        /// <summary>
        /// Calculates the Window threshold to display the text or only icons in the shortcut toolbar
        internal void CalculateWindowThreshold()
        {            
            dynamoViewModel.OnWindowResized(dynamoViewModel.Model.PreferenceSettings.WindowW <= GetSumOfControlsWidth());            
        }

        /// <summary>
        /// Calculates the Window minimum width bearing in mind the width of the controls and the current Window width, it's necessary to avoid the shortcut toolbar (gray) overlap the custom node tab (black)
        /// </summary>
        internal void CalculateWindowMinWidth()
        {
            if (dynamoViewModel.Model.PreferenceSettings.WindowW > DefaultMinWidth)
            {
                MinWidth = GetSumOfControlsWidth();
            }
            else
            {
                MinWidth = DefaultMinWidth;
            }

            CalculateWindowThreshold();
        }

        private void UpdateGeometryScalingPopupLocation()
        {
            var workspaceView = this.ChildOfType<WorkspaceView>();
            if (workspaceView != null && workspaceView.GeoScalingPopup != null)
            {
                workspaceView.GeoScalingPopup.UpdatePopupLocation();
            }               
        }

        private void InitializeShortcutBar()
        {
            shortcutBar = new ShortcutToolbar(this.dynamoViewModel) { Name = "ShortcutToolbar" };

            var newScriptButton = new ShortcutBarItem
            {
                ShortcutToolTip = Wpf.Properties.Resources.DynamoViewToolbarNewButtonTooltip,
                ShortcutCommand = dynamoViewModel.NewHomeWorkspaceCommand,
                ShortcutCommandParameter = null,
                ImgNormalSource = "/DynamoCoreWpf;component/UI/Images/new_normal.png",
                ImgDisabledSource = "/DynamoCoreWpf;component/UI/Images/new_disabled.png",
                ImgHoverSource = "/DynamoCoreWpf;component/UI/Images/new_normal.png",
                Name = "New"
            };

            var openScriptButton = new ShortcutBarItem
            {
                ShortcutToolTip = Wpf.Properties.Resources.DynamoViewToolbarOpenButtonTooltip,
                ShortcutCommand = dynamoViewModel.ShowOpenDialogAndOpenResultCommand,
                ShortcutCommandParameter = null,
                ImgNormalSource = "/DynamoCoreWpf;component/UI/Images/open_normal.png",
                ImgDisabledSource = "/DynamoCoreWpf;component/UI/Images/open_disabled.png",
                ImgHoverSource = "/DynamoCoreWpf;component/UI/Images/open_normal.png",
                Name = "Open"
            };

            var saveButton = new ShortcutBarItem
            {
                ShortcutToolTip = Wpf.Properties.Resources.DynamoViewToolbarSaveButtonTooltip,
                ShortcutCommand = dynamoViewModel.ShowSaveDialogIfNeededAndSaveResultCommand,
                ShortcutCommandParameter = null,
                ImgNormalSource = "/DynamoCoreWpf;component/UI/Images/save_normal.png",
                ImgDisabledSource = "/DynamoCoreWpf;component/UI/Images/save_disabled.png",
                ImgHoverSource = "/DynamoCoreWpf;component/UI/Images/save_normal.png",
                Name = "Save"
            };

            var undoButton = new ShortcutBarItem
            {
                ShortcutToolTip = Wpf.Properties.Resources.DynamoViewToolbarUndoButtonTooltip,
                ShortcutCommand = dynamoViewModel.UndoCommand,
                ShortcutCommandParameter = null,
                ImgNormalSource = "/DynamoCoreWpf;component/UI/Images/undo_normal.png",
                ImgDisabledSource = "/DynamoCoreWpf;component/UI/Images/undo_disabled.png",
                ImgHoverSource = "/DynamoCoreWpf;component/UI/Images/undo_normal.png",
                Name = "Undo"
            };

            var redoButton = new ShortcutBarItem
            {
                ShortcutToolTip = Wpf.Properties.Resources.DynamoViewToolbarRedoButtonTooltip,
                ShortcutCommand = dynamoViewModel.RedoCommand,
                ShortcutCommandParameter = null,
                ImgNormalSource = "/DynamoCoreWpf;component/UI/Images/redo_normal.png",
                ImgDisabledSource = "/DynamoCoreWpf;component/UI/Images/redo_disabled.png",
                ImgHoverSource = "/DynamoCoreWpf;component/UI/Images/redo_normal.png",
                Name = "Redo"
            };

            shortcutBar.ShortcutBarItems.Add(newScriptButton);
            shortcutBar.ShortcutBarItems.Add(openScriptButton);
            shortcutBar.ShortcutBarItems.Add(saveButton);
            shortcutBar.ShortcutBarItems.Add(undoButton);
            shortcutBar.ShortcutBarItems.Add(redoButton);
            
            shortcutBarGrid.Children.Add(shortcutBar);
        }

        /// <summary>
        /// This method inserts an instance of "StartPageViewModel" into the 
        /// "startPageItemsControl", results of which displays the Start Page on 
        /// "DynamoView" through the list item's data template. This method also
        /// ensures that there is at most one item in the "startPageItemsControl".
        /// Only when this method is invoked the cost of initializing the start 
        /// page is incurred, when user opts to not display start page at start 
        /// up, then this method will not be called (therefore incurring no cost).
        /// </summary>
        /// <param name="isFirstRun">
        /// Indicates if it is the first time new Dynamo version runs.
        /// </param>
        private void InitializeStartPage(bool isFirstRun)
        {
            if (DynamoModel.IsTestMode) // No start screen in unit testing.
                return;

            if (startPage == null)
            {
                if (startPageItemsControl.Items.Count > 0)
                {
                    var message = "'startPageItemsControl' must be empty";
                    throw new InvalidOperationException(message);
                }

                startPage = new StartPageViewModel(dynamoViewModel, isFirstRun);
                startPageItemsControl.Items.Add(startPage);
            }
        }

        private void vm_RequestLayoutUpdate(object sender, EventArgs e)
        {
            Dispatcher.Invoke(new Action(UpdateLayout), DispatcherPriority.Render, null);
        }

        private void DynamoViewModelRequestViewOperation(ViewOperationEventArgs e)
        {
            if (dynamoViewModel.BackgroundPreviewViewModel.CanNavigateBackground == false)
                return;

            switch (e.ViewOperation)
            {
                case ViewOperationEventArgs.Operation.FitView:
                    if (dynamoViewModel.BackgroundPreviewViewModel != null)
                    {
                        dynamoViewModel.BackgroundPreviewViewModel.ZoomToFitCommand.Execute(null);
                        return;
                    }
                    BackgroundPreview.View.ZoomExtents();
                    break;

                case ViewOperationEventArgs.Operation.ZoomIn:
                    BackgroundPreview.View.AddZoomForce(-0.5);
                    break;

                case ViewOperationEventArgs.Operation.ZoomOut:
                    BackgroundPreview.View.AddZoomForce(0.5);
                    break;
            }
        }

        private void DynamoLoadedViewExtensionHandler(ViewLoadedParams loadedParams, IEnumerable<IViewExtension> extensions)
        {
            foreach (var ext in extensions)
            {
                try
                {
                    ext.Loaded(loadedParams);
                    ReOpenSavedExtensionOnDynamoStartup(ext);
                }
                catch (Exception exc)
                {
                    Log(ext.Name + ": " + exc.Message);
                }
            }
            EnsureGraphPropertiesBinding();
        }

        /// <summary>
        /// This method will re-open saved extension from last session,
        /// if the setting to remember last opened extensions was enabled.
        /// </summary>
        /// <param name="ext">Extension to be re-opened, if saved from last session.</param>
        private void ReOpenSavedExtensionOnDynamoStartup(IViewExtension ext)
        {
            var viewExtensionSettings = dynamoViewModel.PreferenceSettings.EnablePersistExtensions ? dynamoViewModel.PreferenceSettings.ViewExtensionSettings : null;
            if (viewExtensionSettings != null && viewExtensionSettings.Count > 0)
            {
                var setting = viewExtensionSettings.Find(s => s.UniqueId == ext.UniqueId);
                if (setting != null && setting.IsOpen)
                {
                    if (ext is ViewExtensionBase viewExtensionBase)
                    {
                        viewExtensionBase.ReOpen();
                    }
                }
            }
        }

        private void DynamoView_Loaded(object sender, EventArgs e)
        {
            // Do an initial load of the cursor collection
            CursorLibrary.GetCursor(CursorSet.ArcSelect);

            //Backing up IsFirstRun to determine whether to do certain action
            var isFirstRun = dynamoViewModel.Model.PreferenceSettings.IsFirstRun;

            // If first run, Collect Info Prompt will appear
            UsageReportingManager.Instance.CheckIsFirstRun(this, dynamoViewModel.BrandingResourceProvider);
            

            WorkspaceTabs.SelectedIndex = 0;
            dynamoViewModel = (DataContext as DynamoViewModel);
            dynamoViewModel.Model.RequestLayoutUpdate += vm_RequestLayoutUpdate;
            dynamoViewModel.RequestViewOperation += DynamoViewModelRequestViewOperation;
            dynamoViewModel.PostUiActivationCommand.Execute(null);

            // Initialize Guide Manager as a member on Dynamo ViewModel so other than guided tour,
            // other part of application can also leverage it.
            dynamoViewModel.MainGuideManager = new GuidesManager(_this, dynamoViewModel);

            // Subscribes to Python-engine-upgrade toast requests from the ViewModel and
            // forwards them to GuidesManager on the UI thread
            dynamoViewModel.PythonEngineUpgradeToastRequested += OnPythonEngineUpgradeToastRequested;

            GuideFlowEvents.GuidedTourStart += GuideFlowEvents_GuidedTourStart;
            _timer.Stop();
            dynamoViewModel.Model.Logger.Log(String.Format(Wpf.Properties.Resources.MessageLoadingTime,
                                                                     _timer.Elapsed, dynamoViewModel.BrandingResourceProvider.ProductName));
            InitializeShortcutBar();
            InitializeStartPage(isFirstRun);

#if !__NO_SAMPLES_MENU
            LoadSamplesMenu();
#endif

            #region Package manager

            dynamoViewModel.RequestPackagePublishDialog += DynamoViewModelRequestPackageManager;
            dynamoViewModel.RequestPackageManagerSearchDialog += DynamoViewModelRequestShowPackageManagerSearch;
            dynamoViewModel.RequestPackageManagerDialog += DynamoViewModelRequestShowPackageManager;

            #endregion

            #region Node view injection

            // scan for node view overrides



            #endregion

            //FUNCTION NAME PROMPT
            dynamoViewModel.Model.RequestsFunctionNamePrompt += DynamoViewModelRequestsFunctionNamePrompt;

            //Preset Name Prompt
            dynamoViewModel.Model.RequestPresetsNamePrompt += DynamoViewModelRequestPresetNamePrompt;
            dynamoViewModel.RequestPresetsWarningPrompt += DynamoViewModelRequestPresetWarningPrompt;

            dynamoViewModel.RequestClose += DynamoViewModelRequestClose;
            dynamoViewModel.RequestSaveImage += DynamoViewModelRequestSaveImage;
            dynamoViewModel.RequestSave3DImage += DynamoViewModelRequestSave3DImage;
            dynamoViewModel.SidebarClosed += DynamoViewModelSidebarClosed;

            dynamoViewModel.Model.RequestTaskDialog += Controller_RequestTaskDialog;

            DynamoSelection.Instance.Selection.CollectionChanged += Selection_CollectionChanged;

            dynamoViewModel.RequestUserSaveWorkflow += DynamoViewModelRequestUserSaveWorkflow;

            dynamoViewModel.RequestPythonEngineChangeNotice += DynamoViewModel_RequestPythonEngineChangeNotice;

            dynamoViewModel.Model.ClipBoard.CollectionChanged += ClipBoard_CollectionChanged;

            //ABOUT WINDOW
            dynamoViewModel.RequestAboutWindow += DynamoViewModelRequestAboutWindow;

            dynamoViewModel.RequestShorcutToolbarLoaded += onRequestShorcutToolbarLoaded;

            LoadNodeViewCustomizations();
            SubscribeNodeViewCustomizationEvents();

            // Kick start the automation run, if possible.
            dynamoViewModel.BeginCommandPlayback(this);

            sharedViewExtensionLoadedParams = new ViewLoadedParams(this, dynamoViewModel);
            this.DynamoLoadedViewExtensionHandler(sharedViewExtensionLoadedParams, viewExtensionManager.ViewExtensions);

            BackgroundPreview = new Watch3DView { Name = BackgroundPreviewName };
            background_grid.Children.Add(BackgroundPreview);
            BackgroundPreview.DataContext = dynamoViewModel.BackgroundPreviewViewModel;
            var vizBinding = new Binding
            {
                Source = dynamoViewModel.BackgroundPreviewViewModel,
                Path = new PropertyPath("Active"),
                Mode = BindingMode.TwoWay,
                Converter = new BooleanToVisibilityConverter()
            };
            BackgroundPreview.SetBinding(VisibilityProperty, vizBinding);

            TrackStartupAnalytics();

            // In native host scenario (e.g. Revit), the InCanvasSearchControl.OnRequestShowInCanvasSearch
            // will not work. Instead, we have to check if the Owner Window (DynamoView) is deactivated or not.

            if (!string.IsNullOrEmpty(DynamoModel.HostAnalyticsInfo.HostName))
            {
                this.Deactivated += (s, args) => { HidePopupWhenWindowDeactivated(null); };
            }

            // Load the new HomePage
            LoadHomePage();

            loaded = true;
        }

        // Add the HomePage to the DynamoView once its loaded
        private void LoadHomePage()
        {
            if (homePage == null && (startPage != null))
            {
                try
                {
                    homePage = new UI.Views.HomePage();
                    homePage.DataContext = startPage;

                    var visibilityBinding = new System.Windows.Data.Binding
                    {
                        RelativeSource = new RelativeSource(RelativeSourceMode.FindAncestor, typeof(DynamoView), 1),
                        Path = new PropertyPath("DataContext.ShowStartPage"),
                        Mode = BindingMode.OneWay,
                        Converter = new BooleanToVisibilityConverter(),
                        UpdateSourceTrigger = UpdateSourceTrigger.Explicit
                    };

                    BindingOperations.SetBinding(homePage, UIElement.VisibilityProperty, visibilityBinding);

                    this.newHomePageContainer.Children.Add(homePage);
                }
                catch (Exception ex)
                {
                    Log(ex.Message);
                }
            }
        }

        /// <summary>
        /// Assign the value to the toolBarRightMenuWidth when the ShortcutToolbar is loaded
        /// </summary>
        /// <param name="rightMenuActualWidth"></param>
        private void onRequestShorcutToolbarLoaded(double rightMenuActualWidth)
        {
            toolBarRightMenuWidth = rightMenuActualWidth;
        }

        private void GuideFlowEvents_GuidedTourStart(GuidedTourStateEventArgs args)
        {
            if(sidebarGrid.Visibility != Visibility.Visible || sidebarGrid.ActualWidth < 2)
            {
                OnCollapsedLeftSidebarClick(null, null);
            }
        }

        /// <summary>
        /// Close Popup when the Dynamo window is not in the foreground.
        /// </summary>
        private void HidePopupWhenWindowDeactivated(object obj)
        {
            var workspace = this.ChildOfType<WorkspaceView>();
            if (workspace != null)
                workspace.HideAllPopUp(obj);
        }

        private void TrackStartupAnalytics()
        {
            if (!Analytics.ReportingAnalytics) return;

            string packages = string.Empty;
            var pkgExtension = dynamoViewModel.Model.GetPackageManagerExtension();
            if (pkgExtension != null)
            {
                packages = pkgExtension.PackageLoader.LocalPackages
                    .Select(p => string.Format("{0} {1}", p.Name, p.VersionName))
                    .Aggregate(String.Empty, (x, y) => string.Format("{0}, {1}", x, y));
            }
            Analytics.TrackTimedEvent(Categories.Performance, Actions.ViewStartup.ToString(), dynamoViewModel.Model.stopwatch.Elapsed, packages);
        }

        /// <summary>
        /// Call this method to optionally bring up terms of use dialog. User 
        /// needs to accept terms of use before any packages can be downloaded 
        /// from package manager.
        /// </summary>
        /// <returns>Returns true if the terms of use for downloading a package 
        /// is accepted by the user, or false otherwise. If this method returns 
        /// false, then download of package should be terminated.</returns>
        /// 
        private bool DisplayTermsOfUseForAcceptance()
        {
            var prefSettings = dynamoViewModel.Model.PreferenceSettings;
            if (prefSettings.PackageDownloadTouAccepted)
                return true; // User accepted the terms of use.

            prefSettings.PackageDownloadTouAccepted = TermsOfUseHelper.ShowTermsOfUseDialog(false, null, _this);

            // User may or may not accept the terms.
            return prefSettings.PackageDownloadTouAccepted;
        }

        private void DynamoView_Unloaded(object sender, RoutedEventArgs e)
        {
            UnsubscribeNodeViewCustomizationEvents();
        }

        private void DynamoViewModelRequestAboutWindow(DynamoViewModel model)
        {
            var aboutWindow = model.BrandingResourceProvider.CreateAboutBox(model);
            aboutWindow.Owner = this;
            aboutWindow.WindowStartupLocation = WindowStartupLocation.CenterOwner;
            aboutWindow.ShowDialog();
        }

        private PublishPackageView _pubPkgView;

        private void DynamoViewModelRequestPackageManager(PublishPackageViewModel model)
        {
            if (packageManagerWindow == null)
            {
                if (_pkgSearchVM == null)
                {
                    _pkgSearchVM = new PackageManagerSearchViewModel(dynamoViewModel.PackageManagerClientViewModel);
                }

                if (_pkgVM == null)
                {
                    _pkgVM = new PackageManagerViewModel(dynamoViewModel, _pkgSearchVM);
                }

                packageManagerWindow = new PackageManagerView(this, _pkgVM)
                {
                    Owner = this,
                    WindowStartupLocation = WindowStartupLocation.CenterOwner
                };

                // setting the owner to the packageManagerWindow will centralize promts originating from the Package Manager
                dynamoViewModel.Owner = packageManagerWindow;

                packageManagerWindow.Closed += HandlePackageManagerWindowClosed;
                packageManagerWindow.Show();

                if (packageManagerWindow.IsLoaded && IsLoaded) packageManagerWindow.Owner = this;
            }
            if (_pkgVM != null)
            {
                _pkgVM.PublishPackageViewModel = model;
            }

            packageManagerWindow.Focus();
            packageManagerWindow.Navigate(Wpf.Properties.Resources.PackageManagerPublishTab);
        }

        private PackageManagerSearchView _searchPkgsView;
        private PackageManagerSearchViewModel _pkgSearchVM;
        private PackageManagerViewModel _pkgVM;

        private void DynamoViewModelRequestShowPackageManagerSearch(object s, EventArgs e)
        {
            if (!DisplayTermsOfUseForAcceptance())
                return; // Terms of use not accepted.

            var cmd = Analytics.TrackTaskCommandEvent("SearchPackage");

            // The package search view model is shared and can be shared by resources at the moment
            // If it hasn't been initialized yet, we do that here
            if (_pkgSearchVM == null)
            {
                _pkgSearchVM = new PackageManagerSearchViewModel(dynamoViewModel.PackageManagerClientViewModel);
            }
            else
            {
                _pkgSearchVM.InitializeLuceneForPackageManager();
            }

            if (_searchPkgsView == null)
            {
                _searchPkgsView = new PackageManagerSearchView(_pkgSearchVM)
                {
                    Owner = this,
                    WindowStartupLocation = WindowStartupLocation.CenterOwner
                };

                _searchPkgsView.Closed += (sender, args) => { _searchPkgsView = null; Analytics.EndTaskCommandEvent(cmd); };
                _searchPkgsView.Show();

                if (_searchPkgsView.IsLoaded && IsLoaded) _searchPkgsView.Owner = this;
            }

            _searchPkgsView.Focus();
            _pkgSearchVM.RefreshAndSearchAsync();
        }

        private void ClipBoard_CollectionChanged(object sender, System.Collections.Specialized.NotifyCollectionChangedEventArgs e)
        {
            dynamoViewModel.CopyCommand.RaiseCanExecuteChanged();
            dynamoViewModel.PasteCommand.RaiseCanExecuteChanged();
        }

        private void DynamoViewModelRequestUserSaveWorkflow(object sender, WorkspaceSaveEventArgs e)
        {
            var dialogText = "";
            // If the file is read only, display a different message.
            if (e.Workspace.IsReadOnly)
            {
                dialogText = String.Format(Dynamo.Wpf.Properties.Resources.MessageConfirmToSaveReadOnlyCustomNode, e.Workspace.FileName);
            }
            else
            {
                if (e.Workspace is CustomNodeWorkspaceModel)
                {
                    dialogText = String.Format(Dynamo.Wpf.Properties.Resources.MessageConfirmToSaveCustomNode, e.Workspace.Name);
                }
                else // home workspace
                {
                    if (string.IsNullOrEmpty(e.Workspace.FileName))
                    {
                        dialogText = Dynamo.Wpf.Properties.Resources.MessageConfirmToSaveHomeWorkSpace;
                    }
                    else
                    {
                        dialogText = String.Format(Dynamo.Wpf.Properties.Resources.MessageConfirmToSaveNamedHomeWorkSpace, Path.GetFileName(e.Workspace.FileName));
                    }
                }
            }

            // Show the one-time Python Engine Change notification for the workspace
            var ws = dynamoViewModel.Model.CurrentWorkspace;
            if (!ws.HasShownCPythonNotification && ws.ShowCPythonNotifications)
            {
                var cancelFirstDialogBox = ShowPythonEngineChangeNoticeAndMarkIfProceed();
                if (cancelFirstDialogBox)
                {
                    e.Success = false;
                    return;
                }
            }

            var buttons = e.AllowCancel ? MessageBoxButton.YesNoCancel : MessageBoxButton.YesNo;
            var result = MessageBoxService.Show(this, dialogText,
                Dynamo.Wpf.Properties.Resources.UnsavedChangesMessageBoxTitle,
                buttons, MessageBoxImage.Question);

            if (result == MessageBoxResult.Yes)
            {
                // If the file is read-only, redirect yes to save-as.
                if (e.Workspace.IsReadOnly)
                    dynamoViewModel.ShowSaveDialogAndSaveResult(e.Workspace);
                else
                    e.Success = dynamoViewModel.ShowSaveDialogIfNeededAndSave(e.Workspace);
            }
            else if (result == MessageBoxResult.No)
            {
                //return true;
                e.Success = true;
            }
            else
            {
                e.Success = false;
            }
        }

        private void DynamoViewModel_RequestPythonEngineChangeNotice(object sender, CancelEventArgs e)
        {
            e.Cancel = ShowPythonEngineChangeNoticeAndMarkIfProceed();
        }

        private bool ShowPythonEngineChangeNoticeAndMarkIfProceed()
        {
            var ws = dynamoViewModel.Model.CurrentWorkspace;
            if (!(ws is HomeWorkspaceModel) && !(string.IsNullOrEmpty(ws?.FileName)) && ws.HasShownCPythonNotification) return false;

            bool dontShowAgain;

            var result = DynamoMessageBox.ShowWithCheckbox(
                owner: this,
                messageBoxText: Res.CPython3EngineNotificationMessageBoxText,
                caption: Res.CPython3EngineNotificationMessageBoxHeader,
                button: MessageBoxButton.YesNo,
                buttonNames: new[] { Res.GenericTaskDialogOptionOK, Res.LearnMore },
                icon: MessageBoxImage.Information,
                checkboxText: Res.MessageBoxDontShowAgainLabel,
                isChecked: out dontShowAgain);

            // Update preference to not show again if checked
            dynamoViewModel.Model.PreferenceSettings.HideCPython3Notifications = dontShowAgain;

            // First button (Yes) is "OK"
            if (result == MessageBoxResult.Yes)
            {
                ws.HasShownCPythonNotification = true;
                return false;
            }
            // Second button (No) is "Learn more"
            else if (result == MessageBoxResult.No)
            {
                Process.Start(new ProcessStartInfo(Res.CPython3EngineUpgradeLearnMoreUri) { UseShellExecute = true });
                return true;
            }
            return false;
        }

        private void Selection_CollectionChanged(object sender, NotifyCollectionChangedEventArgs e)
        {
            dynamoViewModel.CopyCommand.RaiseCanExecuteChanged();
            dynamoViewModel.PasteCommand.RaiseCanExecuteChanged();
            dynamoViewModel.NodeFromSelectionCommand.RaiseCanExecuteChanged();
        }

        private void Controller_RequestTaskDialog(object sender, TaskDialogEventArgs e)
        {
            var taskDialog = new UI.Prompts.GenericTaskDialog(e);
            taskDialog.ShowDialog();
        }

        private void DynamoViewModelRequestSaveImage(object sender, ImageSaveEventArgs e)
        {
            var workspace = this.ChildOfType<WorkspaceView>();
            workspace.IsWorkSpaceRenderValidAsImage(false, e.Path);
        }

        private void DynamoViewModelRequestSave3DImage(object sender, ImageSaveEventArgs e)
        {
            var dpiX = 0.0;
            var dpiY = 0.0;

            // dpi aware, otherwise incorrect images are created
            try
            {
                var scale = VisualTreeHelper.GetDpi(this);
                dpiX = scale.PixelsPerInchX;
                dpiY = scale.PixelsPerInchY;
            }
            catch (Exception ex)
            {
                Log(ex.ToString());

                dpiX = 96;
                dpiY = 96;
            }
            
            var bitmapSource = BackgroundPreview.View.RenderBitmap();
            // this image only really needs 24bits per pixel but to match previous implementation we'll use 32bit images.
            var rtBitmap = new RenderTargetBitmap(bitmapSource.PixelWidth, bitmapSource.PixelHeight, dpiX, dpiY, PixelFormats.Pbgra32);
            rtBitmap.Render(BackgroundPreview.View);
            var encoder = new PngBitmapEncoder();
            encoder.Frames.Add(BitmapFrame.Create(rtBitmap));

            if (File.Exists(e.Path))
            {
                File.Delete(e.Path);
            }

            using (var stream = File.Create(e.Path))
            {
                encoder.Save(stream);
            }
        }

        private void DynamoViewModelRequestClose(object sender, EventArgs e)
        {
            Close();
        }

        private void DynamoViewModelSidebarClosed(object sender, EventArgs e)
        {
            LibraryClicked(sender, e);
        }

        /// <summary>
        /// Handles the request for the presentation of the function name prompt
        /// </summary>
        /// <param name="sender"></param>
        /// <param name="e"></param>
        private void DynamoViewModelRequestsFunctionNamePrompt(object sender, FunctionNamePromptEventArgs e)
        {
            ShowNewFunctionDialog(e);
        }

        /// <summary>
        /// Presents the function name dialogue. Returns true if the user enters
        /// a function name and category.
        /// </summary>
        /// <param name="e"></param>
        /// <returns></returns>
        internal void ShowNewFunctionDialog(FunctionNamePromptEventArgs e)
        {
            var elements = dynamoViewModel.Model.SearchModel.Entries;

            // Unique package and custom node categories
            var allCategories = getUniqueAddOnCategories(elements);

            var dialog = new FunctionNamePrompt(allCategories)
            {
                categoryBox = { Text = e.Category },
                DescriptionInput = { Text = e.Description },
                nameBox = { Text = e.Name },
                Owner = this,
            };

            if (e.CanEditName)
            {
                dialog.nameBox.Visibility = Visibility.Visible;
            }
            else
            {
                dialog.nameBox.Visibility = Visibility.Collapsed;
            }

            if (dialog.ShowDialog() != true)
            {
                e.Success = false;
                return;
            }

            e.Name = dialog.Text;
            e.Category = dialog.Category;
            e.Description = dialog.Description;

            e.Success = true;
        }

        /// <summary>
        /// Helper function returns enum containing all unique package and custom node categories including all nested levels
        /// </summary>
        /// <param name="elements"></param>
        /// <returns></returns>
        public static IEnumerable<string> getUniqueAddOnCategories(IEnumerable<NodeSearchElement> elements)
        {
            List<string> addOns = new List<string>();
            foreach (var element in elements)
            {
                // Only include packages and custom nodes
                if (element.ElementType.HasFlag(ElementTypes.Packaged) || element.ElementType.HasFlag(ElementTypes.CustomNode))
                {
                    // Ordered list of all categories for the search element including all nested categories
                    var allAddOns = element.Categories.ToList();

                    string category = "";

                    // Construct all categories levels for the element starting at the top level
                    for (int i = 0; i < allAddOns.Count; i++)
                    {
                        // Append nested categories for the given element
                        if (i != 0)
                        {
                            category += "." + allAddOns[i];
                            addOns.Add(category);
                        }
                        // The first list item is the package/custom nodes top level category
                        else
                        {
                            category += allAddOns[i];
                            addOns.Add(allAddOns[i]);
                        }
                    }
                }
            }

            return addOns.Distinct();
        }

        /// <summary>
        /// Handles the request for the presentation of the preset name prompt
        /// </summary>
        /// <param name="e">a parameter object contains default Name and Description,
        /// and Success bool returned from the dialog</param>
        private void DynamoViewModelRequestPresetNamePrompt(PresetsNamePromptEventArgs e)
        {
            ShowNewPresetDialog(e);
        }

        private void DynamoViewModelRequestPresetWarningPrompt()
        {
            ShowPresetWarning();
        }

        /// <summary>
        /// Presents the preset name dialogue. sets eventargs.Success to true if the user enters
        /// a preset name/timestamp and description.
        /// </summary>
        internal void ShowNewPresetDialog(PresetsNamePromptEventArgs e)
        {
            string error = "";

            do
            {
                var dialog = new PresetPrompt()
                {
                    DescriptionInput = { Text = e.Description },
                    nameView = { Text = "" },
                    nameBox = { Text = e.Name },
                    // center the prompt
                    Owner = this,
                    WindowStartupLocation = WindowStartupLocation.CenterOwner
                };


                if (dialog.ShowDialog() != true)
                {
                    e.Success = false;
                    return;
                }

                if (String.IsNullOrEmpty(dialog.Text))
                {
                    //if the name is empty, then default to the current time
                    e.Name = System.DateTime.Now.ToString();
                    break;
                }
                else
                {
                    error = "";
                }

                e.Name = dialog.Text;
                e.Description = dialog.Description;

            } while (!error.Equals(""));

            e.Success = true;
        }

        private void ShowPresetWarning()
        {
            var newDialog = new PresetOverwritePrompt()
            {
                Owner = this,
                WindowStartupLocation = WindowStartupLocation.CenterOwner,
                Text = Wpf.Properties.Resources.PresetWarningMessage,
                IsCancelButtonVisible = Visibility.Collapsed
            };

            newDialog.ShowDialog();
        }

        private bool PerformShutdownSequenceOnViewModel()
        {
            // Test cases that make use of views (e.g. recorded tests) have 
            // their own tear down logic as part of the test set-up (mainly 
            // because DynamoModel should stay long enough for verification
            // code to verify data much later than the window closing).
            // 
            if (DynamoModel.IsTestMode)
                return false;

            var sp = new DynamoViewModel.ShutdownParams(
                shutdownHost: false,
                allowCancellation: true,
                closeDynamoView: false);

            if (dynamoViewModel.PerformShutdownSequence(sp))
            {
                //Shutdown wasn't cancelled
                SizeChanged -= DynamoView_SizeChanged;
                LocationChanged -= DynamoView_LocationChanged;
                MouseLeftButtonDown -= DynamoView_MouseLeftButtonDown;
                return true;
            }
            else
            {
                //Shutdown was canceled
                return false;
            }
        }

        private void WindowClosing(object sender, CancelEventArgs e)
        {
            SaveExtensionsState();

            if (!PerformShutdownSequenceOnViewModel() && !DynamoModel.IsTestMode)
            {
                e.Cancel = true;
            }
            else
            {
                isPSSCalledOnViewModelNoCancel = true;
            }
        }

        /// <summary>
        /// Saves the state of currently displayed extension windows and tabs. This is needed because the closing event is
        /// not called on child windows: https://docs.microsoft.com/en-us/dotnet/api/system.windows.window.closing
        /// </summary>
        private void SaveExtensionsState()
        {
            //loop over all active extension windows and tabs.
            foreach (var window in ExtensionWindows.Values)
            {
                SaveExtensionWindowSettings(window);
                SaveExtensionOpenState(window);
            }
            //for any new extensions that are opened for the first time
            foreach (var tab in dynamoViewModel.SideBarTabItems)
            {
                SaveExtensionOpenState(tab);
            }
            //update open state of all existing view extension in setting, if option to remember extensions is enabled in preferences
            var settings = dynamoViewModel.PreferenceSettings.ViewExtensionSettings;
            foreach (var setting in settings)
            {
                if (!dynamoViewModel.SideBarTabItems.Any(e => e.Uid == setting.UniqueId) && !ExtensionWindows.Values.Any(e => e.Uid == setting.UniqueId))
                {
                    setting.IsOpen = false;
                }
            }
        }
        //This method is to ensure that the extensions states are correctly saved for newly added extensions.
        private void SaveExtensionOpenState(object o)
        {
            if (!dynamoViewModel.PreferenceSettings.EnablePersistExtensions || o == null) return;

            var extId = string.Empty;
            switch (o)
            {
                case TabItem t:
                    extId = t.Uid;
                    break;
                case ExtensionWindow w:
                    extId = w.Uid;
                    break;
                default:
                    Log("Incorrect extension type, could not save extension state.");
                    break;
            }

            if (string.IsNullOrEmpty(extId)) return;

            var setting = dynamoViewModel.Model.PreferenceSettings.ViewExtensionSettings?.Find(ext => ext.UniqueId == extId);
            if (setting != null)
            {
                setting.IsOpen = true;
            }
        }

        private void WindowClosed(object sender, EventArgs e)
        {
            //There will be chances that WindowsClosed is called but WindowClosing is not called.
            //This is to ensure PerformShutdownSequence is always called on the view model.
            if (!isPSSCalledOnViewModelNoCancel)
            {
                PerformShutdownSequenceOnViewModel();
            }

            // Force application shutdown when dynamo (in standalone mode) is closed, to prevent process hanging
            bool isStandaloneMode = string.IsNullOrEmpty(DynamoModel.HostAnalyticsInfo.HostName);
            
            if (!DynamoModel.IsTestMode && isStandaloneMode && Application.Current != null)
            {
                try
                {
                    Application.Current.Shutdown();
                }
                catch (Exception ex)
                {
                    Log($"Error during Application.Shutdown: {ex.Message}. Forcing process exit.");
                    Environment.Exit(0);
                }
            }

            dynamoViewModel.Model.RequestLayoutUpdate -= vm_RequestLayoutUpdate;
            dynamoViewModel.RequestViewOperation -= DynamoViewModelRequestViewOperation;

            //PACKAGE MANAGER
            dynamoViewModel.RequestPackagePublishDialog -= DynamoViewModelRequestPackageManager;
            dynamoViewModel.RequestPackageManagerSearchDialog -= DynamoViewModelRequestShowPackageManagerSearch;

            //FUNCTION NAME PROMPT
            dynamoViewModel.Model.RequestsFunctionNamePrompt -= DynamoViewModelRequestsFunctionNamePrompt;

            //Preset Name Prompt
            dynamoViewModel.Model.RequestPresetsNamePrompt -= DynamoViewModelRequestPresetNamePrompt;
            dynamoViewModel.RequestPresetsWarningPrompt -= DynamoViewModelRequestPresetWarningPrompt;

            dynamoViewModel.RequestClose -= DynamoViewModelRequestClose;
            dynamoViewModel.RequestSaveImage -= DynamoViewModelRequestSaveImage;
            dynamoViewModel.RequestSave3DImage -= DynamoViewModelRequestSave3DImage;

            dynamoViewModel.SidebarClosed -= DynamoViewModelSidebarClosed;

            DynamoSelection.Instance.Selection.CollectionChanged -= Selection_CollectionChanged;

            dynamoViewModel.RequestUserSaveWorkflow -= DynamoViewModelRequestUserSaveWorkflow;
            GuideFlowEvents.GuidedTourStart -= GuideFlowEvents_GuidedTourStart;

<<<<<<< HEAD
            dynamoViewModel.RequestPythonEngineChangeNotice -= DynamoViewModel_RequestPythonEngineChangeNotice;
            dynamoViewModel.PythonEngineUpgradeToastRequested -= OnPythonEngineUpgradeToastRequested;
=======
            if (graphPropsExtensionMenuItem != null)
            {
                graphPropsExtensionMenuItem.Checked -= OnGraphMetadataChecked;
                graphPropsExtensionMenuItem.Unchecked -= OnGraphMetadataUnchecked;
            }
>>>>>>> 03bbf74d

            if (dynamoViewModel.Model != null)
            {
                dynamoViewModel.Model.RequestTaskDialog -= Controller_RequestTaskDialog;
                dynamoViewModel.Model.ClipBoard.CollectionChanged -= ClipBoard_CollectionChanged;
            }

            //ABOUT WINDOW
            dynamoViewModel.RequestAboutWindow -= DynamoViewModelRequestAboutWindow;

            //first all view extensions have their shutdown methods called
            //when this view is finally disposed, dispose will be called on them.
            foreach (var ext in viewExtensionManager.ViewExtensions)
            {
                if (ext is ILogSource logSource)
                {
                    logSource.MessageLogged -= Log;
                }

                if (ext is INotificationSource notificationSource)
                {
                    notificationSource.NotificationLogged -= LogNotification;
                }

                try
                {
                    ext.Shutdown();
                }
                catch (Exception exc)
                {
                    Log($"{ext.Name} :  {exc.Message} during shutdown" );
                }
            }
          

            viewExtensionManager.MessageLogged -= Log;
            BackgroundPreview = null;
            background_grid.Children.Clear();

            //COMMANDS
            this.dynamoViewModel.RequestPaste -= OnRequestPaste;
            this.dynamoViewModel.RequestCloseHomeWorkSpace -= OnRequestCloseHomeWorkSpace;
            this.dynamoViewModel.RequestReturnFocusToView -= OnRequestReturnFocusToView;
            this.dynamoViewModel.Model.WorkspaceSaving -= OnWorkspaceSaving;
            this.dynamoViewModel.Model.WorkspaceOpened -= OnWorkspaceOpened;
            this.dynamoViewModel.Model.WorkspaceAdded -= OnWorkspaceAdded;
            this.dynamoViewModel.Model.WorkspaceHidden -= OnWorkspaceHidden;
            this.dynamoViewModel.RequestEnableShortcutBarItems -= DynamoViewModel_RequestEnableShortcutBarItems;
            this.dynamoViewModel.RequestExportWorkSpaceAsImage -= OnRequestExportWorkSpaceAsImage;
            this.dynamoViewModel.RequestShorcutToolbarLoaded -= onRequestShorcutToolbarLoaded;
            this.dynamoViewModel.ShowGraphPropertiesRequested -= DynamoViewModel_ShowGraphPropertiesRequested;
            PythonEngineManager.Instance.AvailableEngines.CollectionChanged -= OnPythonEngineListUpdated;

            if (homePage != null)
            {
                RemoveHomePage();
            }

            this.Dispose();
            sharedViewExtensionLoadedParams?.Dispose();
            this._pkgSearchVM?.Dispose();
            this._pkgVM?.Dispose();
        }

        // Remove the HomePage from the visual tree and dispose of its resources
        private void RemoveHomePage()
        {
            this.newHomePageContainer.Children.Remove(homePage);
            this.homePage.Dispose();
        }

        // the key press event is being intercepted before it can get to
        // the active workspace. This code simply grabs the key presses and
        // passes it to the current workspace
        private void DynamoView_KeyDown(object sender, KeyEventArgs e)
        {
            Analytics.TrackActivityStatus(HeartBeatType.User.ToString());
            if (e.Key != Key.Escape || !IsMouseOver) return;

            var vm = dynamoViewModel.BackgroundPreviewViewModel;


            // ESC key to navigate has long lag on some machines.
            // This issue was caused by using KeyEventArgs.IsRepeated API
            // In order to fix this we need to use our own extension method DelayInvoke to determine
            // whether ESC key is being held down or not
            if (!IsEscKeyPressed && !vm.NavigationKeyIsDown)
            {
                IsEscKeyPressed = true;
                dynamoViewModel.UIDispatcher.DelayInvoke(navigationInterval, () =>
                {
                    if (IsEscKeyPressed)
                    {
                        vm.NavigationKeyIsDown = true;
                    }
                });
            }

            else
            {
                vm.CancelNavigationState();
            }

            e.Handled = true;
        }

        private void DynamoView_KeyUp(object sender, KeyEventArgs e)
        {
            if (e.Key != Key.Escape) return;

            IsEscKeyPressed = false;
            if (dynamoViewModel.BackgroundPreviewViewModel.CanNavigateBackground)
            {
                dynamoViewModel.BackgroundPreviewViewModel.NavigationKeyIsDown = false;
                dynamoViewModel.EscapeCommand.Execute(null);
                e.Handled = true;
            }
        }

        private void WorkspaceTabs_SelectionChanged(object sender, SelectionChangedEventArgs e)
        {
            if (dynamoViewModel != null)
            {
                int workspace_index = dynamoViewModel.CurrentWorkspaceIndex;

                //this condition is added for shutdown when we are clearing
                //the workspace collection
                if (workspace_index == -1) return;

                var workspace_vm = dynamoViewModel.Workspaces[workspace_index];
                workspace_vm.Model.OnCurrentOffsetChanged(this, new PointEventArgs(new Point2D(workspace_vm.X, workspace_vm.Y)));
                workspace_vm.OnZoomChanged(this, new ZoomEventArgs(workspace_vm.Zoom));

                ToggleWorkspaceTabVisibility(WorkspaceTabs.SelectedIndex);
            }
        }

        private void TextBoxBase_OnTextChanged(object sender, TextChangedEventArgs e)
        {
            LogScroller.ScrollToBottom();
        }

        private void LoadPresetsMenus(object sender, RoutedEventArgs e)
        {
            //grab serialized presets from current workspace
            var PresetSet = dynamoViewModel.Model.CurrentWorkspace.Presets;
            // now grab all the states off the set and create a menu item for each one

            var statesMenu = (sender as MenuItem);
            var senderItems = statesMenu.Items.OfType<MenuItem>().Select(x => x.Tag).ToList();
            //only update the states menus if the states have been updated or the user
            // has switched workspace contexts, can check if stateItems List is different
            //from the presets on the current workspace
            if (!PresetSet.SequenceEqual(senderItems))
            {
                //dispose all state items in the menu
                statesMenu.Items.Clear();

                foreach (var state in PresetSet)
                {
                    //create a new menu item for each state in the options set
                    //when any of this buttons are clicked we'll call the SetWorkSpaceToStateCommand(state)
                    var stateItem = new MenuItem
                    {
                        Header = state.Name,
                        Tag = state
                    };
                    //the sender was the delete menu
                    stateItem.Click += DeleteState_Click;
                    stateItem.ToolTip = state.Description;
                    ((MenuItem)sender).Items.Add(stateItem);
                }
            }
        }

        private void DeleteState_Click(object sender, RoutedEventArgs e)
        {
            PresetModel state = (sender as MenuItem).Tag as PresetModel;
            var workspace = dynamoViewModel.CurrentSpace;
            workspace.HasUnsavedChanges = true;
            dynamoViewModel.Model.ExecuteCommand(new DynamoModel.DeleteModelCommand(state.GUID));
            //This is to remove the PATH (>) indicator from the preset submenu header
            //if there are no presets.
            dynamoViewModel.ShowNewPresetsDialogCommand.RaiseCanExecuteChanged();
        }

#if !__NO_SAMPLES_MENU
        /// <summary>
        ///     Setup the "Samples" sub-menu with contents of samples directory.
        /// </summary>
        private void LoadSamplesMenu()
        {
            var samplesDirectory = dynamoViewModel.Model.PathManager.SamplesDirectory;

            if (Directory.Exists(samplesDirectory))
            {
                var sampleFiles = new System.Collections.Generic.List<string>();
                string[] dirPaths = Directory.GetDirectories(samplesDirectory);
                string[] filePaths = Directory.GetFiles(samplesDirectory, "*.dyn");

                // handle top-level files
                if (filePaths.Length != 0)
                {
                    foreach (string path in filePaths)
                    {
                        var item = new MenuItem
                        {
                            Header = Path.GetFileNameWithoutExtension(path),
                            Tag = path
                        };
                        item.Click += OpenSample_Click;
                        SamplesMenu.Items.Add(item);
                        sampleFiles.Add(path);
                    }
                }

                // handle top-level dirs, TODO - factor out to a separate function, make recursive
                if (dirPaths.Any())
                {
                    foreach (string dirPath in dirPaths)
                    {
                        var dirItem = new MenuItem
                        {
                            Header = Path.GetFileName(dirPath),
                            Tag = Path.GetFileName(dirPath)
                        };

                        filePaths = Directory.GetFiles(dirPath, "*.dyn");
                        if (filePaths.Any())
                        {
                            foreach (string path in filePaths)
                            {
                                var item = new MenuItem
                                {
                                    Header = Path.GetFileNameWithoutExtension(path),
                                    Tag = path
                                };
                                item.Click += OpenSample_Click;
                                dirItem.Items.Add(item);
                                sampleFiles.Add(path);
                            }
                        }
                        SamplesMenu.Items.Add(dirItem);
                    }
                }

                if (dirPaths.Any())
                {
                    var showInFolder = new MenuItem
                    {
                        Header = Wpf.Properties.Resources.DynamoViewHelpMenuShowInFolder,
                        Tag = dirPaths[0]
                    };
                    showInFolder.Click += OnShowInFolder;
                    SamplesMenu.Items.Add(new Separator());
                    SamplesMenu.Items.Add(showInFolder);
                }

                if (sampleFiles.Any() && startPage != null)
                {
                    var firstFilePath = Path.GetDirectoryName(sampleFiles.ToArray()[0]);
                    var rootPath = Path.GetDirectoryName(firstFilePath);
                    var root = new DirectoryInfo(rootPath);
                    var rootProperty = new SampleFileEntry("Samples", "Path");
                    startPage.WalkDirectoryTree(root, rootProperty);
                    startPage.SampleFiles.Add(rootProperty);
                }
            }
        }

        private static void OnShowInFolder(object sender, RoutedEventArgs e)
        {
            var folderPath = (string)((MenuItem)sender).Tag;
            Process.Start(new ProcessStartInfo("explorer.exe", "/select," + folderPath) { UseShellExecute = true });
        }
#endif

        private void OnDebugModesClick(object sender, RoutedEventArgs e)
        {
            var debugModesWindow = new DebugModesWindow();
            debugModesWindow.Owner = this;
            debugModesWindow.WindowStartupLocation = WindowStartupLocation.CenterOwner;
            debugModesWindow.ShowDialog();
        }

        private void OnPreferencesWindowClick(object sender, RoutedEventArgs e)
        {
            preferencesWindow = new PreferencesView(this);
            dynamoViewModel.OnPreferencesWindowChanged(preferencesWindow);
            preferencesWindow.WindowStartupLocation = WindowStartupLocation.CenterOwner;
            preferencesWindow.Show();
        }

        private void DynamoViewModelRequestShowPackageManager(object s, EventArgs e)
        {
            if (!DisplayTermsOfUseForAcceptance())
                return; // Terms of use not accepted.

            if (_pkgSearchVM == null)
            {
                _pkgSearchVM = new PackageManagerSearchViewModel(dynamoViewModel.PackageManagerClientViewModel);
            }

            if (_pkgVM == null)
            {
                _pkgVM = new PackageManagerViewModel(dynamoViewModel, _pkgSearchVM);
            }

            if (packageManagerWindow == null)
            {
                if (e is PackageManagerSizeEventArgs)
                {
                    var packageManagerSizeEventArgs = e as PackageManagerSizeEventArgs;
                    //Set a fixed size for the PackageManagerView
                    _pkgVM.Width = packageManagerSizeEventArgs.Width;
                    _pkgVM.Height = packageManagerSizeEventArgs.Height;
                }

                packageManagerWindow = new PackageManagerView(this, _pkgVM)
                {
                    Owner = this,
                    WindowStartupLocation = WindowStartupLocation.CenterOwner
                };

                // setting the owner to the packageManagerWindow will centralize promts originating from the Package Manager
                dynamoViewModel.Owner = packageManagerWindow;

                packageManagerWindow.Closed += HandlePackageManagerWindowClosed;
                packageManagerWindow.Show();

                if (packageManagerWindow.IsLoaded && IsLoaded) packageManagerWindow.Owner = this;
            }

            packageManagerWindow.Focus();
            if (e is OpenPackageManagerEventArgs)
            {
                packageManagerWindow.Navigate((e as OpenPackageManagerEventArgs).Tab);
            }

            _pkgSearchVM.RefreshAndSearchAsync();
        }

        private void HandlePackageManagerWindowClosed(object sender, EventArgs e)
        {
            packageManagerWindow.Closed -= HandlePackageManagerWindowClosed;
            packageManagerWindow = null;

            var cmd = Analytics.TrackCommandEvent("PackageManager");
            cmd.Dispose();

            this.Activate();
        }

        /// <summary>
        /// Adds/Removes an overlay so the user won't be able to interact with the background (this behavior was implemented for Dynamo and for Library)
        /// </summary>
        /// <param name="isEnabled">True if the overlay is enable otherwise will be false</param>
        internal void EnableOverlayBlocker(bool isEnabled)
        {
            object[] parametersInvokeScript = new object[] { "fullOverlayVisible", new object[] { isEnabled } };
            ResourceUtilities.ExecuteJSFunction(this, parametersInvokeScript);
            var backgroundName = "BackgroundBlocker";

            if (isEnabled)
            {
                //By default the shortcutsBarGrid has a ZIndex = 1 then will be shown over the overlay that's why we need to change the ZIndex
                Panel.SetZIndex(shortcutsBarGrid, 0);
                var backgroundElement = new GuideBackground(this)
                {
                    Name = backgroundName,
                    HorizontalAlignment = HorizontalAlignment.Left,
                    VerticalAlignment = VerticalAlignment.Top,
                    Visibility = Visibility.Visible
                };

                //adds the overlay to the main Dynamo grid
                mainGrid.Children.Add(backgroundElement);
                Grid.SetColumnSpan(backgroundElement, mainGrid.ColumnDefinitions.Count);
                Grid.SetRowSpan(backgroundElement, mainGrid.RowDefinitions.Count);
            }
            else
            {
                //Restoring the ZIndex value to the default one.
                Panel.SetZIndex(shortcutsBarGrid, 1);
                var backgroundElement = mainGrid.Children.OfType<GuideBackground>().Where(element => element.Name == backgroundName).FirstOrDefault();
                if (backgroundElement != null)
                {
                    mainGrid.Children.Remove(backgroundElement);
                }
            }
        }

        /// <summary>
        /// Setup the "Samples" sub-menu with contents of samples directory.
        /// </summary>
        private void OpenSample_Click(object sender, RoutedEventArgs e)
        {
            var path = (string)((MenuItem)sender).Tag;

            var workspace = dynamoViewModel.HomeSpace;
            if (workspace.HasUnsavedChanges)
            {
                if (!dynamoViewModel.AskUserToSaveWorkspaceOrCancel(workspace))
                    return; // User has not saved his/her work.
            }

            dynamoViewModel.Model.CurrentWorkspace = dynamoViewModel.HomeSpace;
            dynamoViewModel.OpenCommand.Execute(path);
        }

        private void TabControlMenuItem_Click(object sender, RoutedEventArgs e)
        {
            BindingExpression be = ((MenuItem)sender).GetBindingExpression(HeaderedItemsControl.HeaderProperty);
            WorkspaceViewModel wsvm = (WorkspaceViewModel)be.DataItem;
            WorkspaceTabs.SelectedIndex = dynamoViewModel.Workspaces.IndexOf(wsvm);
            ToggleWorkspaceTabVisibility(WorkspaceTabs.SelectedIndex);
        }

        public CustomPopupPlacement[] PlacePopup(Size popupSize, Size targetSize, Point offset)
        {
            Point popupLocation = new Point(targetSize.Width - popupSize.Width, targetSize.Height);

            CustomPopupPlacement placement1 =
                new CustomPopupPlacement(popupLocation, PopupPrimaryAxis.Vertical);

            CustomPopupPlacement placement2 =
                new CustomPopupPlacement(popupLocation, PopupPrimaryAxis.Horizontal);

            CustomPopupPlacement[] ttplaces =
                new CustomPopupPlacement[] { placement1, placement2 };
            return ttplaces;
        }

        private void ToggleWorkspaceTabVisibility(int tabSelected)
        {
            // Switch off the start page first
            SlideWindowToIncludeTab(tabSelected);

            for (int tabIndex = 1; tabIndex < WorkspaceTabs.Items.Count; tabIndex++)
            {
                TabItem tabItem = (TabItem)WorkspaceTabs.ItemContainerGenerator.ContainerFromIndex(tabIndex);
                if (tabIndex < tabSlidingWindowStart || tabIndex > tabSlidingWindowEnd)
                    tabItem.Visibility = Visibility.Collapsed;
                else
                    tabItem.Visibility = Visibility.Visible;
            }
        }

        private int GetSlidingWindowSize()
        {
            int tabCount = WorkspaceTabs.Items.Count;

            // Note: returning -1 for Home tab being always visible.
            // Home tab is not taken account into sliding window
            if (tabCount > Configurations.MinTabsBeforeClipping)
            {
                // Usable tab control width need to exclude tabcontrol menu
                int usableTabControlWidth = (int)WorkspaceTabs.ActualWidth - Configurations.TabControlMenuWidth;

                int fullWidthTabsVisible = usableTabControlWidth / Configurations.TabDefaultWidth;

                if (fullWidthTabsVisible < Configurations.MinTabsBeforeClipping)
                    return Configurations.MinTabsBeforeClipping - 1;
                else
                {
                    if (tabCount < fullWidthTabsVisible)
                        return tabCount - 1;

                    return fullWidthTabsVisible - 1;
                }
            }
            else
                return tabCount - 1;
        }

        private void SlideWindowToIncludeTab(int tabSelected)
        {
            int newSlidingWindowSize = GetSlidingWindowSize();

            if (newSlidingWindowSize == 0)
            {
                tabSlidingWindowStart = tabSlidingWindowEnd = 0;
                return;
            }

            if (tabSelected != 0)
            {
                // Selection is not home tab
                if (tabSelected < tabSlidingWindowStart)
                {
                    // Slide window towards the front
                    tabSlidingWindowStart = tabSelected;
                    tabSlidingWindowEnd = tabSlidingWindowStart + (newSlidingWindowSize - 1);
                }
                else if (tabSelected > tabSlidingWindowEnd)
                {
                    // Slide window towards the end
                    tabSlidingWindowEnd = tabSelected;
                    tabSlidingWindowStart = tabSlidingWindowEnd - (newSlidingWindowSize - 1);
                }
                else
                {
                    int currentSlidingWindowSize = tabSlidingWindowEnd - tabSlidingWindowStart + 1;
                    int windowDiff = Math.Abs(currentSlidingWindowSize - newSlidingWindowSize);

                    // Handles sliding window size change caused by window resizing
                    if (currentSlidingWindowSize > newSlidingWindowSize)
                    {
                        // Trim window
                        while (windowDiff > 0)
                        {
                            if (tabSelected == tabSlidingWindowEnd)
                                tabSlidingWindowStart++; // Trim from front
                            else
                                tabSlidingWindowEnd--; // Trim from end

                            windowDiff--;
                        }
                    }
                    else if (currentSlidingWindowSize < newSlidingWindowSize)
                    {
                        // Expand window
                        int lastTab = WorkspaceTabs.Items.Count - 1;

                        while (windowDiff > 0)
                        {
                            if (tabSlidingWindowEnd == lastTab)
                                tabSlidingWindowStart--;
                            else
                                tabSlidingWindowEnd++;

                            windowDiff--;
                        }
                    }
                    else
                    {
                        // Handle tab closing

                    }
                }
            }
            else
            {
                // Selection is home tab
                int currentSlidingWindowSize = tabSlidingWindowEnd - tabSlidingWindowStart + 1;
                int windowDiff = Math.Abs(currentSlidingWindowSize - newSlidingWindowSize);

                int lastTab = WorkspaceTabs.Items.Count - 1;

                // Handles sliding window size change caused by window resizing and tab close
                if (currentSlidingWindowSize > newSlidingWindowSize)
                {
                    // Trim window
                    while (windowDiff > 0)
                    {
                        tabSlidingWindowEnd--; // Trim from end

                        windowDiff--;
                    }
                }
                else if (currentSlidingWindowSize < newSlidingWindowSize)
                {
                    // Expand window due to window resize
                    while (windowDiff > 0)
                    {
                        if (tabSlidingWindowEnd == lastTab)
                            tabSlidingWindowStart--;
                        else
                            tabSlidingWindowEnd++;

                        windowDiff--;
                    }
                }
                else
                {
                    // Handle tab closing with no change in window size
                    // Shift window
                    if (tabSlidingWindowEnd > lastTab)
                    {
                        tabSlidingWindowStart--;
                        tabSlidingWindowEnd--;
                    }
                    // Handle case that selected tab is still 0 and 
                    // a new tab is created. 
                    else if (tabSlidingWindowEnd < lastTab)
                    {
                        tabSlidingWindowEnd++;
                    }
                }
            }
        }

        private void LibraryHandle_MouseEnter(object sender, MouseEventArgs e)
        {
            Grid g = (Grid)sender;
            StackPanel sp = (StackPanel)(g.Children[0]);
            TextBlock tb = (TextBlock)(sp.Children[0]);
            Image collapseIcon = (Image)sp.Children[1];

            UpdateHandleHoveredStyle(tb, collapseIcon);
        }

        private void UpdateHandleHoveredStyle(TextBlock text, Image icon)
        {
            var bc = new BrushConverter();
            text.Foreground = (Brush)bc.ConvertFrom("#cccccc");

            if (LibraryCollapsed || ExtensionsCollapsed)
            {
                Uri imageUri;
                imageUri = new Uri(@"pack://application:,,,/DynamoCoreWpf;component/UI/Images/expand_hover.png");
                BitmapImage hover = new BitmapImage(imageUri);
                icon.Source = hover;
            }
        }

        private void ExtensionHandle_MouseEnter(object sender, MouseEventArgs e)
        {
            Grid g = (Grid)sender;
            StackPanel sp = (StackPanel)(g.Children[0]);
            TextBlock tb = (TextBlock)(sp.Children[1]);
            Image collapseIcon = (Image)sp.Children[0];

            UpdateHandleHoveredStyle(tb, collapseIcon);
        }

        private bool libraryCollapsed;
        private bool extensionsCollapsed;
        private GridLength? extensionsColumnWidth;

        // Default side bar width
        private const int defaultSideBarWidth = 200;
        // By default the extension bar over canvas size ratio is 2/5
        private const int DefaultExtensionBarWidthMultiplier = 2;

        /// <summary>
        /// Check if library is collapsed or expanded
        /// </summary>
        public bool LibraryCollapsed
        {
            get
            {
                // Threshold that determines if button should be displayed
                if (LeftExtensionsViewColumn.Width.Value < SideBarCollapseThreshold)
                { libraryCollapsed = true; }

                else
                { libraryCollapsed = false; }

                return libraryCollapsed;
            }
        }

        /// <summary>
        /// Check if extensions right side bar is collapsed or expanded
        /// </summary>
        public bool ExtensionsCollapsed
        {
            get
            {
                // Special case: when the extension bar was never resized its size will be 2.
                // While 2 is a valid size for the extension bar, 5 is not one for the canvas,
                // so that's a safer check to be made.
                if (CanvasColumn.Width.Value == 5)
                {
                    extensionsCollapsed = RightExtensionsViewColumn.Width.Value == 0;
                }
                else
                {
                    extensionsCollapsed = RightExtensionsViewColumn.Width.Value < SideBarCollapseThreshold;
                }

                return extensionsCollapsed;
            }
        }

        /// <summary>
        /// A bool controlling the appearance of the Dynamo home navigation page
        /// TODO: remove this public property and archive the feature flag in Dynamo 4.0
        /// </summary>
        public bool IsNewAppHomeEnabled
        {
            get
            {
                return true;
            }
        }

        // Check if library is collapsed or expanded and apply appropriate button state
        private void UpdateLibraryCollapseIcon()
        {
            if (LibraryCollapsed)
            {
                collapsedLibrarySidebar.Visibility = Visibility.Visible;
            }
            else
            {
                collapsedLibrarySidebar.Visibility = Visibility.Collapsed;
            }

        }

        // Show the extensions right side bar when there is atleast one extension
        private void HideOrShowRightSideBar()
        {
            if (dynamoViewModel.SideBarTabItems.Count == 0)
            {
                if (RightExtensionsViewColumn.Width.Value != 0)
                {
                    extensionsColumnWidth = RightExtensionsViewColumn.Width;
                }
                RightExtensionsViewColumn.Width = new GridLength(0, GridUnitType.Star);
                collapsedExtensionSidebar.Visibility = Visibility.Collapsed;
            }
            else
            {
                // The introduction of extensionsColumnWidth is two-fold:
                // 1. It allows the resized width to be remembered which is nice to have.
                // 2. It allows to avoid a slider glitch which sets the panels size in pixel amount but using star,
                // changing the proportions so that the initial value is counted as pixels after the first resize.
                if (extensionsColumnWidth == null)
                {
                    RightExtensionsViewColumn.Width = new GridLength(DefaultExtensionBarWidthMultiplier, GridUnitType.Star);
                }
                else
                {
                    RightExtensionsViewColumn.Width = extensionsColumnWidth.Value;
                }
                collapsedExtensionSidebar.Visibility = Visibility.Visible;
            }
        }

        private void OnCollapsedLeftSidebarClick(object sender, EventArgs e)
        {
            if (LibraryCollapsed)
            {
                // Restore extension view to default width (200)
                LeftExtensionsViewColumn.Width = new GridLength(defaultSideBarWidth, GridUnitType.Star);
            }
            else
            {
                LeftExtensionsViewColumn.Width = new GridLength(0, GridUnitType.Star);
            }

            UpdateLibraryCollapseIcon();
        }

        private void OnCollapsedRightSidebarClick(object sender, EventArgs e)
        {
            ToggleExtensionBarCollapseStatus();
        }

        /// <summary>
        /// Made internal for testing purposes only.
        /// </summary>
        internal void ToggleExtensionBarCollapseStatus()
        {
            if (ExtensionsCollapsed)
            {
                if (extensionsColumnWidth == null)
                {
                    RightExtensionsViewColumn.Width = new GridLength(DefaultExtensionBarWidthMultiplier, GridUnitType.Star);
                }
                else
                {
                    RightExtensionsViewColumn.Width = extensionsColumnWidth.Value;
                }
            }
            else
            {
                if (RightExtensionsViewColumn.Width.Value != 0)
                {
                    extensionsColumnWidth = RightExtensionsViewColumn.Width;
                }
                RightExtensionsViewColumn.Width = new GridLength(0, GridUnitType.Star);
            }

            // TODO: Maynot need this depending on tab design
            UpdateLibraryCollapseIcon();
        }

        private void LibraryHandle_MouseLeave(object sender, MouseEventArgs e)
        {
            Grid g = (Grid)sender;
            StackPanel sp = (StackPanel)(g.Children[0]);
            TextBlock tb = (TextBlock)(sp.Children[0]);
            Image collapseIcon = (Image)sp.Children[1];

            UpdateHandleUnhoveredStyle(tb, collapseIcon);
            UpdateLibraryCollapseIcon();
        }

        private void UpdateHandleUnhoveredStyle(TextBlock text, Image icon)
        {
            var bc = new BrushConverter();
            text.Foreground = (Brush)bc.ConvertFromString("#aaaaaa");

            Uri imageUri;
            imageUri = new Uri(@"pack://application:,,,/DynamoCoreWpf;component/UI/Images/expand_normal.png");
            BitmapImage hover = new BitmapImage(imageUri);
            icon.Source = hover;
        }

        private void ExtensionHandle_MouseLeave(object sender, MouseEventArgs e)
        {
            Grid g = (Grid)sender;
            StackPanel sp = (StackPanel)(g.Children[0]);
            TextBlock tb = (TextBlock)(sp.Children[1]);
            Image collapseIcon = (Image)sp.Children[0];

            UpdateHandleUnhoveredStyle(tb, collapseIcon);
        }

        private void LibraryClicked(object sender, EventArgs e)
        {
            restoreWidth = sidebarGrid.ActualWidth;
            LeftExtensionsViewColumn.MinWidth = 0;

            mainGrid.ColumnDefinitions[0].Width = new GridLength(0.0);
            verticalSplitter.Visibility = Visibility.Collapsed;
            sidebarGrid.Visibility = Visibility.Collapsed;

            horizontalSplitter.Width = double.NaN;
            UserControl view = (UserControl)sidebarGrid.Children[0];
            view.Visibility = Visibility.Collapsed;

            sidebarGrid.Visibility = Visibility.Collapsed;
            collapsedLibrarySidebar.Visibility = Visibility.Visible;
        }

        private void ExtensionsButtonClicked(object sender, EventArgs e)
        {
            restoreWidth = sidebarExtensionsGrid.ActualWidth;
            RightExtensionsViewColumn.MinWidth = 0;

            mainGrid.ColumnDefinitions[0].Width = new GridLength(0.0);
            extensionSplitter.Visibility = Visibility.Collapsed;
            sidebarExtensionsGrid.Visibility = Visibility.Collapsed;

            horizontalSplitter.Width = double.NaN;
            UserControl view = (UserControl)sidebarExtensionsGrid.Children[0];
            view.Visibility = Visibility.Collapsed;

            sidebarExtensionsGrid.Visibility = Visibility.Collapsed;
            collapsedExtensionSidebar.Visibility = Visibility.Visible;
        }

        private void Workspace_SizeChanged(object sender, SizeChangedEventArgs e)
        {
            //http://stackoverflow.com/questions/4474670/how-to-catch-the-ending-resize-window

            // Children of the workspace, including the zoom border and the endless grid
            // are expensive to resize. We use a timer here to defer resizing until 
            // after workspace resizing is complete. This improves the responziveness of
            // the UI during resize.

            _workspaceResizeTimer.IsEnabled = true;
            _workspaceResizeTimer.Stop();
            _workspaceResizeTimer.Start();
        }

        private void _resizeTimer_Tick(object sender, EventArgs e)
        {
            _workspaceResizeTimer.IsEnabled = false;

            // end of timer processing
            if (dynamoViewModel == null)
                return;
            dynamoViewModel.WorkspaceActualSize(border.ActualWidth, border.ActualHeight);
        }

        private void Window_PreviewMouseDown(object sender, MouseButtonEventArgs e)
        {
            Analytics.TrackActivityStatus(HeartBeatType.User.ToString());
            dynamoViewModel.IsMouseDown = true;
        }

        private void Window_PreviewMouseUp(object sender, MouseButtonEventArgs e)
        {
            dynamoViewModel.IsMouseDown = false;
        }

        private void WorkspaceTabs_TargetUpdated(object sender, DataTransferEventArgs e)
        {
            if (WorkspaceTabs.SelectedIndex >= 0)
            ToggleWorkspaceTabVisibility(WorkspaceTabs.SelectedIndex);
            UpdateWorkspaceTabSizes();
        }

        private void WorkspaceTabs_SizeChanged(object sender, SizeChangedEventArgs e)
        {
            ToggleWorkspaceTabVisibility(WorkspaceTabs.SelectedIndex);

            UpdateWorkspaceTabSizes();

            // When workspace is resized apply appropriate library expand/collapse icon
            UpdateLibraryCollapseIcon();
        }

        // The Workspace TabItems must appear to the right of icon buttons (New File, Open, Save, Undo, Redo)
        // but never overlap them. 230 is the minimum offset required to achieve this. 
        // If the library panel is stretched greater than 230, they must align with its width instead.
        private const int FirstTabItemMinimumLeftMarginOffset = 230;
        private const int LibraryScrollBarWidth = 15;

        /// <summary>
        /// Updates the workspace TabItems to have the correct margins in response to events
        /// such as the library being stretched or a Custom Node workspace being created.
        /// </summary>
        private void UpdateWorkspaceTabSizes()
        {
            
            // We measure the full library width at runtime.
            int fullLibraryWidth = dynamoViewModel.LibraryWidth + LibraryScrollBarWidth;
            
            // Difference between the full library width (at runtime) and the minimum offset required
            // by the TabItems to not overlap the 5 icon buttons.
            int difference = fullLibraryWidth - FirstTabItemMinimumLeftMarginOffset;

            // If the library is narrower than the minimum width, we set the TabItems' left margin
            // to be the minimum offset required to not overlap the 5 icon buttons. 
            // If it's equal to or greater, we set the TabItems' left margin to be the difference
            // i.e. to align with the library panel.
            int leftMargin = fullLibraryWidth < FirstTabItemMinimumLeftMarginOffset ? difference : 0;

            List<TabItem> tabItems = WpfUtilities.ChildrenOfType<TabItem>(WorkspaceTabs).ToList();
            if (tabItems.Count < 1) return;

            // We iterate through each TabItem in the WorkspaceTabs TabControl and set its left and 
            // right margins, thereby offsetting the TabItem horizontally from the left edge
            // of the TabControl (AKA the left edge of the workspace).
            foreach (TabItem tabItem in tabItems)
            {
                tabItem.Margin = new System.Windows.Thickness(-leftMargin, 0, leftMargin, 0);
            }

            PinHomeButton();
        }

        private void DynamoView_OnDrop(object sender, DragEventArgs e)
        {
            if (e.Data.GetDataPresent(DataFormats.FileDrop))
            {
                Activate();
                // Note that you can have more than one file.
                var files = (string[])e.Data.GetData(DataFormats.FileDrop);

                if (dynamoViewModel.HomeSpace.HasUnsavedChanges && !dynamoViewModel.AskUserToSaveWorkspaceOrCancel(dynamoViewModel.HomeSpace))
                {
                    return;
                }

                if (dynamoViewModel.OpenCommand.CanExecute(files[0]))
                {
                    dynamoViewModel.OpenCommand.Execute(files[0]);
                }

            }

            e.Handled = true;
        }


        private void Log(ILogMessage obj)
        {
            dynamoViewModel.Model.Logger.Log(obj);
        }

        private void Log(string message)
        {
            Log(LogMessage.Info(message));
        }
        private void LogNotification(NotificationMessage notification)
        {
            dynamoViewModel.Model.Logger.LogNotification(notification.Sender, notification.Title,notification.ShortMessage, notification.DetailedMessage);
        }

        private void Window_PreviewMouseLeftButtonUp(object sender, MouseButtonEventArgs e)
        {
            //if original sender was scroll bar(i.e Thumb) don't close the popup.
            if(!(e.OriginalSource is Thumb) && !(e.OriginalSource is TextBox))
            {
                HidePopupWhenWindowDeactivated(sender);
            }
        }

        private void GetStartedMenuItem_Click(object sender, RoutedEventArgs e)
        {
            ShowGetStartedGuidedTour();
        }


        private void HomeButton_Click(object sender, RoutedEventArgs e)
        {
            if (!this.dynamoViewModel.ShowStartPage)
            {
                this.dynamoViewModel.ShowStartPage = true;
            }
        }

        /// <summary>
        /// This method probably will be modified or deleted in the future when the GuideManager and Guide class are created
        /// For now will be used just for testing/demo purposes since the popups will be created probably in the Guide class.
        /// </summary>
        private void ShowGetStartedGuidedTour()
        {
            //We pass the root UIElement to the GuidesManager so we can found other child UIElements
            try
            {                
                dynamoViewModel.MainGuideManager.LaunchTour(GuidesManager.GetStartedGuideName);
            }
            catch (Exception)
            {
                sidebarGrid.Visibility = Visibility.Visible;
            }
        }

        private void RightExtensionSidebar_DragCompleted(object sender, DragCompletedEventArgs e)
        {
            //Setting the width of right extension after resize to
            extensionsColumnWidth = RightExtensionsViewColumn.Width;
        }

        private void PackagesMenuGuide_Click(object sender, RoutedEventArgs e)
        {
            try
            {
                dynamoViewModel.MainGuideManager.LaunchTour(GuidesManager.PackagesGuideName);                
            }
            catch (Exception)
            {
                sidebarGrid.Visibility = Visibility.Visible;
            }
        }

        private void FileTrustWarning_Click(object sender, RoutedEventArgs e)
        {
            var dynViewModel = DataContext as DynamoViewModel;
            if (dynViewModel.FileTrustViewModel == null) return;
            dynViewModel.FileTrustViewModel.ShowWarningPopup = true;
        }

        private void DynamoView_Activated(object sender, EventArgs e)
        {            
            if (fileTrustWarningPopup != null && dynamoViewModel.ViewingHomespace)
            {
                fileTrustWarningPopup.ManagePopupActivation(true);
            }
        }

        private void DynamoView_Deactivated(object sender, EventArgs e)
        {
            if(fileTrustWarningPopup != null)
                fileTrustWarningPopup.ManagePopupActivation(false);
        }

        private void TabItem_MouseLeftButtonUp(object sender, MouseButtonEventArgs e)
        {
            if (this.dynamoViewModel.ShowStartPage)
                this.dynamoViewModel.ShowStartPage = false;
        }

        private void PinHomeButton()
        {
            const int minimumLeftMarginOffset = FirstTabItemMinimumLeftMarginOffset - LibraryScrollBarWidth;

            var parentGrid = (Grid)verticalSplitter.Parent;
            var columnWidth = parentGrid.ColumnDefinitions[0].ActualWidth == 0
                ? dynamoViewModel.LibraryWidth + LibraryScrollBarWidth
                : parentGrid.ColumnDefinitions[0].ActualWidth;

            // Constrain the position of the HomeButton.
            if (columnWidth < minimumLeftMarginOffset)
            {
                this.dynamoViewModel.MinLeftMarginOffset = minimumLeftMarginOffset - columnWidth;
            }
            else
            {
                this.dynamoViewModel.MinLeftMarginOffset = 0;
            }
        }

        public void Dispose()
        {
            viewExtensionManager.Dispose();
            if (dynamoViewModel.Model.AuthenticationManager.HasAuthProvider && loginService != null)
            {
                dynamoViewModel.Model.AuthenticationManager.AuthProvider.RequestLogin -= loginService.ShowLogin;
            }

            // Removing the tab items list handler
            dynamoViewModel.SideBarTabItems.CollectionChanged -= this.OnCollectionChanged;
            shortcutBar?.Dispose();

            if (fileTrustWarningPopup != null)
            {
                fileTrustWarningPopup.CleanPopup();
            }
            //TODO code smell.
            var workspaceView = this.ChildOfType<WorkspaceView>();
            workspaceView?.Dispose();
        }
    }
}<|MERGE_RESOLUTION|>--- conflicted
+++ resolved
@@ -2206,16 +2206,11 @@
             dynamoViewModel.RequestUserSaveWorkflow -= DynamoViewModelRequestUserSaveWorkflow;
             GuideFlowEvents.GuidedTourStart -= GuideFlowEvents_GuidedTourStart;
 
-<<<<<<< HEAD
-            dynamoViewModel.RequestPythonEngineChangeNotice -= DynamoViewModel_RequestPythonEngineChangeNotice;
-            dynamoViewModel.PythonEngineUpgradeToastRequested -= OnPythonEngineUpgradeToastRequested;
-=======
             if (graphPropsExtensionMenuItem != null)
             {
                 graphPropsExtensionMenuItem.Checked -= OnGraphMetadataChecked;
                 graphPropsExtensionMenuItem.Unchecked -= OnGraphMetadataUnchecked;
             }
->>>>>>> 03bbf74d
 
             if (dynamoViewModel.Model != null)
             {
