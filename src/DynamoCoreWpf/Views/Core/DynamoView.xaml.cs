--- conflicted
+++ resolved
@@ -506,24 +506,19 @@
             // Release content from window
             window.ExtensionContent.Content = null;
             ExtensionWindows.Remove(extName);
+            var extension = window.Tag as IViewExtension;
             if (window.DockRequested)
             {
-<<<<<<< HEAD
-                var extension = window.Tag as IViewExtension;
                 AddExtensionTab(extension, content);
 
                 var settings = this.dynamoViewModel.PreferenceSettings.ViewExtensionSettings.Find(s => s.UniqueId == extension.UniqueId);
                 settings.DisplayMode = ViewExtensionDisplayMode.DockRight;
-=======
-                AddExtensionTabItem((IViewExtension)ext.Tag, content);
-                Logging.Analytics.TrackEvent(
-                   Actions.Dock,
-                   Categories.ViewExtensionOperations, extName);
->>>>>>> 39cfb7f6
+
+                Analytics.TrackEvent(Actions.Dock, Categories.ViewExtensionOperations, extName);
             }
             else
             {
-                if (ext.Tag is ViewExtensionBase viewExtensionBase)
+                if (extension is ViewExtensionBase viewExtensionBase)
                 {
                     viewExtensionBase.Closed();
                 }
