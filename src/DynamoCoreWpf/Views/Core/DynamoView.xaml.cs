--- conflicted
+++ resolved
@@ -477,7 +477,7 @@
 
         void DynamoViewModelRequestUserSaveWorkflow(object sender, WorkspaceSaveEventArgs e)
         {
-            var dialogText = ""; 
+            var dialogText = "";
             if (e.Workspace is CustomNodeWorkspaceModel)
             {
                 dialogText = String.Format(Dynamo.Wpf.Properties.Resources.MessageConfirmToSaveCustomNode, e.Workspace.Name);
@@ -495,8 +495,8 @@
             }
 
             var buttons = e.AllowCancel ? MessageBoxButton.YesNoCancel : MessageBoxButton.YesNo;
-            var result = System.Windows.MessageBox.Show(dialogText, 
-                Dynamo.Wpf.Properties.Resources.SaveConfirmationMessageBoxTitle, 
+            var result = System.Windows.MessageBox.Show(dialogText,
+                Dynamo.Wpf.Properties.Resources.SaveConfirmationMessageBoxTitle,
                 buttons, MessageBoxImage.Question);
 
             if (result == MessageBoxResult.Yes)
@@ -614,11 +614,7 @@
 
             do
             {
-<<<<<<< HEAD
                 var categorized =
-=======
-                var categorized = 
->>>>>>> ed3888c3
                     SearchCategoryUtil.CategorizeSearchEntries(
                         dynamoViewModel.Model.SearchModel.SearchEntries,
                         entry => entry.Categories);
@@ -656,8 +652,8 @@
 
                 if (String.IsNullOrEmpty(dialog.Text))
                 {
-                    MessageBox.Show(Dynamo.Wpf.Properties.Resources.MessageCustomNodeNoName, 
-                        Dynamo.Wpf.Properties.Resources.CustomNodePropertyErrorMessageBoxTitle, 
+                    MessageBox.Show(Dynamo.Wpf.Properties.Resources.MessageCustomNodeNoName,
+                        Dynamo.Wpf.Properties.Resources.CustomNodePropertyErrorMessageBoxTitle,
                         MessageBoxButton.OK, MessageBoxImage.Error);
                 }
 
@@ -670,8 +666,8 @@
 
                 else if (dialog.Category.Equals(""))
                 {
-                    MessageBox.Show(Dynamo.Wpf.Properties.Resources.MessageCustomNodeNeedNewCategory, 
-                        Dynamo.Wpf.Properties.Resources.CustomNodePropertyErrorMessageBoxTitle, 
+                    MessageBox.Show(Dynamo.Wpf.Properties.Resources.MessageCustomNodeNeedNewCategory,
+                        Dynamo.Wpf.Properties.Resources.CustomNodePropertyErrorMessageBoxTitle,
                         MessageBoxButton.OK, MessageBoxImage.Error);
                 }
                 else
