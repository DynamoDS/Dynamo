using System;
using System.Collections.Generic;
using System.Collections.Specialized;
using System.ComponentModel;
using System.Diagnostics;
using System.IO;
using System.Linq;
using System.Windows;
using System.Windows.Controls;
using System.Windows.Controls.Primitives;
using System.Windows.Data;
using System.Windows.Input;
using System.Windows.Interop;
using System.Windows.Media;
using System.Windows.Media.Imaging;
using System.Windows.Threading;
using Dynamo.Configuration;
using Dynamo.Graph;
using Dynamo.Graph.Nodes;
using Dynamo.Graph.Notes;
using Dynamo.Graph.Presets;
using Dynamo.Graph.Workspaces;
using Dynamo.Logging;
using Dynamo.Models;
using Dynamo.Nodes;
using Dynamo.PackageManager;
using Dynamo.PackageManager.UI;
using Dynamo.PythonServices;
using Dynamo.Search.SearchElements;
using Dynamo.Selection;
using Dynamo.Services;
using Dynamo.UI.Controls;
using Dynamo.UI.Prompts;
using Dynamo.Utilities;
using Dynamo.ViewModels;
using Dynamo.Views;
using Dynamo.Wpf;
using Dynamo.Wpf.Authentication;
using Dynamo.Wpf.Extensions;
using Dynamo.Wpf.UI.GuidedTour;
using Dynamo.Wpf.Utilities;
using Dynamo.Wpf.Views;
using Dynamo.Wpf.Views.Debug;
using Dynamo.Wpf.Views.FileTrust;
using Dynamo.Wpf.Views.GuidedTour;
using Dynamo.Wpf.Windows;
using HelixToolkit.Wpf.SharpDX;
using ICSharpCode.AvalonEdit;
using PythonNodeModels;
using Brush = System.Windows.Media.Brush;
using Exception = System.Exception;
using Image = System.Windows.Controls.Image;
using Point = System.Windows.Point;
using Res = Dynamo.Wpf.Properties.Resources;
using ResourceNames = Dynamo.Wpf.Interfaces.ResourceNames;
using Size = System.Windows.Size;
using String = System.String;

namespace Dynamo.Controls
{
    /// <summary>
    ///     Interaction logic for DynamoView.xaml
    /// </summary>
    public partial class DynamoView : Window, IDisposable
    {
        public const string BackgroundPreviewName = "BackgroundPreview";
        private const int SideBarCollapseThreshold = 20;
        private const int navigationInterval = 100;
        private const string GraphMetadataExtensionId = "28992e1d-abb9-417f-8b1b-05e053bee670";
        // This is used to determine whether ESC key is being held down
        private bool IsEscKeyPressed = false;
        // internal for testing.
        internal readonly NodeViewCustomizationLibrary nodeViewCustomizationLibrary;
        private double restoreWidth = 0;
        private DynamoViewModel dynamoViewModel;
        private readonly Stopwatch _timer;
        private StartPageViewModel startPage;
        private int tabSlidingWindowStart, tabSlidingWindowEnd;
        private readonly LoginService loginService;
        private ShortcutToolbar shortcutBar;
        private PreferencesView preferencesWindow;
        private PackageManagerView packageManagerWindow;
        private bool loaded = false;
        private bool graphMetadataHooked;
        private MenuItem graphPropsGeneralMenuItem;
        private MenuItem graphPropsExtensionMenuItem;
        // This is to identify whether the PerformShutdownSequenceOnViewModel() method has been
        // called on the view model and the process is not cancelled
        private bool isPSSCalledOnViewModelNoCancel = false;
        private readonly DispatcherTimer _workspaceResizeTimer = new DispatcherTimer { Interval = new TimeSpan(0, 0, 0, 0, 500), IsEnabled = false };
        private ViewLoadedParams sharedViewExtensionLoadedParams;
        /// <summary>
        /// keeps the width right menu of the ShourtcutBar
        /// </summary>
        private double toolBarRightMenuWidth = 0;
        /// <summary>
        /// Keeps the additional Width based on the paddings and margins from the shorcutBar controls to calculate the whole Width
        /// </summary>
        private double additionalWidth = 50;

        /// <summary>
        /// Extensions currently displayed as windows.
        /// Made internal for testing purposes only.
        /// </summary>
        internal Dictionary<string, ExtensionWindow> ExtensionWindows { get; set; } = new Dictionary<string, ExtensionWindow>();
        internal ViewExtensionManager viewExtensionManager;
        internal Watch3DView BackgroundPreview { get; private set; }

        private FileTrustWarning fileTrustWarningPopup = null;

        internal ShortcutToolbar ShortcutBar { get { return shortcutBar; } }

        internal PreferencesView PreferencesWindow {
            get { return preferencesWindow; }
        }

        internal Dynamo.UI.Views.HomePage homePage;

        /// <summary>
        /// Keeps the default value of the Window's MinWidth to calculate it again later
        /// </summary>
        internal double DefaultMinWidth = 0;

        /// <summary>
        /// Constructor
        /// </summary>
        /// <param name="dynamoViewModel">Dynamo view model</param>
        public DynamoView(DynamoViewModel dynamoViewModel)
        {
            // The user's choice to enable hardware acceleration is now saved in
            // the Dynamo preferences. It is set to true by default. 
            // When the view is constructed, we enable or disable hardware acceleration based on that preference. 
            // This preference is not exposed in the UI and can be used to debug hardware issues only
            // by modifying the preferences xml.
            RenderOptions.ProcessRenderMode = dynamoViewModel.Model.PreferenceSettings.UseHardwareAcceleration ?
                RenderMode.Default : RenderMode.SoftwareOnly;

            this.dynamoViewModel = dynamoViewModel;
            this.dynamoViewModel.UIDispatcher = Dispatcher;
            nodeViewCustomizationLibrary = new NodeViewCustomizationLibrary(this.dynamoViewModel.Model.Logger);

            DataContext = dynamoViewModel;
            Title = dynamoViewModel.BrandingResourceProvider.GetString(ResourceNames.MainWindow.Title);

            tabSlidingWindowStart = tabSlidingWindowEnd = 0;

            //Initialize the ViewExtensionManager with the CommonDataDirectory so that view extensions found here are checked first for dll's with signed certificates
            viewExtensionManager = new ViewExtensionManager(dynamoViewModel.Model.ExtensionManager);

            _timer = new Stopwatch();
            _timer.Start();

            InitializeComponent();  

            Loaded += DynamoView_Loaded;
            Unloaded += DynamoView_Unloaded;

            SizeChanged += DynamoView_SizeChanged;
            LocationChanged += DynamoView_LocationChanged;
            MouseLeftButtonDown += DynamoView_MouseLeftButtonDown;

            // Apply appropriate expand/collapse library button state depending on initial width
            UpdateLibraryCollapseIcon();

            // Check that preference bounds are actually within one
            // of the available monitors.
            if (CheckVirtualScreenSize())
            {
                System.Windows.Forms.Screen[] screens = System.Windows.Forms.Screen.AllScreens;
                int leftLimit = 0;
                int topLimit = 0;
                foreach (var screen in screens)
                {
                    leftLimit += screen.Bounds.Width;
                    topLimit += screen.Bounds.Height;
                }   

                Left = dynamoViewModel.Model.PreferenceSettings.WindowX;
                Top = dynamoViewModel.Model.PreferenceSettings.WindowY;
                Width = dynamoViewModel.Model.PreferenceSettings.WindowW;
                Height = dynamoViewModel.Model.PreferenceSettings.WindowH;

                //When the previous location was in a secondary screen then the next time Dynamo is launched will try to use the same location, then we need to added this validations to show Dynamo in the right place
                if (Left > leftLimit)
                    Left = 0;
                if (Top > topLimit)
                    Top = 0;
            }
            else
            {
                Left = 0;
                Top = 0;
                Width = 1024;
                Height = 768;
            }

            _workspaceResizeTimer.Tick += _resizeTimer_Tick;

            if (dynamoViewModel.Model.AuthenticationManager.HasAuthProvider)
            {
                loginService = new LoginService(this, new System.Windows.Forms.WindowsFormsSynchronizationContext());
                dynamoViewModel.Model.AuthenticationManager.AuthProvider.RequestLogin += loginService.ShowLogin;
            }

            DynamoModel.OnRequestUpdateLoadBarStatus(new SplashScreenLoadEventArgs(Res.SplashScreenViewExtensions, 100));
            var viewExtensions = new List<IViewExtension>();
            foreach (var dir in dynamoViewModel.Model.PathManager.ViewExtensionsDirectories)
            {
                viewExtensions.AddRange(viewExtensionManager.ExtensionLoader.LoadDirectory(dir));
            }

            viewExtensionManager.MessageLogged += Log;

            var startupParams = new ViewStartupParams(dynamoViewModel);

            foreach (var ext in viewExtensions)
            {
                try
                {
                    if (ext is ILogSource logSource)
                    {
                        logSource.MessageLogged += Log;
                    }

                    if (ext is INotificationSource notificationSource)
                    {
                        notificationSource.NotificationLogged += LogNotification;
                    }

                    ext.Startup(startupParams);
                    // if we are starting ViewExtension (A) which is a source of other extensions (like packageManager)
                    // then we can start the ViewExtension(s) (B) that it requested be loaded.
                    if (ext is IViewExtensionSource)
                    {
                        foreach (var loadedExtension in ((ext as IViewExtensionSource).RequestedExtensions))
                        {
                            (loadedExtension).Startup(startupParams);
                        }
                    }
                    viewExtensionManager.Add(ext);

                }
                catch (Exception exc)
                {
                    Log(ext.Name + ": " + exc.Message);
                }
            }

            // when an extension is added if dynamoView is loaded, call loaded on
            // that extension (this alerts late loaded extensions).
            this.viewExtensionManager.ExtensionAdded += (extension) =>
             {
                 if (this.loaded)
                 {
                     DynamoLoadedViewExtensionHandler(new ViewLoadedParams(this, this.dynamoViewModel),
                         new List<IViewExtension>() { extension });
                 }
             };

            // Add an event handler to check if the collection is modified.   
            dynamoViewModel.SideBarTabItems.CollectionChanged += this.OnCollectionChanged;

            this.HideOrShowRightSideBar();

            this.dynamoViewModel.RequestPaste += OnRequestPaste;
            this.dynamoViewModel.RequestCloseHomeWorkSpace += OnRequestCloseHomeWorkSpace;
            this.dynamoViewModel.RequestReturnFocusToView += OnRequestReturnFocusToView;
            this.dynamoViewModel.Model.WorkspaceSaving += OnWorkspaceSaving;
            this.dynamoViewModel.Model.WorkspaceOpened += OnWorkspaceOpened;
            this.dynamoViewModel.Model.WorkspaceAdded += OnWorkspaceAdded;
            this.dynamoViewModel.Model.WorkspaceHidden += OnWorkspaceHidden;
            this.dynamoViewModel.RequestEnableShortcutBarItems += DynamoViewModel_RequestEnableShortcutBarItems;
            this.dynamoViewModel.RequestExportWorkSpaceAsImage += OnRequestExportWorkSpaceAsImage;
            this.dynamoViewModel.ShowGraphPropertiesRequested += DynamoViewModel_ShowGraphPropertiesRequested;

            //add option to update python engine for all python nodes in the workspace.
            AddPythonEngineToMainMenu();
            PythonEngineManager.Instance.AvailableEngines.CollectionChanged += OnPythonEngineListUpdated;
            dynamoViewModel.Owner = this;

            FocusableGrid.InputBindings.Clear();

            if (fileTrustWarningPopup == null)
            {
                fileTrustWarningPopup = new FileTrustWarning(this);
            }
            if (!DynamoModel.IsTestMode && string.IsNullOrEmpty(DynamoModel.HostAnalyticsInfo.HostName) && Application.Current != null)
            {
                Application.Current.MainWindow = this;
            }

            DefaultMinWidth = MinWidth;
            PinHomeButton();
        }

        private void DynamoViewModel_ShowGraphPropertiesRequested(object sender, EventArgs e)
        {
            EnsureGraphPropertiesBinding();

            var provider = viewExtensionManager.ViewExtensions
                .OfType<IExtensionMenuProvider>()
                .FirstOrDefault(ext => (ext as IViewExtension)?.UniqueId == GraphMetadataExtensionId);

            var extItem = provider?.GetFileMenuItem();
            if (extItem == null) return;

            extItem.IsChecked = !extItem.IsChecked;
        }

        private void EnsureGraphPropertiesBinding()
        {
            if (graphMetadataHooked) return;

            graphPropsGeneralMenuItem = this.FindName("general") as MenuItem;
            if (graphPropsGeneralMenuItem == null) return;

            var provider = viewExtensionManager.ViewExtensions
                .OfType<IExtensionMenuProvider>()
                .FirstOrDefault(ext => (ext as IViewExtension)?.UniqueId == GraphMetadataExtensionId);

            graphPropsExtensionMenuItem = provider?.GetFileMenuItem();
            if (graphPropsExtensionMenuItem == null) return;

            graphPropsGeneralMenuItem.IsCheckable = true;
            graphPropsGeneralMenuItem.IsChecked = graphPropsExtensionMenuItem.IsChecked;

            graphPropsExtensionMenuItem.Checked += OnGraphMetadataChecked;
            graphPropsExtensionMenuItem.Unchecked += OnGraphMetadataUnchecked;

            graphMetadataHooked = true;
        }

        private void OnGraphMetadataChecked(object sender, RoutedEventArgs e)
        {
            if (graphPropsGeneralMenuItem != null)
            {
                graphPropsGeneralMenuItem.IsChecked = true;
            }
        }

        private void OnGraphMetadataUnchecked(object sender, RoutedEventArgs e)
        {
            if (graphPropsGeneralMenuItem != null)
            {
                graphPropsGeneralMenuItem.IsChecked = false;
            }
        }

        private void OnRequestCloseHomeWorkSpace()
        {
            CalculateWindowMinWidth();
        }

        private void OnPythonEngineListUpdated(object sender, NotifyCollectionChangedEventArgs e)
        {
            //Update the main menu Python Engine list whenever a python engine is added or removed.
            AddPythonEngineToMainMenu();
        }

        /// <summary>
        /// Populates the PythonEngineMenu in the main menu bar with currently available python engines.
        /// </summary>
        private void AddPythonEngineToMainMenu()
        {
            PythonEngineMenu.Items.Clear();
            var availablePythonEngines = PythonEngineManager.Instance.AvailableEngines.Select(x => x.Name).ToList();
            availablePythonEngines.Select(pythonEngine => new MenuItem
            {
                Header = pythonEngine,
                Command = dynamoViewModel.UpdateAllPythonEngineCommand,
                CommandParameter = pythonEngine
            }).ToList().ForEach(x => PythonEngineMenu.Items.Add(x));
        }

        private void OnWorkspaceHidden(WorkspaceModel workspace)
        {            
            CalculateWindowMinWidth();
        }

        private void OnWorkspaceAdded(WorkspaceModel workspace)
        {            
            CalculateWindowMinWidth();
        }

        private void OnRequestExportWorkSpaceAsImage(object parameter)
        {
            var workspace = this.ChildOfType<WorkspaceView>();
            WorkspaceView.ExportImageResult isCurrentWorkSpaceValidForImage = workspace.IsWorkSpaceRenderValidAsImage(true);

            if (isCurrentWorkSpaceValidForImage== WorkspaceView.ExportImageResult.IsValidAsImage)
            {
                dynamoViewModel.ShowSaveImageDialogAndSave(parameter);
            }
            else if (isCurrentWorkSpaceValidForImage == WorkspaceView.ExportImageResult.EmptyDrawing)
            {
                dynamoViewModel.MainGuideManager?.CreateRealTimeInfoWindow(Res.CantExportWorkspaceAsImageEmptyMessage, true);
            }
            else if (isCurrentWorkSpaceValidForImage == WorkspaceView.ExportImageResult.NotValidAsImage)
            {
                dynamoViewModel.MainGuideManager?.CreateRealTimeInfoWindow(Res.CantExportWorkspaceAsImageNotValidMessage, true);
            }
        }

        void DynamoView_MouseLeftButtonDown(object sender, MouseButtonEventArgs e)
        {
            if (PreferencesWindow != null && PreferencesWindow.IsLoaded)
            {
                dynamoViewModel.MainGuideManager?.CreateRealTimeInfoWindow(Res.PreferencesMustBeClosedMessage, true);
            }
        }

        private void DynamoViewModel_RequestEnableShortcutBarItems(bool enable)
        {
            if (!(saveThisButton is null))
            {
                saveThisButton.IsEnabled = enable;
                saveButton.IsEnabled = enable;
            }
            if (!(exportMenu is null))
            {
                exportMenu.IsEnabled = enable;
            }
           
            if (!(shortcutBar is null))
            {
                shortcutBar.IsNewButtonEnabled = enable;
                shortcutBar.IsOpenButtonEnabled = enable;
                shortcutBar.IsSaveButtonEnabled = enable;
                shortcutBar.IsLoginMenuEnabled = enable;
                shortcutBar.IsExportMenuEnabled = enable;
                shortcutBar.IsNotificationCenterEnabled = enable;

                if (dynamoViewModel.ShowStartPage)
                {
                    shortcutBar.IsNewButtonEnabled = true;
                    shortcutBar.IsOpenButtonEnabled = true;
                    shortcutBar.IsLoginMenuEnabled = true;
                    shortcutBar.IsNotificationCenterEnabled = true;
                }

                if (dynamoViewModel.Model.NoNetworkMode)
                {
                    shortcutBar.IsLoginMenuEnabled = false;
                }
            }
        }

        private void OnWorkspaceOpened(WorkspaceModel workspace)
        {
            if (!(saveThisButton is null))
            {
                saveThisButton.IsEnabled = true;
                saveButton.IsEnabled = true;
            }

            if (!(exportMenu is null))
            {
                exportMenu.IsEnabled = true;
            }
            if (!(shortcutBar is null))
            {
                ShortcutBar.IsSaveButtonEnabled = true;
                shortcutBar.IsExportMenuEnabled = true;
            }

            if (!(workspace is HomeWorkspaceModel hws))
            return;
            
            foreach (var extension in viewExtensionManager.StorageAccessViewExtensions)
            {
                DynamoModel.RaiseIExtensionStorageAccessWorkspaceOpened(hws, extension, dynamoViewModel.Model.Logger);
            }            
        }

        private void OnWorkspaceSaving(WorkspaceModel workspace, Graph.SaveContext saveContext)
        {
            if (!(workspace is HomeWorkspaceModel hws))
                return;

            foreach (var extension in viewExtensionManager.StorageAccessViewExtensions)
            {
                DynamoModel.RaiseIExtensionStorageAccessWorkspaceSaving(hws, extension, saveContext, dynamoViewModel.Model.Logger);
            }

            dynamoViewModel?.CheckOnlineAccess();
        }

        private void OnPythonEngineUpgradeToastRequested(string msg, bool stayOpen)
        {
            Dispatcher.BeginInvoke(
                System.Windows.Threading.DispatcherPriority.ContextIdle,
                new Action(() =>
                {
                    dynamoViewModel.MainGuideManager?.CreateRealTimeInfoWindow(
                        msg,
                        stayOpen,
                        showHeader: true,
                        headerText: Res.CPython3EngineNotificationMessageBoxHeader,
                        showHyperlink: true,
                        hyperlinkText: Res.LearnMore,
                        hyperlinkUri: new Uri(Res.CPython3EngineUpgradeLearnMoreUri));
                }));
        }

        private void OnPythonEngineUpgradeToastRequested(string msg, bool stayOpen)
        {
            Dispatcher.BeginInvoke(
                System.Windows.Threading.DispatcherPriority.ContextIdle,
                new Action(() =>
                {
                    dynamoViewModel.MainGuideManager?.CreateRealTimeInfoWindow(
                        msg,
                        stayOpen,
                        showHeader: true,
                        headerText: Res.CPython3EngineNotificationMessageBoxHeader,
                        showHyperlink: true,
                        hyperlinkText: Res.LearnMore,
                        hyperlinkUri: new Uri(Res.CPython3EngineUpgradeLearnMoreUri));
                }));
        }

        /// <summary>
        /// Adds an extension control or if it already exists it makes sure it is focused.
        /// The control may be added as a window or a tab in the extension bar depending on settings.
        /// </summary>
        /// <param name="viewExtension">View extension adding the content</param>
        /// <param name="content">Control being added</param>
        /// <returns>True if the control was added, false if it already existed</returns>
        internal bool AddOrFocusExtensionControl(IViewExtension viewExtension, UIElement content)
        {
            var window = ExtensionWindows.ContainsKey(viewExtension.Name) ? ExtensionWindows[viewExtension.Name] : null;
            var tab = FindExtensionTab(viewExtension);
            var addExtensionControl = window == null && tab == null;

            if (addExtensionControl)
            {
                var settings = this.dynamoViewModel.PreferenceSettings.ViewExtensionSettings.Find(s => s.UniqueId == viewExtension.UniqueId);
                // Create default settings if they do not currently exist
                if (settings == null)
                {
                    settings = new ViewExtensionSettings()
                    {
                        Name = viewExtension.Name,
                        UniqueId = viewExtension.UniqueId,
                        DisplayMode = ViewExtensionDisplayMode.DockRight
                    };
                    this.dynamoViewModel.PreferenceSettings.ViewExtensionSettings.Add(settings);
                }

                if (this.dynamoViewModel.PreferenceSettings.EnablePersistExtensions)
                {
                    settings.IsOpen = true;
                }

                if (settings.DisplayMode == ViewExtensionDisplayMode.FloatingWindow)
                {
                    window = AddExtensionWindow(viewExtension, content, settings.WindowSettings);
                }
                else
                {
                    tab = AddExtensionTab(viewExtension, content);
                }
            }
            else
            {
                // Set focus on the existing control
                if (window != null)
                {
                    window.Focus();
                }
                else if (tab != null)
                {
                    // Make sure the extension bar is visible
                    if (ExtensionsCollapsed)
                    {
                        ToggleExtensionBarCollapseStatus();
                    }

                    tabDynamic.SelectedItem = tab;
                }
            }

            return addExtensionControl;
        }

        private ExtensionWindow AddExtensionWindow(IViewExtension viewExtension, UIElement content, WindowSettings windowSettings)
        {
            ExtensionWindow window;
            if (windowSettings == null)
            {
                window = new ExtensionWindow();
                window.Owner = this;
            }
            else
            {
                var windowRect = new ModelessChildWindow.WindowRect()
                {
                    Left = windowSettings.Left,
                    Top = windowSettings.Top,
                    Width = windowSettings.Width,
                    Height = windowSettings.Height
                };
                window = new ExtensionWindow(this, ref windowRect);
                if (windowSettings.Status == WindowStatus.Maximized)
                {
                    // Rather than setting the WindowState here, this is delayed to the Loaded event.
                    // This helps overcome a bug which makes the window appear always on the primary screen.
                    window.ShouldMaximize = true;
                }
            }
            
            // Setting the content of the undocked window
            // Icon is passed from DynamoView (respecting Host integrator icon)
            SetApplicationIcon();
            window.Icon = this.Icon;
            if (content is Window container)
            {
                content = container.Content as UIElement;
                container.Owner = this;
            }
            window.ExtensionContent.Content = content;
            window.Title = viewExtension.Name;
            window.Tag = viewExtension;
            window.Uid = viewExtension.UniqueId;
            window.Closing += ExtensionWindow_Closing;
            window.Closed += ExtensionWindow_Closed;

            window.Show();

            ExtensionWindows.Add(viewExtension.Name, window);

            return window;
        }

        private void ExtensionWindow_Closing(object sender, CancelEventArgs e)
        {
            var window = sender as ExtensionWindow;
            SaveExtensionWindowSettings(window);
        }

        private void SaveExtensionWindowSettings(ExtensionWindow window)
        {
            var extension = window.Tag as IViewExtension;
            var settings = this.dynamoViewModel.Model.PreferenceSettings.ViewExtensionSettings.Find(ext => ext.UniqueId == extension.UniqueId);
            if (settings != null)
            {
                if (settings.WindowSettings == null)
                {
                    settings.WindowSettings = new WindowSettings();
                }
                settings.WindowSettings.Status = window.WindowState == WindowState.Maximized ? WindowStatus.Maximized : WindowStatus.Normal;
                settings.WindowSettings.Left = (int)window.SavedWindowRect.Left;
                settings.WindowSettings.Top = (int)window.SavedWindowRect.Top;
                settings.WindowSettings.Width = (int)window.SavedWindowRect.Width;
                settings.WindowSettings.Height = (int)window.SavedWindowRect.Height;
            }
        }

        private TabItem AddExtensionTab(IViewExtension viewExtension, UIElement content)
        {
            // creates a new tab item
            var tab = new TabItem();
            tab.Header = viewExtension.Name;
            tab.Tag = viewExtension;
            tab.Uid = viewExtension.UniqueId;
            tab.HeaderTemplate = tabDynamic.FindResource("TabHeader") as DataTemplate;

            // setting the extension UI to the current tab content 
            // based on whether it is a UserControl element or window element. 
            if (content is Window container)
            {
                content = container.Content as UIElement;
                // Make sure the extension window closes with Dynamo
                container.Owner = this;
            }
            tab.Content = content;

            //Insert the tab at the end
            dynamoViewModel.SideBarTabItems.Insert(dynamoViewModel.SideBarTabItems.Count, tab);

            tabDynamic.SelectedItem = tab;

            return tab;
        }
        private void UpdateNodeIcons_Click(object sender, RoutedEventArgs e)
        {
            var updateNodeIconsWindow = new UpdateNodeIconsWindow(dynamoViewModel.Model.SearchModel.Entries);
            updateNodeIconsWindow.Owner = this;
            updateNodeIconsWindow.WindowStartupLocation = WindowStartupLocation.CenterOwner;
            updateNodeIconsWindow.ShowDialog();
        }
        /// <summary>
        /// Dock the window to right side bar panel.
        /// </summary>
        /// <param name="window">The window that needs to be docked</param>
        /// <param name="nodeModel">NodeModel, if it is a node window</param>
        /// <param name="hideUIElement">Any UI element to hide after docking it in the right sidebar(like the toolbar).</param>
        /// <returns></returns>
        internal TabItem DockWindowInSideBar(Window window, NodeModel nodeModel = null, UIElement hideUIElement = null)
        {
            var tabItem = dynamoViewModel.SideBarTabItems.OfType<TabItem>().SingleOrDefault(tabtem => tabtem.Uid.ToString() == window.Uid);
            if (tabItem != null)
            {
                tabDynamic.SelectedItem = tabItem;
                if (ExtensionsCollapsed) ToggleExtensionBarCollapseStatus();
                return tabItem;
            }

            if (hideUIElement != null)
            {
                hideUIElement.Visibility = Visibility.Collapsed;
            }

            var content = window.Content;

            // creates a new tab item
            var tab = new TabItem();
            tab.Header = window.Title;
            tab.Tag = window;
            tab.Uid = window.Uid;
            tab.HeaderTemplate = tabDynamic.FindResource("TabHeader") as DataTemplate;

            // setting the window UI to the current tab content 
            // based on whether it is a UserControl element or window element. 
            if (content is Window container)
            {
                content = container.Content as UIElement;
                // Make sure the window closes with Dynamo
                container.Owner = this;
            }
            tab.Content = content;

            //Insert the tab at the end
            dynamoViewModel.SideBarTabItems.Insert(dynamoViewModel.SideBarTabItems.Count, tab);

            tabDynamic.SelectedItem = tab;

            if (nodeModel != null)
            {
                dynamoViewModel.DockedNodeWindows.Add(window.Uid);
                dynamoViewModel.NodeWindowsState[window.Uid] = ViewExtensionDisplayMode.DockRight;
            }

            return tab;
        }

        /// <summary>
        /// This method will close an extension control, whether it's on the side bar or undocked as a window.
        /// </summary>
        /// <param name="viewExtension">Extension to be closed</param>
        /// <returns></returns>
        internal void CloseExtensionControl(IViewExtension viewExtension)
        {
            string tabName = viewExtension.Name;
            TabItem tabitem = dynamoViewModel.SideBarTabItems.OfType<TabItem>().SingleOrDefault(n => n.Header.ToString() == tabName);

            if (viewExtension is ViewExtensionBase viewExtensionBase)
            {
                viewExtensionBase.Closed();
            }

            CloseRightSideBarTab(tabitem);
            CloseExtensionWindow(tabName);
        }
 
        /// <summary>
        /// Event handler for the CloseButton.
        /// This method triggers the close operation on the selected tab.
        /// </summary>
        /// <param name="sender"></param>
        /// <param name="e"></param>
        internal void OnCloseRightSideBarTab(object sender, RoutedEventArgs e)
        {
            try
            {
                string tabId = (sender as Button).Uid.ToString();
                TabItem tabitem = dynamoViewModel.SideBarTabItems.OfType<TabItem>().SingleOrDefault(n => n.Uid.ToString() == tabId);

                if (tabitem.Tag is ViewExtensionBase viewExtensionBase)
                {
                    viewExtensionBase.Closed();
                }

                NodeModel nodeModel = dynamoViewModel.GetDockedWindowNodeModel(tabitem.Uid);

                if (nodeModel is PythonNode pythonNode)
                {
                    var editor = (tabitem.Content as Grid).ChildOfType<TextEditor>();

                    if (editor != null && editor.IsModified)
                    {
                        pythonNode.OnWarnUserScript();
                        return;
                    }
                }

                CloseRightSideBarTab(tabitem);

                if (dynamoViewModel.DockedNodeWindows.Contains(tabitem.Uid))
                {
                    dynamoViewModel.DockedNodeWindows.Remove(tabitem.Uid);
                }
            }
            catch (Exception ex)
            {
                dynamoViewModel.Model.Logger.Log("Failed to close the tab from right side-bar panel.");
                dynamoViewModel.Model.Logger.Log(ex.Message);
                dynamoViewModel.Model.Logger.Log(ex.StackTrace);
            }
        }

        /// <summary>
        /// Close right side-bar panel tab by extension tab item
        /// </summary>
        /// <param name="tabitem">target tab item</param>
        internal void CloseRightSideBarTab(TabItem tabitem)
        {
            TabItem tabToBeRemoved = tabitem;

            // get the selected tab
            TabItem selectedTab = tabDynamic.SelectedItem as TabItem;

            if (tabToBeRemoved != null && dynamoViewModel.SideBarTabItems.Count > 0)
            {
                // Remove the tab from the binding collection SideBarTabItems 
                dynamoViewModel.SideBarTabItems.Remove(tabToBeRemoved);
                // Disconnect content from tab to allow it to be moved.
                tabToBeRemoved.Content = null;

                // Highlight previously selected tab. if that is removed then Highlight the first tab
                if (selectedTab.Equals(tabToBeRemoved))
                {
                    if (dynamoViewModel.SideBarTabItems.Count > 0)
                    {
                        selectedTab = dynamoViewModel.SideBarTabItems[0];
                    }
                }
                tabDynamic.SelectedItem = selectedTab;
            }
        }

        private void CloseExtensionWindow(string name)
        {
            if (ExtensionWindows.ContainsKey(name))
            {
                var extension = ExtensionWindows[name];
                extension.Close();
                // Disconnect content to allow it to be moved.
                extension.ExtensionContent.Content = null;
                ExtensionWindows.Remove(name);
            }
        }

        internal void OnUndockRightSideBarTab(object sender, RoutedEventArgs e)
        {
            try
            {
                var tabId = (sender as Button).Uid.ToString();
                var tabItem = dynamoViewModel.SideBarTabItems.OfType<TabItem>().SingleOrDefault(tab => tab.Uid.ToString() == tabId);
                var tabName = tabItem.Header.ToString();

                // If docked window is a node window, undock the window and call the action on the node. 
                if (dynamoViewModel.DockedNodeWindows.Contains(tabItem.Uid))
                {
                    UndockWindow(tabItem);
                }
                else// if it an extension, undock the extension and update settings.
                {
                    UndockExtension(tabItem);
                    Analytics.TrackEvent(
                                   Actions.Undock,
                                   Categories.ViewExtensionOperations, tabName);
                }
            }
            catch (Exception ex)
            {
                dynamoViewModel.Model.Logger.Log("Failed to undock the tab from right side-bar panel.");
                dynamoViewModel.Model.Logger.Log(ex.Message);
                dynamoViewModel.Model.Logger.Log(ex.StackTrace);
            }
        }

        /// <summary>
        /// Undocks the extension with the given name.
        /// Made internal for testing purposes only.
        /// </summary>
        /// <param name="name">Name of the extension</param>
        internal void UndockExtension(string name)
        {
            var tabItem = dynamoViewModel.SideBarTabItems.OfType<TabItem>().SingleOrDefault(tab => tab.Header.ToString() == name);
            var content = tabItem.Content as UIElement;
            CloseRightSideBarTab(tabItem);
            var extension = tabItem.Tag as IViewExtension;
            var settings = this.dynamoViewModel.PreferenceSettings.ViewExtensionSettings.Find(s => s.UniqueId == extension.UniqueId);
            AddExtensionWindow(extension, content, settings?.WindowSettings);
            if (settings != null)
            {
                settings.DisplayMode = ViewExtensionDisplayMode.FloatingWindow;
            }
        }

        /// <summary>
        /// Undocks the extension from the right side bar.
        /// </summary>
        /// <param name="tabItem">Tab item to be undocked</param>
        internal void UndockExtension(TabItem tabItem)
        {
            var content = tabItem.Content as UIElement;
            CloseRightSideBarTab(tabItem);
            var extension = tabItem.Tag as IViewExtension;
            var settings = this.dynamoViewModel.PreferenceSettings.ViewExtensionSettings.Find(s => s.UniqueId == extension.UniqueId);
            AddExtensionWindow(extension, content, settings?.WindowSettings);
            if (settings != null)
            {
                settings.DisplayMode = ViewExtensionDisplayMode.FloatingWindow;
            }
        }

        /// <summary>
        /// Undocks to an internal Dynamo window by checking the window type.
        /// </summary>
        /// <param name="tabItem">Tab item to be undocked</param>
        internal void UndockWindow(TabItem tabItem)
        {
            NodeModel nodeModel = dynamoViewModel.GetDockedWindowNodeModel(tabItem.Uid);

            dynamoViewModel.NodeWindowsState[tabItem.Uid] = ViewExtensionDisplayMode.FloatingWindow;

            //if the undocked window is a python node, open the script edit window.
            if (nodeModel is PythonNode)
            {
                var pythonNode = nodeModel as PythonNode;
                Window window = tabItem.Tag as Window;
                var textEditor = window.FindName("editText") as TextEditor;

                if (textEditor.IsModified)
                {
                    pythonNode.OnNodeEdited(textEditor.Text);
                }
                else {
                    pythonNode.OnNodeEdited(null);
                }

                Analytics.TrackEvent(
                               Actions.Undock,
                               Categories.PythonOperations, tabItem.Header.ToString());
            }

            CloseRightSideBarTab(tabItem);
            dynamoViewModel.DockedNodeWindows.Remove(tabItem.Uid);
        }

        /// <summary>
        /// Sets DynamoView icon to that of the currently running application. This is set for reuse
        /// in custom child windows rather than for the main window itself, which is not customized.
        /// </summary>
        private void SetApplicationIcon()
        {
            if (this.Icon == null && !DynamoModel.IsTestMode)
            {
                var applicationPath = Process.GetCurrentProcess().MainModule.FileName;
                try
                {
                    var icon = System.Drawing.Icon.ExtractAssociatedIcon(applicationPath);
                    var bmp = icon.ToBitmap();
                    MemoryStream stream = new MemoryStream();
                    bmp.Save(stream, System.Drawing.Imaging.ImageFormat.Png);
                    stream.Seek(0, SeekOrigin.Begin);
                    PngBitmapDecoder pngDecoder = new PngBitmapDecoder(stream, BitmapCreateOptions.None, BitmapCacheOption.Default);
                    this.Icon = pngDecoder.Frames[0];
                }
                catch (Exception ex)
                {
                    Log(string.Format(Dynamo.Wpf.Properties.Resources.ErrorLoadingIcon, ex.Message));
                }
            }
        }

        private void ExtensionWindow_Closed(object sender, EventArgs e)
        {
            var window = sender as ExtensionWindow;
            var extName = window.Title;
            var content = window.ExtensionContent.Content as UIElement;
            // Release content from window
            window.ExtensionContent.Content = null;
            ExtensionWindows.Remove(extName);
            var extension = window.Tag as IViewExtension;
            if (window.DockRequested)
            {
                AddExtensionTab(extension, content);

                var settings = this.dynamoViewModel.PreferenceSettings.ViewExtensionSettings.Find(s => s.UniqueId == extension.UniqueId);
                if (settings != null)
                {
                    settings.DisplayMode = ViewExtensionDisplayMode.DockRight;
                }
                Analytics.TrackEvent(Actions.Dock, Categories.ViewExtensionOperations, extName);
            }
            else
            {
                if (extension is ViewExtensionBase viewExtensionBase)
                {
                    viewExtensionBase.Closed();
                }
            }
        }

        // This event is triggered when the tabitems list is changed and will show/hide the right side bar accordingly.
        private void OnCollectionChanged(object sender, NotifyCollectionChangedEventArgs e)
        {
            this.HideOrShowRightSideBar();
        }

        private TabItem FindExtensionTab(IViewExtension viewExtension)
        {
            foreach (var tabItem in dynamoViewModel.SideBarTabItems)
            {
                if (tabItem.Tag is IViewExtension extension && extension.GetType().Equals(viewExtension.GetType()))
                {
                    return tabItem;
                }
            }
            return null;
        }

        private void OnRequestReturnFocusToView()
        {
            // focusing grid allows to remove focus from current textbox
            FocusableGrid.Focus();
            // keep handling input bindings of DynamoView
            Keyboard.Focus(this);
        }

        private void OnRequestPaste()
        {
            // When focus is at webview2 component Keyboard.FocusedElement returns null so we interrupt the execution
            // with an early return
            var FocuseElement = Keyboard.FocusedElement;
            if (FocuseElement == null) return;

            var clipBoard = dynamoViewModel.Model.ClipBoard;

            var locatableModels = clipBoard.Where(item => item is NoteModel || item is NodeModel);
            var modelsExcludingConnectorPins = locatableModels.Where(model => !(model is ConnectorPinModel));
            if(modelsExcludingConnectorPins is null || modelsExcludingConnectorPins.Count()<1) { return; }

            var modelBounds = modelsExcludingConnectorPins.Select(lm =>
                new Rect { X = lm.X, Y = lm.Y, Height = lm.Height, Width = lm.Width });

            // Find workspace view.
            var workspace = this.ChildOfType<WorkspaceView>();
            var workspaceBounds = workspace.GetVisibleBounds();

            // is at least one note/node located out of visible workspace part
            var outOfView = modelBounds.Any(m => !workspaceBounds.Contains(m));

            // If copied nodes are out of view, we paste their copies under mouse cursor or at the center of workspace.
            if (outOfView)
            {
                // If mouse is over workspace, paste copies under mouse cursor.
                if (workspace.IsMouseOver)
                {
                    dynamoViewModel.Model.Paste(Mouse.GetPosition(workspace.WorkspaceElements).AsDynamoType(), false);
                }
                else // If mouse is out of workspace view, then paste copies at the center.
                {
                    PasteNodeAtTheCenter(workspace);
                }

                return;
            }

            // All nodes are inside of workspace and visible for user.
            // Order them by CenterX and CenterY.
            var orderedItems = modelsExcludingConnectorPins.OrderBy(item => item.CenterX + item.CenterY);

            // Search for the rightmost item. It's item with the biggest X, Y coordinates of center.
            var rightMostItem = orderedItems.Last();
            // Search for the leftmost item. It's item with the smallest X, Y coordinates of center.
            var leftMostItem = orderedItems.First();

            // Compute shift so that left most item will appear at right most item place with offset.
            var shiftX = rightMostItem.X + rightMostItem.Width - leftMostItem.X;
            var shiftY = rightMostItem.Y - leftMostItem.Y;

            // Find new node bounds.
            var newNodeBounds = modelBounds
                .Select(node => new Rect(node.X + shiftX + workspace.ViewModel.Model.CurrentPasteOffset,
                                         node.Y + shiftY + workspace.ViewModel.Model.CurrentPasteOffset,
                                         node.Width, node.Height));

            outOfView = newNodeBounds.Any(node => !workspaceBounds.Contains(node));

            // If new node bounds appeare out of workspace view, we should paste them at the center.
            if (outOfView)
            {
                PasteNodeAtTheCenter(workspace);
                return;
            }

            var x = shiftX + modelsExcludingConnectorPins.Min(m => m.X);
            var y = shiftY + modelsExcludingConnectorPins.Min(m => m.Y);

            // All copied nodes are inside of workspace.
            // Paste them with little offset.           
            dynamoViewModel.Model.Paste(new Point2D(x, y));
        }

        /// <summary>
        /// Paste nodes at the center of workspace view.
        /// </summary>
        /// <param name="workspace">workspace view</param>
        private void PasteNodeAtTheCenter(WorkspaceView workspace)
        {
            var centerPoint = workspace.GetCenterPoint().AsDynamoType();
            dynamoViewModel.Model.Paste(centerPoint);
        }

        #region NodeViewCustomization

        private void LoadNodeViewCustomizations()
        {
            nodeViewCustomizationLibrary.Add(new CoreNodeViewCustomizations());
            foreach (var assem in dynamoViewModel.Model.Loader.LoadedAssemblies)
                nodeViewCustomizationLibrary.Add(new AssemblyNodeViewCustomizations(assem));
        }

        private void SubscribeNodeViewCustomizationEvents()
        {
            dynamoViewModel.Model.Loader.AssemblyLoaded += LoaderOnAssemblyLoaded;
            dynamoViewModel.NodeViewReady += ApplyNodeViewCustomization;
        }

        private void UnsubscribeNodeViewCustomizationEvents()
        {
            if (dynamoViewModel == null) return;

            dynamoViewModel.Model.Loader.AssemblyLoaded -= LoaderOnAssemblyLoaded;
            dynamoViewModel.NodeViewReady -= ApplyNodeViewCustomization;
        }

        private void ApplyNodeViewCustomization(object nodeView, EventArgs args)
        {
            var nodeViewImp = nodeView as NodeView;
            if (nodeViewImp != null)
            {
                nodeViewCustomizationLibrary.Apply(nodeViewImp);
            }
        }

        private void LoaderOnAssemblyLoaded(NodeModelAssemblyLoader.AssemblyLoadedEventArgs args)
        {
            nodeViewCustomizationLibrary.Add(new AssemblyNodeViewCustomizations(args.Assembly));
        }

        #endregion

        private bool CheckVirtualScreenSize()
        {
            var w = SystemParameters.VirtualScreenWidth;
            var h = SystemParameters.VirtualScreenHeight;
            var ox = SystemParameters.VirtualScreenLeft;
            var oy = SystemParameters.VirtualScreenTop;

            // TODO: Remove 10 pixel check if others can't reproduce
            // On Ian's Windows 8 setup, when Dynamo is maximized, the origin
            // saves at -8,-8. There doesn't seem to be any documentation on this
            // so we'll put in a 10 pixel check to still allow the window to maximize.
            if (dynamoViewModel.Model.PreferenceSettings.WindowX < ox - 10 ||
                dynamoViewModel.Model.PreferenceSettings.WindowY < oy - 10)
            {
                return false;
            }

            // Check that the window is smaller than the available area.
            if (dynamoViewModel.Model.PreferenceSettings.WindowW > w ||
                dynamoViewModel.Model.PreferenceSettings.WindowH > h)
            {
                return false;
            }

            return true;
        }

        private void DynamoView_LocationChanged(object sender, EventArgs e)
        {
            dynamoViewModel.Model.PreferenceSettings.WindowX = Left;
            dynamoViewModel.Model.PreferenceSettings.WindowY = Top;

            //When the Dynamo window is moved to another place we need to update the Steps location
            if(dynamoViewModel.MainGuideManager != null)
                dynamoViewModel.MainGuideManager.UpdateGuideStepsLocation();

            if (fileTrustWarningPopup != null && fileTrustWarningPopup.IsOpen)
            {
                fileTrustWarningPopup.UpdatePopupLocation();
            }

            UpdateGeometryScalingPopupLocation();
        }

        private void DynamoView_SizeChanged(object sender, SizeChangedEventArgs e)
        {
            dynamoViewModel.Model.PreferenceSettings.WindowW = e.NewSize.Width;
            dynamoViewModel.Model.PreferenceSettings.WindowH = e.NewSize.Height;

            //When the Dynamo window size is changed then we need to update the Steps location
            if (dynamoViewModel.MainGuideManager != null)
            {
                dynamoViewModel.MainGuideManager.UpdateGuideStepsLocation();
            }

            if (fileTrustWarningPopup != null && fileTrustWarningPopup.IsOpen)
            {
                fileTrustWarningPopup.UpdatePopupLocation();
            }

            UpdateGeometryScalingPopupLocation();
            
            CalculateWindowThreshold();
        }

        /// <summary>
        /// Returns the sum of the width of the library, the width of the tabs from the workspace and the width of the shortcut toolbar.
        /// </summary>
        /// <returns></returns>
        internal double GetSumOfControlsWidth()
        {
            List<TabItem> tabItems = WpfUtilities.ChildrenOfType<TabItem>(WorkspaceTabs).ToList();
            double tabItemsWidth = tabItems.Count > 0 ? (double.IsNaN(tabItems[0].Width) ? 0 : tabItems[0].Width) * tabItems.Count : 0;
            return Convert.ToDouble(dynamoViewModel.LibraryWidth) + tabItemsWidth + toolBarRightMenuWidth + additionalWidth;
        }

        /// <summary>
        /// Calculates the Window threshold to display the text or only icons in the shortcut toolbar
        internal void CalculateWindowThreshold()
        {            
            dynamoViewModel.OnWindowResized(dynamoViewModel.Model.PreferenceSettings.WindowW <= GetSumOfControlsWidth());            
        }

        /// <summary>
        /// Calculates the Window minimum width bearing in mind the width of the controls and the current Window width, it's necessary to avoid the shortcut toolbar (gray) overlap the custom node tab (black)
        /// </summary>
        internal void CalculateWindowMinWidth()
        {
            if (dynamoViewModel.Model.PreferenceSettings.WindowW > DefaultMinWidth)
            {
                MinWidth = GetSumOfControlsWidth();
            }
            else
            {
                MinWidth = DefaultMinWidth;
            }

            CalculateWindowThreshold();
        }

        private void UpdateGeometryScalingPopupLocation()
        {
            var workspaceView = this.ChildOfType<WorkspaceView>();
            if (workspaceView != null && workspaceView.GeoScalingPopup != null)
            {
                workspaceView.GeoScalingPopup.UpdatePopupLocation();
            }               
        }

        private void InitializeShortcutBar()
        {
            shortcutBar = new ShortcutToolbar(this.dynamoViewModel) { Name = "ShortcutToolbar" };

            var newScriptButton = new ShortcutBarItem
            {
                ShortcutToolTip = Wpf.Properties.Resources.DynamoViewToolbarNewButtonTooltip,
                ShortcutCommand = dynamoViewModel.NewHomeWorkspaceCommand,
                ShortcutCommandParameter = null,
                ImgNormalSource = "/DynamoCoreWpf;component/UI/Images/new_normal.png",
                ImgDisabledSource = "/DynamoCoreWpf;component/UI/Images/new_disabled.png",
                ImgHoverSource = "/DynamoCoreWpf;component/UI/Images/new_normal.png",
                Name = "New"
            };

            var openScriptButton = new ShortcutBarItem
            {
                ShortcutToolTip = Wpf.Properties.Resources.DynamoViewToolbarOpenButtonTooltip,
                ShortcutCommand = dynamoViewModel.ShowOpenDialogAndOpenResultCommand,
                ShortcutCommandParameter = null,
                ImgNormalSource = "/DynamoCoreWpf;component/UI/Images/open_normal.png",
                ImgDisabledSource = "/DynamoCoreWpf;component/UI/Images/open_disabled.png",
                ImgHoverSource = "/DynamoCoreWpf;component/UI/Images/open_normal.png",
                Name = "Open"
            };

            var saveButton = new ShortcutBarItem
            {
                ShortcutToolTip = Wpf.Properties.Resources.DynamoViewToolbarSaveButtonTooltip,
                ShortcutCommand = dynamoViewModel.ShowSaveDialogIfNeededAndSaveResultCommand,
                ShortcutCommandParameter = null,
                ImgNormalSource = "/DynamoCoreWpf;component/UI/Images/save_normal.png",
                ImgDisabledSource = "/DynamoCoreWpf;component/UI/Images/save_disabled.png",
                ImgHoverSource = "/DynamoCoreWpf;component/UI/Images/save_normal.png",
                Name = "Save"
            };

            var undoButton = new ShortcutBarItem
            {
                ShortcutToolTip = Wpf.Properties.Resources.DynamoViewToolbarUndoButtonTooltip,
                ShortcutCommand = dynamoViewModel.UndoCommand,
                ShortcutCommandParameter = null,
                ImgNormalSource = "/DynamoCoreWpf;component/UI/Images/undo_normal.png",
                ImgDisabledSource = "/DynamoCoreWpf;component/UI/Images/undo_disabled.png",
                ImgHoverSource = "/DynamoCoreWpf;component/UI/Images/undo_normal.png",
                Name = "Undo"
            };

            var redoButton = new ShortcutBarItem
            {
                ShortcutToolTip = Wpf.Properties.Resources.DynamoViewToolbarRedoButtonTooltip,
                ShortcutCommand = dynamoViewModel.RedoCommand,
                ShortcutCommandParameter = null,
                ImgNormalSource = "/DynamoCoreWpf;component/UI/Images/redo_normal.png",
                ImgDisabledSource = "/DynamoCoreWpf;component/UI/Images/redo_disabled.png",
                ImgHoverSource = "/DynamoCoreWpf;component/UI/Images/redo_normal.png",
                Name = "Redo"
            };

            shortcutBar.ShortcutBarItems.Add(newScriptButton);
            shortcutBar.ShortcutBarItems.Add(openScriptButton);
            shortcutBar.ShortcutBarItems.Add(saveButton);
            shortcutBar.ShortcutBarItems.Add(undoButton);
            shortcutBar.ShortcutBarItems.Add(redoButton);
            
            shortcutBarGrid.Children.Add(shortcutBar);
        }

        /// <summary>
        /// This method inserts an instance of "StartPageViewModel" into the 
        /// "startPageItemsControl", results of which displays the Start Page on 
        /// "DynamoView" through the list item's data template. This method also
        /// ensures that there is at most one item in the "startPageItemsControl".
        /// Only when this method is invoked the cost of initializing the start 
        /// page is incurred, when user opts to not display start page at start 
        /// up, then this method will not be called (therefore incurring no cost).
        /// </summary>
        /// <param name="isFirstRun">
        /// Indicates if it is the first time new Dynamo version runs.
        /// </param>
        private void InitializeStartPage(bool isFirstRun)
        {
            if (DynamoModel.IsTestMode) // No start screen in unit testing.
                return;

            if (startPage == null)
            {
                if (startPageItemsControl.Items.Count > 0)
                {
                    var message = "'startPageItemsControl' must be empty";
                    throw new InvalidOperationException(message);
                }

                startPage = new StartPageViewModel(dynamoViewModel, isFirstRun);
                startPageItemsControl.Items.Add(startPage);
            }
        }

        private void vm_RequestLayoutUpdate(object sender, EventArgs e)
        {
            Dispatcher.Invoke(new Action(UpdateLayout), DispatcherPriority.Render, null);
        }

        private void DynamoViewModelRequestViewOperation(ViewOperationEventArgs e)
        {
            if (dynamoViewModel.BackgroundPreviewViewModel.CanNavigateBackground == false)
                return;

            switch (e.ViewOperation)
            {
                case ViewOperationEventArgs.Operation.FitView:
                    if (dynamoViewModel.BackgroundPreviewViewModel != null)
                    {
                        dynamoViewModel.BackgroundPreviewViewModel.ZoomToFitCommand.Execute(null);
                        return;
                    }
                    BackgroundPreview.View.ZoomExtents();
                    break;

                case ViewOperationEventArgs.Operation.ZoomIn:
                    BackgroundPreview.View.AddZoomForce(-0.5);
                    break;

                case ViewOperationEventArgs.Operation.ZoomOut:
                    BackgroundPreview.View.AddZoomForce(0.5);
                    break;
            }
        }

        private void DynamoLoadedViewExtensionHandler(ViewLoadedParams loadedParams, IEnumerable<IViewExtension> extensions)
        {
            foreach (var ext in extensions)
            {
                try
                {
                    ext.Loaded(loadedParams);
                    ReOpenSavedExtensionOnDynamoStartup(ext);
                }
                catch (Exception exc)
                {
                    Log(ext.Name + ": " + exc.Message);
                }
            }
            EnsureGraphPropertiesBinding();
        }

        /// <summary>
        /// This method will re-open saved extension from last session,
        /// if the setting to remember last opened extensions was enabled.
        /// </summary>
        /// <param name="ext">Extension to be re-opened, if saved from last session.</param>
        private void ReOpenSavedExtensionOnDynamoStartup(IViewExtension ext)
        {
            var viewExtensionSettings = dynamoViewModel.PreferenceSettings.EnablePersistExtensions ? dynamoViewModel.PreferenceSettings.ViewExtensionSettings : null;
            if (viewExtensionSettings != null && viewExtensionSettings.Count > 0)
            {
                var setting = viewExtensionSettings.Find(s => s.UniqueId == ext.UniqueId);
                if (setting != null && setting.IsOpen)
                {
                    if (ext is ViewExtensionBase viewExtensionBase)
                    {
                        viewExtensionBase.ReOpen();
                    }
                }
            }
        }

        private void DynamoView_Loaded(object sender, EventArgs e)
        {
            // Do an initial load of the cursor collection
            CursorLibrary.GetCursor(CursorSet.ArcSelect);

            //Backing up IsFirstRun to determine whether to do certain action
            var isFirstRun = dynamoViewModel.Model.PreferenceSettings.IsFirstRun;

            // If first run, Collect Info Prompt will appear
            UsageReportingManager.Instance.CheckIsFirstRun(this, dynamoViewModel.BrandingResourceProvider);
            

            WorkspaceTabs.SelectedIndex = 0;
            dynamoViewModel = (DataContext as DynamoViewModel);
            dynamoViewModel.Model.RequestLayoutUpdate += vm_RequestLayoutUpdate;
            dynamoViewModel.RequestViewOperation += DynamoViewModelRequestViewOperation;
            dynamoViewModel.PostUiActivationCommand.Execute(null);

            // Initialize Guide Manager as a member on Dynamo ViewModel so other than guided tour,
            // other part of application can also leverage it.
            dynamoViewModel.MainGuideManager = new GuidesManager(_this, dynamoViewModel);

            // Subscribes to Python-engine-upgrade toast requests from the ViewModel and
            // forwards them to GuidesManager on the UI thread
            dynamoViewModel.PythonEngineUpgradeToastRequested += OnPythonEngineUpgradeToastRequested;

            GuideFlowEvents.GuidedTourStart += GuideFlowEvents_GuidedTourStart;
            _timer.Stop();
            dynamoViewModel.Model.Logger.Log(String.Format(Wpf.Properties.Resources.MessageLoadingTime,
                                                                     _timer.Elapsed, dynamoViewModel.BrandingResourceProvider.ProductName));
            InitializeShortcutBar();
            InitializeStartPage(isFirstRun);

#if !__NO_SAMPLES_MENU
            LoadSamplesMenu();
#endif

            #region Package manager

            dynamoViewModel.RequestPackagePublishDialog += DynamoViewModelRequestPackageManager;
            dynamoViewModel.RequestPackageManagerSearchDialog += DynamoViewModelRequestShowPackageManagerSearch;
            dynamoViewModel.RequestPackageManagerDialog += DynamoViewModelRequestShowPackageManager;

            #endregion

            #region Node view injection

            // scan for node view overrides



            #endregion

            //FUNCTION NAME PROMPT
            dynamoViewModel.Model.RequestsFunctionNamePrompt += DynamoViewModelRequestsFunctionNamePrompt;

            //Preset Name Prompt
            dynamoViewModel.Model.RequestPresetsNamePrompt += DynamoViewModelRequestPresetNamePrompt;
            dynamoViewModel.RequestPresetsWarningPrompt += DynamoViewModelRequestPresetWarningPrompt;

            dynamoViewModel.RequestClose += DynamoViewModelRequestClose;
            dynamoViewModel.RequestSaveImage += DynamoViewModelRequestSaveImage;
            dynamoViewModel.RequestSave3DImage += DynamoViewModelRequestSave3DImage;
            dynamoViewModel.SidebarClosed += DynamoViewModelSidebarClosed;

            dynamoViewModel.Model.RequestTaskDialog += Controller_RequestTaskDialog;

            DynamoSelection.Instance.Selection.CollectionChanged += Selection_CollectionChanged;

            dynamoViewModel.RequestUserSaveWorkflow += DynamoViewModelRequestUserSaveWorkflow;

            dynamoViewModel.RequestPythonEngineChangeNotice += DynamoViewModel_RequestPythonEngineChangeNotice;

            dynamoViewModel.Model.ClipBoard.CollectionChanged += ClipBoard_CollectionChanged;

            //ABOUT WINDOW
            dynamoViewModel.RequestAboutWindow += DynamoViewModelRequestAboutWindow;

            dynamoViewModel.RequestShorcutToolbarLoaded += onRequestShorcutToolbarLoaded;

            LoadNodeViewCustomizations();
            SubscribeNodeViewCustomizationEvents();

            // Kick start the automation run, if possible.
            dynamoViewModel.BeginCommandPlayback(this);

            sharedViewExtensionLoadedParams = new ViewLoadedParams(this, dynamoViewModel);
            this.DynamoLoadedViewExtensionHandler(sharedViewExtensionLoadedParams, viewExtensionManager.ViewExtensions);

            BackgroundPreview = new Watch3DView { Name = BackgroundPreviewName };
            background_grid.Children.Add(BackgroundPreview);
            BackgroundPreview.DataContext = dynamoViewModel.BackgroundPreviewViewModel;
            var vizBinding = new Binding
            {
                Source = dynamoViewModel.BackgroundPreviewViewModel,
                Path = new PropertyPath("Active"),
                Mode = BindingMode.TwoWay,
                Converter = new BooleanToVisibilityConverter()
            };
            BackgroundPreview.SetBinding(VisibilityProperty, vizBinding);

            TrackStartupAnalytics();

            // In native host scenario (e.g. Revit), the InCanvasSearchControl.OnRequestShowInCanvasSearch
            // will not work. Instead, we have to check if the Owner Window (DynamoView) is deactivated or not.

            if (!string.IsNullOrEmpty(DynamoModel.HostAnalyticsInfo.HostName))
            {
                this.Deactivated += (s, args) => { HidePopupWhenWindowDeactivated(null); };
            }

            // Load the new HomePage
            LoadHomePage();

            loaded = true;
        }

        // Add the HomePage to the DynamoView once its loaded
        private void LoadHomePage()
        {
            if (homePage == null && (startPage != null))
            {
                try
                {
                    homePage = new UI.Views.HomePage();
                    homePage.DataContext = startPage;

                    var visibilityBinding = new System.Windows.Data.Binding
                    {
                        RelativeSource = new RelativeSource(RelativeSourceMode.FindAncestor, typeof(DynamoView), 1),
                        Path = new PropertyPath("DataContext.ShowStartPage"),
                        Mode = BindingMode.OneWay,
                        Converter = new BooleanToVisibilityConverter(),
                        UpdateSourceTrigger = UpdateSourceTrigger.Explicit
                    };

                    BindingOperations.SetBinding(homePage, UIElement.VisibilityProperty, visibilityBinding);

                    this.newHomePageContainer.Children.Add(homePage);
                }
                catch (Exception ex)
                {
                    Log(ex.Message);
                }
            }
        }

        /// <summary>
        /// Assign the value to the toolBarRightMenuWidth when the ShortcutToolbar is loaded
        /// </summary>
        /// <param name="rightMenuActualWidth"></param>
        private void onRequestShorcutToolbarLoaded(double rightMenuActualWidth)
        {
            toolBarRightMenuWidth = rightMenuActualWidth;
        }

        private void GuideFlowEvents_GuidedTourStart(GuidedTourStateEventArgs args)
        {
            if(sidebarGrid.Visibility != Visibility.Visible || sidebarGrid.ActualWidth < 2)
            {
                OnCollapsedLeftSidebarClick(null, null);
            }
        }

        /// <summary>
        /// Close Popup when the Dynamo window is not in the foreground.
        /// </summary>
        private void HidePopupWhenWindowDeactivated(object obj)
        {
            var workspace = this.ChildOfType<WorkspaceView>();
            if (workspace != null)
                workspace.HideAllPopUp(obj);
        }

        private void TrackStartupAnalytics()
        {
            if (!Analytics.ReportingAnalytics) return;

            string packages = string.Empty;
            var pkgExtension = dynamoViewModel.Model.GetPackageManagerExtension();
            if (pkgExtension != null)
            {
                packages = pkgExtension.PackageLoader.LocalPackages
                    .Select(p => string.Format("{0} {1}", p.Name, p.VersionName))
                    .Aggregate(String.Empty, (x, y) => string.Format("{0}, {1}", x, y));
            }
            Analytics.TrackTimedEvent(Categories.Performance, Actions.ViewStartup.ToString(), dynamoViewModel.Model.stopwatch.Elapsed, packages);
        }

        /// <summary>
        /// Call this method to optionally bring up terms of use dialog. User 
        /// needs to accept terms of use before any packages can be downloaded 
        /// from package manager.
        /// </summary>
        /// <returns>Returns true if the terms of use for downloading a package 
        /// is accepted by the user, or false otherwise. If this method returns 
        /// false, then download of package should be terminated.</returns>
        /// 
        private bool DisplayTermsOfUseForAcceptance()
        {
            var prefSettings = dynamoViewModel.Model.PreferenceSettings;
            if (prefSettings.PackageDownloadTouAccepted)
                return true; // User accepted the terms of use.

            prefSettings.PackageDownloadTouAccepted = TermsOfUseHelper.ShowTermsOfUseDialog(false, null, _this);

            // User may or may not accept the terms.
            return prefSettings.PackageDownloadTouAccepted;
        }

        private void DynamoView_Unloaded(object sender, RoutedEventArgs e)
        {
            UnsubscribeNodeViewCustomizationEvents();
        }

        private void DynamoViewModelRequestAboutWindow(DynamoViewModel model)
        {
            var aboutWindow = model.BrandingResourceProvider.CreateAboutBox(model);
            aboutWindow.Owner = this;
            aboutWindow.WindowStartupLocation = WindowStartupLocation.CenterOwner;
            aboutWindow.ShowDialog();
        }

        private PublishPackageView _pubPkgView;

        private void DynamoViewModelRequestPackageManager(PublishPackageViewModel model)
        {
            if (packageManagerWindow == null)
            {
                if (_pkgSearchVM == null)
                {
                    _pkgSearchVM = new PackageManagerSearchViewModel(dynamoViewModel.PackageManagerClientViewModel);
                }

                if (_pkgVM == null)
                {
                    _pkgVM = new PackageManagerViewModel(dynamoViewModel, _pkgSearchVM);
                }

                packageManagerWindow = new PackageManagerView(this, _pkgVM)
                {
                    Owner = this,
                    WindowStartupLocation = WindowStartupLocation.CenterOwner
                };

                // setting the owner to the packageManagerWindow will centralize promts originating from the Package Manager
                dynamoViewModel.Owner = packageManagerWindow;

                packageManagerWindow.Closed += HandlePackageManagerWindowClosed;
                packageManagerWindow.Show();

                if (packageManagerWindow.IsLoaded && IsLoaded) packageManagerWindow.Owner = this;
            }
            if (_pkgVM != null)
            {
                _pkgVM.PublishPackageViewModel = model;
            }

            packageManagerWindow.Focus();
            packageManagerWindow.Navigate(Wpf.Properties.Resources.PackageManagerPublishTab);
        }

        private PackageManagerSearchView _searchPkgsView;
        private PackageManagerSearchViewModel _pkgSearchVM;
        private PackageManagerViewModel _pkgVM;

        private void DynamoViewModelRequestShowPackageManagerSearch(object s, EventArgs e)
        {
            if (!DisplayTermsOfUseForAcceptance())
                return; // Terms of use not accepted.

            var cmd = Analytics.TrackTaskCommandEvent("SearchPackage");

            // The package search view model is shared and can be shared by resources at the moment
            // If it hasn't been initialized yet, we do that here
            if (_pkgSearchVM == null)
            {
                _pkgSearchVM = new PackageManagerSearchViewModel(dynamoViewModel.PackageManagerClientViewModel);
            }
            else
            {
                _pkgSearchVM.InitializeLuceneForPackageManager();
            }

            if (_searchPkgsView == null)
            {
                _searchPkgsView = new PackageManagerSearchView(_pkgSearchVM)
                {
                    Owner = this,
                    WindowStartupLocation = WindowStartupLocation.CenterOwner
                };

                _searchPkgsView.Closed += (sender, args) => { _searchPkgsView = null; Analytics.EndTaskCommandEvent(cmd); };
                _searchPkgsView.Show();

                if (_searchPkgsView.IsLoaded && IsLoaded) _searchPkgsView.Owner = this;
            }

            _searchPkgsView.Focus();
            _pkgSearchVM.RefreshAndSearchAsync();
        }

        private void ClipBoard_CollectionChanged(object sender, System.Collections.Specialized.NotifyCollectionChangedEventArgs e)
        {
            dynamoViewModel.CopyCommand.RaiseCanExecuteChanged();
            dynamoViewModel.PasteCommand.RaiseCanExecuteChanged();
        }

        private void DynamoViewModelRequestUserSaveWorkflow(object sender, WorkspaceSaveEventArgs e)
        {
            var dialogText = "";
            // If the file is read only, display a different message.
            if (e.Workspace.IsReadOnly)
            {
                dialogText = String.Format(Dynamo.Wpf.Properties.Resources.MessageConfirmToSaveReadOnlyCustomNode, e.Workspace.FileName);
            }
            else
            {
                if (e.Workspace is CustomNodeWorkspaceModel)
                {
                    dialogText = String.Format(Dynamo.Wpf.Properties.Resources.MessageConfirmToSaveCustomNode, e.Workspace.Name);
                }
                else // home workspace
                {
                    if (string.IsNullOrEmpty(e.Workspace.FileName))
                    {
                        dialogText = Dynamo.Wpf.Properties.Resources.MessageConfirmToSaveHomeWorkSpace;
                    }
                    else
                    {
                        dialogText = String.Format(Dynamo.Wpf.Properties.Resources.MessageConfirmToSaveNamedHomeWorkSpace, Path.GetFileName(e.Workspace.FileName));
                    }
                }
            }

            // Show the one-time Python Engine Change notification for the workspace
            var ws = dynamoViewModel.Model.CurrentWorkspace;
            if (!ws.HasShownCPythonNotification && ws.ShowCPythonNotifications)
            {
                var cancelFirstDialogBox = ShowPythonEngineChangeNoticeAndMarkIfProceed();
                if (cancelFirstDialogBox)
                {
                    e.Success = false;
                    return;
                }
            }

            var buttons = e.AllowCancel ? MessageBoxButton.YesNoCancel : MessageBoxButton.YesNo;
            var result = MessageBoxService.Show(this, dialogText,
                Dynamo.Wpf.Properties.Resources.UnsavedChangesMessageBoxTitle,
                buttons, MessageBoxImage.Question);

            if (result == MessageBoxResult.Yes)
            {
                // If the file is read-only, redirect yes to save-as.
                if (e.Workspace.IsReadOnly)
                    dynamoViewModel.ShowSaveDialogAndSaveResult(e.Workspace);
                else
                    e.Success = dynamoViewModel.ShowSaveDialogIfNeededAndSave(e.Workspace);
            }
            else if (result == MessageBoxResult.No)
            {
                //return true;
                e.Success = true;
            }
            else
            {
                e.Success = false;
            }
        }

        private void DynamoViewModel_RequestPythonEngineChangeNotice(object sender, CancelEventArgs e)
        {
            e.Cancel = ShowPythonEngineChangeNoticeAndMarkIfProceed();
        }

        private bool ShowPythonEngineChangeNoticeAndMarkIfProceed()
        {
            var ws = dynamoViewModel.Model.CurrentWorkspace;
            if (!(ws is HomeWorkspaceModel) && !(string.IsNullOrEmpty(ws?.FileName)) && ws.HasShownCPythonNotification) return false;

            bool dontShowAgain;

            var result = DynamoMessageBox.ShowWithCheckbox(
                owner: this,
                messageBoxText: Res.CPython3EngineNotificationMessageBoxText,
                caption: Res.CPython3EngineNotificationMessageBoxHeader,
                button: MessageBoxButton.YesNo,
                buttonNames: new[] { Res.GenericTaskDialogOptionOK, Res.LearnMore },
                icon: MessageBoxImage.Information,
                checkboxText: Res.MessageBoxDontShowAgainLabel,
                isChecked: out dontShowAgain);

            // Update preference to not show again if checked
            dynamoViewModel.Model.PreferenceSettings.HideCPython3Notifications = dontShowAgain;

            // First button (Yes) is "OK"
            if (result == MessageBoxResult.Yes)
            {
                ws.HasShownCPythonNotification = true;
                return false;
            }
            // Second button (No) is "Learn more"
            else if (result == MessageBoxResult.No)
            {
                Process.Start(new ProcessStartInfo(Res.CPython3EngineUpgradeLearnMoreUri) { UseShellExecute = true });
                return true;
            }
            return false;
        }

        private void Selection_CollectionChanged(object sender, NotifyCollectionChangedEventArgs e)
        {
            dynamoViewModel.CopyCommand.RaiseCanExecuteChanged();
            dynamoViewModel.PasteCommand.RaiseCanExecuteChanged();
            dynamoViewModel.NodeFromSelectionCommand.RaiseCanExecuteChanged();
        }

        private void Controller_RequestTaskDialog(object sender, TaskDialogEventArgs e)
        {
            var taskDialog = new UI.Prompts.GenericTaskDialog(e);
            taskDialog.ShowDialog();
        }

        private void DynamoViewModelRequestSaveImage(object sender, ImageSaveEventArgs e)
        {
            var workspace = this.ChildOfType<WorkspaceView>();
            workspace.IsWorkSpaceRenderValidAsImage(false, e.Path);
        }

        private void DynamoViewModelRequestSave3DImage(object sender, ImageSaveEventArgs e)
        {
            var dpiX = 0.0;
            var dpiY = 0.0;

            // dpi aware, otherwise incorrect images are created
            try
            {
                var scale = VisualTreeHelper.GetDpi(this);
                dpiX = scale.PixelsPerInchX;
                dpiY = scale.PixelsPerInchY;
            }
            catch (Exception ex)
            {
                Log(ex.ToString());

                dpiX = 96;
                dpiY = 96;
            }
            
            var bitmapSource = BackgroundPreview.View.RenderBitmap();
            // this image only really needs 24bits per pixel but to match previous implementation we'll use 32bit images.
            var rtBitmap = new RenderTargetBitmap(bitmapSource.PixelWidth, bitmapSource.PixelHeight, dpiX, dpiY, PixelFormats.Pbgra32);
            rtBitmap.Render(BackgroundPreview.View);
            var encoder = new PngBitmapEncoder();
            encoder.Frames.Add(BitmapFrame.Create(rtBitmap));

            if (File.Exists(e.Path))
            {
                File.Delete(e.Path);
            }

            using (var stream = File.Create(e.Path))
            {
                encoder.Save(stream);
            }
        }

        private void DynamoViewModelRequestClose(object sender, EventArgs e)
        {
            Close();
        }

        private void DynamoViewModelSidebarClosed(object sender, EventArgs e)
        {
            LibraryClicked(sender, e);
        }

        /// <summary>
        /// Handles the request for the presentation of the function name prompt
        /// </summary>
        /// <param name="sender"></param>
        /// <param name="e"></param>
        private void DynamoViewModelRequestsFunctionNamePrompt(object sender, FunctionNamePromptEventArgs e)
        {
            ShowNewFunctionDialog(e);
        }

        /// <summary>
        /// Presents the function name dialogue. Returns true if the user enters
        /// a function name and category.
        /// </summary>
        /// <param name="e"></param>
        /// <returns></returns>
        internal void ShowNewFunctionDialog(FunctionNamePromptEventArgs e)
        {
            var elements = dynamoViewModel.Model.SearchModel.Entries;

            // Unique package and custom node categories
            var allCategories = getUniqueAddOnCategories(elements);

            var dialog = new FunctionNamePrompt(allCategories)
            {
                categoryBox = { Text = e.Category },
                DescriptionInput = { Text = e.Description },
                nameBox = { Text = e.Name },
                Owner = this,
            };

            if (e.CanEditName)
            {
                dialog.nameBox.Visibility = Visibility.Visible;
            }
            else
            {
                dialog.nameBox.Visibility = Visibility.Collapsed;
            }

            if (dialog.ShowDialog() != true)
            {
                e.Success = false;
                return;
            }

            e.Name = dialog.Text;
            e.Category = dialog.Category;
            e.Description = dialog.Description;

            e.Success = true;
        }

        /// <summary>
        /// Helper function returns enum containing all unique package and custom node categories including all nested levels
        /// </summary>
        /// <param name="elements"></param>
        /// <returns></returns>
        public static IEnumerable<string> getUniqueAddOnCategories(IEnumerable<NodeSearchElement> elements)
        {
            List<string> addOns = new List<string>();
            foreach (var element in elements)
            {
                // Only include packages and custom nodes
                if (element.ElementType.HasFlag(ElementTypes.Packaged) || element.ElementType.HasFlag(ElementTypes.CustomNode))
                {
                    // Ordered list of all categories for the search element including all nested categories
                    var allAddOns = element.Categories.ToList();

                    string category = "";

                    // Construct all categories levels for the element starting at the top level
                    for (int i = 0; i < allAddOns.Count; i++)
                    {
                        // Append nested categories for the given element
                        if (i != 0)
                        {
                            category += "." + allAddOns[i];
                            addOns.Add(category);
                        }
                        // The first list item is the package/custom nodes top level category
                        else
                        {
                            category += allAddOns[i];
                            addOns.Add(allAddOns[i]);
                        }
                    }
                }
            }

            return addOns.Distinct();
        }

        /// <summary>
        /// Handles the request for the presentation of the preset name prompt
        /// </summary>
        /// <param name="e">a parameter object contains default Name and Description,
        /// and Success bool returned from the dialog</param>
        private void DynamoViewModelRequestPresetNamePrompt(PresetsNamePromptEventArgs e)
        {
            ShowNewPresetDialog(e);
        }

        private void DynamoViewModelRequestPresetWarningPrompt()
        {
            ShowPresetWarning();
        }

        /// <summary>
        /// Presents the preset name dialogue. sets eventargs.Success to true if the user enters
        /// a preset name/timestamp and description.
        /// </summary>
        internal void ShowNewPresetDialog(PresetsNamePromptEventArgs e)
        {
            string error = "";

            do
            {
                var dialog = new PresetPrompt()
                {
                    DescriptionInput = { Text = e.Description },
                    nameView = { Text = "" },
                    nameBox = { Text = e.Name },
                    // center the prompt
                    Owner = this,
                    WindowStartupLocation = WindowStartupLocation.CenterOwner
                };


                if (dialog.ShowDialog() != true)
                {
                    e.Success = false;
                    return;
                }

                if (String.IsNullOrEmpty(dialog.Text))
                {
                    //if the name is empty, then default to the current time
                    e.Name = System.DateTime.Now.ToString();
                    break;
                }
                else
                {
                    error = "";
                }

                e.Name = dialog.Text;
                e.Description = dialog.Description;

            } while (!error.Equals(""));

            e.Success = true;
        }

        private void ShowPresetWarning()
        {
            var newDialog = new PresetOverwritePrompt()
            {
                Owner = this,
                WindowStartupLocation = WindowStartupLocation.CenterOwner,
                Text = Wpf.Properties.Resources.PresetWarningMessage,
                IsCancelButtonVisible = Visibility.Collapsed
            };

            newDialog.ShowDialog();
        }

        private bool PerformShutdownSequenceOnViewModel()
        {
            // Test cases that make use of views (e.g. recorded tests) have 
            // their own tear down logic as part of the test set-up (mainly 
            // because DynamoModel should stay long enough for verification
            // code to verify data much later than the window closing).
            // 
            if (DynamoModel.IsTestMode)
                return false;

            var sp = new DynamoViewModel.ShutdownParams(
                shutdownHost: false,
                allowCancellation: true,
                closeDynamoView: false);

            if (dynamoViewModel.PerformShutdownSequence(sp))
            {
                //Shutdown wasn't cancelled
                SizeChanged -= DynamoView_SizeChanged;
                LocationChanged -= DynamoView_LocationChanged;
                MouseLeftButtonDown -= DynamoView_MouseLeftButtonDown;
                return true;
            }
            else
            {
                //Shutdown was canceled
                return false;
            }
        }

        private void WindowClosing(object sender, CancelEventArgs e)
        {
            SaveExtensionsState();

            if (!PerformShutdownSequenceOnViewModel() && !DynamoModel.IsTestMode)
            {
                e.Cancel = true;
            }
            else
            {
                isPSSCalledOnViewModelNoCancel = true;
            }
        }

        /// <summary>
        /// Saves the state of currently displayed extension windows and tabs. This is needed because the closing event is
        /// not called on child windows: https://docs.microsoft.com/en-us/dotnet/api/system.windows.window.closing
        /// </summary>
        private void SaveExtensionsState()
        {
            //loop over all active extension windows and tabs.
            foreach (var window in ExtensionWindows.Values)
            {
                SaveExtensionWindowSettings(window);
                SaveExtensionOpenState(window);
            }
            //for any new extensions that are opened for the first time
            foreach (var tab in dynamoViewModel.SideBarTabItems)
            {
                SaveExtensionOpenState(tab);
            }
            //update open state of all existing view extension in setting, if option to remember extensions is enabled in preferences
            var settings = dynamoViewModel.PreferenceSettings.ViewExtensionSettings;
            foreach (var setting in settings)
            {
                if (!dynamoViewModel.SideBarTabItems.Any(e => e.Uid == setting.UniqueId) && !ExtensionWindows.Values.Any(e => e.Uid == setting.UniqueId))
                {
                    setting.IsOpen = false;
                }
            }
        }
        //This method is to ensure that the extensions states are correctly saved for newly added extensions.
        private void SaveExtensionOpenState(object o)
        {
            if (!dynamoViewModel.PreferenceSettings.EnablePersistExtensions || o == null) return;

            var extId = string.Empty;
            switch (o)
            {
                case TabItem t:
                    extId = t.Uid;
                    break;
                case ExtensionWindow w:
                    extId = w.Uid;
                    break;
                default:
                    Log("Incorrect extension type, could not save extension state.");
                    break;
            }

            if (string.IsNullOrEmpty(extId)) return;

            var setting = dynamoViewModel.Model.PreferenceSettings.ViewExtensionSettings?.Find(ext => ext.UniqueId == extId);
            if (setting != null)
            {
                setting.IsOpen = true;
            }
        }

        private void WindowClosed(object sender, EventArgs e)
        {
            //There will be chances that WindowsClosed is called but WindowClosing is not called.
            //This is to ensure PerformShutdownSequence is always called on the view model.
            if (!isPSSCalledOnViewModelNoCancel)
            {
                PerformShutdownSequenceOnViewModel();
            }

            // Force application shutdown when dynamo (in standalone mode) is closed, to prevent process hanging
            bool isStandaloneMode = string.IsNullOrEmpty(DynamoModel.HostAnalyticsInfo.HostName);
            
            if (!DynamoModel.IsTestMode && isStandaloneMode && Application.Current != null)
            {
                try
                {
                    Application.Current.Shutdown();
                }
                catch (Exception ex)
                {
                    Log($"Error during Application.Shutdown: {ex.Message}. Forcing process exit.");
                    Environment.Exit(0);
                }
            }

            dynamoViewModel.Model.RequestLayoutUpdate -= vm_RequestLayoutUpdate;
            dynamoViewModel.RequestViewOperation -= DynamoViewModelRequestViewOperation;

            //PACKAGE MANAGER
            dynamoViewModel.RequestPackagePublishDialog -= DynamoViewModelRequestPackageManager;
            dynamoViewModel.RequestPackageManagerSearchDialog -= DynamoViewModelRequestShowPackageManagerSearch;

            //FUNCTION NAME PROMPT
            dynamoViewModel.Model.RequestsFunctionNamePrompt -= DynamoViewModelRequestsFunctionNamePrompt;

            //Preset Name Prompt
            dynamoViewModel.Model.RequestPresetsNamePrompt -= DynamoViewModelRequestPresetNamePrompt;
            dynamoViewModel.RequestPresetsWarningPrompt -= DynamoViewModelRequestPresetWarningPrompt;

            dynamoViewModel.RequestClose -= DynamoViewModelRequestClose;
            dynamoViewModel.RequestSaveImage -= DynamoViewModelRequestSaveImage;
            dynamoViewModel.RequestSave3DImage -= DynamoViewModelRequestSave3DImage;

            dynamoViewModel.SidebarClosed -= DynamoViewModelSidebarClosed;

            DynamoSelection.Instance.Selection.CollectionChanged -= Selection_CollectionChanged;

            dynamoViewModel.RequestUserSaveWorkflow -= DynamoViewModelRequestUserSaveWorkflow;
            GuideFlowEvents.GuidedTourStart -= GuideFlowEvents_GuidedTourStart;

<<<<<<< HEAD
            dynamoViewModel.RequestPythonEngineChangeNotice -= DynamoViewModel_RequestPythonEngineChangeNotice;
            dynamoViewModel.PythonEngineUpgradeToastRequested -= OnPythonEngineUpgradeToastRequested;
=======
            if (graphPropsExtensionMenuItem != null)
            {
                graphPropsExtensionMenuItem.Checked -= OnGraphMetadataChecked;
                graphPropsExtensionMenuItem.Unchecked -= OnGraphMetadataUnchecked;
            }
>>>>>>> 13c6cae9

            if (dynamoViewModel.Model != null)
            {
                dynamoViewModel.Model.RequestTaskDialog -= Controller_RequestTaskDialog;
                dynamoViewModel.Model.ClipBoard.CollectionChanged -= ClipBoard_CollectionChanged;
            }

            //ABOUT WINDOW
            dynamoViewModel.RequestAboutWindow -= DynamoViewModelRequestAboutWindow;

            //first all view extensions have their shutdown methods called
            //when this view is finally disposed, dispose will be called on them.
            foreach (var ext in viewExtensionManager.ViewExtensions)
            {
                if (ext is ILogSource logSource)
                {
                    logSource.MessageLogged -= Log;
                }

                if (ext is INotificationSource notificationSource)
                {
                    notificationSource.NotificationLogged -= LogNotification;
                }

                try
                {
                    ext.Shutdown();
                }
                catch (Exception exc)
                {
                    Log($"{ext.Name} :  {exc.Message} during shutdown" );
                }
            }
          

            viewExtensionManager.MessageLogged -= Log;
            BackgroundPreview = null;
            background_grid.Children.Clear();

            //COMMANDS
            this.dynamoViewModel.RequestPaste -= OnRequestPaste;
            this.dynamoViewModel.RequestCloseHomeWorkSpace -= OnRequestCloseHomeWorkSpace;
            this.dynamoViewModel.RequestReturnFocusToView -= OnRequestReturnFocusToView;
            this.dynamoViewModel.Model.WorkspaceSaving -= OnWorkspaceSaving;
            this.dynamoViewModel.Model.WorkspaceOpened -= OnWorkspaceOpened;
            this.dynamoViewModel.Model.WorkspaceAdded -= OnWorkspaceAdded;
            this.dynamoViewModel.Model.WorkspaceHidden -= OnWorkspaceHidden;
            this.dynamoViewModel.RequestEnableShortcutBarItems -= DynamoViewModel_RequestEnableShortcutBarItems;
            this.dynamoViewModel.RequestExportWorkSpaceAsImage -= OnRequestExportWorkSpaceAsImage;
            this.dynamoViewModel.RequestShorcutToolbarLoaded -= onRequestShorcutToolbarLoaded;
            this.dynamoViewModel.ShowGraphPropertiesRequested -= DynamoViewModel_ShowGraphPropertiesRequested;
            PythonEngineManager.Instance.AvailableEngines.CollectionChanged -= OnPythonEngineListUpdated;

            if (homePage != null)
            {
                RemoveHomePage();
            }

            this.Dispose();
            sharedViewExtensionLoadedParams?.Dispose();
            this._pkgSearchVM?.Dispose();
            this._pkgVM?.Dispose();
        }

        // Remove the HomePage from the visual tree and dispose of its resources
        private void RemoveHomePage()
        {
            this.newHomePageContainer.Children.Remove(homePage);
            this.homePage.Dispose();
        }

        // the key press event is being intercepted before it can get to
        // the active workspace. This code simply grabs the key presses and
        // passes it to the current workspace
        private void DynamoView_KeyDown(object sender, KeyEventArgs e)
        {
            Analytics.TrackActivityStatus(HeartBeatType.User.ToString());
            if (e.Key != Key.Escape || !IsMouseOver) return;

            var vm = dynamoViewModel.BackgroundPreviewViewModel;


            // ESC key to navigate has long lag on some machines.
            // This issue was caused by using KeyEventArgs.IsRepeated API
            // In order to fix this we need to use our own extension method DelayInvoke to determine
            // whether ESC key is being held down or not
            if (!IsEscKeyPressed && !vm.NavigationKeyIsDown)
            {
                IsEscKeyPressed = true;
                dynamoViewModel.UIDispatcher.DelayInvoke(navigationInterval, () =>
                {
                    if (IsEscKeyPressed)
                    {
                        vm.NavigationKeyIsDown = true;
                    }
                });
            }

            else
            {
                vm.CancelNavigationState();
            }

            e.Handled = true;
        }

        private void DynamoView_KeyUp(object sender, KeyEventArgs e)
        {
            if (e.Key != Key.Escape) return;

            IsEscKeyPressed = false;
            if (dynamoViewModel.BackgroundPreviewViewModel.CanNavigateBackground)
            {
                dynamoViewModel.BackgroundPreviewViewModel.NavigationKeyIsDown = false;
                dynamoViewModel.EscapeCommand.Execute(null);
                e.Handled = true;
            }
        }

        private void WorkspaceTabs_SelectionChanged(object sender, SelectionChangedEventArgs e)
        {
            if (dynamoViewModel != null)
            {
                int workspace_index = dynamoViewModel.CurrentWorkspaceIndex;

                //this condition is added for shutdown when we are clearing
                //the workspace collection
                if (workspace_index == -1) return;

                var workspace_vm = dynamoViewModel.Workspaces[workspace_index];
                workspace_vm.Model.OnCurrentOffsetChanged(this, new PointEventArgs(new Point2D(workspace_vm.X, workspace_vm.Y)));
                workspace_vm.OnZoomChanged(this, new ZoomEventArgs(workspace_vm.Zoom));

                ToggleWorkspaceTabVisibility(WorkspaceTabs.SelectedIndex);
            }
        }

        private void TextBoxBase_OnTextChanged(object sender, TextChangedEventArgs e)
        {
            LogScroller.ScrollToBottom();
        }

        private void LoadPresetsMenus(object sender, RoutedEventArgs e)
        {
            //grab serialized presets from current workspace
            var PresetSet = dynamoViewModel.Model.CurrentWorkspace.Presets;
            // now grab all the states off the set and create a menu item for each one

            var statesMenu = (sender as MenuItem);
            var senderItems = statesMenu.Items.OfType<MenuItem>().Select(x => x.Tag).ToList();
            //only update the states menus if the states have been updated or the user
            // has switched workspace contexts, can check if stateItems List is different
            //from the presets on the current workspace
            if (!PresetSet.SequenceEqual(senderItems))
            {
                //dispose all state items in the menu
                statesMenu.Items.Clear();

                foreach (var state in PresetSet)
                {
                    //create a new menu item for each state in the options set
                    //when any of this buttons are clicked we'll call the SetWorkSpaceToStateCommand(state)
                    var stateItem = new MenuItem
                    {
                        Header = state.Name,
                        Tag = state
                    };
                    //the sender was the delete menu
                    stateItem.Click += DeleteState_Click;
                    stateItem.ToolTip = state.Description;
                    ((MenuItem)sender).Items.Add(stateItem);
                }
            }
        }

        private void DeleteState_Click(object sender, RoutedEventArgs e)
        {
            PresetModel state = (sender as MenuItem).Tag as PresetModel;
            var workspace = dynamoViewModel.CurrentSpace;
            workspace.HasUnsavedChanges = true;
            dynamoViewModel.Model.ExecuteCommand(new DynamoModel.DeleteModelCommand(state.GUID));
            //This is to remove the PATH (>) indicator from the preset submenu header
            //if there are no presets.
            dynamoViewModel.ShowNewPresetsDialogCommand.RaiseCanExecuteChanged();
        }

#if !__NO_SAMPLES_MENU
        /// <summary>
        ///     Setup the "Samples" sub-menu with contents of samples directory.
        /// </summary>
        private void LoadSamplesMenu()
        {
            var samplesDirectory = dynamoViewModel.Model.PathManager.SamplesDirectory;

            if (Directory.Exists(samplesDirectory))
            {
                var sampleFiles = new System.Collections.Generic.List<string>();
                string[] dirPaths = Directory.GetDirectories(samplesDirectory);
                string[] filePaths = Directory.GetFiles(samplesDirectory, "*.dyn");

                // handle top-level files
                if (filePaths.Length != 0)
                {
                    foreach (string path in filePaths)
                    {
                        var item = new MenuItem
                        {
                            Header = Path.GetFileNameWithoutExtension(path),
                            Tag = path
                        };
                        item.Click += OpenSample_Click;
                        SamplesMenu.Items.Add(item);
                        sampleFiles.Add(path);
                    }
                }

                // handle top-level dirs, TODO - factor out to a separate function, make recursive
                if (dirPaths.Any())
                {
                    foreach (string dirPath in dirPaths)
                    {
                        var dirItem = new MenuItem
                        {
                            Header = Path.GetFileName(dirPath),
                            Tag = Path.GetFileName(dirPath)
                        };

                        filePaths = Directory.GetFiles(dirPath, "*.dyn");
                        if (filePaths.Any())
                        {
                            foreach (string path in filePaths)
                            {
                                var item = new MenuItem
                                {
                                    Header = Path.GetFileNameWithoutExtension(path),
                                    Tag = path
                                };
                                item.Click += OpenSample_Click;
                                dirItem.Items.Add(item);
                                sampleFiles.Add(path);
                            }
                        }
                        SamplesMenu.Items.Add(dirItem);
                    }
                }

                if (dirPaths.Any())
                {
                    var showInFolder = new MenuItem
                    {
                        Header = Wpf.Properties.Resources.DynamoViewHelpMenuShowInFolder,
                        Tag = dirPaths[0]
                    };
                    showInFolder.Click += OnShowInFolder;
                    SamplesMenu.Items.Add(new Separator());
                    SamplesMenu.Items.Add(showInFolder);
                }

                if (sampleFiles.Any() && startPage != null)
                {
                    var firstFilePath = Path.GetDirectoryName(sampleFiles.ToArray()[0]);
                    var rootPath = Path.GetDirectoryName(firstFilePath);
                    var root = new DirectoryInfo(rootPath);
                    var rootProperty = new SampleFileEntry("Samples", "Path");
                    startPage.WalkDirectoryTree(root, rootProperty);
                    startPage.SampleFiles.Add(rootProperty);
                }
            }
        }

        private static void OnShowInFolder(object sender, RoutedEventArgs e)
        {
            var folderPath = (string)((MenuItem)sender).Tag;
            Process.Start(new ProcessStartInfo("explorer.exe", "/select," + folderPath) { UseShellExecute = true });
        }
#endif

        private void OnDebugModesClick(object sender, RoutedEventArgs e)
        {
            var debugModesWindow = new DebugModesWindow();
            debugModesWindow.Owner = this;
            debugModesWindow.WindowStartupLocation = WindowStartupLocation.CenterOwner;
            debugModesWindow.ShowDialog();
        }

        private void OnPreferencesWindowClick(object sender, RoutedEventArgs e)
        {
            preferencesWindow = new PreferencesView(this);
            dynamoViewModel.OnPreferencesWindowChanged(preferencesWindow);
            preferencesWindow.WindowStartupLocation = WindowStartupLocation.CenterOwner;
            preferencesWindow.Show();
        }

        private void DynamoViewModelRequestShowPackageManager(object s, EventArgs e)
        {
            if (!DisplayTermsOfUseForAcceptance())
                return; // Terms of use not accepted.

            if (_pkgSearchVM == null)
            {
                _pkgSearchVM = new PackageManagerSearchViewModel(dynamoViewModel.PackageManagerClientViewModel);
            }

            if (_pkgVM == null)
            {
                _pkgVM = new PackageManagerViewModel(dynamoViewModel, _pkgSearchVM);
            }

            if (packageManagerWindow == null)
            {
                if (e is PackageManagerSizeEventArgs)
                {
                    var packageManagerSizeEventArgs = e as PackageManagerSizeEventArgs;
                    //Set a fixed size for the PackageManagerView
                    _pkgVM.Width = packageManagerSizeEventArgs.Width;
                    _pkgVM.Height = packageManagerSizeEventArgs.Height;
                }

                packageManagerWindow = new PackageManagerView(this, _pkgVM)
                {
                    Owner = this,
                    WindowStartupLocation = WindowStartupLocation.CenterOwner
                };

                // setting the owner to the packageManagerWindow will centralize promts originating from the Package Manager
                dynamoViewModel.Owner = packageManagerWindow;

                packageManagerWindow.Closed += HandlePackageManagerWindowClosed;
                packageManagerWindow.Show();

                if (packageManagerWindow.IsLoaded && IsLoaded) packageManagerWindow.Owner = this;
            }

            packageManagerWindow.Focus();
            if (e is OpenPackageManagerEventArgs)
            {
                packageManagerWindow.Navigate((e as OpenPackageManagerEventArgs).Tab);
            }

            _pkgSearchVM.RefreshAndSearchAsync();
        }

        private void HandlePackageManagerWindowClosed(object sender, EventArgs e)
        {
            packageManagerWindow.Closed -= HandlePackageManagerWindowClosed;
            packageManagerWindow = null;

            var cmd = Analytics.TrackCommandEvent("PackageManager");
            cmd.Dispose();

            this.Activate();
        }

        /// <summary>
        /// Adds/Removes an overlay so the user won't be able to interact with the background (this behavior was implemented for Dynamo and for Library)
        /// </summary>
        /// <param name="isEnabled">True if the overlay is enable otherwise will be false</param>
        internal void EnableOverlayBlocker(bool isEnabled)
        {
            object[] parametersInvokeScript = new object[] { "fullOverlayVisible", new object[] { isEnabled } };
            ResourceUtilities.ExecuteJSFunction(this, parametersInvokeScript);
            var backgroundName = "BackgroundBlocker";

            if (isEnabled)
            {
                //By default the shortcutsBarGrid has a ZIndex = 1 then will be shown over the overlay that's why we need to change the ZIndex
                Panel.SetZIndex(shortcutsBarGrid, 0);
                var backgroundElement = new GuideBackground(this)
                {
                    Name = backgroundName,
                    HorizontalAlignment = HorizontalAlignment.Left,
                    VerticalAlignment = VerticalAlignment.Top,
                    Visibility = Visibility.Visible
                };

                //adds the overlay to the main Dynamo grid
                mainGrid.Children.Add(backgroundElement);
                Grid.SetColumnSpan(backgroundElement, mainGrid.ColumnDefinitions.Count);
                Grid.SetRowSpan(backgroundElement, mainGrid.RowDefinitions.Count);
            }
            else
            {
                //Restoring the ZIndex value to the default one.
                Panel.SetZIndex(shortcutsBarGrid, 1);
                var backgroundElement = mainGrid.Children.OfType<GuideBackground>().Where(element => element.Name == backgroundName).FirstOrDefault();
                if (backgroundElement != null)
                {
                    mainGrid.Children.Remove(backgroundElement);
                }
            }
        }

        /// <summary>
        /// Setup the "Samples" sub-menu with contents of samples directory.
        /// </summary>
        private void OpenSample_Click(object sender, RoutedEventArgs e)
        {
            var path = (string)((MenuItem)sender).Tag;

            var workspace = dynamoViewModel.HomeSpace;
            if (workspace.HasUnsavedChanges)
            {
                if (!dynamoViewModel.AskUserToSaveWorkspaceOrCancel(workspace))
                    return; // User has not saved his/her work.
            }

            dynamoViewModel.Model.CurrentWorkspace = dynamoViewModel.HomeSpace;
            dynamoViewModel.OpenCommand.Execute(path);
        }

        private void TabControlMenuItem_Click(object sender, RoutedEventArgs e)
        {
            BindingExpression be = ((MenuItem)sender).GetBindingExpression(HeaderedItemsControl.HeaderProperty);
            WorkspaceViewModel wsvm = (WorkspaceViewModel)be.DataItem;
            WorkspaceTabs.SelectedIndex = dynamoViewModel.Workspaces.IndexOf(wsvm);
            ToggleWorkspaceTabVisibility(WorkspaceTabs.SelectedIndex);
        }

        public CustomPopupPlacement[] PlacePopup(Size popupSize, Size targetSize, Point offset)
        {
            Point popupLocation = new Point(targetSize.Width - popupSize.Width, targetSize.Height);

            CustomPopupPlacement placement1 =
                new CustomPopupPlacement(popupLocation, PopupPrimaryAxis.Vertical);

            CustomPopupPlacement placement2 =
                new CustomPopupPlacement(popupLocation, PopupPrimaryAxis.Horizontal);

            CustomPopupPlacement[] ttplaces =
                new CustomPopupPlacement[] { placement1, placement2 };
            return ttplaces;
        }

        private void ToggleWorkspaceTabVisibility(int tabSelected)
        {
            // Switch off the start page first
            SlideWindowToIncludeTab(tabSelected);

            for (int tabIndex = 1; tabIndex < WorkspaceTabs.Items.Count; tabIndex++)
            {
                TabItem tabItem = (TabItem)WorkspaceTabs.ItemContainerGenerator.ContainerFromIndex(tabIndex);
                if (tabIndex < tabSlidingWindowStart || tabIndex > tabSlidingWindowEnd)
                    tabItem.Visibility = Visibility.Collapsed;
                else
                    tabItem.Visibility = Visibility.Visible;
            }
        }

        private int GetSlidingWindowSize()
        {
            int tabCount = WorkspaceTabs.Items.Count;

            // Note: returning -1 for Home tab being always visible.
            // Home tab is not taken account into sliding window
            if (tabCount > Configurations.MinTabsBeforeClipping)
            {
                // Usable tab control width need to exclude tabcontrol menu
                int usableTabControlWidth = (int)WorkspaceTabs.ActualWidth - Configurations.TabControlMenuWidth;

                int fullWidthTabsVisible = usableTabControlWidth / Configurations.TabDefaultWidth;

                if (fullWidthTabsVisible < Configurations.MinTabsBeforeClipping)
                    return Configurations.MinTabsBeforeClipping - 1;
                else
                {
                    if (tabCount < fullWidthTabsVisible)
                        return tabCount - 1;

                    return fullWidthTabsVisible - 1;
                }
            }
            else
                return tabCount - 1;
        }

        private void SlideWindowToIncludeTab(int tabSelected)
        {
            int newSlidingWindowSize = GetSlidingWindowSize();

            if (newSlidingWindowSize == 0)
            {
                tabSlidingWindowStart = tabSlidingWindowEnd = 0;
                return;
            }

            if (tabSelected != 0)
            {
                // Selection is not home tab
                if (tabSelected < tabSlidingWindowStart)
                {
                    // Slide window towards the front
                    tabSlidingWindowStart = tabSelected;
                    tabSlidingWindowEnd = tabSlidingWindowStart + (newSlidingWindowSize - 1);
                }
                else if (tabSelected > tabSlidingWindowEnd)
                {
                    // Slide window towards the end
                    tabSlidingWindowEnd = tabSelected;
                    tabSlidingWindowStart = tabSlidingWindowEnd - (newSlidingWindowSize - 1);
                }
                else
                {
                    int currentSlidingWindowSize = tabSlidingWindowEnd - tabSlidingWindowStart + 1;
                    int windowDiff = Math.Abs(currentSlidingWindowSize - newSlidingWindowSize);

                    // Handles sliding window size change caused by window resizing
                    if (currentSlidingWindowSize > newSlidingWindowSize)
                    {
                        // Trim window
                        while (windowDiff > 0)
                        {
                            if (tabSelected == tabSlidingWindowEnd)
                                tabSlidingWindowStart++; // Trim from front
                            else
                                tabSlidingWindowEnd--; // Trim from end

                            windowDiff--;
                        }
                    }
                    else if (currentSlidingWindowSize < newSlidingWindowSize)
                    {
                        // Expand window
                        int lastTab = WorkspaceTabs.Items.Count - 1;

                        while (windowDiff > 0)
                        {
                            if (tabSlidingWindowEnd == lastTab)
                                tabSlidingWindowStart--;
                            else
                                tabSlidingWindowEnd++;

                            windowDiff--;
                        }
                    }
                    else
                    {
                        // Handle tab closing

                    }
                }
            }
            else
            {
                // Selection is home tab
                int currentSlidingWindowSize = tabSlidingWindowEnd - tabSlidingWindowStart + 1;
                int windowDiff = Math.Abs(currentSlidingWindowSize - newSlidingWindowSize);

                int lastTab = WorkspaceTabs.Items.Count - 1;

                // Handles sliding window size change caused by window resizing and tab close
                if (currentSlidingWindowSize > newSlidingWindowSize)
                {
                    // Trim window
                    while (windowDiff > 0)
                    {
                        tabSlidingWindowEnd--; // Trim from end

                        windowDiff--;
                    }
                }
                else if (currentSlidingWindowSize < newSlidingWindowSize)
                {
                    // Expand window due to window resize
                    while (windowDiff > 0)
                    {
                        if (tabSlidingWindowEnd == lastTab)
                            tabSlidingWindowStart--;
                        else
                            tabSlidingWindowEnd++;

                        windowDiff--;
                    }
                }
                else
                {
                    // Handle tab closing with no change in window size
                    // Shift window
                    if (tabSlidingWindowEnd > lastTab)
                    {
                        tabSlidingWindowStart--;
                        tabSlidingWindowEnd--;
                    }
                    // Handle case that selected tab is still 0 and 
                    // a new tab is created. 
                    else if (tabSlidingWindowEnd < lastTab)
                    {
                        tabSlidingWindowEnd++;
                    }
                }
            }
        }

        private void LibraryHandle_MouseEnter(object sender, MouseEventArgs e)
        {
            Grid g = (Grid)sender;
            StackPanel sp = (StackPanel)(g.Children[0]);
            TextBlock tb = (TextBlock)(sp.Children[0]);
            Image collapseIcon = (Image)sp.Children[1];

            UpdateHandleHoveredStyle(tb, collapseIcon);
        }

        private void UpdateHandleHoveredStyle(TextBlock text, Image icon)
        {
            var bc = new BrushConverter();
            text.Foreground = (Brush)bc.ConvertFrom("#cccccc");

            if (LibraryCollapsed || ExtensionsCollapsed)
            {
                Uri imageUri;
                imageUri = new Uri(@"pack://application:,,,/DynamoCoreWpf;component/UI/Images/expand_hover.png");
                BitmapImage hover = new BitmapImage(imageUri);
                icon.Source = hover;
            }
        }

        private void ExtensionHandle_MouseEnter(object sender, MouseEventArgs e)
        {
            Grid g = (Grid)sender;
            StackPanel sp = (StackPanel)(g.Children[0]);
            TextBlock tb = (TextBlock)(sp.Children[1]);
            Image collapseIcon = (Image)sp.Children[0];

            UpdateHandleHoveredStyle(tb, collapseIcon);
        }

        private void OnlineStatusGrid_MouseEnter(object sender, MouseEventArgs e)
        {
            // Trigger connectivity check when hovering over network status indicator
            if (dynamoViewModel != null)
            {
                dynamoViewModel.CheckOnlineAccess();
            }
        }

        private bool libraryCollapsed;
        private bool extensionsCollapsed;
        private GridLength? extensionsColumnWidth;

        // Default side bar width
        private const int defaultSideBarWidth = 200;
        // By default the extension bar over canvas size ratio is 2/5
        private const int DefaultExtensionBarWidthMultiplier = 2;

        /// <summary>
        /// Check if library is collapsed or expanded
        /// </summary>
        public bool LibraryCollapsed
        {
            get
            {
                // Threshold that determines if button should be displayed
                if (LeftExtensionsViewColumn.Width.Value < SideBarCollapseThreshold)
                { libraryCollapsed = true; }

                else
                { libraryCollapsed = false; }

                return libraryCollapsed;
            }
        }

        /// <summary>
        /// Check if extensions right side bar is collapsed or expanded
        /// </summary>
        public bool ExtensionsCollapsed
        {
            get
            {
                // Special case: when the extension bar was never resized its size will be 2.
                // While 2 is a valid size for the extension bar, 5 is not one for the canvas,
                // so that's a safer check to be made.
                if (CanvasColumn.Width.Value == 5)
                {
                    extensionsCollapsed = RightExtensionsViewColumn.Width.Value == 0;
                }
                else
                {
                    extensionsCollapsed = RightExtensionsViewColumn.Width.Value < SideBarCollapseThreshold;
                }

                return extensionsCollapsed;
            }
        }

        /// <summary>
        /// A bool controlling the appearance of the Dynamo home navigation page
        /// TODO: remove this public property and archive the feature flag in Dynamo 4.0
        /// </summary>
        public bool IsNewAppHomeEnabled
        {
            get
            {
                return true;
            }
        }

        // Check if library is collapsed or expanded and apply appropriate button state
        private void UpdateLibraryCollapseIcon()
        {
            if (LibraryCollapsed)
            {
                collapsedLibrarySidebar.Visibility = Visibility.Visible;
            }
            else
            {
                collapsedLibrarySidebar.Visibility = Visibility.Collapsed;
            }

        }

        // Show the extensions right side bar when there is atleast one extension
        private void HideOrShowRightSideBar()
        {
            if (dynamoViewModel.SideBarTabItems.Count == 0)
            {
                if (RightExtensionsViewColumn.Width.Value != 0)
                {
                    extensionsColumnWidth = RightExtensionsViewColumn.Width;
                }
                RightExtensionsViewColumn.Width = new GridLength(0, GridUnitType.Star);
                collapsedExtensionSidebar.Visibility = Visibility.Collapsed;
            }
            else
            {
                // The introduction of extensionsColumnWidth is two-fold:
                // 1. It allows the resized width to be remembered which is nice to have.
                // 2. It allows to avoid a slider glitch which sets the panels size in pixel amount but using star,
                // changing the proportions so that the initial value is counted as pixels after the first resize.
                if (extensionsColumnWidth == null)
                {
                    RightExtensionsViewColumn.Width = new GridLength(DefaultExtensionBarWidthMultiplier, GridUnitType.Star);
                }
                else
                {
                    RightExtensionsViewColumn.Width = extensionsColumnWidth.Value;
                }
                collapsedExtensionSidebar.Visibility = Visibility.Visible;
            }
        }

        private void OnCollapsedLeftSidebarClick(object sender, EventArgs e)
        {
            if (LibraryCollapsed)
            {
                // Restore extension view to default width (200)
                LeftExtensionsViewColumn.Width = new GridLength(defaultSideBarWidth, GridUnitType.Star);
            }
            else
            {
                LeftExtensionsViewColumn.Width = new GridLength(0, GridUnitType.Star);
            }

            UpdateLibraryCollapseIcon();
        }

        private void OnCollapsedRightSidebarClick(object sender, EventArgs e)
        {
            ToggleExtensionBarCollapseStatus();
        }

        /// <summary>
        /// Made internal for testing purposes only.
        /// </summary>
        internal void ToggleExtensionBarCollapseStatus()
        {
            if (ExtensionsCollapsed)
            {
                if (extensionsColumnWidth == null)
                {
                    RightExtensionsViewColumn.Width = new GridLength(DefaultExtensionBarWidthMultiplier, GridUnitType.Star);
                }
                else
                {
                    RightExtensionsViewColumn.Width = extensionsColumnWidth.Value;
                }
            }
            else
            {
                if (RightExtensionsViewColumn.Width.Value != 0)
                {
                    extensionsColumnWidth = RightExtensionsViewColumn.Width;
                }
                RightExtensionsViewColumn.Width = new GridLength(0, GridUnitType.Star);
            }

            // TODO: Maynot need this depending on tab design
            UpdateLibraryCollapseIcon();
        }

        private void LibraryHandle_MouseLeave(object sender, MouseEventArgs e)
        {
            Grid g = (Grid)sender;
            StackPanel sp = (StackPanel)(g.Children[0]);
            TextBlock tb = (TextBlock)(sp.Children[0]);
            Image collapseIcon = (Image)sp.Children[1];

            UpdateHandleUnhoveredStyle(tb, collapseIcon);
            UpdateLibraryCollapseIcon();
        }

        private void UpdateHandleUnhoveredStyle(TextBlock text, Image icon)
        {
            var bc = new BrushConverter();
            text.Foreground = (Brush)bc.ConvertFromString("#aaaaaa");

            Uri imageUri;
            imageUri = new Uri(@"pack://application:,,,/DynamoCoreWpf;component/UI/Images/expand_normal.png");
            BitmapImage hover = new BitmapImage(imageUri);
            icon.Source = hover;
        }

        private void ExtensionHandle_MouseLeave(object sender, MouseEventArgs e)
        {
            Grid g = (Grid)sender;
            StackPanel sp = (StackPanel)(g.Children[0]);
            TextBlock tb = (TextBlock)(sp.Children[1]);
            Image collapseIcon = (Image)sp.Children[0];

            UpdateHandleUnhoveredStyle(tb, collapseIcon);
        }

        private void LibraryClicked(object sender, EventArgs e)
        {
            restoreWidth = sidebarGrid.ActualWidth;
            LeftExtensionsViewColumn.MinWidth = 0;

            mainGrid.ColumnDefinitions[0].Width = new GridLength(0.0);
            verticalSplitter.Visibility = Visibility.Collapsed;
            sidebarGrid.Visibility = Visibility.Collapsed;

            horizontalSplitter.Width = double.NaN;
            UserControl view = (UserControl)sidebarGrid.Children[0];
            view.Visibility = Visibility.Collapsed;

            sidebarGrid.Visibility = Visibility.Collapsed;
            collapsedLibrarySidebar.Visibility = Visibility.Visible;
        }

        private void ExtensionsButtonClicked(object sender, EventArgs e)
        {
            restoreWidth = sidebarExtensionsGrid.ActualWidth;
            RightExtensionsViewColumn.MinWidth = 0;

            mainGrid.ColumnDefinitions[0].Width = new GridLength(0.0);
            extensionSplitter.Visibility = Visibility.Collapsed;
            sidebarExtensionsGrid.Visibility = Visibility.Collapsed;

            horizontalSplitter.Width = double.NaN;
            UserControl view = (UserControl)sidebarExtensionsGrid.Children[0];
            view.Visibility = Visibility.Collapsed;

            sidebarExtensionsGrid.Visibility = Visibility.Collapsed;
            collapsedExtensionSidebar.Visibility = Visibility.Visible;
        }

        private void Workspace_SizeChanged(object sender, SizeChangedEventArgs e)
        {
            //http://stackoverflow.com/questions/4474670/how-to-catch-the-ending-resize-window

            // Children of the workspace, including the zoom border and the endless grid
            // are expensive to resize. We use a timer here to defer resizing until 
            // after workspace resizing is complete. This improves the responziveness of
            // the UI during resize.

            _workspaceResizeTimer.IsEnabled = true;
            _workspaceResizeTimer.Stop();
            _workspaceResizeTimer.Start();
        }

        private void _resizeTimer_Tick(object sender, EventArgs e)
        {
            _workspaceResizeTimer.IsEnabled = false;

            // end of timer processing
            if (dynamoViewModel == null)
                return;
            dynamoViewModel.WorkspaceActualSize(border.ActualWidth, border.ActualHeight);
        }

        private void Window_PreviewMouseDown(object sender, MouseButtonEventArgs e)
        {
            Analytics.TrackActivityStatus(HeartBeatType.User.ToString());
            dynamoViewModel.IsMouseDown = true;
        }

        private void Window_PreviewMouseUp(object sender, MouseButtonEventArgs e)
        {
            dynamoViewModel.IsMouseDown = false;
        }

        private void WorkspaceTabs_TargetUpdated(object sender, DataTransferEventArgs e)
        {
            if (WorkspaceTabs.SelectedIndex >= 0)
            ToggleWorkspaceTabVisibility(WorkspaceTabs.SelectedIndex);
            UpdateWorkspaceTabSizes();
        }

        private void WorkspaceTabs_SizeChanged(object sender, SizeChangedEventArgs e)
        {
            ToggleWorkspaceTabVisibility(WorkspaceTabs.SelectedIndex);

            UpdateWorkspaceTabSizes();

            // When workspace is resized apply appropriate library expand/collapse icon
            UpdateLibraryCollapseIcon();
        }

        // The Workspace TabItems must appear to the right of icon buttons (New File, Open, Save, Undo, Redo)
        // but never overlap them. 230 is the minimum offset required to achieve this. 
        // If the library panel is stretched greater than 230, they must align with its width instead.
        private const int FirstTabItemMinimumLeftMarginOffset = 230;
        private const int LibraryScrollBarWidth = 15;

        /// <summary>
        /// Updates the workspace TabItems to have the correct margins in response to events
        /// such as the library being stretched or a Custom Node workspace being created.
        /// </summary>
        private void UpdateWorkspaceTabSizes()
        {
            
            // We measure the full library width at runtime.
            int fullLibraryWidth = dynamoViewModel.LibraryWidth + LibraryScrollBarWidth;
            
            // Difference between the full library width (at runtime) and the minimum offset required
            // by the TabItems to not overlap the 5 icon buttons.
            int difference = fullLibraryWidth - FirstTabItemMinimumLeftMarginOffset;

            // If the library is narrower than the minimum width, we set the TabItems' left margin
            // to be the minimum offset required to not overlap the 5 icon buttons. 
            // If it's equal to or greater, we set the TabItems' left margin to be the difference
            // i.e. to align with the library panel.
            int leftMargin = fullLibraryWidth < FirstTabItemMinimumLeftMarginOffset ? difference : 0;

            List<TabItem> tabItems = WpfUtilities.ChildrenOfType<TabItem>(WorkspaceTabs).ToList();
            if (tabItems.Count < 1) return;

            // We iterate through each TabItem in the WorkspaceTabs TabControl and set its left and 
            // right margins, thereby offsetting the TabItem horizontally from the left edge
            // of the TabControl (AKA the left edge of the workspace).
            foreach (TabItem tabItem in tabItems)
            {
                tabItem.Margin = new System.Windows.Thickness(-leftMargin, 0, leftMargin, 0);
            }

            PinHomeButton();
        }

        private void DynamoView_OnDrop(object sender, DragEventArgs e)
        {
            if (e.Data.GetDataPresent(DataFormats.FileDrop))
            {
                Activate();
                // Note that you can have more than one file.
                var files = (string[])e.Data.GetData(DataFormats.FileDrop);

                if (dynamoViewModel.HomeSpace.HasUnsavedChanges && !dynamoViewModel.AskUserToSaveWorkspaceOrCancel(dynamoViewModel.HomeSpace))
                {
                    return;
                }

                if (dynamoViewModel.OpenCommand.CanExecute(files[0]))
                {
                    dynamoViewModel.OpenCommand.Execute(files[0]);
                }

            }

            e.Handled = true;
        }


        private void Log(ILogMessage obj)
        {
            dynamoViewModel.Model.Logger.Log(obj);
        }

        private void Log(string message)
        {
            Log(LogMessage.Info(message));
        }
        private void LogNotification(NotificationMessage notification)
        {
            dynamoViewModel.Model.Logger.LogNotification(notification.Sender, notification.Title,notification.ShortMessage, notification.DetailedMessage);
        }

        private void Window_PreviewMouseLeftButtonUp(object sender, MouseButtonEventArgs e)
        {
            //if original sender was scroll bar(i.e Thumb) don't close the popup.
            if(!(e.OriginalSource is Thumb) && !(e.OriginalSource is TextBox))
            {
                HidePopupWhenWindowDeactivated(sender);
            }
        }

        private void GetStartedMenuItem_Click(object sender, RoutedEventArgs e)
        {
            ShowGetStartedGuidedTour();
        }


        private void HomeButton_Click(object sender, RoutedEventArgs e)
        {
            if (!this.dynamoViewModel.ShowStartPage)
            {
                this.dynamoViewModel.ShowStartPage = true;
            }
        }

        /// <summary>
        /// This method probably will be modified or deleted in the future when the GuideManager and Guide class are created
        /// For now will be used just for testing/demo purposes since the popups will be created probably in the Guide class.
        /// </summary>
        private void ShowGetStartedGuidedTour()
        {
            //We pass the root UIElement to the GuidesManager so we can found other child UIElements
            try
            {                
                dynamoViewModel.MainGuideManager.LaunchTour(GuidesManager.GetStartedGuideName);
            }
            catch (Exception)
            {
                sidebarGrid.Visibility = Visibility.Visible;
            }
        }

        private void RightExtensionSidebar_DragCompleted(object sender, DragCompletedEventArgs e)
        {
            //Setting the width of right extension after resize to
            extensionsColumnWidth = RightExtensionsViewColumn.Width;
        }

        private void PackagesMenuGuide_Click(object sender, RoutedEventArgs e)
        {
            try
            {
                dynamoViewModel.MainGuideManager.LaunchTour(GuidesManager.PackagesGuideName);                
            }
            catch (Exception)
            {
                sidebarGrid.Visibility = Visibility.Visible;
            }
        }

        private void FileTrustWarning_Click(object sender, RoutedEventArgs e)
        {
            var dynViewModel = DataContext as DynamoViewModel;
            if (dynViewModel.FileTrustViewModel == null) return;
            dynViewModel.FileTrustViewModel.ShowWarningPopup = true;
        }

        private void DynamoView_Activated(object sender, EventArgs e)
        {            
            if (fileTrustWarningPopup != null && dynamoViewModel.ViewingHomespace)
            {
                fileTrustWarningPopup.ManagePopupActivation(true);
            }
        }

        private void DynamoView_Deactivated(object sender, EventArgs e)
        {
            if(fileTrustWarningPopup != null)
                fileTrustWarningPopup.ManagePopupActivation(false);
        }

        private void TabItem_MouseLeftButtonUp(object sender, MouseButtonEventArgs e)
        {
            if (this.dynamoViewModel.ShowStartPage)
                this.dynamoViewModel.ShowStartPage = false;
        }

        private void PinHomeButton()
        {
            const int minimumLeftMarginOffset = FirstTabItemMinimumLeftMarginOffset - LibraryScrollBarWidth;

            var parentGrid = (Grid)verticalSplitter.Parent;
            var columnWidth = parentGrid.ColumnDefinitions[0].ActualWidth == 0
                ? dynamoViewModel.LibraryWidth + LibraryScrollBarWidth
                : parentGrid.ColumnDefinitions[0].ActualWidth;

            // Constrain the position of the HomeButton.
            if (columnWidth < minimumLeftMarginOffset)
            {
                this.dynamoViewModel.MinLeftMarginOffset = minimumLeftMarginOffset - columnWidth;
            }
            else
            {
                this.dynamoViewModel.MinLeftMarginOffset = 0;
            }
        }

        public void Dispose()
        {
            viewExtensionManager.Dispose();
            if (dynamoViewModel.Model.AuthenticationManager.HasAuthProvider && loginService != null)
            {
                dynamoViewModel.Model.AuthenticationManager.AuthProvider.RequestLogin -= loginService.ShowLogin;
            }

            // Removing the tab items list handler
            dynamoViewModel.SideBarTabItems.CollectionChanged -= this.OnCollectionChanged;
            shortcutBar?.Dispose();

            if (fileTrustWarningPopup != null)
            {
                fileTrustWarningPopup.CleanPopup();
            }
            //TODO code smell.
            var workspaceView = this.ChildOfType<WorkspaceView>();
            workspaceView?.Dispose();
        }
    }
}<|MERGE_RESOLUTION|>--- conflicted
+++ resolved
@@ -2225,16 +2225,14 @@
             dynamoViewModel.RequestUserSaveWorkflow -= DynamoViewModelRequestUserSaveWorkflow;
             GuideFlowEvents.GuidedTourStart -= GuideFlowEvents_GuidedTourStart;
 
-<<<<<<< HEAD
             dynamoViewModel.RequestPythonEngineChangeNotice -= DynamoViewModel_RequestPythonEngineChangeNotice;
             dynamoViewModel.PythonEngineUpgradeToastRequested -= OnPythonEngineUpgradeToastRequested;
-=======
+            
             if (graphPropsExtensionMenuItem != null)
             {
                 graphPropsExtensionMenuItem.Checked -= OnGraphMetadataChecked;
                 graphPropsExtensionMenuItem.Unchecked -= OnGraphMetadataUnchecked;
             }
->>>>>>> 13c6cae9
 
             if (dynamoViewModel.Model != null)
             {
