using System;
using System.Collections.Generic;
using System.Collections.ObjectModel;
using System.Collections.Specialized;
using System.ComponentModel;
using System.Diagnostics;
using System.IO;
using System.Linq;
using System.Windows;
using System.Windows.Controls;
using System.Windows.Controls.Primitives;
using System.Windows.Data;
using System.Windows.Input;
using System.Windows.Interop;
using System.Windows.Media;
using System.Windows.Media.Imaging;
using System.Windows.Threading;
using Dynamo.Configuration;
using Dynamo.Core;
using Dynamo.Graph;
using Dynamo.Graph.Nodes;
using Dynamo.Graph.Notes;
using Dynamo.Graph.Presets;
using Dynamo.Graph.Workspaces;
using Dynamo.Logging;
using Dynamo.Models;
using Dynamo.Nodes;
using Dynamo.Nodes.Prompts;
using Dynamo.PackageManager;
using Dynamo.PackageManager.UI;
using Dynamo.Search.SearchElements;
using Dynamo.Selection;
using Dynamo.Services;
using Dynamo.UI.Controls;
using Dynamo.Utilities;
using Dynamo.ViewModels;
using Dynamo.Views;
using Dynamo.Wpf;
using Dynamo.Wpf.Authentication;
using Dynamo.Wpf.Controls;
using Dynamo.Wpf.Extensions;
using Dynamo.Wpf.UI.GuidedTour;
using Dynamo.Wpf.Utilities;
using Dynamo.Wpf.ViewModels.Core;
using Dynamo.Wpf.Views;
using Dynamo.Wpf.Views.Debug;
using Dynamo.Wpf.Views.Gallery;
using Dynamo.Wpf.Windows;
using HelixToolkit.Wpf.SharpDX;
using Res = Dynamo.Wpf.Properties.Resources;
using ResourceNames = Dynamo.Wpf.Interfaces.ResourceNames;
using String = System.String;

namespace Dynamo.Controls
{
    /// <summary>
    ///     Interaction logic for DynamoView.xaml
    /// </summary>
    public partial class DynamoView : Window, IDisposable
    {
        public const string BackgroundPreviewName = "BackgroundPreview";

        private const int navigationInterval = 100;
        // This is used to determine whether ESC key is being held down
        private bool IsEscKeyPressed = false;
        // internal for testing.
        internal readonly NodeViewCustomizationLibrary nodeViewCustomizationLibrary;
        private DynamoViewModel dynamoViewModel;
        private readonly Stopwatch _timer;
        private StartPageViewModel startPage;
        private int tabSlidingWindowStart, tabSlidingWindowEnd;
        private GalleryView galleryView;
        private readonly LoginService loginService;
        private ShortcutToolbar shortcutBar;
        private bool loaded = false;
        // This is to identify whether the PerformShutdownSequenceOnViewModel() method has been
        // called on the view model and the process is not cancelled
        private bool isPSSCalledOnViewModelNoCancel = false;
        private readonly DispatcherTimer _workspaceResizeTimer = new DispatcherTimer { Interval = new TimeSpan(0, 0, 0, 0, 500), IsEnabled = false };
        private ViewLoadedParams sharedViewExtensionLoadedParams;
        /// <summary>
        /// This event is raised on the dynamo view when an extension tab is closed.
        /// </summary>
        internal static event Action<String> CloseExtension;
        internal ObservableCollection<TabItem> ExtensionTabItems { set; get; } = new ObservableCollection<TabItem>();
        /// <summary>
        /// Extensions currently displayed as windows.
        /// Made internal for testing purposes only.
        /// </summary>
        internal Dictionary<string, ExtensionWindow> ExtensionWindows { get; set; } = new Dictionary<string, ExtensionWindow>();
        internal ViewExtensionManager viewExtensionManager;
        internal Watch3DView BackgroundPreview { get; private set; }

        /// <summary>
        /// Constructor
        /// </summary>
        /// <param name="dynamoViewModel">Dynamo view model</param>
        public DynamoView(DynamoViewModel dynamoViewModel)
        {
            // The user's choice to enable hardware acceleration is now saved in
            // the Dynamo preferences. It is set to true by default. 
            // When the view is constructed, we enable or disable hardware acceleration based on that preference. 
            //This preference is not exposed in the UI and can be used to debug hardware issues only
            // by modifying the preferences xml.
            RenderOptions.ProcessRenderMode = dynamoViewModel.Model.PreferenceSettings.UseHardwareAcceleration ?
                RenderMode.Default : RenderMode.SoftwareOnly;

            this.dynamoViewModel = dynamoViewModel;
            this.dynamoViewModel.UIDispatcher = Dispatcher;
            nodeViewCustomizationLibrary = new NodeViewCustomizationLibrary(this.dynamoViewModel.Model.Logger);

            DataContext = dynamoViewModel;
            Title = dynamoViewModel.BrandingResourceProvider.GetString(ResourceNames.MainWindow.Title);

            tabSlidingWindowStart = tabSlidingWindowEnd = 0;

            //Initialize the ViewExtensionManager with the CommonDataDirectory so that view extensions found here are checked first for dll's with signed certificates
            viewExtensionManager = new ViewExtensionManager(new[] {dynamoViewModel.Model.PathManager.CommonDataDirectory });

            _timer = new Stopwatch();
            _timer.Start();

            InitializeComponent();

            Loaded += DynamoView_Loaded;
            Unloaded += DynamoView_Unloaded;

            SizeChanged += DynamoView_SizeChanged;
            LocationChanged += DynamoView_LocationChanged;

            // Apply appropriate expand/collapse library button state depending on initial width
            UpdateLibraryCollapseIcon();

            // Check that preference bounds are actually within one
            // of the available monitors.
            if (CheckVirtualScreenSize())
            {
                Left = dynamoViewModel.Model.PreferenceSettings.WindowX;
                Top = dynamoViewModel.Model.PreferenceSettings.WindowY;
                Width = dynamoViewModel.Model.PreferenceSettings.WindowW;
                Height = dynamoViewModel.Model.PreferenceSettings.WindowH;
            }
            else
            {
                Left = 0;
                Top = 0;
                Width = 1024;
                Height = 768;
            }

            _workspaceResizeTimer.Tick += _resizeTimer_Tick;

            if (dynamoViewModel.Model.AuthenticationManager.HasAuthProvider)
            {
                loginService = new LoginService(this, new System.Windows.Forms.WindowsFormsSynchronizationContext());
                dynamoViewModel.Model.AuthenticationManager.AuthProvider.RequestLogin += loginService.ShowLogin;
            }

            var viewExtensions = new List<IViewExtension>();
            foreach (var dir in dynamoViewModel.Model.PathManager.ViewExtensionsDirectories)
            {
                viewExtensions.AddRange(viewExtensionManager.ExtensionLoader.LoadDirectory(dir));
            }

            viewExtensionManager.MessageLogged += Log;

            var startupParams = new ViewStartupParams(dynamoViewModel);

            foreach (var ext in viewExtensions)
            {
                try
                {
                    var logSource = ext as ILogSource;
                    if (logSource != null)
                        logSource.MessageLogged += Log;

                    ext.Startup(startupParams);
                    // if we are starting ViewExtension (A) which is a source of other extensions (like packageManager)
                    // then we can start the ViewExtension(s) (B) that it requested be loaded.
                    if (ext is IViewExtensionSource)
                    {
                        foreach (var loadedExtension in ((ext as IViewExtensionSource).RequestedExtensions))
                        {
                            (loadedExtension).Startup(startupParams);
                        }
                    }
                    viewExtensionManager.Add(ext);

                }
                catch (Exception exc)
                {
                    Log(ext.Name + ": " + exc.Message);
                }
            }

            // when an extension is added if dynamoView is loaded, call loaded on
            // that extension (this alerts late loaded extensions).
            this.viewExtensionManager.ExtensionAdded += (extension) =>
             {
                 if (this.loaded)
                 {
                     DynamoLoadedViewExtensionHandler(new ViewLoadedParams(this, this.dynamoViewModel),
                         new List<IViewExtension>() { extension });
                 }
             };

            // Add an event handler to check if the collection is modified.   
            ExtensionTabItems.CollectionChanged += this.OnCollectionChanged;

            this.HideOrShowRightSideBar();

            this.dynamoViewModel.RequestPaste += OnRequestPaste;
            this.dynamoViewModel.RequestReturnFocusToView += OnRequestReturnFocusToView;
            this.dynamoViewModel.Model.WorkspaceSaving += OnWorkspaceSaving;
            this.dynamoViewModel.Model.WorkspaceOpened += OnWorkspaceOpened;
            FocusableGrid.InputBindings.Clear();
        }

        private void OnWorkspaceOpened(WorkspaceModel workspace)
        {
            if (!(workspace is HomeWorkspaceModel hws))
                return;

            foreach (var extension in viewExtensionManager.StorageAccessViewExtensions)
            {
                DynamoModel.RaiseIExtensionStorageAccessWorkspaceOpened(hws, extension, dynamoViewModel.Model.Logger);
            }
        }

        private void OnWorkspaceSaving(WorkspaceModel workspace, Graph.SaveContext saveContext)
        {
            if (!(workspace is HomeWorkspaceModel hws))
                return;

            foreach (var extension in viewExtensionManager.StorageAccessViewExtensions)
            {
                DynamoModel.RaiseIExtensionStorageAccessWorkspaceSaving(hws, extension, saveContext, dynamoViewModel.Model.Logger);
            }
        }

        /// <summary>
        /// Adds an extension control or if it already exists it makes sure it is focused.
        /// The control may be added as a window or a tab in the extension bar depending on settings.
        /// </summary>
        /// <param name="viewExtension">View extension adding the content</param>
        /// <param name="content">Control being added</param>
        /// <returns>True if the control was added, false if it already existed</returns>
        internal bool AddOrFocusExtensionControl(IViewExtension viewExtension, UIElement content)
        {
            var window = ExtensionWindows.ContainsKey(viewExtension.Name) ? ExtensionWindows[viewExtension.Name] : null;
            var tab = FindExtensionTab(viewExtension);
            var addExtensionControl = window == null && tab == null;

            if (addExtensionControl)
            {
                var settings = this.dynamoViewModel.PreferenceSettings.ViewExtensionSettings.Find(s => s.UniqueId == viewExtension.UniqueId);
                // Create default settings if they do not currently exist
                if (settings == null)
                {
                    settings = new ViewExtensionSettings()
                    {
                        Name = viewExtension.Name,
                        UniqueId = viewExtension.UniqueId,
                        DisplayMode = ViewExtensionDisplayMode.DockRight
                    };
                    this.dynamoViewModel.PreferenceSettings.ViewExtensionSettings.Add(settings);
                }

                if (settings.DisplayMode == ViewExtensionDisplayMode.FloatingWindow)
                {
                    window = AddExtensionWindow(viewExtension, content, settings.WindowSettings);
                }
                else
                {
                    tab = AddExtensionTab(viewExtension, content);
                }
            }
            else
            {
                // Set focus on the existing control
                if (window != null)
                {
                    window.Focus();
                }
                else if (tab != null)
                {
                    // Make sure the extension bar is visible
                    if (ExtensionsCollapsed)
                    {
                        ToggleExtensionBarCollapseStatus();
                    }

                    tabDynamic.SelectedItem = tab;
                }
            }

            return addExtensionControl;
        }

        private ExtensionWindow AddExtensionWindow(IViewExtension viewExtension, UIElement content, WindowSettings windowSettings)
        {
            ExtensionWindow window;
            if (windowSettings == null)
            {
                window = new ExtensionWindow();
                window.Owner = this;
            }
            else
            {
                var windowRect = new ModelessChildWindow.WindowRect()
                {
                    Left = windowSettings.Left,
                    Top = windowSettings.Top,
                    Width = windowSettings.Width,
                    Height = windowSettings.Height
                };
                window = new ExtensionWindow(this, ref windowRect);
                if (windowSettings.Status == WindowStatus.Maximized)
                {
                    // Rather than setting the WindowState here, this is delayed to the Loaded event.
                    // This helps overcome a bug which makes the window appear always on the primary screen.
                    window.ShouldMaximize = true;
                }
            }
            
            // Setting the content of the undocked window
            // Icon is passed from DynamoView (respecting Host integrator icon)
            SetApplicationIcon();
            window.Icon = this.Icon;
            if (content is Window container)
            {
                content = container.Content as UIElement;
                container.Owner = this;
            }
            window.ExtensionContent.Content = content;
            window.Title = viewExtension.Name;
            window.Tag = viewExtension;
            window.Uid = viewExtension.UniqueId;
            window.Closing += ExtensionWindow_Closing;
            window.Closed += ExtensionWindow_Closed;

            window.Show();

            ExtensionWindows.Add(viewExtension.Name, window);

            return window;
        }

        private void ExtensionWindow_Closing(object sender, CancelEventArgs e)
        {
            var window = sender as ExtensionWindow;
            SaveExtensionWindowSettings(window);
        }

        private void SaveExtensionWindowSettings(ExtensionWindow window)
        {
            var extension = window.Tag as IViewExtension;
            var settings = this.dynamoViewModel.Model.PreferenceSettings.ViewExtensionSettings.Find(ext => ext.UniqueId == extension.UniqueId);
            if (settings != null)
            {
                if (settings.WindowSettings == null)
                {
                    settings.WindowSettings = new WindowSettings();
                }
                settings.WindowSettings.Status = window.WindowState == WindowState.Maximized ? WindowStatus.Maximized : WindowStatus.Normal;
                settings.WindowSettings.Left = (int)window.SavedWindowRect.Left;
                settings.WindowSettings.Top = (int)window.SavedWindowRect.Top;
                settings.WindowSettings.Width = (int)window.SavedWindowRect.Width;
                settings.WindowSettings.Height = (int)window.SavedWindowRect.Height;
            }
        }

        private TabItem AddExtensionTab(IViewExtension viewExtension, UIElement content)
        {
            tabDynamic.DataContext = null;

            // creates a new tab item
            var tab = new TabItem();
            tab.Header = viewExtension.Name;
            tab.Tag = viewExtension;
            tab.Uid = viewExtension.UniqueId;
            tab.HeaderTemplate = tabDynamic.FindResource("TabHeader") as DataTemplate;

            // setting the extension UI to the current tab content 
            // based on whether it is a UserControl element or window element. 
            if (content is Window container)
            {
                content = container.Content as UIElement;
                // Make sure the extension window closes with Dynamo
                container.Owner = this;
            }
            tab.Content = content;

            //Insert the tab at the end
            ExtensionTabItems.Insert(ExtensionTabItems.Count, tab);

            tabDynamic.DataContext = ExtensionTabItems;
            tabDynamic.SelectedItem = tab;

            return tab;
        }

        /// <summary>
        /// This method will close an extension control, whether it's on the side bar or undocked as a window.
        /// </summary>
        /// <param name="viewExtension">Extension to be closed</param>
        /// <returns></returns>
        internal void CloseExtensionControl(IViewExtension viewExtension)
        {
            string tabName = viewExtension.Name;
            TabItem tabitem = ExtensionTabItems.OfType<TabItem>().SingleOrDefault(n => n.Header.ToString() == tabName);

            if (viewExtension is ViewExtensionBase viewExtensionBase)
            {
                viewExtensionBase.Closed();
            }

            CloseExtensionTab(tabitem);
            CloseExtensionWindow(tabName);
        }
 
        /// <summary>
        /// Event handler for the CloseButton.
        /// This method triggers the close operation on the selected tab.
        /// </summary>
        /// <param name="sender"></param>
        /// <param name="e"></param>
        internal void CloseExtensionTab(object sender, RoutedEventArgs e)
        {
            string tabName = (sender as Button).DataContext.ToString();
            TabItem tabitem = ExtensionTabItems.OfType<TabItem>().SingleOrDefault(n => n.Header.ToString() == tabName);

            if (tabitem.Tag is ViewExtensionBase viewExtensionBase)
            {
                viewExtensionBase.Closed();
            }

            CloseExtensionTab(tabitem);
        }

        /// <summary>
        /// Close extension tab by extension tab item
        /// </summary>
        /// <param name="tabitem">target tab item</param>
        private void CloseExtensionTab(TabItem tabitem)
        {
            TabItem tabToBeRemoved = tabitem;

            // get the selected tab
            TabItem selectedTab = tabDynamic.SelectedItem as TabItem;

            if (tabToBeRemoved != null && ExtensionTabItems.Count > 0)
            {
                // clear tab control binding and bind to the new tab-list. 
                tabDynamic.DataContext = null;
                ExtensionTabItems.Remove(tabToBeRemoved);
                // Disconnect content from tab to allow it to be moved.
                tabToBeRemoved.Content = null;
                tabDynamic.DataContext = ExtensionTabItems;

                // Highlight previously selected tab. if that is removed then Highlight the first tab
                if (selectedTab.Equals(tabToBeRemoved))
                {
                    if (ExtensionTabItems.Count > 0)
                    {
                        selectedTab = ExtensionTabItems[0];
                    }
                }
                tabDynamic.SelectedItem = selectedTab;
            }
        }

        private void CloseExtensionWindow(string name)
        {
            if (ExtensionWindows.ContainsKey(name))
            {
                var extension = ExtensionWindows[name];
                extension.Close();
                // Disconnect content to allow it to be moved.
                extension.ExtensionContent.Content = null;
                ExtensionWindows.Remove(name);
            }
        }

        internal void UndockExtensionTab(object sender, RoutedEventArgs e)
        {
            var tabName = (sender as Button).DataContext.ToString();
            UndockExtension(tabName);
            Logging.Analytics.TrackEvent(
               Actions.Undock,
               Categories.ViewExtensionOperations, tabName);
        }

        /// <summary>
        /// Undocks the extension with the given name.
        /// Made internal for testing purposes only.
        /// </summary>
        /// <param name="name">Name of the extension</param>
        internal void UndockExtension(string name)
        {
            var tabItem = ExtensionTabItems.OfType<TabItem>().SingleOrDefault(tab => tab.Header.ToString() == name);
            var content = tabItem.Content as UIElement;
            CloseExtensionTab(tabItem);
            var extension = tabItem.Tag as IViewExtension;
            var settings = this.dynamoViewModel.PreferenceSettings.ViewExtensionSettings.Find(s => s.UniqueId == extension.UniqueId);
            AddExtensionWindow(extension, content, settings?.WindowSettings);
            if (settings != null)
            {
                settings.DisplayMode = ViewExtensionDisplayMode.FloatingWindow;
            }
        }

        /// <summary>
        /// Sets DynamoView icon to that of the currently running application. This is set for reuse
        /// in custom child windows rather than for the main window itself, which is not customized.
        /// </summary>
        private void SetApplicationIcon()
        {
            if (this.Icon == null && !DynamoModel.IsTestMode)
            {
                var applicationPath = Process.GetCurrentProcess().MainModule.FileName;
                try
                {
                    var icon = System.Drawing.Icon.ExtractAssociatedIcon(applicationPath);
                    var bmp = icon.ToBitmap();
                    MemoryStream stream = new MemoryStream();
                    bmp.Save(stream, System.Drawing.Imaging.ImageFormat.Png);
                    stream.Seek(0, SeekOrigin.Begin);
                    PngBitmapDecoder pngDecoder = new PngBitmapDecoder(stream, BitmapCreateOptions.None, BitmapCacheOption.Default);
                    this.Icon = pngDecoder.Frames[0];
                }
                catch (Exception ex)
                {
                    Log(string.Format(Dynamo.Wpf.Properties.Resources.ErrorLoadingIcon, ex.Message));
                }
            }
        }

        private void ExtensionWindow_Closed(object sender, EventArgs e)
        {
            var window = sender as ExtensionWindow;
            var extName = window.Title;
            var content = window.ExtensionContent.Content as UIElement;
            // Release content from window
            window.ExtensionContent.Content = null;
            ExtensionWindows.Remove(extName);
            var extension = window.Tag as IViewExtension;
            if (window.DockRequested)
            {
                AddExtensionTab(extension, content);

                var settings = this.dynamoViewModel.PreferenceSettings.ViewExtensionSettings.Find(s => s.UniqueId == extension.UniqueId);
                if (settings != null)
                {
                    settings.DisplayMode = ViewExtensionDisplayMode.DockRight;
                }
                Analytics.TrackEvent(Actions.Dock, Categories.ViewExtensionOperations, extName);
            }
            else
            {
                if (extension is ViewExtensionBase viewExtensionBase)
                {
                    viewExtensionBase.Closed();
                }
            }
        }

        // This event is triggered when the tabitems list is changed and will show/hide the right side bar accordingly.
        private void OnCollectionChanged(object sender, NotifyCollectionChangedEventArgs e)
        {
            this.HideOrShowRightSideBar();
        }

        private TabItem FindExtensionTab(IViewExtension viewExtension)
        {
            return ExtensionTabItems.FirstOrDefault(tab => ((IViewExtension)tab.Tag).GetType().Equals(viewExtension.GetType()));
        }

        private void OnRequestReturnFocusToView()
        {
            // focusing grid allows to remove focus from current textbox
            FocusableGrid.Focus();
            // keep handling input bindings of DynamoView
            Keyboard.Focus(this);
        }

        private void OnRequestPaste()
        {
            var clipBoard = dynamoViewModel.Model.ClipBoard;

            var locatableModels = clipBoard.Where(item => item is NoteModel || item is NodeModel);
            var modelsExcludingConnectorPins = locatableModels.Where(model => !(model is ConnectorPinModel));
            if(modelsExcludingConnectorPins is null || modelsExcludingConnectorPins.Count()<1) { return; }

            var modelBounds = modelsExcludingConnectorPins.Select(lm =>
                new Rect { X = lm.X, Y = lm.Y, Height = lm.Height, Width = lm.Width });

            // Find workspace view.
            var workspace = this.ChildOfType<WorkspaceView>();
            var workspaceBounds = workspace.GetVisibleBounds();

            // is at least one note/node located out of visible workspace part
            var outOfView = modelBounds.Any(m => !workspaceBounds.Contains(m));

            // If copied nodes are out of view, we paste their copies under mouse cursor or at the center of workspace.
            if (outOfView)
            {
                // If mouse is over workspace, paste copies under mouse cursor.
                if (workspace.IsMouseOver)
                {
                    dynamoViewModel.Model.Paste(Mouse.GetPosition(workspace.WorkspaceElements).AsDynamoType(), false);
                }
                else // If mouse is out of workspace view, then paste copies at the center.
                {
                    PasteNodeAtTheCenter(workspace);
                }

                return;
            }

            // All nodes are inside of workspace and visible for user.
            // Order them by CenterX and CenterY.
            var orderedItems = modelsExcludingConnectorPins.OrderBy(item => item.CenterX + item.CenterY);

            // Search for the rightmost item. It's item with the biggest X, Y coordinates of center.
            var rightMostItem = orderedItems.Last();
            // Search for the leftmost item. It's item with the smallest X, Y coordinates of center.
            var leftMostItem = orderedItems.First();

            // Compute shift so that left most item will appear at right most item place with offset.
            var shiftX = rightMostItem.X + rightMostItem.Width - leftMostItem.X;
            var shiftY = rightMostItem.Y - leftMostItem.Y;

            // Find new node bounds.
            var newNodeBounds = modelBounds
                .Select(node => new Rect(node.X + shiftX + workspace.ViewModel.Model.CurrentPasteOffset,
                                         node.Y + shiftY + workspace.ViewModel.Model.CurrentPasteOffset,
                                         node.Width, node.Height));

            outOfView = newNodeBounds.Any(node => !workspaceBounds.Contains(node));

            // If new node bounds appeare out of workspace view, we should paste them at the center.
            if (outOfView)
            {
                PasteNodeAtTheCenter(workspace);
                return;
            }

            var x = shiftX + modelsExcludingConnectorPins.Min(m => m.X);
            var y = shiftY + modelsExcludingConnectorPins.Min(m => m.Y);

            // All copied nodes are inside of workspace.
            // Paste them with little offset.           
            dynamoViewModel.Model.Paste(new Point2D(x, y));
        }

        /// <summary>
        /// Paste nodes at the center of workspace view.
        /// </summary>
        /// <param name="workspace">workspace view</param>
        private void PasteNodeAtTheCenter(WorkspaceView workspace)
        {
            var centerPoint = workspace.GetCenterPoint().AsDynamoType();
            dynamoViewModel.Model.Paste(centerPoint);
        }

        #region NodeViewCustomization

        private void LoadNodeViewCustomizations()
        {
            nodeViewCustomizationLibrary.Add(new CoreNodeViewCustomizations());
            foreach (var assem in dynamoViewModel.Model.Loader.LoadedAssemblies)
                nodeViewCustomizationLibrary.Add(new AssemblyNodeViewCustomizations(assem));
        }

        private void SubscribeNodeViewCustomizationEvents()
        {
            dynamoViewModel.Model.Loader.AssemblyLoaded += LoaderOnAssemblyLoaded;
            dynamoViewModel.NodeViewReady += ApplyNodeViewCustomization;
        }

        private void UnsubscribeNodeViewCustomizationEvents()
        {
            if (dynamoViewModel == null) return;

            dynamoViewModel.Model.Loader.AssemblyLoaded -= LoaderOnAssemblyLoaded;
            dynamoViewModel.NodeViewReady -= ApplyNodeViewCustomization;
        }

        private void ApplyNodeViewCustomization(object nodeView, EventArgs args)
        {
            var nodeViewImp = nodeView as NodeView;
            if (nodeViewImp != null)
            {
                nodeViewCustomizationLibrary.Apply(nodeViewImp);
            }
        }

        private void LoaderOnAssemblyLoaded(NodeModelAssemblyLoader.AssemblyLoadedEventArgs args)
        {
            nodeViewCustomizationLibrary.Add(new AssemblyNodeViewCustomizations(args.Assembly));
        }

        #endregion

        private bool CheckVirtualScreenSize()
        {
            var w = SystemParameters.VirtualScreenWidth;
            var h = SystemParameters.VirtualScreenHeight;
            var ox = SystemParameters.VirtualScreenLeft;
            var oy = SystemParameters.VirtualScreenTop;

            // TODO: Remove 10 pixel check if others can't reproduce
            // On Ian's Windows 8 setup, when Dynamo is maximized, the origin
            // saves at -8,-8. There doesn't seem to be any documentation on this
            // so we'll put in a 10 pixel check to still allow the window to maximize.
            if (dynamoViewModel.Model.PreferenceSettings.WindowX < ox - 10 ||
                dynamoViewModel.Model.PreferenceSettings.WindowY < oy - 10)
            {
                return false;
            }

            // Check that the window is smaller than the available area.
            if (dynamoViewModel.Model.PreferenceSettings.WindowW > w ||
                dynamoViewModel.Model.PreferenceSettings.WindowH > h)
            {
                return false;
            }

            return true;
        }

        private void DynamoView_LocationChanged(object sender, EventArgs e)
        {
            dynamoViewModel.Model.PreferenceSettings.WindowX = Left;
            dynamoViewModel.Model.PreferenceSettings.WindowY = Top;

            //When the Dynamo window is moved to another place we need to update the Steps location
            if(dynamoViewModel.MainGuideManager != null)
                dynamoViewModel.MainGuideManager.UpdateGuideStepsLocation();
        }

        private void DynamoView_SizeChanged(object sender, SizeChangedEventArgs e)
        {
            dynamoViewModel.Model.PreferenceSettings.WindowW = e.NewSize.Width;
            dynamoViewModel.Model.PreferenceSettings.WindowH = e.NewSize.Height;

            //When the Dynamo window size is changed then we need to update the Steps location
            if (dynamoViewModel.MainGuideManager != null)
                dynamoViewModel.MainGuideManager.UpdateGuideStepsLocation();
        }

        private void InitializeLogin()
        {
            if (dynamoViewModel.ShowLogin && dynamoViewModel.Model.AuthenticationManager.HasAuthProvider)
            {
                var login = new Login(dynamoViewModel.PackageManagerClientViewModel);
                loginGrid.Children.Add(login);
            }
        }

        private void InitializeShortcutBar()
        {
            shortcutBar = new ShortcutToolbar(this.dynamoViewModel.Model.UpdateManager) { Name = "ShortcutToolbar" };

            var newScriptButton = new ShortcutBarItem
            {
                ShortcutToolTip = Wpf.Properties.Resources.DynamoViewToolbarNewButtonTooltip,
                ShortcutCommand = dynamoViewModel.NewHomeWorkspaceCommand,
                ShortcutCommandParameter = null,
                ImgNormalSource = "/DynamoCoreWpf;component/UI/Images/new_normal.png",
                ImgDisabledSource = "/DynamoCoreWpf;component/UI/Images/new_disabled.png",
                ImgHoverSource = "/DynamoCoreWpf;component/UI/Images/new_normal.png"
            };

            var openScriptButton = new ShortcutBarItem
            {
                ShortcutToolTip = Wpf.Properties.Resources.DynamoViewToolbarOpenButtonTooltip,
                ShortcutCommand = dynamoViewModel.ShowOpenDialogAndOpenResultCommand,
                ShortcutCommandParameter = null,
                ImgNormalSource = "/DynamoCoreWpf;component/UI/Images/open_normal.png",
                ImgDisabledSource = "/DynamoCoreWpf;component/UI/Images/open_disabled.png",
                ImgHoverSource = "/DynamoCoreWpf;component/UI/Images/open_normal.png"
            };

            var saveButton = new ShortcutBarItem
            {
                ShortcutToolTip = Wpf.Properties.Resources.DynamoViewToolbarSaveButtonTooltip,
                ShortcutCommand = dynamoViewModel.ShowSaveDialogIfNeededAndSaveResultCommand,
                ShortcutCommandParameter = null,
                ImgNormalSource = "/DynamoCoreWpf;component/UI/Images/save_normal.png",
                ImgDisabledSource = "/DynamoCoreWpf;component/UI/Images/save_disabled.png",
                ImgHoverSource = "/DynamoCoreWpf;component/UI/Images/save_normal.png"
            };

<<<<<<< HEAD
            var screenShotButton = new ImageExportShortcutBarItem(dynamoViewModel)
            {
                ShortcutCommand = dynamoViewModel.ShowSaveImageDialogAndSaveResultCommand,
                ShortcutCommandParameter = Wpf.Properties.Resources.ScreenShotFrom3DShortcutParameter,
                ImgNormalSource = "/DynamoCoreWpf;component/UI/Images/screenshot_normal.png",
                ImgDisabledSource = "/DynamoCoreWpf;component/UI/Images/screenshot_disabled.png",
                ImgHoverSource = "/DynamoCoreWpf;component/UI/Images/screenshot_normal.png"
            };

=======
>>>>>>> 98ec3bea
            var undoButton = new ShortcutBarItem
            {
                ShortcutToolTip = Wpf.Properties.Resources.DynamoViewToolbarUndoButtonTooltip,
                ShortcutCommand = dynamoViewModel.UndoCommand,
                ShortcutCommandParameter = null,
                ImgNormalSource = "/DynamoCoreWpf;component/UI/Images/undo_normal.png",
                ImgDisabledSource = "/DynamoCoreWpf;component/UI/Images/undo_disabled.png",
                ImgHoverSource = "/DynamoCoreWpf;component/UI/Images/undo_normal.png"
            };

            var redoButton = new ShortcutBarItem
            {
                ShortcutToolTip = Wpf.Properties.Resources.DynamoViewToolbarRedoButtonTooltip,
                ShortcutCommand = dynamoViewModel.RedoCommand,
                ShortcutCommandParameter = null,
                ImgNormalSource = "/DynamoCoreWpf;component/UI/Images/redo_normal.png",
                ImgDisabledSource = "/DynamoCoreWpf;component/UI/Images/redo_disabled.png",
                ImgHoverSource = "/DynamoCoreWpf;component/UI/Images/redo_normal.png"
            };

            shortcutBar.ShortcutBarItems.Add(newScriptButton);
            shortcutBar.ShortcutBarItems.Add(openScriptButton);
            shortcutBar.ShortcutBarItems.Add(saveButton);
            shortcutBar.ShortcutBarItems.Add(undoButton);
            shortcutBar.ShortcutBarItems.Add(redoButton);

            shortcutBarGrid.Children.Add(shortcutBar);
        }

        /// <summary>
        /// This method inserts an instance of "StartPageViewModel" into the 
        /// "startPageItemsControl", results of which displays the Start Page on 
        /// "DynamoView" through the list item's data template. This method also
        /// ensures that there is at most one item in the "startPageItemsControl".
        /// Only when this method is invoked the cost of initializing the start 
        /// page is incurred, when user opts to not display start page at start 
        /// up, then this method will not be called (therefore incurring no cost).
        /// </summary>
        /// <param name="isFirstRun">
        /// Indicates if it is the first time new Dynamo version runs.
        /// It is used to decide whether the Gallery need to be shown on the StartPage.
        /// </param>
        private void InitializeStartPage(bool isFirstRun)
        {
            if (DynamoModel.IsTestMode) // No start screen in unit testing.
                return;

            if (startPage == null)
            {
                if (startPageItemsControl.Items.Count > 0)
                {
                    var message = "'startPageItemsControl' must be empty";
                    throw new InvalidOperationException(message);
                }

                startPage = new StartPageViewModel(dynamoViewModel, isFirstRun);
                startPageItemsControl.Items.Add(startPage);
            }
        }

        private void vm_RequestLayoutUpdate(object sender, EventArgs e)
        {
            Dispatcher.Invoke(new Action(UpdateLayout), DispatcherPriority.Render, null);
        }

        private void DynamoViewModelRequestViewOperation(ViewOperationEventArgs e)
        {
            if (dynamoViewModel.BackgroundPreviewViewModel.CanNavigateBackground == false)
                return;

            switch (e.ViewOperation)
            {
                case ViewOperationEventArgs.Operation.FitView:
                    if (dynamoViewModel.BackgroundPreviewViewModel != null)
                    {
                        dynamoViewModel.BackgroundPreviewViewModel.ZoomToFitCommand.Execute(null);
                        return;
                    }
                    BackgroundPreview.View.ZoomExtents();
                    break;

                case ViewOperationEventArgs.Operation.ZoomIn:
                    BackgroundPreview.View.AddZoomForce(-0.5);
                    break;

                case ViewOperationEventArgs.Operation.ZoomOut:
                    BackgroundPreview.View.AddZoomForce(0.5);
                    break;
            }
        }

        private void DynamoLoadedViewExtensionHandler(ViewLoadedParams loadedParams, IEnumerable<IViewExtension> extensions)
        {
            foreach (var ext in extensions)
            {
                try
                {
                    ext.Loaded(loadedParams);
                }
                catch (Exception exc)
                {
                    Log(ext.Name + ": " + exc.Message);
                }
            }
        }

        private void DynamoView_Loaded(object sender, EventArgs e)
        {
            // Do an initial load of the cursor collection
            CursorLibrary.GetCursor(CursorSet.ArcSelect);

            //Backing up IsFirstRun to determine whether to show Gallery
            var isFirstRun = dynamoViewModel.Model.PreferenceSettings.IsFirstRun;

            // If first run, Collect Info Prompt will appear
            UsageReportingManager.Instance.CheckIsFirstRun(this, dynamoViewModel.BrandingResourceProvider);
            

            WorkspaceTabs.SelectedIndex = 0;
            dynamoViewModel = (DataContext as DynamoViewModel);
            dynamoViewModel.Model.RequestLayoutUpdate += vm_RequestLayoutUpdate;
            dynamoViewModel.RequestViewOperation += DynamoViewModelRequestViewOperation;
            dynamoViewModel.PostUiActivationCommand.Execute(null);

            // Initialize Guide Manager as a member on Dynamo ViewModel so other than guided tour,
            // other part of application can also leverage it.
            dynamoViewModel.MainGuideManager = new GuidesManager(_this, dynamoViewModel);

            _timer.Stop();
            dynamoViewModel.Model.Logger.Log(String.Format(Wpf.Properties.Resources.MessageLoadingTime,
                                                                     _timer.Elapsed, dynamoViewModel.BrandingResourceProvider.ProductName));
            InitializeLogin();
            InitializeShortcutBar();
            InitializeStartPage(isFirstRun);

#if !__NO_SAMPLES_MENU
            LoadSamplesMenu();
#endif

            #region Package manager

            dynamoViewModel.RequestPackagePublishDialog += DynamoViewModelRequestRequestPackageManagerPublish;
            dynamoViewModel.RequestPackageManagerSearchDialog += DynamoViewModelRequestShowPackageManagerSearch;

            #endregion

            #region Node view injection

            // scan for node view overrides



            #endregion

            //FUNCTION NAME PROMPT
            dynamoViewModel.Model.RequestsFunctionNamePrompt += DynamoViewModelRequestsFunctionNamePrompt;

            //Preset Name Prompt
            dynamoViewModel.Model.RequestPresetsNamePrompt += DynamoViewModelRequestPresetNamePrompt;
            dynamoViewModel.RequestPresetsWarningPrompt += DynamoViewModelRequestPresetWarningPrompt;

            dynamoViewModel.RequestClose += DynamoViewModelRequestClose;
            dynamoViewModel.RequestSaveImage += DynamoViewModelRequestSaveImage;
            dynamoViewModel.RequestSave3DImage += DynamoViewModelRequestSave3DImage;
            dynamoViewModel.SidebarClosed += DynamoViewModelSidebarClosed;

            dynamoViewModel.Model.RequestsCrashPrompt += Controller_RequestsCrashPrompt;
            dynamoViewModel.Model.RequestTaskDialog += Controller_RequestTaskDialog;

            DynamoSelection.Instance.Selection.CollectionChanged += Selection_CollectionChanged;

            dynamoViewModel.RequestUserSaveWorkflow += DynamoViewModelRequestUserSaveWorkflow;

            dynamoViewModel.Model.ClipBoard.CollectionChanged += ClipBoard_CollectionChanged;

            //ABOUT WINDOW
            dynamoViewModel.RequestAboutWindow += DynamoViewModelRequestAboutWindow;

            //SHOW or HIDE GALLERY
            dynamoViewModel.RequestShowHideGallery += DynamoViewModelRequestShowHideGallery;

            LoadNodeViewCustomizations();
            SubscribeNodeViewCustomizationEvents();

            // Kick start the automation run, if possible.
            dynamoViewModel.BeginCommandPlayback(this);

            sharedViewExtensionLoadedParams = new ViewLoadedParams(this, dynamoViewModel);
            this.DynamoLoadedViewExtensionHandler(sharedViewExtensionLoadedParams, viewExtensionManager.ViewExtensions);

            BackgroundPreview = new Watch3DView { Name = BackgroundPreviewName };
            background_grid.Children.Add(BackgroundPreview);
            BackgroundPreview.DataContext = dynamoViewModel.BackgroundPreviewViewModel;
            BackgroundPreview.Margin = new System.Windows.Thickness(0, 20, 0, 0);
            var vizBinding = new Binding
            {
                Source = dynamoViewModel.BackgroundPreviewViewModel,
                Path = new PropertyPath("Active"),
                Mode = BindingMode.TwoWay,
                Converter = new BooleanToVisibilityConverter()
            };
            BackgroundPreview.SetBinding(VisibilityProperty, vizBinding);
            TrackStartupAnalytics();

            // In native host scenario (e.g. Revit), the "Application.Current" will be "null". Therefore, the InCanvasSearchControl.OnRequestShowInCanvasSearch
            // will not work. Instead, we have to check if the Owner Window (DynamoView) is deactivated or not.  
            if (Application.Current == null)
            {
                this.Deactivated += (s, args) => { HidePopupWhenWindowDeactivated(); };
            }
            loaded = true;
        }

        /// <summary>
        /// Close Popup when the Dynamo window is not in the foreground.
        /// </summary>

        private void HidePopupWhenWindowDeactivated()
        {
            var workspace = this.ChildOfType<WorkspaceView>();
            if (workspace != null)
                workspace.HidePopUp();
        }

        private void TrackStartupAnalytics()
        {
            if (!Analytics.ReportingAnalytics) return;

            string packages = string.Empty;
            var pkgExtension = dynamoViewModel.Model.GetPackageManagerExtension();
            if (pkgExtension != null)
            {
                packages = pkgExtension.PackageLoader.LocalPackages
                    .Select(p => string.Format("{0} {1}", p.Name, p.VersionName))
                    .Aggregate(String.Empty, (x, y) => string.Format("{0}, {1}", x, y));
            }
            Analytics.TrackTimedEvent(Categories.Performance, "ViewStartup", dynamoViewModel.Model.stopwatch.Elapsed, packages);
        }

        /// <summary>
        /// Call this method to optionally bring up terms of use dialog. User 
        /// needs to accept terms of use before any packages can be downloaded 
        /// from package manager.
        /// </summary>
        /// <returns>Returns true if the terms of use for downloading a package 
        /// is accepted by the user, or false otherwise. If this method returns 
        /// false, then download of package should be terminated.</returns>
        /// 
        private bool DisplayTermsOfUseForAcceptance()
        {
            var prefSettings = dynamoViewModel.Model.PreferenceSettings;
            if (prefSettings.PackageDownloadTouAccepted)
                return true; // User accepts the terms of use.

            var acceptedTermsOfUse = TermsOfUseHelper.ShowTermsOfUseDialog(false, null);
            prefSettings.PackageDownloadTouAccepted = acceptedTermsOfUse;

            // User may or may not accept the terms.
            return prefSettings.PackageDownloadTouAccepted;
        }

        private void DynamoView_Unloaded(object sender, RoutedEventArgs e)
        {
            UnsubscribeNodeViewCustomizationEvents();
        }

        private void DynamoViewModelRequestAboutWindow(DynamoViewModel model)
        {
            var aboutWindow = model.BrandingResourceProvider.CreateAboutBox(model);
            aboutWindow.Owner = this;
            aboutWindow.WindowStartupLocation = WindowStartupLocation.CenterOwner;
            aboutWindow.ShowDialog();
        }

        private void OnGalleryBackgroundMouseClick(object sender, MouseButtonEventArgs e)
        {
            dynamoViewModel.CloseGalleryCommand.Execute(null);
            e.Handled = true;
        }

        private void DynamoViewModelRequestShowHideGallery(bool showGallery)
        {
            if (showGallery)
            {
                if (galleryView == null) //On-demand instantiation
                {
                    galleryView = new GalleryView(new GalleryViewModel(dynamoViewModel));
                    Grid.SetColumnSpan(galleryBackground, mainGrid.ColumnDefinitions.Count);
                    Grid.SetRowSpan(galleryBackground, mainGrid.RowDefinitions.Count);
                }

                if (galleryView.ViewModel.HasContents)
                {
                    galleryBackground.Children.Clear();
                    galleryBackground.Children.Add(galleryView);
                    galleryBackground.Visibility = Visibility.Visible;
                    galleryView.Focus(); //get keyboard focus
                }
            }
            //hide gallery
            else
            {
                if (galleryBackground != null)
                {
                    if (galleryView != null && galleryBackground.Children.Contains(galleryView))
                        galleryBackground.Children.Remove(galleryView);

                    galleryBackground.Visibility = Visibility.Hidden;
                }
            }
        }

        private PublishPackageView _pubPkgView;

        private void DynamoViewModelRequestRequestPackageManagerPublish(PublishPackageViewModel model)
        {
            var cmd = Analytics.TrackCommandEvent("PublishPackage");
            if (_pubPkgView == null)
            {
                _pubPkgView = new PublishPackageView(model)
                {
                    Owner = this,
                    WindowStartupLocation = WindowStartupLocation.CenterOwner
                };
                _pubPkgView.Closed += (sender, args) => { _pubPkgView = null; cmd.Dispose(); };
                _pubPkgView.Show();

                if (_pubPkgView.IsLoaded && IsLoaded) _pubPkgView.Owner = this;
            }

            _pubPkgView.Focus();
        }

        private PackageManagerSearchView _searchPkgsView;
        private PackageManagerSearchViewModel _pkgSearchVM;
        
        private void DynamoViewModelRequestShowPackageManagerSearch(object s, EventArgs e)
        {
            if (!DisplayTermsOfUseForAcceptance())
                return; // Terms of use not accepted.

            var cmd = Analytics.TrackCommandEvent("SearchPackage");
            if (_pkgSearchVM == null)
            {
                _pkgSearchVM = new PackageManagerSearchViewModel(dynamoViewModel.PackageManagerClientViewModel);
            }

            if (_searchPkgsView == null)
            {
                _searchPkgsView = new PackageManagerSearchView(_pkgSearchVM)
                {
                    Owner = this,
                    WindowStartupLocation = WindowStartupLocation.CenterOwner
                };

                _searchPkgsView.Closed += (sender, args) => { _searchPkgsView = null; cmd.Dispose(); };
                _searchPkgsView.Show();

                if (_searchPkgsView.IsLoaded && IsLoaded) _searchPkgsView.Owner = this;
            }

            _searchPkgsView.Focus();
            _pkgSearchVM.RefreshAndSearchAsync();
        }

        private void ClipBoard_CollectionChanged(object sender, System.Collections.Specialized.NotifyCollectionChangedEventArgs e)
        {
            dynamoViewModel.CopyCommand.RaiseCanExecuteChanged();
            dynamoViewModel.PasteCommand.RaiseCanExecuteChanged();
        }

        private void DynamoViewModelRequestUserSaveWorkflow(object sender, WorkspaceSaveEventArgs e)
        {
            var dialogText = "";
            // If the file is read only, display a different message.
            if (e.Workspace.IsReadOnly)
            {
                dialogText = String.Format(Dynamo.Wpf.Properties.Resources.MessageConfirmToSaveReadOnlyCustomNode, e.Workspace.FileName);
            }
            else
            {
                if (e.Workspace is CustomNodeWorkspaceModel)
                {
                    dialogText = String.Format(Dynamo.Wpf.Properties.Resources.MessageConfirmToSaveCustomNode, e.Workspace.Name);
                }
                else // home workspace
                {
                    if (string.IsNullOrEmpty(e.Workspace.FileName))
                    {
                        dialogText = Dynamo.Wpf.Properties.Resources.MessageConfirmToSaveHomeWorkSpace;
                    }
                    else
                    {
                        dialogText = String.Format(Dynamo.Wpf.Properties.Resources.MessageConfirmToSaveNamedHomeWorkSpace, Path.GetFileName(e.Workspace.FileName));
                    }
                }
            }

            var buttons = e.AllowCancel ? MessageBoxButton.YesNoCancel : MessageBoxButton.YesNo;
            var result = System.Windows.MessageBox.Show(this, dialogText,
                Dynamo.Wpf.Properties.Resources.SaveConfirmationMessageBoxTitle,
                buttons, MessageBoxImage.Question);

            if (result == MessageBoxResult.Yes)
            {
                // If the file is read-only, redirect yes to save-as.
                if (e.Workspace.IsReadOnly)
                    dynamoViewModel.ShowSaveDialogAndSaveResult(e.Workspace);
                else
                    e.Success = dynamoViewModel.ShowSaveDialogIfNeededAndSave(e.Workspace);
            }
            else if (result == MessageBoxResult.Cancel)
            {
                //return false;
                e.Success = false;
            }
            else
            {
                e.Success = true;
            }
        }

        private void Selection_CollectionChanged(object sender, NotifyCollectionChangedEventArgs e)
        {
            dynamoViewModel.CopyCommand.RaiseCanExecuteChanged();
            dynamoViewModel.PasteCommand.RaiseCanExecuteChanged();
            dynamoViewModel.NodeFromSelectionCommand.RaiseCanExecuteChanged();
        }

        private void Controller_RequestsCrashPrompt(object sender, CrashPromptArgs args)
        {
            var prompt = new CrashPrompt(args, dynamoViewModel);
            prompt.ShowDialog();
        }

        private void Controller_RequestTaskDialog(object sender, TaskDialogEventArgs e)
        {
            var taskDialog = new UI.Prompts.GenericTaskDialog(e);
            taskDialog.ShowDialog();
        }

        private void DynamoViewModelRequestSaveImage(object sender, ImageSaveEventArgs e)
        {
            var workspace = this.ChildOfType<WorkspaceView>();
            workspace.SaveWorkspaceAsImage(e.Path);
        }

        private void DynamoViewModelRequestSave3DImage(object sender, ImageSaveEventArgs e)
        {
            var bitmapSource =BackgroundPreview.View.RenderBitmap();
            //this image only really needs 24bits per pixel but to match previous implementation we'll use 32bit images.
            var rtBitmap = new RenderTargetBitmap(bitmapSource.PixelWidth, bitmapSource.PixelHeight, 96, 96,
     PixelFormats.Pbgra32);
            rtBitmap.Render(BackgroundPreview.View);
            var encoder = new PngBitmapEncoder();
            encoder.Frames.Add(BitmapFrame.Create(rtBitmap));

            if (File.Exists(e.Path))
            {
                File.Delete(e.Path);
            }

            using (var stream = File.Create(e.Path))
            {
                encoder.Save(stream);
            }
        }

        private void DynamoViewModelRequestClose(object sender, EventArgs e)
        {
            Close();
        }

        private void DynamoViewModelSidebarClosed(object sender, EventArgs e)
        {
            LibraryClicked(sender, e);
        }

        /// <summary>
        /// Handles the request for the presentation of the function name prompt
        /// </summary>
        /// <param name="sender"></param>
        /// <param name="e"></param>
        private void DynamoViewModelRequestsFunctionNamePrompt(object sender, FunctionNamePromptEventArgs e)
        {
            ShowNewFunctionDialog(e);
        }

        /// <summary>
        /// Presents the function name dialogue. Returns true if the user enters
        /// a function name and category.
        /// </summary>
        /// <param name="name"></param>
        /// <param name="category"></param>
        /// <returns></returns>
        internal void ShowNewFunctionDialog(FunctionNamePromptEventArgs e)
        {
            var elements = dynamoViewModel.Model.SearchModel.SearchEntries;

            // Unique package and custom node categories
            var allCategories = getUniqueAddOnCategories(elements);

            var dialog = new FunctionNamePrompt(allCategories)
            {
                categoryBox = { Text = e.Category },
                DescriptionInput = { Text = e.Description },
                nameView = { Text = e.Name },
                nameBox = { Text = e.Name },
                // center the prompt
                Owner = this,
                WindowStartupLocation = WindowStartupLocation.CenterOwner
            };

            if (e.CanEditName)
            {
                dialog.nameBox.Visibility = Visibility.Visible;
                dialog.nameView.Visibility = Visibility.Collapsed;
            }
            else
            {
                dialog.nameView.Visibility = Visibility.Visible;
                dialog.nameBox.Visibility = Visibility.Collapsed;
            }

            if (dialog.ShowDialog() != true)
            {
                e.Success = false;
                return;
            }

            e.Name = dialog.Text;
            e.Category = dialog.Category;
            e.Description = dialog.Description;

            e.Success = true;
        }

        /// <summary>
        /// Helper function returns enum containing all unique package and custom node categories including all nested levels
        /// </summary>
        /// <param name="elements"></param>
        /// <returns></returns>
        public static IEnumerable<string> getUniqueAddOnCategories(IEnumerable<NodeSearchElement> elements)
        {
            List<string> addOns = new List<string>();
            foreach (var element in elements)
            {
                // Only include packages and custom nodes
                if (element.ElementType.HasFlag(ElementTypes.Packaged) || element.ElementType.HasFlag(ElementTypes.CustomNode))
                {
                    // Ordered list of all categories for the search element including all nested categories
                    var allAddOns = element.Categories.ToList();

                    string category = "";

                    // Construct all categories levels for the element starting at the top level
                    for (int i = 0; i < allAddOns.Count; i++)
                    {
                        // Append nested categories for the given element
                        if (i != 0)
                        {
                            category += "." + allAddOns[i];
                            addOns.Add(category);
                        }
                        // The first list item is the package/custom nodes top level category
                        else
                        {
                            category += allAddOns[i];
                            addOns.Add(allAddOns[i]);
                        }
                    }
                }
            }

            return addOns.Distinct();
        }

        /// <summary>
        /// Handles the request for the presentation of the preset name prompt
        /// </summary>
        /// <param name="e">a parameter object contains default Name and Description,
        /// and Success bool returned from the dialog</param>
        private void DynamoViewModelRequestPresetNamePrompt(PresetsNamePromptEventArgs e)
        {
            ShowNewPresetDialog(e);
        }

        private void DynamoViewModelRequestPresetWarningPrompt()
        {
            ShowPresetWarning();
        }

        /// <summary>
        /// Presents the preset name dialogue. sets eventargs.Success to true if the user enters
        /// a preset name/timestamp and description.
        /// </summary>
        internal void ShowNewPresetDialog(PresetsNamePromptEventArgs e)
        {
            string error = "";

            do
            {
                var dialog = new PresetPrompt()
                {
                    DescriptionInput = { Text = e.Description },
                    nameView = { Text = "" },
                    nameBox = { Text = e.Name },
                    // center the prompt
                    Owner = this,
                    WindowStartupLocation = WindowStartupLocation.CenterOwner
                };


                if (dialog.ShowDialog() != true)
                {
                    e.Success = false;
                    return;
                }

                if (String.IsNullOrEmpty(dialog.Text))
                {
                    //if the name is empty, then default to the current time
                    e.Name = System.DateTime.Now.ToString();
                    break;
                }
                else
                {
                    error = "";
                }

                e.Name = dialog.Text;
                e.Description = dialog.Description;

            } while (!error.Equals(""));

            e.Success = true;
        }

        private void ShowPresetWarning()
        {
            var newDialog = new PresetOverwritePrompt()
            {
                Owner = this,
                WindowStartupLocation = WindowStartupLocation.CenterOwner,
                Text = Wpf.Properties.Resources.PresetWarningMessage,
                IsCancelButtonVisible = Visibility.Collapsed
            };

            newDialog.ShowDialog();
        }

        private bool PerformShutdownSequenceOnViewModel()
        {
            // Test cases that make use of views (e.g. recorded tests) have 
            // their own tear down logic as part of the test set-up (mainly 
            // because DynamoModel should stay long enough for verification
            // code to verify data much later than the window closing).
            // 
            if (DynamoModel.IsTestMode)
                return false;

            var sp = new DynamoViewModel.ShutdownParams(
                shutdownHost: false,
                allowCancellation: true,
                closeDynamoView: false);

            if (dynamoViewModel.PerformShutdownSequence(sp))
            {
                //Shutdown wasn't cancelled
                SizeChanged -= DynamoView_SizeChanged;
                LocationChanged -= DynamoView_LocationChanged;
                return true;
            }
            else
            {
                //Shutdown was cancelled
                return false;
            }
        }

        private void WindowClosing(object sender, CancelEventArgs e)
        {
            SaveExtensionWindowsState();

            if (!PerformShutdownSequenceOnViewModel() && !DynamoModel.IsTestMode)
            {
                e.Cancel = true;
            }
            else
            {
                isPSSCalledOnViewModelNoCancel = true;
            }
        }

        /// <summary>
        /// Saves the state of currently displayed extension windows. This is needed because the closing event is
        /// not called on child windows: https://docs.microsoft.com/en-us/dotnet/api/system.windows.window.closing
        /// </summary>
        private void SaveExtensionWindowsState()
        {
            foreach (var window in ExtensionWindows.Values)
            {
                SaveExtensionWindowSettings(window);
            }
        }

        private void WindowClosed(object sender, EventArgs e)
        {
            //There will be chances that WindowsClosed is called but WindowClosing is not called.
            //This is to ensure PerformShutdownSequence is always called on the view model.
            if (!isPSSCalledOnViewModelNoCancel)
            {
                PerformShutdownSequenceOnViewModel();
            }

            dynamoViewModel.Model.RequestLayoutUpdate -= vm_RequestLayoutUpdate;
            dynamoViewModel.RequestViewOperation -= DynamoViewModelRequestViewOperation;

            //PACKAGE MANAGER
            dynamoViewModel.RequestPackagePublishDialog -= DynamoViewModelRequestRequestPackageManagerPublish;
            dynamoViewModel.RequestPackageManagerSearchDialog -= DynamoViewModelRequestShowPackageManagerSearch;

            //FUNCTION NAME PROMPT
            dynamoViewModel.Model.RequestsFunctionNamePrompt -= DynamoViewModelRequestsFunctionNamePrompt;

            //Preset Name Prompt
            dynamoViewModel.Model.RequestPresetsNamePrompt -= DynamoViewModelRequestPresetNamePrompt;
            dynamoViewModel.RequestPresetsWarningPrompt -= DynamoViewModelRequestPresetWarningPrompt;

            dynamoViewModel.RequestClose -= DynamoViewModelRequestClose;
            dynamoViewModel.RequestSaveImage -= DynamoViewModelRequestSaveImage;
            dynamoViewModel.RequestSave3DImage -= DynamoViewModelRequestSave3DImage;

            dynamoViewModel.SidebarClosed -= DynamoViewModelSidebarClosed;

            DynamoSelection.Instance.Selection.CollectionChanged -= Selection_CollectionChanged;

            dynamoViewModel.RequestUserSaveWorkflow -= DynamoViewModelRequestUserSaveWorkflow;

            if (dynamoViewModel.Model != null)
            {
                dynamoViewModel.Model.RequestsCrashPrompt -= Controller_RequestsCrashPrompt;
                dynamoViewModel.Model.RequestTaskDialog -= Controller_RequestTaskDialog;
                dynamoViewModel.Model.ClipBoard.CollectionChanged -= ClipBoard_CollectionChanged;
            }

            //ABOUT WINDOW
            dynamoViewModel.RequestAboutWindow -= DynamoViewModelRequestAboutWindow;

            //SHOW or HIDE GALLERY
            dynamoViewModel.RequestShowHideGallery -= DynamoViewModelRequestShowHideGallery;

            //first all view extensions have their shutdown methods called
            //when this view is finally disposed, dispose will be called on them.
            foreach (var ext in viewExtensionManager.ViewExtensions)
            {
                try
                {
                    ext.Shutdown();
                }
                catch (Exception exc)
                {
                    Log($"{ext.Name} :  {exc.Message} during shutdown" );
                }
            }
          

            viewExtensionManager.MessageLogged -= Log;
            BackgroundPreview = null;
            background_grid.Children.Clear();

            //COMMANDS
            this.dynamoViewModel.RequestPaste -= OnRequestPaste;
            this.dynamoViewModel.RequestReturnFocusToView -= OnRequestReturnFocusToView;
            this.dynamoViewModel.Model.WorkspaceSaving -= OnWorkspaceSaving;
            this.dynamoViewModel.Model.WorkspaceOpened -= OnWorkspaceOpened;

            this.Dispose();
            sharedViewExtensionLoadedParams?.Dispose();
        }

        // the key press event is being intercepted before it can get to
        // the active workspace. This code simply grabs the key presses and
        // passes it to thecurrent workspace
        private void DynamoView_KeyDown(object sender, KeyEventArgs e)
        {
            if (e.Key != Key.Escape || !IsMouseOver) return;

            var vm = dynamoViewModel.BackgroundPreviewViewModel;


            // ESC key to navigate has long lag on some machines.
            // This issue was caused by using KeyEventArgs.IsRepeated API
            // In order to fix this we need to use our own extension method DelayInvoke to determine
            // whether ESC key is being held down or not
            if (!IsEscKeyPressed && !vm.NavigationKeyIsDown)
            {
                IsEscKeyPressed = true;
                dynamoViewModel.UIDispatcher.DelayInvoke(navigationInterval, () =>
                {
                    if (IsEscKeyPressed)
                    {
                        vm.NavigationKeyIsDown = true;
                    }
                });
            }

            else
            {
                vm.CancelNavigationState();
            }

            e.Handled = true;
        }

        private void DynamoView_KeyUp(object sender, KeyEventArgs e)
        {
            if (e.Key != Key.Escape) return;

            IsEscKeyPressed = false;
            if (dynamoViewModel.BackgroundPreviewViewModel.CanNavigateBackground)
            {
                dynamoViewModel.BackgroundPreviewViewModel.NavigationKeyIsDown = false;
                dynamoViewModel.EscapeCommand.Execute(null);
                e.Handled = true;
            }
        }

        private void WorkspaceTabs_SelectionChanged(object sender, SelectionChangedEventArgs e)
        {
            if (dynamoViewModel != null)
            {
                int workspace_index = dynamoViewModel.CurrentWorkspaceIndex;

                //this condition is added for shutdown when we are clearing
                //the workspace collection
                if (workspace_index == -1) return;

                var workspace_vm = dynamoViewModel.Workspaces[workspace_index];
                workspace_vm.Model.OnCurrentOffsetChanged(this, new PointEventArgs(new Point2D(workspace_vm.X, workspace_vm.Y)));
                workspace_vm.OnZoomChanged(this, new ZoomEventArgs(workspace_vm.Zoom));

                ToggleWorkspaceTabVisibility(WorkspaceTabs.SelectedIndex);
            }
        }

        private void TextBoxBase_OnTextChanged(object sender, TextChangedEventArgs e)
        {
            LogScroller.ScrollToBottom();
        }

        private void LoadPresetsMenus(object sender, RoutedEventArgs e)
        {
            //grab serialized presets from current workspace
            var PresetSet = dynamoViewModel.Model.CurrentWorkspace.Presets;
            // now grab all the states off the set and create a menu item for each one

            var statesMenu = (sender as MenuItem);
            var senderItems = statesMenu.Items.OfType<MenuItem>().Select(x => x.Tag).ToList();
            //only update the states menus if the states have been updated or the user
            // has switched workspace contexts, can check if stateItems List is different
            //from the presets on the current workspace
            if (!PresetSet.SequenceEqual(senderItems))
            {
                //dispose all state items in the menu
                statesMenu.Items.Clear();

                foreach (var state in PresetSet)
                {
                    //create a new menu item for each state in the options set
                    //when any of this buttons are clicked we'll call the SetWorkSpaceToStateCommand(state)
                    var stateItem = new MenuItem
                    {
                        Header = state.Name,
                        Tag = state
                    };
                    //the sender was the delete menu
                    stateItem.Click += DeleteState_Click;
                    stateItem.ToolTip = state.Description;
                    ((MenuItem)sender).Items.Add(stateItem);
                }
            }
        }

        private void DeleteState_Click(object sender, RoutedEventArgs e)
        {
            PresetModel state = (sender as MenuItem).Tag as PresetModel;
            var workspace = dynamoViewModel.CurrentSpace;
            workspace.HasUnsavedChanges = true;
            dynamoViewModel.Model.ExecuteCommand(new DynamoModel.DeleteModelCommand(state.GUID));
            //This is to remove the PATH (>) indicator from the preset submenu header
            //if there are no presets.
            dynamoViewModel.ShowNewPresetsDialogCommand.RaiseCanExecuteChanged();
        }

#if !__NO_SAMPLES_MENU
        /// <summary>
        ///     Setup the "Samples" sub-menu with contents of samples directory.
        /// </summary>
        private void LoadSamplesMenu()
        {
            var samplesDirectory = dynamoViewModel.Model.PathManager.SamplesDirectory;
            if (Directory.Exists(samplesDirectory))
            {
                var sampleFiles = new System.Collections.Generic.List<string>();
                string[] dirPaths = Directory.GetDirectories(samplesDirectory);
                string[] filePaths = Directory.GetFiles(samplesDirectory, "*.dyn");

                // handle top-level files
                if (filePaths.Any())
                {
                    foreach (string path in filePaths)
                    {
                        var item = new MenuItem
                        {
                            Header = Path.GetFileNameWithoutExtension(path),
                            Tag = path
                        };
                        item.Click += OpenSample_Click;
                        SamplesMenu.Items.Add(item);
                        sampleFiles.Add(path);
                    }
                }

                // handle top-level dirs, TODO - factor out to a seperate function, make recusive
                if (dirPaths.Any())
                {
                    foreach (string dirPath in dirPaths)
                    {
                        var dirItem = new MenuItem
                        {
                            Header = Path.GetFileName(dirPath),
                            Tag = Path.GetFileName(dirPath)
                        };

                        filePaths = Directory.GetFiles(dirPath, "*.dyn");
                        if (filePaths.Any())
                        {
                            foreach (string path in filePaths)
                            {
                                var item = new MenuItem
                                {
                                    Header = Path.GetFileNameWithoutExtension(path),
                                    Tag = path
                                };
                                item.Click += OpenSample_Click;
                                dirItem.Items.Add(item);
                                sampleFiles.Add(path);
                            }
                        }
                        SamplesMenu.Items.Add(dirItem);
                    }
                }

                if (dirPaths.Any())
                {
                    var showInFolder = new MenuItem
                    {
                        Header = Wpf.Properties.Resources.DynamoViewHelpMenuShowInFolder,
                        Tag = dirPaths[0]
                    };
                    showInFolder.Click += OnShowInFolder;
                    SamplesMenu.Items.Add(new Separator());
                    SamplesMenu.Items.Add(showInFolder);
                }

                if (sampleFiles.Any() && startPage != null)
                {
                    var firstFilePath = Path.GetDirectoryName(sampleFiles.ToArray()[0]);
                    var rootPath = Path.GetDirectoryName(firstFilePath);
                    var root = new DirectoryInfo(rootPath);
                    var rootProperty = new SampleFileEntry("Samples", "Path");
                    startPage.WalkDirectoryTree(root, rootProperty);
                    startPage.SampleFiles.Add(rootProperty);
                }
            }
        }

        private static void OnShowInFolder(object sender, RoutedEventArgs e)
        {
            var folderPath = (string)((MenuItem)sender).Tag;
            Process.Start("explorer.exe", "/select," + folderPath);
        }
#endif

        private void OnDebugModesClick(object sender, RoutedEventArgs e)
        {
            var debugModesWindow = new DebugModesWindow();
            debugModesWindow.Owner = this;
            debugModesWindow.WindowStartupLocation = WindowStartupLocation.CenterOwner;
            debugModesWindow.ShowDialog();
        }

        private void OnPreferencesWindowClick(object sender, RoutedEventArgs e)
        {
            var preferencesWindow = new PreferencesView(this);
            preferencesWindow.WindowStartupLocation = WindowStartupLocation.CenterOwner;
            preferencesWindow.ShowDialog();
        }

        /// <summary>
        /// Setup the "Samples" sub-menu with contents of samples directory.
        /// </summary>
        private void OpenSample_Click(object sender, RoutedEventArgs e)
        {
            var path = (string)((MenuItem)sender).Tag;

            var workspace = dynamoViewModel.HomeSpace;
            if (workspace.HasUnsavedChanges)
            {
                if (!dynamoViewModel.AskUserToSaveWorkspaceOrCancel(workspace))
                    return; // User has not saved his/her work.
            }

            dynamoViewModel.Model.CurrentWorkspace = dynamoViewModel.HomeSpace;
            dynamoViewModel.OpenCommand.Execute(path);
        }

        private void TabControlMenuItem_Click(object sender, RoutedEventArgs e)
        {
            BindingExpression be = ((MenuItem)sender).GetBindingExpression(HeaderedItemsControl.HeaderProperty);
            WorkspaceViewModel wsvm = (WorkspaceViewModel)be.DataItem;
            WorkspaceTabs.SelectedIndex = dynamoViewModel.Workspaces.IndexOf(wsvm);
            ToggleWorkspaceTabVisibility(WorkspaceTabs.SelectedIndex);
        }

        public CustomPopupPlacement[] PlacePopup(Size popupSize, Size targetSize, Point offset)
        {
            Point popupLocation = new Point(targetSize.Width - popupSize.Width, targetSize.Height);

            CustomPopupPlacement placement1 =
                new CustomPopupPlacement(popupLocation, PopupPrimaryAxis.Vertical);

            CustomPopupPlacement placement2 =
                new CustomPopupPlacement(popupLocation, PopupPrimaryAxis.Horizontal);

            CustomPopupPlacement[] ttplaces =
                new CustomPopupPlacement[] { placement1, placement2 };
            return ttplaces;
        }

        private void ToggleWorkspaceTabVisibility(int tabSelected)
        {
            SlideWindowToIncludeTab(tabSelected);

            for (int tabIndex = 1; tabIndex < WorkspaceTabs.Items.Count; tabIndex++)
            {
                TabItem tabItem = (TabItem)WorkspaceTabs.ItemContainerGenerator.ContainerFromIndex(tabIndex);
                if (tabIndex < tabSlidingWindowStart || tabIndex > tabSlidingWindowEnd)
                    tabItem.Visibility = Visibility.Collapsed;
                else
                    tabItem.Visibility = Visibility.Visible;
            }
        }

        private int GetSlidingWindowSize()
        {
            int tabCount = WorkspaceTabs.Items.Count;

            // Note: returning -1 for Home tab being always visible.
            // Home tab is not taken account into sliding window
            if (tabCount > Configurations.MinTabsBeforeClipping)
            {
                // Usable tab control width need to exclude tabcontrol menu
                int usableTabControlWidth = (int)WorkspaceTabs.ActualWidth - Configurations.TabControlMenuWidth;

                int fullWidthTabsVisible = usableTabControlWidth / Configurations.TabDefaultWidth;

                if (fullWidthTabsVisible < Configurations.MinTabsBeforeClipping)
                    return Configurations.MinTabsBeforeClipping - 1;
                else
                {
                    if (tabCount < fullWidthTabsVisible)
                        return tabCount - 1;

                    return fullWidthTabsVisible - 1;
                }
            }
            else
                return tabCount - 1;
        }

        private void SlideWindowToIncludeTab(int tabSelected)
        {
            int newSlidingWindowSize = GetSlidingWindowSize();

            if (newSlidingWindowSize == 0)
            {
                tabSlidingWindowStart = tabSlidingWindowEnd = 0;
                return;
            }

            if (tabSelected != 0)
            {
                // Selection is not home tab
                if (tabSelected < tabSlidingWindowStart)
                {
                    // Slide window towards the front
                    tabSlidingWindowStart = tabSelected;
                    tabSlidingWindowEnd = tabSlidingWindowStart + (newSlidingWindowSize - 1);
                }
                else if (tabSelected > tabSlidingWindowEnd)
                {
                    // Slide window towards the end
                    tabSlidingWindowEnd = tabSelected;
                    tabSlidingWindowStart = tabSlidingWindowEnd - (newSlidingWindowSize - 1);
                }
                else
                {
                    int currentSlidingWindowSize = tabSlidingWindowEnd - tabSlidingWindowStart + 1;
                    int windowDiff = Math.Abs(currentSlidingWindowSize - newSlidingWindowSize);

                    // Handles sliding window size change caused by window resizing
                    if (currentSlidingWindowSize > newSlidingWindowSize)
                    {
                        // Trim window
                        while (windowDiff > 0)
                        {
                            if (tabSelected == tabSlidingWindowEnd)
                                tabSlidingWindowStart++; // Trim from front
                            else
                                tabSlidingWindowEnd--; // Trim from end

                            windowDiff--;
                        }
                    }
                    else if (currentSlidingWindowSize < newSlidingWindowSize)
                    {
                        // Expand window
                        int lastTab = WorkspaceTabs.Items.Count - 1;

                        while (windowDiff > 0)
                        {
                            if (tabSlidingWindowEnd == lastTab)
                                tabSlidingWindowStart--;
                            else
                                tabSlidingWindowEnd++;

                            windowDiff--;
                        }
                    }
                    else
                    {
                        // Handle tab closing

                    }
                }
            }
            else
            {
                // Selection is home tab
                int currentSlidingWindowSize = tabSlidingWindowEnd - tabSlidingWindowStart + 1;
                int windowDiff = Math.Abs(currentSlidingWindowSize - newSlidingWindowSize);

                int lastTab = WorkspaceTabs.Items.Count - 1;

                // Handles sliding window size change caused by window resizing and tab close
                if (currentSlidingWindowSize > newSlidingWindowSize)
                {
                    // Trim window
                    while (windowDiff > 0)
                    {
                        tabSlidingWindowEnd--; // Trim from end

                        windowDiff--;
                    }
                }
                else if (currentSlidingWindowSize < newSlidingWindowSize)
                {
                    // Expand window due to window resize
                    while (windowDiff > 0)
                    {
                        if (tabSlidingWindowEnd == lastTab)
                            tabSlidingWindowStart--;
                        else
                            tabSlidingWindowEnd++;

                        windowDiff--;
                    }
                }
                else
                {
                    // Handle tab closing with no change in window size
                    // Shift window
                    if (tabSlidingWindowEnd > lastTab)
                    {
                        tabSlidingWindowStart--;
                        tabSlidingWindowEnd--;
                    }
                    // Handle case that selected tab is still 0 and 
                    // a new tab is created. 
                    else if (tabSlidingWindowEnd < lastTab)
                    {
                        tabSlidingWindowEnd++;
                    }
                }
            }
        }

        private void LibraryHandle_MouseEnter(object sender, MouseEventArgs e)
        {
            Grid g = (Grid)sender;
            StackPanel sp = (StackPanel)(g.Children[0]);
            TextBlock tb = (TextBlock)(sp.Children[0]);
            Image collapseIcon = (Image)sp.Children[1];

            UpdateHandleHoveredStyle(tb, collapseIcon);
        }

        private void UpdateHandleHoveredStyle(TextBlock text, Image icon)
        {
            var bc = new BrushConverter();
            text.Foreground = (Brush)bc.ConvertFrom("#cccccc");

            if (LibraryCollapsed || ExtensionsCollapsed)
            {
                Uri imageUri;
                imageUri = new Uri(@"pack://application:,,,/DynamoCoreWpf;component/UI/Images/expand_hover.png");
                BitmapImage hover = new BitmapImage(imageUri);
                icon.Source = hover;
            }
        }

        private void ExtensionHandle_MouseEnter(object sender, MouseEventArgs e)
        {
            Grid g = (Grid)sender;
            StackPanel sp = (StackPanel)(g.Children[0]);
            TextBlock tb = (TextBlock)(sp.Children[1]);
            Image collapseIcon = (Image)sp.Children[0];

            UpdateHandleHoveredStyle(tb, collapseIcon);
        }

        private bool libraryCollapsed;
        private bool extensionsCollapsed;
        private GridLength? extensionsColumnWidth;

        // Default side bar width
        private const int defaultSideBarWidth = 200;
        // By default the extension bar over canvas size ratio is 2/5
        private const int DefaultExtensionBarWidthMultiplier = 2;

        /// <summary>
        /// Check if library is collapsed or expanded
        /// </summary>
        public bool LibraryCollapsed
        {
            get
            {
                // Threshold that determines if button should be displayed
                if (LeftExtensionsViewColumn.Width.Value < 20)
                { libraryCollapsed = true; }

                else
                { libraryCollapsed = false; }

                return libraryCollapsed;
            }
        }

        /// <summary>
        /// Check if extensions right side bar is collapsed or expanded
        /// </summary>
        public bool ExtensionsCollapsed
        {
            get
            {
                // Special case: when the extension bar was never resized its size will be 2.
                // While 2 is a valid size for the extension bar, 5 is not one for the canvas,
                // so that's a safer check to be made.
                if (CanvasColumn.Width.Value == 5)
                {
                    extensionsCollapsed = RightExtensionsViewColumn.Width.Value == 0;
                }
                else
                {
                    extensionsCollapsed = RightExtensionsViewColumn.Width.Value < 20;
                }

                return extensionsCollapsed;
            }
        }

        // Check if library is collapsed or expanded and apply appropriate button state
        private void UpdateLibraryCollapseIcon()
        {
            if (LibraryCollapsed)
            {
                collapsedLibrarySidebar.Visibility = Visibility.Visible;
            }
            else
            {
                collapsedLibrarySidebar.Visibility = Visibility.Collapsed;
            }

        }

        // Show the extensions right side bar when there is atleast one extension
        private void HideOrShowRightSideBar()
        {
            if (ExtensionTabItems.Count == 0)
            {
                if (RightExtensionsViewColumn.Width.Value != 0)
                {
                    extensionsColumnWidth = RightExtensionsViewColumn.Width;
                }
                RightExtensionsViewColumn.Width = new GridLength(0, GridUnitType.Star);
                collapsedExtensionSidebar.Visibility = Visibility.Collapsed;
            }
            else
            {
                // The introduction of extensionsColumnWidth is two-fold:
                // 1. It allows the resized width to be remembered which is nice to have.
                // 2. It allows to avoid a slider glitch which sets the panels size in pixel amount but using star,
                // changing the proportions so that the initial value is counted as pixels after the first resize.
                if (extensionsColumnWidth == null)
                {
                    RightExtensionsViewColumn.Width = new GridLength(DefaultExtensionBarWidthMultiplier, GridUnitType.Star);
                }
                else
                {
                    RightExtensionsViewColumn.Width = extensionsColumnWidth.Value;
                }
                collapsedExtensionSidebar.Visibility = Visibility.Visible;
            }
        }

        private void OnCollapsedLeftSidebarClick(object sender, EventArgs e)
        {
            if (LibraryCollapsed)
            {
                // Restore extension view to default width (200)
                LeftExtensionsViewColumn.Width = new GridLength(defaultSideBarWidth, GridUnitType.Star);
            }
            else
            {
                LeftExtensionsViewColumn.Width = new GridLength(0, GridUnitType.Star);
            }

            UpdateLibraryCollapseIcon();
        }

        private void OnCollapsedRightSidebarClick(object sender, EventArgs e)
        {
            ToggleExtensionBarCollapseStatus();
        }

        /// <summary>
        /// Made internal for testing purposes only.
        /// </summary>
        internal void ToggleExtensionBarCollapseStatus()
        {
            if (ExtensionsCollapsed)
            {
                if (extensionsColumnWidth == null)
                {
                    RightExtensionsViewColumn.Width = new GridLength(DefaultExtensionBarWidthMultiplier, GridUnitType.Star);
                }
                else
                {
                    RightExtensionsViewColumn.Width = extensionsColumnWidth.Value;
                }
            }
            else
            {
                if (RightExtensionsViewColumn.Width.Value != 0)
                {
                    extensionsColumnWidth = RightExtensionsViewColumn.Width;
                }
                RightExtensionsViewColumn.Width = new GridLength(0, GridUnitType.Star);
            }

            // TODO: Maynot need this depending on tab design
            UpdateLibraryCollapseIcon();
        }

        private void LibraryHandle_MouseLeave(object sender, MouseEventArgs e)
        {
            Grid g = (Grid)sender;
            StackPanel sp = (StackPanel)(g.Children[0]);
            TextBlock tb = (TextBlock)(sp.Children[0]);
            Image collapseIcon = (Image)sp.Children[1];

            UpdateHandleUnhoveredStyle(tb, collapseIcon);
            UpdateLibraryCollapseIcon();
        }

        private void UpdateHandleUnhoveredStyle(TextBlock text, Image icon)
        {
            var bc = new BrushConverter();
            text.Foreground = (Brush)bc.ConvertFromString("#aaaaaa");

            Uri imageUri;
            imageUri = new Uri(@"pack://application:,,,/DynamoCoreWpf;component/UI/Images/expand_normal.png");
            BitmapImage hover = new BitmapImage(imageUri);
            icon.Source = hover;
        }

        private void ExtensionHandle_MouseLeave(object sender, MouseEventArgs e)
        {
            Grid g = (Grid)sender;
            StackPanel sp = (StackPanel)(g.Children[0]);
            TextBlock tb = (TextBlock)(sp.Children[1]);
            Image collapseIcon = (Image)sp.Children[0];

            UpdateHandleUnhoveredStyle(tb, collapseIcon);
        }

        private double restoreWidth = 0;

        private void LibraryClicked(object sender, EventArgs e)
        {
            restoreWidth = sidebarGrid.ActualWidth;
            LeftExtensionsViewColumn.MinWidth = 0;

            mainGrid.ColumnDefinitions[0].Width = new GridLength(0.0);
            verticalSplitter.Visibility = Visibility.Collapsed;
            sidebarGrid.Visibility = Visibility.Collapsed;

            horizontalSplitter.Width = double.NaN;
            UserControl view = (UserControl)sidebarGrid.Children[0];
            view.Visibility = Visibility.Collapsed;

            sidebarGrid.Visibility = Visibility.Collapsed;
            collapsedLibrarySidebar.Visibility = Visibility.Visible;
        }

        private void ExtensionsButtonClicked(object sender, EventArgs e)
        {
            restoreWidth = sidebarExtensionsGrid.ActualWidth;
            RightExtensionsViewColumn.MinWidth = 0;

            mainGrid.ColumnDefinitions[0].Width = new GridLength(0.0);
            extensionSplitter.Visibility = Visibility.Collapsed;
            sidebarExtensionsGrid.Visibility = Visibility.Collapsed;

            horizontalSplitter.Width = double.NaN;
            UserControl view = (UserControl)sidebarExtensionsGrid.Children[0];
            view.Visibility = Visibility.Collapsed;

            sidebarExtensionsGrid.Visibility = Visibility.Collapsed;
            collapsedExtensionSidebar.Visibility = Visibility.Visible;
        }

        private void Workspace_SizeChanged(object sender, SizeChangedEventArgs e)
        {
            //http://stackoverflow.com/questions/4474670/how-to-catch-the-ending-resize-window

            // Children of the workspace, including the zoom border and the endless grid
            // are expensive to resize. We use a timer here to defer resizing until 
            // after workspace resizing is complete. This improves the responziveness of
            // the UI during resize.

            _workspaceResizeTimer.IsEnabled = true;
            _workspaceResizeTimer.Stop();
            _workspaceResizeTimer.Start();
        }

        private void _resizeTimer_Tick(object sender, EventArgs e)
        {
            _workspaceResizeTimer.IsEnabled = false;

            // end of timer processing
            if (dynamoViewModel == null)
                return;
            dynamoViewModel.WorkspaceActualSize(border.ActualWidth, border.ActualHeight);
        }

        private void Window_PreviewMouseDown(object sender, MouseButtonEventArgs e)
        {
            dynamoViewModel.IsMouseDown = true;
        }

        private void Window_PreviewMouseUp(object sender, MouseButtonEventArgs e)
        {
            dynamoViewModel.IsMouseDown = false;
        }

        private void WorkspaceTabs_TargetUpdated(object sender, DataTransferEventArgs e)
        {
            if (WorkspaceTabs.SelectedIndex >= 0)
                ToggleWorkspaceTabVisibility(WorkspaceTabs.SelectedIndex);
        }

        private void WorkspaceTabs_SizeChanged(object sender, SizeChangedEventArgs e)
        {
            ToggleWorkspaceTabVisibility(WorkspaceTabs.SelectedIndex);

            // When workspace is resized apply appropriate library expand/collapse icon
            UpdateLibraryCollapseIcon();
        }

        private void DynamoView_OnDrop(object sender, DragEventArgs e)
        {
            if (e.Data.GetDataPresent(DataFormats.FileDrop))
            {
                Activate();
                // Note that you can have more than one file.
                var files = (string[])e.Data.GetData(DataFormats.FileDrop);

                if (dynamoViewModel.HomeSpace.HasUnsavedChanges && !dynamoViewModel.AskUserToSaveWorkspaceOrCancel(dynamoViewModel.HomeSpace))
                {
                    return;
                }

                if (dynamoViewModel.OpenCommand.CanExecute(files[0]))
                {
                    dynamoViewModel.OpenCommand.Execute(files[0]);
                }

            }

            e.Handled = true;
        }


        private void Log(ILogMessage obj)
        {
            dynamoViewModel.Model.Logger.Log(obj);
        }

        private void Log(string message)
        {
            Log(LogMessage.Info(message));
        }

        private void Window_PreviewMouseLeftButtonUp(object sender, MouseButtonEventArgs e)
        {
            //if original sender was scroll bar(i.e Thumb) don't close the popup.
            if(!(e.OriginalSource is Thumb))
            {
                HidePopupWhenWindowDeactivated();
            }
        }

        private void GetStartedMenuItem_Click(object sender, RoutedEventArgs e)
        {
            ShowGetStartedGuidedTour();
        }

        /// <summary>
        /// This method probably will be modified or deleted in the future when the GuideManager and Guide class are created
        /// For now will be used just for testing/demo purposes since the popups will be created probably in the Guide class.
        /// </summary>
        private void ShowGetStartedGuidedTour()
        {
            //We pass the root UIElement to the GuidesManager so we can found other child UIElements
            try
            {
                dynamoViewModel.MainGuideManager.LaunchTour(Res.GetStartedGuide);
            }
            catch (Exception ex)
            {
                sidebarGrid.Visibility = Visibility.Visible;
            }
        }

        private void RightExtensionSidebar_DragCompleted(object sender, DragCompletedEventArgs e)
        {
            //Setting the width of right extension after resize to
            extensionsColumnWidth = RightExtensionsViewColumn.Width;
        }

        private void PackagesMenuGuide_Click(object sender, RoutedEventArgs e)
        {
            try
            {
                dynamoViewModel.MainGuideManager.LaunchTour(Res.PackagesGuide);
            }
            catch (Exception)
            {
                sidebarGrid.Visibility = Visibility.Visible;
            }
        }

        public void Dispose()
        {
            viewExtensionManager.Dispose();
            if (dynamoViewModel.Model.AuthenticationManager.HasAuthProvider && loginService != null)
            {
                dynamoViewModel.Model.AuthenticationManager.AuthProvider.RequestLogin -= loginService.ShowLogin;
            }

            // Removing the tab items list handler
            ExtensionTabItems.CollectionChanged -= this.OnCollectionChanged;
        }
    }
}<|MERGE_RESOLUTION|>--- conflicted
+++ resolved
@@ -793,18 +793,6 @@
                 ImgHoverSource = "/DynamoCoreWpf;component/UI/Images/save_normal.png"
             };
 
-<<<<<<< HEAD
-            var screenShotButton = new ImageExportShortcutBarItem(dynamoViewModel)
-            {
-                ShortcutCommand = dynamoViewModel.ShowSaveImageDialogAndSaveResultCommand,
-                ShortcutCommandParameter = Wpf.Properties.Resources.ScreenShotFrom3DShortcutParameter,
-                ImgNormalSource = "/DynamoCoreWpf;component/UI/Images/screenshot_normal.png",
-                ImgDisabledSource = "/DynamoCoreWpf;component/UI/Images/screenshot_disabled.png",
-                ImgHoverSource = "/DynamoCoreWpf;component/UI/Images/screenshot_normal.png"
-            };
-
-=======
->>>>>>> 98ec3bea
             var undoButton = new ShortcutBarItem
             {
                 ShortcutToolTip = Wpf.Properties.Resources.DynamoViewToolbarUndoButtonTooltip,
