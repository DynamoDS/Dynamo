--- conflicted
+++ resolved
@@ -49,7 +49,6 @@
         /// Old ZIndex of node. It's set, when mouse leaves node.
         /// </summary>
         private int oldZIndex;
-
         private bool nodeWasClicked;
 
         public NodeView TopControl
@@ -1277,18 +1276,10 @@
                 StartPoint = new Point(0, 0)
             };
 
-<<<<<<< HEAD
             tooltipPathFigure.Segments.Add(polylineSegment);
 
             var tooltipGeometry = new PathGeometry();
             tooltipGeometry.Figures.Add(tooltipPathFigure);
-=======
-        /// <summary>
-        /// Old ZIndex of node. It's set, when mouse leaves node.
-        /// </summary>
-        private int oldZIndex;
-        private bool nodeWasClicked;
->>>>>>> c1606be3
 
             FrameworkElementFactory pathFactory = new FrameworkElementFactory(typeof(Path));
             pathFactory.SetValue(Path.HorizontalAlignmentProperty, HorizontalAlignment.Center);
@@ -1553,9 +1544,8 @@
             return inOutPortControlStyle;
         }
 
-<<<<<<< HEAD
         #endregion
-=======
+
         private void DelayPreviewControlAction()
         {
             if (!IsMouseOver) return;
@@ -1570,7 +1560,6 @@
 
             viewModel.WorkspaceViewModel.DelayNodePreviewControl.Debounce(300, DelayPreviewControlAction);
         }
->>>>>>> c1606be3
 
         private void OnNodeViewUnloaded(object sender, RoutedEventArgs e)
         {
@@ -2129,21 +2118,13 @@
             // Or the user is selecting nodes
             // Or preview is disabled for this node
             // Or preview shouldn't be shown for some nodes (e.g. number sliders, watch nodes etc.)
-            // Or node is frozen.
-<<<<<<< HEAD
-            // Or node is transient state.
-            return !ViewModel.DynamoViewModel.ShowPreviewBubbles ||
-                ViewModel.WorkspaceViewModel.IsConnecting ||
-                ViewModel.WorkspaceViewModel.IsSelecting || !previewEnabled ||
-                !ViewModel.IsPreviewInsetVisible || ViewModel.IsFrozen || viewModel.IsTransient;
-=======
-            // Or we are panning the view
+            // Or node is frozen
+            // Or we are panning the view.
             return !ViewModel.DynamoViewModel.ShowPreviewBubbles ||
                 ViewModel.WorkspaceViewModel.IsConnecting ||
                 ViewModel.WorkspaceViewModel.IsSelecting || !previewEnabled ||
                 !ViewModel.IsPreviewInsetVisible || ViewModel.IsFrozen ||
                 ViewModel.WorkspaceViewModel.IsPanning;
->>>>>>> c1606be3
         }
 
         private void OnNodeViewMouseLeave(object sender, MouseEventArgs e)
