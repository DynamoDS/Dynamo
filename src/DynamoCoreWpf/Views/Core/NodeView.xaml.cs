using System;
using System.Collections.Generic;
using System.Collections.Specialized;
using System.Diagnostics;
using System.IO;
using System.Linq;
using System.Reflection;
using System.Resources;
using System.Windows;
using System.Windows.Controls;
using System.Windows.Controls.Primitives;
using System.Windows.Data;
using System.Windows.Documents;
using System.Windows.Input;
using System.Windows.Media;
using System.Windows.Media.Imaging;
using System.Windows.Shapes;
using System.Windows.Threading;
using Dynamo.Configuration;
using Dynamo.Graph.Nodes;
using Dynamo.Selection;
using Dynamo.UI;
using Dynamo.UI.Controls;
using Dynamo.UI.Prompts;
using Dynamo.Utilities;
using Dynamo.ViewModels;
using Dynamo.Views;
using Dynamo.Wpf.Utilities;
using DynCmd = Dynamo.Models.DynamoModel;
using Label = System.Windows.Controls.Label;
using Thickness = System.Windows.Thickness;


namespace Dynamo.Controls
{
    public partial class NodeView : IViewModelView<NodeViewModel>
    {
        public delegate void SetToolTipDelegate(string message);
        public delegate void UpdateLayoutDelegate(FrameworkElement el);
        private NodeViewModel viewModel = null;
        private PreviewControl previewControl = null;
        private const int previewDelay = 1000;

        /// <summary>
        /// If false - hides preview control until it will be explicitly shown.
        /// If true -preview control is shown and hidden on mouse enter/leave events.
        /// </summary>
        private bool previewEnabled = true;

        /// <summary>
        /// Old ZIndex of node. It's set, when mouse leaves node.
        /// </summary>
        private int oldZIndex;
        private bool nodeWasClicked;

        public NodeView TopControl
        {
            get { return topControl; }
        }

        public Grid ContentGrid
        {
            get { return inputGrid; }
        }

        //Todo add message to mark this as deprecated or ContentGrid?  Currently only one item references ContentGrid.  Most use inputGrid

        [Obsolete("This method is deprecated and will be removed in a future version of Dynamo, use the ContentGrid")]
        public Grid inputGrid = null;

        public NodeViewModel ViewModel
        {
            get { return viewModel; }
            private set
            {
                viewModel = value;
                if (viewModel.PreviewPinned)
                {
                    CreatePreview(viewModel);
                }
            }
        }

        private void NodeView_MouseLeave(object sender, MouseEventArgs e)
        {
            if (viewModel != null && viewModel.OnMouseLeave != null)
                viewModel.OnMouseLeave();
        }

        internal PreviewControl PreviewControl
        {
            get
            {
                CreatePreview(ViewModel);

                return previewControl;
            }
        }

        private void CreatePreview(NodeViewModel vm)
        {
            if (previewControl == null)
            {
                previewControl = new PreviewControl(vm);
                previewControl.StateChanged += OnPreviewControlStateChanged;
                previewControl.bubbleTools.MouseEnter += OnPreviewControlMouseEnter;
                previewControl.bubbleTools.MouseLeave += OnPreviewControlMouseLeave;
                expansionBay.Children.Add(previewControl);
            }
        }

        /// <summary>
        /// Returns a boolean value of whether this node view already has its PreviewControl field
        /// constructed (not null), in order to avoid calling the PreviewControl constructor
        /// whenever the accessor property is queried.
        /// </summary>
        internal bool HasPreviewControl
        {
            get
            {
                return previewControl != null;
            }
        }

        //View items referenced in the constructor and other internal methods to NodeView
        private Border nameBackground;
        private TextBlock NameBlock;
        private TextBox EditableNameBox;
        private Rectangle nodeIcon;
        private Rectangle nodeBackground;
        private ItemsControl outputPortControl;
        private Button optionsButton;
        private Image imageControl;
        private DockPanel nodeHeaderContent;

        //View items referenced outside of NodeView internal to DynamoCoreWPF previously from xaml
        internal Border nodeBorder;
        internal ItemsControl inputPortControl; //for testing
        internal Border customNodeBorder0; //for testing
        internal Grid zoomGlyphsGrid; //for testing
        internal Rectangle nodeColorOverlayZoomOut; //for testing
        internal Grid centralGrid = null;

        //View items referenced outside of NodeView internal to DynamoCoreWPF previously from xaml but now loaded on demand.
        private Canvas _expansionBay;
        internal Canvas expansionBay
        {
            get
            {
                if(_expansionBay == null)
                {
                    _expansionBay = new Canvas()
                    {
                        Name = "expansionBay",
                        Margin = new Thickness(0, 4, 0, 0),
                        HorizontalAlignment = HorizontalAlignment.Left,
                        Background = Brushes.Blue
                    };

                    Grid.SetRow(_expansionBay, 5);
                    Grid.SetColumnSpan(_expansionBay, 3);

                    grid.Children.Add(_expansionBay);
                }

                return _expansionBay;
                        
            }
        }

        //View items referenced outside of NodeView as previously from xaml outside of DynamoCoreWPF
        public ContextMenu MainContextMenu = new ContextMenu();
        public Grid grid;
        public Grid PresentationGrid = null;

        //Static resources mostly from DynamoModern themes but some from DynamoColorsAndBrushes.xaml

        //Brushes
        private static SolidColorBrush _primaryCharcoal100 = SharedDictionaryManager.DynamoColorsAndBrushesDictionary["PrimaryCharcoal100Brush"] as SolidColorBrush;
        private static SolidColorBrush _primaryCharcoal200 = SharedDictionaryManager.DynamoColorsAndBrushesDictionary["PrimaryCharcoal200Brush"] as SolidColorBrush;
        private static SolidColorBrush _blue300 = SharedDictionaryManager.DynamoColorsAndBrushesDictionary["Blue300Brush"] as SolidColorBrush;
        private static SolidColorBrush _darkBlue200 = SharedDictionaryManager.DynamoColorsAndBrushesDictionary["DarkBlue200Brush"] as SolidColorBrush;
        private static SolidColorBrush _nodeDismissedWarningsGlyphForeground = SharedDictionaryManager.DynamoColorsAndBrushesDictionary["NodeDismissedWarningsGlyphForeground"] as SolidColorBrush;
        private static SolidColorBrush _nodeDismissedWarningsGlyphBackground = SharedDictionaryManager.DynamoColorsAndBrushesDictionary["NodeDismissedWarningsGlyphBackground"] as SolidColorBrush;
        private static SolidColorBrush _midGrey = SharedDictionaryManager.DynamoColorsAndBrushesDictionary["MidGreyBrush"] as SolidColorBrush;
        private static SolidColorBrush _darkerGreyBrush = SharedDictionaryManager.DynamoColorsAndBrushesDictionary["DarkerGreyBrush"] as SolidColorBrush;
        private static SolidColorBrush _darkMidGreyBrush = SharedDictionaryManager.DynamoColorsAndBrushesDictionary["DarkMidGreyBrush"] as SolidColorBrush;
        private static SolidColorBrush _nodeContextMenuBackgroundHighlight = SharedDictionaryManager.DynamoColorsAndBrushesDictionary["NodeContextMenuBackgroundHighlight"] as SolidColorBrush;
        private static SolidColorBrush _nodeContextMenuSeparatorColor = SharedDictionaryManager.DynamoColorsAndBrushesDictionary["NodeContextMenuSeparatorColor"] as SolidColorBrush;
        private static SolidColorBrush _nodeOptionsButtonBackground = SharedDictionaryManager.DynamoColorsAndBrushesDictionary["NodeOptionsButtonBackground"] as SolidColorBrush;
        private static SolidColorBrush _nodeHoverColor = SharedDictionaryManager.DynamoColorsAndBrushesDictionary["PrimaryCharcoal300Brush"] as SolidColorBrush;
        private static SolidColorBrush _nodeTransientOverlayColor = SharedDictionaryManager.DynamoColorsAndBrushesDictionary["NodeTransientOverlayColor"] as SolidColorBrush;

        // Converters
        private static InverseBooleanToVisibilityCollapsedConverter _inverseBooleanToVisibilityCollapsedConverter = new InverseBooleanToVisibilityCollapsedConverter();
        private static InverseBoolToVisibilityConverter _inverseBooleanToVisibilityConverter = new InverseBoolToVisibilityConverter();
        private static BoolToVisibilityCollapsedConverter _boolToVisibilityCollapsedConverter = new BoolToVisibilityCollapsedConverter();
        private static BoolToVisibilityConverter _booleanToVisibilityConverter = new BoolToVisibilityConverter();
        private static EmptyToVisibilityCollapsedConverter _emptyToVisibilityCollapsedConverter = new EmptyToVisibilityCollapsedConverter();
        private static ZoomToVisibilityCollapsedConverter _zoomToVisibilityCollapsedConverter = new ZoomToVisibilityCollapsedConverter();
<<<<<<< HEAD
        private static IValueConverter _sZoomFadeControl = SharedDictionaryManager.DynamoModernDictionary["SZoomFadeControl"] as IValueConverter;
        private static IValueConverter _sZoomFadeInControl = SharedDictionaryManager.DynamoModernDictionary["SZoomFadeInControl"] as IValueConverter;
        private static IValueConverter _sZoomFadeOutPreview = SharedDictionaryManager.DynamoModernDictionary["SZoomFadeOutPreview"] as IValueConverter;
        private static IValueConverter _sZoomFadeInPreview = SharedDictionaryManager.DynamoModernDictionary["SZoomFadeInPreview"] as IValueConverter;
=======
        private static ConditionalPackageTextConverter _conditionalPackageTextConverter = new ConditionalPackageTextConverter();
>>>>>>> 1af5b5d7

        // Font
        private static FontFamily _artifactElementReg = SharedDictionaryManager.DynamoModernDictionary["ArtifaktElementRegular"] as FontFamily;

        // Images
        private static readonly BitmapImage _frozenImageSource = new BitmapImage(new Uri("pack://application:,,,/DynamoCoreWpf;component/UI/Images/NodeStates/frozen-64px.png"));
        private static readonly BitmapImage _transientImageSource = new BitmapImage(new Uri("pack://application:,,,/DynamoCoreWpf;component/UI/Images/NodeStates/transient-64px.png"));
        private static readonly BitmapImage _hiddenEyeImageSource = new BitmapImage(new Uri("pack://application:,,,/DynamoCoreWpf;component/UI/Images/hidden.png"));
        private static readonly BitmapImage _nodeButtonDotsSelected = new BitmapImage(new Uri("pack://application:,,,/DynamoCoreWpf;component/UI/Images/more-vertical_selected_16px.png"));
        private static readonly BitmapImage _nodeButtonDots = new BitmapImage(new Uri("pack://application:,,,/DynamoCoreWpf;component/UI/Images/more-vertical.png"));
        private static ImageBrush _defaultNodeIcon = new ImageBrush(new BitmapImage(new Uri("pack://application:,,,/DynamoCoreWpf;component/UI/Images/default-node-icon.png")))
        {
            Stretch = Stretch.UniformToFill
        };

        private static Style _nodeButtonStyle = GetNodeButtonStyle();
        private static Style _codeBlockNodeItemControlStyle = GetCodeBlockPortItemControlStyle();
        internal static readonly Style DynamoToolTipTopStyle = GetDynamoToolTipTopStyle();
        private static Binding _sZoomFadeControlStyleBinding = GetFadeToOpacityStyleBinding(_sZoomFadeControl);
        private static Binding _sZoomFadeInControlStyleBinding = GetFadeToOpacityStyleBinding(_sZoomFadeInControl);
        private static Binding _sZoomFadeInPreviewStyleBinding = GetFadeToOpacityStyleBinding(_sZoomFadeInPreview);
        private static Binding _sZoomFadeOutPreviewStyleBinding = GetFadeToOpacityStyleBinding(_sZoomFadeOutPreview);
        // Initiate context menu style as static resource.
        private static ContextMenu nodeContextMenu = GetNodeContextMenu();

        #region constructors
        private static readonly Dictionary<string, BitmapImage> _cachedImages =
        new Dictionary<string, BitmapImage>(StringComparer.OrdinalIgnoreCase);

        //Freeze the static resource to reduce memory overhead... Not sure we need this. 
        static NodeView()
        {
            //Set bitmap scaling mode to low quality for default node icon.
            RenderOptions.SetBitmapScalingMode(_defaultNodeIcon, BitmapScalingMode.LowQuality);

            //Freeze the static resource to reduce memory overhead
            _frozenImageSource.Freeze();
            _transientImageSource.Freeze();
            _hiddenEyeImageSource.Freeze();
            _nodeButtonDotsSelected.Freeze();
            _nodeButtonDots.Freeze();
            _defaultNodeIcon.Freeze();
            _primaryCharcoal100.Freeze();
            _primaryCharcoal200.Freeze();
            _blue300.Freeze();
            _nodeDismissedWarningsGlyphBackground.Freeze();
            _nodeDismissedWarningsGlyphForeground.Freeze();
            _midGrey.Freeze();
            _darkerGreyBrush.Freeze();
            _darkMidGreyBrush.Freeze();
            _nodeContextMenuBackgroundHighlight.Freeze();
            _nodeContextMenuSeparatorColor.Freeze();
            _nodeOptionsButtonBackground.Freeze();
            _nodeHoverColor.Freeze();
            LoadBmpPorts();
        }

        public NodeView()
        {
            InitializeComponent();

            this.grid = new Grid()
            {
                Name = "grid",
                HorizontalAlignment = HorizontalAlignment.Left,
            };

            grid.SetBinding(Grid.VisibilityProperty, new Binding("IsCollapsed") { Converter = _inverseBooleanToVisibilityCollapsedConverter });
            grid.RowDefinitions.Add(new RowDefinition() { Height = new GridLength(8) });
            grid.RowDefinitions.Add(new RowDefinition() { Height = new GridLength(46) });
            grid.RowDefinitions.Add(new RowDefinition() { Height = GridLength.Auto });
            grid.RowDefinitions.Add(new RowDefinition() { Height = GridLength.Auto, MinHeight = 24 });
            grid.RowDefinitions.Add(new RowDefinition() { Height = GridLength.Auto });
            grid.RowDefinitions.Add(new RowDefinition() { Height = GridLength.Auto });
            grid.ColumnDefinitions.Add(new ColumnDefinition() { Width = GridLength.Auto });
            grid.ColumnDefinitions.Add(new ColumnDefinition() { Width = new GridLength(1, GridUnitType.Star), MinWidth = 10 });
            grid.ColumnDefinitions.Add(new ColumnDefinition() { Width = GridLength.Auto });

            grid.ContextMenu = new ContextMenu();

            nodeBackground = new Rectangle()
            {
                Name = "nodeBackground",
                Fill = _darkerGreyBrush,
                Visibility = Visibility.Collapsed, // Default visibility; will be updated by binding
            };

            Grid.SetRow(nodeBackground, 2);
            Grid.SetRowSpan(nodeBackground, 3);
            Grid.SetColumnSpan(nodeBackground, 3);
            Canvas.SetZIndex(nodeBackground, 1);

            #region Node Header

            // Node Body Background 
            nameBackground = new Border()
            {
                Name = "nameBackground",
                CornerRadius = new CornerRadius(8, 8, 0, 0),
                Background = _darkMidGreyBrush,
                IsHitTestVisible = true,
                Visibility = Visibility.Collapsed
            };

            Grid.SetRow(nameBackground, 1);
            Grid.SetColumnSpan(nameBackground, 3);
            Canvas.SetZIndex(nameBackground, 2);

            nameBackground.MouseDown += NameBlock_OnMouseDown;
            ToolTipService.SetShowDuration(nameBackground, 60000);

            // Create DynamoToolTip
            DynamoToolTip dynamoToolTip = new DynamoToolTip
            {
                AttachmentSide = DynamoToolTip.Side.Top,
                OverridesDefaultStyle = true,
                HasDropShadow = false,
                Style = DynamoToolTipTopStyle
            };

            // Create consolidated TextBlock for tooltip
            TextBlock consolidatedTooltipTextBlock = new TextBlock
            {
                MaxWidth = 320,
                Margin = new Thickness(10),
                FontFamily = _artifactElementReg,
                FontWeight = FontWeights.Medium,
                TextWrapping = TextWrapping.Wrap
            };

            // Build the tooltip text using individual runs
            consolidatedTooltipTextBlock.Inlines.Add(new Run { Text = Dynamo.Wpf.Properties.Resources.NodeTooltipOriginalName });

            var runOriginalName = new Run();
            runOriginalName.SetBinding(Run.TextProperty, new Binding("OriginalName") { Mode = BindingMode.OneWay });
            consolidatedTooltipTextBlock.Inlines.Add(runOriginalName);

            // Add conditional package section using a MultiBinding
            var runPackageSection = new Run { FontWeight = FontWeights.Light };
            var packageMultiBinding = new MultiBinding();
            packageMultiBinding.Bindings.Add(new Binding("IsCustomFunction") { Mode = BindingMode.OneWay });
            packageMultiBinding.Bindings.Add(new Binding("PackageName") { Mode = BindingMode.OneWay });
            packageMultiBinding.Converter = _conditionalPackageTextConverter;
            runPackageSection.SetBinding(Run.TextProperty, packageMultiBinding);
            consolidatedTooltipTextBlock.Inlines.Add(runPackageSection);

            // Add line break before description
            consolidatedTooltipTextBlock.Inlines.Add(new Run { Text = "\x0a\x0a" });

            // Add "Description:" text and bound Description
            consolidatedTooltipTextBlock.Inlines.Add(new Run { Text = Dynamo.Wpf.Properties.Resources.NodeTooltipDescription });

            var runDescription = new Run();
            runDescription.SetBinding(Run.TextProperty, new Binding("Description") { Mode = BindingMode.OneWay });
            consolidatedTooltipTextBlock.Inlines.Add(runDescription);

            // Set consolidated TextBlock as content of DynamoToolTip
            dynamoToolTip.Content = consolidatedTooltipTextBlock;
            nameBackground.ToolTip = dynamoToolTip;

            nodeHeaderContent = new DockPanel()
            {
                Name = "nodeHeaderContent",
                VerticalAlignment = VerticalAlignment.Top,
                Margin = new Thickness(6),
                Visibility = Visibility.Collapsed
            };

            Grid.SetRow(nodeHeaderContent, 1);
            Grid.SetColumnSpan(nodeHeaderContent, 3);
            Canvas.SetZIndex(nodeHeaderContent, 3);

            nodeIcon = new Rectangle()
            {
                Name = "nodeIcon",
                Width = 34,
                Height = 34,
            };

            nodeHeaderContent.Children.Add(nodeIcon);

            this.NameBlock = new TextBlock()
            {
                Name = "NameBlock",
                Margin = new Thickness(6, 3, 6, 0),
                VerticalAlignment = VerticalAlignment.Center,
                FontSize = 16,
                FontWeight = FontWeights.Medium,
                Foreground = _primaryCharcoal200,
                Background = null,
                IsHitTestVisible = false,
                TextAlignment = TextAlignment.Center,
                FontFamily = _artifactElementReg
            };

            NameBlock.SetBinding(TextBlock.TextProperty, new Binding("Name")
            {
                UpdateSourceTrigger = UpdateSourceTrigger.PropertyChanged
            });
            NameBlock.SetBinding(TextBlock.StyleProperty, _sZoomFadeControlStyleBinding);

            nodeHeaderContent.Children.Add(NameBlock);

            this.EditableNameBox = new TextBox()
            {
                Name = "EditableNameBox",
                Margin = new Thickness(6, 3, 6, 0),
                VerticalAlignment = VerticalAlignment.Center,
                FontSize = 16,
                FontWeight = FontWeights.Medium,
                Foreground = _primaryCharcoal200,
                SelectionBrush = _blue300,
                SelectionOpacity = 0.2,
                IsHitTestVisible = true,
                BorderThickness = new Thickness(0),
                TextAlignment = TextAlignment.Center,
                Visibility = Visibility.Collapsed,
                FontFamily = _artifactElementReg,
                Background = null
            };

            EditableNameBox.LostFocus += EditableNameBox_OnLostFocus;
            EditableNameBox.KeyDown += EditableNameBox_KeyDown;
            EditableNameBox.SetBinding(TextBox.TextProperty, new Binding("Name")
            {
                UpdateSourceTrigger = UpdateSourceTrigger.PropertyChanged
            });

            nodeHeaderContent.Children.Add(EditableNameBox);

            var renameIndicator = new Grid()
            {
                HorizontalAlignment = HorizontalAlignment.Right,
                VerticalAlignment = VerticalAlignment.Center,
                Background = Brushes.Transparent,
            };

            SetValue(Panel.ZIndexProperty, 5);
            renameIndicator.SetValue(DockPanel.DockProperty, Dock.Right);

            // Create and configure the Ellipse
            Ellipse nodeRenamedBlueDot = new Ellipse
            {
                Name = "nodeRenamedBlueDot",
                Width = 8,
                Height = 8,
                Margin = new Thickness(0, 2, 6, 0),
                Fill = _blue300,
                Visibility = Visibility.Hidden // Default visibility; will be updated by binding
            };

            nodeRenamedBlueDot.SetBinding(UIElement.VisibilityProperty, new Binding("IsRenamed")
            {
                Converter = _booleanToVisibilityConverter
            });

            // Add the Ellipse to the Grid's children
            renameIndicator.Children.Add(nodeRenamedBlueDot);
            nodeHeaderContent.Children.Add(renameIndicator);

            // Create and configure the ToolTip
            DynamoToolTip dynamoRenameToolTip = new DynamoToolTip
            {
                AttachmentSide = DynamoToolTip.Side.Top,
                OverridesDefaultStyle = true,
                HasDropShadow = false,
                Style = DynamoToolTipTopStyle
            };

            TextBlock toolTipTextBlock = new TextBlock
            {
                Padding = new Thickness(10),
                FontFamily = _artifactElementReg,
                FontSize = 14,
                FontWeight = FontWeights.Medium,
                TextAlignment = TextAlignment.Center,
                TextWrapping = TextWrapping.Wrap,
            };

            toolTipTextBlock.SetBinding(TextBlock.TextProperty, new Binding("OriginalName")
            {
                UpdateSourceTrigger = UpdateSourceTrigger.PropertyChanged,
                StringFormat = Wpf.Properties.Resources.NodeTooltipRenamed
            });

            dynamoRenameToolTip.Content = toolTipTextBlock;
            renameIndicator.ToolTip = dynamoRenameToolTip;

            #endregion

            #region InPorts and OutPorts

            inputPortControl = new ItemsControl()
            {
                Name = "inputPortControl",
                Margin = new Thickness(-25, 3, 0, 0),
                VerticalAlignment = VerticalAlignment.Top,
                HorizontalContentAlignment = HorizontalAlignment.Stretch,
                Visibility = Visibility.Collapsed
            };

            inputPortControl.SetBinding(ItemsControl.ItemsSourceProperty, new Binding("InPorts"));
            Grid.SetRow(inputPortControl, 2);
            Grid.SetColumn(inputPortControl, 0);
            Canvas.SetZIndex(inputPortControl, 6);

            outputPortControl = new ItemsControl()
            {
                Name = "outputPortControl",
                Margin = new Thickness(0, 3, -24, 5),
                VerticalAlignment = VerticalAlignment.Top,
                HorizontalContentAlignment = HorizontalAlignment.Stretch,
                Visibility = Visibility.Collapsed
            };

            outputPortControl.SetBinding(ItemsControl.ItemsSourceProperty, new Binding("OutPorts"));
            Grid.SetRow(outputPortControl, 2);
            Grid.SetColumn(outputPortControl, 2);
            Canvas.SetZIndex(outputPortControl, 4);

            #endregion

            #region Glyph StackPanel

            var GlyphStackPanel = new StackPanel()
            {
                Name = "GlyphStackPanel",
                Margin = new System.Windows.Thickness(0, 0, 2, 2),
                HorizontalAlignment = HorizontalAlignment.Right,
                VerticalAlignment = VerticalAlignment.Bottom,
                Orientation = Orientation.Horizontal
            };
            GlyphStackPanel.SetBinding(StackPanel.StyleProperty, _sZoomFadeControlStyleBinding);

            var experimentalIcon = new FontAwesome5.ImageAwesome()
            {
                Name = "experimentalIcon",
                Icon = FontAwesome5.EFontAwesomeIcon.Solid_Flask,
                Width = 16,
                Height = 16,
                Foreground = SharedDictionaryManager.DynamoColorsAndBrushesDictionary["Blue400Brush"] as SolidColorBrush,
                VerticalAlignment = VerticalAlignment.Center,
                HorizontalAlignment = HorizontalAlignment.Center,
                ToolTip = new ToolTip() { Content = Dynamo.Properties.Resources.DocsExperimentalPrefixMessage }
            };

            experimentalIcon.SetBinding(Grid.VisibilityProperty, new Binding("IsExperimental")
            {
                Converter = _boolToVisibilityCollapsedConverter,
                Mode = BindingMode.OneWay,
                UpdateSourceTrigger = UpdateSourceTrigger.PropertyChanged
            });

            var FrozenImage = new Image()
            {
                Name = "FrozenImage",
                Width = 16,
                Height = 16,
                VerticalAlignment = VerticalAlignment.Center,
                HorizontalAlignment = HorizontalAlignment.Center,
                Stretch = Stretch.UniformToFill,
                Source = _frozenImageSource
            };

            RenderOptions.SetBitmapScalingMode(FrozenImage, BitmapScalingMode.LowQuality);

            FrozenImage.SetBinding(Grid.VisibilityProperty, new Binding("IsFrozen")
            {
                Converter = _boolToVisibilityCollapsedConverter,
                Mode = BindingMode.OneWay,
                UpdateSourceTrigger = UpdateSourceTrigger.PropertyChanged
            });

            var TransientImage = new Image()
            {
                Name = "TransientImage",
                Width = 16,
                Height = 16,
                VerticalAlignment = VerticalAlignment.Center,
                HorizontalAlignment = HorizontalAlignment.Center,
                Stretch = Stretch.UniformToFill,
                Source = _transientImageSource
            };

            RenderOptions.SetBitmapScalingMode(TransientImage, BitmapScalingMode.LowQuality);

            TransientImage.SetBinding(Grid.VisibilityProperty, new Binding("IsTransient")
            {
                Converter = _boolToVisibilityCollapsedConverter,
                Mode = BindingMode.OneWay,
                UpdateSourceTrigger = UpdateSourceTrigger.PropertyChanged
            });

            var HiddenEyeImage = new Image()
            {
                Name = "HiddenEyeImage",
                Width = 16,
                Height = 16,
                VerticalAlignment = VerticalAlignment.Center,
                HorizontalAlignment = HorizontalAlignment.Center,
                Stretch = Stretch.UniformToFill,
                Source = _hiddenEyeImageSource
            };

            RenderOptions.SetBitmapScalingMode(HiddenEyeImage, BitmapScalingMode.LowQuality);

            HiddenEyeImage.SetBinding(Grid.VisibilityProperty, new Binding("IsVisible")
            {
                Converter = _inverseBooleanToVisibilityCollapsedConverter,
                Mode = BindingMode.OneWay,
                UpdateSourceTrigger = UpdateSourceTrigger.PropertyChanged
            });

            var LacingIconGlyph = new Label()
            {
                Name = "LacingIconGlyph",
                Margin = new Thickness(0, 1, 2, -1),
                HorizontalAlignment = HorizontalAlignment.Center,
                VerticalAlignment = VerticalAlignment.Center,
                FontFamily = _artifactElementReg,
                FontSize = 10,
                Foreground = _nodeDismissedWarningsGlyphBackground
            };

            var lacingToolTip = new ToolTip();

            lacingToolTip.SetBinding(ContentControl.ContentProperty, new Binding("ArgumentLacing")
            {
                Converter = new LacingToTooltipConverter()
            });

            LacingIconGlyph.ToolTip = lacingToolTip;

            LacingIconGlyph.SetBinding(Label.VisibilityProperty, new Binding("ArgumentLacing")
            {
                Converter = new LacingToVisibilityConverter(),
                UpdateSourceTrigger = UpdateSourceTrigger.PropertyChanged
            });

            LacingIconGlyph.SetBinding(Label.ContentProperty, new Binding("ArgumentLacing")
            {
                Converter = new LacingToAbbreviationConverter(),
                UpdateSourceTrigger = UpdateSourceTrigger.PropertyChanged
            });
            LacingIconGlyph.SetBinding(Label.StyleProperty, _sZoomFadeControlStyleBinding);

            var alertsGlyph = new Grid
            {
                Name = "AlertsGlyph",
                Height = 16,
                MinWidth = 16,
                Margin = new Thickness(0, 0, 3, 0)
            };
            alertsGlyph.SetBinding(Grid.StyleProperty, _sZoomFadeControlStyleBinding);

            // Create the Border
            Border border = new Border
            {
                Background = _nodeDismissedWarningsGlyphBackground,
                CornerRadius = new CornerRadius(8)
            };

            // Create the Label
            Label label = new Label
            {
                Padding = new Thickness(3, 2, 3, 0),
                HorizontalAlignment = HorizontalAlignment.Center,
                VerticalAlignment = VerticalAlignment.Center,
                HorizontalContentAlignment = HorizontalAlignment.Center,
                VerticalContentAlignment = VerticalAlignment.Center,
                FontFamily = _artifactElementReg,
                FontSize = 10,
                Foreground = Brushes.Black
            };

            // Create the binding for NumberOfDismissedAlerts
            label.SetBinding(ContentControl.ContentProperty, new Binding("NumberOfDismissedAlerts")
            {
                UpdateSourceTrigger = UpdateSourceTrigger.PropertyChanged
            });

            // Add the Label to the Border
            border.Child = label;
            // Add the Border to the Grid
            alertsGlyph.Children.Add(border);

            // Create the style for the Grid
            Style gridStyle = new Style(typeof(Grid));
            gridStyle.Setters.Add(new Setter(UIElement.VisibilityProperty, Visibility.Visible));
            gridStyle.Setters.Add(new Setter(FrameworkElement.MinWidthProperty, 16.0));
            gridStyle.Setters.Add(new Setter(FrameworkElement.MarginProperty, new Thickness(0, 0, 3, 0)));

            // Create the DataTrigger
            DataTrigger dataTrigger = new DataTrigger
            {
                Binding = new Binding("NumberOfDismissedAlerts"),
                Value = 0
            };
            dataTrigger.Setters.Add(new Setter(FrameworkElement.MinWidthProperty, 0.0));
            dataTrigger.Setters.Add(new Setter(FrameworkElement.MarginProperty, new Thickness(0)));
            dataTrigger.Setters.Add(new Setter(UIElement.VisibilityProperty, Visibility.Collapsed));

            // Add the DataTrigger to the style
            gridStyle.Triggers.Add(dataTrigger);

            // Apply the style to the Grid
            alertsGlyph.Style = gridStyle;


            //Todo Can this be adjusted with margin on the stack panel instead?
            //Spacer for embedded resize thumb(visible only on resizable nodes)
            var spacerBorder = new Border
            {   
                Width = 16,
                Height = 16,
                Background = Brushes.Transparent,
                BorderThickness = new Thickness(0),
                IsHitTestVisible = false
            };

            spacerBorder.SetBinding(UIElement.VisibilityProperty, new Binding("NodeModel.IsResizable")
            {
                Converter = _boolToVisibilityCollapsedConverter,
                Mode = BindingMode.OneWay
            });

            //Todo Does this need to be a button
            // Button to open node context menu from lower right corner
            // Create the Button
            optionsButton = new Button
            {
                Name = "OptionsButton"
            };

            // Set the Click event handler
            optionsButton.Click += DisplayNodeContextMenu;

            // Create the ToolTip
            ToolTip toolTip = new ToolTip
            {
                Content = Wpf.Properties.Resources.ContextMenu
            };
            optionsButton.ToolTip = toolTip;
            optionsButton.Style = _nodeButtonStyle;

            Grid.SetRow(GlyphStackPanel, 3);
            Grid.SetColumnSpan(GlyphStackPanel, 3);
            Canvas.SetZIndex(GlyphStackPanel, 4);

            GlyphStackPanel.Children.Add(experimentalIcon);
            GlyphStackPanel.Children.Add(FrozenImage);
            GlyphStackPanel.Children.Add(TransientImage);
            GlyphStackPanel.Children.Add(HiddenEyeImage);
            GlyphStackPanel.Children.Add(LacingIconGlyph);
            GlyphStackPanel.Children.Add(alertsGlyph);
            GlyphStackPanel.Children.Add(spacerBorder);
            GlyphStackPanel.Children.Add(optionsButton);

            #endregion

            #region Node Borders and Overlays

            // Standard Border
            this.nodeBorder = new Border()
            {
                Name = "nodeBorder",
                CornerRadius = new CornerRadius(8, 8, 0, 0),
                Margin = new Thickness(-1),
                BorderThickness = new Thickness(1),
                BorderBrush = SharedDictionaryManager.DynamoColorsAndBrushesDictionary["WorkspaceBackgroundHomeBrush"] as SolidColorBrush,
                IsHitTestVisible = true,
                SnapsToDevicePixels = true
            };

            Grid.SetRow(nodeBorder, 1);
            Grid.SetRowSpan(nodeBorder, 4);
            Grid.SetColumnSpan(nodeBorder, 3);
            Canvas.SetZIndex(nodeBorder, 5);

            // Selected Border
            var selectionBorder = new Border()
            {
                Name = "selectionBorder",
                CornerRadius = new CornerRadius(10, 10, 0, 0),
                Margin = new System.Windows.Thickness(-3),
                BorderThickness = new System.Windows.Thickness(4),
                BorderBrush = SharedDictionaryManager.DynamoColorsAndBrushesDictionary["Blue300Brush"] as SolidColorBrush,
                IsHitTestVisible = false
            };

            selectionBorder.SetBinding(Border.VisibilityProperty, new Binding("IsSelected")
            {
                Converter = _booleanToVisibilityConverter,
                Mode = BindingMode.OneWay,
                UpdateSourceTrigger = UpdateSourceTrigger.PropertyChanged
            });

            Grid.SetRow(selectionBorder, 1);
            Grid.SetRowSpan(selectionBorder, 4);
            Grid.SetColumnSpan(selectionBorder, 3);
            Canvas.SetZIndex(selectionBorder, 6);

            //If a note is dragged over this group
            //this border is activated, indicating that the node can be dropped into the group.
            //The visibility of this is controlled by the NodeViewModel property 'NodeHoveringState'
            //which is set in the StateMachine.
            var nodeHoveringStateBorder = new Border
            {
                Name = "nodeHoveringStateBorder",
                Margin = new Thickness(-3),
                Background = Brushes.Transparent,
                IsHitTestVisible = false,
                CornerRadius = new CornerRadius(10, 10, 0, 0),
                BorderBrush = _nodeHoverColor,
                BorderThickness = new Thickness(6),
            };

            // Set Grid and Canvas properties
            Grid.SetRow(nodeHoveringStateBorder, 1);
            Grid.SetRowSpan(nodeHoveringStateBorder, 4);
            Grid.SetColumnSpan(nodeHoveringStateBorder, 3);
            Canvas.SetZIndex(nodeHoveringStateBorder, 41);

            // Set up the Visibility binding
            nodeHoveringStateBorder.SetBinding(Border.VisibilityProperty, new Binding("NodeHoveringState")
            {
                Converter = new BooleanToVisibilityConverter(),
                Mode = BindingMode.OneWay,
                UpdateSourceTrigger = UpdateSourceTrigger.PropertyChanged
            });

            // Node color overlay when zoomed In for Frozen state
            var nodeColorOverlayZoomIn = new Rectangle
            {
                Name = "nodeColorOverlayZoomIn",
                Margin = new Thickness(-8),
                Fill = _darkBlue200,
                IsHitTestVisible = false,
            };
            Grid.SetRow(nodeColorOverlayZoomIn, 1);
            Grid.SetRowSpan(nodeColorOverlayZoomIn, 4);
            Grid.SetColumnSpan(nodeColorOverlayZoomIn, 3);
            Canvas.SetZIndex(nodeColorOverlayZoomIn, 6);

            // Visibility binding
            nodeColorOverlayZoomIn.SetBinding(UIElement.VisibilityProperty, new Binding("IsFrozen")
            {
                Converter = _boolToVisibilityCollapsedConverter,
                Mode = BindingMode.OneWay,
                UpdateSourceTrigger = UpdateSourceTrigger.PropertyChanged
            });
            nodeColorOverlayZoomIn.SetBinding(Rectangle.StyleProperty, _sZoomFadeOutPreviewStyleBinding);

            // Node color overlay when zoomed In for Transient state
            var nodeTransientColorOverlayZoomIn = new Rectangle
            {
                Name = "nodeTransientColorOverlayZoomIn",
                Margin = new Thickness(-8),
                Fill = _nodeTransientOverlayColor,
                IsHitTestVisible = false,
            };
            Grid.SetRow(nodeTransientColorOverlayZoomIn, 1);
            Grid.SetRowSpan(nodeTransientColorOverlayZoomIn, 4);
            Grid.SetColumnSpan(nodeTransientColorOverlayZoomIn, 3);
            Canvas.SetZIndex(nodeTransientColorOverlayZoomIn, 6);

            // Visibility binding
            nodeTransientColorOverlayZoomIn.SetBinding(UIElement.VisibilityProperty, new Binding("IsTransient")
            {
                Converter = _boolToVisibilityCollapsedConverter,
                Mode = BindingMode.OneWay,
                UpdateSourceTrigger = UpdateSourceTrigger.PropertyChanged
            });
            nodeTransientColorOverlayZoomIn.SetBinding(Rectangle.StyleProperty, _sZoomFadeOutPreviewStyleBinding);

            #endregion

            #region Zoomed out overlays and glyphs

            // nodeColorOverlayZoomOut
            nodeColorOverlayZoomOut = new Rectangle
            {
                Name = "nodeColorOverlayZoomOut",
                Margin = new Thickness(-8),
                IsHitTestVisible = false,
            };
            Grid.SetRow(nodeColorOverlayZoomOut, 1);
            Grid.SetRowSpan(nodeColorOverlayZoomOut, 4);
            Grid.SetColumnSpan(nodeColorOverlayZoomOut, 3);
            Canvas.SetZIndex(nodeColorOverlayZoomOut, 6);

            // Background binding
            nodeColorOverlayZoomOut.SetBinding(Rectangle.FillProperty, new Binding("NodeOverlayColor")
            {
                UpdateSourceTrigger = UpdateSourceTrigger.PropertyChanged
            });
            nodeColorOverlayZoomOut.SetBinding(Rectangle.StyleProperty, _sZoomFadeInPreviewStyleBinding);

            // Create the main Grid
            zoomGlyphsGrid = new Grid
            {
                Name = "zoomGlyphsGrid",
                MinWidth = 48,
                Margin = new Thickness(0, 5, 0, 0),
                HorizontalAlignment = HorizontalAlignment.Stretch,
                VerticalAlignment = VerticalAlignment.Stretch,
                IsHitTestVisible = false,
            };
            Grid.SetRow(zoomGlyphsGrid, 0);
            Grid.SetRowSpan(zoomGlyphsGrid, 4);
            Grid.SetColumn(zoomGlyphsGrid, 0);
            Grid.SetColumnSpan(zoomGlyphsGrid, 3);
            Canvas.SetZIndex(zoomGlyphsGrid, 7);

            // Visibility binding
            zoomGlyphsGrid.SetBinding(UIElement.VisibilityProperty, new Binding("DataContext.Zoom")
            {
                RelativeSource = new RelativeSource(RelativeSourceMode.FindAncestor, typeof(WorkspaceView), 1),
                Converter = _zoomToVisibilityCollapsedConverter
            });
            zoomGlyphsGrid.SetBinding(Grid.StyleProperty, _sZoomFadeInControlStyleBinding);

            // StackPanel
            var stackPanel = new StackPanel
            {
                VerticalAlignment = VerticalAlignment.Center,
                HorizontalAlignment = HorizontalAlignment.Center
            };

            // UniformGrid (ZoomGlyphRowZero)
            var zoomGlyphRowZero = new UniformGrid
            {
                Name = "ZoomGlyphRowZero",
                Margin = new Thickness(0, 10, 0, 10),
                Columns = 1,
                Rows = 1,
                HorizontalAlignment = HorizontalAlignment.Center,
                VerticalAlignment = VerticalAlignment.Bottom
            };
            Grid.SetRow(zoomGlyphRowZero, 0);

            // UniformGrid Visibility binding
            zoomGlyphRowZero.SetBinding(UIElement.VisibilityProperty, new Binding("ImgGlyphThreeSource")
            {
                Converter = _emptyToVisibilityCollapsedConverter,
                UpdateSourceTrigger = UpdateSourceTrigger.PropertyChanged
            });

            // Image in UniformGrid
            var zoomStateImgOne = new Image
            {
                Name = "ZoomStateImgOne",
                Stretch = Stretch.Uniform,
                HorizontalAlignment = HorizontalAlignment.Center,
                VerticalAlignment = VerticalAlignment.Bottom,
                Width = 64
            };
            zoomStateImgOne.SetBinding(Image.SourceProperty, new Binding("ImgGlyphThreeSource")
            {
                UpdateSourceTrigger = UpdateSourceTrigger.PropertyChanged,
                TargetNullValue = null
            });
            RenderOptions.SetBitmapScalingMode(zoomStateImgOne, BitmapScalingMode.LowQuality);

            zoomGlyphRowZero.Children.Add(zoomStateImgOne);

            // Grid (ZoomGlyphRowOne)
            var zoomGlyphRowOne = new Grid { Name = "ZoomGlyphRowOne" };

            zoomGlyphRowOne.ColumnDefinitions.Add(new ColumnDefinition() { Width = new GridLength(1, GridUnitType.Star) });
            zoomGlyphRowOne.ColumnDefinitions.Add(new ColumnDefinition() { Width = new GridLength(1, GridUnitType.Star) });

            // Image in column 0
            var zoomStateImgTwo = new Image
            {
                Name = "ZoomStateImgTwo",
                Stretch = Stretch.Uniform,
                HorizontalAlignment = HorizontalAlignment.Left,
                VerticalAlignment = VerticalAlignment.Center,
                Margin = new Thickness(0, 10, 5, 0),
                Width = 64
            };
            Grid.SetColumn(zoomStateImgTwo, 0);

            zoomStateImgTwo.SetBinding(Image.SourceProperty, new Binding("ImgGlyphOneSource")
            {
                UpdateSourceTrigger = UpdateSourceTrigger.PropertyChanged,
                TargetNullValue = null
            });
            zoomStateImgTwo.SetBinding(UIElement.VisibilityProperty, new Binding("ImgGlyphOneSource")
            {
                Converter = _emptyToVisibilityCollapsedConverter,
                UpdateSourceTrigger = UpdateSourceTrigger.PropertyChanged
            });
            RenderOptions.SetBitmapScalingMode(zoomStateImgTwo, BitmapScalingMode.LowQuality);

            // Image in column 1
            var zoomStateImgThree = new Image
            {
                Name = "ZoomStateImgThree",
                Stretch = Stretch.Uniform,
                HorizontalAlignment = HorizontalAlignment.Right,
                VerticalAlignment = VerticalAlignment.Center,
                Margin = new Thickness(5, 10, 0, 0),
                Width = 64
            };
            Grid.SetColumn(zoomStateImgThree, 1);

            zoomStateImgThree.SetBinding(Image.SourceProperty, new Binding("ImgGlyphTwoSource")
            {
                UpdateSourceTrigger = UpdateSourceTrigger.PropertyChanged,
                TargetNullValue = null
            });
            zoomStateImgThree.SetBinding(UIElement.VisibilityProperty, new Binding("ImgGlyphTwoSource")
            {
                Converter = _emptyToVisibilityCollapsedConverter,
                UpdateSourceTrigger = UpdateSourceTrigger.PropertyChanged
            });
            RenderOptions.SetBitmapScalingMode(zoomStateImgThree, BitmapScalingMode.LowQuality);

            zoomGlyphRowOne.Children.Add(zoomStateImgTwo);
            zoomGlyphRowOne.Children.Add(zoomStateImgThree);

            // Add children to StackPanel
            stackPanel.Children.Add(zoomGlyphRowZero);
            stackPanel.Children.Add(zoomGlyphRowOne);

            // Add StackPanel to main Grid
            zoomGlyphsGrid.Children.Add(stackPanel);

            #endregion

            // Warning Bar: Displays when node is in Info/Warning/Error state
            // Create the Rectangle
            Rectangle warningBar = new Rectangle
            {
                Name = "warningBar",
                Height = 12,
            };

            // Set Grid.Row, Grid.Column, and Grid.ColumnSpan
            Grid.SetRow(warningBar, 4);
            Grid.SetColumn(warningBar, 0);
            Grid.SetColumnSpan(warningBar, 3);

            // Set Canvas.ZIndex
            Canvas.SetZIndex(warningBar, 1);

            // Create and set the binding for Fill
            warningBar.SetBinding(Rectangle.FillProperty, new Binding("WarningBarColor")
            {
                UpdateSourceTrigger = UpdateSourceTrigger.PropertyChanged
            });

            // Create and set the binding for Visibility
            warningBar.SetBinding(Rectangle.VisibilityProperty, new Binding("NodeWarningBarVisible")
            {
                Converter = _boolToVisibilityCollapsedConverter,
                UpdateSourceTrigger = UpdateSourceTrigger.PropertyChanged
            });


            PresentationGrid = new Grid()
            {
                Name = "PresentationGrid",
                Margin = new Thickness(6, 6, 6, -3),
                HorizontalAlignment = HorizontalAlignment.Left,
                VerticalAlignment = VerticalAlignment.Bottom,
                Visibility = Visibility.Collapsed
            };

            Grid.SetRow(PresentationGrid, 2);
            Grid.SetColumn(PresentationGrid, 1);
            Canvas.SetZIndex(PresentationGrid, 3);

            centralGrid = new Grid()
            {
                Name = "centralGrid",
                Margin = new Thickness(6, 6, 6, 3),
                VerticalAlignment = VerticalAlignment.Top
            };

            centralGrid.RowDefinitions.Add(new RowDefinition() { Height = GridLength.Auto });
            centralGrid.RowDefinitions.Add(new RowDefinition() { Height = new GridLength(1, GridUnitType.Star) });
            centralGrid.RowDefinitions.Add(new RowDefinition() { Height = new GridLength(1, GridUnitType.Star) });
            Grid.SetRow(centralGrid, 2);
            Grid.SetColumn(centralGrid, 1);
            Canvas.SetZIndex(centralGrid, 4);

            inputGrid = new Grid()
            {
                Name = "inputGrid",
                MinHeight = Configuration.Configurations.PortHeightInPixels,
                VerticalAlignment = VerticalAlignment.Stretch,
                HorizontalAlignment = HorizontalAlignment.Stretch,
            };

            Canvas.SetZIndex(inputGrid, 5);
            inputGrid.SetBinding(Grid.IsEnabledProperty, new Binding("IsInteractionEnabled"));

            centralGrid.Children.Add(inputGrid);


            //TODO DebugAST Canvas.  Do we need this?

            grid.Children.Add(nodeBackground);
            grid.Children.Add(nameBackground);
            grid.Children.Add(nodeHeaderContent);
            grid.Children.Add(inputPortControl);
            grid.Children.Add(outputPortControl);
            grid.Children.Add(GlyphStackPanel);
            grid.Children.Add(nodeBorder);
            grid.Children.Add(selectionBorder);
            grid.Children.Add(nodeColorOverlayZoomIn);
            grid.Children.Add(nodeTransientColorOverlayZoomIn);
            grid.Children.Add(nodeColorOverlayZoomOut);
            grid.Children.Add(zoomGlyphsGrid);
            grid.Children.Add(nodeHoveringStateBorder);
            grid.Children.Add(warningBar);
            grid.Children.Add(PresentationGrid);
            grid.Children.Add(centralGrid);

            this.Content = grid;

            Loaded += OnNodeViewLoaded;
            Unloaded += OnNodeViewUnloaded;
            nodeBackground.Loaded += NodeViewReady;

            nodeBorder.SizeChanged += OnSizeChanged;
            DataContextChanged += OnDataContextChanged;

            this.SetBinding(UserControl.VisibilityProperty, new Binding("IsHidden")
            {
                Converter = _inverseBooleanToVisibilityConverter,
                UpdateSourceTrigger = UpdateSourceTrigger.PropertyChanged
            });

            Panel.SetZIndex(this, 1);
        }
        #endregion

        #region Styles methods
        private void SetNodeBackgroundHeaderAndPortsVisible()
        {
            nodeBackground.Visibility = Visibility.Visible;
            nameBackground.Visibility = Visibility.Visible;
            nodeHeaderContent.Visibility = Visibility.Visible;
            inputPortControl.Visibility = Visibility.Visible;
            outputPortControl.Visibility = Visibility.Visible;
#if DEBUG
            if (ViewModel != null)
            {
                ViewModel.WorkspaceViewModel.OnNodeViewLoaded();
            }
#endif
        }

        private static Style GetNodeButtonStyle()
        {
            // Create the Style
            Style buttonStyle = new Style(typeof(Button));

            // Create the ControlTemplate
            ControlTemplate controlTemplate = new ControlTemplate(typeof(Button));
            FrameworkElementFactory gridFactory = new FrameworkElementFactory(typeof(Grid));

            // Create the Border
            FrameworkElementFactory borderFactory = new FrameworkElementFactory(typeof(Border));
            borderFactory.Name = "DotsBackgroundBorder";
            borderFactory.SetValue(Border.WidthProperty, 24.0);
            borderFactory.SetValue(Border.HeightProperty, 24.0);
            borderFactory.SetValue(Border.BackgroundProperty, Brushes.Transparent);
            borderFactory.SetValue(Border.CornerRadiusProperty, new CornerRadius(2));

            // Create the Image
            FrameworkElementFactory imageFactory = new FrameworkElementFactory(typeof(Image));
            imageFactory.Name = "DotsImage";
            imageFactory.SetValue(Image.WidthProperty, 16.0);
            imageFactory.SetValue(Image.HeightProperty, 16.0);
            imageFactory.SetValue(Image.MarginProperty, new Thickness(1.5, 0, 0, 0));
            imageFactory.SetValue(Image.HorizontalAlignmentProperty, HorizontalAlignment.Center);
            imageFactory.SetValue(Image.VerticalAlignmentProperty, VerticalAlignment.Center);
            imageFactory.SetValue(Image.StretchProperty, Stretch.UniformToFill);

            // Add Border and Image to Grid
            gridFactory.AppendChild(borderFactory);
            gridFactory.AppendChild(imageFactory);

            controlTemplate.VisualTree = gridFactory;

            // Create the Triggers
            Trigger isMouseOverTrueTrigger = new Trigger
            {
                Property = UIElement.IsMouseOverProperty,
                Value = true
            };
            isMouseOverTrueTrigger.Setters.Add(new Setter(Border.BackgroundProperty, _nodeOptionsButtonBackground, "DotsBackgroundBorder"));
            isMouseOverTrueTrigger.Setters.Add(new Setter(Image.SourceProperty, _nodeButtonDotsSelected, "DotsImage"));

            Trigger isMouseOverFalseTrigger = new Trigger
            {
                Property = UIElement.IsMouseOverProperty,
                Value = false
            };
            isMouseOverFalseTrigger.Setters.Add(new Setter(Border.BackgroundProperty, Brushes.Transparent, "DotsBackgroundBorder"));
            isMouseOverFalseTrigger.Setters.Add(new Setter(Image.SourceProperty, new BitmapImage(new Uri("pack://application:,,,/DynamoCoreWpf;component/UI/Images/more-vertical.png")), "DotsImage"));

            controlTemplate.Triggers.Add(isMouseOverTrueTrigger);
            controlTemplate.Triggers.Add(isMouseOverFalseTrigger);

            // Set the ControlTemplate in the Style
            buttonStyle.Setters.Add(new Setter(Control.TemplateProperty, controlTemplate));
            return buttonStyle;
        }

        private static Style GetDynamoToolTipTopStyle()
        {
            var infoBubbleEdgeNormalBrush = SharedDictionaryManager.DynamoColorsAndBrushesDictionary["UnSelectedLayoutForeground"] as SolidColorBrush;
            var infoBubbleBackNormalBrush = Brushes.White;

            Style customTooltipStyle = new Style(typeof(DynamoToolTip));

            // Create the ControlTemplate
            ControlTemplate toolTipTemplate = new ControlTemplate(typeof(DynamoToolTip));
            FrameworkElementFactory gridFactory = new FrameworkElementFactory(typeof(Grid));

            // Add RowDefinitions to the Grid
            FrameworkElementFactory rowDef0 = new FrameworkElementFactory(typeof(RowDefinition));
            rowDef0.SetValue(RowDefinition.HeightProperty, new GridLength(1, GridUnitType.Auto));
            gridFactory.AppendChild(rowDef0);

            FrameworkElementFactory rowDef1 = new FrameworkElementFactory(typeof(RowDefinition));
            rowDef1.SetValue(RowDefinition.HeightProperty, new GridLength(6));
            gridFactory.AppendChild(rowDef1);

            FrameworkElementFactory columnDef0 = new FrameworkElementFactory(typeof(ColumnDefinition));
            columnDef0.SetValue(ColumnDefinition.WidthProperty, new GridLength(1, GridUnitType.Auto));
            gridFactory.AppendChild(columnDef0);

            FrameworkElementFactory borderFactory = new FrameworkElementFactory(typeof(Border));
            borderFactory.SetValue(Grid.RowProperty, 0);
            borderFactory.SetValue(Border.MarginProperty, new Thickness(0, 0, 0, -1));
            borderFactory.SetValue(Border.BackgroundProperty, infoBubbleBackNormalBrush);
            borderFactory.SetValue(Border.BorderBrushProperty, infoBubbleEdgeNormalBrush);
            borderFactory.SetValue(Border.BorderThicknessProperty, new Thickness(1));
            borderFactory.SetValue(Border.CornerRadiusProperty, new CornerRadius(2));
            gridFactory.AppendChild(borderFactory);

            // TODO simplify this shape??
            var polylineSegment = new PolyLineSegment()
            {
                Points = new PointCollection(new List<Point>()
                {
                    new Point(0,0),
                    new Point(5,6),
                    new Point(10,0)
                })
            };
                
            var tooltipPathFigure = new PathFigure()
            {
                IsClosed = false,
                StartPoint = new Point(0, 0)
            };

            tooltipPathFigure.Segments.Add(polylineSegment);

            var tooltipGeometry = new PathGeometry();
            tooltipGeometry.Figures.Add(tooltipPathFigure);

            FrameworkElementFactory pathFactory = new FrameworkElementFactory(typeof(System.Windows.Shapes.Path));
            pathFactory.SetValue(System.Windows.Shapes.Path.HorizontalAlignmentProperty, HorizontalAlignment.Center);
            pathFactory.SetValue(System.Windows.Shapes.Path.VerticalAlignmentProperty, VerticalAlignment.Center);
            pathFactory.SetValue(System.Windows.Shapes.Path.FillProperty, infoBubbleBackNormalBrush);
            pathFactory.SetValue(System.Windows.Shapes.Path.StrokeProperty, infoBubbleEdgeNormalBrush);
            pathFactory.SetValue(System.Windows.Shapes.Path.StrokeThicknessProperty, 1.0);
            pathFactory.SetValue(System.Windows.Shapes.Path.DataProperty, tooltipGeometry);
            pathFactory.SetValue(Grid.RowProperty, 1);
            gridFactory.AppendChild(pathFactory);

            FrameworkElementFactory contentPresenterFactory = new FrameworkElementFactory(typeof(ContentPresenter));
            contentPresenterFactory.SetValue(ContentPresenter.MarginProperty, new Thickness(4));
            contentPresenterFactory.SetValue(ContentPresenter.HorizontalAlignmentProperty, HorizontalAlignment.Left);
            contentPresenterFactory.SetValue(ContentPresenter.VerticalAlignmentProperty, VerticalAlignment.Top);
            contentPresenterFactory.SetValue(TextBlock.FontSizeProperty, 14.0);
            gridFactory.AppendChild(contentPresenterFactory);

            toolTipTemplate.VisualTree = gridFactory;
            customTooltipStyle.Setters.Add(new Setter(DynamoToolTip.TemplateProperty, toolTipTemplate));

            return customTooltipStyle;
        }

        private static Style GetCodeBlockPortItemControlStyle()
        {
            Style inOutPortControlStyle = new Style(typeof(ItemsControl));

            // Create the ItemsPanelTemplate
            ItemsPanelTemplate itemsPanelTemplate = new ItemsPanelTemplate();

            // Create the InOutPortPanel (assuming dynui:InOutPortPanel is defined in the project)
            FrameworkElementFactory inOutPortPanelFactory = new FrameworkElementFactory(typeof(InOutPortPanel));
            inOutPortPanelFactory.SetValue(InOutPortPanel.HorizontalAlignmentProperty, HorizontalAlignment.Center);
            inOutPortPanelFactory.SetValue(InOutPortPanel.VerticalAlignmentProperty, VerticalAlignment.Stretch);

            // Set the visual tree for the ItemsPanelTemplate
            itemsPanelTemplate.VisualTree = inOutPortPanelFactory;

            // Create the Setter for ItemsPanel
            Setter itemsPanelSetter = new Setter(ItemsControl.ItemsPanelProperty, itemsPanelTemplate);

            // Add the setter to the style
            inOutPortControlStyle.Setters.Add(itemsPanelSetter);

            return inOutPortControlStyle;
        }

        private static Binding GetFadeToOpacityStyleBinding(IValueConverter conv)
        {
            return new Binding("DataContext.NodeCountOptimizationEnabled")
            {
                RelativeSource = new RelativeSource(RelativeSourceMode.FindAncestor, typeof(WorkspaceView), 1),
                Converter = conv
            };
        }

        #endregion

        //Set up pixel arrays for the port markers 
        static byte[] bluePixels = new byte[5 * 29 * 4];
        static byte[] bluePixelsDefault = new byte[4 * 27 * 4];
        static byte[] redPixels = new byte[5 * 29 * 4];
        static byte[] greyPixels = new byte[5 * 29 * 4];

        //Initialize the port arrays
        private static void LoadBmpPorts()
        {
            for (int i = 0; i < bluePixels.Length; i += 4)
            {
                bluePixels[i + 0] = 231; // Blue
                bluePixels[i + 1] = 192; // Green
                bluePixels[i + 2] = 106; // Red
                bluePixels[i + 3] = 255; // Alpha
            }

            for (int i = 0; i < bluePixelsDefault.Length; i += 4)
            {
                bluePixelsDefault[i + 0] = 231; // Blue
                bluePixelsDefault[i + 1] = 192; // Green
                bluePixelsDefault[i + 2] = 106; // Red
                bluePixelsDefault[i + 3] = 255; // Alpha
            }

            for (int i = 0; i < redPixels.Length; i += 4)
            {
                redPixels[i + 0] = 85; // Blue
                redPixels[i + 1] = 85; // Green
                redPixels[i + 2] = 235; // Red
                redPixels[i + 3] = 255; // Alpha
            }

            for (int i = 0; i < greyPixels.Length; i += 4)
            {
                greyPixels[i + 0] = 153; // Blue
                greyPixels[i + 1] = 153; // Green
                greyPixels[i + 2] = 153; // Red
                greyPixels[i + 3] = 255; // Alpha
            }
        }
        private void DelayPreviewControlAction()
        {
            if (!IsMouseOver) return;

            TryShowPreviewBubbles();
        }

        private void InitialTryShowPreviewBubble()
        {
            // Always set old ZIndex to the last value, even if mouse is not over the node.
            oldZIndex = NodeViewModel.StaticZIndex;

            viewModel.WorkspaceViewModel.DelayNodePreviewControl.Debounce(300, DelayPreviewControlAction);
        }

        private void OnNodeViewUnloaded(object sender, RoutedEventArgs e)
        {
            ViewModel.NodeLogic.DispatchedToUI -= NodeLogic_DispatchedToUI;
            ViewModel.RequestShowNodeHelp -= ViewModel_RequestShowNodeHelp;
            ViewModel.RequestShowNodeRename -= ViewModel_RequestShowNodeRename;
            ViewModel.RequestsSelection -= ViewModel_RequestsSelection;
            ViewModel.RequestClusterAutoCompletePopupPlacementTarget -= ViewModel_RequestClusterAutoCompletePopupPlacementTarget;
            ViewModel.RequestAutoCompletePopupPlacementTarget -= ViewModel_RequestAutoCompletePopupPlacementTarget;
            ViewModel.RequestPortContextMenuPopupPlacementTarget -= ViewModel_RequestPortContextMenuPlacementTarget;
            ViewModel.NodeLogic.PropertyChanged -= NodeLogic_PropertyChanged;
            ViewModel.NodeModel.ConnectorAdded -= NodeModel_ConnectorAdded;
            MouseLeave -= NodeView_MouseLeave;

            nameBackground.MouseDown -= NameBlock_OnMouseDown;
            EditableNameBox.LostFocus -= EditableNameBox_OnLostFocus;
            EditableNameBox.KeyDown -= EditableNameBox_KeyDown;
            optionsButton.Click -= DisplayNodeContextMenu;
            nodeBorder.SizeChanged -= OnSizeChanged;
            nodeBackground.Loaded -= NodeViewReady;

            if (previewControl != null)
            {
                previewControl.StateChanged -= OnPreviewControlStateChanged;
                previewControl.MouseEnter -= OnPreviewControlMouseEnter;
                previewControl.MouseLeave -= OnPreviewControlMouseLeave;
                expansionBay.Children.Remove(previewControl);
                previewControl = null;
            }
            DataContextChanged -= OnDataContextChanged;
            Loaded -= OnNodeViewLoaded;
            Unloaded -= OnNodeViewUnloaded;
        }

        /// <summary>
        /// Called when the size of the node changes. Communicates changes down to the view model 
        /// then to the model.
        /// </summary>
        /// <param name="sender"></param>
        /// <param name="eventArgs"></param>
        private void OnSizeChanged(object sender, EventArgs eventArgs)
        {
            if (ViewModel == null || ViewModel.PreferredSize.HasValue) return;

            var size = new[] { ActualWidth, nodeBorder.ActualHeight };
            if (ViewModel.SetModelSizeCommand.CanExecute(size))
            {
                ViewModel.SetModelSizeCommand.Execute(size);
            }
        }

        public static BitmapImage GetNodeImage(string nodeName)
        {
            // Check cache first
            if (_cachedImages.TryGetValue(nodeName, out BitmapImage cachedImage))
                return cachedImage;

            try
            {
                var assembly = Assembly.GetExecutingAssembly();

                // Access the resource directly using the exact name from the error message
                using (var stream = assembly.GetManifestResourceStream("Dynamo.Wpf.NodeCacheImages.resources"))
                {
                    if (stream == null)
                        throw new InvalidOperationException("Could not find NodeCacheImages.resources");

                    using (var resourceSet = new ResourceSet(stream))
                    {
                        // Get the resource value
                        var base64String = resourceSet.GetString(nodeName);

                        if (!string.IsNullOrEmpty(base64String))
                        {
                            byte[] imageBytes = Convert.FromBase64String(base64String);
                            var bi = BytesToBitmapImage(imageBytes);
                            _cachedImages[nodeName] = bi;
                            return bi;
                        }
                    }
                }
                return null;
            }
            catch (Exception ex)
            {
                _cachedImages[nodeName] = null;
                return null;
            }
        }

        private static BitmapImage BytesToBitmapImage(byte[] imageBytes)
        {
            if (imageBytes == null || imageBytes.Length == 0)
                return null;

            using (var memoryStream = new MemoryStream(imageBytes))
            {
                var bitmapImage = new BitmapImage();
                bitmapImage.BeginInit();
                bitmapImage.StreamSource = memoryStream;
                bitmapImage.CacheOption = BitmapCacheOption.OnLoad;
                bitmapImage.EndInit();
                bitmapImage.Freeze();

                return bitmapImage;
            }
        }

        /// <summary>
        /// This event handler is called soon as the NodeViewModel is bound to this 
        /// NodeView, which happens way before OnNodeViewLoaded event is sent. 
        /// There is a known bug in WPF 4.0 where DataContext becomes DisconnectedItem 
        /// when actions such as tab switching happens (that is when the View becomes 
        /// disconnected from the underlying ViewModel/Model that it was bound to). So 
        /// it is more reliable for NodeView to cache the NodeViewModel it is bound 
        /// to when it first becomes available, and refer to the cached value at a later
        /// time.
        /// </summary>
        private void OnDataContextChanged(object sender, DependencyPropertyChangedEventArgs e)
        {
            // If this is the first time NodeView is bound to the NodeViewModel, 
            // cache the DataContext (i.e. NodeViewModel) locally and start 
            // referencing it from this point onwards. Note that this notification 
            // can be sent as a result of DataContext becoming DisconnectedItem too,
            // but ViewModel should not be updated in that case (hence the null-check).
            // 
            if (null != ViewModel) return;

            ViewModel = e.NewValue as NodeViewModel;

<<<<<<< HEAD
            //Enable deferred node loading when node count is above the set threshold.
            if (!ViewModel.WorkspaceViewModel.NodeCountOptimizationEnabled)
            {
                SetNodeBackgroundHeaderAndPortsVisible();
            }
            else
            {
                var nodeName = GetNodeName(ViewModel);
                var bitmap = GetNodeImage(nodeName);
                if (bitmap != null)
                {
                    var writeableBitmap = new WriteableBitmap(bitmap);

                    // Define rectangle position and size
                    int width = 5, height = 29;
                    int bytesPerPixel = (writeableBitmap.Format.BitsPerPixel + 7) / 8;
                    int bufferWidth = 5;
                    int imageHeight = writeableBitmap.PixelHeight;

                    byte[] transparentPixels = new byte[bufferWidth * imageHeight * bytesPerPixel];

                    // Fill with transparent pixels (all zeros = transparent)
                    for (int i = 0; i < transparentPixels.Length; i += 4)
                    {
                        transparentPixels[i + 0] = 0;   // Blue
                        transparentPixels[i + 1] = 0;   // Green  
                        transparentPixels[i + 2] = 0;   // Red
                        transparentPixels[i + 3] = 0;   // Alpha (transparent)
                    }

                    // Write transparent pixels to the left 5px of the image
                    writeableBitmap.WritePixels(
                        new Int32Rect(0, 0, bufferWidth, imageHeight),
                        transparentPixels,
                        bufferWidth * bytesPerPixel,
                        0
                    );

                    int j = 0;

                    foreach (var item in ViewModel.InPorts)
                    {
                        var model = item as InPortViewModel;
                        // Define the rectangle's position and size
                        int x = 0; // X coordinate
                        int y = 51 + j; // Y coordinate

                        if (model.PortValueMarkerColor.Color.R == 106)
                        {
                            writeableBitmap.WritePixels(
                                new Int32Rect(x + 5, y, width, height),
                                bluePixels,
                                width * bytesPerPixel,
                                0
                            );
                        }
                        else if (model.PortValueMarkerColor.Color.R == 235)
                        {
                            writeableBitmap.WritePixels(
                                new Int32Rect(x + 5, y, width, height),
                                redPixels,
                                width * bytesPerPixel,
                                0
                            );
                        }
                        else
                        {
                            writeableBitmap.WritePixels(
                                new Int32Rect(x + 5, y, width, height),
                                greyPixels,
                                width * bytesPerPixel,
                                0
                            );
                        }

                        if (model.PortDefaultValueMarkerVisible)
                        {
                            writeableBitmap.WritePixels(
                                new Int32Rect(x, y + 1, width - 1, height - 2),
                                bluePixelsDefault,
                                (width - 1) * bytesPerPixel,
                                0
                            );
                        }

                        j += 34;
                    }

                    j = 0;
                    foreach (var item in ViewModel.OutPorts)
                    {
                        var model = item as OutPortViewModel;
                        // Define the rectangle's position and size
                        int x = (int)writeableBitmap.Width - 5; // X coordinate 
                        int y = 51 + j; // Y coordinate 

                        if (model.PortDefaultValueMarkerVisible)
                        {
                            writeableBitmap.WritePixels(
                                new Int32Rect(x, y, width, height),
                                greyPixels,
                                width * bytesPerPixel,
                                0
                            );
                        }

                        j += 34;
                    }

                    // Create the Image control
                    imageControl = new Image
                    {
                        Source = writeableBitmap,
                        Margin = new Thickness(-5, 0, 0, 0),
                        Width = writeableBitmap.PixelWidth,   // Set width to pixel width
                        Height = writeableBitmap.PixelHeight, // Set height to pixel height
                        Stretch = System.Windows.Media.Stretch.None // Prevent scaling
                    };

                    Grid.SetRow(imageControl, 1);
                    Grid.SetRowSpan(imageControl, 3);
                    Grid.SetColumnSpan(imageControl, 3);

                    grid.Children.Add(imageControl);

                    Dispatcher.CurrentDispatcher.BeginInvoke(() =>
                    {
                        if (imageControl != null)
                        {
                            grid.Children.Remove(imageControl);
                            imageControl = null;

                            SetNodeBackgroundHeaderAndPortsVisible();
                        }
                    }, DispatcherPriority.Background);
                }
                else
                {
                    SetNodeBackgroundHeaderAndPortsVisible();
                }
            }

            //This code should be only executed when loading a graph, if the node is being added to the workspace manually then the Width and Height should be auto-calculated.
            //The default Width and Height values for nodes is 100 so only should be executed on graph loading if both values are 100
            if (ViewModel.Width > NodeModel.DefaultWidth && ViewModel.Height > NodeModel.DefaultHeight)
            {
                Width = ViewModel.Width;
                Height = ViewModel.Height;
            }

            if (ViewModel.WidthBorder > NodeModel.DefaultWidth && ViewModel.HeightBorder > NodeModel.DefaultHeight)
            {
                nodeBorder.Width = ViewModel.WidthBorder;
                nodeBorder.Height = ViewModel.HeightBorder;
            }


=======
>>>>>>> 1af5b5d7
            //Set NodeIcon
            if (ViewModel.ImageSource == null)
            {
                nodeIcon.Fill = _defaultNodeIcon;
            }
            else
            {
                var icon = new ImageBrush(ViewModel.ImageSource)
                {
                    Stretch = Stretch.UniformToFill
                };
                icon.Freeze();
                nodeIcon.Fill = icon;
            }

            //Add the adjusted Style for CodeBlockNodeModel to add overrides for Measure / Layout
            if(ViewModel.NodeModel is CodeBlockNodeModel)
            {
                outputPortControl.Margin = new Thickness(0, 12, -24, 0);
                outputPortControl.Style = _codeBlockNodeItemControlStyle;
            }

            //Add view items for custom nodes
            if (ViewModel.IsCustomFunction)
            {
                SetCustomNodeVisuals();
            }

            if (!ViewModel.PreferredSize.HasValue) return;

            var size = ViewModel.PreferredSize.Value;
            nodeBorder.Width = size.Width;
            nodeBorder.Height = size.Height;
            nodeBorder.RenderSize = size;
        }
    
        private void SetCustomNodeVisuals()
        {
            customNodeBorder0 = new Border()
            {
                Name = "customNodeBorder0",
                Height = 8,
                Margin = new Thickness(16, 0, 16, 0),
                VerticalAlignment = VerticalAlignment.Bottom,
                CornerRadius = new CornerRadius(6, 6, 0, 0),
                Background = SharedDictionaryManager.DynamoColorsAndBrushesDictionary["LightGreyBrush"] as SolidColorBrush
            };

            Grid.SetRow(customNodeBorder0, 0);
            Grid.SetColumnSpan(customNodeBorder0, 3);
            Canvas.SetZIndex(customNodeBorder0, 0);

            var customNodeBorder1 = new Border()
            {
                Name = "customNodeBorder1",
                Height = 4,
                Margin = new Thickness(8, 0, 8, 0),
                VerticalAlignment = VerticalAlignment.Bottom,
                CornerRadius = new CornerRadius(6, 6, 0, 0),
                Background = SharedDictionaryManager.DynamoColorsAndBrushesDictionary["DarkMidGreyBrush"] as SolidColorBrush
            };

            Grid.SetRow(customNodeBorder1, 0);
            Grid.SetColumnSpan(customNodeBorder1, 3);
            Canvas.SetZIndex(customNodeBorder1, 0);

            // Create the Canvas
            var customFunctionCanvas = new Canvas
            {
                HorizontalAlignment = HorizontalAlignment.Left,
                VerticalAlignment = VerticalAlignment.Bottom
            };

            // Set Grid.Row and Canvas.ZIndex
            Grid.SetRow(customFunctionCanvas, 3);
            Canvas.SetZIndex(customFunctionCanvas, 51);

            // Set up the Visibility binding
            var visibilityBinding = new Binding("IsCustomFunction")
            {
                Converter = new BoolToVisibilityCollapsedConverter()
            };
            customFunctionCanvas.SetBinding(Canvas.VisibilityProperty, visibilityBinding);

            // Create the Polygon
            var polygon = new Polygon
            {
                Points = new PointCollection
                {
                    new Point(0, -15),
                    new Point(15, 0),
                    new Point(0, 0)
                },
                Fill = SharedDictionaryManager.DynamoColorsAndBrushesDictionary["PrimaryCharcoal100Brush"] as SolidColorBrush
            };

            // Add the Polygon to the Canvas
            customFunctionCanvas.Children.Add(polygon);

            grid.Children.Add(customNodeBorder0);
            grid.Children.Add(customNodeBorder1);
            grid.Children.Add(customFunctionCanvas);
        }

        internal static string GetNodeQualifiedName(NodeModel nodeModel)
        {
            string result = string.Empty;
            switch (nodeModel)
            {
                case Graph.Nodes.CustomNodes.Function function:
                    var category = function.Category;
                    var name = function.Name;
                    result = GetNodeNameWithInputs(function, $"{category}.{name}");
                    break;

                case Graph.Nodes.ZeroTouch.DSFunctionBase dSFunction:
                    var descriptor = dSFunction.Controller.Definition;
                    result = GetNodeNameWithInputs(nodeModel, $"{descriptor.QualifiedName}");
                    break;

                case NodeModel node:
                    var type = node.GetType();
                    result = GetNodeNameWithInputs(nodeModel, $"{type.FullName}");
                    break;
            }

            if (string.IsNullOrEmpty(result))
                return result;

            // Define the specific invalid characters to remove
            char[] invalidChars = { '/', '\\', ':', '*', '?', '"', '<', '>', '|' };

            // Remove each invalid character from the name
            string sanitizedName = result;
            foreach (char invalidChar in invalidChars)
            {
                sanitizedName = sanitizedName.Replace(invalidChar.ToString(), string.Empty);
            }

            return sanitizedName;
        }

        internal static string GetNodeNameWithInputs(NodeModel node, string prefix)
        {
            var inputNames = node.InPorts.Select(x => x.Name).ToArray();
            var fullName = $"{prefix}({string.Join(", ", inputNames)})";
            // Match https://github.com/DynamoDS/Dynamo/blame/master/src/DynamoCore/Search/SearchElements/ZeroTouchSearchElement.cs#L51
            if (fullName.Length > 250)
            {
                //only take first 2 characters from each input
                var truncatedInputNames = inputNames.Select(name => name.Length >= 2 ?
                    name.Substring(0, 2) : name).ToArray();
                fullName = $"{prefix}({string.Join(", ", truncatedInputNames)})";
            }
            return fullName;
        }

        /// <summary>
        /// Returns the name of the node based on its original name.
        /// For some operators, that cannot be named as files, it returns a descriptive name rather than symbols.
        /// </summary>
        /// <returns></returns>
        private static string GetNodeName(NodeViewModel nvm)
        {
            switch (nvm.OriginalName)
            {
                case "*":
                    return "mul";
                case "<":
                    return "lt";
                case "<=": 
                    return "le";
                case ">":
                    return "gt";
                case ">=":
                    return "ge";
                case "||":
                    return "or";
                case "/":
                    return "div";
                default:
                    return GetNodeQualifiedName(nvm.NodeModel);
            }
        }

        private void OnNodeViewLoaded(object sender, RoutedEventArgs e)
        {
            // We no longer cache the DataContext (NodeViewModel) here because 
            // OnNodeViewLoaded gets called at a much later time and we need the 
            // ViewModel to be valid earlier (e.g. OnSizeChanged is called before
            // OnNodeViewLoaded, and it needs ViewModel for size computation).

            ViewModel.NodeLogic.DispatchedToUI += NodeLogic_DispatchedToUI;
            ViewModel.RequestShowNodeHelp += ViewModel_RequestShowNodeHelp;
            ViewModel.RequestShowNodeRename += ViewModel_RequestShowNodeRename;
            ViewModel.RequestsSelection += ViewModel_RequestsSelection;
            ViewModel.RequestClusterAutoCompletePopupPlacementTarget += ViewModel_RequestClusterAutoCompletePopupPlacementTarget;
            ViewModel.RequestAutoCompletePopupPlacementTarget += ViewModel_RequestAutoCompletePopupPlacementTarget;
            ViewModel.RequestPortContextMenuPopupPlacementTarget += ViewModel_RequestPortContextMenuPlacementTarget;
            ViewModel.NodeLogic.PropertyChanged += NodeLogic_PropertyChanged;
            ViewModel.NodeModel.ConnectorAdded += NodeModel_ConnectorAdded;
            MouseLeave += NodeView_MouseLeave;
        }

        private void NodeModel_ConnectorAdded(Graph.Connectors.ConnectorModel obj)
        {
            // If the mouse does not leave the node after the connector is added,
            // try to show the preview bubble without new mouse enter event. 
            if (IsMouseOver)
            {
                if (DynCmd.IsTestMode)
                {
                    Dispatcher.BeginInvoke(new Action(TryShowPreviewBubbles), DispatcherPriority.Loaded);
                }
                else
                {
                    InitialTryShowPreviewBubble();
                }
            }
        }

        void NodeLogic_PropertyChanged(object sender, System.ComponentModel.PropertyChangedEventArgs e)
        {
            switch (e.PropertyName)
            {
                case "ArgumentLacing":
                    ViewModel.SetLacingTypeCommand.RaiseCanExecuteChanged();
                    break;

                case "CachedValue":
                    CachedValueChanged();
                    break;

                case "IsSetAsInput":
                    (this.DataContext as NodeViewModel).DynamoViewModel.CurrentSpace.HasUnsavedChanges = true;
                    break;

                case "IsSetAsOutput":
                    (this.DataContext as NodeViewModel).DynamoViewModel.CurrentSpace.HasUnsavedChanges = true;
                    break;
            }
        }

        /// <summary>
        /// Called when the NodeModel's CachedValue property is updated
        /// </summary>
        private void CachedValueChanged()
        {
            Dispatcher.BeginInvoke(new Action(delegate
            {
                // There is no preview control or the preview control is 
                // currently in transition state (it can come back to handle
                // the new data later on when it is ready).
                // If node is frozen, we shouldn't update cached value.
                // We keep value, that was before freezing. 
                if ((previewControl == null) || ViewModel.IsFrozen)
                {
                    return;
                }

                // Enqueue an update of the preview control once it has completed its 
                // transition
                if (previewControl.IsInTransition)
                {
                    previewControl.RequestForRefresh();
                    return;
                }

                if (previewControl.IsHidden) // The preview control is hidden.
                {
                    previewControl.IsDataBound = false;
                    return;
                }

                previewControl.BindToDataSource();
            }));
        }

        private Point PointToLocal(double x, double y, UIElement target)
        {
            Point positionFromScreen = target.PointToScreen(new Point(x, y));
            PresentationSource source = PresentationSource.FromVisual(target);
            Point targetPoints = source.CompositionTarget.TransformFromDevice.Transform(positionFromScreen);
            return targetPoints;
        }

        private void ViewModel_RequestAutoCompletePopupPlacementTarget(Window window, PortModel portModel, double spacing)
        {
            if (portModel.PortType == PortType.Input)
            {
                var portView = inputPortControl.ItemContainerGenerator.ContainerFromIndex(portModel.Index) as FrameworkElement;
                window.Top = PointToLocal(0, 0, portView).Y;
                window.Left = PointToLocal(0, 0, this).X - window.Width - spacing;
            }
            else
            {
                var portView = outputPortControl.ItemContainerGenerator.ContainerFromIndex(portModel.Index) as FrameworkElement;
                window.Top = PointToLocal(0, 0, portView).Y;
                window.Left = PointToLocal(ActualWidth, 0, this).X + spacing;
            }
        }

        private void ViewModel_RequestClusterAutoCompletePopupPlacementTarget(Window window, double spacing)
        {
            Point targetPoints = PointToLocal(0, ActualHeight, this);
                
            window.Left = targetPoints.X;
            window.Top = targetPoints.Y + spacing;
        }

        private void ViewModel_RequestPortContextMenuPlacementTarget(Popup popup)
        {
            popup.PlacementTarget = this;

            ViewModel.ActualHeight = ActualHeight;
            ViewModel.ActualWidth = ActualWidth;
        }

        void ViewModel_RequestsSelection(object sender, EventArgs e)
        {
            if (!ViewModel.NodeLogic.IsSelected)
            {
                if (!Keyboard.IsKeyDown(Key.LeftShift) && !Keyboard.IsKeyDown(Key.RightShift))
                {
                    DynamoSelection.Instance.ClearSelection();
                }

                DynamoSelection.Instance.Selection.AddUnique(ViewModel.NodeLogic);
            }
            else
            {
                if (Keyboard.IsKeyDown(Key.LeftShift) || Keyboard.IsKeyDown(Key.RightShift))
                {
                    DynamoSelection.Instance.Selection.Remove(ViewModel.NodeLogic);
                }
            }
        }

        void ViewModel_RequestShowNodeRename(object sender, NodeDialogEventArgs e)
        {
            if (e.Handled) return;

            e.Handled = true;

            var editWindow = new EditWindow(viewModel.DynamoViewModel, false, true)
            {
                DataContext = ViewModel,
                Title = Dynamo.Wpf.Properties.Resources.EditNodeWindowTitle
            };

            editWindow.Owner = Window.GetWindow(this);

            editWindow.BindToProperty(null, new Binding("Name")
            {
                Mode = BindingMode.TwoWay,
                NotifyOnValidationError = false,
                Source = ViewModel,
                UpdateSourceTrigger = UpdateSourceTrigger.Explicit
            });

            editWindow.ShowDialog();
        }

        void ViewModel_RequestShowNodeHelp(object sender, NodeDialogEventArgs e)
        {
            if (e.Handled) return;

            e.Handled = true;

            var nodeAnnotationEventArgs = new OpenNodeAnnotationEventArgs(viewModel.NodeModel, viewModel.DynamoViewModel);
            ViewModel.DynamoViewModel.OpenDocumentationLink(nodeAnnotationEventArgs);
        }

        void NodeLogic_DispatchedToUI(object sender, UIDispatcherEventArgs e)
        {
            Dispatcher.Invoke(e.ActionToDispatch);
        }

        private bool nodeViewReadyCalledOnce = false;
        private void NodeViewReady(object sender, RoutedEventArgs e)
        {
            if (nodeViewReadyCalledOnce) return;

            nodeViewReadyCalledOnce = true;
            ViewModel.DynamoViewModel.OnNodeViewReady(this);
        }

        private Dictionary<UIElement, bool> enabledDict
            = new Dictionary<UIElement, bool>();

        internal void DisableInteraction()
        {
            enabledDict.Clear();

            foreach (UIElement e in inputGrid.Children)
            {
                enabledDict[e] = e.IsEnabled;

                e.IsEnabled = false;
            }

            //set the state using the view model's command
            if (ViewModel.SetStateCommand.CanExecute(ElementState.Dead))
                ViewModel.SetStateCommand.Execute(ElementState.Dead);
        }

        private void OnPreviewMouseLeftButtonDown(object sender, MouseButtonEventArgs e)
        {
            nodeWasClicked = true;
            BringToFront();
        }

        /// <summary>
        /// If Zindex is more then max value of int, it should be set back to 0 to all elements.
        /// </summary>
        private void PrepareZIndex()
        {
            NodeViewModel.StaticZIndex = Configurations.NodeStartZIndex;

            var parent = TemplatedParent as ContentPresenter;
            if (parent == null) return;

            foreach (var child in parent.ChildrenOfType<NodeView>())
            {
                child.ViewModel.ZIndex = Configurations.NodeStartZIndex;
            }
        }

        private void topControl_MouseLeftButtonDown(object sender, MouseButtonEventArgs e)
        {
            if (ViewModel == null || Keyboard.Modifiers == System.Windows.Input.ModifierKeys.Control) return;

            var view = WpfUtilities.FindUpVisualTree<DynamoView>(this);
            ViewModel.DynamoViewModel.OnRequestReturnFocusToView();

            view?.mainGrid.Focus();

            Guid nodeGuid = ViewModel.NodeModel.GUID;
            ViewModel.DynamoViewModel.ExecuteCommand(
                new DynCmd.SelectModelCommand(nodeGuid, Keyboard.Modifiers.AsDynamoType()));

            viewModel.OnSelected(this, EventArgs.Empty);

            if (e.ClickCount == 2)
            {
                if (ViewModel.GotoWorkspaceCommand.CanExecute(null))
                {
                    e.Handled = true;
                    ViewModel.GotoWorkspaceCommand.Execute(null);
                }
            }
        }

        private void NameBlock_OnMouseDown(object sender, MouseButtonEventArgs e)
        {
            if (e.ClickCount == 2)
            {
                Debug.WriteLine("Name double clicked!");
                // If workspace is zoomed-out, open an Edit Name dialog, otherwise rename inline
                if (viewModel.WorkspaceViewModel.Zoom < Configurations.ZoomDirectEditThreshold)
                {
                    if (ViewModel != null && ViewModel.RenameCommand.CanExecute(null))
                    {
                        ViewModel.RenameCommand.Execute(null);
                    }
                }
                else
                {
                    ChangeNameInline();
                }
                e.Handled = true;
            }
        }

        /// <summary>
        /// Edit Node Name directly in the Node Header
        /// </summary>
        private void ChangeNameInline()
        {
            NameBlock.Visibility = Visibility.Collapsed;
            EditableNameBox.Visibility = Visibility.Visible;

            EditableNameBox.Focus();
            if (EditableNameBox.SelectionLength == 0)
                EditableNameBox.SelectAll();
        }

        /// <summary>
        ///  Finalize Inline Rename by hiding the TextBox and showing the TextBlock
        /// </summary>
        private void EndInlineRename()
        {
            NameBlock.Visibility = Visibility.Visible;
            EditableNameBox.Visibility = Visibility.Collapsed;

            ViewModel.DynamoViewModel.ExecuteCommand(
                new DynCmd.UpdateModelValueCommand(
                    System.Guid.Empty, ViewModel.NodeModel.GUID, nameof(NodeModel.Name), NameBlock.Text));
        }

        private void EditableNameBox_OnLostFocus(object sender, RoutedEventArgs e)
        {
            EndInlineRename();
        }

        private void EditableNameBox_KeyDown(object sender, KeyEventArgs e)
        {
            if (e.Key == Key.Enter || e.Key == Key.Escape)
                EndInlineRename();
        }


        #region Preview Control Related Event Handlers

        private void OnNodeViewMouseEnter(object sender, MouseEventArgs e)
        {
            if (imageControl != null)
            {
                grid.Dispatcher.Invoke(() =>
                {
                    grid.Children.Remove(imageControl);
                    imageControl = null;

                    SetNodeBackgroundHeaderAndPortsVisible();
                });
            }
            // if the node is located under "Hide preview bubbles" menu item and the item is clicked,
            // ViewModel.DynamoViewModel.ShowPreviewBubbles will be updated AFTER node mouse enter event occurs
            // so, wait while ShowPreviewBubbles binding updates value
            if (DynCmd.IsTestMode)
            {
                Dispatcher.BeginInvoke(new Action(TryShowPreviewBubbles), DispatcherPriority.Loaded);
            }
            else
            {
                InitialTryShowPreviewBubble();
            }
        }

        private void TryShowPreviewBubbles()
        {
            nodeWasClicked = false;

            // There is no need run further.
            if (IsPreviewDisabled()) return;

            if (PreviewControl.IsInTransition) // In transition state, come back later.
                return;

            if (PreviewControl.IsHidden)
            {
                if (!previewControl.IsDataBound)
                    PreviewControl.BindToDataSource();

                PreviewControl.TransitionToState(PreviewControl.State.Condensed);
            }

            Dispatcher.DelayInvoke(previewDelay, BringToFront);
        }

        private bool IsPreviewDisabled()
        {
            // True if preview bubbles are turned off globally 
            // Or a connector is being created now
            // Or the user is selecting nodes
            // Or preview is disabled for this node
            // Or preview shouldn't be shown for some nodes (e.g. number sliders, watch nodes etc.)
            // Or node is frozen
            // Or we are panning the view.
            return !ViewModel.DynamoViewModel.ShowPreviewBubbles ||
                ViewModel.WorkspaceViewModel.IsConnecting ||
                ViewModel.WorkspaceViewModel.IsSelecting || !previewEnabled ||
                !ViewModel.IsPreviewInsetVisible || ViewModel.IsFrozen ||
                ViewModel.WorkspaceViewModel.IsPanning;
        }

        private void OnNodeViewMouseLeave(object sender, MouseEventArgs e)
        {
            ViewModel.ZIndex = oldZIndex;
            viewModel.WorkspaceViewModel.DelayNodePreviewControl.Cancel();

            // The preview hasn't been instantiated yet, we should stop here 
            if (previewControl == null) return;

            // Watch nodes doesn't have Preview so we should avoid to use any method/property in PreviewControl class due that Preview is created automatically
            if (ViewModel.NodeModel != null && ViewModel.NodeModel is CoreNodeModels.Watch) return;

            // If mouse in over node/preview control or preview control is pined, we can not hide preview control.
            // check the field and not the property because that will trigger the instantiation
            if (IsMouseOver || previewControl?.IsMouseOver == true ||
                previewControl?.StaysOpen == true || IsMouseInsidePreview(e) ||
                (Mouse.Captured is DragCanvas && IsMouseInsideNodeOrPreview(e.GetPosition(this)))) return;

            // If it's expanded, then first condense it.
            if (PreviewControl.IsExpanded)
            {
                PreviewControl.TransitionToState(PreviewControl.State.Condensed);
            }
            // If it's condensed, then try to hide it.
            if (PreviewControl.IsCondensed && Mouse.Captured == null)
            {
                PreviewControl.TransitionToState(PreviewControl.State.Hidden);
            }
        }

        /// <summary>
        /// This event fires right after preview's state has been changed.
        /// This event is necessary, it handles some preview's manipulations, 
        /// that we can't handle in mouse enter/leave events.
        /// E.g. When mouse leaves preview control, it should be first condensed, after that hidden.
        /// </summary>
        /// <param name="sender">PreviewControl</param>
        /// <param name="e">Event arguments</param>
        private void OnPreviewControlStateChanged(object sender, EventArgs e)
        {
            var preview = sender as PreviewControl;
            // If the preview is in a transition, return directly to avoid another
            // transition
            if (preview == null || preview.IsInTransition || DynCmd.IsTestMode)
            {
                return;
            }

            switch (preview.CurrentState)
            {
                case PreviewControl.State.Hidden:
                    {
                        if (IsMouseOver && previewEnabled)
                        {
                            preview.TransitionToState(PreviewControl.State.Condensed);
                        }
                        break;
                    }
                case PreviewControl.State.Condensed:
                    {
                        if (preview.bubbleTools.IsMouseOver || preview.StaysOpen)
                        {
                            preview.TransitionToState(PreviewControl.State.Expanded);
                        }

                        if (!IsMouseOver)
                        {
                            // If mouse is captured by DragCanvas and mouse is still over node, preview should stay open.
                            if (!(Mouse.Captured is DragCanvas && IsMouseInsideNodeOrPreview(Mouse.GetPosition(this))))
                            {
                                preview.TransitionToState(PreviewControl.State.Hidden);
                            }
                        }
                        break;
                    }
                case PreviewControl.State.Expanded:
                    {
                        if (!preview.bubbleTools.IsMouseOver && !preview.StaysOpen)
                        {
                            preview.TransitionToState(PreviewControl.State.Condensed);
                        }
                        break;
                    }
            };
        }

        /// <summary>
        /// Sets ZIndex of node the maximum value.
        /// </summary>
        private void BringToFront()
        {
            if (!IsMouseOver && !PreviewControl.IsMouseOver && !DynCmd.IsTestMode) return;

            if (NodeViewModel.StaticZIndex == int.MaxValue)
            {
                PrepareZIndex();
            }

            var index = ++NodeViewModel.StaticZIndex;

            // increment all Notes to ensure that they are always above any Node
            NoteViewModel.StaticZIndex = index + 1;

            foreach (var note in ViewModel.WorkspaceViewModel.Notes)
            {
                note.ZIndex = NoteViewModel.StaticZIndex;
            }

            oldZIndex = nodeWasClicked ? index : ViewModel.ZIndex;
            ViewModel.ZIndex = index;
        }

        private void OnPreviewControlMouseEnter(object sender, MouseEventArgs e)
        {
            if (PreviewControl.IsCondensed)
            {
                PreviewControl.TransitionToState(PreviewControl.State.Expanded);
            }
        }

        private void OnPreviewControlMouseLeave(object sender, MouseEventArgs e)
        {
            if (!PreviewControl.StaysOpen)
            {
                PreviewControl.TransitionToState(PreviewControl.State.Condensed);
            }
        }

        private void OnNodeViewMouseMove(object sender, MouseEventArgs e)
        {
            if (Mouse.Captured == null) return;

            bool isInside = IsMouseInsideNodeOrPreview(e.GetPosition(this));

            if (!isInside && PreviewControl != null && previewControl.IsCondensed)
            {
                PreviewControl.TransitionToState(PreviewControl.State.Hidden);
            }
        }

        /// <summary>
        /// When Mouse is captured, all mouse events are handled by element, that captured it.
        /// So we can't use MouseLeave/MouseEnter events.
        /// In this case, when we want to ensure, that mouse really left node, we use HitTest.
        /// </summary>
        /// <param name="mousePosition">Correct position of mouse</param>
        /// <returns>bool</returns>
        private bool IsMouseInsideNodeOrPreview(Point mousePosition)
        {
            bool isInside = false;
            VisualTreeHelper.HitTest(
                this,
                d =>
                {
                    if (d == this)
                    {
                        isInside = true;
                    }
                    return HitTestFilterBehavior.Stop;
                },
                ht => HitTestResultBehavior.Stop,
                new PointHitTestParameters(mousePosition));
            return isInside;
        }

        /// <summary>
        /// Checks whether a mouse event occurred at a position matching the preview.
        /// Alternatives attempted:
        /// - PreviewControl.IsMouseOver => This is always false
        /// - HitTest on NodeView => Anomalous region that skips right part of preview if larger than node
        /// - HitTest on Preview => Bounds become irreversible larger than "mouse over area" after preview is expanded
        /// </summary>
        /// <param name="e">A mouse event</param>
        /// <returns>Whether the mouse is over the preview or not</returns>
        private bool IsMouseInsidePreview(MouseEventArgs e)
        {
            var isInside = false;
            if (previewControl != null)
            {
                var bounds = new Rect(0, 0, previewControl.ActualWidth, previewControl.ActualHeight);
                var mousePosition = e.GetPosition(previewControl);
                isInside = bounds.Contains(mousePosition);
            }

            return isInside;
        }

        /// <summary>
        /// Enables/disables preview control. 
        /// </summary>
        internal void TogglePreviewControlAllowance()
        {
            previewEnabled = !previewEnabled;

            //Watch nodes doesn't have Preview so we should avoid to use any method/property in PreviewControl class due that Preview is created automatically
            if (ViewModel.NodeModel != null && ViewModel.NodeModel is CoreNodeModels.Watch) return;

            if (previewEnabled == false && !PreviewControl.StaysOpen)
            {
                if (PreviewControl.IsExpanded)
                {
                    PreviewControl.TransitionToState(PreviewControl.State.Condensed);
                    PreviewControl.TransitionToState(PreviewControl.State.Hidden);
                }
                else if (PreviewControl.IsCondensed)
                {
                    PreviewControl.TransitionToState(PreviewControl.State.Hidden);
                }
            }
        }

        #endregion

        /// <summary>
        /// A dictionary of MenuItems which are added during certain nodes' NodeViewCustomization process.
        /// </summary>
        private OrderedDictionary NodeViewCustomizationMenuItems { get; } = new OrderedDictionary();

        /// <summary>
        /// Saves a persistent list of unique MenuItems that are added by certain nodes during their NodeViewCustomization process.
        /// Because nodes' ContextMenus are loaded lazily, and their MenuItems are disposed on closing,
        /// these custom MenuItems need to be manually re-injected into the context menu whenever it is opened.
        /// </summary>
        private void StashNodeViewCustomizationMenuItems()
        {
            if (MainContextMenu != null && MainContextMenu.Items.Count > 0 && NodeViewCustomizationMenuItems.Count == 0)
            {
                foreach (var obj in MainContextMenu.Items)
                {
                    if (!(obj is MenuItem menuItem)) continue;

                    // We don't stash default MenuItems, such as 'Freeze'.
                    if (NodeContextMenuBuilder.NodeContextMenuDefaultItemNames.Contains(menuItem.Header.ToString())) continue;

                    // We don't stash the same MenuItem multiple times.
                    if (NodeViewCustomizationMenuItems.Contains(menuItem.Header.ToString())) continue;

                    // The MenuItem gets stashed.
                    NodeViewCustomizationMenuItems.Add(menuItem.Header.ToString(), menuItem);
                }
            }
        }

        #region Context Menu related methods

        /// <summary>
        /// A common method to handle the node Options Button being clicked and
        /// the user right-clicking on the node body to open its ContextMenu.
        /// </summary>
        private void DisplayNodeContextMenu(object sender, RoutedEventArgs e)
        {
            if (ViewModel?.NodeModel?.IsTransient is true ||
                ViewModel?.NodeModel?.HasTransientConnections() is true)
            {
                e.Handled = true;
                return;
            }


            Guid nodeGuid = ViewModel.NodeModel.GUID;
            ViewModel.WorkspaceViewModel.HideAllPopupCommand.Execute(sender);
            ViewModel.DynamoViewModel.ExecuteCommand(
                new DynCmd.SelectModelCommand(nodeGuid, Keyboard.Modifiers.AsDynamoType()));

            StashNodeViewCustomizationMenuItems();

            // Clearing any existing items in the node's ContextMenu.
            MainContextMenu.Items.Clear();
            nodeContextMenu.Items.Clear();
            NodeContextMenuBuilder.Build(nodeContextMenu, viewModel, NodeViewCustomizationMenuItems);

            MainContextMenu = nodeContextMenu;
            grid.ContextMenu = MainContextMenu;
            MainContextMenu.DataContext = viewModel;
            MainContextMenu.Closed += MainContextMenu_OnClosed;
            MainContextMenu.IsOpen = true;
            e.Handled = true;
        }

        private void MainContextMenu_OnClosed(object sender, RoutedEventArgs e)
        {
            MainContextMenu.Closed -= MainContextMenu_OnClosed;
            MainContextMenu.Items.Clear();
            e.Handled = true;
        }

        private static Style GetContextMenuStyle()
        {
            var contextMenuStyle = new Style(typeof(ContextMenu));
            contextMenuStyle.Setters.Add(new Setter(ContextMenu.PlacementProperty, PlacementMode.MousePoint));
            contextMenuStyle.Setters.Add(new Setter(ContextMenu.ForegroundProperty, _primaryCharcoal100));
            contextMenuStyle.Setters.Add(new Setter(ContextMenu.FontSizeProperty, 13.0));
            contextMenuStyle.Setters.Add(new Setter(ContextMenu.FontFamilyProperty, _artifactElementReg));
            contextMenuStyle.Setters.Add(new Setter(ContextMenu.FontWeightProperty, FontWeights.Medium));
            contextMenuStyle.Setters.Add(new Setter(ContextMenu.SnapsToDevicePixelsProperty, true));
            contextMenuStyle.Setters.Add(new Setter(ContextMenu.OverridesDefaultStyleProperty, true));

            var contextMenuTemplate = new ControlTemplate(typeof(ContextMenu));
            var border = new FrameworkElementFactory(typeof(Border));
            border.Name = "Border";
            border.SetValue(Border.BackgroundProperty, new TemplateBindingExtension(ContextMenu.BackgroundProperty));
            border.SetValue(Border.BorderThicknessProperty, new Thickness(0));

            var stackPanel = new FrameworkElementFactory(typeof(StackPanel));
            stackPanel.SetValue(StackPanel.MarginProperty, new Thickness(0, 10, 0, 0));
            stackPanel.SetValue(StackPanel.ClipToBoundsProperty, true);
            stackPanel.SetValue(StackPanel.OrientationProperty, Orientation.Vertical);
            stackPanel.SetValue(StackPanel.IsItemsHostProperty, true);

            border.AppendChild(stackPanel);
            contextMenuTemplate.VisualTree = border;
            contextMenuStyle.Setters.Add(new Setter(ContextMenu.TemplateProperty, contextMenuTemplate));

            return contextMenuStyle;
        }

        private static ContextMenu GetNodeContextMenu()
        {
            var mainContextMenu = new ContextMenu
            {
                Name = "MainContextMenu",
                Background = _midGrey,
                Style = GetContextMenuStyle(),
            };

            //mainContextMenu.Closed += MainContextMenu_OnClosed;

            var menuItemStyle = new Style(typeof(MenuItem));
            menuItemStyle.Setters.Add(new Setter(MenuItem.IsCheckedProperty, new DynamicResourceExtension("IsChecked")));
            menuItemStyle.Setters.Add(new Setter(MenuItem.HeightProperty, 30.0));
            menuItemStyle.Setters.Add(new Setter(MenuItem.WidthProperty, 240.0));
            menuItemStyle.Setters.Add(new Setter(MenuItem.PaddingProperty, new Thickness(20, 0, 20, 0)));

            var menuItemTemplate = new ControlTemplate(typeof(MenuItem));
            var dockPanel = new FrameworkElementFactory(typeof(DockPanel));
            dockPanel.Name = "dockPanel";
            dockPanel.SetValue(DockPanel.HorizontalAlignmentProperty, HorizontalAlignment.Stretch);
            dockPanel.SetValue(DockPanel.BackgroundProperty, Brushes.Transparent);
            dockPanel.SetValue(DockPanel.SnapsToDevicePixelsProperty, true);

            var checkBox = new FrameworkElementFactory(typeof(Label));
            checkBox.Name = "checkBox";
            checkBox.SetValue(Label.MarginProperty, new Thickness(2, 0, -20, 0));
            checkBox.SetValue(Label.HorizontalAlignmentProperty, HorizontalAlignment.Left);
            checkBox.SetValue(Label.VerticalAlignmentProperty, VerticalAlignment.Center);
            checkBox.SetValue(Label.HorizontalContentAlignmentProperty, HorizontalAlignment.Center);
            checkBox.SetValue(Label.VerticalContentAlignmentProperty, VerticalAlignment.Center);
            checkBox.SetValue(Label.ContentProperty, "✓");
            checkBox.SetValue(Label.FontSizeProperty, 9.0);
            checkBox.SetValue(Label.ForegroundProperty, Brushes.White);
            checkBox.SetValue(Label.VisibilityProperty, Visibility.Collapsed);
            checkBox.SetValue(DockPanel.DockProperty, Dock.Left);

            var contentPresenter = new FrameworkElementFactory(typeof(ContentPresenter));
            contentPresenter.Name = "ContentPresenter";
            contentPresenter.SetValue(ContentPresenter.MarginProperty, new TemplateBindingExtension(MenuItem.PaddingProperty));
            contentPresenter.SetValue(ContentPresenter.VerticalAlignmentProperty, VerticalAlignment.Center);
            contentPresenter.SetValue(ContentPresenter.ContentSourceProperty, "Header");
            contentPresenter.SetValue(DockPanel.DockProperty, Dock.Left);
            contentPresenter.SetValue(ContentPresenter.RecognizesAccessKeyProperty, true);
            contentPresenter.SetValue(ContentPresenter.SnapsToDevicePixelsProperty, new TemplateBindingExtension(MenuItem.SnapsToDevicePixelsProperty));

            //var contentPresenterTextBlockStyle = new Style(typeof(TextBlock));
            //contentPresenterTextBlockStyle.Setters.Add(new Setter(TextBlock.MaxWidthProperty, 200.0));
            //contentPresenterTextBlockStyle.Setters.Add(new Setter(TextBlock.TextTrimmingProperty, TextTrimming.CharacterEllipsis));
            //contentPresenter.Resources.Add(typeof(TextBlock), contentPresenterTextBlockStyle);

            var dismissedAlertsBadge = new FrameworkElementFactory(typeof(Border));
            dismissedAlertsBadge.Name = "dismissedAlertsBadge";
            dismissedAlertsBadge.SetValue(Border.HeightProperty, 15.0);
            dismissedAlertsBadge.SetValue(Border.MinWidthProperty, 15.0);
            dismissedAlertsBadge.SetValue(Border.MarginProperty, new Thickness(-15, 0, 0, 1));
            dismissedAlertsBadge.SetValue(Border.HorizontalAlignmentProperty, HorizontalAlignment.Left);
            dismissedAlertsBadge.SetValue(Border.VerticalAlignmentProperty, VerticalAlignment.Center);
            dismissedAlertsBadge.SetValue(Border.BackgroundProperty, _nodeDismissedWarningsGlyphBackground);
            dismissedAlertsBadge.SetValue(Border.CornerRadiusProperty, new CornerRadius(7.5));
            dismissedAlertsBadge.SetValue(DockPanel.DockProperty, Dock.Left);
            dismissedAlertsBadge.SetValue(Border.VisibilityProperty, Visibility.Hidden);

            var dismissedAlertsBadgeLabel = new FrameworkElementFactory(typeof(Label));
            dismissedAlertsBadgeLabel.SetValue(Label.PaddingProperty, new Thickness(2, 2, 2, 0));
            dismissedAlertsBadgeLabel.SetValue(Label.HorizontalAlignmentProperty, HorizontalAlignment.Center);
            dismissedAlertsBadgeLabel.SetValue(Label.VerticalAlignmentProperty, VerticalAlignment.Center);
            dismissedAlertsBadgeLabel.SetValue(Label.HorizontalContentAlignmentProperty, HorizontalAlignment.Center);
            dismissedAlertsBadgeLabel.SetValue(Label.VerticalContentAlignmentProperty, VerticalAlignment.Center);
            dismissedAlertsBadgeLabel.SetValue(Label.ContentProperty, new Binding("NumberOfDismissedAlerts") { UpdateSourceTrigger = UpdateSourceTrigger.PropertyChanged });
            dismissedAlertsBadgeLabel.SetValue(Label.FontFamilyProperty, _artifactElementReg);
            dismissedAlertsBadgeLabel.SetValue(Label.FontSizeProperty, 9.0);
            dismissedAlertsBadgeLabel.SetValue(Label.ForegroundProperty, _nodeDismissedWarningsGlyphForeground);

            dismissedAlertsBadge.AppendChild(dismissedAlertsBadgeLabel);

            var subMenuArrow = new FrameworkElementFactory(typeof(Label));
            subMenuArrow.Name = "subMenuArrow";
            subMenuArrow.SetValue(Label.MarginProperty, new Thickness(0, 0, 20, 7));
            subMenuArrow.SetValue(Label.PaddingProperty, new Thickness(0));
            subMenuArrow.SetValue(Label.VerticalAlignmentProperty, VerticalAlignment.Center);
            subMenuArrow.SetValue(Label.ContentProperty, ">");
            subMenuArrow.SetValue(DockPanel.DockProperty, Dock.Right);
            subMenuArrow.SetValue(Label.FontFamilyProperty, _artifactElementReg);
            subMenuArrow.SetValue(Label.FontSizeProperty, 13.0);
            subMenuArrow.SetValue(Label.ForegroundProperty, _blue300);

            var subMenuArrowTransform = new ScaleTransform { ScaleX = 1, ScaleY = 1.5 };
            subMenuArrow.SetValue(Label.RenderTransformProperty, subMenuArrowTransform);

            var subMenuArrowStyle = new Style(typeof(Label));
            subMenuArrowStyle.Setters.Add(new Setter(Label.VisibilityProperty, Visibility.Hidden));
            var subMenuArrowDataTrigger = new DataTrigger
            {
                Binding = new Binding("HasItems") { RelativeSource = new RelativeSource(RelativeSourceMode.FindAncestor, typeof(MenuItem), 1) },
                Value = true
            };
            subMenuArrowDataTrigger.Setters.Add(new Setter(Label.VisibilityProperty, Visibility.Visible));
            subMenuArrowStyle.Triggers.Add(subMenuArrowDataTrigger);
            subMenuArrow.SetValue(Label.StyleProperty, subMenuArrowStyle);

            var inputGestureText = new FrameworkElementFactory(typeof(TextBlock));
            inputGestureText.Name = "InputGestureText";
            inputGestureText.SetValue(TextBlock.MarginProperty, new Thickness(0, 2, 2, 2));
            inputGestureText.SetValue(DockPanel.DockProperty, Dock.Right);
            inputGestureText.SetValue(TextBlock.HorizontalAlignmentProperty, HorizontalAlignment.Right);
            inputGestureText.SetValue(TextBlock.VerticalAlignmentProperty, VerticalAlignment.Center);
            inputGestureText.SetValue(TextBlock.FontFamilyProperty, _artifactElementReg);
            inputGestureText.SetValue(TextBlock.FontSizeProperty, 13.0);
            inputGestureText.SetValue(TextBlock.TextProperty, new TemplateBindingExtension(MenuItem.InputGestureTextProperty));

            dockPanel.AppendChild(checkBox);
            dockPanel.AppendChild(contentPresenter);
            dockPanel.AppendChild(dismissedAlertsBadge);
            dockPanel.AppendChild(subMenuArrow);
            dockPanel.AppendChild(inputGestureText);

            var partPopup = new FrameworkElementFactory(typeof(Popup));
            partPopup.Name = "PART_Popup";
            partPopup.SetValue(Popup.AllowsTransparencyProperty, true);
            partPopup.SetValue(Popup.FocusableProperty, false);
            partPopup.SetValue(Popup.HorizontalOffsetProperty, 0.0);
            partPopup.SetValue(Popup.IsOpenProperty, new Binding("IsSubmenuOpen") { RelativeSource = new RelativeSource(RelativeSourceMode.TemplatedParent) });
            partPopup.SetValue(Popup.PlacementProperty, PlacementMode.Right);
            partPopup.SetValue(Popup.VerticalOffsetProperty, -2.0);

            var popupBorder = new FrameworkElementFactory(typeof(Border));
            popupBorder.SetValue(Border.BackgroundProperty, new TemplateBindingExtension(MenuItem.BackgroundProperty));
            popupBorder.SetValue(Border.BorderBrushProperty, Brushes.Transparent);
            popupBorder.SetValue(Border.BorderThicknessProperty, new Thickness(0));

            var subMenuScrollViewer = new FrameworkElementFactory(typeof(ScrollViewer));
            subMenuScrollViewer.Name = "SubMenuScrollViewer";
            subMenuScrollViewer.SetValue(ScrollViewer.CanContentScrollProperty, true);
            subMenuScrollViewer.SetValue(ScrollViewer.StyleProperty, new DynamicResourceExtension(new ComponentResourceKey(typeof(FrameworkElement), "MenuScrollViewer")));

            var itemsPresenter = new FrameworkElementFactory(typeof(ItemsPresenter));
            itemsPresenter.Name = "ItemsPresenter";
            itemsPresenter.SetValue(Grid.IsSharedSizeScopeProperty, true);
            itemsPresenter.SetValue(KeyboardNavigation.DirectionalNavigationProperty, KeyboardNavigationMode.Cycle);
            itemsPresenter.SetValue(KeyboardNavigation.TabNavigationProperty, KeyboardNavigationMode.Cycle);
            itemsPresenter.SetValue(ItemsPresenter.SnapsToDevicePixelsProperty, new TemplateBindingExtension(MenuItem.SnapsToDevicePixelsProperty));

            subMenuScrollViewer.AppendChild(itemsPresenter);
            popupBorder.AppendChild(subMenuScrollViewer);
            partPopup.AppendChild(popupBorder);
            dockPanel.AppendChild(partPopup);

            // Trigger for IsEnabled property
            var isEnabledTrigger = new Trigger
            {
                Property = UIElement.IsEnabledProperty,
                Value = false
            };
            isEnabledTrigger.Setters.Add(new Setter(TextBlock.OpacityProperty, 0.5, "ContentPresenter"));

            // Trigger for IsMouseOver property (true)
            var isMouseOverTrueTrigger = new Trigger
            {
                Property = UIElement.IsMouseOverProperty,
                Value = true
            };
            isMouseOverTrueTrigger.Setters.Add(new Setter(TextBlock.ForegroundProperty, Brushes.White, "ContentPresenter"));
            isMouseOverTrueTrigger.Setters.Add(new Setter(DockPanel.BackgroundProperty, _nodeContextMenuBackgroundHighlight, "dockPanel"));

            // Trigger for IsMouseOver property (false)
            var isMouseOverFalseTrigger = new Trigger
            {
                Property = UIElement.IsMouseOverProperty,
                Value = false
            };
            isMouseOverFalseTrigger.Setters.Add(new Setter(DockPanel.BackgroundProperty, _midGrey, "dockPanel"));

            // DataTrigger for Content property
            var dataTrigger = new DataTrigger
            {
                Binding = new Binding("Content") { ElementName = "ContentPresenter" },
                Value = Dynamo.Wpf.Properties.Resources.NodeInformationalStateDismissedAlerts
            };
            dataTrigger.Setters.Add(new Setter(UIElement.VisibilityProperty, Visibility.Visible, "dismissedAlertsBadge"));

            // Trigger for IsChecked property
            var isCheckedTrigger = new Trigger
            {
                Property = MenuItem.IsCheckedProperty,
                Value = true
            };
            isCheckedTrigger.Setters.Add(new Setter(UIElement.VisibilityProperty, Visibility.Visible, "checkBox"));

            menuItemTemplate.VisualTree = dockPanel;

            // Add the triggers to the ControlTemplate
            menuItemTemplate.Triggers.Add(isEnabledTrigger);
            menuItemTemplate.Triggers.Add(isMouseOverTrueTrigger);
            menuItemTemplate.Triggers.Add(isMouseOverFalseTrigger);
            menuItemTemplate.Triggers.Add(dataTrigger);
            menuItemTemplate.Triggers.Add(isCheckedTrigger);

            menuItemStyle.Setters.Add(new Setter(MenuItem.TemplateProperty, menuItemTemplate));
           
            var separatorStyle = new Style(typeof(Separator));
            separatorStyle.Setters.Add(new Setter(Control.OverridesDefaultStyleProperty, true));

            // Define the ControlTemplate for the Separator
            var separatorTemplate = new ControlTemplate(typeof(Separator));
            var separatorBorder = new FrameworkElementFactory(typeof(Border));
            separatorBorder.SetValue(Border.HeightProperty, 1.0);
            separatorBorder.SetValue(Border.MarginProperty, new Thickness(20, 8, 20, 8));
            separatorBorder.SetValue(Border.BackgroundProperty, _nodeContextMenuSeparatorColor);
            separatorTemplate.VisualTree = separatorBorder;

            // Add the ControlTemplate to the style
            separatorStyle.Setters.Add(new Setter(Control.TemplateProperty, separatorTemplate));

            var resourceDictionary = new ResourceDictionary();
            resourceDictionary.Add(typeof(MenuItem), menuItemStyle);
            resourceDictionary.Add(MenuItem.SeparatorStyleKey, separatorStyle);

            mainContextMenu.Resources = resourceDictionary;

            return mainContextMenu;

            //// Define the ContextMenu for the Grid
            //var gridContextMenu = new ContextMenu();
            //gridContextMenu.Name = "GridContextMenu";
            //gridContextMenu.Items.Add(mainContextMenu);
        }

        #endregion
    }
}<|MERGE_RESOLUTION|>--- conflicted
+++ resolved
@@ -198,14 +198,11 @@
         private static BoolToVisibilityConverter _booleanToVisibilityConverter = new BoolToVisibilityConverter();
         private static EmptyToVisibilityCollapsedConverter _emptyToVisibilityCollapsedConverter = new EmptyToVisibilityCollapsedConverter();
         private static ZoomToVisibilityCollapsedConverter _zoomToVisibilityCollapsedConverter = new ZoomToVisibilityCollapsedConverter();
-<<<<<<< HEAD
         private static IValueConverter _sZoomFadeControl = SharedDictionaryManager.DynamoModernDictionary["SZoomFadeControl"] as IValueConverter;
         private static IValueConverter _sZoomFadeInControl = SharedDictionaryManager.DynamoModernDictionary["SZoomFadeInControl"] as IValueConverter;
         private static IValueConverter _sZoomFadeOutPreview = SharedDictionaryManager.DynamoModernDictionary["SZoomFadeOutPreview"] as IValueConverter;
         private static IValueConverter _sZoomFadeInPreview = SharedDictionaryManager.DynamoModernDictionary["SZoomFadeInPreview"] as IValueConverter;
-=======
         private static ConditionalPackageTextConverter _conditionalPackageTextConverter = new ConditionalPackageTextConverter();
->>>>>>> 1af5b5d7
 
         // Font
         private static FontFamily _artifactElementReg = SharedDictionaryManager.DynamoModernDictionary["ArtifaktElementRegular"] as FontFamily;
@@ -1519,7 +1516,6 @@
 
             ViewModel = e.NewValue as NodeViewModel;
 
-<<<<<<< HEAD
             //Enable deferred node loading when node count is above the set threshold.
             if (!ViewModel.WorkspaceViewModel.NodeCountOptimizationEnabled)
             {
@@ -1677,8 +1673,6 @@
             }
 
 
-=======
->>>>>>> 1af5b5d7
             //Set NodeIcon
             if (ViewModel.ImageSource == null)
             {
