using System;
using System.Collections.Generic;
using System.Collections.Specialized;
using System.ComponentModel;
using System.Diagnostics;
using System.Globalization;
using System.IO;
using System.Reflection;
using System.Resources;
using System.Windows;
using System.Windows.Controls;
using System.Windows.Controls.Primitives;
using System.Windows.Data;
using System.Windows.Documents;
using System.Windows.Input;
using System.Windows.Media;
using System.Windows.Media.Animation;
using System.Windows.Media.Imaging;
using System.Windows.Shapes;
using System.Windows.Threading;
using Dynamo.Configuration;
using Dynamo.Graph.Nodes;
using Dynamo.Graph.Notes;
using Dynamo.Selection;
using Dynamo.UI;
using Dynamo.UI.Controls;
using Dynamo.UI.Prompts;
using Dynamo.Utilities;
using Dynamo.ViewModels;
using Dynamo.Views;
using Dynamo.Wpf.Interfaces;
using Dynamo.Wpf.Utilities;
using DynCmd = Dynamo.Models.DynamoModel;
using Label = System.Windows.Controls.Label;
using Thickness = System.Windows.Thickness;


namespace Dynamo.Controls
{
    public partial class NodeView : IViewModelView<NodeViewModel>
    {
        public delegate void SetToolTipDelegate(string message);
        public delegate void UpdateLayoutDelegate(FrameworkElement el);
        private NodeViewModel viewModel = null;
        private PreviewControl previewControl = null;
        private const int previewDelay = 1000;

        /// <summary>
        /// If false - hides preview control until it will be explicitly shown.
        /// If true -preview control is shown and hidden on mouse enter/leave events.
        /// </summary>
        private bool previewEnabled = true;

        /// <summary>
        /// Old ZIndex of node. It's set, when mouse leaves node.
        /// </summary>
        private int oldZIndex;
        private bool nodeWasClicked;

        public NodeView TopControl
        {
            get { return topControl; }
        }

        public Grid ContentGrid
        {
            get { return inputGrid; }
        }

        private Grid _inputGrid = null;

        //Todo add message to mark this as deprecated or ContentGrid?  Currently only one item references ContentGrid.  Most use inputGrid
        public Grid inputGrid
        {
            get
            {
                if (_inputGrid == null)
                {
                    _inputGrid = new Grid()
                    {
                        Name = "inputGrid",
                        MinHeight = Configuration.Configurations.PortHeightInPixels,
                        VerticalAlignment = VerticalAlignment.Stretch,
                        HorizontalAlignment = HorizontalAlignment.Stretch,
                    };

                    Canvas.SetZIndex(_inputGrid, 5);
                    _inputGrid.SetBinding(Grid.IsEnabledProperty, new Binding("IsInteractionEnabled"));

                    centralGrid.Children.Add(_inputGrid);
                }

                return _inputGrid;
            }
        }

        public NodeViewModel ViewModel
        {
            get { return viewModel; }
            private set
            {
                viewModel = value;
                if (viewModel.PreviewPinned)
                {
                    CreatePreview(viewModel);
                }
            }
        }

        private void NodeView_MouseLeave(object sender, MouseEventArgs e)
        {
            if (viewModel != null && viewModel.OnMouseLeave != null)
                viewModel.OnMouseLeave();
        }

        internal PreviewControl PreviewControl
        {
            get
            {
                CreatePreview(ViewModel);

                return previewControl;
            }
        }

        private void CreatePreview(NodeViewModel vm)
        {
            if (previewControl == null)
            {
                previewControl = new PreviewControl(vm);
                previewControl.StateChanged += OnPreviewControlStateChanged;
                previewControl.bubbleTools.MouseEnter += OnPreviewControlMouseEnter;
                previewControl.bubbleTools.MouseLeave += OnPreviewControlMouseLeave;
                expansionBay.Children.Add(previewControl);
            }
        }

        /// <summary>
        /// Returns a boolean value of whether this node view already has its PreviewControl field
        /// constructed (not null), in order to avoid calling the PreviewControl constructor
        /// whenever the accessor property is queried.
        /// </summary>
        internal bool HasPreviewControl
        {
            get
            {
                return previewControl != null;
            }
        }

        //View items referenced in the constructor and other internal methods to NodeView
        private Border nameBackground;
        private TextBlock NameBlock;
        private TextBox EditableNameBox;
        private Rectangle nodeIcon;
        private Rectangle nodeBackground;
        private ItemsControl outputPortControl;
        private Button optionsButton;
        private Image imageControl;
        private DockPanel nodeHeaderContent;

        //View items referenced outside of NodeView internal to DynamoCoreWPF previously from xaml
        internal Border nodeBorder;
        internal ItemsControl inputPortControl; //for testing
        internal Border customNodeBorder0; //for testing
        internal Grid zoomGlyphsGrid; //for testing
        internal Rectangle nodeColorOverlayZoomOut; //for testing


        //View items referenced outside of NodeView internal to DynamoCoreWPF previously from xaml but now loaded on demand.
        private Canvas _expansionBay;
        internal Canvas expansionBay
        {
            get
            {
                if(_expansionBay == null)
                {
                    _expansionBay = new Canvas()
                    {
                        Name = "expansionBay",
                        Margin = new Thickness(0, 4, 0, 0),
                        HorizontalAlignment = HorizontalAlignment.Left,
                        Background = Brushes.Blue
                    };

                    Grid.SetRow(_expansionBay, 5);
                    Grid.SetColumnSpan(_expansionBay, 3);

                    grid.Children.Add(_expansionBay);
                }

                return _expansionBay;
                        
            }
        }

        private Grid _centralGrid;
        internal Grid centralGrid
        {
            get
            {
                if(_centralGrid == null)
                {
                    _centralGrid = new Grid()
                    {
                        Name = "centralGrid",
                        Margin = new Thickness(6, 6, 6, 3),
                        VerticalAlignment = VerticalAlignment.Top
                    };

                    _centralGrid.RowDefinitions.Add(new RowDefinition() { Height = GridLength.Auto });
                    _centralGrid.RowDefinitions.Add(new RowDefinition() { Height = new GridLength(1, GridUnitType.Star) });
                    _centralGrid.RowDefinitions.Add(new RowDefinition() { Height = new GridLength(1, GridUnitType.Star) });
                    Grid.SetRow(_centralGrid, 2);
                    Grid.SetColumn(_centralGrid, 1);
                    Canvas.SetZIndex(_centralGrid, 4);

                    grid.Children.Add(_centralGrid);
                }

                return _centralGrid;
            }
        }

        //View items referenced outside of NodeView as previously from xaml outside of DynamoCoreWPF
        public ContextMenu MainContextMenu = new ContextMenu();
        public Grid grid;

        private Grid _presentationGrid = null;
        public Grid PresentationGrid
        {
            get
            {
                if(_presentationGrid == null)
                {
                    _presentationGrid = new Grid()
                    {
                        Name = "PresentationGrid",
                        Margin = new Thickness(6, 6, 6, -3),
                        HorizontalAlignment = HorizontalAlignment.Left,
                        VerticalAlignment = VerticalAlignment.Bottom,
                        Visibility = Visibility.Collapsed
                    };

                    Grid.SetRow(_presentationGrid, 2);
                    Grid.SetColumn(_presentationGrid, 1);
                    Canvas.SetZIndex(_presentationGrid, 3);

                    grid.Children.Add(_presentationGrid);
                }

                return _presentationGrid;
            }
        }

        //Static resources mostly from DynamoModern themes but some from DynamoColorsAndBrushes.xaml

        //Brushes
        private static SolidColorBrush _primaryCharcoal100 = SharedDictionaryManager.DynamoColorsAndBrushesDictionary["PrimaryCharcoal100Brush"] as SolidColorBrush;
        private static SolidColorBrush _blue300 = SharedDictionaryManager.DynamoColorsAndBrushesDictionary["Blue300Brush"] as SolidColorBrush;
        private static SolidColorBrush _darkBlue200 = SharedDictionaryManager.DynamoColorsAndBrushesDictionary["DarkBlue200Brush"] as SolidColorBrush;
        private static SolidColorBrush _nodeDismissedWarningsGlyphForeground = SharedDictionaryManager.DynamoColorsAndBrushesDictionary["NodeDismissedWarningsGlyphForeground"] as SolidColorBrush;
        private static SolidColorBrush _nodeDismissedWarningsGlyphBackground = SharedDictionaryManager.DynamoColorsAndBrushesDictionary["NodeDismissedWarningsGlyphBackground"] as SolidColorBrush;
        private static SolidColorBrush _midGrey = SharedDictionaryManager.DynamoColorsAndBrushesDictionary["MidGreyBrush"] as SolidColorBrush;
        private static SolidColorBrush _darkerGreyBrush = SharedDictionaryManager.DynamoColorsAndBrushesDictionary["DarkerGreyBrush"] as SolidColorBrush;
        private static SolidColorBrush _darkMidGreyBrush = SharedDictionaryManager.DynamoColorsAndBrushesDictionary["DarkMidGreyBrush"] as SolidColorBrush;
        private static SolidColorBrush _nodeContextMenuBackgroundHighlight = SharedDictionaryManager.DynamoColorsAndBrushesDictionary["NodeContextMenuBackgroundHighlight"] as SolidColorBrush;
        private static SolidColorBrush _nodeContextMenuSeparatorColor = SharedDictionaryManager.DynamoColorsAndBrushesDictionary["NodeContextMenuSeparatorColor"] as SolidColorBrush;
        private static SolidColorBrush _nodeOptionsButtonBackground = SharedDictionaryManager.DynamoColorsAndBrushesDictionary["NodeOptionsButtonBackground"] as SolidColorBrush;
        private static SolidColorBrush _nodeHoverColor = SharedDictionaryManager.DynamoColorsAndBrushesDictionary["PrimaryCharcoal300Brush"] as SolidColorBrush;
        private static SolidColorBrush _nodeTransientOverlayColor = SharedDictionaryManager.DynamoColorsAndBrushesDictionary["NodeTransientOverlayColor"] as SolidColorBrush;

        // Converters
        private static InverseBooleanToVisibilityCollapsedConverter _inverseBooleanToVisibilityCollapsedConverter = new InverseBooleanToVisibilityCollapsedConverter();
        private static BoolToVisibilityCollapsedConverter _boolToVisibilityCollapsedConverter = new BoolToVisibilityCollapsedConverter();
        private static BoolToVisibilityConverter _booleanToVisibilityConverter = new BoolToVisibilityConverter();
        private static EmptyToVisibilityCollapsedConverter _emptyToVisibilityCollapsedConverter = new EmptyToVisibilityCollapsedConverter();
        private static ZoomToVisibilityCollapsedConverter _zoomToVisibilityCollapsedConverter = new ZoomToVisibilityCollapsedConverter();
        private static IValueConverter _sZoomFadeControl = SharedDictionaryManager.DynamoModernDictionary["SZoomFadeControl"] as IValueConverter;
        private static IValueConverter _sZoomFadeInControl = SharedDictionaryManager.DynamoModernDictionary["SZoomFadeInControl"] as IValueConverter;
        private static IValueConverter _sZoomFadeOutPreview = SharedDictionaryManager.DynamoModernDictionary["SZoomFadeOutPreview"] as IValueConverter;
        private static IValueConverter _sZoomFadeInPreview = SharedDictionaryManager.DynamoModernDictionary["SZoomFadeInPreview"] as IValueConverter;

        // Font
        private static FontFamily _artifactElementReg = SharedDictionaryManager.DynamoModernDictionary["ArtifaktElementRegular"] as FontFamily;

        // Images
        private static readonly BitmapImage _frozenImageSource = new BitmapImage(new Uri("pack://application:,,,/DynamoCoreWpf;component/UI/Images/NodeStates/frozen-64px.png"));
        private static readonly BitmapImage _transientImageSource = new BitmapImage(new Uri("pack://application:,,,/DynamoCoreWpf;component/UI/Images/NodeStates/transient-64px.png"));
        private static readonly BitmapImage _hiddenEyeImageSource = new BitmapImage(new Uri("pack://application:,,,/DynamoCoreWpf;component/UI/Images/hidden.png"));
        private static readonly BitmapImage _nodeButtonDotsSelected = new BitmapImage(new Uri("pack://application:,,,/DynamoCoreWpf;component/UI/Images/more-vertical_selected_16px.png"));
        private static readonly BitmapImage _nodeButtonDots = new BitmapImage(new Uri("pack://application:,,,/DynamoCoreWpf;component/UI/Images/more-vertical.png"));
        private static ImageBrush _defaultNodeIcon = new ImageBrush(new BitmapImage(new Uri("pack://application:,,,/DynamoCoreWpf;component/UI/Images/default-node-icon.png")))
        {
            Stretch = Stretch.UniformToFill
        };

        private static Style _nodeButtonStyle = GetNodeButtonStyle();
        private static Style _codeBlockNodeItemControlStyle = GetCodeBlockPortItemControlStyle();
        internal static readonly Style DynamoToolTipTopStyle = GetDynamoToolTipTopStyle();
        private static Binding _sZoomFadeControlStyleBinding = GetFadeToOpacityStyleBinding(_sZoomFadeControl);
        private static Binding _sZoomFadeInControlStyleBinding = GetFadeToOpacityStyleBinding(_sZoomFadeInControl);
        private static Binding _sZoomFadeInPreviewStyleBinding = GetFadeToOpacityStyleBinding(_sZoomFadeInPreview);
        private static Binding _sZoomFadeOutPreviewStyleBinding = GetFadeToOpacityStyleBinding(_sZoomFadeOutPreview);
        // Initiate context menu style as static resource.
        private static ContextMenu nodeContextMenu = GetNodeContextMenu();

        #region constructors
        private static readonly Dictionary<string, BitmapImage> _cachedImages =
        new Dictionary<string, BitmapImage>(StringComparer.OrdinalIgnoreCase);
        private static int nodeCounter = 0;

        //private static readonly ResXResourceSet _resourceSet = InitializeResourceSet();

        //Freeze the static resource to reduce memory overhead... Not sure we need this. 
        static NodeView()
        {
            //Set bitmap scaling mode to low quality for default node icon.
            RenderOptions.SetBitmapScalingMode(_defaultNodeIcon, BitmapScalingMode.LowQuality);

            //Freeze the static resource to reduce memory overhead
            _frozenImageSource.Freeze();
            _transientImageSource.Freeze();
            _hiddenEyeImageSource.Freeze();
            _nodeButtonDotsSelected.Freeze();
            _nodeButtonDots.Freeze();
            _defaultNodeIcon.Freeze();
            _primaryCharcoal100.Freeze();
            _blue300.Freeze();
            _nodeDismissedWarningsGlyphBackground.Freeze();
            _nodeDismissedWarningsGlyphForeground.Freeze();
            _midGrey.Freeze();
            _darkerGreyBrush.Freeze();
            _darkMidGreyBrush.Freeze();
            _nodeContextMenuBackgroundHighlight.Freeze();
            _nodeContextMenuSeparatorColor.Freeze();
            _nodeOptionsButtonBackground.Freeze();
            _nodeHoverColor.Freeze();
            LoadBmpPorts();
        }

        public NodeView()
        {
            InitializeComponent();

            this.grid = new Grid()
            {
                Name = "grid",
                HorizontalAlignment = HorizontalAlignment.Left,
            };

            grid.SetBinding(Grid.VisibilityProperty, new Binding("IsCollapsed") { Converter = _inverseBooleanToVisibilityCollapsedConverter });
            grid.RowDefinitions.Add(new RowDefinition() { Height = new GridLength(8) });
            grid.RowDefinitions.Add(new RowDefinition() { Height = new GridLength(46) });
            grid.RowDefinitions.Add(new RowDefinition() { Height = GridLength.Auto });
            grid.RowDefinitions.Add(new RowDefinition() { Height = GridLength.Auto, MinHeight = 24 });
            grid.RowDefinitions.Add(new RowDefinition() { Height = GridLength.Auto });
            grid.RowDefinitions.Add(new RowDefinition() { Height = GridLength.Auto });
            grid.ColumnDefinitions.Add(new ColumnDefinition() { Width = GridLength.Auto });
            grid.ColumnDefinitions.Add(new ColumnDefinition() { Width = new GridLength(1, GridUnitType.Star), MinWidth = 10 });
            grid.ColumnDefinitions.Add(new ColumnDefinition() { Width = GridLength.Auto });

            grid.ContextMenu = new ContextMenu();

            nodeBackground = new Rectangle()
            {
                Name = "nodeBackground",
                Fill = _darkerGreyBrush,
                Visibility = Visibility.Collapsed, // Default visibility; will be updated by binding
            };

            Grid.SetRow(nodeBackground, 2);
            Grid.SetRowSpan(nodeBackground, 3);
            Grid.SetColumnSpan(nodeBackground, 3);
            Canvas.SetZIndex(nodeBackground, 1);

            #region Node Header

            // Node Body Background 
            nameBackground = new Border()
            {
                Name = "nameBackground",
                CornerRadius = new CornerRadius(8, 8, 0, 0),
                Background = _darkMidGreyBrush,
                IsHitTestVisible = true,
                Visibility = Visibility.Collapsed
            };

            Grid.SetRow(nameBackground, 1);
            Grid.SetColumnSpan(nameBackground, 3);
            Canvas.SetZIndex(nameBackground, 2);

            nameBackground.MouseDown += NameBlock_OnMouseDown;
            ToolTipService.SetShowDuration(nameBackground, 60000);

            // Create DynamoToolTip
            DynamoToolTip dynamoToolTip = new DynamoToolTip
            {
                AttachmentSide = DynamoToolTip.Side.Top,
                OverridesDefaultStyle = true,
                HasDropShadow = false,
                Style = DynamoToolTipTopStyle
            };

            // Create outer StackPanel
            StackPanel tooltipStackPanel = new StackPanel
            {
                MaxWidth = 320,
                Margin = new Thickness(10),
                Orientation = Orientation.Vertical
            };

            // Create TextBlocks
            // TODO Maybe bound the whole text on the model with a string constructor vs this set of inline constructors
            // That would remove the stackPanel also
            TextBlock textBlock1 = new TextBlock
            {
                FontFamily = _artifactElementReg,
                FontWeight = FontWeights.Medium,
                TextWrapping = TextWrapping.Wrap
            };

            textBlock1.Inlines.Add(new Run { Text = Dynamo.Wpf.Properties.Resources.NodeTooltipOriginalName });

            var runOriginalName = new Run();
            runOriginalName.SetBinding(Run.TextProperty, new Binding("OriginalName") { Mode = BindingMode.OneWay });
            textBlock1.Inlines.Add(runOriginalName);

            TextBlock textBlock2 = new TextBlock
            {
                FontFamily = _artifactElementReg,
                FontWeight = FontWeights.Light,
                TextWrapping = TextWrapping.Wrap
            };

            textBlock2.SetBinding(UIElement.VisibilityProperty, new Binding("IsCustomFunction") { Converter = _boolToVisibilityCollapsedConverter });
            textBlock2.Inlines.Add(new Run { Text = Dynamo.Wpf.Properties.Resources.NodeTooltipOriginalName });

            var runPackageName = new Run();
            runPackageName.SetBinding(Run.TextProperty, new Binding("PackageName") { Mode = BindingMode.OneWay });
            textBlock2.Inlines.Add(runPackageName);

            TextBlock textBlock3 = new TextBlock
            {
                Text = "\x0a"
            };

            TextBlock textBlock4 = new TextBlock
            {
                FontFamily = _artifactElementReg,
                FontWeight = FontWeights.Medium,
                TextWrapping = TextWrapping.Wrap
            };
            textBlock4.Inlines.Add(new Run { Text = Dynamo.Wpf.Properties.Resources.NodeTooltipDescription });

            var runDescription = new Run();
            runDescription.SetBinding(Run.TextProperty, new Binding("Description") { Mode = BindingMode.OneWay });
            textBlock4.Inlines.Add(runOriginalName);

            // Add TextBlocks to inner StackPanel
            tooltipStackPanel.Children.Add(textBlock1);
            tooltipStackPanel.Children.Add(textBlock2);
            tooltipStackPanel.Children.Add(textBlock3);
            tooltipStackPanel.Children.Add(textBlock4);

            // Set Grid as content of DynamoToolTip
            dynamoToolTip.Content = tooltipStackPanel;
            nameBackground.ToolTip = dynamoToolTip;

            nodeHeaderContent = new DockPanel()
            {
                Name = "nodeHeaderContent",
                VerticalAlignment = VerticalAlignment.Top,
                Margin = new Thickness(6),
                Visibility = Visibility.Collapsed
            };

            Grid.SetRow(nodeHeaderContent, 1);
            Grid.SetColumnSpan(nodeHeaderContent, 3);
            Canvas.SetZIndex(nodeHeaderContent, 3);

            nodeIcon = new Rectangle()
            {
                Name = "nodeIcon",
                Width = 34,
                Height = 34,
            };

            nodeHeaderContent.Children.Add(nodeIcon);

            this.NameBlock = new TextBlock()
            {
                Name = "NameBlock",
                Margin = new Thickness(6, 3, 6, 0),
                VerticalAlignment = VerticalAlignment.Center,
                FontSize = 16,
                FontWeight = FontWeights.Medium,
                Foreground = _primaryCharcoal100,
                IsHitTestVisible = false,
                TextAlignment = TextAlignment.Center,
                FontFamily = _artifactElementReg
            };

            NameBlock.SetBinding(TextBlock.TextProperty, new Binding("Name")
            {
                UpdateSourceTrigger = UpdateSourceTrigger.PropertyChanged
            });
            NameBlock.SetBinding(TextBlock.StyleProperty, _sZoomFadeControlStyleBinding);

            nodeHeaderContent.Children.Add(NameBlock);

            this.EditableNameBox = new TextBox()
            {
                Name = "EditableNameBox",
                Margin = new Thickness(6, 3, 6, 0),
                VerticalAlignment = VerticalAlignment.Center,
                FontSize = 16,
                FontWeight = FontWeights.Medium,
                Foreground = _primaryCharcoal100,
                SelectionBrush = _blue300,
                SelectionOpacity = 0.2,
                IsHitTestVisible = true,
                BorderThickness = new Thickness(0),
                TextAlignment = TextAlignment.Center,
                Visibility = Visibility.Collapsed,
                FontFamily = _artifactElementReg
            };

            EditableNameBox.LostFocus += EditableNameBox_OnLostFocus;
            EditableNameBox.KeyDown += EditableNameBox_KeyDown;
            EditableNameBox.SetBinding(TextBox.TextProperty, new Binding("Name")
            {
                UpdateSourceTrigger = UpdateSourceTrigger.PropertyChanged
            });

            nodeHeaderContent.Children.Add(EditableNameBox);

            var renameIndicator = new Grid()
            {
                HorizontalAlignment = HorizontalAlignment.Right,
                VerticalAlignment = VerticalAlignment.Center,
                Background = Brushes.Transparent,
            };

            SetValue(Panel.ZIndexProperty, 5);
            renameIndicator.SetValue(DockPanel.DockProperty, Dock.Right);

            // Create and configure the Ellipse
            Ellipse nodeRenamedBlueDot = new Ellipse
            {
                Name = "nodeRenamedBlueDot",
                Width = 8,
                Height = 8,
                Margin = new Thickness(0, 2, 6, 0),
                Fill = _blue300,
                Visibility = Visibility.Hidden // Default visibility; will be updated by binding
            };

            nodeRenamedBlueDot.SetBinding(UIElement.VisibilityProperty, new Binding("IsRenamed")
            {
                Converter = _booleanToVisibilityConverter
            });

            // Add the Ellipse to the Grid's children
            renameIndicator.Children.Add(nodeRenamedBlueDot);
            nodeHeaderContent.Children.Add(renameIndicator);

            // Create and configure the ToolTip
            DynamoToolTip dynamoRenameToolTip = new DynamoToolTip
            {
                AttachmentSide = DynamoToolTip.Side.Top,
                OverridesDefaultStyle = true,
                HasDropShadow = false,
                Style = DynamoToolTipTopStyle
            };

            TextBlock toolTipTextBlock = new TextBlock
            {
                Padding = new Thickness(10),
                FontFamily = _artifactElementReg,
                FontSize = 14,
                FontWeight = FontWeights.Medium,
                TextAlignment = TextAlignment.Center,
                TextWrapping = TextWrapping.Wrap,
            };

            toolTipTextBlock.SetBinding(TextBlock.TextProperty, new Binding("OriginalName")
            {
                UpdateSourceTrigger = UpdateSourceTrigger.PropertyChanged,
                StringFormat = Wpf.Properties.Resources.NodeTooltipRenamed
            });

            dynamoRenameToolTip.Content = toolTipTextBlock;
            renameIndicator.ToolTip = dynamoRenameToolTip;

            #endregion

            #region InPorts and OutPorts

            inputPortControl = new ItemsControl()
            {
                Name = "inputPortControl",
                Margin = new Thickness(-25, 3, 0, 0),
                VerticalAlignment = VerticalAlignment.Top,
                HorizontalContentAlignment = HorizontalAlignment.Stretch,
                Visibility = Visibility.Collapsed
            };

            inputPortControl.SetBinding(ItemsControl.ItemsSourceProperty, new Binding("InPorts"));
            Grid.SetRow(inputPortControl, 2);
            Grid.SetColumn(inputPortControl, 0);
            Canvas.SetZIndex(inputPortControl, 6);

            outputPortControl = new ItemsControl()
            {
                Name = "outputPortControl",
                Margin = new Thickness(0, 3, -24, 5),
                VerticalAlignment = VerticalAlignment.Top,
                HorizontalContentAlignment = HorizontalAlignment.Stretch,
                Visibility = Visibility.Collapsed
            };

            outputPortControl.SetBinding(ItemsControl.ItemsSourceProperty, new Binding("OutPorts"));
            Grid.SetRow(outputPortControl, 2);
            Grid.SetColumn(outputPortControl, 2);
            Canvas.SetZIndex(outputPortControl, 4);

            #endregion

            #region Glyph StackPanel

            var GlyphStackPanel = new StackPanel()
            {
                Name = "GlyphStackPanel",
                Margin = new System.Windows.Thickness(0, 0, 2, 2),
                HorizontalAlignment = HorizontalAlignment.Right,
                VerticalAlignment = VerticalAlignment.Bottom,
                Orientation = Orientation.Horizontal
            };
            GlyphStackPanel.SetBinding(StackPanel.StyleProperty, _sZoomFadeControlStyleBinding);

            var experimentalIcon = new FontAwesome5.ImageAwesome()
            {
                Name = "experimentalIcon",
                Icon = FontAwesome5.EFontAwesomeIcon.Solid_Flask,
                Width = 16,
                Height = 16,
                Foreground = SharedDictionaryManager.DynamoColorsAndBrushesDictionary["Blue400Brush"] as SolidColorBrush,
                VerticalAlignment = VerticalAlignment.Center,
                HorizontalAlignment = HorizontalAlignment.Center,
                ToolTip = new ToolTip() { Content = Dynamo.Properties.Resources.DocsExperimentalPrefixMessage }
            };

            experimentalIcon.SetBinding(Grid.VisibilityProperty, new Binding("IsExperimental")
            {
                Converter = _boolToVisibilityCollapsedConverter,
                Mode = BindingMode.OneWay,
                UpdateSourceTrigger = UpdateSourceTrigger.PropertyChanged
            });

            var FrozenImage = new Image()
            {
                Name = "FrozenImage",
                Width = 16,
                Height = 16,
                VerticalAlignment = VerticalAlignment.Center,
                HorizontalAlignment = HorizontalAlignment.Center,
                Stretch = Stretch.UniformToFill,
                Source = _frozenImageSource
            };

            RenderOptions.SetBitmapScalingMode(FrozenImage, BitmapScalingMode.LowQuality);

            FrozenImage.SetBinding(Grid.VisibilityProperty, new Binding("IsFrozen")
            {
                Converter = _boolToVisibilityCollapsedConverter,
                Mode = BindingMode.OneWay,
                UpdateSourceTrigger = UpdateSourceTrigger.PropertyChanged
            });

            var TransientImage = new Image()
            {
                Name = "TransientImage",
                Width = 16,
                Height = 16,
                VerticalAlignment = VerticalAlignment.Center,
                HorizontalAlignment = HorizontalAlignment.Center,
                Stretch = Stretch.UniformToFill,
                Source = _transientImageSource
            };

            RenderOptions.SetBitmapScalingMode(TransientImage, BitmapScalingMode.LowQuality);

            TransientImage.SetBinding(Grid.VisibilityProperty, new Binding("IsTransient")
            {
                Converter = _boolToVisibilityCollapsedConverter,
                Mode = BindingMode.OneWay,
                UpdateSourceTrigger = UpdateSourceTrigger.PropertyChanged
            });

            var HiddenEyeImage = new Image()
            {
                Name = "HiddenEyeImage",
                Width = 16,
                Height = 16,
                VerticalAlignment = VerticalAlignment.Center,
                HorizontalAlignment = HorizontalAlignment.Center,
                Stretch = Stretch.UniformToFill,
                Source = _hiddenEyeImageSource
            };

            RenderOptions.SetBitmapScalingMode(HiddenEyeImage, BitmapScalingMode.LowQuality);

            HiddenEyeImage.SetBinding(Grid.VisibilityProperty, new Binding("IsVisible")
            {
                Converter = _inverseBooleanToVisibilityCollapsedConverter,
                Mode = BindingMode.OneWay,
                UpdateSourceTrigger = UpdateSourceTrigger.PropertyChanged
            });

            var LacingIconGlyph = new Label()
            {
                Name = "LacingIconGlyph",
                Margin = new Thickness(0, 1, 2, -1),
                HorizontalAlignment = HorizontalAlignment.Center,
                VerticalAlignment = VerticalAlignment.Center,
                FontFamily = _artifactElementReg,
                FontSize = 10,
                Foreground = _nodeDismissedWarningsGlyphBackground
            };

            var lacingToolTip = new ToolTip();

            lacingToolTip.SetBinding(ContentControl.ContentProperty, new Binding("ArgumentLacing")
            {
                Converter = new LacingToTooltipConverter()
            });

            LacingIconGlyph.ToolTip = lacingToolTip;

            LacingIconGlyph.SetBinding(Label.VisibilityProperty, new Binding("ArgumentLacing")
            {
                Converter = new LacingToVisibilityConverter(),
                UpdateSourceTrigger = UpdateSourceTrigger.PropertyChanged
            });

            LacingIconGlyph.SetBinding(Label.ContentProperty, new Binding("ArgumentLacing")
            {
                Converter = new LacingToAbbreviationConverter(),
                UpdateSourceTrigger = UpdateSourceTrigger.PropertyChanged
            });
            LacingIconGlyph.SetBinding(Label.StyleProperty, _sZoomFadeControlStyleBinding);

            var alertsGlyph = new Grid
            {
                Name = "AlertsGlyph",
                Height = 16,
                MinWidth = 16,
                Margin = new Thickness(0, 0, 3, 0)
            };
            alertsGlyph.SetBinding(Grid.StyleProperty, _sZoomFadeControlStyleBinding);

            // Create the Border
            Border border = new Border
            {
                Background = _nodeDismissedWarningsGlyphBackground,
                CornerRadius = new CornerRadius(8)
            };

            // Create the Label
            Label label = new Label
            {
                Padding = new Thickness(3, 2, 3, 0),
                HorizontalAlignment = HorizontalAlignment.Center,
                VerticalAlignment = VerticalAlignment.Center,
                HorizontalContentAlignment = HorizontalAlignment.Center,
                VerticalContentAlignment = VerticalAlignment.Center,
                FontFamily = _artifactElementReg,
                FontSize = 10,
                Foreground = Brushes.Black
            };

            // Create the binding for NumberOfDismissedAlerts
            label.SetBinding(ContentControl.ContentProperty, new Binding("NumberOfDismissedAlerts")
            {
                UpdateSourceTrigger = UpdateSourceTrigger.PropertyChanged
            });

            // Add the Label to the Border
            border.Child = label;
            // Add the Border to the Grid
            alertsGlyph.Children.Add(border);

            // Create the style for the Grid
            Style gridStyle = new Style(typeof(Grid));
            gridStyle.Setters.Add(new Setter(UIElement.VisibilityProperty, Visibility.Visible));
            gridStyle.Setters.Add(new Setter(FrameworkElement.MinWidthProperty, 16.0));
            gridStyle.Setters.Add(new Setter(FrameworkElement.MarginProperty, new Thickness(0, 0, 3, 0)));

            // Create the DataTrigger
            DataTrigger dataTrigger = new DataTrigger
            {
                Binding = new Binding("NumberOfDismissedAlerts"),
                Value = 0
            };
            dataTrigger.Setters.Add(new Setter(FrameworkElement.MinWidthProperty, 0.0));
            dataTrigger.Setters.Add(new Setter(FrameworkElement.MarginProperty, new Thickness(0)));
            dataTrigger.Setters.Add(new Setter(UIElement.VisibilityProperty, Visibility.Collapsed));

            // Add the DataTrigger to the style
            gridStyle.Triggers.Add(dataTrigger);

            // Apply the style to the Grid
            alertsGlyph.Style = gridStyle;


            //Todo Can this be adjusted with margin on the stack panel instead?
            //Spacer for embedded resize thumb(visible only on resizable nodes)
            var spacerBorder = new Border
            {   
                Width = 16,
                Height = 16,
                Background = Brushes.Transparent,
                BorderThickness = new Thickness(0),
                IsHitTestVisible = false
            };

            spacerBorder.SetBinding(UIElement.VisibilityProperty, new Binding("NodeModel.IsResizable")
            {
                Converter = _boolToVisibilityCollapsedConverter,
                Mode = BindingMode.OneWay
            });

            //Todo Does this need to be a button
            // Button to open node context menu from lower right corner
            // Create the Button
            optionsButton = new Button
            {
                Name = "OptionsButton"
            };

            // Set the Click event handler
            optionsButton.Click += DisplayNodeContextMenu;

            // Create the ToolTip
            ToolTip toolTip = new ToolTip
            {
                Content = Wpf.Properties.Resources.ContextMenu
            };
            optionsButton.ToolTip = toolTip;
            optionsButton.Style = _nodeButtonStyle;

            Grid.SetRow(GlyphStackPanel, 3);
            Grid.SetColumnSpan(GlyphStackPanel, 3);
            Canvas.SetZIndex(GlyphStackPanel, 4);

            GlyphStackPanel.Children.Add(experimentalIcon);
            GlyphStackPanel.Children.Add(FrozenImage);
            GlyphStackPanel.Children.Add(TransientImage);
            GlyphStackPanel.Children.Add(HiddenEyeImage);
            GlyphStackPanel.Children.Add(LacingIconGlyph);
            GlyphStackPanel.Children.Add(alertsGlyph);
            GlyphStackPanel.Children.Add(spacerBorder);
            GlyphStackPanel.Children.Add(optionsButton);

            #endregion

            #region Node Borders and Overlays

            // Standard Border
            this.nodeBorder = new Border()
            {
                Name = "nodeBorder",
                CornerRadius = new CornerRadius(8, 8, 0, 0),
                Margin = new Thickness(-1),
                BorderThickness = new Thickness(1),
                BorderBrush = SharedDictionaryManager.DynamoColorsAndBrushesDictionary["WorkspaceBackgroundHomeBrush"] as SolidColorBrush,
                IsHitTestVisible = true,
                SnapsToDevicePixels = true
            };

            Grid.SetRow(nodeBorder, 1);
            Grid.SetRowSpan(nodeBorder, 4);
            Grid.SetColumnSpan(nodeBorder, 3);
            Canvas.SetZIndex(nodeBorder, 5);

            // Selected Border
            var selectionBorder = new Border()
            {
                Name = "selectionBorder",
                CornerRadius = new CornerRadius(10, 10, 0, 0),
                Margin = new System.Windows.Thickness(-3),
                BorderThickness = new System.Windows.Thickness(4),
                BorderBrush = SharedDictionaryManager.DynamoColorsAndBrushesDictionary["Blue300Brush"] as SolidColorBrush,
                IsHitTestVisible = false
            };

            selectionBorder.SetBinding(Border.VisibilityProperty, new Binding("IsSelected")
            {
                Converter = _booleanToVisibilityConverter,
                Mode = BindingMode.OneWay,
                UpdateSourceTrigger = UpdateSourceTrigger.PropertyChanged
            });

            Grid.SetRow(selectionBorder, 1);
            Grid.SetRowSpan(selectionBorder, 4);
            Grid.SetColumnSpan(selectionBorder, 3);
            Canvas.SetZIndex(selectionBorder, 6);

            //If a note is dragged over this group
            //this border is activated, indicating that the node can be dropped into the group.
            //The visibility of this is controlled by the NodeViewModel property 'NodeHoveringState'
            //which is set in the StateMachine.
            var nodeHoveringStateBorder = new Border
            {
                Name = "nodeHoveringStateBorder",
                Margin = new Thickness(-3),
                Background = Brushes.Transparent,
                IsHitTestVisible = false,
                CornerRadius = new CornerRadius(10, 10, 0, 0),
                BorderBrush = _nodeHoverColor,
                BorderThickness = new Thickness(6),
            };

            // Set Grid and Canvas properties
            Grid.SetRow(nodeHoveringStateBorder, 1);
            Grid.SetRowSpan(nodeHoveringStateBorder, 4);
            Grid.SetColumnSpan(nodeHoveringStateBorder, 3);
            Canvas.SetZIndex(nodeHoveringStateBorder, 41);

            // Set up the Visibility binding
            nodeHoveringStateBorder.SetBinding(Border.VisibilityProperty, new Binding("NodeHoveringState")
            {
                Converter = new BooleanToVisibilityConverter(),
                Mode = BindingMode.OneWay,
                UpdateSourceTrigger = UpdateSourceTrigger.PropertyChanged
            });

            // Node color overlay when zoomed In for Frozen state
            var nodeColorOverlayZoomIn = new Rectangle
            {
                Name = "nodeColorOverlayZoomIn",
                Margin = new Thickness(-8),
                Fill = _darkBlue200,
                IsHitTestVisible = false,
            };
            Grid.SetRow(nodeColorOverlayZoomIn, 1);
            Grid.SetRowSpan(nodeColorOverlayZoomIn, 4);
            Grid.SetColumnSpan(nodeColorOverlayZoomIn, 3);
            Canvas.SetZIndex(nodeColorOverlayZoomIn, 6);

            // Visibility binding
            nodeColorOverlayZoomIn.SetBinding(UIElement.VisibilityProperty, new Binding("IsFrozen")
            {
                Converter = _boolToVisibilityCollapsedConverter,
                Mode = BindingMode.OneWay,
                UpdateSourceTrigger = UpdateSourceTrigger.PropertyChanged
            });
            nodeColorOverlayZoomIn.SetBinding(Rectangle.StyleProperty, _sZoomFadeOutPreviewStyleBinding);

            // Node color overlay when zoomed In for Transient state
            var nodeTransientColorOverlayZoomIn = new Rectangle
            {
                Name = "nodeTransientColorOverlayZoomIn",
                Margin = new Thickness(-8),
                Fill = _nodeTransientOverlayColor,
                IsHitTestVisible = false,
            };
            Grid.SetRow(nodeTransientColorOverlayZoomIn, 1);
            Grid.SetRowSpan(nodeTransientColorOverlayZoomIn, 4);
            Grid.SetColumnSpan(nodeTransientColorOverlayZoomIn, 3);
            Canvas.SetZIndex(nodeTransientColorOverlayZoomIn, 6);

            // Visibility binding
            nodeTransientColorOverlayZoomIn.SetBinding(UIElement.VisibilityProperty, new Binding("IsTransient")
            {
                Converter = _boolToVisibilityCollapsedConverter,
                Mode = BindingMode.OneWay,
                UpdateSourceTrigger = UpdateSourceTrigger.PropertyChanged
            });
            nodeTransientColorOverlayZoomIn.SetBinding(Rectangle.StyleProperty, _sZoomFadeOutPreviewStyleBinding);

            #endregion

            #region Zoomed out overlays and glyphs

            // nodeColorOverlayZoomOut
            nodeColorOverlayZoomOut = new Rectangle
            {
                Name = "nodeColorOverlayZoomOut",
                Margin = new Thickness(-8),
                IsHitTestVisible = false,
            };
            Grid.SetRow(nodeColorOverlayZoomOut, 1);
            Grid.SetRowSpan(nodeColorOverlayZoomOut, 4);
            Grid.SetColumnSpan(nodeColorOverlayZoomOut, 3);
            Canvas.SetZIndex(nodeColorOverlayZoomOut, 6);

            // Background binding
            nodeColorOverlayZoomOut.SetBinding(Rectangle.FillProperty, new Binding("NodeOverlayColor")
            {
                UpdateSourceTrigger = UpdateSourceTrigger.PropertyChanged
            });
            nodeColorOverlayZoomOut.SetBinding(Rectangle.StyleProperty, _sZoomFadeInPreviewStyleBinding);

            // Create the main Grid
            zoomGlyphsGrid = new Grid
            {
                Name = "zoomGlyphsGrid",
                MinWidth = 48,
                Margin = new Thickness(0, 5, 0, 0),
                HorizontalAlignment = HorizontalAlignment.Stretch,
                VerticalAlignment = VerticalAlignment.Stretch,
                IsHitTestVisible = false,
            };
            Grid.SetRow(zoomGlyphsGrid, 0);
            Grid.SetRowSpan(zoomGlyphsGrid, 4);
            Grid.SetColumn(zoomGlyphsGrid, 0);
            Grid.SetColumnSpan(zoomGlyphsGrid, 3);
            Canvas.SetZIndex(zoomGlyphsGrid, 7);

            // Visibility binding
            zoomGlyphsGrid.SetBinding(UIElement.VisibilityProperty, new Binding("DataContext.Zoom")
            {
                RelativeSource = new RelativeSource(RelativeSourceMode.FindAncestor, typeof(WorkspaceView), 1),
                Converter = _zoomToVisibilityCollapsedConverter
            });
            zoomGlyphsGrid.SetBinding(Grid.StyleProperty, _sZoomFadeInControlStyleBinding);

            // StackPanel
            var stackPanel = new StackPanel
            {
                VerticalAlignment = VerticalAlignment.Center,
                HorizontalAlignment = HorizontalAlignment.Center
            };

            // UniformGrid (ZoomGlyphRowZero)
            var zoomGlyphRowZero = new UniformGrid
            {
                Name = "ZoomGlyphRowZero",
                Margin = new Thickness(0, 10, 0, 10),
                Columns = 1,
                Rows = 1,
                HorizontalAlignment = HorizontalAlignment.Center,
                VerticalAlignment = VerticalAlignment.Bottom
            };
            Grid.SetRow(zoomGlyphRowZero, 0);

            // UniformGrid Visibility binding
            zoomGlyphRowZero.SetBinding(UIElement.VisibilityProperty, new Binding("ImgGlyphThreeSource")
            {
                Converter = _emptyToVisibilityCollapsedConverter,
                UpdateSourceTrigger = UpdateSourceTrigger.PropertyChanged
            });

            // Image in UniformGrid
            var zoomStateImgOne = new Image
            {
                Name = "ZoomStateImgOne",
                Stretch = Stretch.Uniform,
                HorizontalAlignment = HorizontalAlignment.Center,
                VerticalAlignment = VerticalAlignment.Bottom,
                Width = 64
            };
            zoomStateImgOne.SetBinding(Image.SourceProperty, new Binding("ImgGlyphThreeSource")
            {
                UpdateSourceTrigger = UpdateSourceTrigger.PropertyChanged,
                TargetNullValue = null
            });
            RenderOptions.SetBitmapScalingMode(zoomStateImgOne, BitmapScalingMode.LowQuality);

            zoomGlyphRowZero.Children.Add(zoomStateImgOne);

            // Grid (ZoomGlyphRowOne)
            var zoomGlyphRowOne = new Grid { Name = "ZoomGlyphRowOne" };

            zoomGlyphRowOne.ColumnDefinitions.Add(new ColumnDefinition() { Width = new GridLength(1, GridUnitType.Star) });
            zoomGlyphRowOne.ColumnDefinitions.Add(new ColumnDefinition() { Width = new GridLength(1, GridUnitType.Star) });

            // Image in column 0
            var zoomStateImgTwo = new Image
            {
                Name = "ZoomStateImgTwo",
                Stretch = Stretch.Uniform,
                HorizontalAlignment = HorizontalAlignment.Left,
                VerticalAlignment = VerticalAlignment.Center,
                Margin = new Thickness(0, 10, 5, 0),
                Width = 64
            };
            Grid.SetColumn(zoomStateImgTwo, 0);

            zoomStateImgTwo.SetBinding(Image.SourceProperty, new Binding("ImgGlyphOneSource")
            {
                UpdateSourceTrigger = UpdateSourceTrigger.PropertyChanged,
                TargetNullValue = null
            });
            zoomStateImgTwo.SetBinding(UIElement.VisibilityProperty, new Binding("ImgGlyphOneSource")
            {
                Converter = _emptyToVisibilityCollapsedConverter,
                UpdateSourceTrigger = UpdateSourceTrigger.PropertyChanged
            });
            RenderOptions.SetBitmapScalingMode(zoomStateImgTwo, BitmapScalingMode.LowQuality);

            // Image in column 1
            var zoomStateImgThree = new Image
            {
                Name = "ZoomStateImgThree",
                Stretch = Stretch.Uniform,
                HorizontalAlignment = HorizontalAlignment.Right,
                VerticalAlignment = VerticalAlignment.Center,
                Margin = new Thickness(5, 10, 0, 0),
                Width = 64
            };
            Grid.SetColumn(zoomStateImgThree, 1);

            zoomStateImgThree.SetBinding(Image.SourceProperty, new Binding("ImgGlyphTwoSource")
            {
                UpdateSourceTrigger = UpdateSourceTrigger.PropertyChanged,
                TargetNullValue = null
            });
            zoomStateImgThree.SetBinding(UIElement.VisibilityProperty, new Binding("ImgGlyphTwoSource")
            {
                Converter = _emptyToVisibilityCollapsedConverter,
                UpdateSourceTrigger = UpdateSourceTrigger.PropertyChanged
            });
            RenderOptions.SetBitmapScalingMode(zoomStateImgThree, BitmapScalingMode.LowQuality);

            zoomGlyphRowOne.Children.Add(zoomStateImgTwo);
            zoomGlyphRowOne.Children.Add(zoomStateImgThree);

            // Add children to StackPanel
            stackPanel.Children.Add(zoomGlyphRowZero);
            stackPanel.Children.Add(zoomGlyphRowOne);

            // Add StackPanel to main Grid
            zoomGlyphsGrid.Children.Add(stackPanel);

            #endregion

            // Warning Bar: Displays when node is in Info/Warning/Error state
            // Create the Rectangle
            Rectangle warningBar = new Rectangle
            {
                Name = "warningBar",
                Height = 12,
            };

            // Set Grid.Row, Grid.Column, and Grid.ColumnSpan
            Grid.SetRow(warningBar, 4);
            Grid.SetColumn(warningBar, 0);
            Grid.SetColumnSpan(warningBar, 3);

            // Set Canvas.ZIndex
            Canvas.SetZIndex(warningBar, 1);

            // Create and set the binding for Fill
            warningBar.SetBinding(Rectangle.FillProperty, new Binding("WarningBarColor")
            {
                UpdateSourceTrigger = UpdateSourceTrigger.PropertyChanged
            });

            // Create and set the binding for Visibility
            warningBar.SetBinding(Rectangle.VisibilityProperty, new Binding("NodeWarningBarVisible")
            {
                Converter = _boolToVisibilityCollapsedConverter,
                UpdateSourceTrigger = UpdateSourceTrigger.PropertyChanged
            });

            //TODO DebugAST Canvas.  Do we need this?

            grid.Children.Add(nodeBackground);
            grid.Children.Add(nameBackground);
            grid.Children.Add(nodeHeaderContent);
            grid.Children.Add(inputPortControl);
            grid.Children.Add(outputPortControl);
            grid.Children.Add(GlyphStackPanel);
            grid.Children.Add(nodeBorder);
            grid.Children.Add(selectionBorder);
            grid.Children.Add(nodeColorOverlayZoomIn);
            grid.Children.Add(nodeTransientColorOverlayZoomIn);
            grid.Children.Add(nodeColorOverlayZoomOut);
            grid.Children.Add(zoomGlyphsGrid);
            grid.Children.Add(nodeHoveringStateBorder);
            grid.Children.Add(warningBar);

            this.Content = grid;

            Loaded += OnNodeViewLoaded;
            Unloaded += OnNodeViewUnloaded;
            nodeBackground.Loaded += NodeViewReady;

            nodeBorder.SizeChanged += OnSizeChangedBorder;
            this.SizeChanged += OnSizeChangedNodeView;
            DataContextChanged += OnDataContextChanged;

            Panel.SetZIndex(this, 1);
        }
        #endregion

        #region Styles methods
        private void SetNodeBackgroundHeaderAndPortsVisible()
        {
            nodeBackground.Visibility = Visibility.Visible;
            nameBackground.Visibility = Visibility.Visible;
            nodeHeaderContent.Visibility = Visibility.Visible;
            inputPortControl.Visibility = Visibility.Visible;
            outputPortControl.Visibility = Visibility.Visible;
#if DEBUG
            if (ViewModel != null)
            {
                ViewModel.WorkspaceViewModel.OnNodeViewLoaded();
            }
#endif
        }

        private static Style GetNodeButtonStyle()
        {
            // Create the Style
            Style buttonStyle = new Style(typeof(Button));

            // Create the ControlTemplate
            ControlTemplate controlTemplate = new ControlTemplate(typeof(Button));
            FrameworkElementFactory gridFactory = new FrameworkElementFactory(typeof(Grid));

            // Create the Border
            FrameworkElementFactory borderFactory = new FrameworkElementFactory(typeof(Border));
            borderFactory.Name = "DotsBackgroundBorder";
            borderFactory.SetValue(Border.WidthProperty, 24.0);
            borderFactory.SetValue(Border.HeightProperty, 24.0);
            borderFactory.SetValue(Border.BackgroundProperty, Brushes.Transparent);
            borderFactory.SetValue(Border.CornerRadiusProperty, new CornerRadius(2));

            // Create the Image
            FrameworkElementFactory imageFactory = new FrameworkElementFactory(typeof(Image));
            imageFactory.Name = "DotsImage";
            imageFactory.SetValue(Image.WidthProperty, 16.0);
            imageFactory.SetValue(Image.HeightProperty, 16.0);
            imageFactory.SetValue(Image.MarginProperty, new Thickness(1.5, 0, 0, 0));
            imageFactory.SetValue(Image.HorizontalAlignmentProperty, HorizontalAlignment.Center);
            imageFactory.SetValue(Image.VerticalAlignmentProperty, VerticalAlignment.Center);
            imageFactory.SetValue(Image.StretchProperty, Stretch.UniformToFill);

            // Add Border and Image to Grid
            gridFactory.AppendChild(borderFactory);
            gridFactory.AppendChild(imageFactory);

            controlTemplate.VisualTree = gridFactory;

            // Create the Triggers
            Trigger isMouseOverTrueTrigger = new Trigger
            {
                Property = UIElement.IsMouseOverProperty,
                Value = true
            };
            isMouseOverTrueTrigger.Setters.Add(new Setter(Border.BackgroundProperty, _nodeOptionsButtonBackground, "DotsBackgroundBorder"));
            isMouseOverTrueTrigger.Setters.Add(new Setter(Image.SourceProperty, _nodeButtonDotsSelected, "DotsImage"));

            Trigger isMouseOverFalseTrigger = new Trigger
            {
                Property = UIElement.IsMouseOverProperty,
                Value = false
            };
            isMouseOverFalseTrigger.Setters.Add(new Setter(Border.BackgroundProperty, Brushes.Transparent, "DotsBackgroundBorder"));
            isMouseOverFalseTrigger.Setters.Add(new Setter(Image.SourceProperty, new BitmapImage(new Uri("pack://application:,,,/DynamoCoreWpf;component/UI/Images/more-vertical.png")), "DotsImage"));

            controlTemplate.Triggers.Add(isMouseOverTrueTrigger);
            controlTemplate.Triggers.Add(isMouseOverFalseTrigger);

            // Set the ControlTemplate in the Style
            buttonStyle.Setters.Add(new Setter(Control.TemplateProperty, controlTemplate));
            return buttonStyle;
        }

        private static Style GetDynamoToolTipTopStyle()
        {
            var infoBubbleEdgeNormalBrush = SharedDictionaryManager.DynamoColorsAndBrushesDictionary["UnSelectedLayoutForeground"] as SolidColorBrush;
            var infoBubbleBackNormalBrush = Brushes.White;

            Style customTooltipStyle = new Style(typeof(DynamoToolTip));

            // Create the ControlTemplate
            ControlTemplate toolTipTemplate = new ControlTemplate(typeof(DynamoToolTip));
            FrameworkElementFactory gridFactory = new FrameworkElementFactory(typeof(Grid));

            // Add RowDefinitions to the Grid
            FrameworkElementFactory rowDef0 = new FrameworkElementFactory(typeof(RowDefinition));
            rowDef0.SetValue(RowDefinition.HeightProperty, new GridLength(1, GridUnitType.Auto));
            gridFactory.AppendChild(rowDef0);

            FrameworkElementFactory rowDef1 = new FrameworkElementFactory(typeof(RowDefinition));
            rowDef1.SetValue(RowDefinition.HeightProperty, new GridLength(6));
            gridFactory.AppendChild(rowDef1);

            FrameworkElementFactory columnDef0 = new FrameworkElementFactory(typeof(ColumnDefinition));
            columnDef0.SetValue(ColumnDefinition.WidthProperty, new GridLength(1, GridUnitType.Auto));
            gridFactory.AppendChild(columnDef0);

            FrameworkElementFactory borderFactory = new FrameworkElementFactory(typeof(Border));
            borderFactory.SetValue(Grid.RowProperty, 0);
            borderFactory.SetValue(Border.MarginProperty, new Thickness(0, 0, 0, -1));
            borderFactory.SetValue(Border.BackgroundProperty, infoBubbleBackNormalBrush);
            borderFactory.SetValue(Border.BorderBrushProperty, infoBubbleEdgeNormalBrush);
            borderFactory.SetValue(Border.BorderThicknessProperty, new Thickness(1));
            borderFactory.SetValue(Border.CornerRadiusProperty, new CornerRadius(2));
            gridFactory.AppendChild(borderFactory);

            // TODO simplify this shape??
            var polylineSegment = new PolyLineSegment()
            {
                Points = new PointCollection(new List<Point>()
                {
                    new Point(0,0),
                    new Point(5,6),
                    new Point(10,0)
                })
            };
                
            var tooltipPathFigure = new PathFigure()
            {
                IsClosed = false,
                StartPoint = new Point(0, 0)
            };

            tooltipPathFigure.Segments.Add(polylineSegment);

            var tooltipGeometry = new PathGeometry();
            tooltipGeometry.Figures.Add(tooltipPathFigure);

            FrameworkElementFactory pathFactory = new FrameworkElementFactory(typeof(System.Windows.Shapes.Path));
            pathFactory.SetValue(System.Windows.Shapes.Path.HorizontalAlignmentProperty, HorizontalAlignment.Center);
            pathFactory.SetValue(System.Windows.Shapes.Path.VerticalAlignmentProperty, VerticalAlignment.Center);
            pathFactory.SetValue(System.Windows.Shapes.Path.FillProperty, infoBubbleBackNormalBrush);
            pathFactory.SetValue(System.Windows.Shapes.Path.StrokeProperty, infoBubbleEdgeNormalBrush);
            pathFactory.SetValue(System.Windows.Shapes.Path.StrokeThicknessProperty, 1.0);
            pathFactory.SetValue(System.Windows.Shapes.Path.DataProperty, tooltipGeometry);
            pathFactory.SetValue(Grid.RowProperty, 1);
            gridFactory.AppendChild(pathFactory);

            FrameworkElementFactory contentPresenterFactory = new FrameworkElementFactory(typeof(ContentPresenter));
            contentPresenterFactory.SetValue(ContentPresenter.MarginProperty, new Thickness(4));
            contentPresenterFactory.SetValue(ContentPresenter.HorizontalAlignmentProperty, HorizontalAlignment.Left);
            contentPresenterFactory.SetValue(ContentPresenter.VerticalAlignmentProperty, VerticalAlignment.Top);
            contentPresenterFactory.SetValue(TextBlock.FontSizeProperty, 14.0);
            gridFactory.AppendChild(contentPresenterFactory);

            toolTipTemplate.VisualTree = gridFactory;
            customTooltipStyle.Setters.Add(new Setter(DynamoToolTip.TemplateProperty, toolTipTemplate));

            return customTooltipStyle;
        }

        private static Style GetCodeBlockPortItemControlStyle()
        {
            Style inOutPortControlStyle = new Style(typeof(ItemsControl));

            // Create the ItemsPanelTemplate
            ItemsPanelTemplate itemsPanelTemplate = new ItemsPanelTemplate();

            // Create the InOutPortPanel (assuming dynui:InOutPortPanel is defined in the project)
            FrameworkElementFactory inOutPortPanelFactory = new FrameworkElementFactory(typeof(InOutPortPanel));
            inOutPortPanelFactory.SetValue(InOutPortPanel.HorizontalAlignmentProperty, HorizontalAlignment.Center);
            inOutPortPanelFactory.SetValue(InOutPortPanel.VerticalAlignmentProperty, VerticalAlignment.Stretch);

            // Set the visual tree for the ItemsPanelTemplate
            itemsPanelTemplate.VisualTree = inOutPortPanelFactory;

            // Create the Setter for ItemsPanel
            Setter itemsPanelSetter = new Setter(ItemsControl.ItemsPanelProperty, itemsPanelTemplate);

            // Add the setter to the style
            inOutPortControlStyle.Setters.Add(itemsPanelSetter);

            return inOutPortControlStyle;
        }

        private static Binding GetFadeToOpacityStyleBinding(IValueConverter conv)
        {
            return new Binding("DataContext.NodeCountOptimizationEnabled")
            {
                RelativeSource = new RelativeSource(RelativeSourceMode.FindAncestor, typeof(WorkspaceView), 1),
                Converter = conv
            };
        }

        #endregion

        //Set up pixel arrays for the port markers 
        static byte[] bluePixels = new byte[5 * 29 * 4];
        static byte[] bluePixelsDefault = new byte[4 * 27 * 4];
        static byte[] redPixels = new byte[5 * 29 * 4];
        static byte[] greyPixels = new byte[5 * 29 * 4];

        //Initialize the port arrays
        private static void LoadBmpPorts()
        {
            for (int i = 0; i < bluePixels.Length; i += 4)
            {
                bluePixels[i + 0] = 231; // Blue
                bluePixels[i + 1] = 192; // Green
                bluePixels[i + 2] = 106; // Red
                bluePixels[i + 3] = 255; // Alpha
            }

            for (int i = 0; i < bluePixelsDefault.Length; i += 4)
            {
                bluePixelsDefault[i + 0] = 231; // Blue
                bluePixelsDefault[i + 1] = 192; // Green
                bluePixelsDefault[i + 2] = 106; // Red
                bluePixelsDefault[i + 3] = 255; // Alpha
            }

            for (int i = 0; i < redPixels.Length; i += 4)
            {
                redPixels[i + 0] = 85; // Blue
                redPixels[i + 1] = 85; // Green
                redPixels[i + 2] = 235; // Red
                redPixels[i + 3] = 255; // Alpha
            }

            for (int i = 0; i < greyPixels.Length; i += 4)
            {
                greyPixels[i + 0] = 153; // Blue
                greyPixels[i + 1] = 153; // Green
                greyPixels[i + 2] = 153; // Red
                greyPixels[i + 3] = 255; // Alpha
            }
        }

<<<<<<< HEAD
=======
        #endregion

        private void DelayPreviewControlAction()
        {
            if (!IsMouseOver) return;

            TryShowPreviewBubbles();
        }

        private void InitialTryShowPreviewBubble()
        {
            // Always set old ZIndex to the last value, even if mouse is not over the node.
            oldZIndex = NodeViewModel.StaticZIndex;

            viewModel.WorkspaceViewModel.DelayNodePreviewControl.Debounce(300, DelayPreviewControlAction);
        }

>>>>>>> 8989bee8
        private void OnNodeViewUnloaded(object sender, RoutedEventArgs e)
        {
            ViewModel.NodeLogic.DispatchedToUI -= NodeLogic_DispatchedToUI;
            ViewModel.RequestShowNodeHelp -= ViewModel_RequestShowNodeHelp;
            ViewModel.RequestShowNodeRename -= ViewModel_RequestShowNodeRename;
            ViewModel.RequestsSelection -= ViewModel_RequestsSelection;
            ViewModel.RequestClusterAutoCompletePopupPlacementTarget -= ViewModel_RequestClusterAutoCompletePopupPlacementTarget;
            ViewModel.RequestAutoCompletePopupPlacementTarget -= ViewModel_RequestAutoCompletePopupPlacementTarget;
            ViewModel.RequestPortContextMenuPopupPlacementTarget -= ViewModel_RequestPortContextMenuPlacementTarget;
            ViewModel.NodeLogic.PropertyChanged -= NodeLogic_PropertyChanged;
            ViewModel.NodeModel.ConnectorAdded -= NodeModel_ConnectorAdded;
            MouseLeave -= NodeView_MouseLeave;

            nameBackground.MouseDown -= NameBlock_OnMouseDown;
            EditableNameBox.LostFocus -= EditableNameBox_OnLostFocus;
            EditableNameBox.KeyDown -= EditableNameBox_KeyDown;
            optionsButton.Click -= DisplayNodeContextMenu;
            nodeBorder.SizeChanged -= OnSizeChangedBorder;
            this.SizeChanged -= OnSizeChangedNodeView;
            nodeBackground.Loaded -= NodeViewReady;

            if (previewControl != null)
            {
                previewControl.StateChanged -= OnPreviewControlStateChanged;
                previewControl.MouseEnter -= OnPreviewControlMouseEnter;
                previewControl.MouseLeave -= OnPreviewControlMouseLeave;
                expansionBay.Children.Remove(previewControl);
                previewControl = null;
            }
            DataContextChanged -= OnDataContextChanged;
            Loaded -= OnNodeViewLoaded;
            Unloaded -= OnNodeViewUnloaded;
        }

        /// <summary>
        /// Called when the size of the node changes. Communicates changes down to the view model 
        /// then to the model.
        /// </summary>
        /// <param name="sender"></param>
        /// <param name="eventArgs"></param>
        private void OnSizeChangedBorder(object sender, SizeChangedEventArgs e)
        {
            if (ViewModel != null)
            {
                ViewModel.WidthBorder = e.NewSize.Width;
                ViewModel.HeightBorder = e.NewSize.Height;              
            }
        }

        private void OnSizeChangedNodeView(object sender, SizeChangedEventArgs e)
        {
            if (ViewModel != null)
            {
                var size = new[] { e.NewSize.Width, e.NewSize.Height };
                ViewModel.SetModelSizeCommand.Execute(size);
            }
        }

        public static BitmapImage GetNodeImage(string nodeName)
        {
            // Check cache first
            if (_cachedImages.TryGetValue(nodeName, out BitmapImage cachedImage))
                return cachedImage;

            try
            {
                var assembly = Assembly.GetExecutingAssembly();

                // Access the resource directly using the exact name from the error message
                using (var stream = assembly.GetManifestResourceStream("Dynamo.Wpf.NodeCacheImages.resources"))
                {
                    if (stream == null)
                        throw new InvalidOperationException("Could not find NodeCacheImages.resources");

                    using (var resourceSet = new ResourceSet(stream))
                    {
                        // Get the resource value
                        var base64String = resourceSet.GetString(nodeName);

                        if (!string.IsNullOrEmpty(base64String))
                        {
                            byte[] imageBytes = Convert.FromBase64String(base64String);
                            return BytesToBitmapImage(imageBytes);
                        }
                    }
                }

                return null;
            }
            catch (Exception ex)
            {
                _cachedImages[nodeName] = null;
                return null;
            }
        }

        private static BitmapImage BytesToBitmapImage(byte[] imageBytes)
        {
            if (imageBytes == null || imageBytes.Length == 0)
                return null;

            using (var memoryStream = new MemoryStream(imageBytes))
            {
                var bitmapImage = new BitmapImage();
                bitmapImage.BeginInit();
                bitmapImage.StreamSource = memoryStream;
                bitmapImage.CacheOption = BitmapCacheOption.OnLoad;
                bitmapImage.EndInit();
                bitmapImage.Freeze();

                return bitmapImage;
            }
        }

        /// <summary>
        /// This event handler is called soon as the NodeViewModel is bound to this 
        /// NodeView, which happens way before OnNodeViewLoaded event is sent. 
        /// There is a known bug in WPF 4.0 where DataContext becomes DisconnectedItem 
        /// when actions such as tab switching happens (that is when the View becomes 
        /// disconnected from the underlying ViewModel/Model that it was bound to). So 
        /// it is more reliable for NodeView to cache the NodeViewModel it is bound 
        /// to when it first becomes available, and refer to the cached value at a later
        /// time.
        /// </summary>
        private void OnDataContextChanged(object sender, DependencyPropertyChangedEventArgs e)
        {
            // If this is the first time NodeView is bound to the NodeViewModel, 
            // cache the DataContext (i.e. NodeViewModel) locally and start 
            // referencing it from this point onwards. Note that this notification 
            // can be sent as a result of DataContext becoming DisconnectedItem too,
            // but ViewModel should not be updated in that case (hence the null-check).
            // 
            if (null != ViewModel) return;

            ViewModel = e.NewValue as NodeViewModel;

<<<<<<< HEAD
            //Enable deferred node loading when node count is above the set threshold.
            if (!ViewModel.WorkspaceViewModel.NodeCountOptimizationEnabled)
            {
                SetNodeBackgroundHeaderAndPortsVisible();
            }
            else
            {
                var path = "C:\\Temp\\NodeCache\\" + ViewModel.Name + ".png";
                if (System.IO.File.Exists(path))
                {
                //    var nodeName = GetNodeName(ViewModel);
                //var bitmap = GetNodeImage(nodeName);
                //if (bitmap != null)
                //{
                    var bitmap = new BitmapImage(new Uri(path, UriKind.Absolute));
                    var writeableBitmap = new WriteableBitmap(bitmap);

                    // Define rectangle position and size
                    int width = 5, height = 29;
                    int bytesPerPixel = (writeableBitmap.Format.BitsPerPixel + 7) / 8;
                    int bufferWidth = 5;
                    int imageHeight = writeableBitmap.PixelHeight;

                    byte[] transparentPixels = new byte[bufferWidth * imageHeight * bytesPerPixel];

                    // Fill with transparent pixels (all zeros = transparent)
                    for (int i = 0; i < transparentPixels.Length; i += 4)
                    {
                        transparentPixels[i + 0] = 0;   // Blue
                        transparentPixels[i + 1] = 0;   // Green  
                        transparentPixels[i + 2] = 0;   // Red
                        transparentPixels[i + 3] = 0;   // Alpha (transparent)
                    }

                    // Write transparent pixels to the left 5px of the image
                    writeableBitmap.WritePixels(
                        new Int32Rect(0, 0, bufferWidth, imageHeight),
                        transparentPixels,
                        bufferWidth * bytesPerPixel,
                        0
                    );

                    int j = 0;

                    foreach (var item in ViewModel.InPorts)
                    {
                        var model = item as InPortViewModel;
                        // Define the rectangle's position and size
                        int x = 0; // X coordinate
                        int y = 51 + j; // Y coordinate

                        if (model.PortValueMarkerColor.Color.R == 106)
                        {
                            writeableBitmap.WritePixels(
                                new Int32Rect(x + 5, y, width, height),
                                bluePixels,
                                width * bytesPerPixel,
                                0
                            );
                        }
                        else if (model.PortValueMarkerColor.Color.R == 235)
                        {
                            writeableBitmap.WritePixels(
                                new Int32Rect(x + 5, y, width, height),
                                redPixels,
                                width * bytesPerPixel,
                                0
                            );
                        }
                        else
                        {
                            writeableBitmap.WritePixels(
                                new Int32Rect(x + 5, y, width, height),
                                greyPixels,
                                width * bytesPerPixel,
                                0
                            );
                        }

                        if (model.PortDefaultValueMarkerVisible)
                        {
                            writeableBitmap.WritePixels(
                                new Int32Rect(x, y + 1, width - 1, height - 2),
                                bluePixelsDefault,
                                (width - 1) * bytesPerPixel,
                                0
                            );
                        }

                        j += 34;
                    }

                    j = 0;
                    foreach (var item in ViewModel.OutPorts)
                    {
                        var model = item as OutPortViewModel;
                        // Define the rectangle's position and size
                        int x = (int)writeableBitmap.Width - 5; // X coordinate 
                        int y = 51 + j; // Y coordinate 

                        if (model.PortDefaultValueMarkerVisible)
                        {
                            writeableBitmap.WritePixels(
                                new Int32Rect(x, y, width, height),
                                greyPixels,
                                width * bytesPerPixel,
                                0
                            );
                        }

                        j += 34;
                    }

                    // Create the Image control
                    imageControl = new Image
                    {
                        Source = writeableBitmap,
                        Margin = new Thickness(-5, 0, 0, 0),
                        Width = writeableBitmap.PixelWidth,   // Set width to pixel width
                        Height = writeableBitmap.PixelHeight, // Set height to pixel height
                        Stretch = System.Windows.Media.Stretch.None // Prevent scaling
                    };

                    Grid.SetRow(imageControl, 1);
                    Grid.SetRowSpan(imageControl, 3);
                    Grid.SetColumnSpan(imageControl, 3);

                    grid.Children.Add(imageControl);

                    Dispatcher.CurrentDispatcher.BeginInvoke(() =>
                    {
                        if (imageControl != null)
                        {
                            grid.Children.Remove(imageControl);
                            imageControl = null;

                            SetNodeBackgroundHeaderAndPortsVisible();
                        }
                    }, DispatcherPriority.Background);
                }
                else
                {
                    SetNodeBackgroundHeaderAndPortsVisible();
                }
            }

=======
            //This code should be only executed when loading a graph, if the node is being added to the workspace manually then the Width and Height should be auto-calculated.
            //The default Width and Height values for nodes is 100 so only should be executed on graph loading if both values are 100
            if (ViewModel.Width > NodeModel.DefaultWidth && ViewModel.Height > NodeModel.DefaultHeight)
            {
                Width = ViewModel.Width;
                Height = ViewModel.Height;
            }

            if (ViewModel.WidthBorder > NodeModel.DefaultWidth && ViewModel.HeightBorder > NodeModel.DefaultHeight)
            {
                nodeBorder.Width = ViewModel.WidthBorder;
                nodeBorder.Height = ViewModel.HeightBorder;
            }


>>>>>>> 8989bee8
            //Set NodeIcon
            if (ViewModel.ImageSource == null)
            {
                nodeIcon.Fill = _defaultNodeIcon;
            }
            else
            {
                var icon = new ImageBrush(ViewModel.ImageSource)
                {
                    Stretch = Stretch.UniformToFill
                };
                icon.Freeze();
                nodeIcon.Fill = icon;
            }

            //Add the adjusted Style for CodeBlockNodeModel to add overrides for Measure / Layout
            if(ViewModel.NodeModel is CodeBlockNodeModel)
            {
                outputPortControl.Margin = new Thickness(0, 12, -24, 0);
                outputPortControl.Style = _codeBlockNodeItemControlStyle;
            }

            //Add view items for custom nodes
            if (ViewModel.IsCustomFunction)
            {
                SetCustomNodeVisuals();
            }

            if (!ViewModel.PreferredSize.HasValue) return;

            var size = ViewModel.PreferredSize.Value;
            nodeBorder.Width = size.Width;
            nodeBorder.Height = size.Height;
            nodeBorder.RenderSize = size;
        }

        private void SetCustomNodeVisuals()
        {
            customNodeBorder0 = new Border()
            {
                Name = "customNodeBorder0",
                Height = 8,
                Margin = new Thickness(16, 0, 16, 0),
                VerticalAlignment = VerticalAlignment.Bottom,
                CornerRadius = new CornerRadius(6, 6, 0, 0),
                Background = SharedDictionaryManager.DynamoColorsAndBrushesDictionary["LightGreyBrush"] as SolidColorBrush
            };

            Grid.SetRow(customNodeBorder0, 0);
            Grid.SetColumnSpan(customNodeBorder0, 3);
            Canvas.SetZIndex(customNodeBorder0, 0);

            var customNodeBorder1 = new Border()
            {
                Name = "customNodeBorder1",
                Height = 4,
                Margin = new Thickness(8, 0, 8, 0),
                VerticalAlignment = VerticalAlignment.Bottom,
                CornerRadius = new CornerRadius(6, 6, 0, 0),
                Background = SharedDictionaryManager.DynamoColorsAndBrushesDictionary["DarkMidGreyBrush"] as SolidColorBrush
            };

            Grid.SetRow(customNodeBorder1, 0);
            Grid.SetColumnSpan(customNodeBorder1, 3);
            Canvas.SetZIndex(customNodeBorder1, 0);

            // Create the Canvas
            var customFunctionCanvas = new Canvas
            {
                HorizontalAlignment = HorizontalAlignment.Left,
                VerticalAlignment = VerticalAlignment.Bottom
            };

            // Set Grid.Row and Canvas.ZIndex
            Grid.SetRow(customFunctionCanvas, 3);
            Canvas.SetZIndex(customFunctionCanvas, 51);

            // Set up the Visibility binding
            var visibilityBinding = new Binding("IsCustomFunction")
            {
                Converter = new BoolToVisibilityCollapsedConverter()
            };
            customFunctionCanvas.SetBinding(Canvas.VisibilityProperty, visibilityBinding);

            // Create the Polygon
            var polygon = new Polygon
            {
                Points = new PointCollection
                {
                    new Point(0, -15),
                    new Point(15, 0),
                    new Point(0, 0)
                },
                Fill = SharedDictionaryManager.DynamoColorsAndBrushesDictionary["PrimaryCharcoal100Brush"] as SolidColorBrush
            };

            // Add the Polygon to the Canvas
            customFunctionCanvas.Children.Add(polygon);

            grid.Children.Add(customNodeBorder0);
            grid.Children.Add(customNodeBorder1);
            grid.Children.Add(customFunctionCanvas);
        }

        /// <summary>
        /// Returns the name of the node based on its original name.
        /// For some operators, that cannot be named as files, it returns a descriptive name rather than symbols.
        /// </summary>
        /// <returns></returns>
        private string GetNodeName(NodeViewModel nvm)
        {
            switch (nvm.OriginalName)
            {
                case "*":
                    return "mul";
                case "<":
                    return "lt";
                case "<=": 
                    return "le";
                case ">":
                    return "gt";
                case ">=":
                    return "ge";
                case "||":
                    return "or";
                case "/":
                    return "div";
                default:
                    return ViewModel.DynamoViewModel.GetMinimumQualifiedName(nvm.NodeModel);
            }
        }

        private void OnNodeViewLoaded(object sender, RoutedEventArgs e)
        {
            // We no longer cache the DataContext (NodeViewModel) here because 
            // OnNodeViewLoaded gets called at a much later time and we need the 
            // ViewModel to be valid earlier (e.g. OnSizeChanged is called before
            // OnNodeViewLoaded, and it needs ViewModel for size computation).
            // 
            //ViewModel = this.DataContext as NodeViewModel;
            ViewModel.NodeLogic.DispatchedToUI += NodeLogic_DispatchedToUI;
            ViewModel.RequestShowNodeHelp += ViewModel_RequestShowNodeHelp;
            ViewModel.RequestShowNodeRename += ViewModel_RequestShowNodeRename;
            ViewModel.RequestsSelection += ViewModel_RequestsSelection;
            ViewModel.RequestClusterAutoCompletePopupPlacementTarget += ViewModel_RequestClusterAutoCompletePopupPlacementTarget;
            ViewModel.RequestAutoCompletePopupPlacementTarget += ViewModel_RequestAutoCompletePopupPlacementTarget;
            ViewModel.RequestPortContextMenuPopupPlacementTarget += ViewModel_RequestPortContextMenuPlacementTarget;
            ViewModel.NodeLogic.PropertyChanged += NodeLogic_PropertyChanged;
            ViewModel.NodeModel.ConnectorAdded += NodeModel_ConnectorAdded;
            MouseLeave += NodeView_MouseLeave;
        }

        private void NodeModel_ConnectorAdded(Graph.Connectors.ConnectorModel obj)
        {
            // If the mouse does not leave the node after the connector is added,
            // try to show the preview bubble without new mouse enter event. 
            if (IsMouseOver)
            {
                if (DynCmd.IsTestMode)
                {
                    Dispatcher.BeginInvoke(new Action(TryShowPreviewBubbles), DispatcherPriority.Loaded);
                }
                else
                {
                    InitialTryShowPreviewBubble();
                }
            }
        }

        void NodeLogic_PropertyChanged(object sender, System.ComponentModel.PropertyChangedEventArgs e)
        {
            switch (e.PropertyName)
            {
                case "ArgumentLacing":
                    ViewModel.SetLacingTypeCommand.RaiseCanExecuteChanged();
                    break;

                case "CachedValue":
                    CachedValueChanged();
                    break;

                case "IsSetAsInput":
                    (this.DataContext as NodeViewModel).DynamoViewModel.CurrentSpace.HasUnsavedChanges = true;
                    break;

                case "IsSetAsOutput":
                    (this.DataContext as NodeViewModel).DynamoViewModel.CurrentSpace.HasUnsavedChanges = true;
                    break;
            }
        }

        /// <summary>
        /// Called when the NodeModel's CachedValue property is updated
        /// </summary>
        private void CachedValueChanged()
        {
            Dispatcher.BeginInvoke(new Action(delegate
            {
                // There is no preview control or the preview control is 
                // currently in transition state (it can come back to handle
                // the new data later on when it is ready).
                // If node is frozen, we shouldn't update cached value.
                // We keep value, that was before freezing. 
                if ((previewControl == null) || ViewModel.IsFrozen)
                {
                    return;
                }

                // Enqueue an update of the preview control once it has completed its 
                // transition
                if (previewControl.IsInTransition)
                {
                    previewControl.RequestForRefresh();
                    return;
                }

                if (previewControl.IsHidden) // The preview control is hidden.
                {
                    previewControl.IsDataBound = false;
                    return;
                }

                previewControl.BindToDataSource();
            }));
        }

        private Point PointToLocal(double x, double y, UIElement target)
        {
            Point positionFromScreen = target.PointToScreen(new Point(x, y));
            PresentationSource source = PresentationSource.FromVisual(target);
            Point targetPoints = source.CompositionTarget.TransformFromDevice.Transform(positionFromScreen);
            return targetPoints;
        }

        private void ViewModel_RequestAutoCompletePopupPlacementTarget(Window window, PortModel portModel, double spacing)
        {
            if (portModel.PortType == PortType.Input)
            {
                var portView = inputPortControl.ItemContainerGenerator.ContainerFromIndex(portModel.Index) as FrameworkElement;
                window.Top = PointToLocal(0, 0, portView).Y;
                window.Left = PointToLocal(0, 0, this).X - window.Width - spacing;
            }
            else
            {
                var portView = outputPortControl.ItemContainerGenerator.ContainerFromIndex(portModel.Index) as FrameworkElement;
                window.Top = PointToLocal(0, 0, portView).Y;
                window.Left = PointToLocal(ActualWidth, 0, this).X + spacing;
            }
        }

        private void ViewModel_RequestClusterAutoCompletePopupPlacementTarget(Window window, double spacing)
        {
            Point targetPoints = PointToLocal(0, ActualHeight, this);
                
            window.Left = targetPoints.X;
            window.Top = targetPoints.Y + spacing;
        }

        private void ViewModel_RequestPortContextMenuPlacementTarget(Popup popup)
        {
            popup.PlacementTarget = this;

            ViewModel.ActualHeight = ActualHeight;
            ViewModel.ActualWidth = ActualWidth;
        }

        void ViewModel_RequestsSelection(object sender, EventArgs e)
        {
            if (!ViewModel.NodeLogic.IsSelected)
            {
                if (!Keyboard.IsKeyDown(Key.LeftShift) && !Keyboard.IsKeyDown(Key.RightShift))
                {
                    DynamoSelection.Instance.ClearSelection();
                }

                DynamoSelection.Instance.Selection.AddUnique(ViewModel.NodeLogic);
            }
            else
            {
                if (Keyboard.IsKeyDown(Key.LeftShift) || Keyboard.IsKeyDown(Key.RightShift))
                {
                    DynamoSelection.Instance.Selection.Remove(ViewModel.NodeLogic);
                }
            }
        }

        void ViewModel_RequestShowNodeRename(object sender, NodeDialogEventArgs e)
        {
            if (e.Handled) return;

            e.Handled = true;

            var editWindow = new EditWindow(viewModel.DynamoViewModel, false, true)
            {
                DataContext = ViewModel,
                Title = Dynamo.Wpf.Properties.Resources.EditNodeWindowTitle
            };

            editWindow.Owner = Window.GetWindow(this);

            editWindow.BindToProperty(null, new Binding("Name")
            {
                Mode = BindingMode.TwoWay,
                NotifyOnValidationError = false,
                Source = ViewModel,
                UpdateSourceTrigger = UpdateSourceTrigger.Explicit
            });

            editWindow.ShowDialog();
        }

        void ViewModel_RequestShowNodeHelp(object sender, NodeDialogEventArgs e)
        {
            if (e.Handled) return;

            e.Handled = true;

            var nodeAnnotationEventArgs = new OpenNodeAnnotationEventArgs(viewModel.NodeModel, viewModel.DynamoViewModel);
            ViewModel.DynamoViewModel.OpenDocumentationLink(nodeAnnotationEventArgs);
        }

        void NodeLogic_DispatchedToUI(object sender, UIDispatcherEventArgs e)
        {
            Dispatcher.Invoke(e.ActionToDispatch);
        }

        private bool nodeViewReadyCalledOnce = false;
        private void NodeViewReady(object sender, RoutedEventArgs e)
        {
            if (nodeViewReadyCalledOnce) return;

            nodeViewReadyCalledOnce = true;
            ViewModel.DynamoViewModel.OnNodeViewReady(this);
        }

        private Dictionary<UIElement, bool> enabledDict
            = new Dictionary<UIElement, bool>();

        internal void DisableInteraction()
        {
            enabledDict.Clear();

            foreach (UIElement e in inputGrid.Children)
            {
                enabledDict[e] = e.IsEnabled;

                e.IsEnabled = false;
            }

            //set the state using the view model's command
            if (ViewModel.SetStateCommand.CanExecute(ElementState.Dead))
                ViewModel.SetStateCommand.Execute(ElementState.Dead);
        }

        private void OnPreviewMouseLeftButtonDown(object sender, MouseButtonEventArgs e)
        {
            nodeWasClicked = true;
            BringToFront();
        }

        /// <summary>
        /// If Zindex is more then max value of int, it should be set back to 0 to all elements.
        /// </summary>
        private void PrepareZIndex()
        {
            NodeViewModel.StaticZIndex = Configurations.NodeStartZIndex;

            var parent = TemplatedParent as ContentPresenter;
            if (parent == null) return;

            foreach (var child in parent.ChildrenOfType<NodeView>())
            {
                child.ViewModel.ZIndex = Configurations.NodeStartZIndex;
            }
        }

        private void topControl_MouseLeftButtonDown(object sender, MouseButtonEventArgs e)
        {
            if (ViewModel == null || Keyboard.Modifiers == System.Windows.Input.ModifierKeys.Control) return;

            var view = WpfUtilities.FindUpVisualTree<DynamoView>(this);
            ViewModel.DynamoViewModel.OnRequestReturnFocusToView();

            view?.mainGrid.Focus();

            Guid nodeGuid = ViewModel.NodeModel.GUID;
            ViewModel.DynamoViewModel.ExecuteCommand(
                new DynCmd.SelectModelCommand(nodeGuid, Keyboard.Modifiers.AsDynamoType()));

            viewModel.OnSelected(this, EventArgs.Empty);

            if (e.ClickCount == 2)
            {
                if (ViewModel.GotoWorkspaceCommand.CanExecute(null))
                {
                    e.Handled = true;
                    ViewModel.GotoWorkspaceCommand.Execute(null);
                }
            }
        }

        private void NameBlock_OnMouseDown(object sender, MouseButtonEventArgs e)
        {
            if (e.ClickCount == 2)
            {
                Debug.WriteLine("Name double clicked!");
                // If workspace is zoomed-out, open an Edit Name dialog, otherwise rename inline
                if (viewModel.WorkspaceViewModel.Zoom < Configurations.ZoomDirectEditThreshold)
                {
                    if (ViewModel != null && ViewModel.RenameCommand.CanExecute(null))
                    {
                        ViewModel.RenameCommand.Execute(null);
                    }
                }
                else
                {
                    ChangeNameInline();
                }
                e.Handled = true;
            }
        }

        /// <summary>
        /// Edit Node Name directly in the Node Header
        /// </summary>
        private void ChangeNameInline()
        {
            NameBlock.Visibility = Visibility.Collapsed;
            EditableNameBox.Visibility = Visibility.Visible;

            EditableNameBox.Focus();
            if (EditableNameBox.SelectionLength == 0)
                EditableNameBox.SelectAll();
        }

        /// <summary>
        ///  Finalize Inline Rename by hiding the TextBox and showing the TextBlock
        /// </summary>
        private void EndInlineRename()
        {
            NameBlock.Visibility = Visibility.Visible;
            EditableNameBox.Visibility = Visibility.Collapsed;

            ViewModel.DynamoViewModel.ExecuteCommand(
                new DynCmd.UpdateModelValueCommand(
                    System.Guid.Empty, ViewModel.NodeModel.GUID, nameof(NodeModel.Name), NameBlock.Text));
        }

        private void EditableNameBox_OnLostFocus(object sender, RoutedEventArgs e)
        {
            EndInlineRename();
        }

        private void EditableNameBox_KeyDown(object sender, KeyEventArgs e)
        {
            if (e.Key == Key.Enter || e.Key == Key.Escape)
                EndInlineRename();
        }


        #region Preview Control Related Event Handlers

        private void OnNodeViewMouseEnter(object sender, MouseEventArgs e)
        {
            if (imageControl != null)
            {
                grid.Dispatcher.Invoke(() =>
                {
                    grid.Children.Remove(imageControl);
                    imageControl = null;

                    SetNodeBackgroundHeaderAndPortsVisible();
                });
            }
            // if the node is located under "Hide preview bubbles" menu item and the item is clicked,
            // ViewModel.DynamoViewModel.ShowPreviewBubbles will be updated AFTER node mouse enter event occurs
            // so, wait while ShowPreviewBubbles binding updates value
            if (DynCmd.IsTestMode)
            {
                Dispatcher.BeginInvoke(new Action(TryShowPreviewBubbles), DispatcherPriority.Loaded);
            }
            else
            {
                InitialTryShowPreviewBubble();
            }
        }

        private void TryShowPreviewBubbles()
        {
            nodeWasClicked = false;

            // There is no need run further.
            if (IsPreviewDisabled()) return;

            if (PreviewControl.IsInTransition) // In transition state, come back later.
                return;

            if (PreviewControl.IsHidden)
            {
                if (!previewControl.IsDataBound)
                    PreviewControl.BindToDataSource();

                PreviewControl.TransitionToState(PreviewControl.State.Condensed);
            }

            Dispatcher.DelayInvoke(previewDelay, BringToFront);
        }

        private bool IsPreviewDisabled()
        {
            // True if preview bubbles are turned off globally 
            // Or a connector is being created now
            // Or the user is selecting nodes
            // Or preview is disabled for this node
            // Or preview shouldn't be shown for some nodes (e.g. number sliders, watch nodes etc.)
            // Or node is frozen
            // Or we are panning the view.
            return !ViewModel.DynamoViewModel.ShowPreviewBubbles ||
                ViewModel.WorkspaceViewModel.IsConnecting ||
                ViewModel.WorkspaceViewModel.IsSelecting || !previewEnabled ||
                !ViewModel.IsPreviewInsetVisible || ViewModel.IsFrozen ||
                ViewModel.WorkspaceViewModel.IsPanning;
        }

        private void OnNodeViewMouseLeave(object sender, MouseEventArgs e)
        {
            ViewModel.ZIndex = oldZIndex;
            viewModel.WorkspaceViewModel.DelayNodePreviewControl.Cancel();

            // The preview hasn't been instantiated yet, we should stop here 
            if (previewControl == null) return;

            // Watch nodes doesn't have Preview so we should avoid to use any method/property in PreviewControl class due that Preview is created automatically
            if (ViewModel.NodeModel != null && ViewModel.NodeModel is CoreNodeModels.Watch) return;

            // If mouse in over node/preview control or preview control is pined, we can not hide preview control.
            // check the field and not the property because that will trigger the instantiation
            if (IsMouseOver || previewControl?.IsMouseOver == true ||
                previewControl?.StaysOpen == true || IsMouseInsidePreview(e) ||
                (Mouse.Captured is DragCanvas && IsMouseInsideNodeOrPreview(e.GetPosition(this)))) return;

            // If it's expanded, then first condense it.
            if (PreviewControl.IsExpanded)
            {
                PreviewControl.TransitionToState(PreviewControl.State.Condensed);
            }
            // If it's condensed, then try to hide it.
            if (PreviewControl.IsCondensed && Mouse.Captured == null)
            {
                PreviewControl.TransitionToState(PreviewControl.State.Hidden);
            }
        }

        /// <summary>
        /// This event fires right after preview's state has been changed.
        /// This event is necessary, it handles some preview's manipulations, 
        /// that we can't handle in mouse enter/leave events.
        /// E.g. When mouse leaves preview control, it should be first condensed, after that hidden.
        /// </summary>
        /// <param name="sender">PreviewControl</param>
        /// <param name="e">Event arguments</param>
        private void OnPreviewControlStateChanged(object sender, EventArgs e)
        {
            var preview = sender as PreviewControl;
            // If the preview is in a transition, return directly to avoid another
            // transition
            if (preview == null || preview.IsInTransition || DynCmd.IsTestMode)
            {
                return;
            }

            switch (preview.CurrentState)
            {
                case PreviewControl.State.Hidden:
                    {
                        if (IsMouseOver && previewEnabled)
                        {
                            preview.TransitionToState(PreviewControl.State.Condensed);
                        }
                        break;
                    }
                case PreviewControl.State.Condensed:
                    {
                        if (preview.bubbleTools.IsMouseOver || preview.StaysOpen)
                        {
                            preview.TransitionToState(PreviewControl.State.Expanded);
                        }

                        if (!IsMouseOver)
                        {
                            // If mouse is captured by DragCanvas and mouse is still over node, preview should stay open.
                            if (!(Mouse.Captured is DragCanvas && IsMouseInsideNodeOrPreview(Mouse.GetPosition(this))))
                            {
                                preview.TransitionToState(PreviewControl.State.Hidden);
                            }
                        }
                        break;
                    }
                case PreviewControl.State.Expanded:
                    {
                        if (!preview.bubbleTools.IsMouseOver && !preview.StaysOpen)
                        {
                            preview.TransitionToState(PreviewControl.State.Condensed);
                        }
                        break;
                    }
            };
        }

        /// <summary>
        /// Sets ZIndex of node the maximum value.
        /// </summary>
        private void BringToFront()
        {
            if (!IsMouseOver && !PreviewControl.IsMouseOver && !DynCmd.IsTestMode) return;

            if (NodeViewModel.StaticZIndex == int.MaxValue)
            {
                PrepareZIndex();
            }

            var index = ++NodeViewModel.StaticZIndex;

            // increment all Notes to ensure that they are always above any Node
            NoteViewModel.StaticZIndex = index + 1;

            foreach (var note in ViewModel.WorkspaceViewModel.Notes)
            {
                note.ZIndex = NoteViewModel.StaticZIndex;
            }

            oldZIndex = nodeWasClicked ? index : ViewModel.ZIndex;
            ViewModel.ZIndex = index;
        }

        private void OnPreviewControlMouseEnter(object sender, MouseEventArgs e)
        {
            if (PreviewControl.IsCondensed)
            {
                PreviewControl.TransitionToState(PreviewControl.State.Expanded);
            }
        }

        private void OnPreviewControlMouseLeave(object sender, MouseEventArgs e)
        {
            if (!PreviewControl.StaysOpen)
            {
                PreviewControl.TransitionToState(PreviewControl.State.Condensed);
            }
        }

        private void OnNodeViewMouseMove(object sender, MouseEventArgs e)
        {
            if (Mouse.Captured == null) return;

            bool isInside = IsMouseInsideNodeOrPreview(e.GetPosition(this));

            if (!isInside && PreviewControl != null && previewControl.IsCondensed)
            {
                PreviewControl.TransitionToState(PreviewControl.State.Hidden);
            }
        }

        /// <summary>
        /// When Mouse is captured, all mouse events are handled by element, that captured it.
        /// So we can't use MouseLeave/MouseEnter events.
        /// In this case, when we want to ensure, that mouse really left node, we use HitTest.
        /// </summary>
        /// <param name="mousePosition">Correct position of mouse</param>
        /// <returns>bool</returns>
        private bool IsMouseInsideNodeOrPreview(Point mousePosition)
        {
            bool isInside = false;
            VisualTreeHelper.HitTest(
                this,
                d =>
                {
                    if (d == this)
                    {
                        isInside = true;
                    }
                    return HitTestFilterBehavior.Stop;
                },
                ht => HitTestResultBehavior.Stop,
                new PointHitTestParameters(mousePosition));
            return isInside;
        }

        /// <summary>
        /// Checks whether a mouse event occurred at a position matching the preview.
        /// Alternatives attempted:
        /// - PreviewControl.IsMouseOver => This is always false
        /// - HitTest on NodeView => Anomalous region that skips right part of preview if larger than node
        /// - HitTest on Preview => Bounds become irreversible larger than "mouse over area" after preview is expanded
        /// </summary>
        /// <param name="e">A mouse event</param>
        /// <returns>Whether the mouse is over the preview or not</returns>
        private bool IsMouseInsidePreview(MouseEventArgs e)
        {
            var isInside = false;
            if (previewControl != null)
            {
                var bounds = new Rect(0, 0, previewControl.ActualWidth, previewControl.ActualHeight);
                var mousePosition = e.GetPosition(previewControl);
                isInside = bounds.Contains(mousePosition);
            }

            return isInside;
        }

        /// <summary>
        /// Enables/disables preview control. 
        /// </summary>
        internal void TogglePreviewControlAllowance()
        {
            previewEnabled = !previewEnabled;

            //Watch nodes doesn't have Preview so we should avoid to use any method/property in PreviewControl class due that Preview is created automatically
            if (ViewModel.NodeModel != null && ViewModel.NodeModel is CoreNodeModels.Watch) return;

            if (previewEnabled == false && !PreviewControl.StaysOpen)
            {
                if (PreviewControl.IsExpanded)
                {
                    PreviewControl.TransitionToState(PreviewControl.State.Condensed);
                    PreviewControl.TransitionToState(PreviewControl.State.Hidden);
                }
                else if (PreviewControl.IsCondensed)
                {
                    PreviewControl.TransitionToState(PreviewControl.State.Hidden);
                }
            }
        }

        #endregion

        /// <summary>
        /// A dictionary of MenuItems which are added during certain nodes' NodeViewCustomization process.
        /// </summary>
        private OrderedDictionary NodeViewCustomizationMenuItems { get; } = new OrderedDictionary();

        /// <summary>
        /// Saves a persistent list of unique MenuItems that are added by certain nodes during their NodeViewCustomization process.
        /// Because nodes' ContextMenus are loaded lazily, and their MenuItems are disposed on closing,
        /// these custom MenuItems need to be manually re-injected into the context menu whenever it is opened.
        /// </summary>
        private void StashNodeViewCustomizationMenuItems()
        {
            if (MainContextMenu != null && MainContextMenu.Items.Count > 0 && NodeViewCustomizationMenuItems.Count == 0)
            {
                foreach (var obj in MainContextMenu.Items)
                {
                    if (!(obj is MenuItem menuItem)) continue;

                    // We don't stash default MenuItems, such as 'Freeze'.
                    if (NodeContextMenuBuilder.NodeContextMenuDefaultItemNames.Contains(menuItem.Header.ToString())) continue;

                    // We don't stash the same MenuItem multiple times.
                    if (NodeViewCustomizationMenuItems.Contains(menuItem.Header.ToString())) continue;

                    // The MenuItem gets stashed.
                    NodeViewCustomizationMenuItems.Add(menuItem.Header.ToString(), menuItem);
                }
            }
        }

        #region Context Menu related methods

        /// <summary>
        /// A common method to handle the node Options Button being clicked and
        /// the user right-clicking on the node body to open its ContextMenu.
        /// </summary>
        private void DisplayNodeContextMenu(object sender, RoutedEventArgs e)
        {
            if (ViewModel?.NodeModel?.IsTransient is true ||
                ViewModel?.NodeModel?.HasTransientConnections() is true)
            {
                e.Handled = true;
                return;
            }


            Guid nodeGuid = ViewModel.NodeModel.GUID;
            ViewModel.WorkspaceViewModel.HideAllPopupCommand.Execute(sender);
            ViewModel.DynamoViewModel.ExecuteCommand(
                new DynCmd.SelectModelCommand(nodeGuid, Keyboard.Modifiers.AsDynamoType()));

            StashNodeViewCustomizationMenuItems();

            // Clearing any existing items in the node's ContextMenu.
            MainContextMenu.Items.Clear();
            nodeContextMenu.Items.Clear();
            NodeContextMenuBuilder.Build(nodeContextMenu, viewModel, NodeViewCustomizationMenuItems);

            MainContextMenu = nodeContextMenu;
            grid.ContextMenu = MainContextMenu;
            MainContextMenu.DataContext = viewModel;
            MainContextMenu.Closed += MainContextMenu_OnClosed;
            MainContextMenu.IsOpen = true;
            e.Handled = true;
        }

        private void MainContextMenu_OnClosed(object sender, RoutedEventArgs e)
        {
            MainContextMenu.Closed -= MainContextMenu_OnClosed;
            MainContextMenu.Items.Clear();
            e.Handled = true;
        }

        private static Style GetContextMenuStyle()
        {
            var contextMenuStyle = new Style(typeof(ContextMenu));
            contextMenuStyle.Setters.Add(new Setter(ContextMenu.PlacementProperty, PlacementMode.MousePoint));
            contextMenuStyle.Setters.Add(new Setter(ContextMenu.ForegroundProperty, _primaryCharcoal100));
            contextMenuStyle.Setters.Add(new Setter(ContextMenu.FontSizeProperty, 13.0));
            contextMenuStyle.Setters.Add(new Setter(ContextMenu.FontFamilyProperty, _artifactElementReg));
            contextMenuStyle.Setters.Add(new Setter(ContextMenu.FontWeightProperty, FontWeights.Medium));
            contextMenuStyle.Setters.Add(new Setter(ContextMenu.SnapsToDevicePixelsProperty, true));
            contextMenuStyle.Setters.Add(new Setter(ContextMenu.OverridesDefaultStyleProperty, true));

            var contextMenuTemplate = new ControlTemplate(typeof(ContextMenu));
            var border = new FrameworkElementFactory(typeof(Border));
            border.Name = "Border";
            border.SetValue(Border.BackgroundProperty, new TemplateBindingExtension(ContextMenu.BackgroundProperty));
            border.SetValue(Border.BorderThicknessProperty, new Thickness(0));

            var stackPanel = new FrameworkElementFactory(typeof(StackPanel));
            stackPanel.SetValue(StackPanel.MarginProperty, new Thickness(0, 10, 0, 0));
            stackPanel.SetValue(StackPanel.ClipToBoundsProperty, true);
            stackPanel.SetValue(StackPanel.OrientationProperty, Orientation.Vertical);
            stackPanel.SetValue(StackPanel.IsItemsHostProperty, true);

            border.AppendChild(stackPanel);
            contextMenuTemplate.VisualTree = border;
            contextMenuStyle.Setters.Add(new Setter(ContextMenu.TemplateProperty, contextMenuTemplate));

            return contextMenuStyle;
        }

        private static ContextMenu GetNodeContextMenu()
        {
            var mainContextMenu = new ContextMenu
            {
                Name = "MainContextMenu",
                Background = _midGrey,
                Style = GetContextMenuStyle(),
            };

            //mainContextMenu.Closed += MainContextMenu_OnClosed;

            var menuItemStyle = new Style(typeof(MenuItem));
            menuItemStyle.Setters.Add(new Setter(MenuItem.IsCheckedProperty, new DynamicResourceExtension("IsChecked")));
            menuItemStyle.Setters.Add(new Setter(MenuItem.HeightProperty, 30.0));
            menuItemStyle.Setters.Add(new Setter(MenuItem.WidthProperty, 240.0));
            menuItemStyle.Setters.Add(new Setter(MenuItem.PaddingProperty, new Thickness(20, 0, 20, 0)));

            var menuItemTemplate = new ControlTemplate(typeof(MenuItem));
            var dockPanel = new FrameworkElementFactory(typeof(DockPanel));
            dockPanel.Name = "dockPanel";
            dockPanel.SetValue(DockPanel.HorizontalAlignmentProperty, HorizontalAlignment.Stretch);
            dockPanel.SetValue(DockPanel.BackgroundProperty, Brushes.Transparent);
            dockPanel.SetValue(DockPanel.SnapsToDevicePixelsProperty, true);

            var checkBox = new FrameworkElementFactory(typeof(Label));
            checkBox.Name = "checkBox";
            checkBox.SetValue(Label.MarginProperty, new Thickness(2, 0, -20, 0));
            checkBox.SetValue(Label.HorizontalAlignmentProperty, HorizontalAlignment.Left);
            checkBox.SetValue(Label.VerticalAlignmentProperty, VerticalAlignment.Center);
            checkBox.SetValue(Label.HorizontalContentAlignmentProperty, HorizontalAlignment.Center);
            checkBox.SetValue(Label.VerticalContentAlignmentProperty, VerticalAlignment.Center);
            checkBox.SetValue(Label.ContentProperty, "✓");
            checkBox.SetValue(Label.FontSizeProperty, 9.0);
            checkBox.SetValue(Label.ForegroundProperty, Brushes.White);
            checkBox.SetValue(Label.VisibilityProperty, Visibility.Collapsed);
            checkBox.SetValue(DockPanel.DockProperty, Dock.Left);

            var contentPresenter = new FrameworkElementFactory(typeof(ContentPresenter));
            contentPresenter.Name = "ContentPresenter";
            contentPresenter.SetValue(ContentPresenter.MarginProperty, new TemplateBindingExtension(MenuItem.PaddingProperty));
            contentPresenter.SetValue(ContentPresenter.VerticalAlignmentProperty, VerticalAlignment.Center);
            contentPresenter.SetValue(ContentPresenter.ContentSourceProperty, "Header");
            contentPresenter.SetValue(DockPanel.DockProperty, Dock.Left);
            contentPresenter.SetValue(ContentPresenter.RecognizesAccessKeyProperty, true);
            contentPresenter.SetValue(ContentPresenter.SnapsToDevicePixelsProperty, new TemplateBindingExtension(MenuItem.SnapsToDevicePixelsProperty));

            //var contentPresenterTextBlockStyle = new Style(typeof(TextBlock));
            //contentPresenterTextBlockStyle.Setters.Add(new Setter(TextBlock.MaxWidthProperty, 200.0));
            //contentPresenterTextBlockStyle.Setters.Add(new Setter(TextBlock.TextTrimmingProperty, TextTrimming.CharacterEllipsis));
            //contentPresenter.Resources.Add(typeof(TextBlock), contentPresenterTextBlockStyle);

            var dismissedAlertsBadge = new FrameworkElementFactory(typeof(Border));
            dismissedAlertsBadge.Name = "dismissedAlertsBadge";
            dismissedAlertsBadge.SetValue(Border.HeightProperty, 15.0);
            dismissedAlertsBadge.SetValue(Border.MinWidthProperty, 15.0);
            dismissedAlertsBadge.SetValue(Border.MarginProperty, new Thickness(-15, 0, 0, 1));
            dismissedAlertsBadge.SetValue(Border.HorizontalAlignmentProperty, HorizontalAlignment.Left);
            dismissedAlertsBadge.SetValue(Border.VerticalAlignmentProperty, VerticalAlignment.Center);
            dismissedAlertsBadge.SetValue(Border.BackgroundProperty, _nodeDismissedWarningsGlyphBackground);
            dismissedAlertsBadge.SetValue(Border.CornerRadiusProperty, new CornerRadius(7.5));
            dismissedAlertsBadge.SetValue(DockPanel.DockProperty, Dock.Left);
            dismissedAlertsBadge.SetValue(Border.VisibilityProperty, Visibility.Hidden);

            var dismissedAlertsBadgeLabel = new FrameworkElementFactory(typeof(Label));
            dismissedAlertsBadgeLabel.SetValue(Label.PaddingProperty, new Thickness(2, 2, 2, 0));
            dismissedAlertsBadgeLabel.SetValue(Label.HorizontalAlignmentProperty, HorizontalAlignment.Center);
            dismissedAlertsBadgeLabel.SetValue(Label.VerticalAlignmentProperty, VerticalAlignment.Center);
            dismissedAlertsBadgeLabel.SetValue(Label.HorizontalContentAlignmentProperty, HorizontalAlignment.Center);
            dismissedAlertsBadgeLabel.SetValue(Label.VerticalContentAlignmentProperty, VerticalAlignment.Center);
            dismissedAlertsBadgeLabel.SetValue(Label.ContentProperty, new Binding("NumberOfDismissedAlerts") { UpdateSourceTrigger = UpdateSourceTrigger.PropertyChanged });
            dismissedAlertsBadgeLabel.SetValue(Label.FontFamilyProperty, _artifactElementReg);
            dismissedAlertsBadgeLabel.SetValue(Label.FontSizeProperty, 9.0);
            dismissedAlertsBadgeLabel.SetValue(Label.ForegroundProperty, _nodeDismissedWarningsGlyphForeground);

            dismissedAlertsBadge.AppendChild(dismissedAlertsBadgeLabel);

            var subMenuArrow = new FrameworkElementFactory(typeof(Label));
            subMenuArrow.Name = "subMenuArrow";
            subMenuArrow.SetValue(Label.MarginProperty, new Thickness(0, 0, 20, 7));
            subMenuArrow.SetValue(Label.PaddingProperty, new Thickness(0));
            subMenuArrow.SetValue(Label.VerticalAlignmentProperty, VerticalAlignment.Center);
            subMenuArrow.SetValue(Label.ContentProperty, ">");
            subMenuArrow.SetValue(DockPanel.DockProperty, Dock.Right);
            subMenuArrow.SetValue(Label.FontFamilyProperty, _artifactElementReg);
            subMenuArrow.SetValue(Label.FontSizeProperty, 13.0);
            subMenuArrow.SetValue(Label.ForegroundProperty, _blue300);

            var subMenuArrowTransform = new ScaleTransform { ScaleX = 1, ScaleY = 1.5 };
            subMenuArrow.SetValue(Label.RenderTransformProperty, subMenuArrowTransform);

            var subMenuArrowStyle = new Style(typeof(Label));
            subMenuArrowStyle.Setters.Add(new Setter(Label.VisibilityProperty, Visibility.Hidden));
            var subMenuArrowDataTrigger = new DataTrigger
            {
                Binding = new Binding("HasItems") { RelativeSource = new RelativeSource(RelativeSourceMode.FindAncestor, typeof(MenuItem), 1) },
                Value = true
            };
            subMenuArrowDataTrigger.Setters.Add(new Setter(Label.VisibilityProperty, Visibility.Visible));
            subMenuArrowStyle.Triggers.Add(subMenuArrowDataTrigger);
            subMenuArrow.SetValue(Label.StyleProperty, subMenuArrowStyle);

            var inputGestureText = new FrameworkElementFactory(typeof(TextBlock));
            inputGestureText.Name = "InputGestureText";
            inputGestureText.SetValue(TextBlock.MarginProperty, new Thickness(0, 2, 2, 2));
            inputGestureText.SetValue(DockPanel.DockProperty, Dock.Right);
            inputGestureText.SetValue(TextBlock.HorizontalAlignmentProperty, HorizontalAlignment.Right);
            inputGestureText.SetValue(TextBlock.VerticalAlignmentProperty, VerticalAlignment.Center);
            inputGestureText.SetValue(TextBlock.FontFamilyProperty, _artifactElementReg);
            inputGestureText.SetValue(TextBlock.FontSizeProperty, 13.0);
            inputGestureText.SetValue(TextBlock.TextProperty, new TemplateBindingExtension(MenuItem.InputGestureTextProperty));

            dockPanel.AppendChild(checkBox);
            dockPanel.AppendChild(contentPresenter);
            dockPanel.AppendChild(dismissedAlertsBadge);
            dockPanel.AppendChild(subMenuArrow);
            dockPanel.AppendChild(inputGestureText);

            var partPopup = new FrameworkElementFactory(typeof(Popup));
            partPopup.Name = "PART_Popup";
            partPopup.SetValue(Popup.AllowsTransparencyProperty, true);
            partPopup.SetValue(Popup.FocusableProperty, false);
            partPopup.SetValue(Popup.HorizontalOffsetProperty, 0.0);
            partPopup.SetValue(Popup.IsOpenProperty, new Binding("IsSubmenuOpen") { RelativeSource = new RelativeSource(RelativeSourceMode.TemplatedParent) });
            partPopup.SetValue(Popup.PlacementProperty, PlacementMode.Right);
            partPopup.SetValue(Popup.VerticalOffsetProperty, -2.0);

            var popupBorder = new FrameworkElementFactory(typeof(Border));
            popupBorder.SetValue(Border.BackgroundProperty, new TemplateBindingExtension(MenuItem.BackgroundProperty));
            popupBorder.SetValue(Border.BorderBrushProperty, Brushes.Transparent);
            popupBorder.SetValue(Border.BorderThicknessProperty, new Thickness(0));

            var subMenuScrollViewer = new FrameworkElementFactory(typeof(ScrollViewer));
            subMenuScrollViewer.Name = "SubMenuScrollViewer";
            subMenuScrollViewer.SetValue(ScrollViewer.CanContentScrollProperty, true);
            subMenuScrollViewer.SetValue(ScrollViewer.StyleProperty, new DynamicResourceExtension(new ComponentResourceKey(typeof(FrameworkElement), "MenuScrollViewer")));

            var itemsPresenter = new FrameworkElementFactory(typeof(ItemsPresenter));
            itemsPresenter.Name = "ItemsPresenter";
            itemsPresenter.SetValue(Grid.IsSharedSizeScopeProperty, true);
            itemsPresenter.SetValue(KeyboardNavigation.DirectionalNavigationProperty, KeyboardNavigationMode.Cycle);
            itemsPresenter.SetValue(KeyboardNavigation.TabNavigationProperty, KeyboardNavigationMode.Cycle);
            itemsPresenter.SetValue(ItemsPresenter.SnapsToDevicePixelsProperty, new TemplateBindingExtension(MenuItem.SnapsToDevicePixelsProperty));

            subMenuScrollViewer.AppendChild(itemsPresenter);
            popupBorder.AppendChild(subMenuScrollViewer);
            partPopup.AppendChild(popupBorder);
            dockPanel.AppendChild(partPopup);

            // Trigger for IsEnabled property
            var isEnabledTrigger = new Trigger
            {
                Property = UIElement.IsEnabledProperty,
                Value = false
            };
            isEnabledTrigger.Setters.Add(new Setter(TextBlock.OpacityProperty, 0.5, "ContentPresenter"));

            // Trigger for IsMouseOver property (true)
            var isMouseOverTrueTrigger = new Trigger
            {
                Property = UIElement.IsMouseOverProperty,
                Value = true
            };
            isMouseOverTrueTrigger.Setters.Add(new Setter(TextBlock.ForegroundProperty, Brushes.White, "ContentPresenter"));
            isMouseOverTrueTrigger.Setters.Add(new Setter(DockPanel.BackgroundProperty, _nodeContextMenuBackgroundHighlight, "dockPanel"));

            // Trigger for IsMouseOver property (false)
            var isMouseOverFalseTrigger = new Trigger
            {
                Property = UIElement.IsMouseOverProperty,
                Value = false
            };
            isMouseOverFalseTrigger.Setters.Add(new Setter(DockPanel.BackgroundProperty, _midGrey, "dockPanel"));

            // DataTrigger for Content property
            var dataTrigger = new DataTrigger
            {
                Binding = new Binding("Content") { ElementName = "ContentPresenter" },
                Value = Dynamo.Wpf.Properties.Resources.NodeInformationalStateDismissedAlerts
            };
            dataTrigger.Setters.Add(new Setter(UIElement.VisibilityProperty, Visibility.Visible, "dismissedAlertsBadge"));

            // Trigger for IsChecked property
            var isCheckedTrigger = new Trigger
            {
                Property = MenuItem.IsCheckedProperty,
                Value = true
            };
            isCheckedTrigger.Setters.Add(new Setter(UIElement.VisibilityProperty, Visibility.Visible, "checkBox"));

            menuItemTemplate.VisualTree = dockPanel;

            // Add the triggers to the ControlTemplate
            menuItemTemplate.Triggers.Add(isEnabledTrigger);
            menuItemTemplate.Triggers.Add(isMouseOverTrueTrigger);
            menuItemTemplate.Triggers.Add(isMouseOverFalseTrigger);
            menuItemTemplate.Triggers.Add(dataTrigger);
            menuItemTemplate.Triggers.Add(isCheckedTrigger);

            menuItemStyle.Setters.Add(new Setter(MenuItem.TemplateProperty, menuItemTemplate));
           
            var separatorStyle = new Style(typeof(Separator));
            separatorStyle.Setters.Add(new Setter(Control.OverridesDefaultStyleProperty, true));

            // Define the ControlTemplate for the Separator
            var separatorTemplate = new ControlTemplate(typeof(Separator));
            var separatorBorder = new FrameworkElementFactory(typeof(Border));
            separatorBorder.SetValue(Border.HeightProperty, 1.0);
            separatorBorder.SetValue(Border.MarginProperty, new Thickness(20, 8, 20, 8));
            separatorBorder.SetValue(Border.BackgroundProperty, _nodeContextMenuSeparatorColor);
            separatorTemplate.VisualTree = separatorBorder;

            // Add the ControlTemplate to the style
            separatorStyle.Setters.Add(new Setter(Control.TemplateProperty, separatorTemplate));

            var resourceDictionary = new ResourceDictionary();
            resourceDictionary.Add(typeof(MenuItem), menuItemStyle);
            resourceDictionary.Add(MenuItem.SeparatorStyleKey, separatorStyle);

            mainContextMenu.Resources = resourceDictionary;

            return mainContextMenu;

            //// Define the ContextMenu for the Grid
            //var gridContextMenu = new ContextMenu();
            //gridContextMenu.Name = "GridContextMenu";
            //gridContextMenu.Items.Add(mainContextMenu);
        }

        #endregion
    }
}<|MERGE_RESOLUTION|>--- conflicted
+++ resolved
@@ -1424,12 +1424,6 @@
                 greyPixels[i + 2] = 153; // Red
                 greyPixels[i + 3] = 255; // Alpha
             }
-        }
-
-<<<<<<< HEAD
-=======
-        #endregion
-
         private void DelayPreviewControlAction()
         {
             if (!IsMouseOver) return;
@@ -1445,7 +1439,6 @@
             viewModel.WorkspaceViewModel.DelayNodePreviewControl.Debounce(300, DelayPreviewControlAction);
         }
 
->>>>>>> 8989bee8
         private void OnNodeViewUnloaded(object sender, RoutedEventArgs e)
         {
             ViewModel.NodeLogic.DispatchedToUI -= NodeLogic_DispatchedToUI;
@@ -1582,7 +1575,6 @@
 
             ViewModel = e.NewValue as NodeViewModel;
 
-<<<<<<< HEAD
             //Enable deferred node loading when node count is above the set threshold.
             if (!ViewModel.WorkspaceViewModel.NodeCountOptimizationEnabled)
             {
@@ -1729,7 +1721,6 @@
                 }
             }
 
-=======
             //This code should be only executed when loading a graph, if the node is being added to the workspace manually then the Width and Height should be auto-calculated.
             //The default Width and Height values for nodes is 100 so only should be executed on graph loading if both values are 100
             if (ViewModel.Width > NodeModel.DefaultWidth && ViewModel.Height > NodeModel.DefaultHeight)
@@ -1745,7 +1736,6 @@
             }
 
 
->>>>>>> 8989bee8
             //Set NodeIcon
             if (ViewModel.ImageSource == null)
             {
