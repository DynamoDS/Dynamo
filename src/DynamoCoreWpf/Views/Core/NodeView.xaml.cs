--- conflicted
+++ resolved
@@ -198,14 +198,11 @@
         private static BoolToVisibilityConverter _booleanToVisibilityConverter = new BoolToVisibilityConverter();
         private static EmptyToVisibilityCollapsedConverter _emptyToVisibilityCollapsedConverter = new EmptyToVisibilityCollapsedConverter();
         private static ZoomToVisibilityCollapsedConverter _zoomToVisibilityCollapsedConverter = new ZoomToVisibilityCollapsedConverter();
-<<<<<<< HEAD
         private static IValueConverter _sZoomFadeControl = SharedDictionaryManager.DynamoModernDictionary["SZoomFadeControl"] as IValueConverter;
         private static IValueConverter _sZoomFadeInControl = SharedDictionaryManager.DynamoModernDictionary["SZoomFadeInControl"] as IValueConverter;
         private static IValueConverter _sZoomFadeOutPreview = SharedDictionaryManager.DynamoModernDictionary["SZoomFadeOutPreview"] as IValueConverter;
         private static IValueConverter _sZoomFadeInPreview = SharedDictionaryManager.DynamoModernDictionary["SZoomFadeInPreview"] as IValueConverter;
-=======
         private static ConditionalPackageTextConverter _conditionalPackageTextConverter = new ConditionalPackageTextConverter();
->>>>>>> 6599c745
 
         // Font
         private static FontFamily _artifactElementReg = SharedDictionaryManager.DynamoModernDictionary["ArtifaktElementRegular"] as FontFamily;
@@ -1537,7 +1534,6 @@
 
             ViewModel = e.NewValue as NodeViewModel;
 
-<<<<<<< HEAD
             //Enable deferred node loading when node count is above the set threshold.
             if (!ViewModel.WorkspaceViewModel.NodeCountOptimizationEnabled)
             {
@@ -1680,23 +1676,6 @@
                 }
             }
 
-            //This code should be only executed when loading a graph, if the node is being added to the workspace manually then the Width and Height should be auto-calculated.
-            //The default Width and Height values for nodes is 100 so only should be executed on graph loading if both values are 100
-            if (ViewModel.Width > NodeModel.DefaultWidth && ViewModel.Height > NodeModel.DefaultHeight)
-            {
-                Width = ViewModel.Width;
-                Height = ViewModel.Height;
-            }
-
-            if (ViewModel.WidthBorder > NodeModel.DefaultWidth && ViewModel.HeightBorder > NodeModel.DefaultHeight)
-            {
-                nodeBorder.Width = ViewModel.WidthBorder;
-                nodeBorder.Height = ViewModel.HeightBorder;
-            }
-
-
-=======
->>>>>>> 6599c745
             //Set NodeIcon
             if (ViewModel.ImageSource == null)
             {
