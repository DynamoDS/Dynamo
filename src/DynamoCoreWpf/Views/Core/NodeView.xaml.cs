﻿using System;
using System.Collections.Generic;
using System.Diagnostics;
using System.Windows;
using System.Windows.Controls;
using System.Windows.Data;
using System.Windows.Input;
using System.Windows.Media;
using Dynamo.Graph.Nodes;
using Dynamo.Prompts;
using Dynamo.Selection;
using Dynamo.UI;
using Dynamo.UI.Prompts;
using Dynamo.Utilities;
using Dynamo.ViewModels;

using DynCmd = Dynamo.Models.DynamoModel;

using Dynamo.UI.Controls;

namespace Dynamo.Controls
{
    public partial class NodeView : IViewModelView<NodeViewModel>
    {
        public delegate void SetToolTipDelegate(string message);

        public delegate void UpdateLayoutDelegate(FrameworkElement el);

        private NodeViewModel viewModel = null;
        private PreviewControl previewControl = null;

        /// <summary>
        /// ZIndex is used to order nodes, when some node is clicked.
        /// This selected node should be moved above others.
        /// </summary>
        private static uint zIndex = 0;

        /// <summary>
        /// If false - hides preview control until it will be explicitly shown.
        /// If true -preview control is shown and hidden on mouse enter/leave events.
        /// </summary>
        private bool previewEnabled = true;

        public NodeView TopControl
        {
            get { return topControl; }
        }

        public Grid ContentGrid
        {
            get { return inputGrid; }
        }

        public NodeViewModel ViewModel
        {
            get { return viewModel; }
            private set { viewModel = value; }
        }

        private PreviewControl PreviewControl
        {
            get
            {
                if (previewControl == null)
                {
                    previewControl = new PreviewControl(ViewModel);
                    previewControl.StateChanged += OnPreviewControlStateChanged;
                    previewControl.MouseEnter += OnPreviewControlMouseEnter;
                    previewControl.MouseLeave += OnPreviewControlMouseLeave;
                    expansionBay.Children.Add(previewControl);
                }

                return previewControl;
            }
        }

        #region constructors

        public NodeView()
        {
            Resources.MergedDictionaries.Add(SharedDictionaryManager.DynamoModernDictionary);
            Resources.MergedDictionaries.Add(SharedDictionaryManager.DynamoColorsAndBrushesDictionary);
            Resources.MergedDictionaries.Add(SharedDictionaryManager.DataTemplatesDictionary);
            Resources.MergedDictionaries.Add(SharedDictionaryManager.DynamoConvertersDictionary);
            Resources.MergedDictionaries.Add(SharedDictionaryManager.PortsDictionary);

            InitializeComponent();

            Loaded += OnNodeViewLoaded;
            Unloaded += OnNodeViewUnloaded;
            inputGrid.Loaded += NodeViewReady;

            nodeBorder.SizeChanged += OnSizeChanged;
            DataContextChanged += OnDataContextChanged;

            Panel.SetZIndex(this, 1);

        }

        private void OnNodeViewUnloaded(object sender, RoutedEventArgs e)
        {
            ViewModel.NodeLogic.DispatchedToUI -= NodeLogic_DispatchedToUI;
            ViewModel.RequestShowNodeHelp -= ViewModel_RequestShowNodeHelp;
            ViewModel.RequestShowNodeRename -= ViewModel_RequestShowNodeRename;
            ViewModel.RequestsSelection -= ViewModel_RequestsSelection;
            ViewModel.NodeLogic.PropertyChanged -= NodeLogic_PropertyChanged;
        }

        #endregion

        /// <summary>
        /// Called when the size of the node changes. Communicates changes down to the view model 
        /// then to the model.
        /// </summary>
        /// <param name="sender"></param>
        /// <param name="eventArgs"></param>
        private void OnSizeChanged(object sender, EventArgs eventArgs)
        {
            if (ViewModel == null || ViewModel.PreferredSize.HasValue) return;

            var size = new[] {ActualWidth, nodeBorder.ActualHeight};
            if (ViewModel.SetModelSizeCommand.CanExecute(size))
            {
                ViewModel.SetModelSizeCommand.Execute(size);
            }
        }

        /// <summary>
        /// This event handler is called soon as the NodeViewModel is bound to this 
        /// NodeView, which happens way before OnNodeViewLoaded event is sent. 
        /// There is a known bug in WPF 4.0 where DataContext becomes DisconnectedItem 
        /// when actions such as tab switching happens (that is when the View becomes 
        /// disconnected from the underlying ViewModel/Model that it was bound to). So 
        /// it is more reliable for NodeView to cache the NodeViewModel it is bound 
        /// to when it first becomes available, and refer to the cached value at a later
        /// time.
        /// </summary>
        private void OnDataContextChanged(object sender, DependencyPropertyChangedEventArgs e)
        {
            // If this is the first time NodeView is bound to the NodeViewModel, 
            // cache the DataContext (i.e. NodeViewModel) locally and start 
            // referecing it from this point onwards. Note that this notification 
            // can be sent as a result of DataContext becoming DisconnectedItem too,
            // but ViewModel should not be updated in that case (hence the null-check).
            // 
            if (null != ViewModel) return;

            ViewModel = e.NewValue as NodeViewModel;
            if (!ViewModel.PreferredSize.HasValue) return;

            var size = ViewModel.PreferredSize.Value;
            nodeBorder.Width = size.Width;
            nodeBorder.Height = size.Height;
            nodeBorder.RenderSize = size;
        }

        private void OnNodeViewLoaded(object sender, RoutedEventArgs e)
        {
            // We no longer cache the DataContext (NodeViewModel) here because 
            // OnNodeViewLoaded gets called at a much later time and we need the 
            // ViewModel to be valid earlier (e.g. OnSizeChanged is called before
            // OnNodeViewLoaded, and it needs ViewModel for size computation).
            // 
            // ViewModel = this.DataContext as NodeViewModel;
            ViewModel.NodeLogic.DispatchedToUI += NodeLogic_DispatchedToUI;
            ViewModel.RequestShowNodeHelp += ViewModel_RequestShowNodeHelp;
            ViewModel.RequestShowNodeRename += ViewModel_RequestShowNodeRename;
            ViewModel.RequestsSelection += ViewModel_RequestsSelection;
            ViewModel.NodeLogic.PropertyChanged += NodeLogic_PropertyChanged;
        }

        private void NodeLogic_PropertyChanged(object sender, System.ComponentModel.PropertyChangedEventArgs e)
        {
            switch (e.PropertyName)
            {
                case "ArgumentLacing":
                    ViewModel.SetLacingTypeCommand.RaiseCanExecuteChanged();
                    break;

                case "CachedValue":
                    CachedValueChanged();
                    break;
            }
        }

        /// <summary>
        /// Called when the NodeModel's CachedValue property is updated
        /// </summary>
        private void CachedValueChanged()
        {
            Dispatcher.BeginInvoke(new Action(delegate
            {
                // There is no preview control or the preview control is 
                // currently in transition state (it can come back to handle
                // the new data later on when it is ready).
                if ((previewControl == null))
                {
                    return;
                }

                // Enqueue an update of the preview control once it has completed its 
                // transition
                if (previewControl.IsInTransition)
                {
                    previewControl.EnqueueBindToDataSource(ViewModel.NodeModel.CachedValue);
                    return;
                }

                if (previewControl.IsHidden) // The preview control is hidden.
                {
                    // Invalidate the previously bound data, if any.
                    if (previewControl.IsDataBound)
                        previewControl.BindToDataSource(null);
                    return;
                }

                previewControl.BindToDataSource(ViewModel.NodeModel.CachedValue);
            }));
        }

        private void ViewModel_RequestsSelection(object sender, EventArgs e)
        {
            if (!ViewModel.NodeLogic.IsSelected)
            {
                if (!Keyboard.IsKeyDown(Key.LeftShift) && !Keyboard.IsKeyDown(Key.RightShift))
                {
                    DynamoSelection.Instance.ClearSelection();
                }

                DynamoSelection.Instance.Selection.AddUnique(ViewModel.NodeLogic);
            }
            else
            {
                if (Keyboard.IsKeyDown(Key.LeftShift) || Keyboard.IsKeyDown(Key.RightShift))
                {
                    DynamoSelection.Instance.Selection.Remove(ViewModel.NodeLogic);
                }
            }
        }

        private void ViewModel_RequestShowNodeRename(object sender, NodeDialogEventArgs e)
        {
            if (e.Handled) return;

            e.Handled = true;

            var editWindow = new EditWindow(viewModel.DynamoViewModel)
            {
                DataContext = ViewModel,
                Title = Dynamo.Wpf.Properties.Resources.EditNodeWindowTitle
            };

            editWindow.Owner = Window.GetWindow(this);

            editWindow.BindToProperty(null, new Binding("NickName")
            {
                Mode = BindingMode.TwoWay,
                NotifyOnValidationError = false,
                Source = ViewModel,
                UpdateSourceTrigger = UpdateSourceTrigger.Explicit
            });

            editWindow.ShowDialog();
        }

        private void ViewModel_RequestShowNodeHelp(object sender, NodeDialogEventArgs e)
        {
            if (e.Handled) return;

            e.Handled = true;

            var helpDialog = new NodeHelpPrompt(e.Model);
            helpDialog.Owner = Window.GetWindow(this);

            helpDialog.Show();

        }

        private void NodeLogic_DispatchedToUI(object sender, UIDispatcherEventArgs e)
        {
            Dispatcher.Invoke(e.ActionToDispatch);
        }

        private bool nodeViewReadyCalledOnce = false;

        private void NodeViewReady(object sender, RoutedEventArgs e)
        {
            if (nodeViewReadyCalledOnce) return;

            nodeViewReadyCalledOnce = true;
            ViewModel.DynamoViewModel.OnNodeViewReady(this);
        }

        private Dictionary<UIElement, bool> enabledDict
            = new Dictionary<UIElement, bool>();

        internal void DisableInteraction()
        {
            enabledDict.Clear();

            foreach (UIElement e in inputGrid.Children)
            {
                enabledDict[e] = e.IsEnabled;

                e.IsEnabled = false;
            }

            //set the state using the view model's command
            if (ViewModel.SetStateCommand.CanExecute(ElementState.Dead))
                ViewModel.SetStateCommand.Execute(ElementState.Dead);
        }

        internal void EnableInteraction()
        {
            foreach (UIElement e in inputGrid.Children)
            {
                if (enabledDict.ContainsKey(e))
                    e.IsEnabled = enabledDict[e];
            }

            ViewModel.ValidateConnectionsCommand.Execute(null);
        }

        private void OnPreviewMouseLeftButtonDown(object sender, MouseButtonEventArgs e)
        {
            if (zIndex == UInt32.MaxValue)
            {
                PrepareZIndex();
            }

            ViewModel.ZIndex = zIndex++;
        }

        private void topControl_MouseLeftButtonDown(object sender, MouseButtonEventArgs e)
        {
            if (ViewModel == null || Keyboard.Modifiers == System.Windows.Input.ModifierKeys.Control) return;

            var view = WpfUtilities.FindUpVisualTree<DynamoView>(this);
            ViewModel.DynamoViewModel.OnRequestReturnFocusToView();
            view.mainGrid.Focus();

            Guid nodeGuid = ViewModel.NodeModel.GUID;
            ViewModel.DynamoViewModel.ExecuteCommand(
                new DynCmd.SelectModelCommand(nodeGuid, Keyboard.Modifiers.AsDynamoType()));
            if (e.ClickCount == 2)
            {
                if (ViewModel.GotoWorkspaceCommand.CanExecute(null))
                {
                    e.Handled = true;
                    ViewModel.GotoWorkspaceCommand.Execute(null);
                }
            }
        }

        /// <summary>
        /// If Zindex is more then max value of int, it should be set back to 0 to all elements.
        /// </summary>
        private void PrepareZIndex()
        {
            zIndex = 0;

            var parent = TemplatedParent as ContentPresenter;
            if (parent == null) return;

            foreach (var child in parent.ChildrenOfType<NodeView>())
            {
                child.ViewModel.ZIndex = 0;
            }
        }

        private void topControl_MouseRightButtonDown(object sender, MouseButtonEventArgs e)
        {
            Guid nodeGuid = ViewModel.NodeModel.GUID;
            ViewModel.DynamoViewModel.ExecuteCommand(
                new DynCmd.SelectModelCommand(nodeGuid, Keyboard.Modifiers.AsDynamoType()));
            //Debug.WriteLine("Node right selected.");
            e.Handled = true;
        }

        private void NickNameBlock_OnMouseDown(object sender, MouseButtonEventArgs e)
        {
            if (e.ClickCount == 2)
            {
                Debug.WriteLine("Nickname double clicked!");
                if (ViewModel != null && ViewModel.RenameCommand.CanExecute(null))
                {
                    ViewModel.RenameCommand.Execute(null);
                }
                e.Handled = true;
            }
        }

        #region Preview Control Related Event Handlers

        private void OnNodeViewMouseEnter(object sender, MouseEventArgs e)
        {
            if (!previewEnabled) return; // Preview is hidden. There is no need run further.

            if (PreviewControl.IsInTransition) // In transition state, come back later.
                return;

            if (PreviewControl.IsHidden)
            {
                if (PreviewControl.IsDataBound == false)
                    PreviewControl.BindToDataSource(ViewModel.NodeModel.CachedValue);

                PreviewControl.TransitionToState(PreviewControl.State.Condensed);
            }
        }

        private void OnNodeViewMouseLeave(object sender, MouseEventArgs e)
        {
            // If mouse in over node/preview control or preview control is pined, we can not hide preview control.
            if (IsMouseOver || PreviewControl.IsMouseOver || PreviewControl.StaysOpen ||
                (Mouse.Captured != null && IsMouseInsideNodeOrPreview(e.GetPosition(this)))) return;

            // If it's expanded, then first condense it.
            if (PreviewControl.IsExpanded)
            {
                PreviewControl.TransitionToState(PreviewControl.State.Condensed);
            }
            // If it's condensed, then try to hide it.
            if (PreviewControl.IsCondensed && Mouse.Captured == null)
            {
                PreviewControl.TransitionToState(PreviewControl.State.Hidden);
            }
        }

        /// <summary>
        /// This event fires right after preview's state has been changed.
        /// This event is necessary, it handles some preview's manipulations, 
        /// that we can't handle in mouse enter/leave events.
        /// E.g. When mouse leaves preview control, it should be first condesed, after that hidden.
        /// </summary>
        /// <param name="sender">PreviewControl</param>
        /// <param name="e">Event arguments</param>
        private void OnPreviewControlStateChanged(object sender, EventArgs e)
        {
            var preview = sender as PreviewControl;
            // If the preview is in a transition, return directly to avoid another
            // transition
            if (preview == null || preview.IsInTransition)
            {
                return;
            }

            switch (preview.CurrentState)
            {
                case PreviewControl.State.Hidden:
                    {
                        if (IsMouseOver && previewEnabled)
                        {
                            preview.TransitionToState(PreviewControl.State.Condensed);
                        }
                        break;
                    }
                case PreviewControl.State.Condensed:
                    {
<<<<<<< HEAD
                        if (preview.IsMouseOver)
                        {
                            preview.TransitionToState(PreviewControl.State.Expanded);
                        }
                        if (!IsMouseOver)
                        {
                            preview.TransitionToState(PreviewControl.State.Hidden);
                        }
                        break;
=======
                        if (!(Mouse.Captured != null && IsMouseInsideNodeOrPreview(Mouse.GetPosition(this))))
                        {
                            preview.TransitionToState(PreviewControl.State.Hidden);
                        }
>>>>>>> 89696a35
                    }
                case PreviewControl.State.Expanded:
                    {
                        if (!IsMouseOver || !preview.IsMouseOver)
                        {
                            preview.TransitionToState(PreviewControl.State.Condensed);
                        }
                        break;
                    }
            };
        }

        private void OnPreviewControlMouseEnter(object sender, MouseEventArgs e)
        {
            if (PreviewControl.IsCondensed)
            {
                PreviewControl.TransitionToState(PreviewControl.State.Expanded);
            }
        }

        private void OnPreviewControlMouseLeave(object sender, MouseEventArgs e)
        {
            if (!PreviewControl.StaysOpen && !PreviewControl.IsInTransition 
                && Keyboard.Modifiers != System.Windows.Input.ModifierKeys.Control)
            {
                PreviewControl.TransitionToState(PreviewControl.State.Condensed);
            }
        }


        private void OnNodeViewMouseMove(object sender, MouseEventArgs e)
        {
            if (Mouse.Captured == null) return;

            bool isInside = IsMouseInsideNodeOrPreview(e.GetPosition(this));

            if (!isInside && previewControl.IsCondensed)
            {
                PreviewControl.TransitionToState(PreviewControl.State.Hidden);
            }
        }

        /// <summary>
        /// When Mouse is captured, all mouse events are handled by element, that captured it.
        /// So we can't use MouseLeave/MouseEnter events.
        /// In this case, when we want to ensure, that mouse really left node, we use HitTest.
        /// </summary>
        /// <param name="mousePosition">Currect position of mouse</param>
        /// <returns>bool</returns>
        private bool IsMouseInsideNodeOrPreview(Point mousePosition)
        {
            bool isInside = false;
            VisualTreeHelper.HitTest(
                this,
                d =>
                {
                    if (d == this)
                    {
                        isInside = true;
                    }

                    return HitTestFilterBehavior.Stop;
                },
                ht => HitTestResultBehavior.Stop,
                new PointHitTestParameters(mousePosition));
            return isInside;
        }

        /// <summary>
        /// Enables/disables preview control. 
        /// </summary>
        internal void TogglePreviewControlAllowance()
        {
            previewEnabled = !previewEnabled;

            if (previewEnabled == false && !PreviewControl.StaysOpen)
            {
                PreviewControl.TransitionToState(PreviewControl.State.Hidden);
            }
        }

        #endregion
    }
}<|MERGE_RESOLUTION|>--- conflicted
+++ resolved
@@ -456,22 +456,18 @@
                     }
                 case PreviewControl.State.Condensed:
                     {
-<<<<<<< HEAD
                         if (preview.IsMouseOver)
                         {
                             preview.TransitionToState(PreviewControl.State.Expanded);
                         }
                         if (!IsMouseOver)
                         {
-                            preview.TransitionToState(PreviewControl.State.Hidden);
+                            if (!(Mouse.Captured != null && IsMouseInsideNodeOrPreview(Mouse.GetPosition(this))))
+                            {
+                                preview.TransitionToState(PreviewControl.State.Hidden);
+                            }
                         }
                         break;
-=======
-                        if (!(Mouse.Captured != null && IsMouseInsideNodeOrPreview(Mouse.GetPosition(this))))
-                        {
-                            preview.TransitionToState(PreviewControl.State.Hidden);
-                        }
->>>>>>> 89696a35
                     }
                 case PreviewControl.State.Expanded:
                     {
