--- conflicted
+++ resolved
@@ -597,22 +597,14 @@
                                 <Slider Width="100"
                                         Minimum="12"
                                         Maximum="512"
-<<<<<<< HEAD
-                                        Value="{Binding VisualizationSettings.MaxTessellationDivisions, Mode=TwoWay}"></Slider>
-=======
                                         Value="{Binding Path=RenderPackageFactoryViewModel.MaxTessellationDivisions, Mode=TwoWay}"></Slider>
->>>>>>> 90d40d2a
                                 <TextBlock Text="{x:Static p:Resources.DynamoViewSettingMenuHighRenderPrecision}"
                                            Margin="10,0,0,0"></TextBlock>
                             </StackPanel>
                         </MenuItem>
                         <MenuItem Focusable="False"
                                   IsCheckable="True"
-<<<<<<< HEAD
-                                  IsChecked="{Binding VisualizationSettings.ShowEdges}"
-=======
                                   IsChecked="{Binding Path=RenderPackageFactoryViewModel.ShowEdges, Mode=TwoWay}"
->>>>>>> 90d40d2a
                                   Header="{x:Static p:Resources.DynamoViewSettingsMenuShowEdges}"></MenuItem>
                     </MenuItem>
 
