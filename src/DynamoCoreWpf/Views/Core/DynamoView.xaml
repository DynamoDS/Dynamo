<Window x:Class="Dynamo.Controls.DynamoView"
        xmlns="http://schemas.microsoft.com/winfx/2006/xaml/presentation"
        xmlns:x="http://schemas.microsoft.com/winfx/2006/xaml"
        xmlns:views="clr-namespace:Dynamo.Views"
        xmlns:sys="clr-namespace:System;assembly=mscorlib"
        xmlns:controls="clr-namespace:Dynamo.Controls"
        xmlns:uictrls="clr-namespace:Dynamo.UI.Controls"
        xmlns:service="clr-namespace:Dynamo.Services"
        xmlns:mc="http://schemas.openxmlformats.org/markup-compatibility/2006"
        xmlns:d="http://schemas.microsoft.com/expression/blend/2008"
        xmlns:viewModels="clr-namespace:Dynamo.ViewModels"
        d:DataContext="{d:DesignInstance viewModels:DynamoViewModel, IsDesignTimeCreatable=False}"
        mc:Ignorable="d"
        xmlns:ui="clr-namespace:Dynamo.UI"
<<<<<<< HEAD
        xmlns:um="clr-namespace:Dynamo.Updates;assembly=DynamoCore"
        xmlns:ui1="clr-namespace:Dynamo.UI;assembly=DynamoCore"
=======
>>>>>>> d0aabac6
        xmlns:p="clr-namespace:Dynamo.Wpf.Properties;assembly=DynamoCoreWpf"
        xmlns:controls1="clr-namespace:Dynamo.Wpf.Controls"
        xmlns:configuration="clr-namespace:Dynamo.Configuration;assembly=DynamoCore"
        xmlns:workspaces="clr-namespace:Dynamo.Graph.Workspaces;assembly=DynamoCore"
        x:Name="_this"
        Height="768"
        Width="1024"
        Closing="WindowClosing"
        Closed="WindowClosed"
        MinHeight="600"
        MinWidth="800"
        AllowsTransparency="False"
        KeyDown="DynamoView_KeyDown"
        KeyUp="DynamoView_KeyUp"
        Background="#FF353535"
        SnapsToDevicePixels="True"
        ResizeMode="CanResizeWithGrip"
        UseLayoutRounding="True"
        Style="{DynamicResource DynamoWindowStyle}">

    <Window.Resources>
        <ResourceDictionary>
            <ResourceDictionary.MergedDictionaries>
                <ui:SharedResourceDictionary Source="{x:Static ui:SharedDictionaryManager.DynamoModernDictionaryUri}" />
                <ui:SharedResourceDictionary Source="{x:Static ui:SharedDictionaryManager.DynamoConvertersDictionaryUri}" />
                <ui:SharedResourceDictionary Source="{x:Static ui:SharedDictionaryManager.DynamoColorsAndBrushesDictionaryUri}" />
                <ui:SharedResourceDictionary Source="{x:Static ui:SharedDictionaryManager.MenuStyleDictionaryUri}" />
            </ResourceDictionary.MergedDictionaries>
        </ResourceDictionary>
    </Window.Resources>

    <Window.InputBindings>

        <KeyBinding Key="Tab"
                    Command="{Binding Path=DataContext.SelectNeighborsCommand, RelativeSource={RelativeSource FindAncestor, AncestorType={x:Type controls:DynamoView}}}" />

        <KeyBinding Key="Delete"
                    Command="{Binding Path=DataContext.DeleteCommand, RelativeSource={RelativeSource FindAncestor, AncestorType={x:Type controls:DynamoView}}}" />
        <KeyBinding Key="N"
                    Modifiers="Control"
                    Command="{Binding Path=DataContext.NewHomeWorkspaceCommand, RelativeSource={RelativeSource FindAncestor, AncestorType={x:Type controls:DynamoView}}}" />
        <KeyBinding Key="N"
                    Modifiers="Control+Shift"
                    Command="{Binding Path=DataContext.ShowNewFunctionDialogCommand, RelativeSource={RelativeSource FindAncestor, AncestorType={x:Type controls:DynamoView}}}" />
        <KeyBinding Key="R"
                    Modifiers="Control+Shift"
                    Command="{Binding Path=DataContext.SaveRecordedCommand, RelativeSource={RelativeSource FindAncestor, AncestorType={x:Type controls:DynamoView}}}" />
        <KeyBinding Key="Q"
                    Modifiers="Control+Shift"
                    Command="{Binding Path=DataContext.InsertPausePlaybackCommand, RelativeSource={RelativeSource FindAncestor, AncestorType={x:Type controls:DynamoView}}}" />
        <KeyBinding Key="L"
                    Modifiers="Control"
                    Command="{Binding Path=DataContext.GraphAutoLayoutCommand, RelativeSource={RelativeSource FindAncestor, AncestorType={x:Type controls:DynamoView}}}" />
        <KeyBinding Key="Tab"
                    Command="{Binding Path=DataContext.SelectNeighborsCommand, RelativeSource={RelativeSource FindAncestor, AncestorType={x:Type controls:DynamoView}}}" />

        <KeyBinding Key="C"
                    Modifiers="Control"
                    Command="{Binding Path=DataContext.CopyCommand, RelativeSource={RelativeSource FindAncestor, AncestorType={x:Type controls:DynamoView}}}" />
        <KeyBinding Key="Z"
                    Modifiers="Control"
                    Command="{Binding Path=DataContext.UndoCommand, RelativeSource={RelativeSource FindAncestor, AncestorType={x:Type controls:DynamoView}}}" />
        <KeyBinding Key="Y"
                    Modifiers="Control"
                    Command="{Binding Path=DataContext.RedoCommand, RelativeSource={RelativeSource FindAncestor, AncestorType={x:Type controls:DynamoView}}}" />
        <KeyBinding Key="A"
                    Modifiers="Control"
                    Command="{Binding Path=DataContext.SelectAllCommand, RelativeSource={RelativeSource FindAncestor, AncestorType={x:Type controls:DynamoView}}}" />

        <KeyBinding Key="D"
                    Modifiers="Control"
                    Command="{Binding Path=DataContext.NodeFromSelectionCommand, RelativeSource={RelativeSource FindAncestor, AncestorType={x:Type controls:DynamoView}}}" />
        <KeyBinding Key="V"
                    Modifiers="Control"
                    Command="{Binding Path=DataContext.PasteCommand, RelativeSource={RelativeSource FindAncestor, AncestorType={x:Type controls:DynamoView}}}" />

        <KeyBinding Key="B"
                    Modifiers="Control"
                    Command="{Binding Path=DataContext.BackgroundPreviewViewModel.ToggleCanNavigateBackgroundCommand, RelativeSource={RelativeSource FindAncestor, AncestorType={x:Type controls:DynamoView}}}" />

        <KeyBinding Key="W"
                    Modifiers="Control"
                    Command="{Binding Path=DataContext.AddNoteCommand, RelativeSource={RelativeSource FindAncestor, AncestorType={x:Type controls:DynamoView}}}" />
        <KeyBinding Key="V"
                    Modifiers="Control"
                    Command="{Binding Path=DataContext.PasteCommand, RelativeSource={RelativeSource FindAncestor, AncestorType={x:Type controls:DynamoView}}}" />
        <KeyBinding Key="S"
                    Modifiers="Control"
                    Command="{Binding Path=DataContext.ShowSaveDialogIfNeededAndSaveResultCommand, RelativeSource={RelativeSource FindAncestor, AncestorType={x:Type controls:DynamoView}}}" />
        <KeyBinding Key="S"
                    Modifiers="Control+Shift"
                    Command="{Binding Path=DataContext.ShowSaveDialogAndSaveResultCommand, RelativeSource={RelativeSource FindAncestor, AncestorType={x:Type controls:DynamoView}}}" />
        <KeyBinding Key="O"
                    Modifiers="Control"
                    Command="{Binding Path=DataContext.ShowOpenDialogAndOpenResultCommand, RelativeSource={RelativeSource FindAncestor, AncestorType={x:Type controls:DynamoView}}}" />
        <KeyBinding Key="H"
                    Modifiers="Control"
                    Command="{Binding Path=DataContext.HomeCommand, RelativeSource={RelativeSource FindAncestor, AncestorType={x:Type controls:DynamoView}}}" />
        <KeyBinding Key="Up"
                    Modifiers="Control+Shift"
                    Command="{Binding Path=DataContext.ToggleConsoleShowingCommand, RelativeSource={RelativeSource FindAncestor, AncestorType={x:Type controls:DynamoView}}}" />
        <KeyBinding Key="F4"
                    Modifiers="Alt"
                    Command="{Binding Path=DataContext.ExitCommand, RelativeSource={RelativeSource FindAncestor, AncestorType={x:Type controls:DynamoView}}}" />
        <KeyBinding Key="D"
                    Modifiers="Ctrl+Alt"
                    Command="{Binding Path=DataContext.DumpLibraryToXmlCommand, RelativeSource={RelativeSource FindAncestor, AncestorType={x:Type controls:DynamoView}}}" />
        <KeyBinding Key="G"
                    Modifiers="Control"
                    Command="{Binding Path=DataContext.AddAnnotationCommand, RelativeSource={RelativeSource FindAncestor, AncestorType={x:Type controls:DynamoView}}}" />
        <KeyBinding Key="U"
                    Modifiers="Control"
                    Command="{Binding Path=DataContext.UngroupAnnotationCommand, RelativeSource={RelativeSource FindAncestor, AncestorType={x:Type controls:DynamoView}}}" />
        <KeyBinding Key="Left"
                    Modifiers="Ctrl+Alt"
                    CommandParameter="Left"
                    Command="{Binding Path=DataContext.PanCommand, RelativeSource={RelativeSource FindAncestor, AncestorType={x:Type controls:DynamoView}}}" />
        <KeyBinding Key="Right"
                    Modifiers="Ctrl+Alt"
                    CommandParameter="Right"
                    Command="{Binding Path=DataContext.PanCommand, RelativeSource={RelativeSource FindAncestor, AncestorType={x:Type controls:DynamoView}}}" />
        <KeyBinding Key="Up"
                    Modifiers="Ctrl+Alt"
                    CommandParameter="Up"
                    Command="{Binding Path=DataContext.PanCommand, RelativeSource={RelativeSource FindAncestor, AncestorType={x:Type controls:DynamoView}}}" />
        <KeyBinding Key="Down"
                    Modifiers="Ctrl+Alt"
                    CommandParameter="Down"
                    Command="{Binding Path=DataContext.PanCommand, RelativeSource={RelativeSource FindAncestor, AncestorType={x:Type controls:DynamoView}}}" />
        <KeyBinding Key="OemPlus"
                    Modifiers="Ctrl"
                    Command="{Binding Path=DataContext.ZoomInCommand, RelativeSource={RelativeSource FindAncestor, AncestorType={x:Type controls:DynamoView}}}" />
        <KeyBinding Key="OemMinus"
                    Modifiers="Ctrl"
                    Command="{Binding Path=DataContext.ZoomOutCommand, RelativeSource={RelativeSource FindAncestor, AncestorType={x:Type controls:DynamoView}}}" />
        <KeyBinding Key="D0"
                    Modifiers="Ctrl"
                    Command="{Binding Path=DataContext.FitViewCommand, RelativeSource={RelativeSource FindAncestor, AncestorType={x:Type controls:DynamoView}}}" />
        <KeyBinding Key="P"
                    Modifiers="Ctrl"
                    Command="{Binding Path=DataContext.BackgroundPreviewViewModel.TogglePanCommand, RelativeSource={RelativeSource FindAncestor, AncestorType={x:Type controls:DynamoView}}}" />

        <KeyBinding Key="F5"
                    Modifiers="Shift"
                    Command="{Binding Path=DataContext.HomeSpaceViewModel.RunSettingsViewModel.CancelRunCommand, RelativeSource={RelativeSource FindAncestor, AncestorType={x:Type controls:DynamoView}}}" />
        <KeyBinding Key="F5"
                    Command="{Binding Path=DataContext.HomeSpaceViewModel.RunSettingsViewModel.RunExpressionCommand, RelativeSource={RelativeSource FindAncestor, AncestorType={x:Type controls:DynamoView}}}"
                    CommandParameter="{Binding Path=DataContext.HomeSpaceViewModel.RunSettingsViewModel.RunInDebug, RelativeSource={RelativeSource FindAncestor, AncestorType={x:Type controls:DynamoView}}}" />
        <MouseBinding Gesture="Shift+LeftDoubleClick"
                      Command="{Binding Path=DataContext.HomeSpaceViewModel.ShowInCanvasSearchCommand, RelativeSource={RelativeSource FindAncestor, AncestorType={x:Type controls:DynamoView}}}"
                      CommandParameter="{x:Static viewModels:ShowHideFlags.Show}"/>
        <KeyBinding Key="T"
                    Modifiers="Control"
                    Command="{Binding Path=DataContext.ShowNewPresetsDialogCommand, RelativeSource={RelativeSource FindAncestor, AncestorType={x:Type controls:DynamoView}}}" />
    </Window.InputBindings>

    <Grid Name="mainGrid"
          FocusManager.IsFocusScope="True"
          PreviewMouseDown="Window_PreviewMouseDown"
          PreviewMouseUp="Window_PreviewMouseUp">

        <Grid.RowDefinitions>
            <RowDefinition Height="Auto" />
            <RowDefinition Height="Auto" />
            <RowDefinition Height="*" />
            <RowDefinition Height="Auto" />
            <RowDefinition Name="consoleRow"
                           Height="{Binding ConsoleHeight, Mode=TwoWay, Converter={StaticResource ConsoleHeightConverter}}" />
            <RowDefinition Height="48" />
        </Grid.RowDefinitions>

        <Grid.ColumnDefinitions>
            <ColumnDefinition MaxWidth="500"
                              MinWidth="204"
                              Name="LibraryViewColumn">
                <ColumnDefinition.Width>
                    <Binding Path="LibraryWidth"
                             Mode="TwoWay"
                             Converter="{StaticResource ConsoleHeightConverter}" />
                </ColumnDefinition.Width>
            </ColumnDefinition>
            <!--MinWidth fix for GridSplitter dragging in frameless window-->
            <ColumnDefinition Width="Auto" />
            <ColumnDefinition Width="5*" />
        </Grid.ColumnDefinitions>

        <!--Titlebar-->
        <Border BorderBrush="#FF3F4040"
                BorderThickness="0,0,0,1"
                Grid.Row="0"
                Grid.Column="0"
                Grid.ColumnSpan="3"
                Height="26"
                Name="titleBar">

            <Grid Name="titleBarGrid">

                <Grid.ColumnDefinitions>
                    <ColumnDefinition Width="*" />
                    <ColumnDefinition Width="Auto" />
                </Grid.ColumnDefinitions>

                <!--Menu-->
                <Menu IsMainMenu="True"
                      Name="menu1"
                      Style="{StaticResource MainMenu}">
                 <!--Accessor key = false. This is to include underscore in header(only for SubMenuItem-->
                    <Menu.Resources>
                        <Style x:Key="SubMenuItemOverride"
                            BasedOn="{StaticResource MenuItemStyle}"
                            TargetType="{x:Type MenuItem}">

                            <Style.Resources>                              
                                <!--  SubmenuItem  -->
                                <ControlTemplate x:Key="{x:Static MenuItem.SubmenuItemTemplateKey}"
                                                          TargetType="MenuItem">
                                    
                                    <Border Name="Border"
                                            Height="25" Background="Transparent">
                                        <Grid MinWidth="200">
                                            <Grid.ColumnDefinitions>
                                                <ColumnDefinition Width="Auto" />
                                                <ColumnDefinition Width="*" />
                                            </Grid.ColumnDefinitions>
                                            <ContentPresenter Name="HeaderHost"
                                                              Grid.Column="0"
                                                              Margin="5,0,0,0"
                                                              HorizontalAlignment="Stretch"
                                                              VerticalAlignment="Center"
                                                              ContentSource="Header"
                                                              RecognizesAccessKey="False" />                                         
                                        </Grid>
                                    </Border>
                                    <ControlTemplate.Triggers>
                                        <Trigger Property="IsHighlighted"
                                                           Value="true">
                                            <Setter TargetName="Border"
                                                              Property="Background"
                                                              Value="{StaticResource HighlightedBrush}" />
                                            <Setter TargetName="HeaderHost"
                                                               Property="TextBlock.Foreground"
                                                               Value="{StaticResource ActiveForegroundBrush}" />
                                            <Setter TargetName="Border"
                                                                Property="BorderBrush"
                                                                Value="Transparent" />
                                        </Trigger>
                                        <Trigger Property="IsEnabled"
                                                                Value="false">
                                            <Setter Property="Foreground"
                                                                 Value="{StaticResource DisabledForegroundBrush}" />
                                        </Trigger>
                                    </ControlTemplate.Triggers>
                                </ControlTemplate>
                            </Style.Resources>                         
                            <Style.Triggers>                                                              
                                <Trigger Property="Role"
                                    Value="SubmenuItem">
                                    <Setter Property="Template"
                                      Value="{StaticResource {x:Static MenuItem.SubmenuItemTemplateKey}}" />
                                </Trigger>
                            </Style.Triggers>
                        </Style>
                    </Menu.Resources>

                    <MenuItem Header="{x:Static p:Resources.DynamoViewFileMenu}"
                              Name="fileMenu"
                              Focusable="False">
                        <MenuItem Header="{x:Static p:Resources.DynamoViewFileMenuNew}"
                                  Name="newMenu"
                                  Focusable="False">
                            <MenuItem Header="{x:Static p:Resources.DynamoViewFileMenuNewHomeWorkSpace}"
                                      Command="{Binding NewHomeWorkspaceCommand}"
                                      Name="newHomeWorkspace"
                                      InputGestureText="Ctrl + N"
                                      Focusable="False">
                            </MenuItem>
                            <MenuItem Header="{x:Static p:Resources.DynamoViewFileMenuNewCustomNode}"
                                      Command="{Binding ShowNewFunctionDialogCommand}"
                                      Name="newFuncButton"
                                      InputGestureText="Ctrl + Shift + N"
                                      Focusable="False">
                            </MenuItem>
                        </MenuItem>
                        <MenuItem Header="{x:Static p:Resources.DynamoViewFileMenuOpen}"
                                  Command="{Binding ShowOpenDialogAndOpenResultCommand}"
                                  Name="openButton"
                                  InputGestureText="Ctrl + O"
                                  Focusable="False">
                            <MenuItem.Icon>
                                <Image Source="/DynamoCoreWpf;component/UI/Images/openHS.png"
                                       Width="14"
                                       Height="14" />
                            </MenuItem.Icon>
                        </MenuItem>
                        <Separator />
                        <MenuItem Header="{x:Static p:Resources.DynamoViewFileMenuSave}"
                                  Command="{Binding ShowSaveDialogIfNeededAndSaveResultCommand}"
                                  Name="saveThisButton"
                                  InputGestureText="Ctrl + S"
                                  Focusable="False">
                            <MenuItem.Icon>
                                <Image Source="/DynamoCoreWpf;component/UI/Images/saveHS.png"
                                       Width="14"
                                       Height="14" />
                            </MenuItem.Icon>
                        </MenuItem>
                        <MenuItem Focusable="False"
                                  Header="{x:Static p:Resources.DynamoViewFileMenuSaveAs}"
                                  Command="{Binding ShowSaveDialogAndSaveResultCommand}"
                                  Name="saveButton"
                                  InputGestureText="Ctrl + Shift + S">
                            <MenuItem.Icon>
                                <Image Source="/DynamoCoreWpf;component/UI/Images/saveHS.png"
                                       Width="14"
                                       Height="14" />
                            </MenuItem.Icon>
                        </MenuItem>
                        <Separator />
                        <MenuItem Focusable="False"
                                  Header="{x:Static p:Resources.DynamoViewFileMenuImport}"
                                  Command="{Binding Path=DataContext.ImportLibraryCommand, RelativeSource={RelativeSource FindAncestor, AncestorType={x:Type controls:DynamoView}}}"
                                  Name="importLibrary" />
                        <Separator />
                        <MenuItem Focusable="False"
                                  Header="{x:Static p:Resources.DynamoViewFileMenuExportAsImage}"
                                  Command="{Binding ShowSaveImageDialogAndSaveResultCommand}"
                                  Name="saveImage">
                            <MenuItem.Icon>
                                <Image Source="/DynamoCoreWpf;component/UI/Images/screenshot_normal.png"
                                       Width="14"
                                       Height="14" />
                            </MenuItem.Icon>
                        </MenuItem>
                        <MenuItem Focusable="False"
                                  Header="{x:Static p:Resources.DynamoViewFileMenuExportToSTL}"
                                  Command="{Binding ExportToSTLCommand}"
                                  Name="saveSTL">
                        </MenuItem>
                        <Separator />

                        <MenuItem Header="{x:Static p:Resources.DynamoViewFileMenuRecentFiles}"
                                  ItemsSource="{Binding RecentFiles}">
                            <MenuItem.ItemContainerStyle>
                                <Style TargetType="MenuItem">
                                    <Setter Property="Header"
                                            Value="{Binding Converter={StaticResource FilePathDisplayConverter}}" />
                                    <Setter Property="Command"
                                            Value="{Binding DataContext.OpenRecentCommand, RelativeSource={RelativeSource Mode=FindAncestor, AncestorType={x:Type MenuItem}, AncestorLevel=1}}" />
                                    <Setter Property="CommandParameter"
                                            Value="{Binding}" />
                                </Style>
                            </MenuItem.ItemContainerStyle>
                        </MenuItem>
                        <Separator />
                        <MenuItem Header="{x:Static p:Resources.DynamoViewFiileMenuExit}"
                                  Command="{Binding ExitCommand}"
                                  Name="exit"
                                  InputGestureText="Alt + F4"
                                  Focusable="False" />
                    </MenuItem>

                    <MenuItem Header="{x:Static p:Resources.DynamoViewEditMenu}"
                              Name="editMenu"
                              Focusable="False">
                        <MenuItem Focusable="False"
                                  Header="{x:Static p:Resources.DynamoViewEditMenuUndo}"
                                  Command="{Binding UndoCommand}"
                                  Name="undo"
                                  InputGestureText="Ctrl+Z" />
                        <MenuItem Focusable="False"
                                  Header="{x:Static p:Resources.DynamoViewEditMenuRedo}"
                                  Command="{Binding RedoCommand}"
                                  Name="redo"
                                  InputGestureText="Ctrl+Y" />
                        <Separator />
                        <MenuItem Focusable="False"
                                  Header="{x:Static p:Resources.DynamoViewEditMenuCopy}"
                                  Command="{Binding CopyCommand}"
                                  Name="copy"
                                  InputGestureText="Ctrl + C" />
                        <MenuItem Focusable="False"
                                  Header="{x:Static p:Resources.DynamoViewEditMenuPaste}"
                                  Command="{Binding PasteCommand}"
                                  Name="paste"
                                  InputGestureText="Ctrl + V" />
                        <Separator />

                       
                        <MenuItem Header="{x:Static p:Resources.DynamoViewEditMenuPresetsMenu}"
                              Name = "PresetsMenu"
                              Focusable= "False"
                              IsEnabled="True">
                            <MenuItem Header="{x:Static p:Resources.DynamoViewEditMenuCreatePreset}"
                                      Command="{Binding ShowNewPresetsDialogCommand}"
                                      Name="newPreset"
                                      Focusable="False"
                                      InputGestureText="Ctrl + T"/>
                            <MenuItem Header="{x:Static p:Resources.DynamoViewEditMenuRestorePreset}"
                                      MouseEnter="LoadPresetsMenus"
                                      Name="RestorePresetMenu"
                                      ItemContainerStyle="{StaticResource SubMenuItemOverride}"
                                      Focusable="False" IsEnabled="{Binding EnablePresetOptions}" />
                            <MenuItem Header="{x:Static p:Resources.DynamoViewEditMenuDeletePreset}"
                                      MouseEnter="LoadPresetsMenus"
                                      Name="DeletePresetMenu"
                                      ItemContainerStyle="{StaticResource SubMenuItemOverride}"
                                      Focusable="False" IsEnabled="{Binding EnablePresetOptions}" />                                                          
                        </MenuItem>
                        <Separator />
                        
                        <MenuItem Focusable="False"
                                  Header="{x:Static p:Resources.DynamoViewEditMenuCreateNote}"
                                  Command="{Binding AddNoteCommand}"
                                  Name="noteMenuItem"
                                  InputGestureText="Ctrl + W" />
                        <MenuItem Focusable="False"
                                  Header="{x:Static p:Resources.DynamoViewEditMenuCreateGroup}"
                                  Command="{Binding AddAnnotationCommand}"
                                  Name="noteMenuAnnotation"
                                  InputGestureText="Ctrl + G" />
                        <MenuItem Focusable="False"
                                  Header="{x:Static p:Resources.GroupContextMenuUngroup}"
                                  Command="{Binding UngroupAnnotationCommand}"
                                  Name="ungroupGroup"
                                  InputGestureText="Ctrl + U" />
                        <MenuItem Focusable="False"                                
                                  Header="{x:Static p:Resources.DynamoViewEditMenuCreateNodeFromSelection}"
                                  Command="{Binding Path=NodeFromSelectionCommand}"
                                  Name="nodeFromSelection"
                                  InputGestureText="Ctrl + D" />
                        <MenuItem Focusable="False"
                                  Header="{x:Static p:Resources.DynamoViewEditMenuSelectAll}"
                                  Command="{Binding SelectAllCommand}"
                                  Name="selectAll"
                                  InputGestureText="Ctrl + A" />
                        <MenuItem Focusable="False"
                                  Header="{x:Static p:Resources.DynamoViewEditMenuDeleteSelected}"
                                  Command="{Binding DeleteCommand}"
                                  Name="deleteSelected"
                                  InputGestureText="Delete" />
                        <!--<MenuItem Focusable="False" Header="{x:Static p:Resources.DynamoViewEditMenuSelectNeighbours}" Command="{Binding Path=ExpandSelectionCommand}"  Name="expandSelect" InputGestureText="Tab"/>-->
                        <MenuItem  Header="{x:Static p:Resources.DynamoViewEditMenuAlignSelection}"
                                   Name="Align">
                            <MenuItem  Header="{x:Static p:Resources.DynamoViewEditMenuAlignXAverage}"
                                       Command="{Binding AlignSelectedCommand}"
                                       CommandParameter="HorizontalCenter"
                                       Focusable="False" />
                            <MenuItem  Header="{x:Static p:Resources.DynamoViewEditMenuAlignLeft}"
                                       Command="{Binding AlignSelectedCommand}"
                                       CommandParameter="HorizontalLeft"
                                       Focusable="False" />
                            <MenuItem  Header="{x:Static p:Resources.DynamoViewEditMenuAlignRight}"
                                       Command="{Binding AlignSelectedCommand}"
                                       CommandParameter="HorizontalRight"
                                       Focusable="False" />
                            <MenuItem  Header="{x:Static p:Resources.DynamoViewEditMenuAlignYAverage}"
                                       Command="{Binding AlignSelectedCommand}"
                                       CommandParameter="VerticalCenter"
                                       Focusable="False" />
                            <MenuItem  Header="{x:Static p:Resources.DynamoViewEditMenuAlignTop}"
                                       Command="{Binding AlignSelectedCommand}"
                                       CommandParameter="VerticalTop"
                                       Focusable="False" />
                            <MenuItem  Header="{x:Static p:Resources.DynamoViewEditMenuAlighBottom}"
                                       Command="{Binding AlignSelectedCommand}"
                                       CommandParameter="VerticalBottom"
                                       Focusable="False" />
                            <MenuItem  Header="{x:Static p:Resources.DynamoViewEditMenuAlignYDistribute}"
                                       Command="{Binding AlignSelectedCommand}"
                                       CommandParameter="VerticalDistribute"
                                       Focusable="False" />
                            <MenuItem  Header="{x:Static p:Resources.DynamoViewEditMenuAlignXDistribute}"
                                       Command="{Binding AlignSelectedCommand}"
                                       CommandParameter="HorizontalDistribute"
                                       Focusable="False" />
                        </MenuItem>
                        <Separator />
                        <MenuItem Focusable="False"
                                  Header="{x:Static p:Resources.DynamoViewEditMenuCleanupLayout}"
                                  Command="{Binding GraphAutoLayoutCommand}"
                                  Name="GraphAutoLayout"
                                  InputGestureText="Ctrl + L" />
                    </MenuItem>

                    <MenuItem Header="{x:Static p:Resources.DynamoViewViewMenu}"
                              Name="viewMenu"
                              Focusable="False">
                        <MenuItem Header="{x:Static p:Resources.DynamoViewViewMenuZoom}"
                                  Name="zoomMenu">
                            <MenuItem  Header="{x:Static p:Resources.DynamoViewViewMenuZoomIn}"
                                       Command="{Binding ZoomInCommand}"
                                       InputGestureText="Ctrl + =" />
                            <MenuItem  Header="{x:Static p:Resources.DynamoViewViewMenuZoomOut}"
                                       Command="{Binding ZoomOutCommand}"
                                       InputGestureText="Ctrl + -" />
                        </MenuItem>

                        <MenuItem Header="{x:Static p:Resources.DynamoViewViewMenuPan}"
                                  Name="panMenu">
                            <MenuItem  Header="{x:Static p:Resources.DynamoViewViewMenuPanLeft}"
                                       Command="{Binding PanCommand}"
                                       CommandParameter="Left"
                                       InputGestureText="Ctrl + Alt + Left" />
                            <MenuItem  Header="{x:Static p:Resources.DynamoViewViewMenuPanRight}"
                                       Command="{Binding PanCommand}"
                                       CommandParameter="Right"
                                       InputGestureText="Ctrl + Alt + Right" />
                            <MenuItem  Header="{x:Static p:Resources.DynamoViewViewMenuPanUp}"
                                       Command="{Binding PanCommand}"
                                       CommandParameter="Up"
                                       InputGestureText="Ctrl + Alt + Up" />
                            <MenuItem  Header="{x:Static p:Resources.DynamoViewViewMenuPanDown}"
                                       Command="{Binding PanCommand}"
                                       CommandParameter="Down"
                                       InputGestureText="Ctrl + Alt + Down" />
                        </MenuItem>

                        <MenuItem Header="{Binding Path=ConsoleHeight, Converter={StaticResource ShowHideConsoleMenuConverter}}"
                                  Command="{Binding ToggleConsoleShowingCommand}"
                                  InputGestureText="Ctrl + Shift + Up" />

                        <MenuItem Header="{x:Static p:Resources.DynamoViewViewMenuConnector}"
                                  Name="connectorMenu">
                            <MenuItem Focusable="False"
                                      Header="{x:Static p:Resources.DynamoViewViewMenuConnectorType}"
                                      IsEnabled="True">
                                <MenuItem Focusable="False"
                                          Name="settings_curves"
                                          IsCheckable="True"
                                          IsChecked="{Binding Path=ConnectorType,Converter={StaticResource EnumToBoolConverter},ConverterParameter=BEZIER, Mode=TwoWay}"
                                          Command="{Binding SetConnectorTypeCommand}"
                                          CommandParameter="BEZIER"
                                          Header="{x:Static p:Resources.DynamoViewViewMenuConnectorTypeCurve}" />
                                <MenuItem Name="settings_plines"
                                          IsCheckable="True"
                                          IsChecked="{Binding Path=ConnectorType,Converter={StaticResource EnumToBoolConverter},ConverterParameter=POLYLINE, Mode=TwoWay}"
                                          Command="{Binding SetConnectorTypeCommand}"
                                          CommandParameter="POLYLINE"
                                          Header="{x:Static p:Resources.DynamoViewViewMenuConnectorTypePolylines}" />
                            </MenuItem>
                            <MenuItem Focusable="False"
                                      Header="{x:Static p:Resources.DynamoViewViewMenuShowConnectors}"
                                      IsCheckable="True"
                                      Name="ShowHideConnectorsMenuItem"
                                      IsChecked="{Binding Path=IsShowingConnectors}"
                                      Command="{Binding ShowHideConnectorsCommand}">
                            </MenuItem>
                        </MenuItem>

                        <MenuItem Header="{x:Static p:Resources.DynamoViewViewMenu3DPreview}"
                                  Name="background3dMenu"
                                  Focusable="False">

                            <MenuItem Header="{x:Static p:Resources.DynamoViewViewMenuAvailablePreviews}" ItemsSource="{Binding Watch3DViewModels}">
                                <MenuItem.ItemContainerStyle>
                                    <Style TargetType="MenuItem">
                                        <Setter Property="Header" Value="{Binding Name}"/>
                                        <Setter Property="IsCheckable" Value="True"/>
                                        <Setter Property="IsChecked" Value="{Binding Active}"/>
                                        <Setter Property="Focusable" Value="False"/>
                                        <Setter Property="IsEnabled" Value="{Binding CanBeActivated}"/>
                                    </Style>
                                </MenuItem.ItemContainerStyle>
                            </MenuItem>

                            <MenuItem Header="{x:Static p:Resources.DynamoViewViewMenuShowGrid}"
                                      IsEnabled="{Binding BackgroundPreviewActive}"
                                      IsChecked="{Binding BackgroundPreviewViewModel.IsGridVisible}"
                                      Focusable="False"
                                      Command="{Binding ToggleBackgroundGridVisibilityCommand}" />

                            <MenuItem Header="{x:Static p:Resources.DynamoViewViewMenuPreviewNavigate}"
                                      IsEnabled="{Binding BackgroundPreviewActive}"
                                      IsChecked="{Binding Path=BackgroundPreviewViewModel.CanNavigateBackground}"
                                      InputGestureText="Ctrl + B"
                                      Focusable="False"
                                      Command="{Binding Path=BackgroundPreviewViewModel.ToggleCanNavigateBackgroundCommand}" />
                        </MenuItem>
                    </MenuItem>

                    <MenuItem Header="{x:Static p:Resources.DynamoViewPackageMenu}"
                              Name="PackageManagerMenu"
                              Focusable="False"
                              IsEnabled="True">
                        <MenuItem Focusable="False"
                                  Header="{x:Static p:Resources.DynamoViewPackageMenuSearchPackage}"
                                  Command="{Binding Path=DataContext.ShowPackageManagerSearchCommand, RelativeSource={RelativeSource FindAncestor, AncestorType={x:Type controls:DynamoView}}}"
                                  Name="showPMSearch" />
                        <MenuItem Focusable="False"
                                  Header="{x:Static p:Resources.DynamoViewPackageMenuManagePackage}"
                                  Command="{Binding Path=DataContext.ShowInstalledPackagesCommand, RelativeSource={RelativeSource FindAncestor, AncestorType={x:Type controls:DynamoView}}}"
                                  Name="showPMInstalled" />
                        <MenuItem Focusable="False"
                                  Header="{x:Static p:Resources.DynamoViewPackageMenuPublishPackage}"
                                  Command="{Binding Path=DataContext.PublishNewPackageCommand, RelativeSource={RelativeSource FindAncestor, AncestorType={x:Type controls:DynamoView}}}"
                                  Name="publishNewPackage" />
                        <MenuItem Focusable="False"
                                  Header="{x:Static p:Resources.DynamoViewPackageMenuPublishNodes}"
                                  Command="{Binding Path=DataContext.PublishSelectedNodesCommand, RelativeSource={RelativeSource FindAncestor, AncestorType={x:Type controls:DynamoView}}}"
                                  Name="publishSelected" />
                        <MenuItem Focusable="False"
                                  Header="{x:Static p:Resources.DynamoViewPackageMenuPublishWorkspace}"
                                  Command="{Binding Path=DataContext.PublishCurrentWorkspaceCommand, RelativeSource={RelativeSource FindAncestor, AncestorType={x:Type controls:DynamoView}}}"
                                  Name="publishCurrent" />
                    </MenuItem>

                    <MenuItem Header="{x:Static p:Resources.DynamoViewSettingMenu}"
                              Name="SettingsMenu"
                              Focusable="False"
                              IsEnabled="True">
                        <MenuItem Header="{x:Static p:Resources.DynamoViewSettingMenuEnableSummaryReporting}"
                                  Name="ToggleIsAnalyticsReportingApprovedCommand"
                                  Command="{Binding Path=ToggleIsAnalyticsReportingApprovedCommand, Source={x:Static service:UsageReportingManager.Instance} }"
                                  CommandParameter="{Binding  RelativeSource={RelativeSource FindAncestor, AncestorType={x:Type controls:DynamoView}}}"
                                  IsChecked="{Binding Path=IsAnalyticsReportingApproved, Mode=OneWay, Source={x:Static service:UsageReportingManager.Instance} }"
                                  ToolTip="{x:Static p:Resources.DynamoViewSettingMenuEnableSummaryReportingTooltip}"
                                  Focusable="False"/>
                        <MenuItem Header="{x:Static p:Resources.DynamoViewSettingMenuEnableDataReporting}"
                                  Name="ToggleIsUsageReportingApprovedCommand"
                                  Command="{Binding Path=ToggleIsUsageReportingApprovedCommand, Source={x:Static service:UsageReportingManager.Instance} }"
                                  CommandParameter="{Binding  RelativeSource={RelativeSource FindAncestor, AncestorType={x:Type controls:DynamoView}}}"
                                  IsChecked="{Binding Path=IsUsageReportingApproved, Mode=OneWay, Source={x:Static service:UsageReportingManager.Instance} }"
                                  ToolTip="{x:Static p:Resources.DynamoViewSettingMenuEnableDataReportingTooltip}"
                                  Focusable="False" />
                        <MenuItem Focusable="False" 
                                  Name="ShowNodeExecution" 
                                  IsCheckable="True" 
                                  IsChecked="{Binding ShowRunPreview}" 
                                  Header="{x:Static p:Resources.DynamoViewSettingShowRunPreview}"
                                  ToolTipService.ShowOnDisabled="True" 
                                  ToolTip="{Binding HomeSpaceViewModel.RunSettingsViewModel.RunButtonEnabled, Converter={StaticResource RunPreviewToolTipConverter}}"
                                  IsEnabled="{Binding HomeSpaceViewModel.RunSettingsViewModel.RunButtonEnabled, Converter={StaticResource RunPreviewConverter}}"/>

                        <MenuItem Focusable="False"
                                  Header="{x:Static p:Resources.DynamoViewSettingMenuNumberFormat}"
                                  Name="NumberFormat">
                            <MenuItem Focusable="False"
                                      Header="{x:Static p:Resources.DynamoViewSettingMenuNumber0}"
                                      IsCheckable="True"
                                      IsChecked="{Binding PreferenceSettings.NumberFormat,Converter={StaticResource NumberFormatToBoolConverter},ConverterParameter=f0, Mode=TwoWay}"
                                      Command="{Binding SetNumberFormatCommand}"
                                      CommandParameter="f0" />
                            <MenuItem Focusable="False"
                                      Header="{x:Static p:Resources.DynamoViewSettingMenuNumber00}"
                                      IsCheckable="True"
                                      IsChecked="{Binding PreferenceSettings.NumberFormat,Converter={StaticResource NumberFormatToBoolConverter},ConverterParameter=f1, Mode=TwoWay}"
                                      Command="{Binding SetNumberFormatCommand}"
                                      CommandParameter="f1" />
                            <MenuItem Focusable="False"
                                      Header="{x:Static p:Resources.DynamoViewSettingMenuNumber000}"
                                      IsCheckable="True"
                                      IsChecked="{Binding PreferenceSettings.NumberFormat,Converter={StaticResource NumberFormatToBoolConverter},ConverterParameter=f2, Mode=TwoWay}"
                                      Command="{Binding SetNumberFormatCommand}"
                                      CommandParameter="f2" />
                            <MenuItem Focusable="False"
                                      Header="{x:Static p:Resources.DynamoViewSettingMenuNumber0000}"
                                      IsCheckable="True"
                                      IsChecked="{Binding PreferenceSettings.NumberFormat,Converter={StaticResource NumberFormatToBoolConverter},ConverterParameter=f3, Mode=TwoWay}"
                                      Command="{Binding SetNumberFormatCommand}"
                                      CommandParameter="f3" />
                            <MenuItem Focusable="False"
                                      Header="{x:Static p:Resources.DynamoViewSettingMenuNumber00000}"
                                      IsCheckable="True"
                                      IsChecked="{Binding PreferenceSettings.NumberFormat,Converter={StaticResource NumberFormatToBoolConverter},ConverterParameter=f4, Mode=TwoWay}"
                                      Command="{Binding SetNumberFormatCommand}"
                                      CommandParameter="f4" />
                        </MenuItem>
                        <MenuItem Focusable="False"
                                  Header="{x:Static p:Resources.DynamoViewSettingMenuRenderPrecision}">
                            <StackPanel Orientation="Horizontal"
                                        Width="Auto">
                                <TextBlock Text="{x:Static p:Resources.DynamoViewSettingMenuLowRenderPrecision}"
                                           Margin="0,0,10,0"></TextBlock>
                                <Slider Width="100"
                                        Minimum="12"
                                        Maximum="512"
                                        Value="{Binding Path=RenderPackageFactoryViewModel.MaxTessellationDivisions, Mode=TwoWay}"></Slider>
                                <TextBlock Text="{x:Static p:Resources.DynamoViewSettingMenuHighRenderPrecision}"
                                           Margin="10,0,0,0"></TextBlock>
                            </StackPanel>
                        </MenuItem>
                        <MenuItem Focusable="False"
                                  IsCheckable="True"
                                  IsChecked="{Binding Path=RenderPackageFactoryViewModel.ShowEdges, Mode=TwoWay}"
                                  Header="{x:Static p:Resources.DynamoViewSettingsMenuShowEdges}"></MenuItem>
                        <MenuItem Focusable="False"
                                  Header="{x:Static p:Resources.DynamoViewSettingMenuManagePackagePath}"
                                  Command="{Binding ManagePackagePathsCommand}"
                                  Name="managePackagePaths" />
                    </MenuItem>

                    <MenuItem Header="{x:Static p:Resources.DynamoViewHelpMenu}"
                              Focusable="False">
                        <MenuItem Focusable="False"
                                  Header="{x:Static p:Resources.DynamoViewHepMenuSamples}"
                                  Name="SamplesMenu"
                                  IsEnabled="{Binding Path=HomeSpaceViewModel.RunSettingsViewModel.RunEnabled}">
                            <MenuItem.Icon>
                                <Image Source="/DynamoCoreWpf;component/UI/Images/OpenSelectedItemHS.png"
                                       Width="14"
                                       Height="14" />
                            </MenuItem.Icon>
                        </MenuItem>
                        <MenuItem Header="{x:Static p:Resources.DynamoViewHelpMenuReportBug}"
                                  Command="{Binding ReportABugCommand}"
                                  Focusable="False" />
                        <MenuItem Header="{x:Static p:Resources.DynamoViewHelpMenuGotoWebsite}"
                                  Command="{Binding GoToSourceCodeCommand}"
                                  Focusable="False" />
                        <MenuItem Header="{x:Static p:Resources.DynamoViewHelpMenuGotoWiki}"
                                  Command="{Binding GoToWikiCommand}"
                                  Focusable="False" />
                        <MenuItem Header="{x:Static p:Resources.DynamoViewHelpMenuDisplayStartPage}"
                                  Command="{Binding DisplayStartPageCommand}"
                                  Focusable="False" />
                        <MenuItem Header="{x:Static p:Resources.DynamoViewHelpMenuAbout}"
                                  Command="{Binding ShowAboutWindowCommand}"
                                  Focusable="False" />
                    </MenuItem>

                    <MenuItem Header="{x:Static p:Resources.DynamoViewDebugMenu}"
                              Focusable="False"
                              Visibility="{Binding IsDebugBuild, Converter={StaticResource BooleanToVisibilityCollapsedConverter}}">
                        <MenuItem Focusable="False"
                                  Name="VerboseLogging"
                                  IsCheckable="True"
                                  IsChecked="{Binding VerboseLogging}"
                                  Header="{x:Static p:Resources.DynamoViewDebugMenuVerboseLogging}" />
                        <MenuItem Focusable="False"
                                  Name="ShowDebugASTs"
                                  IsCheckable="True"
                                  Header="{x:Static p:Resources.DynamoViewDebugMenuShowDebugAST}"
                                  IsChecked="{Binding ShowDebugASTs}"></MenuItem>
                        <MenuItem Focusable="False"
                                  Name="ForceReexec"
                                  Header="{x:Static p:Resources.DynamoViewDebugMenuForceReExecute}"
                                  Command="{Binding ForceRunExpressionCommand}"
                                  CommandParameter="{Binding Path=HomeSpaceViewModel.RunSettingsViewModel.RunInDebug}"
                                  IsEnabled="{Binding Path=HomeSpaceViewModel.RunSettingsViewModel.RunButtonEnabled}"></MenuItem>
                        <MenuItem Focusable="False"
                                  Name="MutateTest"
                                  Header="{x:Static p:Resources.DynamoViewDebugMenuRunMutationTest}"
                                  Command="{Binding MutateTestDelegateCommand}"
                                  CommandParameter="{Binding Path=HomeSpaceViewModel.RunSettingsViewModel.RunInDebug}"
                                  IsEnabled="{Binding Path=HomeSpaceViewModel.RunSettingsViewModel.RunButtonEnabled}"></MenuItem>
                        <MenuItem Focusable="False"
                                  Name="CheckDailyBuilds"
                                  Header="{x:Static p:Resources.DynamoViewDebugMenuCheckDailyBuild}"
                                  DataContext="{Binding Path=Model.UpdateManager}"
                                  IsCheckable="True"
                                  IsChecked="{Binding Path=CheckNewerDailyBuilds, Mode=TwoWay}"></MenuItem>
                        <MenuItem Focusable="False"
                                  Name="ForceUpdate"
                                  Header="{x:Static p:Resources.DynamoViewDebugMenuForceUpdate}"
                                  DataContext="{Binding Path=Model.UpdateManager}"
                                  IsCheckable="True"
                                  IsChecked="{Binding Path=ForceUpdate, Mode=TwoWay}" />
                        <MenuItem Focusable="False"
                                  Header="{x:Static p:Resources.DynamoViewDebugMenuDumpLibrary}"
                                  Command="{Binding DumpLibraryToXmlCommand}"
                                  IsEnabled="True" />
                    </MenuItem>
                </Menu>

                <!--Titlebar buttons-->
                <Grid Name="titleBarButtonsGrid"
                      Grid.Column="1">
                </Grid>

            </Grid>
        </Border>

        <!--Shortcuts Toolbar-->
        <Grid Grid.Row="1"
                Grid.Column="0"
                Grid.ColumnSpan="3">
            <Grid.ColumnDefinitions>
                <ColumnDefinition Width="*"></ColumnDefinition>
                <ColumnDefinition Width="Auto"></ColumnDefinition>
            </Grid.ColumnDefinitions>
            
            <Grid Name="loginGrid" 
                  Grid.Row="0" 
                  Grid.Column="1">
            </Grid>
            
            <Border Name="shortcutBarBorder"
                Grid.Row="0"
                Grid.Column="0"
                Height="32"
                BorderBrush="#FF3F4040"
                BorderThickness="0,0,0,1">
                <Grid Name="shortcutBarGrid">
                </Grid>
            </Border>

        </Grid>

        <Grid HorizontalAlignment="Stretch"
              VerticalAlignment="Stretch"
              Grid.Row="2"
              Grid.Column="2"
              Grid.RowSpan="3"
              Background="#232323"
              Name="background_grid"
              IsHitTestVisible="{Binding BackgroundPreviewViewModel.CanNavigateBackground}">
            <Canvas Name="backgroundCanvas"
                    Margin="0,20,0,0"
                    ClipToBounds="True">
                <Canvas.Background>
                    <SolidColorBrush Color="{Binding ViewingHomespace, Converter={StaticResource WorkspaceBackgroundColorConverter}}" />
                </Canvas.Background>
            </Canvas>

            <!-- The BackgroundPreview is now created in the DynamoView_Loaded method.-->
            
        </Grid>

        <!--
            Do not style the background of this border,
            Background3DPreview controls will be blocked if you do so.
            Please ensure that mouse events will be able to pass through this layer,
            when Navigate Background 3D Preview is set to true.
        -->
        <!--Workspace-->
        <Border Margin="0"
                BorderBrush="Black"
                BorderThickness="0"
                Name="border"
                Grid.Row="2"
                Grid.Column="2"
                SizeChanged="Workspace_SizeChanged">

            <Grid AllowDrop="True"
                  Drop="DynamoView_OnDrop">
                <TabControl ItemsSource="{Binding Path=Workspaces, NotifyOnTargetUpdated=True}"
                            Name="WorkspaceTabs"
                            SelectedIndex="{Binding CurrentWorkspaceIndex}"
                            Background="#232323"
                            Padding="0"
                            TargetUpdated="WorkspaceTabs_TargetUpdated"
                            SelectionChanged="WorkspaceTabs_SelectionChanged"
                            SizeChanged="WorkspaceTabs_SizeChanged">

                    <TabControl.Resources>

                        <Style TargetType="{x:Type TabControl}">
                            <Setter Property="OverridesDefaultStyle"
                                    Value="True" />
                            <Setter Property="SnapsToDevicePixels"
                                    Value="True" />
                            <Setter Property="Template">
                                <Setter.Value>
                                    <ControlTemplate TargetType="{x:Type TabControl}">
                                        <Grid KeyboardNavigation.TabNavigation="Local">
                                            <Grid.RowDefinitions>
                                                <RowDefinition Height="Auto" />
                                                <RowDefinition Height="*" />
                                            </Grid.RowDefinitions>
                                            <Border BorderBrush="#FF3F4040"
                                                    BorderThickness="1,0,0,1"
                                                    Grid.Row="0">
                                                <Grid>
                                                    <Grid.ColumnDefinitions>
                                                        <ColumnDefinition Width="*" />
                                                        <ColumnDefinition Width="Auto" />
                                                    </Grid.ColumnDefinitions>
                                                    <ScrollViewer Grid.Column="0"
                                                                  Margin="0,-1,0,0"
                                                                  HorizontalScrollBarVisibility="Hidden"
                                                                  VerticalScrollBarVisibility="Disabled">
                                                        <TabPanel x:Name="HeaderPanel"
                                                                  IsItemsHost="True"
                                                                  KeyboardNavigation.TabIndex="1"
                                                                  Background="Transparent" />
                                                    </ScrollViewer>
                                                    <Menu x:Name="TabControlMenu"
                                                          Grid.Column="1"
                                                          Background="Transparent"
                                                          SnapsToDevicePixels="True">
                                                        <Menu.Resources>
                                                            <sys:Double x:Key="ButtonWidthAndHeight">19</sys:Double>
                                                            <Style x:Key="TabMenuButtonStyle"
                                                                   TargetType="{x:Type MenuItem}">
                                                                <Setter Property="Focusable"
                                                                        Value="False" />
                                                                <Setter Property="Height"
                                                                        Value="{StaticResource ButtonWidthAndHeight}" />
                                                                <Setter Property="Width"
                                                                        Value="{StaticResource ButtonWidthAndHeight}" />
                                                                <Setter Property="Template">
                                                                    <Setter.Value>
                                                                        <ControlTemplate TargetType="{x:Type MenuItem}">
                                                                            <Border Name="ButtonBorder"
                                                                                    Margin="0"
                                                                                    Background="Transparent"
                                                                                    BorderThickness="0"
                                                                                    VerticalAlignment="Center"
                                                                                    HorizontalAlignment="Center"
                                                                                    Padding="0">
                                                                                <Grid VerticalAlignment="Center"
                                                                                      HorizontalAlignment="Center">
                                                                                    <ContentPresenter ContentSource="Header"
                                                                                                      HorizontalAlignment="Center"
                                                                                                      VerticalAlignment="Center" />
                                                                                    <Image Name="TabMenuButtonImage"
                                                                                           Width="16"
                                                                                           Height="16">
                                                                                        <Image.Style>
                                                                                            <Style TargetType="{x:Type Image}">
                                                                                                <Style.Triggers>
                                                                                                    <Trigger Property="IsMouseOver"
                                                                                                             Value="False">
                                                                                                        <Setter Property="Source"
                                                                                                                Value="/DynamoCoreWpf;component/UI/Images/tabs_button_normal.png" />
                                                                                                    </Trigger>
                                                                                                    <Trigger Property="IsMouseOver"
                                                                                                             Value="True">
                                                                                                        <Setter Property="Source"
                                                                                                                Value="/DynamoCoreWpf;component/UI/Images/tabs_button_hover.png" />
                                                                                                    </Trigger>
                                                                                                </Style.Triggers>
                                                                                            </Style>
                                                                                        </Image.Style>
                                                                                    </Image>
                                                                                    <Popup Name="Popup"
                                                                                           Placement="Custom"
                                                                                           CustomPopupPlacementCallback="PlacePopup"
                                                                                           IsOpen="{TemplateBinding IsSubmenuOpen}"
                                                                                           AllowsTransparency="True"
                                                                                           Focusable="False"
                                                                                           PopupAnimation="Fade">
                                                                                        <Border Name="SubmenuBorder"
                                                                                                SnapsToDevicePixels="True"
                                                                                                BorderBrush="{StaticResource NormalBorderBrush}"
                                                                                                Background="{StaticResource NormalBackgroundBrush}"
                                                                                                BorderThickness="1">
                                                                                            <StackPanel IsItemsHost="True"
                                                                                                        KeyboardNavigation.DirectionalNavigation="Cycle" />
                                                                                        </Border>
                                                                                    </Popup>
                                                                                </Grid>
                                                                            </Border>
                                                                            <ControlTemplate.Triggers>
                                                                                <Trigger Property="IsHighlighted"
                                                                                         Value="true">
                                                                                    <Setter TargetName="TabMenuButtonImage"
                                                                                            Property="Source"
                                                                                            Value="/DynamoCoreWpf;component/UI/Images/tabs_button_hover.png" />
                                                                                </Trigger>
                                                                            </ControlTemplate.Triggers>
                                                                        </ControlTemplate>
                                                                    </Setter.Value>
                                                                </Setter>
                                                            </Style>

                                                            <!-- The style for MenuItems that represent TabItems -->
                                                            <Style x:Key="TabMenuItem"
                                                                   BasedOn="{StaticResource MenuItemStyle}"
                                                                   TargetType="{x:Type MenuItem}">

                                                                <Style.Resources>
                                                                    <!--  SubmenuHeader  -->
                                                                    <ControlTemplate x:Key="{x:Static MenuItem.SubmenuHeaderTemplateKey}"
                                                                                     TargetType="MenuItem">
                                                                        <Border Name="Border"
                                                                                Height="25">
                                                                            <Grid>
                                                                                <Grid.ColumnDefinitions>
                                                                                    <ColumnDefinition Width="*"
                                                                                                      MinWidth="100" />
                                                                                </Grid.ColumnDefinitions>
                                                                                <ContentPresenter Name="HeaderHost"
                                                                                                  Grid.Column="0"
                                                                                                  Margin="5,0"
                                                                                                  HorizontalAlignment="Stretch"
                                                                                                  VerticalAlignment="Center"
                                                                                                  ContentSource="Header"
                                                                                                  RecognizesAccessKey="True" />
                                                                                <Popup Name="Popup"
                                                                                       AllowsTransparency="True"
                                                                                       Focusable="False"
                                                                                       HorizontalOffset="-2"
                                                                                       IsOpen="{TemplateBinding IsSubmenuOpen}"
                                                                                       Placement="Left"
                                                                                       PopupAnimation="Fade">
                                                                                    <Border Name="SubmenuBorder"
                                                                                            Margin="0 0 5 5"
                                                                                            Background="{StaticResource NormalBackgroundBrush}"
                                                                                            BorderBrush="{StaticResource NormalBorderBrush}"
                                                                                            BorderThickness="1"
                                                                                            SnapsToDevicePixels="True">
                                                                                        <StackPanel IsItemsHost="True"
                                                                                                    KeyboardNavigation.DirectionalNavigation="Cycle" />
                                                                                        <Border.Effect>
                                                                                            <DropShadowEffect BlurRadius="5"
                                                                                                              Opacity="0.4"
                                                                                                              ShadowDepth="3" />
                                                                                        </Border.Effect>
                                                                                    </Border>
                                                                                </Popup>
                                                                            </Grid>
                                                                        </Border>
                                                                        <ControlTemplate.Triggers>
                                                                            <Trigger Property="IsHighlighted"
                                                                                     Value="true">
                                                                                <Setter TargetName="Border"
                                                                                        Property="Background"
                                                                                        Value="{StaticResource HighlightedBrush}" />
                                                                                <Setter TargetName="HeaderHost"
                                                                                        Property="TextBlock.Foreground"
                                                                                        Value="{StaticResource ActiveForegroundBrush}" />
                                                                                <Setter TargetName="Border"
                                                                                        Property="BorderBrush"
                                                                                        Value="Transparent" />
                                                                            </Trigger>
                                                                            <Trigger Property="IsEnabled"
                                                                                     Value="false">
                                                                                <Setter Property="Foreground"
                                                                                        Value="{StaticResource DisabledForegroundBrush}" />
                                                                            </Trigger>
                                                                        </ControlTemplate.Triggers>
                                                                    </ControlTemplate>

                                                                    <!--  SubmenuItem  -->
                                                                    <ControlTemplate x:Key="{x:Static MenuItem.SubmenuItemTemplateKey}"
                                                                                     TargetType="MenuItem">
                                                                        <Border Name="Border"
                                                                                Height="25">
                                                                            <Grid MinWidth="200">
                                                                                <Grid.ColumnDefinitions>
                                                                                    <ColumnDefinition Width="Auto" />
                                                                                    <ColumnDefinition Width="*" />
                                                                                </Grid.ColumnDefinitions>
                                                                                <ContentPresenter Name="HeaderHost"
                                                                                                  Grid.Column="0"
                                                                                                  Margin="5,0,0,0"
                                                                                                  HorizontalAlignment="Stretch"
                                                                                                  VerticalAlignment="Center"
                                                                                                  ContentSource="Header"
                                                                                                  RecognizesAccessKey="True" />
                                                                                <ContentPresenter Name="SaveStateHost"
                                                                                                  Grid.Column="1"
                                                                                                  Margin="0,0,5,0"
                                                                                                  HorizontalAlignment="Stretch"
                                                                                                  VerticalAlignment="Center"
                                                                                                  ContentSource="Tag"
                                                                                                  RecognizesAccessKey="True" />
                                                                            </Grid>
                                                                        </Border>
                                                                        <ControlTemplate.Triggers>
                                                                            <Trigger Property="IsHighlighted"
                                                                                     Value="true">
                                                                                <Setter TargetName="Border"
                                                                                        Property="Background"
                                                                                        Value="{StaticResource HighlightedBrush}" />
                                                                                <Setter TargetName="HeaderHost"
                                                                                        Property="TextBlock.Foreground"
                                                                                        Value="{StaticResource ActiveForegroundBrush}" />
                                                                                <Setter TargetName="Border"
                                                                                        Property="BorderBrush"
                                                                                        Value="Transparent" />
                                                                            </Trigger>
                                                                            <Trigger Property="IsEnabled"
                                                                                     Value="false">
                                                                                <Setter Property="Foreground"
                                                                                        Value="{StaticResource DisabledForegroundBrush}" />
                                                                            </Trigger>
                                                                        </ControlTemplate.Triggers>
                                                                    </ControlTemplate>
                                                                </Style.Resources>

                                                                <EventSetter Event="Click"
                                                                             Handler="TabControlMenuItem_Click" />

                                                                <Style.Triggers>
                                                                    <DataTrigger Binding="{Binding Path=FileName, Converter={StaticResource PathToSaveStateConverter}}"
                                                                                 Value="Unsaved">
                                                                        <Setter Property="Header"
                                                                                Value="{Binding Name}" />
                                                                    </DataTrigger>
                                                                    <DataTrigger Binding="{Binding Path=FileName, Converter={StaticResource PathToSaveStateConverter}}"
                                                                                 Value="Saved">
                                                                        <Setter Property="Header"
                                                                                Value="{Binding FileName, Converter={StaticResource PathToFileNameConverter}}" />
                                                                    </DataTrigger>

                                                                    <DataTrigger Binding="{Binding HasUnsavedChanges}"
                                                                                 Value="True">
                                                                        <Setter Property="Tag"
                                                                                Value="*" />
                                                                    </DataTrigger>

                                                                    <DataTrigger Binding="{Binding HasUnsavedChanges}"
                                                                                 Value="False">
                                                                        <Setter Property="Tag"
                                                                                Value="" />
                                                                    </DataTrigger>

                                                                    <Trigger Property="Role"
                                                                             Value="SubmenuHeader">
                                                                        <Setter Property="Template"
                                                                                Value="{StaticResource {x:Static MenuItem.SubmenuHeaderTemplateKey}}" />
                                                                    </Trigger>
                                                                    <Trigger Property="Role"
                                                                             Value="SubmenuItem">
                                                                        <Setter Property="Template"
                                                                                Value="{StaticResource {x:Static MenuItem.SubmenuItemTemplateKey}}" />
                                                                    </Trigger>
                                                                </Style.Triggers>
                                                            </Style>
                                                        </Menu.Resources>
                                                        <MenuItem Style="{StaticResource TabMenuButtonStyle}"
                                                                  ItemsSource="{Binding RelativeSource={RelativeSource FindAncestor,AncestorType={x:Type TabControl}},Path=Items}"
                                                                  ItemContainerStyle="{StaticResource TabMenuItem}">
                                                        </MenuItem>
                                                    </Menu>
                                                </Grid>
                                            </Border>
                                            <Border x:Name="Border"
                                                    Grid.Row="1"
                                                    BorderBrush="{Binding Path=ViewingHomespace, Converter={StaticResource WorkspaceBackgroundBrushConverter}}"
                                                    BorderThickness="0,1,0,0">
                                                <ContentPresenter x:Name="PART_SelectedContentHost"
                                                                  ContentSource="SelectedContent" />
                                            </Border>
                                        </Grid>
                                    </ControlTemplate>
                                </Setter.Value>
                            </Setter>
                        </Style>

                        <Style TargetType="{x:Type Button}"
                               x:Key="CloseButtonStyle">
                            <Setter Property="OverridesDefaultStyle"
                                    Value="True" />
                            <Setter Property="SnapsToDevicePixels"
                                    Value="true" />
                            <Setter Property="VerticalAlignment"
                                    Value="Center" />
                            <Setter Property="HorizontalAlignment"
                                    Value="Center" />
                            <Setter Property="Margin"
                                    Value="0,0,0,0" />
                            <Setter Property="Background"
                                    Value="Transparent" />
                            <Setter Property="BorderThickness"
                                    Value="0" />
                            <Setter Property="Padding"
                                    Value="0" />
                            <!--<EventSetter Event="Click"
                                         Handler="TabCloseButton_Click" />-->
                            <Setter Property="Template">
                                <Setter.Value>
                                    <ControlTemplate TargetType="Button">
                                        <Border x:Name="Border"
                                                Background="Transparent"
                                                BorderThickness="0 0 0 0">
                                            <ContentPresenter Margin="0 1 0 0" />
                                        </Border>
                                    </ControlTemplate>
                                </Setter.Value>
                            </Setter>

                            <!-- The close button for workspace is no longer hidden on the HOME 
                                 tab page, since it is used to bring up the Start Page when pressed.
                            
                            <Style.Triggers>
                                <DataTrigger Binding="{Binding Converter={StaticResource WorkspaceTypeConverter}}"
                                             Value="{x:Type models:HomeWorkspaceModel}">
                                    <Setter Property="Visibility"
                                            Value="Collapsed" />
                                </DataTrigger>
                            </Style.Triggers>
                            -->

                        </Style>

                        <Style TargetType="{x:Type TabItem}">
                            <Setter Property="MaxWidth"
                                    Value="{Binding Source={x:Static configuration:Configurations.TabDefaultWidth}}" />
                            <Setter Property="Width">
                                <Setter.Value>
                                    <MultiBinding Converter="{StaticResource TabSizeConverter}">
                                        <Binding RelativeSource="{RelativeSource Mode=FindAncestor, AncestorType={x:Type TabControl}}" />
                                        <Binding RelativeSource="{RelativeSource Mode=FindAncestor, AncestorType={x:Type TabControl}}"
                                                 Path="ActualWidth" />
                                        <Binding RelativeSource="{RelativeSource Mode=FindAncestor, AncestorType={x:Type TabControl}}"
                                                 Path="Items.Count" />
                                        <!--<Binding Path="Visibility" />-->
                                    </MultiBinding>
                                </Setter.Value>
                            </Setter>
                            <Setter Property="Template">
                                <Setter.Value>
                                    <ControlTemplate TargetType="{x:Type TabItem}">
                                        <Border Name="Border"
                                                BorderBrush="#FF3F4040"
                                                CornerRadius="0,0,0,0">
                                            <Border.Style>
                                                <Style TargetType="Border">
                                                    <Style.Triggers>
                                                        <!--<DataTrigger Binding="{Binding RelativeSource={RelativeSource Mode=FindAncestor,AncestorType={x:Type TabItem}},Path=IsSelected}" Value="True">
                                                            <Setter Property="Background" Value="{Binding ViewingHomespace, Converter={StaticResource WorkspaceBackgroundBrushConverter}}"/>
                                                            <Setter Property="BorderThickness" Value="1,0,1,1"/>
                                                        </DataTrigger>-->
                                                        <DataTrigger Binding="{Binding RelativeSource={RelativeSource Mode=FindAncestor,AncestorType={x:Type TabItem}},Path=IsSelected}"
                                                                     Value="False">
                                                            <Setter Property="Background"
                                                                    Value="{StaticResource WorkspaceTabBorderSelectedFalse}" />
                                                            <Setter Property="BorderThickness"
                                                                    Value="0,1,1,0" />
                                                            <Setter Property="Margin"
                                                                    Value="0,0,0,-1" />
                                                        </DataTrigger>
                                                        <DataTrigger Binding="{Binding RelativeSource={RelativeSource Mode=FindAncestor,AncestorType={x:Type TabItem}},Path=IsSelected}"
                                                                     Value="True">
                                                            <Setter Property="Background"
                                                                    Value="{StaticResource WorkspaceTabBorderSelectedTrue}" />
                                                            <Setter Property="BorderThickness"
                                                                    Value="0,0,1,0" />
                                                            <Setter Property="Margin"
                                                                    Value="0" />
                                                        </DataTrigger>
                                                    </Style.Triggers>
                                                </Style>
                                            </Border.Style>
                                            <Grid Margin="0,0,0,0">
                                                <Grid.ColumnDefinitions>
                                                    <ColumnDefinition Width="*" />
                                                    <ColumnDefinition Width="Auto" />
                                                </Grid.ColumnDefinitions>
                                                <ContentPresenter x:Name="ContentSite"
                                                                  Grid.Column="0"
                                                                  VerticalAlignment="Center"
                                                                  ContentSource="Header" />
                                                <Button Style="{StaticResource CloseButtonStyle}"
                                                        Command="{Binding HideCommand}"
                                                        Grid.Column="1">
                                                    <Image Width="16"
                                                           Height="16">
                                                        <Image.Style>
                                                            <Style TargetType="{x:Type Image}">
                                                                <Style.Triggers>
                                                                    <Trigger Property="IsMouseOver"
                                                                             Value="False">
                                                                        <Setter Property="Source"
                                                                                Value="/DynamoCoreWpf;component/UI/Images/closetab_normal.png" />
                                                                    </Trigger>
                                                                    <Trigger Property="IsMouseOver"
                                                                             Value="True">
                                                                        <Setter Property="Source"
                                                                                Value="/DynamoCoreWpf;component/UI/Images/closetab_hover.png" />
                                                                    </Trigger>
                                                                </Style.Triggers>
                                                            </Style>
                                                        </Image.Style>
                                                    </Image>
                                                </Button>
                                            </Grid>
                                        </Border>

                                    </ControlTemplate>
                                </Setter.Value>
                            </Setter>
                        </Style>

                    </TabControl.Resources>

                    <TabControl.ItemTemplate>

                        <DataTemplate>

                            <!--<Button>

                            <Button.Template>
                                <ControlTemplate TargetType="Button">
                                    <ContentPresenter Content="{TemplateBinding Content}"/>
                                </ControlTemplate>
                            </Button.Template>

                            <Button.InputBindings>
                                <MouseBinding Gesture="MiddleClick" Command="{Binding HideCommand}" />
                            </Button.InputBindings>-->

                            <Grid Height="20">
                                <Grid.ColumnDefinitions>
                                    <ColumnDefinition Width="Auto" />
                                    <ColumnDefinition Width="*" />
                                </Grid.ColumnDefinitions>

                                <StackPanel Orientation="Horizontal"
                                            VerticalAlignment="Center">

                                    <TextBlock Name="WorkspaceName"
                                               Margin="8,0,0,0"
                                               Padding="0,0,0,0"
                                               HorizontalAlignment="Stretch"
                                               VerticalAlignment="Center"
                                               TextTrimming="CharacterEllipsis">
                                        <TextBlock.Style>
                                            <Style TargetType="TextBlock">
                                                <Style.Triggers>

                                                    <DataTrigger Binding="{Binding RelativeSource={RelativeSource Mode=FindAncestor,AncestorType={x:Type TabItem}},Path=IsSelected}"
                                                                 Value="True">
                                                        <Setter Property="Foreground"
                                                                Value="{StaticResource WorkspaceTabHeaderActiveTextBrush}"></Setter>
                                                        <Setter Property="FontWeight"
                                                                Value="SemiBold" />
                                                    </DataTrigger>

                                                    <DataTrigger Binding="{Binding RelativeSource={RelativeSource Mode=FindAncestor,AncestorType={x:Type TabItem}},Path=IsSelected}"
                                                                 Value="False">
                                                        <Setter Property="Foreground"
                                                                Value="{StaticResource WorkspaceTabHeaderInactiveTextBrush}"></Setter>
                                                        <Setter Property="FontWeight"
                                                                Value="Normal" />
                                                    </DataTrigger>

                                                    <MultiDataTrigger>
                                                        <MultiDataTrigger.Conditions>
                                                            <Condition Binding="{Binding Converter={StaticResource WorkspaceTypeConverter}}"
                                                                       Value="{x:Type workspaces:HomeWorkspaceModel}" />
                                                            <Condition Binding="{Binding Path=FileName, Converter={StaticResource PathToSaveStateConverter}}"
                                                                       Value="Unsaved" />
                                                        </MultiDataTrigger.Conditions>
                                                        <Setter Property="Text"
                                                                Value="Home" />
                                                    </MultiDataTrigger>

                                                    <MultiDataTrigger>
                                                        <MultiDataTrigger.Conditions>
                                                            <Condition Binding="{Binding Converter={StaticResource WorkspaceTypeConverter}}"
                                                                       Value="{x:Type workspaces:HomeWorkspaceModel}" />
                                                            <Condition Binding="{Binding Path=FileName, Converter={StaticResource PathToSaveStateConverter}}"
                                                                       Value="Saved" />
                                                        </MultiDataTrigger.Conditions>
                                                        <Setter Property="Text"
                                                                Value="{Binding Path=FileName, Converter={StaticResource PathToFileNameConverter}}" />
                                                    </MultiDataTrigger>

                                                    <MultiDataTrigger>
                                                        <MultiDataTrigger.Conditions>
                                                            <Condition Binding="{Binding Converter={StaticResource WorkspaceTypeConverter}}"
                                                                       Value="{x:Type workspaces:CustomNodeWorkspaceModel}" />
                                                            <Condition Binding="{Binding Path=FileName, Converter={StaticResource PathToSaveStateConverter}}"
                                                                       Value="Unsaved" />
                                                        </MultiDataTrigger.Conditions>
                                                        <Setter Property="Text"
                                                                Value="{Binding Name}" />
                                                    </MultiDataTrigger>

                                                    <MultiDataTrigger>
                                                        <MultiDataTrigger.Conditions>
                                                            <Condition Binding="{Binding Converter={StaticResource WorkspaceTypeConverter}}"
                                                                       Value="{x:Type workspaces:CustomNodeWorkspaceModel}" />
                                                            <Condition Binding="{Binding Path=FileName, Converter={StaticResource PathToSaveStateConverter}}"
                                                                       Value="Saved" />
                                                        </MultiDataTrigger.Conditions>
                                                        <Setter Property="Text"
                                                                Value="{Binding Path=FileName, Converter={StaticResource PathToFileNameConverter}}" />
                                                    </MultiDataTrigger>

                                                </Style.Triggers>
                                            </Style>
                                        </TextBlock.Style>
                                    </TextBlock>

                                    <TextBlock Name="WorkspaceSaveState"
                                               Margin="0,0,0,0"
                                               VerticalAlignment="Center">
                                        <TextBlock.Style>
                                            <Style TargetType="TextBlock">
                                                <Style.Triggers>
                                                    <DataTrigger Binding="{Binding RelativeSource={RelativeSource Mode=FindAncestor,AncestorType={x:Type TabItem}},Path=IsSelected}"
                                                                 Value="True">
                                                        <Setter Property="Foreground"
                                                                Value="{StaticResource WorkspaceTabHeaderActiveTextBrush}"></Setter>
                                                        <Setter Property="FontWeight"
                                                                Value="SemiBold" />
                                                    </DataTrigger>

                                                    <DataTrigger Binding="{Binding RelativeSource={RelativeSource Mode=FindAncestor,AncestorType={x:Type TabItem}},Path=IsSelected}"
                                                                 Value="False">
                                                        <Setter Property="Foreground"
                                                                Value="{StaticResource WorkspaceTabHeaderInactiveTextBrush}"></Setter>
                                                        <Setter Property="FontWeight"
                                                                Value="Normal" />
                                                    </DataTrigger>

                                                    <DataTrigger Binding="{Binding HasUnsavedChanges}"
                                                                 Value="True">
                                                        <Setter Property="Text"
                                                                Value="*" />
                                                    </DataTrigger>

                                                    <DataTrigger Binding="{Binding HasUnsavedChanges}"
                                                                 Value="False">
                                                        <Setter Property="Text"
                                                                Value="" />
                                                    </DataTrigger>
                                                </Style.Triggers>
                                            </Style>
                                        </TextBlock.Style>
                                    </TextBlock>

                                </StackPanel>

                            </Grid>
                            <!--</Button>-->

                        </DataTemplate>

                    </TabControl.ItemTemplate>

                    <TabControl.ContentTemplate>
                        <DataTemplate>
                            <views:WorkspaceView></views:WorkspaceView>
                        </DataTemplate>
                    </TabControl.ContentTemplate>

                </TabControl>
            </Grid>

        </Border>

        <!--Collapsed Sidebar-->
        <StackPanel Grid.Row="2"
                    Grid.Column="2"
                    Orientation="Vertical"
                    Name="collapsedSidebar"
                    Width="Auto"
                    Height="Auto"
                    Background="#222222"
                    HorizontalAlignment="Left"
                    VerticalAlignment="Top"
                    Margin="0,120,0,0"
                    Visibility="Hidden">
            <Grid Background="#222222"
                  Cursor="Hand">
                <Button Click="OnCollapsedSidebarClick"
                        Template="{DynamicResource BackgroundButton}">
                    <Button.Resources>
                        <ControlTemplate x:Key="BackgroundButton"
                                         TargetType="Button">
                            <Border Name="border"
                                    BorderThickness="0"
                                    BorderBrush="Black"
                                    VerticalAlignment="Stretch"
                                    Padding="5,0,5,0">
                                <ContentPresenter HorizontalAlignment="Stretch"
                                                  VerticalAlignment="Stretch" />
                            </Border>
                        </ControlTemplate>
                    </Button.Resources>
                    <Grid Mouse.MouseEnter="Button_MouseEnter"
                          Mouse.MouseLeave="Button_MouseLeave">
                        <Grid.ColumnDefinitions>
                            <ColumnDefinition Width="*" />
                            <ColumnDefinition Width="Auto" />
                        </Grid.ColumnDefinitions>
                        <Image Grid.Column="1"
                               Source="/DynamoCoreWpf;component/UI/Images/expand_normal.png"
                               Visibility="Visible"
                               Width="20"
                               Height="20"
                               RenderTransformOrigin="0.5, 0.5">
                            <Image.RenderTransform>
                                <RotateTransform Angle="90" />
                            </Image.RenderTransform>
                        </Image>
                        <TextBlock Grid.Column="0"
                                   VerticalAlignment="Stretch"
                                   Foreground="#aaaaaa"
                                   FontWeight="Normal"
                                   Margin="5 0 5 0"
                                   Text="{x:Static p:Resources.LibraryViewTitle}">                         
                        </TextBlock>
                    </Grid>
                </Button>
            </Grid>

            <StackPanel.RenderTransform>
                <RotateTransform Angle="-90" />
            </StackPanel.RenderTransform>
        </StackPanel>

        <ScrollViewer Name="LogScroller"
                      VerticalAlignment="Stretch"
                      VerticalScrollBarVisibility="Auto"
                      HorizontalAlignment="Stretch"
                      HorizontalScrollBarVisibility="Hidden"
                      Background="Black"
                      Opacity="1"
                      Visibility="Visible"
                      Grid.Row="4"
                      Grid.Column="0"
                      Grid.ColumnSpan="3">

            <ScrollViewer.ContextMenu>
                <ContextMenu>
                    <MenuItem Header="{x:Static p:Resources.DynamoViewContextMenuClearLog}"
                              Command="{Binding ClearLogCommand}" />
                </ContextMenu>
            </ScrollViewer.ContextMenu>

            <TextBox Text="{Binding Path=LogText, Mode=OneWay}"
                     Foreground="#FF888888"
                     BorderThickness="0"
                     BorderBrush="#00000000"
                     Background="Black"
                     Margin="0"
                     TextWrapping="Wrap"
                     IsReadOnly="True"
                     IsReadOnlyCaretVisible="True"
                     IsUndoEnabled="False"
                     IsTabStop="False"
                     FontFamily="Consolas"
                     TextChanged="TextBoxBase_OnTextChanged" />
        </ScrollViewer>

        <!--Sidebar-->
        <Grid Height="Auto"
              Width="Auto"
              HorizontalAlignment="Stretch"
              Name="sidebarGrid"
              VerticalAlignment="Stretch"
              Visibility="Visible"
              Grid.Row="2"
              Grid.Column="0"
              Grid.RowSpan="2"
              Background="Black">
        </Grid>

        <WrapPanel Orientation="Horizontal"
                   Grid.Row="5"
                   Grid.Column="0"
                   Grid.RowSpan="1"
                   HorizontalAlignment="Stretch"
                   VerticalAlignment="Stretch"
                   Grid.ColumnSpan="3">

            <WrapPanel.Background>
                <LinearGradientBrush  StartPoint="0.5,0"
                                      EndPoint="0.5,1">
                    <GradientStop Color="#222"
                                  Offset="0.0" />
                    <GradientStop Color="#111"
                                  Offset="1.0" />
                </LinearGradientBrush>
            </WrapPanel.Background>

            <Grid Name="bottomBarGrid"
                  Grid.Row="4"
                  Grid.Column="0"
                  Grid.RowSpan="1"
                  Grid.ColumnSpan="3"
                  HorizontalAlignment="Stretch"
                  VerticalAlignment="Stretch">
                <Grid.ColumnDefinitions>
                    <ColumnDefinition Width="*"></ColumnDefinition>
                    <ColumnDefinition Width="*"></ColumnDefinition>
                </Grid.ColumnDefinitions>

                <WrapPanel Orientation="Horizontal"
                           Grid.Row="0"
                           Grid.Column="0"
                           HorizontalAlignment="Stretch"
                           VerticalAlignment="Stretch" 
                           Visibility="{Binding IsAbleToGoHome, Converter={StaticResource InverseBoolToVisibilityConverter}}">

                        <controls1:RunSettingsControl x:Name="RunSettingsControl"
                                                    Margin="2.5,5,5,5" 
                                                     VerticalAlignment="Stretch"
                                                     DataContext="{Binding Path=HomeSpaceViewModel.RunSettingsViewModel}"/>
                </WrapPanel>
                
                <!--NotificationControl for showing run-time notifications-->
                <controls1:NotificationsControl Grid.Column="1"/>
                
            </Grid>

        </WrapPanel>

        <GridSplitter ResizeDirection="Rows"
                      Grid.Column="2"
                      Grid.ColumnSpan="1"
                      Grid.Row="3"
                      Grid.RowSpan="1"
                      Width="Auto"
                      Height="2"
                      Name="horizontalSplitter"
                      HorizontalAlignment="Stretch"
                      VerticalAlignment="Stretch"
                      Margin="0"
                      Background="#999"
                      Cursor="/DynamoCoreWpf;component/UI/Images/resize_vertical.cur" />

        <GridSplitter ResizeDirection="Auto"
                      Grid.Column="1"
                      Grid.Row="2"
                      Grid.RowSpan="2"
                      Height="Auto"
                      Width="3"
                      Name="verticalSplitter"
                      HorizontalAlignment="Stretch"
                      VerticalAlignment="Stretch"
                      Margin="0"
                      Background="Transparent"
                      Cursor="/DynamoCoreWpf;component/UI/Images/resize_horizontal.cur" />

        <ItemsControl Name="startPageItemsControl"
                      Grid.Row="2"
                      Grid.RowSpan="4"
                      Grid.Column="0"
                      Grid.ColumnSpan="3">
            <ItemsControl.ItemTemplate>
                <DataTemplate DataType="{x:Type uictrls:StartPageViewModel}">
                    <Grid>
                        <Grid.Height>
                            <Binding Path="ActualHeight"
                                     Mode="OneWay"
                                     RelativeSource="{RelativeSource FindAncestor, AncestorType={x:Type ItemsControl}}" />
                        </Grid.Height>
                        <uictrls:StartPageView />
                    </Grid>
                </DataTemplate>
            </ItemsControl.ItemTemplate>
            <ItemsControl.Visibility>
                <Binding Path="DataContext.ShowStartPage"
                         Mode="OneWay"
                         RelativeSource="{RelativeSource FindAncestor, AncestorType={x:Type controls:DynamoView}}"
                         Converter="{StaticResource BooleanToVisibilityConverter}"
                         UpdateSourceTrigger="Explicit" />
            </ItemsControl.Visibility>
        </ItemsControl>

        <Grid Name="galleryBackground"
              Visibility="Hidden"
              MouseLeftButtonDown="OnGalleryBackgroundMouseClick">
            <Grid.Background>
                <SolidColorBrush Color="Black" Opacity="0.8"/>
            </Grid.Background>
        </Grid>

    </Grid>


</Window><|MERGE_RESOLUTION|>--- conflicted
+++ resolved
@@ -12,11 +12,6 @@
         d:DataContext="{d:DesignInstance viewModels:DynamoViewModel, IsDesignTimeCreatable=False}"
         mc:Ignorable="d"
         xmlns:ui="clr-namespace:Dynamo.UI"
-<<<<<<< HEAD
-        xmlns:um="clr-namespace:Dynamo.Updates;assembly=DynamoCore"
-        xmlns:ui1="clr-namespace:Dynamo.UI;assembly=DynamoCore"
-=======
->>>>>>> d0aabac6
         xmlns:p="clr-namespace:Dynamo.Wpf.Properties;assembly=DynamoCoreWpf"
         xmlns:controls1="clr-namespace:Dynamo.Wpf.Controls"
         xmlns:configuration="clr-namespace:Dynamo.Configuration;assembly=DynamoCore"
