--- conflicted
+++ resolved
@@ -162,15 +162,12 @@
         <KeyBinding Key="F5"
                     Command="{Binding Path=DataContext.HomeSpaceViewModel.RunSettingsViewModel.RunExpressionCommand, RelativeSource={RelativeSource FindAncestor, AncestorType={x:Type controls:DynamoView}}}"
                     CommandParameter="{Binding Path=DataContext.HomeSpaceViewModel.RunSettingsViewModel.RunInDebug, RelativeSource={RelativeSource FindAncestor, AncestorType={x:Type controls:DynamoView}}}" />
-<<<<<<< HEAD
+        <MouseBinding Gesture="Shift+LeftDoubleClick"
+                      Command="{Binding Path=DataContext.HomeSpaceViewModel.ShowInCanvasSearchCommand, RelativeSource={RelativeSource FindAncestor, AncestorType={x:Type controls:DynamoView}}}"
+                      CommandParameter="{x:Static viewModels:ShowHideFlags.Show}"/>
         <KeyBinding Key="T"
                     Modifiers="Control"
                     Command="{Binding ShowNewDesignOptionDialogCommand}"/>
-=======
-        <MouseBinding Gesture="Shift+LeftDoubleClick"
-                      Command="{Binding Path=DataContext.HomeSpaceViewModel.ShowInCanvasSearchCommand, RelativeSource={RelativeSource FindAncestor, AncestorType={x:Type controls:DynamoView}}}"
-                      CommandParameter="{x:Static viewModels:ShowHideFlags.Show}"/>
->>>>>>> ede32d90
     </Window.InputBindings>
 
     <Grid Name="mainGrid"
