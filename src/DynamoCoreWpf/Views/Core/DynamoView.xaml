<Window x:Class="Dynamo.Controls.DynamoView"
        xmlns="http://schemas.microsoft.com/winfx/2006/xaml/presentation"
        xmlns:x="http://schemas.microsoft.com/winfx/2006/xaml"
        xmlns:views="clr-namespace:Dynamo.Views"
        xmlns:sys="clr-namespace:System;assembly=mscorlib"
        xmlns:models="clr-namespace:Dynamo.Models;assembly=DynamoCore"
        xmlns:controls="clr-namespace:Dynamo.Controls"
        xmlns:uictrls="clr-namespace:Dynamo.UI.Controls"
        xmlns:service="clr-namespace:Dynamo.Services"
        xmlns:mc="http://schemas.openxmlformats.org/markup-compatibility/2006"
        xmlns:d="http://schemas.microsoft.com/expression/blend/2008"
        xmlns:viewModels="clr-namespace:Dynamo.ViewModels"
        d:DataContext="{d:DesignInstance viewModels:DynamoViewModel, IsDesignTimeCreatable=False}"
        mc:Ignorable="d"
        xmlns:ui="clr-namespace:Dynamo.UI"
        xmlns:um="clr-namespace:Dynamo.UpdateManager;assembly=DynamoCore"
        xmlns:ui1="clr-namespace:Dynamo.UI;assembly=DynamoCore"
        xmlns:p="clr-namespace:Dynamo.Wpf.Properties;assembly=DynamoCoreWpf"
        xmlns:controls1="clr-namespace:Dynamo.Wpf.Controls"
        xmlns:xctk="http://schemas.xceed.com/wpf/xaml/toolkit"
        xmlns:preview="clr-namespace:Dynamo.Wpf.Views.Preview"
        x:Name="_this"
        Height="768"
        Width="1024"
        Closing="WindowClosing"
        Closed="WindowClosed"
        MinHeight="600"
        MinWidth="800"
        AllowsTransparency="False"
        KeyDown="DynamoView_KeyDown"
        KeyUp="DynamoView_KeyUp"
        Background="#FF353535"
        SnapsToDevicePixels="True"
        ResizeMode="CanResizeWithGrip"
        UseLayoutRounding="True"
        Style="{DynamicResource DynamoWindowStyle}">

    <Window.Resources>
        <ResourceDictionary>
            <ResourceDictionary.MergedDictionaries>
                <ui:SharedResourceDictionary Source="{x:Static ui:SharedDictionaryManager.DynamoModernDictionaryUri}" />
                <ui:SharedResourceDictionary Source="{x:Static ui:SharedDictionaryManager.DynamoConvertersDictionaryUri}" />
                <ui:SharedResourceDictionary Source="{x:Static ui:SharedDictionaryManager.DynamoColorsAndBrushesDictionaryUri}" />
                <ui:SharedResourceDictionary Source="{x:Static ui:SharedDictionaryManager.MenuStyleDictionaryUri}" />
            </ResourceDictionary.MergedDictionaries>
        </ResourceDictionary>
    </Window.Resources>

    <Window.InputBindings>

        <KeyBinding Key="Tab"
                    Command="{Binding Path=DataContext.SelectNeighborsCommand, RelativeSource={RelativeSource FindAncestor, AncestorType={x:Type controls:DynamoView}}}" />

        <KeyBinding Key="Delete"
                    Command="{Binding Path=DataContext.DeleteCommand, RelativeSource={RelativeSource FindAncestor, AncestorType={x:Type controls:DynamoView}}}" />
        <KeyBinding Key="N"
                    Modifiers="Control"
                    Command="{Binding Path=DataContext.NewHomeWorkspaceCommand, RelativeSource={RelativeSource FindAncestor, AncestorType={x:Type controls:DynamoView}}}" />
        <KeyBinding Key="N"
                    Modifiers="Control+Shift"
                    Command="{Binding Path=DataContext.ShowNewFunctionDialogCommand, RelativeSource={RelativeSource FindAncestor, AncestorType={x:Type controls:DynamoView}}}" />
        <KeyBinding Key="R"
                    Modifiers="Control+Shift"
                    Command="{Binding Path=DataContext.SaveRecordedCommand, RelativeSource={RelativeSource FindAncestor, AncestorType={x:Type controls:DynamoView}}}" />
        <KeyBinding Key="Q"
                    Modifiers="Control+Shift"
                    Command="{Binding Path=DataContext.InsertPausePlaybackCommand, RelativeSource={RelativeSource FindAncestor, AncestorType={x:Type controls:DynamoView}}}" />
        <KeyBinding Key="L"
                    Modifiers="Control"
                    Command="{Binding Path=DataContext.GraphAutoLayoutCommand, RelativeSource={RelativeSource FindAncestor, AncestorType={x:Type controls:DynamoView}}}" />
        <KeyBinding Key="Tab"
                    Command="{Binding Path=DataContext.SelectNeighborsCommand, RelativeSource={RelativeSource FindAncestor, AncestorType={x:Type controls:DynamoView}}}" />

        <KeyBinding Key="C"
                    Modifiers="Control"
                    Command="{Binding Path=DataContext.CopyCommand, RelativeSource={RelativeSource FindAncestor, AncestorType={x:Type controls:DynamoView}}}" />
        <KeyBinding Key="Z"
                    Modifiers="Control"
                    Command="{Binding Path=DataContext.UndoCommand, RelativeSource={RelativeSource FindAncestor, AncestorType={x:Type controls:DynamoView}}}" />
        <KeyBinding Key="Y"
                    Modifiers="Control"
                    Command="{Binding Path=DataContext.RedoCommand, RelativeSource={RelativeSource FindAncestor, AncestorType={x:Type controls:DynamoView}}}" />
        <KeyBinding Key="A"
                    Modifiers="Control"
                    Command="{Binding Path=DataContext.SelectAllCommand, RelativeSource={RelativeSource FindAncestor, AncestorType={x:Type controls:DynamoView}}}" />

        <KeyBinding Key="D"
                    Modifiers="Control"
                    Command="{Binding Path=DataContext.CurrentSpaceViewModel.NodeFromSelectionCommand, RelativeSource={RelativeSource FindAncestor, AncestorType={x:Type controls:DynamoView}}}" />
        <KeyBinding Key="V"
                    Modifiers="Control"
                    Command="{Binding Path=DataContext.PasteCommand, RelativeSource={RelativeSource FindAncestor, AncestorType={x:Type controls:DynamoView}}}" />

        <KeyBinding Key="B"
                    Modifiers="Control"
                    Command="{Binding Path=DataContext.ToggleCanNavigateBackgroundCommand, RelativeSource={RelativeSource FindAncestor, AncestorType={x:Type controls:DynamoView}}}" />

        <KeyBinding Key="W"
                    Modifiers="Control"
                    Command="{Binding Path=DataContext.AddNoteCommand, RelativeSource={RelativeSource FindAncestor, AncestorType={x:Type controls:DynamoView}}}" />
        <KeyBinding Key="V"
                    Modifiers="Control"
                    Command="{Binding Path=DataContext.PasteCommand, RelativeSource={RelativeSource FindAncestor, AncestorType={x:Type controls:DynamoView}}}" />
        <KeyBinding Key="S"
                    Modifiers="Control"
                    Command="{Binding Path=DataContext.ShowSaveDialogIfNeededAndSaveResultCommand, RelativeSource={RelativeSource FindAncestor, AncestorType={x:Type controls:DynamoView}}}" />
        <KeyBinding Key="S"
                    Modifiers="Control+Shift"
                    Command="{Binding Path=DataContext.ShowSaveDialogAndSaveResultCommand, RelativeSource={RelativeSource FindAncestor, AncestorType={x:Type controls:DynamoView}}}" />
        <KeyBinding Key="O"
                    Modifiers="Control"
                    Command="{Binding Path=DataContext.ShowOpenDialogAndOpenResultCommand, RelativeSource={RelativeSource FindAncestor, AncestorType={x:Type controls:DynamoView}}}" />
        <KeyBinding Key="H"
                    Modifiers="Control"
                    Command="{Binding Path=DataContext.HomeCommand, RelativeSource={RelativeSource FindAncestor, AncestorType={x:Type controls:DynamoView}}}" />
        <KeyBinding Key="Up"
                    Modifiers="Control+Shift"
                    Command="{Binding Path=DataContext.ToggleConsoleShowingCommand, RelativeSource={RelativeSource FindAncestor, AncestorType={x:Type controls:DynamoView}}}" />
        <KeyBinding Key="F4"
                    Modifiers="Alt"
                    Command="{Binding Path=DataContext.ExitCommand, RelativeSource={RelativeSource FindAncestor, AncestorType={x:Type controls:DynamoView}}}" />
        <KeyBinding Key="D"
                    Modifiers="Ctrl+Alt"
                    Command="{Binding Path=DataContext.DumpLibraryToXmlCommand, RelativeSource={RelativeSource FindAncestor, AncestorType={x:Type controls:DynamoView}}}" />
        <KeyBinding Key="G"
                    Modifiers="Control"
                    Command="{Binding Path=DataContext.AddAnnotationCommand, RelativeSource={RelativeSource FindAncestor, AncestorType={x:Type controls:DynamoView}}}" />
        <KeyBinding Key="U"
                    Modifiers="Control"
                    Command="{Binding Path=DataContext.UngroupAnnotationCommand, RelativeSource={RelativeSource FindAncestor, AncestorType={x:Type controls:DynamoView}}}" />
        <KeyBinding Key="Left"
                    Modifiers="Ctrl+Alt"
                    CommandParameter="Left"
                    Command="{Binding Path=DataContext.PanCommand, RelativeSource={RelativeSource FindAncestor, AncestorType={x:Type controls:DynamoView}}}" />
        <KeyBinding Key="Right"
                    Modifiers="Ctrl+Alt"
                    CommandParameter="Right"
                    Command="{Binding Path=DataContext.PanCommand, RelativeSource={RelativeSource FindAncestor, AncestorType={x:Type controls:DynamoView}}}" />
        <KeyBinding Key="Up"
                    Modifiers="Ctrl+Alt"
                    CommandParameter="Up"
                    Command="{Binding Path=DataContext.PanCommand, RelativeSource={RelativeSource FindAncestor, AncestorType={x:Type controls:DynamoView}}}" />
        <KeyBinding Key="Down"
                    Modifiers="Ctrl+Alt"
                    CommandParameter="Down"
                    Command="{Binding Path=DataContext.PanCommand, RelativeSource={RelativeSource FindAncestor, AncestorType={x:Type controls:DynamoView}}}" />
        <KeyBinding Key="OemPlus"
                    Modifiers="Ctrl"
                    Command="{Binding Path=DataContext.ZoomInCommand, RelativeSource={RelativeSource FindAncestor, AncestorType={x:Type controls:DynamoView}}}" />
        <KeyBinding Key="OemMinus"
                    Modifiers="Ctrl"
                    Command="{Binding Path=DataContext.ZoomOutCommand, RelativeSource={RelativeSource FindAncestor, AncestorType={x:Type controls:DynamoView}}}" />
        <KeyBinding Key="D0"
                    Modifiers="Ctrl"
                    Command="{Binding Path=DataContext.FitViewCommand, RelativeSource={RelativeSource FindAncestor, AncestorType={x:Type controls:DynamoView}}}" />
        <KeyBinding Key="P"
                    Modifiers="Ctrl"
                    Command="{Binding Path=TogglePanCommand}" />
        <KeyBinding Key="F5"
                    Modifiers="Shift"
                    Command="{Binding Path=DataContext.HomeSpaceViewModel.RunSettingsViewModel.CancelRunCommand, RelativeSource={RelativeSource FindAncestor, AncestorType={x:Type controls:DynamoView}}}" />
        <KeyBinding Key="F5"
                    Command="{Binding Path=DataContext.HomeSpaceViewModel.RunSettingsViewModel.RunExpressionCommand, RelativeSource={RelativeSource FindAncestor, AncestorType={x:Type controls:DynamoView}}}"
                    CommandParameter="{Binding Path=DataContext.HomeSpaceViewModel.RunSettingsViewModel.RunInDebug, RelativeSource={RelativeSource FindAncestor, AncestorType={x:Type controls:DynamoView}}}" />
        <MouseBinding Gesture="Shift+LeftDoubleClick"
                      Command="{Binding Path=DataContext.HomeSpaceViewModel.ShowInCanvasSearchCommand, RelativeSource={RelativeSource FindAncestor, AncestorType={x:Type controls:DynamoView}}}"
                      CommandParameter="{x:Static viewModels:ShowHideFlags.Show}"/>
        <KeyBinding Key="T"
                    Modifiers="Control"
                    Command="{Binding ShowNewPresetsDialogCommand}"/>
    </Window.InputBindings>

    <Grid Name="mainGrid"
          FocusManager.IsFocusScope="True"
          PreviewMouseDown="Window_PreviewMouseDown"
          PreviewMouseUp="Window_PreviewMouseUp">

        <Grid.RowDefinitions>
            <RowDefinition Height="Auto" />
            <RowDefinition Height="Auto" />
            <RowDefinition Height="*" />
            <RowDefinition Height="Auto" />
            <RowDefinition Name="consoleRow"
                           Height="{Binding ConsoleHeight, Mode=TwoWay, Converter={StaticResource ConsoleHeightConverter}}" />
            <RowDefinition Height="48" />
        </Grid.RowDefinitions>

        <Grid.ColumnDefinitions>
            <ColumnDefinition MaxWidth="500"
                              MinWidth="204"
                              Name="LibraryViewColumn">
                <ColumnDefinition.Width>
                    <Binding Path="LibraryWidth"
                             Mode="TwoWay"
                             Converter="{StaticResource ConsoleHeightConverter}" />
                </ColumnDefinition.Width>
            </ColumnDefinition>
            <!--MinWidth fix for GridSplitter dragging in frameless window-->
            <ColumnDefinition Width="Auto" />
            <ColumnDefinition Width="5*" />
        </Grid.ColumnDefinitions>

        <!--Titlebar-->
        <Border BorderBrush="#FF3F4040"
                BorderThickness="0,0,0,1"
                Grid.Row="0"
                Grid.Column="0"
                Grid.ColumnSpan="3"
                Height="26"
                Name="titleBar">

            <Grid Name="titleBarGrid">

                <Grid.ColumnDefinitions>
                    <ColumnDefinition Width="*" />
                    <ColumnDefinition Width="Auto" />
                </Grid.ColumnDefinitions>

                <!--Menu-->
                <Menu IsMainMenu="True"
                      Name="menu1"
                      Style="{StaticResource MainMenu}">
                 <!--Accessor key = false. This is to include underscore in header(only for SubMenuItem-->
                    <Menu.Resources>
                        <Style x:Key="SubMenuItemOverride"
                            BasedOn="{StaticResource MenuItemStyle}"
                            TargetType="{x:Type MenuItem}">

                            <Style.Resources>                              
                                <!--  SubmenuItem  -->
                                <ControlTemplate x:Key="{x:Static MenuItem.SubmenuItemTemplateKey}"
                                                          TargetType="MenuItem">
                                    
                                    <Border Name="Border"
                                            Height="25">
                                        <Grid MinWidth="200">
                                            <Grid.ColumnDefinitions>
                                                <ColumnDefinition Width="Auto" />
                                                <ColumnDefinition Width="*" />
                                            </Grid.ColumnDefinitions>
                                            <ContentPresenter Name="HeaderHost"
                                                              Grid.Column="0"
                                                              Margin="5,0,0,0"
                                                              HorizontalAlignment="Stretch"
                                                              VerticalAlignment="Center"
                                                              ContentSource="Header"
                                                              RecognizesAccessKey="False" />                                         
                                        </Grid>
                                    </Border>
                                    <ControlTemplate.Triggers>
                                        <Trigger Property="IsHighlighted"
                                                           Value="true">
                                            <Setter TargetName="Border"
                                                              Property="Background"
                                                              Value="{StaticResource HighlightedBrush}" />
                                            <Setter TargetName="HeaderHost"
                                                               Property="TextBlock.Foreground"
                                                               Value="{StaticResource ActiveForegroundBrush}" />
                                            <Setter TargetName="Border"
                                                                Property="BorderBrush"
                                                                Value="Transparent" />
                                        </Trigger>
                                        <Trigger Property="IsEnabled"
                                                                Value="false">
                                            <Setter Property="Foreground"
                                                                 Value="{StaticResource DisabledForegroundBrush}" />
                                        </Trigger>
                                    </ControlTemplate.Triggers>
                                </ControlTemplate>
                            </Style.Resources>                         
                            <Style.Triggers>                                                              
                                <Trigger Property="Role"
                                    Value="SubmenuItem">
                                    <Setter Property="Template"
                                      Value="{StaticResource {x:Static MenuItem.SubmenuItemTemplateKey}}" />
                                </Trigger>
                            </Style.Triggers>
                        </Style>
                    </Menu.Resources>

                    <MenuItem Header="{x:Static p:Resources.DynamoViewFileMenu}"
                              Name="fileMenu"
                              Focusable="False">
                        <MenuItem Header="{x:Static p:Resources.DynamoViewFileMenuNew}"
                                  Name="newMenu"
                                  Focusable="False">
                            <MenuItem Header="{x:Static p:Resources.DynamoViewFileMenuNewHomeWorkSpace}"
                                      Command="{Binding NewHomeWorkspaceCommand}"
                                      Name="newHomeWorkspace"
                                      InputGestureText="Ctrl + N"
                                      Focusable="False">
                            </MenuItem>
                            <MenuItem Header="{x:Static p:Resources.DynamoViewFileMenuNewCustomNode}"
                                      Command="{Binding ShowNewFunctionDialogCommand}"
                                      Name="newFuncButton"
                                      InputGestureText="Ctrl + Shift + N"
                                      Focusable="False">
                            </MenuItem>
                        </MenuItem>
                        <MenuItem Header="{x:Static p:Resources.DynamoViewFileMenuOpen}"
                                  Command="{Binding ShowOpenDialogAndOpenResultCommand}"
                                  Name="openButton"
                                  InputGestureText="Ctrl + O"
                                  Focusable="False">
                            <MenuItem.Icon>
                                <Image Source="/DynamoCoreWpf;component/UI/Images/openHS.png"
                                       Width="14"
                                       Height="14" />
                            </MenuItem.Icon>
                        </MenuItem>
                        <Separator />
                        <MenuItem Header="{x:Static p:Resources.DynamoViewFileMenuSave}"
                                  Command="{Binding ShowSaveDialogIfNeededAndSaveResultCommand}"
                                  Name="saveThisButton"
                                  InputGestureText="Ctrl + S"
                                  Focusable="False">
                            <MenuItem.Icon>
                                <Image Source="/DynamoCoreWpf;component/UI/Images/saveHS.png"
                                       Width="14"
                                       Height="14" />
                            </MenuItem.Icon>
                        </MenuItem>
                        <MenuItem Focusable="False"
                                  Header="{x:Static p:Resources.DynamoViewFileMenuSaveAs}"
                                  Command="{Binding ShowSaveDialogAndSaveResultCommand}"
                                  Name="saveButton"
                                  InputGestureText="Ctrl + Shift + S">
                            <MenuItem.Icon>
                                <Image Source="/DynamoCoreWpf;component/UI/Images/saveHS.png"
                                       Width="14"
                                       Height="14" />
                            </MenuItem.Icon>
                        </MenuItem>
                        <Separator />
                        <MenuItem Focusable="False"
                                  Header="{x:Static p:Resources.DynamoViewFileMenuImport}"
                                  Command="{Binding Path=DataContext.ImportLibraryCommand, RelativeSource={RelativeSource FindAncestor, AncestorType={x:Type controls:DynamoView}}}"
                                  Name="importLibrary" />
                        <Separator />
                        <MenuItem Focusable="False"
                                  Header="{x:Static p:Resources.DynamoViewFileMenuExportAsImage}"
                                  Command="{Binding ShowSaveImageDialogAndSaveResultCommand}"
                                  Name="saveImage">
                            <MenuItem.Icon>
                                <Image Source="/DynamoCoreWpf;component/UI/Images/screenshot_normal.png"
                                       Width="14"
                                       Height="14" />
                            </MenuItem.Icon>
                        </MenuItem>
                        <MenuItem Focusable="False"
                                  Header="{x:Static p:Resources.DynamoViewFileMenuExportToSTL}"
                                  Command="{Binding ExportToSTLCommand}"
                                  Name="saveSTL">
                        </MenuItem>
                        <Separator />

                        <MenuItem Header="{x:Static p:Resources.DynamoViewFileMenuRecentFiles}"
                                  ItemsSource="{Binding RecentFiles}">
                            <MenuItem.ItemContainerStyle>
                                <Style TargetType="MenuItem">
                                    <Setter Property="Header"
                                            Value="{Binding Converter={StaticResource FilePathDisplayConverter}}" />
                                    <Setter Property="Command"
                                            Value="{Binding DataContext.OpenRecentCommand, RelativeSource={RelativeSource Mode=FindAncestor, AncestorType={x:Type MenuItem}, AncestorLevel=1}}" />
                                    <Setter Property="CommandParameter"
                                            Value="{Binding}" />
                                </Style>
                            </MenuItem.ItemContainerStyle>
                        </MenuItem>
                        <Separator />
                        <MenuItem Header="{x:Static p:Resources.DynamoViewFiileMenuExit}"
                                  Command="{Binding ExitCommand}"
                                  Name="exit"
                                  InputGestureText="Alt + F4"
                                  Focusable="False" />
                    </MenuItem>

                    <MenuItem Header="{x:Static p:Resources.DynamoViewEditMenu}"
                              Name="editMenu"
                              Focusable="False">
                        <MenuItem Focusable="False"
                                  Header="{x:Static p:Resources.DynamoViewEditMenuUndo}"
                                  Command="{Binding UndoCommand}"
                                  Name="undo"
                                  InputGestureText="Ctrl+Z" />
                        <MenuItem Focusable="False"
                                  Header="{x:Static p:Resources.DynamoViewEditMenuRedo}"
                                  Command="{Binding RedoCommand}"
                                  Name="redo"
                                  InputGestureText="Ctrl+Y" />
                        <Separator />
                        <MenuItem Focusable="False"
                                  Header="{x:Static p:Resources.DynamoViewEditMenuCopy}"
                                  Command="{Binding CopyCommand}"
                                  Name="copy"
                                  InputGestureText="Ctrl + C" />
                        <MenuItem Focusable="False"
                                  Header="{x:Static p:Resources.DynamoViewEditMenuPaste}"
                                  Command="{Binding PasteCommand}"
                                  Name="paste"
                                  InputGestureText="Ctrl + V" />
                        <Separator />

                       
                        <MenuItem Header="{x:Static p:Resources.DynamoViewEditMenuPresetsMenu}"
                              Name = "PresetsMenu"
                              Focusable= "False"
                              IsEnabled="True">
                            <MenuItem Header="{x:Static p:Resources.DynamoViewEditMenuCreatePreset}"
                                      Command="{Binding ShowNewPresetsDialogCommand}"
                                      Name="newPreset"
                                      Focusable="False"
                                      InputGestureText="Ctrl + T"/>
                            <MenuItem Header="{x:Static p:Resources.DynamoViewEditMenuRestorePreset}"
                                    MouseEnter="LoadPresetsMenus"
                                      Name="RestorePresetMenu"
<<<<<<< HEAD
                                      Focusable="False" IsEnabled="{Binding EnablePresetOptions}" />
                            <MenuItem Header="{x:Static p:Resources.DynamoViewEditMenuDeletePreset}"
                                    MouseEnter="LoadPresetsMenus"
                                      Name="DeletePresetMenu"
                                      Focusable="False" IsEnabled="{Binding EnablePresetOptions}" />
=======
                                      Focusable="False" ItemContainerStyle="{StaticResource SubMenuItemOverride}">                                
                             </MenuItem>
                            <MenuItem Header="{x:Static p:Resources.DynamoViewEditMenuDeletePreset}"
                                    MouseEnter="LoadPresetsMenus"
                                      Name="DeletePresetMenu"
                                      Focusable="False" ItemContainerStyle="{StaticResource SubMenuItemOverride}" />
>>>>>>> f3c26070
                        </MenuItem>
                        <Separator />
                        
                        <MenuItem Focusable="False"
                                  Header="{x:Static p:Resources.DynamoViewEditMenuCreateNote}"
                                  Command="{Binding AddNoteCommand}"
                                  Name="noteMenuItem"
                                  InputGestureText="Ctrl + W" />
                        <MenuItem Focusable="False"
                                  Header="{x:Static p:Resources.DynamoViewEditMenuCreateGroup}"
                                  Command="{Binding AddAnnotationCommand}"
                                  Name="noteMenuAnnotation"
                                  InputGestureText="Ctrl + G" />
                        <MenuItem Focusable="False"
                                  Header="{x:Static p:Resources.GroupContextMenuUngroup}"
                                  Command="{Binding UngroupAnnotationCommand}"
                                  Name="ungroupGroup"
                                  InputGestureText="Ctrl + U" />
                        <MenuItem Focusable="False"                                
                                  Header="{x:Static p:Resources.DynamoViewEditMenuCreateNodeFromSelection}"
                                  Command="{Binding Path=CurrentSpaceViewModel.NodeFromSelectionCommand}"
                                  Name="nodeFromSelection"
                                  InputGestureText="Ctrl + D" />
                        <MenuItem Focusable="False"
                                  Header="{x:Static p:Resources.DynamoViewEditMenuSelectAll}"
                                  Command="{Binding SelectAllCommand}"
                                  Name="selectAll"
                                  InputGestureText="Ctrl + A" />
                        <MenuItem Focusable="False"
                                  Header="{x:Static p:Resources.DynamoViewEditMenuDeleteSelected}"
                                  Command="{Binding DeleteCommand}"
                                  Name="deleteSelected"
                                  InputGestureText="Delete" />
                        <!--<MenuItem Focusable="False" Header="{x:Static p:Resources.DynamoViewEditMenuSelectNeighbours}" Command="{Binding Path=ExpandSelectionCommand}"  Name="expandSelect" InputGestureText="Tab"/>-->
                        <MenuItem  Header="{x:Static p:Resources.DynamoViewEditMenuAlignSelection}"
                                   Name="Align">
                            <MenuItem  Header="{x:Static p:Resources.DynamoViewEditMenuAlignXAverage}"
                                       Command="{Binding AlignSelectedCommand}"
                                       CommandParameter="HorizontalCenter"
                                       Focusable="False" />
                            <MenuItem  Header="{x:Static p:Resources.DynamoViewEditMenuAlignLeft}"
                                       Command="{Binding AlignSelectedCommand}"
                                       CommandParameter="HorizontalLeft"
                                       Focusable="False" />
                            <MenuItem  Header="{x:Static p:Resources.DynamoViewEditMenuAlignRight}"
                                       Command="{Binding AlignSelectedCommand}"
                                       CommandParameter="HorizontalRight"
                                       Focusable="False" />
                            <MenuItem  Header="{x:Static p:Resources.DynamoViewEditMenuAlignYAverage}"
                                       Command="{Binding AlignSelectedCommand}"
                                       CommandParameter="VerticalCenter"
                                       Focusable="False" />
                            <MenuItem  Header="{x:Static p:Resources.DynamoViewEditMenuAlignTop}"
                                       Command="{Binding AlignSelectedCommand}"
                                       CommandParameter="VerticalTop"
                                       Focusable="False" />
                            <MenuItem  Header="{x:Static p:Resources.DynamoViewEditMenuAlighBottom}"
                                       Command="{Binding AlignSelectedCommand}"
                                       CommandParameter="VerticalBottom"
                                       Focusable="False" />
                            <MenuItem  Header="{x:Static p:Resources.DynamoViewEditMenuAlignYDistribute}"
                                       Command="{Binding AlignSelectedCommand}"
                                       CommandParameter="VerticalDistribute"
                                       Focusable="False" />
                            <MenuItem  Header="{x:Static p:Resources.DynamoViewEditMenuAlignXDistribute}"
                                       Command="{Binding AlignSelectedCommand}"
                                       CommandParameter="HorizontalDistribute"
                                       Focusable="False" />
                        </MenuItem>
                        <Separator />
                        <MenuItem Focusable="False"
                                  Header="{x:Static p:Resources.DynamoViewEditMenuCleanupLayout}"
                                  Command="{Binding GraphAutoLayoutCommand}"
                                  Name="GraphAutoLayout"
                                  InputGestureText="Ctrl + L" />
                    </MenuItem>

                    <MenuItem Header="{x:Static p:Resources.DynamoViewViewMenu}"
                              Name="viewMenu"
                              Focusable="False">
                        <MenuItem Header="{x:Static p:Resources.DynamoViewViewMenuZoom}"
                                  Name="zoomMenu">
                            <MenuItem  Header="{x:Static p:Resources.DynamoViewViewMenuZoomIn}"
                                       Command="{Binding ZoomInCommand}"
                                       InputGestureText="Ctrl + =" />
                            <MenuItem  Header="{x:Static p:Resources.DynamoViewViewMenuZoomOut}"
                                       Command="{Binding ZoomOutCommand}"
                                       InputGestureText="Ctrl + -" />
                        </MenuItem>

                        <MenuItem Header="{x:Static p:Resources.DynamoViewViewMenuPan}"
                                  Name="panMenu">
                            <MenuItem  Header="{x:Static p:Resources.DynamoViewViewMenuPanLeft}"
                                       Command="{Binding PanCommand}"
                                       CommandParameter="Left"
                                       InputGestureText="Ctrl + Alt + Left" />
                            <MenuItem  Header="{x:Static p:Resources.DynamoViewViewMenuPanRight}"
                                       Command="{Binding PanCommand}"
                                       CommandParameter="Right"
                                       InputGestureText="Ctrl + Alt + Right" />
                            <MenuItem  Header="{x:Static p:Resources.DynamoViewViewMenuPanUp}"
                                       Command="{Binding PanCommand}"
                                       CommandParameter="Up"
                                       InputGestureText="Ctrl + Alt + Up" />
                            <MenuItem  Header="{x:Static p:Resources.DynamoViewViewMenuPanDown}"
                                       Command="{Binding PanCommand}"
                                       CommandParameter="Down"
                                       InputGestureText="Ctrl + Alt + Down" />
                        </MenuItem>

                        <MenuItem Header="{Binding Path=ConsoleHeight, Converter={StaticResource ShowHideConsoleMenuConverter}}"
                                  Command="{Binding ToggleConsoleShowingCommand}"
                                  InputGestureText="Ctrl + Shift + Up" />

                        <MenuItem Header="{x:Static p:Resources.DynamoViewViewMenuConnector}"
                                  Name="connectorMenu">
                            <MenuItem Focusable="False"
                                      Header="{x:Static p:Resources.DynamoViewViewMenuConnectorType}"
                                      IsEnabled="True">
                                <MenuItem Focusable="False"
                                          Name="settings_curves"
                                          IsCheckable="True"
                                          IsChecked="{Binding Path=ConnectorType,Converter={StaticResource EnumToBoolConverter},ConverterParameter=BEZIER, Mode=TwoWay}"
                                          Command="{Binding SetConnectorTypeCommand}"
                                          CommandParameter="BEZIER"
                                          Header="{x:Static p:Resources.DynamoViewViewMenuConnectorTypeCurve}" />
                                <MenuItem Name="settings_plines"
                                          IsCheckable="True"
                                          IsChecked="{Binding Path=ConnectorType,Converter={StaticResource EnumToBoolConverter},ConverterParameter=POLYLINE, Mode=TwoWay}"
                                          Command="{Binding SetConnectorTypeCommand}"
                                          CommandParameter="POLYLINE"
                                          Header="{x:Static p:Resources.DynamoViewViewMenuConnectorTypePolylines}" />
                            </MenuItem>
                            <MenuItem Focusable="False"
                                      Header="{x:Static p:Resources.DynamoViewViewMenuShowConnectors}"
                                      IsCheckable="True"
                                      Name="ShowHideConnectorsMenuItem"
                                      IsChecked="{Binding Path=IsShowingConnectors}"
                                      Command="{Binding ShowHideConnectorsCommand}">
                            </MenuItem>
                        </MenuItem>
                        <MenuItem Header="{Binding AlternateContextGeometryDisplayText}"
                                  Name="showGeometryInAlternateContextMenu"
                                  Focusable="False"
                                  Visibility="{Binding Path=VisualizationManager.AlternateDrawingContextAvailable , Converter={StaticResource BooleanToVisibilityCollapsedConverter}, Mode=OneWay}"
                                  IsCheckable="True"
                                  IsChecked="{Binding Path=VisualizationManager.DrawToAlternateContext}">
                        </MenuItem>
                        <MenuItem Header="{x:Static p:Resources.DynamoViewViewMenu3DPreview}"
                                  Name="background3dMenu"
                                  Focusable="False">
                            <MenuItem Header="{Binding Path=FullscreenWatchShowing, Converter={StaticResource ShowHideFullscreenWatchMenuConverter}}"
                                      IsChecked="{Binding Path=FullscreenWatchShowing}"
                                      Command="{Binding ToggleFullscreenWatchShowingCommand}"
                                      Focusable="False" />
                            <MenuItem Header="{x:Static p:Resources.DynamoViewViewMenuPreviewNavigate}"
                                      IsEnabled="{Binding Path=FullscreenWatchShowing}"
                                      IsChecked="{Binding Path=CanNavigateBackground}"
                                      InputGestureText="Ctrl + B"
                                      Focusable="False"
                                      Command="{Binding ToggleCanNavigateBackgroundCommand}" />
                        </MenuItem>
                    </MenuItem>

                    <MenuItem Header="{x:Static p:Resources.DynamoViewPackageMenu}"
                              Name="PackageManagerMenu"
                              Focusable="False"
                              IsEnabled="True">
                        <MenuItem Focusable="False"
                                  Header="{x:Static p:Resources.DynamoViewPackageMenuSearchPackage}"
                                  Command="{Binding Path=DataContext.ShowPackageManagerSearchCommand, RelativeSource={RelativeSource FindAncestor, AncestorType={x:Type controls:DynamoView}}}"
                                  Name="showPMSearch" />
                        <MenuItem Focusable="False"
                                  Header="{x:Static p:Resources.DynamoViewPackageMenuManagePackage}"
                                  Command="{Binding Path=DataContext.ShowInstalledPackagesCommand, RelativeSource={RelativeSource FindAncestor, AncestorType={x:Type controls:DynamoView}}}"
                                  Name="showPMInstalled" />
                        <MenuItem Focusable="False"
                                  Header="{x:Static p:Resources.DynamoViewPackageMenuPublishPackage}"
                                  Command="{Binding Path=DataContext.PublishNewPackageCommand, RelativeSource={RelativeSource FindAncestor, AncestorType={x:Type controls:DynamoView}}}"
                                  Name="publishNewPackage" />
                        <MenuItem Focusable="False"
                                  Header="{x:Static p:Resources.DynamoViewPackageMenuPublishNodes}"
                                  Command="{Binding Path=DataContext.PublishSelectedNodesCommand, RelativeSource={RelativeSource FindAncestor, AncestorType={x:Type controls:DynamoView}}}"
                                  Name="publishSelected" />
                        <MenuItem Focusable="False"
                                  Header="{x:Static p:Resources.DynamoViewPackageMenuPublishWorkspace}"
                                  Command="{Binding Path=DataContext.PublishCurrentWorkspaceCommand, RelativeSource={RelativeSource FindAncestor, AncestorType={x:Type controls:DynamoView}}}"
                                  Name="publishCurrent" />
                    </MenuItem>

                    <MenuItem Header="{x:Static p:Resources.DynamoViewSettingMenu}"
                              Name="SettingsMenu"
                              Focusable="False"
                              IsEnabled="True">
                        <MenuItem Header="{x:Static p:Resources.DynamoViewSettingMenuEnableSummaryReporting}"
                                  Name="ToggleIsAnalyticsReportingApprovedCommand"
                                  Command="{Binding Path=ToggleIsAnalyticsReportingApprovedCommand, Source={x:Static service:UsageReportingManager.Instance} }"
                                  CommandParameter="{Binding  RelativeSource={RelativeSource FindAncestor, AncestorType={x:Type controls:DynamoView}}}"
                                  IsChecked="{Binding Path=IsAnalyticsReportingApproved, Mode=OneWay, Source={x:Static service:UsageReportingManager.Instance} }"
                                  ToolTip="{x:Static p:Resources.DynamoViewSettingMenuEnableSummaryReportingTooltip}"
                                  Focusable="False"/>
                        <MenuItem Header="{x:Static p:Resources.DynamoViewSettingMenuEnableDataReporting}"
                                  Name="ToggleIsUsageReportingApprovedCommand"
                                  Command="{Binding Path=ToggleIsUsageReportingApprovedCommand, Source={x:Static service:UsageReportingManager.Instance} }"
                                  CommandParameter="{Binding  RelativeSource={RelativeSource FindAncestor, AncestorType={x:Type controls:DynamoView}}}"
                                  IsChecked="{Binding Path=IsUsageReportingApproved, Mode=OneWay, Source={x:Static service:UsageReportingManager.Instance} }"
                                  ToolTip="{x:Static p:Resources.DynamoViewSettingMenuEnableDataReportingTooltip}"
                                  Focusable="False" />
                        <MenuItem Focusable="False" 
                                  Name="ShowNodeExecution" 
                                  IsCheckable="True" 
                                  IsChecked="{Binding ShowRunPreview}" 
                                  Header="{x:Static p:Resources.DynamoViewSettingShowRunPreview}"
                                  ToolTipService.ShowOnDisabled="True" 
                                  ToolTip="{Binding HomeSpaceViewModel.RunSettingsViewModel.RunButtonEnabled, Converter={StaticResource RunPreviewToolTipConverter}}"
                                  IsEnabled="{Binding HomeSpaceViewModel.RunSettingsViewModel.RunButtonEnabled, Converter={StaticResource RunPreviewConverter}}"/>

                        <MenuItem Focusable="False"
                                  Header="{x:Static p:Resources.DynamoViewSettingMenuNumberFormat}"
                                  Name="NumberFormat">
                            <MenuItem Focusable="False"
                                      Header="{x:Static p:Resources.DynamoViewSettingMenuNumber0}"
                                      IsCheckable="True"
                                      IsChecked="{Binding PreferenceSettings.NumberFormat,Converter={StaticResource NumberFormatToBoolConverter},ConverterParameter=f0, Mode=TwoWay}"
                                      Command="{Binding SetNumberFormatCommand}"
                                      CommandParameter="f0" />
                            <MenuItem Focusable="False"
                                      Header="{x:Static p:Resources.DynamoViewSettingMenuNumber00}"
                                      IsCheckable="True"
                                      IsChecked="{Binding PreferenceSettings.NumberFormat,Converter={StaticResource NumberFormatToBoolConverter},ConverterParameter=f1, Mode=TwoWay}"
                                      Command="{Binding SetNumberFormatCommand}"
                                      CommandParameter="f1" />
                            <MenuItem Focusable="False"
                                      Header="{x:Static p:Resources.DynamoViewSettingMenuNumber000}"
                                      IsCheckable="True"
                                      IsChecked="{Binding PreferenceSettings.NumberFormat,Converter={StaticResource NumberFormatToBoolConverter},ConverterParameter=f2, Mode=TwoWay}"
                                      Command="{Binding SetNumberFormatCommand}"
                                      CommandParameter="f2" />
                            <MenuItem Focusable="False"
                                      Header="{x:Static p:Resources.DynamoViewSettingMenuNumber0000}"
                                      IsCheckable="True"
                                      IsChecked="{Binding PreferenceSettings.NumberFormat,Converter={StaticResource NumberFormatToBoolConverter},ConverterParameter=f3, Mode=TwoWay}"
                                      Command="{Binding SetNumberFormatCommand}"
                                      CommandParameter="f3" />
                            <MenuItem Focusable="False"
                                      Header="{x:Static p:Resources.DynamoViewSettingMenuNumber00000}"
                                      IsCheckable="True"
                                      IsChecked="{Binding PreferenceSettings.NumberFormat,Converter={StaticResource NumberFormatToBoolConverter},ConverterParameter=f4, Mode=TwoWay}"
                                      Command="{Binding SetNumberFormatCommand}"
                                      CommandParameter="f4" />
                        </MenuItem>
                        <MenuItem Focusable="False"
                                  Header="{x:Static p:Resources.DynamoViewSettingMenuRenderPrecision}">
                            <StackPanel Orientation="Horizontal"
                                        Width="Auto">
                                <TextBlock Text="{x:Static p:Resources.DynamoViewSettingMenuLowRenderPrecision}"
                                           Margin="0,0,10,0"></TextBlock>
                                <Slider Width="100"
                                        Minimum="12"
                                        Maximum="512"
                                        Value="{Binding Path=RenderPackageFactoryViewModel.MaxTessellationDivisions, Mode=TwoWay}"></Slider>
                                <TextBlock Text="{x:Static p:Resources.DynamoViewSettingMenuHighRenderPrecision}"
                                           Margin="10,0,0,0"></TextBlock>
                            </StackPanel>
                        </MenuItem>
                        <MenuItem Focusable="False"
                                  IsCheckable="True"
                                  IsChecked="{Binding Path=RenderPackageFactoryViewModel.ShowEdges, Mode=TwoWay}"
                                  Header="{x:Static p:Resources.DynamoViewSettingsMenuShowEdges}"></MenuItem>
                    </MenuItem>

                    <MenuItem Header="{x:Static p:Resources.DynamoViewHelpMenu}"
                              Focusable="False">
                        <MenuItem Focusable="False"
                                  Header="{x:Static p:Resources.DynamoViewHepMenuSamples}"
                                  Name="SamplesMenu"
                                  IsEnabled="{Binding Path=HomeSpaceViewModel.RunSettingsViewModel.RunEnabled}">
                            <MenuItem.Icon>
                                <Image Source="/DynamoCoreWpf;component/UI/Images/OpenSelectedItemHS.png"
                                       Width="14"
                                       Height="14" />
                            </MenuItem.Icon>
                        </MenuItem>
                        <MenuItem Header="{x:Static p:Resources.DynamoViewHelpMenuReportBug}"
                                  Command="{Binding ReportABugCommand}"
                                  Focusable="False" />
                        <MenuItem Header="{x:Static p:Resources.DynamoViewHelpMenuGotoWebsite}"
                                  Command="{Binding GoToSourceCodeCommand}"
                                  Focusable="False" />
                        <MenuItem Header="{x:Static p:Resources.DynamoViewHelpMenuGotoWiki}"
                                  Command="{Binding GoToWikiCommand}"
                                  Focusable="False" />
                        <MenuItem Header="{x:Static p:Resources.DynamoViewHelpMenuDisplayStartPage}"
                                  Command="{Binding DisplayStartPageCommand}"
                                  Focusable="False" />
                        <MenuItem Header="{x:Static p:Resources.DynamoViewHelpMenuAbout}"
                                  Command="{Binding ShowAboutWindowCommand}"
                                  Focusable="False" />
                    </MenuItem>

                    <MenuItem Header="{x:Static p:Resources.DynamoViewDebugMenu}"
                              Focusable="False"
                              Visibility="{Binding IsDebugBuild, Converter={StaticResource BooleanToVisibilityCollapsedConverter}}">
                        <MenuItem Focusable="False"
                                  Name="VerboseLogging"
                                  IsCheckable="True"
                                  IsChecked="{Binding VerboseLogging}"
                                  Header="{x:Static p:Resources.DynamoViewDebugMenuVerboseLogging}" />
                        <MenuItem Focusable="False"
                                  Name="ShowDebugASTs"
                                  IsCheckable="True"
                                  Header="{x:Static p:Resources.DynamoViewDebugMenuShowDebugAST}"
                                  IsChecked="{Binding ShowDebugASTs}"></MenuItem>
                        <MenuItem Focusable="False"
                                  Name="ForceReexec"
                                  Header="{x:Static p:Resources.DynamoViewDebugMenuForceReExecute}"
                                  Command="{Binding ForceRunExpressionCommand}"
                                  CommandParameter="{Binding Path=HomeSpaceViewModel.RunSettingsViewModel.RunInDebug}"
                                  IsEnabled="{Binding Path=HomeSpaceViewModel.RunSettingsViewModel.RunButtonEnabled}"></MenuItem>
                        <MenuItem Focusable="False"
                                  Name="MutateTest"
                                  Header="{x:Static p:Resources.DynamoViewDebugMenuRunMutationTest}"
                                  Command="{Binding MutateTestDelegateCommand}"
                                  CommandParameter="{Binding Path=HomeSpaceViewModel.RunSettingsViewModel.RunInDebug}"
                                  IsEnabled="{Binding Path=HomeSpaceViewModel.RunSettingsViewModel.RunButtonEnabled}"></MenuItem>
                        <MenuItem Focusable="False"
                                  Name="CheckDailyBuilds"
                                  Header="{x:Static p:Resources.DynamoViewDebugMenuCheckDailyBuild}"
                                  DataContext="{Binding Path=Model.UpdateManager}"
                                  IsCheckable="True"
                                  IsChecked="{Binding Path=CheckNewerDailyBuilds, Mode=TwoWay}"></MenuItem>
                        <MenuItem Focusable="False"
                                  Name="ForceUpdate"
                                  Header="{x:Static p:Resources.DynamoViewDebugMenuForceUpdate}"
                                  DataContext="{Binding Path=Model.UpdateManager}"
                                  IsCheckable="True"
                                  IsChecked="{Binding Path=ForceUpdate, Mode=TwoWay}" />
                        <MenuItem Focusable="False"
                                  Header="{x:Static p:Resources.DynamoViewDebugMenuDumpLibrary}"
                                  Command="{Binding DumpLibraryToXmlCommand}"
                                  IsEnabled="True" />
                        <MenuItem Focusable="False"
                                  Header="Show Watch Settings Control"
                                  IsCheckable="True"
                                  IsChecked="{Binding ShowWatchSettingsControl, Mode=TwoWay}"/>
                    </MenuItem>
                </Menu>

                <!--Titlebar buttons-->
                <Grid Name="titleBarButtonsGrid"
                      Grid.Column="1">
                </Grid>

            </Grid>
        </Border>

        <!--Shortcuts Toolbar-->
        <Grid Grid.Row="1"
                Grid.Column="0"
                Grid.ColumnSpan="3">
            <Grid.ColumnDefinitions>
                <ColumnDefinition Width="*"></ColumnDefinition>
                <ColumnDefinition Width="Auto"></ColumnDefinition>
            </Grid.ColumnDefinitions>
            
            <Grid Name="loginGrid" 
                  Grid.Row="0" 
                  Grid.Column="1">
            </Grid>
            
            <Border Name="shortcutBarBorder"
                Grid.Row="0"
                Grid.Column="0"
                Height="32"
                BorderBrush="#FF3F4040"
                BorderThickness="0,0,0,1">
                <Grid Name="shortcutBarGrid">
                </Grid>
            </Border>

        </Grid>

        <Grid HorizontalAlignment="Stretch"
              VerticalAlignment="Stretch"
              Grid.Row="2"
              Grid.Column="2"
              Grid.RowSpan="3"
              Background="#232323"
              Name="background_grid">
            <Canvas Name="backgroundCanvas"
                    Margin="0,20,0,0"
                    ClipToBounds="True"
                    IsHitTestVisible="{Binding ShouldBeHitTestVisible}">
                <Canvas.Background>
                    <SolidColorBrush Color="{Binding ViewingHomespace, Converter={StaticResource WorkspaceBackgroundColorConverter}}" />
                </Canvas.Background>
            </Canvas>

            <controls:Watch3DView x:Name="background_preview"
                                  Margin="0,20,0,0"
                                  Visibility="{Binding FullscreenWatchShowing, Mode=TwoWay, Converter={StaticResource BooleanToVisibilityConverter}}"
                                  IsHitTestVisible="{Binding WatchPreviewHitTest}">
            </controls:Watch3DView>
            
        </Grid>

        <!--
            Do not style the background of this border,
            Background3DPreview controls will be blocked if you do so.
            Please ensure that mouse events will be able to pass through this layer,
            when Navigate Background 3D Preview is set to true.
        -->
        <!--Workspace-->
        <Border Margin="0"
                BorderBrush="Black"
                BorderThickness="0"
                Name="border"
                Grid.Row="2"
                Grid.Column="2"
                SizeChanged="Workspace_SizeChanged">

            <Grid AllowDrop="True"
                  Drop="DynamoView_OnDrop">
                <TabControl ItemsSource="{Binding Path=Workspaces, NotifyOnTargetUpdated=True}"
                            Name="WorkspaceTabs"
                            SelectedIndex="{Binding CurrentWorkspaceIndex}"
                            Background="#232323"
                            Padding="0"
                            TargetUpdated="WorkspaceTabs_TargetUpdated"
                            SelectionChanged="WorkspaceTabs_SelectionChanged"
                            SizeChanged="WorkspaceTabs_SizeChanged">

                    <TabControl.Resources>

                        <Style TargetType="{x:Type TabControl}">
                            <Setter Property="OverridesDefaultStyle"
                                    Value="True" />
                            <Setter Property="SnapsToDevicePixels"
                                    Value="True" />
                            <Setter Property="Template">
                                <Setter.Value>
                                    <ControlTemplate TargetType="{x:Type TabControl}">
                                        <Grid KeyboardNavigation.TabNavigation="Local">
                                            <Grid.RowDefinitions>
                                                <RowDefinition Height="Auto" />
                                                <RowDefinition Height="*" />
                                            </Grid.RowDefinitions>
                                            <Border BorderBrush="#FF3F4040"
                                                    BorderThickness="1,0,0,1"
                                                    Grid.Row="0">
                                                <Grid>
                                                    <Grid.ColumnDefinitions>
                                                        <ColumnDefinition Width="*" />
                                                        <ColumnDefinition Width="Auto" />
                                                    </Grid.ColumnDefinitions>
                                                    <ScrollViewer Grid.Column="0"
                                                                  Margin="0,-1,0,0"
                                                                  HorizontalScrollBarVisibility="Hidden"
                                                                  VerticalScrollBarVisibility="Disabled">
                                                        <TabPanel x:Name="HeaderPanel"
                                                                  IsItemsHost="True"
                                                                  KeyboardNavigation.TabIndex="1"
                                                                  Background="Transparent" />
                                                    </ScrollViewer>
                                                    <Menu x:Name="TabControlMenu"
                                                          Grid.Column="1"
                                                          Background="Transparent"
                                                          SnapsToDevicePixels="True">
                                                        <Menu.Resources>
                                                            <sys:Double x:Key="ButtonWidthAndHeight">19</sys:Double>
                                                            <Style x:Key="TabMenuButtonStyle"
                                                                   TargetType="{x:Type MenuItem}">
                                                                <Setter Property="Focusable"
                                                                        Value="False" />
                                                                <Setter Property="Height"
                                                                        Value="{StaticResource ButtonWidthAndHeight}" />
                                                                <Setter Property="Width"
                                                                        Value="{StaticResource ButtonWidthAndHeight}" />
                                                                <Setter Property="Template">
                                                                    <Setter.Value>
                                                                        <ControlTemplate TargetType="{x:Type MenuItem}">
                                                                            <Border Name="ButtonBorder"
                                                                                    Margin="0"
                                                                                    Background="Transparent"
                                                                                    BorderThickness="0"
                                                                                    VerticalAlignment="Center"
                                                                                    HorizontalAlignment="Center"
                                                                                    Padding="0">
                                                                                <Grid VerticalAlignment="Center"
                                                                                      HorizontalAlignment="Center">
                                                                                    <ContentPresenter ContentSource="Header"
                                                                                                      HorizontalAlignment="Center"
                                                                                                      VerticalAlignment="Center" />
                                                                                    <Image Name="TabMenuButtonImage"
                                                                                           Width="16"
                                                                                           Height="16">
                                                                                        <Image.Style>
                                                                                            <Style TargetType="{x:Type Image}">
                                                                                                <Style.Triggers>
                                                                                                    <Trigger Property="IsMouseOver"
                                                                                                             Value="False">
                                                                                                        <Setter Property="Source"
                                                                                                                Value="/DynamoCoreWpf;component/UI/Images/tabs_button_normal.png" />
                                                                                                    </Trigger>
                                                                                                    <Trigger Property="IsMouseOver"
                                                                                                             Value="True">
                                                                                                        <Setter Property="Source"
                                                                                                                Value="/DynamoCoreWpf;component/UI/Images/tabs_button_hover.png" />
                                                                                                    </Trigger>
                                                                                                </Style.Triggers>
                                                                                            </Style>
                                                                                        </Image.Style>
                                                                                    </Image>
                                                                                    <Popup Name="Popup"
                                                                                           Placement="Custom"
                                                                                           CustomPopupPlacementCallback="PlacePopup"
                                                                                           IsOpen="{TemplateBinding IsSubmenuOpen}"
                                                                                           AllowsTransparency="True"
                                                                                           Focusable="False"
                                                                                           PopupAnimation="Fade">
                                                                                        <Border Name="SubmenuBorder"
                                                                                                SnapsToDevicePixels="True"
                                                                                                BorderBrush="{StaticResource NormalBorderBrush}"
                                                                                                Background="{StaticResource NormalBackgroundBrush}"
                                                                                                BorderThickness="1">
                                                                                            <StackPanel IsItemsHost="True"
                                                                                                        KeyboardNavigation.DirectionalNavigation="Cycle" />
                                                                                        </Border>
                                                                                    </Popup>
                                                                                </Grid>
                                                                            </Border>
                                                                            <ControlTemplate.Triggers>
                                                                                <Trigger Property="IsHighlighted"
                                                                                         Value="true">
                                                                                    <Setter TargetName="TabMenuButtonImage"
                                                                                            Property="Source"
                                                                                            Value="/DynamoCoreWpf;component/UI/Images/tabs_button_hover.png" />
                                                                                </Trigger>
                                                                            </ControlTemplate.Triggers>
                                                                        </ControlTemplate>
                                                                    </Setter.Value>
                                                                </Setter>
                                                            </Style>

                                                            <!-- The style for MenuItems that represent TabItems -->
                                                            <Style x:Key="TabMenuItem"
                                                                   BasedOn="{StaticResource MenuItemStyle}"
                                                                   TargetType="{x:Type MenuItem}">

                                                                <Style.Resources>
                                                                    <!--  SubmenuHeader  -->
                                                                    <ControlTemplate x:Key="{x:Static MenuItem.SubmenuHeaderTemplateKey}"
                                                                                     TargetType="MenuItem">
                                                                        <Border Name="Border"
                                                                                Height="25">
                                                                            <Grid>
                                                                                <Grid.ColumnDefinitions>
                                                                                    <ColumnDefinition Width="*"
                                                                                                      MinWidth="100" />
                                                                                </Grid.ColumnDefinitions>
                                                                                <ContentPresenter Name="HeaderHost"
                                                                                                  Grid.Column="0"
                                                                                                  Margin="5,0"
                                                                                                  HorizontalAlignment="Stretch"
                                                                                                  VerticalAlignment="Center"
                                                                                                  ContentSource="Header"
                                                                                                  RecognizesAccessKey="True" />
                                                                                <Popup Name="Popup"
                                                                                       AllowsTransparency="True"
                                                                                       Focusable="False"
                                                                                       HorizontalOffset="-2"
                                                                                       IsOpen="{TemplateBinding IsSubmenuOpen}"
                                                                                       Placement="Left"
                                                                                       PopupAnimation="Fade">
                                                                                    <Border Name="SubmenuBorder"
                                                                                            Margin="0 0 5 5"
                                                                                            Background="{StaticResource NormalBackgroundBrush}"
                                                                                            BorderBrush="{StaticResource NormalBorderBrush}"
                                                                                            BorderThickness="1"
                                                                                            SnapsToDevicePixels="True">
                                                                                        <StackPanel IsItemsHost="True"
                                                                                                    KeyboardNavigation.DirectionalNavigation="Cycle" />
                                                                                        <Border.Effect>
                                                                                            <DropShadowEffect BlurRadius="5"
                                                                                                              Opacity="0.4"
                                                                                                              ShadowDepth="3" />
                                                                                        </Border.Effect>
                                                                                    </Border>
                                                                                </Popup>
                                                                            </Grid>
                                                                        </Border>
                                                                        <ControlTemplate.Triggers>
                                                                            <Trigger Property="IsHighlighted"
                                                                                     Value="true">
                                                                                <Setter TargetName="Border"
                                                                                        Property="Background"
                                                                                        Value="{StaticResource HighlightedBrush}" />
                                                                                <Setter TargetName="HeaderHost"
                                                                                        Property="TextBlock.Foreground"
                                                                                        Value="{StaticResource ActiveForegroundBrush}" />
                                                                                <Setter TargetName="Border"
                                                                                        Property="BorderBrush"
                                                                                        Value="Transparent" />
                                                                            </Trigger>
                                                                            <Trigger Property="IsEnabled"
                                                                                     Value="false">
                                                                                <Setter Property="Foreground"
                                                                                        Value="{StaticResource DisabledForegroundBrush}" />
                                                                            </Trigger>
                                                                        </ControlTemplate.Triggers>
                                                                    </ControlTemplate>

                                                                    <!--  SubmenuItem  -->
                                                                    <ControlTemplate x:Key="{x:Static MenuItem.SubmenuItemTemplateKey}"
                                                                                     TargetType="MenuItem">
                                                                        <Border Name="Border"
                                                                                Height="25">
                                                                            <Grid MinWidth="200">
                                                                                <Grid.ColumnDefinitions>
                                                                                    <ColumnDefinition Width="Auto" />
                                                                                    <ColumnDefinition Width="*" />
                                                                                </Grid.ColumnDefinitions>
                                                                                <ContentPresenter Name="HeaderHost"
                                                                                                  Grid.Column="0"
                                                                                                  Margin="5,0,0,0"
                                                                                                  HorizontalAlignment="Stretch"
                                                                                                  VerticalAlignment="Center"
                                                                                                  ContentSource="Header"
                                                                                                  RecognizesAccessKey="True" />
                                                                                <ContentPresenter Name="SaveStateHost"
                                                                                                  Grid.Column="1"
                                                                                                  Margin="0,0,5,0"
                                                                                                  HorizontalAlignment="Stretch"
                                                                                                  VerticalAlignment="Center"
                                                                                                  ContentSource="Tag"
                                                                                                  RecognizesAccessKey="True" />
                                                                            </Grid>
                                                                        </Border>
                                                                        <ControlTemplate.Triggers>
                                                                            <Trigger Property="IsHighlighted"
                                                                                     Value="true">
                                                                                <Setter TargetName="Border"
                                                                                        Property="Background"
                                                                                        Value="{StaticResource HighlightedBrush}" />
                                                                                <Setter TargetName="HeaderHost"
                                                                                        Property="TextBlock.Foreground"
                                                                                        Value="{StaticResource ActiveForegroundBrush}" />
                                                                                <Setter TargetName="Border"
                                                                                        Property="BorderBrush"
                                                                                        Value="Transparent" />
                                                                            </Trigger>
                                                                            <Trigger Property="IsEnabled"
                                                                                     Value="false">
                                                                                <Setter Property="Foreground"
                                                                                        Value="{StaticResource DisabledForegroundBrush}" />
                                                                            </Trigger>
                                                                        </ControlTemplate.Triggers>
                                                                    </ControlTemplate>
                                                                </Style.Resources>

                                                                <EventSetter Event="Click"
                                                                             Handler="TabControlMenuItem_Click" />

                                                                <Style.Triggers>
                                                                    <DataTrigger Binding="{Binding Path=FileName, Converter={StaticResource PathToSaveStateConverter}}"
                                                                                 Value="Unsaved">
                                                                        <Setter Property="Header"
                                                                                Value="{Binding Name}" />
                                                                    </DataTrigger>
                                                                    <DataTrigger Binding="{Binding Path=FileName, Converter={StaticResource PathToSaveStateConverter}}"
                                                                                 Value="Saved">
                                                                        <Setter Property="Header"
                                                                                Value="{Binding FileName, Converter={StaticResource PathToFileNameConverter}}" />
                                                                    </DataTrigger>

                                                                    <DataTrigger Binding="{Binding HasUnsavedChanges}"
                                                                                 Value="True">
                                                                        <Setter Property="Tag"
                                                                                Value="*" />
                                                                    </DataTrigger>

                                                                    <DataTrigger Binding="{Binding HasUnsavedChanges}"
                                                                                 Value="False">
                                                                        <Setter Property="Tag"
                                                                                Value="" />
                                                                    </DataTrigger>

                                                                    <Trigger Property="Role"
                                                                             Value="SubmenuHeader">
                                                                        <Setter Property="Template"
                                                                                Value="{StaticResource {x:Static MenuItem.SubmenuHeaderTemplateKey}}" />
                                                                    </Trigger>
                                                                    <Trigger Property="Role"
                                                                             Value="SubmenuItem">
                                                                        <Setter Property="Template"
                                                                                Value="{StaticResource {x:Static MenuItem.SubmenuItemTemplateKey}}" />
                                                                    </Trigger>
                                                                </Style.Triggers>
                                                            </Style>
                                                        </Menu.Resources>
                                                        <MenuItem Style="{StaticResource TabMenuButtonStyle}"
                                                                  ItemsSource="{Binding RelativeSource={RelativeSource FindAncestor,AncestorType={x:Type TabControl}},Path=Items}"
                                                                  ItemContainerStyle="{StaticResource TabMenuItem}">
                                                        </MenuItem>
                                                    </Menu>
                                                </Grid>
                                            </Border>
                                            <Border x:Name="Border"
                                                    Grid.Row="1"
                                                    BorderBrush="{Binding Path=ViewingHomespace, Converter={StaticResource WorkspaceBackgroundBrushConverter}}"
                                                    BorderThickness="0,1,0,0">
                                                <ContentPresenter x:Name="PART_SelectedContentHost"
                                                                  ContentSource="SelectedContent" />
                                            </Border>
                                        </Grid>
                                    </ControlTemplate>
                                </Setter.Value>
                            </Setter>
                        </Style>

                        <Style TargetType="{x:Type Button}"
                               x:Key="CloseButtonStyle">
                            <Setter Property="OverridesDefaultStyle"
                                    Value="True" />
                            <Setter Property="SnapsToDevicePixels"
                                    Value="true" />
                            <Setter Property="VerticalAlignment"
                                    Value="Center" />
                            <Setter Property="HorizontalAlignment"
                                    Value="Center" />
                            <Setter Property="Margin"
                                    Value="0,0,0,0" />
                            <Setter Property="Background"
                                    Value="Transparent" />
                            <Setter Property="BorderThickness"
                                    Value="0" />
                            <Setter Property="Padding"
                                    Value="0" />
                            <!--<EventSetter Event="Click"
                                         Handler="TabCloseButton_Click" />-->
                            <Setter Property="Template">
                                <Setter.Value>
                                    <ControlTemplate TargetType="Button">
                                        <Border x:Name="Border"
                                                Background="Transparent"
                                                BorderThickness="0 0 0 0">
                                            <ContentPresenter Margin="0 1 0 0" />
                                        </Border>
                                    </ControlTemplate>
                                </Setter.Value>
                            </Setter>

                            <!-- The close button for workspace is no longer hidden on the HOME 
                                 tab page, since it is used to bring up the Start Page when pressed.
                            
                            <Style.Triggers>
                                <DataTrigger Binding="{Binding Converter={StaticResource WorkspaceTypeConverter}}"
                                             Value="{x:Type models:HomeWorkspaceModel}">
                                    <Setter Property="Visibility"
                                            Value="Collapsed" />
                                </DataTrigger>
                            </Style.Triggers>
                            -->

                        </Style>

                        <Style TargetType="{x:Type TabItem}">
                            <Setter Property="MaxWidth"
                                    Value="{Binding Source={x:Static ui1:Configurations.TabDefaultWidth}}" />
                            <Setter Property="Width">
                                <Setter.Value>
                                    <MultiBinding Converter="{StaticResource TabSizeConverter}">
                                        <Binding RelativeSource="{RelativeSource Mode=FindAncestor, AncestorType={x:Type TabControl}}" />
                                        <Binding RelativeSource="{RelativeSource Mode=FindAncestor, AncestorType={x:Type TabControl}}"
                                                 Path="ActualWidth" />
                                        <Binding RelativeSource="{RelativeSource Mode=FindAncestor, AncestorType={x:Type TabControl}}"
                                                 Path="Items.Count" />
                                        <!--<Binding Path="Visibility" />-->
                                    </MultiBinding>
                                </Setter.Value>
                            </Setter>
                            <Setter Property="Template">
                                <Setter.Value>
                                    <ControlTemplate TargetType="{x:Type TabItem}">
                                        <Border Name="Border"
                                                BorderBrush="#FF3F4040"
                                                CornerRadius="0,0,0,0">
                                            <Border.Style>
                                                <Style TargetType="Border">
                                                    <Style.Triggers>
                                                        <!--<DataTrigger Binding="{Binding RelativeSource={RelativeSource Mode=FindAncestor,AncestorType={x:Type TabItem}},Path=IsSelected}" Value="True">
                                                            <Setter Property="Background" Value="{Binding ViewingHomespace, Converter={StaticResource WorkspaceBackgroundBrushConverter}}"/>
                                                            <Setter Property="BorderThickness" Value="1,0,1,1"/>
                                                        </DataTrigger>-->
                                                        <DataTrigger Binding="{Binding RelativeSource={RelativeSource Mode=FindAncestor,AncestorType={x:Type TabItem}},Path=IsSelected}"
                                                                     Value="False">
                                                            <Setter Property="Background"
                                                                    Value="{StaticResource WorkspaceTabBorderSelectedFalse}" />
                                                            <Setter Property="BorderThickness"
                                                                    Value="0,1,1,0" />
                                                            <Setter Property="Margin"
                                                                    Value="0,0,0,-1" />
                                                        </DataTrigger>
                                                        <DataTrigger Binding="{Binding RelativeSource={RelativeSource Mode=FindAncestor,AncestorType={x:Type TabItem}},Path=IsSelected}"
                                                                     Value="True">
                                                            <Setter Property="Background"
                                                                    Value="{StaticResource WorkspaceTabBorderSelectedTrue}" />
                                                            <Setter Property="BorderThickness"
                                                                    Value="0,0,1,0" />
                                                            <Setter Property="Margin"
                                                                    Value="0" />
                                                        </DataTrigger>
                                                    </Style.Triggers>
                                                </Style>
                                            </Border.Style>
                                            <Grid Margin="0,0,0,0">
                                                <Grid.ColumnDefinitions>
                                                    <ColumnDefinition Width="*" />
                                                    <ColumnDefinition Width="Auto" />
                                                </Grid.ColumnDefinitions>
                                                <ContentPresenter x:Name="ContentSite"
                                                                  Grid.Column="0"
                                                                  VerticalAlignment="Center"
                                                                  ContentSource="Header" />
                                                <Button Style="{StaticResource CloseButtonStyle}"
                                                        Command="{Binding HideCommand}"
                                                        Grid.Column="1">
                                                    <Image Width="16"
                                                           Height="16">
                                                        <Image.Style>
                                                            <Style TargetType="{x:Type Image}">
                                                                <Style.Triggers>
                                                                    <Trigger Property="IsMouseOver"
                                                                             Value="False">
                                                                        <Setter Property="Source"
                                                                                Value="/DynamoCoreWpf;component/UI/Images/closetab_normal.png" />
                                                                    </Trigger>
                                                                    <Trigger Property="IsMouseOver"
                                                                             Value="True">
                                                                        <Setter Property="Source"
                                                                                Value="/DynamoCoreWpf;component/UI/Images/closetab_hover.png" />
                                                                    </Trigger>
                                                                </Style.Triggers>
                                                            </Style>
                                                        </Image.Style>
                                                    </Image>
                                                </Button>
                                            </Grid>
                                        </Border>

                                    </ControlTemplate>
                                </Setter.Value>
                            </Setter>
                        </Style>

                    </TabControl.Resources>

                    <TabControl.ItemTemplate>

                        <DataTemplate>

                            <!--<Button>

                            <Button.Template>
                                <ControlTemplate TargetType="Button">
                                    <ContentPresenter Content="{TemplateBinding Content}"/>
                                </ControlTemplate>
                            </Button.Template>

                            <Button.InputBindings>
                                <MouseBinding Gesture="MiddleClick" Command="{Binding HideCommand}" />
                            </Button.InputBindings>-->

                            <Grid Height="20">
                                <Grid.ColumnDefinitions>
                                    <ColumnDefinition Width="Auto" />
                                    <ColumnDefinition Width="*" />
                                </Grid.ColumnDefinitions>

                                <StackPanel Orientation="Horizontal"
                                            VerticalAlignment="Center">

                                    <TextBlock Name="WorkspaceName"
                                               Margin="8,0,0,0"
                                               Padding="0,0,0,0"
                                               HorizontalAlignment="Stretch"
                                               VerticalAlignment="Center"
                                               TextTrimming="CharacterEllipsis">
                                        <TextBlock.Style>
                                            <Style TargetType="TextBlock">
                                                <Style.Triggers>

                                                    <DataTrigger Binding="{Binding RelativeSource={RelativeSource Mode=FindAncestor,AncestorType={x:Type TabItem}},Path=IsSelected}"
                                                                 Value="True">
                                                        <Setter Property="Foreground"
                                                                Value="{StaticResource WorkspaceTabHeaderActiveTextBrush}"></Setter>
                                                        <Setter Property="FontWeight"
                                                                Value="SemiBold" />
                                                    </DataTrigger>

                                                    <DataTrigger Binding="{Binding RelativeSource={RelativeSource Mode=FindAncestor,AncestorType={x:Type TabItem}},Path=IsSelected}"
                                                                 Value="False">
                                                        <Setter Property="Foreground"
                                                                Value="{StaticResource WorkspaceTabHeaderInactiveTextBrush}"></Setter>
                                                        <Setter Property="FontWeight"
                                                                Value="Normal" />
                                                    </DataTrigger>

                                                    <MultiDataTrigger>
                                                        <MultiDataTrigger.Conditions>
                                                            <Condition Binding="{Binding Converter={StaticResource WorkspaceTypeConverter}}"
                                                                       Value="{x:Type models:HomeWorkspaceModel}" />
                                                            <Condition Binding="{Binding Path=FileName, Converter={StaticResource PathToSaveStateConverter}}"
                                                                       Value="Unsaved" />
                                                        </MultiDataTrigger.Conditions>
                                                        <Setter Property="Text"
                                                                Value="Home" />
                                                    </MultiDataTrigger>

                                                    <MultiDataTrigger>
                                                        <MultiDataTrigger.Conditions>
                                                            <Condition Binding="{Binding Converter={StaticResource WorkspaceTypeConverter}}"
                                                                       Value="{x:Type models:HomeWorkspaceModel}" />
                                                            <Condition Binding="{Binding Path=FileName, Converter={StaticResource PathToSaveStateConverter}}"
                                                                       Value="Saved" />
                                                        </MultiDataTrigger.Conditions>
                                                        <Setter Property="Text"
                                                                Value="{Binding Path=FileName, Converter={StaticResource PathToFileNameConverter}}" />
                                                    </MultiDataTrigger>

                                                    <MultiDataTrigger>
                                                        <MultiDataTrigger.Conditions>
                                                            <Condition Binding="{Binding Converter={StaticResource WorkspaceTypeConverter}}"
                                                                       Value="{x:Type models:CustomNodeWorkspaceModel}" />
                                                            <Condition Binding="{Binding Path=FileName, Converter={StaticResource PathToSaveStateConverter}}"
                                                                       Value="Unsaved" />
                                                        </MultiDataTrigger.Conditions>
                                                        <Setter Property="Text"
                                                                Value="{Binding Name}" />
                                                    </MultiDataTrigger>

                                                    <MultiDataTrigger>
                                                        <MultiDataTrigger.Conditions>
                                                            <Condition Binding="{Binding Converter={StaticResource WorkspaceTypeConverter}}"
                                                                       Value="{x:Type models:CustomNodeWorkspaceModel}" />
                                                            <Condition Binding="{Binding Path=FileName, Converter={StaticResource PathToSaveStateConverter}}"
                                                                       Value="Saved" />
                                                        </MultiDataTrigger.Conditions>
                                                        <Setter Property="Text"
                                                                Value="{Binding Path=FileName, Converter={StaticResource PathToFileNameConverter}}" />
                                                    </MultiDataTrigger>

                                                </Style.Triggers>
                                            </Style>
                                        </TextBlock.Style>
                                    </TextBlock>

                                    <TextBlock Name="WorkspaceSaveState"
                                               Margin="0,0,0,0"
                                               VerticalAlignment="Center">
                                        <TextBlock.Style>
                                            <Style TargetType="TextBlock">
                                                <Style.Triggers>
                                                    <DataTrigger Binding="{Binding RelativeSource={RelativeSource Mode=FindAncestor,AncestorType={x:Type TabItem}},Path=IsSelected}"
                                                                 Value="True">
                                                        <Setter Property="Foreground"
                                                                Value="{StaticResource WorkspaceTabHeaderActiveTextBrush}"></Setter>
                                                        <Setter Property="FontWeight"
                                                                Value="SemiBold" />
                                                    </DataTrigger>

                                                    <DataTrigger Binding="{Binding RelativeSource={RelativeSource Mode=FindAncestor,AncestorType={x:Type TabItem}},Path=IsSelected}"
                                                                 Value="False">
                                                        <Setter Property="Foreground"
                                                                Value="{StaticResource WorkspaceTabHeaderInactiveTextBrush}"></Setter>
                                                        <Setter Property="FontWeight"
                                                                Value="Normal" />
                                                    </DataTrigger>

                                                    <DataTrigger Binding="{Binding HasUnsavedChanges}"
                                                                 Value="True">
                                                        <Setter Property="Text"
                                                                Value="*" />
                                                    </DataTrigger>

                                                    <DataTrigger Binding="{Binding HasUnsavedChanges}"
                                                                 Value="False">
                                                        <Setter Property="Text"
                                                                Value="" />
                                                    </DataTrigger>
                                                </Style.Triggers>
                                            </Style>
                                        </TextBlock.Style>
                                    </TextBlock>

                                </StackPanel>

                            </Grid>
                            <!--</Button>-->

                        </DataTemplate>

                    </TabControl.ItemTemplate>

                    <TabControl.ContentTemplate>
                        <DataTemplate>
                            <views:WorkspaceView></views:WorkspaceView>
                        </DataTemplate>
                    </TabControl.ContentTemplate>

                </TabControl>
            </Grid>

        </Border>

        <!--Collapsed Sidebar-->
        <StackPanel Grid.Row="2"
                    Grid.Column="2"
                    Orientation="Vertical"
                    Name="collapsedSidebar"
                    Width="Auto"
                    Height="Auto"
                    Background="#222222"
                    HorizontalAlignment="Left"
                    VerticalAlignment="Top"
                    Margin="0,120,0,0"
                    Visibility="Hidden">
            <Grid Background="#222222"
                  Cursor="Hand">
                <Button Click="OnCollapsedSidebarClick"
                        Template="{DynamicResource BackgroundButton}">
                    <Button.Resources>
                        <ControlTemplate x:Key="BackgroundButton"
                                         TargetType="Button">
                            <Border Name="border"
                                    BorderThickness="0"
                                    BorderBrush="Black"
                                    VerticalAlignment="Stretch"
                                    Padding="5,0,5,0">
                                <ContentPresenter HorizontalAlignment="Stretch"
                                                  VerticalAlignment="Stretch" />
                            </Border>
                        </ControlTemplate>
                    </Button.Resources>
                    <Grid Mouse.MouseEnter="Button_MouseEnter"
                          Mouse.MouseLeave="Button_MouseLeave">
                        <Grid.ColumnDefinitions>
                            <ColumnDefinition Width="*" />
                            <ColumnDefinition Width="Auto" />
                        </Grid.ColumnDefinitions>
                        <Image Grid.Column="1"
                               Source="/DynamoCoreWpf;component/UI/Images/expand_normal.png"
                               Visibility="Visible"
                               Width="20"
                               Height="20"
                               RenderTransformOrigin="0.5, 0.5">
                            <Image.RenderTransform>
                                <RotateTransform Angle="90" />
                            </Image.RenderTransform>
                        </Image>
                        <TextBlock Grid.Column="0"
                                   VerticalAlignment="Stretch"
                                   Foreground="#aaaaaa"
                                   FontWeight="Normal"
                                   Margin="5 0 5 0"
                                   Text="{x:Static p:Resources.LibraryViewTitle}">                         
                        </TextBlock>
                    </Grid>
                </Button>
            </Grid>

            <StackPanel.RenderTransform>
                <RotateTransform Angle="-90" />
            </StackPanel.RenderTransform>
        </StackPanel>

        <ScrollViewer Name="LogScroller"
                      VerticalAlignment="Stretch"
                      VerticalScrollBarVisibility="Auto"
                      HorizontalAlignment="Stretch"
                      HorizontalScrollBarVisibility="Hidden"
                      Background="Black"
                      Opacity="1"
                      Visibility="Visible"
                      Grid.Row="4"
                      Grid.Column="0"
                      Grid.ColumnSpan="3">

            <ScrollViewer.ContextMenu>
                <ContextMenu>
                    <MenuItem Header="{x:Static p:Resources.DynamoViewContextMenuClearLog}"
                              Command="{Binding ClearLogCommand}" />
                </ContextMenu>
            </ScrollViewer.ContextMenu>

            <TextBox Text="{Binding Path=LogText, Mode=OneWay}"
                     Foreground="#FF888888"
                     BorderThickness="0"
                     BorderBrush="#00000000"
                     Background="Black"
                     Margin="0"
                     TextWrapping="Wrap"
                     IsReadOnly="True"
                     IsReadOnlyCaretVisible="True"
                     IsUndoEnabled="False"
                     IsTabStop="False"
                     FontFamily="Consolas"
                     TextChanged="TextBoxBase_OnTextChanged" />
        </ScrollViewer>

        <!--Sidebar-->
        <Grid Height="Auto"
              Width="Auto"
              HorizontalAlignment="Stretch"
              Name="sidebarGrid"
              VerticalAlignment="Stretch"
              Visibility="Visible"
              Grid.Row="2"
              Grid.Column="0"
              Grid.RowSpan="2"
              Background="Black">
        </Grid>

        <WrapPanel Orientation="Horizontal"
                   Grid.Row="5"
                   Grid.Column="0"
                   Grid.RowSpan="1"
                   HorizontalAlignment="Stretch"
                   VerticalAlignment="Stretch"
                   Grid.ColumnSpan="3">

            <WrapPanel.Background>
                <LinearGradientBrush  StartPoint="0.5,0"
                                      EndPoint="0.5,1">
                    <GradientStop Color="#222"
                                  Offset="0.0" />
                    <GradientStop Color="#111"
                                  Offset="1.0" />
                </LinearGradientBrush>
            </WrapPanel.Background>

            <Grid Name="bottomBarGrid"
                  Grid.Row="4"
                  Grid.Column="0"
                  Grid.RowSpan="1"
                  Grid.ColumnSpan="3"
                  HorizontalAlignment="Stretch"
                  VerticalAlignment="Stretch">
                <Grid.ColumnDefinitions>
                    <ColumnDefinition Width="*"></ColumnDefinition>
                    <ColumnDefinition Width="*"></ColumnDefinition>
                </Grid.ColumnDefinitions>

                <WrapPanel Orientation="Horizontal"
                           Grid.Row="0"
                           Grid.Column="0"
                           HorizontalAlignment="Stretch"
                           VerticalAlignment="Stretch" 
                           Visibility="{Binding IsAbleToGoHome, Converter={StaticResource InverseBoolToVisibilityConverter}}">

                        <controls1:RunSettingsControl x:Name="RunSettingsControl"
                                                    Margin="2.5,5,5,5" 
                                                     VerticalAlignment="Stretch"
                                                     DataContext="{Binding Path=HomeSpaceViewModel.RunSettingsViewModel}"/>
                </WrapPanel>
                
                <!--NotificationControl for showing run-time notifications-->
                <controls1:NotificationsControl Grid.Column="1"/>
                
            </Grid>

        </WrapPanel>

        <GridSplitter ResizeDirection="Rows"
                      Grid.Column="2"
                      Grid.ColumnSpan="1"
                      Grid.Row="3"
                      Grid.RowSpan="1"
                      Width="Auto"
                      Height="2"
                      Name="horizontalSplitter"
                      HorizontalAlignment="Stretch"
                      VerticalAlignment="Stretch"
                      Margin="0"
                      Background="#999"
                      Cursor="/DynamoCoreWpf;component/UI/Images/resize_vertical.cur" />

        <GridSplitter ResizeDirection="Auto"
                      Grid.Column="1"
                      Grid.Row="2"
                      Grid.RowSpan="2"
                      Height="Auto"
                      Width="3"
                      Name="verticalSplitter"
                      HorizontalAlignment="Stretch"
                      VerticalAlignment="Stretch"
                      Margin="0"
                      Background="Transparent"
                      Cursor="/DynamoCoreWpf;component/UI/Images/resize_horizontal.cur" />

        <ItemsControl Name="startPageItemsControl"
                      Grid.Row="2"
                      Grid.RowSpan="4"
                      Grid.Column="0"
                      Grid.ColumnSpan="3">
            <ItemsControl.ItemTemplate>
                <DataTemplate DataType="{x:Type uictrls:StartPageViewModel}">
                    <Grid>
                        <Grid.Height>
                            <Binding Path="ActualHeight"
                                     Mode="OneWay"
                                     RelativeSource="{RelativeSource FindAncestor, AncestorType={x:Type ItemsControl}}" />
                        </Grid.Height>
                        <uictrls:StartPageView />
                    </Grid>
                </DataTemplate>
            </ItemsControl.ItemTemplate>
            <ItemsControl.Visibility>
                <Binding Path="DataContext.ShowStartPage"
                         Mode="OneWay"
                         RelativeSource="{RelativeSource FindAncestor, AncestorType={x:Type controls:DynamoView}}"
                         Converter="{StaticResource BooleanToVisibilityConverter}"
                         UpdateSourceTrigger="Explicit" />
            </ItemsControl.Visibility>
        </ItemsControl>

        <Grid Grid.Row="2"
              Grid.Column="2" Visibility="{Binding ShowWatchSettingsControl, Converter={StaticResource BooleanToVisibilityConverter}}">
            <preview:Watch3DSettingsControl x:Name="watchSettingsControl"  
                                            DataContext=""
                                            HorizontalAlignment="Left" 
                                            VerticalAlignment="Top" Margin="10,30" />
        </Grid>

        <Grid Name="galleryBackground"
              Visibility="Hidden"
              MouseLeftButtonDown="OnGalleryBackgroundMouseClick">
            <Grid.Background>
                <SolidColorBrush Color="Black" Opacity="0.8"/>
            </Grid.Background>
        </Grid>

    </Grid>


</Window><|MERGE_RESOLUTION|>--- conflicted
+++ resolved
@@ -412,22 +412,15 @@
                                       Focusable="False"
                                       InputGestureText="Ctrl + T"/>
                             <MenuItem Header="{x:Static p:Resources.DynamoViewEditMenuRestorePreset}"
-                                    MouseEnter="LoadPresetsMenus"
+                                      MouseEnter="LoadPresetsMenus"
                                       Name="RestorePresetMenu"
-<<<<<<< HEAD
+                                      ItemContainerStyle="{StaticResource SubMenuItemOverride}"
                                       Focusable="False" IsEnabled="{Binding EnablePresetOptions}" />
                             <MenuItem Header="{x:Static p:Resources.DynamoViewEditMenuDeletePreset}"
-                                    MouseEnter="LoadPresetsMenus"
+                                      MouseEnter="LoadPresetsMenus"
                                       Name="DeletePresetMenu"
-                                      Focusable="False" IsEnabled="{Binding EnablePresetOptions}" />
-=======
-                                      Focusable="False" ItemContainerStyle="{StaticResource SubMenuItemOverride}">                                
-                             </MenuItem>
-                            <MenuItem Header="{x:Static p:Resources.DynamoViewEditMenuDeletePreset}"
-                                    MouseEnter="LoadPresetsMenus"
-                                      Name="DeletePresetMenu"
-                                      Focusable="False" ItemContainerStyle="{StaticResource SubMenuItemOverride}" />
->>>>>>> f3c26070
+                                      ItemContainerStyle="{StaticResource SubMenuItemOverride}"
+                                      Focusable="False" IsEnabled="{Binding EnablePresetOptions}" />                                                          
                         </MenuItem>
                         <Separator />
                         
