<Window x:Class="Dynamo.Controls.DynamoView"
        xmlns="http://schemas.microsoft.com/winfx/2006/xaml/presentation"
        xmlns:x="http://schemas.microsoft.com/winfx/2006/xaml"
        xmlns:views="clr-namespace:Dynamo.Views"
        xmlns:sys="clr-namespace:System;assembly=mscorlib"
        xmlns:controls="clr-namespace:Dynamo.Controls"
        xmlns:uictrls="clr-namespace:Dynamo.UI.Controls"
        xmlns:service="clr-namespace:Dynamo.Services"
        xmlns:mc="http://schemas.openxmlformats.org/markup-compatibility/2006"
        xmlns:d="http://schemas.microsoft.com/expression/blend/2008"
        xmlns:viewModels="clr-namespace:Dynamo.ViewModels"
        d:DataContext="{d:DesignInstance viewModels:DynamoViewModel, IsDesignTimeCreatable=False}"
        mc:Ignorable="d"
        xmlns:ui="clr-namespace:Dynamo.UI"
        xmlns:p="clr-namespace:Dynamo.Wpf.Properties;assembly=DynamoCoreWpf"
        xmlns:controls1="clr-namespace:Dynamo.Wpf.Controls"
        xmlns:configuration="clr-namespace:Dynamo.Configuration;assembly=DynamoCore"
        xmlns:workspaces="clr-namespace:Dynamo.Graph.Workspaces;assembly=DynamoCore"
        x:Name="_this"
        Height="768"
        Width="1024"
        Closing="WindowClosing"
        Closed="WindowClosed"
        MinHeight="600"
        MinWidth="800"
        AllowsTransparency="False"
        KeyDown="DynamoView_KeyDown"
        KeyUp="DynamoView_KeyUp"
        Background="#FF353535"
        SnapsToDevicePixels="True"
        ResizeMode="CanResizeWithGrip"
        UseLayoutRounding="True"
        Style="{DynamicResource DynamoWindowStyle}">

    <Window.Resources>
        <ResourceDictionary>
            <ResourceDictionary.MergedDictionaries>
                <ui:SharedResourceDictionary Source="{x:Static ui:SharedDictionaryManager.DynamoModernDictionaryUri}" />
                <ui:SharedResourceDictionary Source="{x:Static ui:SharedDictionaryManager.DynamoConvertersDictionaryUri}" />
                <ui:SharedResourceDictionary Source="{x:Static ui:SharedDictionaryManager.DynamoColorsAndBrushesDictionaryUri}" />
                <ui:SharedResourceDictionary Source="{x:Static ui:SharedDictionaryManager.MenuStyleDictionaryUri}" />
            </ResourceDictionary.MergedDictionaries>
        </ResourceDictionary>
    </Window.Resources>

    <Window.InputBindings>

        <KeyBinding Key="Tab"
                    Command="{Binding Path=DataContext.SelectNeighborsCommand, RelativeSource={RelativeSource FindAncestor, AncestorType={x:Type controls:DynamoView}}}" />

        <KeyBinding Key="Delete"
                    Command="{Binding Path=DataContext.DeleteCommand, RelativeSource={RelativeSource FindAncestor, AncestorType={x:Type controls:DynamoView}}}" />
        <KeyBinding Key="N"
                    Modifiers="Control"
                    Command="{Binding Path=DataContext.NewHomeWorkspaceCommand, RelativeSource={RelativeSource FindAncestor, AncestorType={x:Type controls:DynamoView}}}" />
        <KeyBinding Key="N"
                    Modifiers="Control+Shift"
                    Command="{Binding Path=DataContext.ShowNewFunctionDialogCommand, RelativeSource={RelativeSource FindAncestor, AncestorType={x:Type controls:DynamoView}}}" />
        <KeyBinding Key="R"
                    Modifiers="Control+Shift"
                    Command="{Binding Path=DataContext.SaveRecordedCommand, RelativeSource={RelativeSource FindAncestor, AncestorType={x:Type controls:DynamoView}}}" />
        <KeyBinding Key="Q"
                    Modifiers="Control+Shift"
                    Command="{Binding Path=DataContext.InsertPausePlaybackCommand, RelativeSource={RelativeSource FindAncestor, AncestorType={x:Type controls:DynamoView}}}" />
        <KeyBinding Key="L"
                    Modifiers="Control"
                    Command="{Binding Path=DataContext.GraphAutoLayoutCommand, RelativeSource={RelativeSource FindAncestor, AncestorType={x:Type controls:DynamoView}}}" />
        <KeyBinding Key="I"
                    Modifiers="Control"
                    Command="{Binding Path=DataContext.BackgroundPreviewViewModel.ToggleIsolationModeCommand, RelativeSource={RelativeSource FindAncestor, AncestorType={x:Type controls:DynamoView}}}" />
        <KeyBinding Key="Tab"
                    Command="{Binding Path=DataContext.SelectNeighborsCommand, RelativeSource={RelativeSource FindAncestor, AncestorType={x:Type controls:DynamoView}}}" />

        <KeyBinding Key="C"
                    Modifiers="Control"
                    Command="{Binding Path=DataContext.CopyCommand, RelativeSource={RelativeSource FindAncestor, AncestorType={x:Type controls:DynamoView}}}" />
        <KeyBinding Key="Z"
                    Modifiers="Control"
                    Command="{Binding Path=DataContext.UndoCommand, RelativeSource={RelativeSource FindAncestor, AncestorType={x:Type controls:DynamoView}}}" />
        <KeyBinding Key="Y"
                    Modifiers="Control"
                    Command="{Binding Path=DataContext.RedoCommand, RelativeSource={RelativeSource FindAncestor, AncestorType={x:Type controls:DynamoView}}}" />
        <KeyBinding Key="A"
                    Modifiers="Control"
                    Command="{Binding Path=DataContext.SelectAllCommand, RelativeSource={RelativeSource FindAncestor, AncestorType={x:Type controls:DynamoView}}}" />

        <KeyBinding Key="D"
                    Modifiers="Control"
                    Command="{Binding Path=DataContext.NodeFromSelectionCommand, RelativeSource={RelativeSource FindAncestor, AncestorType={x:Type controls:DynamoView}}}" />
        <KeyBinding Key="V"
                    Modifiers="Control"
                    Command="{Binding Path=DataContext.PasteCommand, RelativeSource={RelativeSource FindAncestor, AncestorType={x:Type controls:DynamoView}}}" />

        <KeyBinding Key="B"
                    Modifiers="Control"
                    Command="{Binding Path=DataContext.BackgroundPreviewViewModel.ToggleCanNavigateBackgroundCommand, RelativeSource={RelativeSource FindAncestor, AncestorType={x:Type controls:DynamoView}}}" />

        <KeyBinding Key="W"
                    Modifiers="Control"
                    Command="{Binding Path=DataContext.AddNoteCommand, RelativeSource={RelativeSource FindAncestor, AncestorType={x:Type controls:DynamoView}}}" />
        <KeyBinding Key="V"
                    Modifiers="Control"
                    Command="{Binding Path=DataContext.PasteCommand, RelativeSource={RelativeSource FindAncestor, AncestorType={x:Type controls:DynamoView}}}" />
        <KeyBinding Key="S"
                    Modifiers="Control"
                    Command="{Binding Path=DataContext.ShowSaveDialogIfNeededAndSaveResultCommand, RelativeSource={RelativeSource FindAncestor, AncestorType={x:Type controls:DynamoView}}}" />
        <KeyBinding Key="S"
                    Modifiers="Control+Shift"
                    Command="{Binding Path=DataContext.ShowSaveDialogAndSaveResultCommand, RelativeSource={RelativeSource FindAncestor, AncestorType={x:Type controls:DynamoView}}}" />
        <KeyBinding Key="O"
                    Modifiers="Control"
                    Command="{Binding Path=DataContext.ShowOpenDialogAndOpenResultCommand, RelativeSource={RelativeSource FindAncestor, AncestorType={x:Type controls:DynamoView}}}" />
        <KeyBinding Key="H"
                    Modifiers="Control"
                    Command="{Binding Path=DataContext.HomeCommand, RelativeSource={RelativeSource FindAncestor, AncestorType={x:Type controls:DynamoView}}}" />
        <KeyBinding Key="Up"
                    Modifiers="Control+Shift"
                    Command="{Binding Path=DataContext.ToggleConsoleShowingCommand, RelativeSource={RelativeSource FindAncestor, AncestorType={x:Type controls:DynamoView}}}" />
        <KeyBinding Key="F4"
                    Modifiers="Alt"
                    Command="{Binding Path=DataContext.ExitCommand, RelativeSource={RelativeSource FindAncestor, AncestorType={x:Type controls:DynamoView}}}" />
        <KeyBinding Key="D"
                    Modifiers="Ctrl+Alt"
                    Command="{Binding Path=DataContext.DumpLibraryToXmlCommand, RelativeSource={RelativeSource FindAncestor, AncestorType={x:Type controls:DynamoView}}}" />
        <KeyBinding Key="G"
                    Modifiers="Control"
                    Command="{Binding Path=DataContext.AddAnnotationCommand, RelativeSource={RelativeSource FindAncestor, AncestorType={x:Type controls:DynamoView}}}" />
        <KeyBinding Key="U"
                    Modifiers="Control"
                    Command="{Binding Path=DataContext.UngroupAnnotationCommand, RelativeSource={RelativeSource FindAncestor, AncestorType={x:Type controls:DynamoView}}}" />
        <KeyBinding Key="Left"
                    Modifiers="Ctrl+Alt"
                    CommandParameter="Left"
                    Command="{Binding Path=DataContext.PanCommand, RelativeSource={RelativeSource FindAncestor, AncestorType={x:Type controls:DynamoView}}}" />
        <KeyBinding Key="Right"
                    Modifiers="Ctrl+Alt"
                    CommandParameter="Right"
                    Command="{Binding Path=DataContext.PanCommand, RelativeSource={RelativeSource FindAncestor, AncestorType={x:Type controls:DynamoView}}}" />
        <KeyBinding Key="Up"
                    Modifiers="Ctrl+Alt"
                    CommandParameter="Up"
                    Command="{Binding Path=DataContext.PanCommand, RelativeSource={RelativeSource FindAncestor, AncestorType={x:Type controls:DynamoView}}}" />
        <KeyBinding Key="Down"
                    Modifiers="Ctrl+Alt"
                    CommandParameter="Down"
                    Command="{Binding Path=DataContext.PanCommand, RelativeSource={RelativeSource FindAncestor, AncestorType={x:Type controls:DynamoView}}}" />
        <KeyBinding Key="OemPlus"
                    Modifiers="Ctrl"
                    Command="{Binding Path=DataContext.ZoomInCommand, RelativeSource={RelativeSource FindAncestor, AncestorType={x:Type controls:DynamoView}}}" />
        <KeyBinding Key="OemMinus"
                    Modifiers="Ctrl"
                    Command="{Binding Path=DataContext.ZoomOutCommand, RelativeSource={RelativeSource FindAncestor, AncestorType={x:Type controls:DynamoView}}}" />
        <KeyBinding Key="Add"
                    Modifiers="Ctrl"
                    Command="{Binding Path=DataContext.ZoomInCommand, RelativeSource={RelativeSource FindAncestor, AncestorType={x:Type controls:DynamoView}}}" />
        <KeyBinding Key="Subtract"
                    Modifiers="Ctrl"
                    Command="{Binding Path=DataContext.ZoomOutCommand, RelativeSource={RelativeSource FindAncestor, AncestorType={x:Type controls:DynamoView}}}" />
        <KeyBinding Key="D0"
                    Modifiers="Ctrl"
                    Command="{Binding Path=DataContext.FitViewCommand, RelativeSource={RelativeSource FindAncestor, AncestorType={x:Type controls:DynamoView}}}" />
        <KeyBinding Key="P"
                    Modifiers="Ctrl"
                    Command="{Binding Path=DataContext.BackgroundPreviewViewModel.TogglePanCommand, RelativeSource={RelativeSource FindAncestor, AncestorType={x:Type controls:DynamoView}}}" />

        <KeyBinding Key="F5"
                    Modifiers="Shift"
                    Command="{Binding Path=DataContext.HomeSpaceViewModel.RunSettingsViewModel.CancelRunCommand, RelativeSource={RelativeSource FindAncestor, AncestorType={x:Type controls:DynamoView}}}" />
        <KeyBinding Key="F5"
                    Command="{Binding Path=DataContext.HomeSpaceViewModel.RunSettingsViewModel.RunExpressionCommand, RelativeSource={RelativeSource FindAncestor, AncestorType={x:Type controls:DynamoView}}}"
                    CommandParameter="{Binding Path=DataContext.HomeSpaceViewModel.RunSettingsViewModel.RunInDebug, RelativeSource={RelativeSource FindAncestor, AncestorType={x:Type controls:DynamoView}}}" />
        <MouseBinding Gesture="Shift+LeftDoubleClick"
                      Command="{Binding Path=DataContext.HomeSpaceViewModel.ShowInCanvasSearchCommand, RelativeSource={RelativeSource FindAncestor, AncestorType={x:Type controls:DynamoView}}}"
                      CommandParameter="{x:Static viewModels:ShowHideFlags.Show}"/>
        <KeyBinding Key="T"
                    Modifiers="Control"
                    Command="{Binding Path=DataContext.ShowNewPresetsDialogCommand, RelativeSource={RelativeSource FindAncestor, AncestorType={x:Type controls:DynamoView}}}" />
    </Window.InputBindings>

    <Grid Name="mainGrid"
          FocusManager.IsFocusScope="True"
          PreviewMouseDown="Window_PreviewMouseDown"
          PreviewMouseUp="Window_PreviewMouseUp"
          PreviewMouseLeftButtonUp="Window_PreviewMouseLeftButtonUp">

        <Grid.RowDefinitions>
            <RowDefinition Height="Auto" />
            <RowDefinition Height="Auto" />
            <RowDefinition Height="*" />
            <RowDefinition Height="Auto" />
            <RowDefinition Name="consoleRow"
                           Height="{Binding ConsoleHeight, Mode=TwoWay, Converter={StaticResource ConsoleHeightConverter}}" />
            <RowDefinition Height="48" />
        </Grid.RowDefinitions>

        <Grid.ColumnDefinitions>
            <ColumnDefinition MaxWidth="500"
                              MinWidth="1"
                              Name="LeftExtensionsViewColumn">
                <ColumnDefinition.Width>
                    <Binding Path="LibraryWidth"
                             Mode="TwoWay"
                             Converter="{StaticResource ConsoleHeightConverter}" />
                </ColumnDefinition.Width>
            </ColumnDefinition>
            <!--MinWidth fix for GridSplitter dragging in frameless window-->
            <ColumnDefinition Width="Auto" />
            <ColumnDefinition Width="5*" MinWidth="200" Name="CanvasColumn" />
            <ColumnDefinition Width="Auto" />
            <ColumnDefinition Width="0"
                              MinWidth="1"
                              Name="RightExtensionsViewColumn">
            </ColumnDefinition>
        </Grid.ColumnDefinitions>

        <!--Titlebar-->
        <Border BorderBrush="{StaticResource BorderBrushWhite}"
                BorderThickness="0,0,0,1"
                Grid.Row="0"
                Grid.Column="0"
                Grid.ColumnSpan="5"
                Height="26"
                Name="titleBar">

            <Grid Name="titleBarGrid">

                <Grid.ColumnDefinitions>
                    <ColumnDefinition Width="*" />
                    <ColumnDefinition Width="Auto" />
                </Grid.ColumnDefinitions>

                <!--Menu-->
                <Menu IsMainMenu="True"
                      Name="menu1"
                      Style="{StaticResource MainMenu}">
                 <!--Accessor key = false. This is to include underscore in header(only for SubMenuItem-->
                    <Menu.Resources>
                        <Style x:Key="SubMenuItemOverride"
                            BasedOn="{StaticResource MenuItemStyle}"
                            TargetType="{x:Type MenuItem}">

                            <Style.Resources>                              
                                <!--  SubmenuItem  -->
                                <ControlTemplate x:Key="{x:Static MenuItem.SubmenuItemTemplateKey}"
                                                          TargetType="MenuItem">
                                    
                                    <Border Name="Border"
                                            Height="25" Background="Transparent">
                                        <Grid MinWidth="200">
                                            <Grid.ColumnDefinitions>
                                                <ColumnDefinition Width="Auto" />
                                                <ColumnDefinition Width="*" />
                                            </Grid.ColumnDefinitions>
                                            <ContentPresenter Name="HeaderHost"
                                                              Grid.Column="0"
                                                              Margin="5,0,0,0"
                                                              HorizontalAlignment="Stretch"
                                                              VerticalAlignment="Center"
                                                              ContentSource="Header"
                                                              RecognizesAccessKey="False" />                                         
                                        </Grid>
                                    </Border>
                                    <ControlTemplate.Triggers>
                                        <Trigger Property="IsHighlighted"
                                                           Value="true">
                                            <Setter TargetName="Border"
                                                              Property="Background"
                                                              Value="{StaticResource HighlightedBrush}" />
                                            <Setter TargetName="HeaderHost"
                                                               Property="TextBlock.Foreground"
                                                               Value="{StaticResource ActiveForegroundBrush}" />
                                            <Setter TargetName="Border"
                                                                Property="BorderBrush"
                                                                Value="Transparent" />
                                        </Trigger>
                                        <Trigger Property="IsEnabled"
                                                                Value="false">
                                            <Setter Property="Foreground"
                                                                 Value="{StaticResource DisabledForegroundBrush}" />
                                        </Trigger>
                                    </ControlTemplate.Triggers>
                                </ControlTemplate>
                            </Style.Resources>                         
                            <Style.Triggers>                                                              
                                <Trigger Property="Role"
                                    Value="SubmenuItem">
                                    <Setter Property="Template"
                                      Value="{StaticResource {x:Static MenuItem.SubmenuItemTemplateKey}}" />
                                </Trigger>
                            </Style.Triggers>
                        </Style>
                    </Menu.Resources>

                    <MenuItem Header="{x:Static p:Resources.DynamoViewDynamoMenu}"
                              Name="dynamoMenu"
                              Focusable="False">
                        <MenuItem Header="{x:Static p:Resources.DynamoViewDynamoMenuAbout}"
                                  Command="{Binding ShowAboutWindowCommand}"
                                  Focusable="False" />
                        <MenuItem Header="{x:Static p:Resources.DynamoViewDynamoMenuPreferences}"
                                  Focusable="False"
<<<<<<< HEAD
                                  Click="OnPreferencesWindowClick"
=======
                                  Visibility="Collapsed"
>>>>>>> 04f46fa6
                                  Name="preferencesOption"/>
                        <Separator />
                        <MenuItem Header="{x:Static p:Resources.DynamoViewDynamoMenuExit}"
                                  Command="{Binding ExitCommand}"
                                  Name="exit"
                                  InputGestureText="Alt + F4"
                                  Focusable="False" />
                    </MenuItem>

                    <MenuItem Header="{x:Static p:Resources.DynamoViewFileMenu}"
                              Name="fileMenu"
                              Focusable="False">
                        <MenuItem Header="{x:Static p:Resources.DynamoViewFileMenuNew}"
                                  Name="newMenu"
                                  Focusable="False">
                            <MenuItem Header="{x:Static p:Resources.DynamoViewFileMenuNewHomeWorkSpace}"
                                      Command="{Binding NewHomeWorkspaceCommand}"
                                      Name="newHomeWorkspace"
                                      InputGestureText="Ctrl + N"
                                      Focusable="False">
                            </MenuItem>
                            <MenuItem Header="{x:Static p:Resources.DynamoViewFileMenuNewCustomNode}"
                                      Command="{Binding ShowNewFunctionDialogCommand}"
                                      Name="newFuncButton"
                                      InputGestureText="Ctrl + Shift + N"
                                      Focusable="False">
                            </MenuItem>
                        </MenuItem>
                        <MenuItem Header="{x:Static p:Resources.DynamoViewFileMenuOpen}"
                                  Command="{Binding ShowOpenDialogAndOpenResultCommand}"
                                  Name="openButton"
                                  InputGestureText="Ctrl + O"
                                  Focusable="False">
                        </MenuItem>
                        <MenuItem Header="{x:Static p:Resources.DynamoViewFileMenuRecentFiles}"
                                  ItemsSource="{Binding RecentFiles}">
                            <MenuItem.ItemContainerStyle>
                                <Style TargetType="MenuItem">
                                    <Setter Property="Header"
                                            Value="{Binding Converter={StaticResource FilePathDisplayConverter}}" />
                                    <Setter Property="Command"
                                            Value="{Binding DataContext.OpenRecentCommand, RelativeSource={RelativeSource Mode=FindAncestor, AncestorType={x:Type MenuItem}, AncestorLevel=1}}" />
                                    <Setter Property="CommandParameter"
                                            Value="{Binding}" />
                                </Style>
                            </MenuItem.ItemContainerStyle>
                        </MenuItem>
                        <Separator />
                        <MenuItem Header="{x:Static p:Resources.DynamoViewFileMenuSave}"
                                  Command="{Binding ShowSaveDialogIfNeededAndSaveResultCommand}"
                                  Name="saveThisButton"
                                  InputGestureText="Ctrl + S"
                                  Focusable="False">
                        </MenuItem>
                        <MenuItem Focusable="False"
                                  Header="{x:Static p:Resources.DynamoViewFileMenuSaveAs}"
                                  Command="{Binding ShowSaveDialogAndSaveResultCommand}"
                                  Name="saveButton"
                                  InputGestureText="Ctrl + Shift + S">
                        </MenuItem>
                        <Separator />
                        <MenuItem Focusable="False"
                                  Header="{x:Static p:Resources.DynamoViewFileMenuImport}"
                                  Command="{Binding Path=DataContext.ImportLibraryCommand, RelativeSource={RelativeSource FindAncestor, AncestorType={x:Type controls:DynamoView}}}"
                                  Name="importLibrary" />
                        <Separator />
                        <MenuItem Header="{x:Static p:Resources.DynamoViewFileMenuExport}"
                                  Name="exportMenu"
                                  Focusable="False">
                            <MenuItem Focusable="False"
                                      Header="{x:Static p:Resources.DynamoViewFileMenuExportAsImage}"
                                      Command="{Binding ShowSaveImageDialogAndSaveResultCommand}"
                                      Name="saveImage">
                            </MenuItem>
                            <MenuItem Focusable="False"
                                      Header="{x:Static p:Resources.DynamoViewFileMenuExport3DAsImage}"
                                      Command="{Binding ShowSaveImageDialogAndSaveResultCommand}"
                                      CommandParameter="{x:Static p:Resources.ScreenShotFrom3DParameter}"
                                      Name="save3DImage">
                            </MenuItem>
                            <MenuItem Focusable="False"
                                      Header="{x:Static p:Resources.DynamoViewFileMenuExportToSTL}"
                                      Command="{Binding ExportToSTLCommand}"
                                      Name="saveSTL">
                            </MenuItem>
                        </MenuItem>
                    </MenuItem>

                    <MenuItem Header="{x:Static p:Resources.DynamoViewEditMenu}"
                              Name="editMenu"
                              Focusable="False">
                        <MenuItem Focusable="False"
                                  Header="{x:Static p:Resources.DynamoViewEditMenuUndo}"
                                  Command="{Binding UndoCommand}"
                                  Name="undo"
                                  InputGestureText="Ctrl + Z" />
                        <MenuItem Focusable="False"
                                  Header="{x:Static p:Resources.DynamoViewEditMenuRedo}"
                                  Command="{Binding RedoCommand}"
                                  Name="redo"
                                  InputGestureText="Ctrl + Y" />
                        <Separator />
                        <MenuItem Focusable="False"
                                  Header="{x:Static p:Resources.DynamoViewEditMenuCopy}"
                                  Command="{Binding CopyCommand}"
                                  Name="copy"
                                  InputGestureText="Ctrl + C" />
                        <MenuItem Focusable="False"
                                  Header="{x:Static p:Resources.DynamoViewEditMenuPaste}"
                                  Command="{Binding PasteCommand}"
                                  Name="paste"
                                  InputGestureText="Ctrl + V" />
                        <Separator />

                        <MenuItem Focusable="False"
                                  Header="{x:Static p:Resources.DynamoViewEditMenuCreateNote}"
                                  Command="{Binding AddNoteCommand}"
                                  Name="noteMenuItem"
                                  InputGestureText="Ctrl + W" />
                        <MenuItem Focusable="False"
                                  Header="{x:Static p:Resources.DynamoViewEditMenuCreateGroup}"
                                  Command="{Binding AddAnnotationCommand}"
                                  Name="noteMenuAnnotation"
                                  InputGestureText="Ctrl + G" />
                        <MenuItem Focusable="False"
                                  Header="{x:Static p:Resources.GroupContextMenuUngroup}"
                                  Command="{Binding UngroupAnnotationCommand}"
                                  Name="ungroupGroup"
                                  InputGestureText="Ctrl + U" />
                        <MenuItem Focusable="False"                                
                                  Header="{x:Static p:Resources.DynamoViewEditMenuCreateCustomNode}"
                                  Command="{Binding Path=NodeFromSelectionCommand}"
                                  Name="nodeFromSelection"
                                  InputGestureText="Ctrl + D" />
                       
                        <MenuItem Focusable="False"
                                  Header="{x:Static p:Resources.DynamoViewEditMenuSelectAll}"
                                  Command="{Binding SelectAllCommand}"
                                  Name="selectAll"
                                  InputGestureText="Ctrl + A" />
                        <MenuItem Focusable="False"
                                  Header="{x:Static p:Resources.DynamoViewEditMenuDeleteSelected}"
                                  Command="{Binding DeleteCommand}"
                                  Name="deleteSelected"
                                  InputGestureText="Delete" />
                        <!--<MenuItem Focusable="False" Header="{x:Static p:Resources.DynamoViewEditMenuSelectNeighbours}" Command="{Binding Path=ExpandSelectionCommand}"  Name="expandSelect" InputGestureText="Tab"/>-->
                        <MenuItem  Header="{x:Static p:Resources.DynamoViewEditMenuAlignSelection}"
                                   Name="Align">
                            <MenuItem  Header="{x:Static p:Resources.DynamoViewEditMenuAlignXAverage}"
                                       Command="{Binding AlignSelectedCommand}"
                                       CommandParameter="HorizontalCenter"
                                       Focusable="False" />
                            <MenuItem  Header="{x:Static p:Resources.DynamoViewEditMenuAlignLeft}"
                                       Command="{Binding AlignSelectedCommand}"
                                       CommandParameter="HorizontalLeft"
                                       Focusable="False" />
                            <MenuItem  Header="{x:Static p:Resources.DynamoViewEditMenuAlignRight}"
                                       Command="{Binding AlignSelectedCommand}"
                                       CommandParameter="HorizontalRight"
                                       Focusable="False" />
                            <MenuItem  Header="{x:Static p:Resources.DynamoViewEditMenuAlignYAverage}"
                                       Command="{Binding AlignSelectedCommand}"
                                       CommandParameter="VerticalCenter"
                                       Focusable="False" />
                            <MenuItem  Header="{x:Static p:Resources.DynamoViewEditMenuAlignTop}"
                                       Command="{Binding AlignSelectedCommand}"
                                       CommandParameter="VerticalTop"
                                       Focusable="False" />
                            <MenuItem  Header="{x:Static p:Resources.DynamoViewEditMenuAlighBottom}"
                                       Command="{Binding AlignSelectedCommand}"
                                       CommandParameter="VerticalBottom"
                                       Focusable="False" />
                            <MenuItem  Header="{x:Static p:Resources.DynamoViewEditMenuAlignYDistribute}"
                                       Command="{Binding AlignSelectedCommand}"
                                       CommandParameter="VerticalDistribute"
                                       Focusable="False" />
                            <MenuItem  Header="{x:Static p:Resources.DynamoViewEditMenuAlignXDistribute}"
                                       Command="{Binding AlignSelectedCommand}"
                                       CommandParameter="HorizontalDistribute"
                                       Focusable="False" />
                        </MenuItem>
                        <Separator />
                        <MenuItem Focusable="False"
                                  Header="{x:Static p:Resources.DynamoViewEditMenuCleanupLayout}"
                                  Command="{Binding GraphAutoLayoutCommand}"
                                  Name="GraphAutoLayout"
                                  InputGestureText="Ctrl + L" />
                    </MenuItem>

                    <MenuItem Header="{x:Static p:Resources.DynamoViewViewMenu}"
                              Name="viewMenu"
                              Focusable="False">
                        <MenuItem Header="{x:Static p:Resources.DynamoViewViewMenuZoom}"
                                  Name="zoomMenu">
                            <MenuItem  Header="{x:Static p:Resources.DynamoViewViewMenuZoomIn}"
                                       Command="{Binding ZoomInCommand}"
                                       InputGestureText="Ctrl + =" />
                            <MenuItem  Header="{x:Static p:Resources.DynamoViewViewMenuZoomOut}"
                                       Command="{Binding ZoomOutCommand}"
                                       InputGestureText="Ctrl + -" />
                        </MenuItem>

                        <MenuItem Header="{x:Static p:Resources.DynamoViewViewMenuPan}"
                                  Name="panMenu">
                            <MenuItem  Header="{x:Static p:Resources.DynamoViewViewMenuPanLeft}"
                                       Command="{Binding PanCommand}"
                                       CommandParameter="Left"
                                       InputGestureText="Ctrl + Alt + Left" />
                            <MenuItem  Header="{x:Static p:Resources.DynamoViewViewMenuPanRight}"
                                       Command="{Binding PanCommand}"
                                       CommandParameter="Right"
                                       InputGestureText="Ctrl + Alt + Right" />
                            <MenuItem  Header="{x:Static p:Resources.DynamoViewViewMenuPanUp}"
                                       Command="{Binding PanCommand}"
                                       CommandParameter="Up"
                                       InputGestureText="Ctrl + Alt + Up" />
                            <MenuItem  Header="{x:Static p:Resources.DynamoViewViewMenuPanDown}"
                                       Command="{Binding PanCommand}"
                                       CommandParameter="Down"
                                       InputGestureText="Ctrl + Alt + Down" />
                        </MenuItem>

                        <MenuItem Focusable="False"
                                  IsCheckable="True"
                                  IsChecked="{Binding Path=ConsoleHeight, Converter={StaticResource ConsoleHeightToBoolConverter},Mode=TwoWay}"
                                  Header="{x:Static p:Resources.DynamoViewViewMenuShowConsole}"
                                  Command="{Binding ToggleConsoleShowingCommand}"
                                  InputGestureText="Ctrl + Shift + Up" />

                        <MenuItem Header="{x:Static p:Resources.DynamoViewViewMenuConnector}"
                                  Name="connectorMenu">
                            <MenuItem Focusable="False"
                                      Header="{x:Static p:Resources.DynamoViewViewMenuConnectorType}"
                                      IsEnabled="True">
                                <MenuItem Focusable="False"
                                          Name="settings_curves"
                                          IsCheckable="True"
                                          IsChecked="{Binding Path=ConnectorType,Converter={StaticResource EnumToBoolConverter},ConverterParameter=BEZIER, Mode=TwoWay}"
                                          Command="{Binding SetConnectorTypeCommand}"
                                          CommandParameter="BEZIER"
                                          Header="{x:Static p:Resources.DynamoViewViewMenuConnectorTypeCurve}" />
                                <MenuItem Name="settings_plines"
                                          IsCheckable="True"
                                          IsChecked="{Binding Path=ConnectorType,Converter={StaticResource EnumToBoolConverter},ConverterParameter=POLYLINE, Mode=TwoWay}"
                                          Command="{Binding SetConnectorTypeCommand}"
                                          CommandParameter="POLYLINE"
                                          Header="{x:Static p:Resources.DynamoViewViewMenuConnectorTypePolylines}" />
                            </MenuItem>
                            <MenuItem Focusable="False"
                                      Header="{x:Static p:Resources.DynamoViewViewMenuShowConnectors}"
                                      IsCheckable="True"
                                      Name="ShowHideConnectorsMenuItem"
                                      IsChecked="{Binding Path=IsShowingConnectors}"
                                      Command="{Binding ShowHideConnectorsCommand}">
                            </MenuItem>
                        </MenuItem>

                        <MenuItem Header="{x:Static p:Resources.DynamoViewViewMenu3DPreview}"
                                  Name="background3dMenu"
                                  Focusable="False">

                            <MenuItem Header="{x:Static p:Resources.DynamoViewViewMenuAvailablePreviews}" ItemsSource="{Binding Watch3DViewModels}">
                                <MenuItem.ItemContainerStyle>
                                    <Style TargetType="MenuItem">
                                        <Setter Property="Header" Value="{Binding Name}"/>
                                        <Setter Property="IsCheckable" Value="True"/>
                                        <Setter Property="IsChecked" Value="{Binding Active}"/>
                                        <Setter Property="Focusable" Value="False"/>
                                        <Setter Property="IsEnabled" Value="{Binding CanBeActivated}"/>
                                    </Style>
                                </MenuItem.ItemContainerStyle>
                            </MenuItem>

                            <MenuItem Header="{x:Static p:Resources.DynamoViewViewMenuShowGrid}"
                                      IsEnabled="True"
                                      IsChecked="{Binding PreferenceSettings.IsBackgroundGridVisible}"
                                      Focusable="False"
                                      Command="{Binding ToggleBackgroundGridVisibilityCommand}" />

                            <MenuItem Header="{x:Static p:Resources.DynamoViewViewMenuPreviewNavigate}"
                                      IsEnabled="{Binding BackgroundPreviewActive}"
                                      IsChecked="{Binding Path=BackgroundPreviewViewModel.CanNavigateBackground}"
                                      InputGestureText="Ctrl + B"
                                      Focusable="False"
                                      Command="{Binding Path=BackgroundPreviewViewModel.ToggleCanNavigateBackgroundCommand}" />
                        </MenuItem>
                    </MenuItem>

                    <MenuItem Header="{x:Static p:Resources.DynamoViewPackageMenu}"
                              Name="PackageManagerMenu"
                              Focusable="False"
                              IsEnabled="True">
                        <MenuItem Focusable="False"
                                  Header="{x:Static p:Resources.DynamoViewPackageMenuSearchPackage}"
                                  Command="{Binding Path=DataContext.ShowPackageManagerSearchCommand, RelativeSource={RelativeSource FindAncestor, AncestorType={x:Type controls:DynamoView}}}"
                                  Name="showPMSearch" />
                        <MenuItem Focusable="False"
                                  Header="{x:Static p:Resources.DynamoViewPackageMenuManagePackage}"
                                  Command="{Binding Path=DataContext.ShowInstalledPackagesCommand, RelativeSource={RelativeSource FindAncestor, AncestorType={x:Type controls:DynamoView}}}"
                                  Name="showPMInstalled" />
                        <MenuItem Focusable="False"
                                  Header="{x:Static p:Resources.DynamoViewPackageMenuPublishPackage}"
                                  Command="{Binding Path=DataContext.PublishNewPackageCommand, RelativeSource={RelativeSource FindAncestor, AncestorType={x:Type controls:DynamoView}}}"
                                  Name="publishNewPackage" />
                        <MenuItem Focusable="False"
                                  Header="{x:Static p:Resources.DynamoViewPackageMenuPublishNodes}"
                                  Command="{Binding Path=DataContext.PublishSelectedNodesCommand, RelativeSource={RelativeSource FindAncestor, AncestorType={x:Type controls:DynamoView}}}"
                                  Name="publishSelected" />
                        <MenuItem Focusable="False"
                                  Header="{x:Static p:Resources.DynamoViewPackageMenuPublishWorkspace}"
                                  Command="{Binding Path=DataContext.PublishCurrentWorkspaceCommand, RelativeSource={RelativeSource FindAncestor, AncestorType={x:Type controls:DynamoView}}}"
                                  Name="publishCurrent" />
                    </MenuItem>

                    <MenuItem Header="{x:Static p:Resources.DynamoViewHelpMenu}"
                              Focusable="False">
                        <MenuItem Focusable="False"
                                  Header="{x:Static p:Resources.StartPageWhatsNew}"
                                  Command="{Binding ShowGalleryCommand}">
                        </MenuItem>
                        <MenuItem Focusable="False"
                                  Header="{x:Static p:Resources.DynamoViewHepMenuSamples}"
                                  Name="SamplesMenu"
                                  IsEnabled="{Binding Path=HomeSpaceViewModel.RunSettingsViewModel.RunEnabled}">
                        </MenuItem>
                        <MenuItem Focusable="False"
                                  Header="{x:Static p:Resources.DynamoViewHelpDictionary}"
                                  Command="{Binding GoToDictionaryCommand}">
                        </MenuItem>
                        <MenuItem Header="{x:Static p:Resources.DynamoViewHelpMenuGotoWebsite}"
                                  Command="{Binding GoToSourceCodeCommand}"
                                  Focusable="False" />
                        <MenuItem Header="{x:Static p:Resources.DynamoViewHelpMenuGotoWiki}"
                                  Command="{Binding GoToWikiCommand}"
                                  Focusable="False" />
                        <MenuItem Header="{x:Static p:Resources.DynamoViewHelpMenuDisplayStartPage}"
                                  Command="{Binding DisplayStartPageCommand}"
                                  Focusable="False" />
                        <Separator />
                        <MenuItem Header="{x:Static p:Resources.DynamoViewHelpMenuReportBug}"
                                  Command="{Binding ReportABugCommand}"
                                  Focusable="False" />
                    </MenuItem>

                    <MenuItem Header="{x:Static p:Resources.DynamoViewDebugMenu}"
                              Focusable="False"
                              Visibility="{Binding IsDebugBuild, Converter={StaticResource BooleanToVisibilityCollapsedConverter}}">
                        <MenuItem Focusable="False"
                                  Name="VerboseLogging"
                                  IsCheckable="True"
                                  IsChecked="{Binding VerboseLogging}"
                                  Header="{x:Static p:Resources.DynamoViewDebugMenuVerboseLogging}" />
                        <MenuItem Focusable="False"
                                  Name="ShowDebugASTs"
                                  IsCheckable="True"
                                  Header="{x:Static p:Resources.DynamoViewDebugMenuShowDebugAST}"
                                  IsChecked="{Binding ShowDebugASTs}"></MenuItem>
                        <MenuItem Focusable="False"
                                  Name="ForceReexec"
                                  Header="{x:Static p:Resources.DynamoViewDebugMenuForceReExecute}"
                                  Command="{Binding ForceRunExpressionCommand}"
                                  CommandParameter="{Binding Path=HomeSpaceViewModel.RunSettingsViewModel.RunInDebug}"
                                  IsEnabled="{Binding Path=HomeSpaceViewModel.RunSettingsViewModel.RunButtonEnabled}"></MenuItem>
                        <MenuItem Focusable="False"
                                  Name="MutateTest"
                                  Header="{x:Static p:Resources.DynamoViewDebugMenuRunMutationTest}"
                                  Command="{Binding MutateTestDelegateCommand}"
                                  CommandParameter="{Binding Path=HomeSpaceViewModel.RunSettingsViewModel.RunInDebug}"
                                  IsEnabled="{Binding Path=HomeSpaceViewModel.RunSettingsViewModel.RunButtonEnabled}"></MenuItem>
                        <MenuItem Focusable="False"
                                  Name="CheckDailyBuilds"
                                  Header="{x:Static p:Resources.DynamoViewDebugMenuCheckDailyBuild}"
                                  DataContext="{Binding Path=Model.UpdateManager}"
                                  IsCheckable="True"
                                  IsChecked="{Binding Path=CheckNewerDailyBuilds, Mode=TwoWay}"></MenuItem>
                        <MenuItem Focusable="False"
                                  Name="ForceUpdate"
                                  Header="{x:Static p:Resources.DynamoViewDebugMenuForceUpdate}"
                                  DataContext="{Binding Path=Model.UpdateManager}"
                                  IsCheckable="True"
                                  IsChecked="{Binding Path=ForceUpdate, Mode=TwoWay}" />
                        <MenuItem Focusable="False"
                                  Header="{x:Static p:Resources.DynamoViewDebugMenuDumpLibrary}"
                                  Command="{Binding DumpLibraryToXmlCommand}"
                                  IsEnabled="True" />
                        <MenuItem Focusable="False"
                                  Name="DebugModes"
                                  Header="{x:Static p:Resources.DynamoViewDebugMenuDebugModes}"
                                  Click="OnDebugModesClick"
                                  IsCheckable="False" />
               </MenuItem>
                </Menu>

                <!--Titlebar buttons-->
                <Grid Name="titleBarButtonsGrid"
                      Grid.Column="1">
                </Grid>

            </Grid>
        </Border>

        <!--Shortcuts Toolbar-->
        <Grid Grid.Row="1"
              Grid.Column="0"
              Grid.ColumnSpan="5"
              Name="shortcutsBarGrid">
            <Grid.ColumnDefinitions>
                <ColumnDefinition Width="*"></ColumnDefinition>
                <ColumnDefinition Width="Auto"></ColumnDefinition>
            </Grid.ColumnDefinitions>
            
            <Grid Name="loginGrid" 
                  Grid.Row="0" 
                  Grid.Column="1">
            </Grid>
            
            <Border Name="shortcutBarBorder"
                Grid.Row="0"
                Grid.Column="0"
                Height="32"
                BorderBrush="{StaticResource BorderBrushWhite}"
                BorderThickness="0,0,0,1">
                <Grid Name="shortcutBarGrid">
                </Grid>
            </Border>

        </Grid>

        <!--Canvas-->
        <Grid HorizontalAlignment="Stretch"
              VerticalAlignment="Stretch"
              Grid.Row="2"
              Grid.Column="2"
              Grid.RowSpan="3"
              Background="#232323"
              Name="background_grid"
              IsHitTestVisible="{Binding BackgroundPreviewViewModel.CanNavigateBackground}">
            <Canvas Name="backgroundCanvas"
                    Margin="0,20,0,0"
                    ClipToBounds="True">
                <Canvas.Background>
                    <SolidColorBrush Color="{Binding ViewingHomespace, Converter={StaticResource WorkspaceBackgroundColorConverter}}" />
                </Canvas.Background>
            </Canvas>

            <!-- The BackgroundPreview is now created in the DynamoView_Loaded method.-->
            
        </Grid>

        <!--
            Do not style the background of this border,
            Background3DPreview controls will be blocked if you do so.
            Please ensure that mouse events will be able to pass through this layer,
            when Navigate Background 3D Preview is set to true.
        -->
        <!--Workspace-->
        <Border Margin="0"
                BorderBrush="Black"
                BorderThickness="0"
                Name="border"
                Grid.Row="2"
                Grid.Column="2"
                SizeChanged="Workspace_SizeChanged">

            <Grid AllowDrop="True"
                  Drop="DynamoView_OnDrop">
                <TabControl ItemsSource="{Binding Path=Workspaces, NotifyOnTargetUpdated=True}"
                            Name="WorkspaceTabs"
                            SelectedIndex="{Binding CurrentWorkspaceIndex}"
                            Background="#232323"
                            Padding="0"
                            TargetUpdated="WorkspaceTabs_TargetUpdated"
                            SelectionChanged="WorkspaceTabs_SelectionChanged"
                            SizeChanged="WorkspaceTabs_SizeChanged">

                    <TabControl.Resources>

                        <Style TargetType="{x:Type TabControl}">
                            <Setter Property="OverridesDefaultStyle"
                                    Value="True" />
                            <Setter Property="SnapsToDevicePixels"
                                    Value="True" />
                            <Setter Property="Template">
                                <Setter.Value>
                                    <ControlTemplate TargetType="{x:Type TabControl}">
                                        <Grid KeyboardNavigation.TabNavigation="Local">
                                            <Grid.RowDefinitions>
                                                <RowDefinition Height="Auto" />
                                                <RowDefinition Height="*" />
                                            </Grid.RowDefinitions>
                                            <Border BorderBrush="{StaticResource BorderBrushWhite}"
                                                    BorderThickness="1,0,0,1"
                                                    Grid.Row="0">
                                                <Grid>
                                                    <Grid.ColumnDefinitions>
                                                        <ColumnDefinition Width="*" />
                                                        <ColumnDefinition Width="Auto" />
                                                    </Grid.ColumnDefinitions>
                                                    <ScrollViewer Grid.Column="0"
                                                                  Margin="0,-1,0,0"
                                                                  HorizontalScrollBarVisibility="Hidden"
                                                                  VerticalScrollBarVisibility="Disabled">
                                                        <TabPanel x:Name="HeaderPanel"
                                                                  IsItemsHost="True"
                                                                  KeyboardNavigation.TabIndex="1"
                                                                  Background="Transparent" />
                                                    </ScrollViewer>
                                                    <Menu x:Name="TabControlMenu"
                                                          Grid.Column="1"
                                                          Background="Transparent"
                                                          SnapsToDevicePixels="True">
                                                        <Menu.Resources>
                                                            <sys:Double x:Key="ButtonWidthAndHeight">19</sys:Double>
                                                            <Style x:Key="TabMenuButtonStyle"
                                                                   TargetType="{x:Type MenuItem}">
                                                                <Setter Property="Focusable"
                                                                        Value="False" />
                                                                <Setter Property="Height"
                                                                        Value="{StaticResource ButtonWidthAndHeight}" />
                                                                <Setter Property="Width"
                                                                        Value="{StaticResource ButtonWidthAndHeight}" />
                                                                <Setter Property="Template">
                                                                    <Setter.Value>
                                                                        <ControlTemplate TargetType="{x:Type MenuItem}">
                                                                            <Border Name="ButtonBorder"
                                                                                    Margin="0"
                                                                                    Background="Transparent"
                                                                                    BorderThickness="0"
                                                                                    VerticalAlignment="Center"
                                                                                    HorizontalAlignment="Center"
                                                                                    Padding="0">
                                                                                <Grid VerticalAlignment="Center"
                                                                                      HorizontalAlignment="Center">
                                                                                    <ContentPresenter ContentSource="Header"
                                                                                                      HorizontalAlignment="Center"
                                                                                                      VerticalAlignment="Center" />
                                                                                    <Image Name="TabMenuButtonImage"
                                                                                           Width="16"
                                                                                           Height="16">
                                                                                        <Image.Style>
                                                                                            <Style TargetType="{x:Type Image}">
                                                                                                <Style.Triggers>
                                                                                                    <Trigger Property="IsMouseOver"
                                                                                                             Value="False">
                                                                                                        <Setter Property="Source"
                                                                                                                Value="/DynamoCoreWpf;component/UI/Images/tabs_button_normal.png" />
                                                                                                    </Trigger>
                                                                                                    <Trigger Property="IsMouseOver"
                                                                                                             Value="True">
                                                                                                        <Setter Property="Source"
                                                                                                                Value="/DynamoCoreWpf;component/UI/Images/tabs_button_hover.png" />
                                                                                                    </Trigger>
                                                                                                </Style.Triggers>
                                                                                            </Style>
                                                                                        </Image.Style>
                                                                                    </Image>
                                                                                    <Popup Name="Popup"
                                                                                           Placement="Custom"
                                                                                           CustomPopupPlacementCallback="PlacePopup"
                                                                                           IsOpen="{TemplateBinding IsSubmenuOpen}"
                                                                                           AllowsTransparency="True"
                                                                                           Focusable="False"
                                                                                           PopupAnimation="Fade">
                                                                                        <Border Name="SubmenuBorder"
                                                                                                SnapsToDevicePixels="True"
                                                                                                BorderBrush="{StaticResource NormalBorderBrush}"
                                                                                                Background="{StaticResource NormalBackgroundBrush}"
                                                                                                BorderThickness="1">
                                                                                            <StackPanel IsItemsHost="True"
                                                                                                        KeyboardNavigation.DirectionalNavigation="Cycle" />
                                                                                        </Border>
                                                                                    </Popup>
                                                                                </Grid>
                                                                            </Border>
                                                                            <ControlTemplate.Triggers>
                                                                                <Trigger Property="IsHighlighted"
                                                                                         Value="true">
                                                                                    <Setter TargetName="TabMenuButtonImage"
                                                                                            Property="Source"
                                                                                            Value="/DynamoCoreWpf;component/UI/Images/tabs_button_hover.png" />
                                                                                </Trigger>
                                                                            </ControlTemplate.Triggers>
                                                                        </ControlTemplate>
                                                                    </Setter.Value>
                                                                </Setter>
                                                            </Style>

                                                            <!-- The style for MenuItems that represent TabItems -->
                                                            <Style x:Key="TabMenuItem"
                                                                   BasedOn="{StaticResource MenuItemStyle}"
                                                                   TargetType="{x:Type MenuItem}">

                                                                <Style.Resources>
                                                                    <!--  SubmenuHeader  -->
                                                                    <ControlTemplate x:Key="{x:Static MenuItem.SubmenuHeaderTemplateKey}"
                                                                                     TargetType="MenuItem">
                                                                        <Border Name="Border"
                                                                                Height="25">
                                                                            <Grid>
                                                                                <Grid.ColumnDefinitions>
                                                                                    <ColumnDefinition Width="*"
                                                                                                      MinWidth="100" />
                                                                                </Grid.ColumnDefinitions>
                                                                                <ContentPresenter Name="HeaderHost"
                                                                                                  Grid.Column="0"
                                                                                                  Margin="5,0"
                                                                                                  HorizontalAlignment="Stretch"
                                                                                                  VerticalAlignment="Center"
                                                                                                  ContentSource="Header"
                                                                                                  RecognizesAccessKey="True" />
                                                                                <Popup Name="Popup"
                                                                                       AllowsTransparency="True"
                                                                                       Focusable="False"
                                                                                       HorizontalOffset="-2"
                                                                                       IsOpen="{TemplateBinding IsSubmenuOpen}"
                                                                                       Placement="Left"
                                                                                       PopupAnimation="Fade">
                                                                                    <Border Name="SubmenuBorder"
                                                                                            Margin="0 0 5 5"
                                                                                            Background="{StaticResource NormalBackgroundBrush}"
                                                                                            BorderBrush="{StaticResource NormalBorderBrush}"
                                                                                            BorderThickness="1"
                                                                                            SnapsToDevicePixels="True">
                                                                                        <StackPanel IsItemsHost="True"
                                                                                                    KeyboardNavigation.DirectionalNavigation="Cycle" />
                                                                                        <Border.Effect>
                                                                                            <DropShadowEffect BlurRadius="5"
                                                                                                              Opacity="0.4"
                                                                                                              ShadowDepth="3" />
                                                                                        </Border.Effect>
                                                                                    </Border>
                                                                                </Popup>
                                                                            </Grid>
                                                                        </Border>
                                                                        <ControlTemplate.Triggers>
                                                                            <Trigger Property="IsHighlighted"
                                                                                     Value="true">
                                                                                <Setter TargetName="Border"
                                                                                        Property="Background"
                                                                                        Value="{StaticResource HighlightedBrush}" />
                                                                                <Setter TargetName="HeaderHost"
                                                                                        Property="TextBlock.Foreground"
                                                                                        Value="{StaticResource ActiveForegroundBrush}" />
                                                                                <Setter TargetName="Border"
                                                                                        Property="BorderBrush"
                                                                                        Value="Transparent" />
                                                                            </Trigger>
                                                                            <Trigger Property="IsEnabled"
                                                                                     Value="false">
                                                                                <Setter Property="Foreground"
                                                                                        Value="{StaticResource DisabledForegroundBrush}" />
                                                                            </Trigger>
                                                                        </ControlTemplate.Triggers>
                                                                    </ControlTemplate>

                                                                    <!--  SubmenuItem  -->
                                                                    <ControlTemplate x:Key="{x:Static MenuItem.SubmenuItemTemplateKey}"
                                                                                     TargetType="MenuItem">
                                                                        <Border Name="Border"
                                                                                Height="25">
                                                                            <Grid MinWidth="200">
                                                                                <Grid.ColumnDefinitions>
                                                                                    <ColumnDefinition Width="Auto" />
                                                                                    <ColumnDefinition Width="*" />
                                                                                </Grid.ColumnDefinitions>
                                                                                <ContentPresenter Name="HeaderHost"
                                                                                                  Grid.Column="0"
                                                                                                  Margin="5,0,0,0"
                                                                                                  HorizontalAlignment="Stretch"
                                                                                                  VerticalAlignment="Center"
                                                                                                  ContentSource="Header"
                                                                                                  RecognizesAccessKey="True" />
                                                                                <ContentPresenter Name="SaveStateHost"
                                                                                                  Grid.Column="1"
                                                                                                  Margin="0,0,5,0"
                                                                                                  HorizontalAlignment="Stretch"
                                                                                                  VerticalAlignment="Center"
                                                                                                  ContentSource="Tag"
                                                                                                  RecognizesAccessKey="True" />
                                                                            </Grid>
                                                                        </Border>
                                                                        <ControlTemplate.Triggers>
                                                                            <Trigger Property="IsHighlighted"
                                                                                     Value="true">
                                                                                <Setter TargetName="Border"
                                                                                        Property="Background"
                                                                                        Value="{StaticResource HighlightedBrush}" />
                                                                                <Setter TargetName="HeaderHost"
                                                                                        Property="TextBlock.Foreground"
                                                                                        Value="{StaticResource ActiveForegroundBrush}" />
                                                                                <Setter TargetName="Border"
                                                                                        Property="BorderBrush"
                                                                                        Value="Transparent" />
                                                                            </Trigger>
                                                                            <Trigger Property="IsEnabled"
                                                                                     Value="false">
                                                                                <Setter Property="Foreground"
                                                                                        Value="{StaticResource DisabledForegroundBrush}" />
                                                                            </Trigger>
                                                                        </ControlTemplate.Triggers>
                                                                    </ControlTemplate>
                                                                </Style.Resources>

                                                                <EventSetter Event="Click"
                                                                             Handler="TabControlMenuItem_Click" />

                                                                <Style.Triggers>
                                                                    <DataTrigger Binding="{Binding Path=FileName, Converter={StaticResource PathToSaveStateConverter}}"
                                                                                 Value="Unsaved">
                                                                        <Setter Property="Header"
                                                                                Value="{Binding Name}" />
                                                                    </DataTrigger>
                                                                    <DataTrigger Binding="{Binding Path=FileName, Converter={StaticResource PathToSaveStateConverter}}"
                                                                                 Value="Saved">
                                                                        <Setter Property="Header"
                                                                                Value="{Binding FileName, Converter={StaticResource PathToFileNameConverter}}" />
                                                                    </DataTrigger>

                                                                    <DataTrigger Binding="{Binding HasUnsavedChanges}"
                                                                                 Value="True">
                                                                        <Setter Property="Tag"
                                                                                Value="*" />
                                                                    </DataTrigger>

                                                                    <DataTrigger Binding="{Binding HasUnsavedChanges}"
                                                                                 Value="False">
                                                                        <Setter Property="Tag"
                                                                                Value="" />
                                                                    </DataTrigger>

                                                                    <Trigger Property="Role"
                                                                             Value="SubmenuHeader">
                                                                        <Setter Property="Template"
                                                                                Value="{StaticResource {x:Static MenuItem.SubmenuHeaderTemplateKey}}" />
                                                                    </Trigger>
                                                                    <Trigger Property="Role"
                                                                             Value="SubmenuItem">
                                                                        <Setter Property="Template"
                                                                                Value="{StaticResource {x:Static MenuItem.SubmenuItemTemplateKey}}" />
                                                                    </Trigger>
                                                                </Style.Triggers>
                                                            </Style>
                                                        </Menu.Resources>
                                                        <MenuItem Style="{StaticResource TabMenuButtonStyle}"
                                                                  ItemsSource="{Binding RelativeSource={RelativeSource FindAncestor,AncestorType={x:Type TabControl}},Path=Items}"
                                                                  ItemContainerStyle="{StaticResource TabMenuItem}">
                                                        </MenuItem>
                                                    </Menu>
                                                </Grid>
                                            </Border>
                                            <Border x:Name="Border"
                                                    Grid.Row="1"
                                                    BorderBrush="{Binding Path=ViewingHomespace, Converter={StaticResource WorkspaceBackgroundBrushConverter}}"
                                                    BorderThickness="0,1,0,0">
                                                <ContentPresenter x:Name="PART_SelectedContentHost"
                                                                  ContentSource="SelectedContent" />
                                            </Border>
                                        </Grid>
                                    </ControlTemplate>
                                </Setter.Value>
                            </Setter>
                        </Style>

                        <Style TargetType="{x:Type Button}"
                               x:Key="CloseButtonStyle">
                            <Setter Property="OverridesDefaultStyle"
                                    Value="True" />
                            <Setter Property="SnapsToDevicePixels"
                                    Value="true" />
                            <Setter Property="VerticalAlignment"
                                    Value="Center" />
                            <Setter Property="HorizontalAlignment"
                                    Value="Center" />
                            <Setter Property="Margin"
                                    Value="0,0,0,0" />
                            <Setter Property="Background"
                                    Value="Transparent" />
                            <Setter Property="BorderThickness"
                                    Value="0" />
                            <Setter Property="Padding"
                                    Value="0" />
                            <!--<EventSetter Event="Click"
                                         Handler="TabCloseButton_Click" />-->
                            <Setter Property="Template">
                                <Setter.Value>
                                    <ControlTemplate TargetType="Button">
                                        <Border x:Name="Border"
                                                Background="Transparent"
                                                BorderThickness="0 0 0 0">
                                            <ContentPresenter Margin="0 1 0 0" />
                                        </Border>
                                    </ControlTemplate>
                                </Setter.Value>
                            </Setter>

                            <!-- The close button for workspace is no longer hidden on the HOME 
                                 tab page, since it is used to bring up the Start Page when pressed.
                            
                            <Style.Triggers>
                                <DataTrigger Binding="{Binding Converter={StaticResource WorkspaceTypeConverter}}"
                                             Value="{x:Type models:HomeWorkspaceModel}">
                                    <Setter Property="Visibility"
                                            Value="Collapsed" />
                                </DataTrigger>
                            </Style.Triggers>
                            -->

                        </Style>

                        <Style TargetType="{x:Type TabItem}">
                            <Setter Property="MaxWidth"
                                    Value="{Binding Source={x:Static configuration:Configurations.TabDefaultWidth}}" />
                            <Setter Property="Width">
                                <Setter.Value>
                                    <MultiBinding Converter="{StaticResource TabSizeConverter}">
                                        <Binding RelativeSource="{RelativeSource Mode=FindAncestor, AncestorType={x:Type TabControl}}" />
                                        <Binding RelativeSource="{RelativeSource Mode=FindAncestor, AncestorType={x:Type TabControl}}"
                                                 Path="ActualWidth" />
                                        <Binding RelativeSource="{RelativeSource Mode=FindAncestor, AncestorType={x:Type TabControl}}"
                                                 Path="Items.Count" />
                                        <!--<Binding Path="Visibility" />-->
                                    </MultiBinding>
                                </Setter.Value>
                            </Setter>
                            <Setter Property="Template">
                                <Setter.Value>
                                    <ControlTemplate TargetType="{x:Type TabItem}">
                                        <Border Name="Border"
                                                BorderBrush="{StaticResource BorderBrushWhite}"
                                                CornerRadius="0,0,0,0">
                                            <Border.Style>
                                                <Style TargetType="Border">
                                                    <Style.Triggers>
                                                        <!--<DataTrigger Binding="{Binding RelativeSource={RelativeSource Mode=FindAncestor,AncestorType={x:Type TabItem}},Path=IsSelected}" Value="True">
                                                            <Setter Property="Background" Value="{Binding ViewingHomespace, Converter={StaticResource WorkspaceBackgroundBrushConverter}}"/>
                                                            <Setter Property="BorderThickness" Value="1,0,1,1"/>
                                                        </DataTrigger>-->
                                                        <DataTrigger Binding="{Binding RelativeSource={RelativeSource Mode=FindAncestor,AncestorType={x:Type TabItem}},Path=IsSelected}"
                                                                     Value="False">
                                                            <Setter Property="Background"
                                                                    Value="{StaticResource WorkspaceTabBorderSelectedFalse}" />
                                                            <Setter Property="BorderThickness"
                                                                    Value="0,1,1,0" />
                                                            <Setter Property="Margin"
                                                                    Value="0,0,0,-1" />
                                                        </DataTrigger>
                                                        <DataTrigger Binding="{Binding RelativeSource={RelativeSource Mode=FindAncestor,AncestorType={x:Type TabItem}},Path=IsSelected}"
                                                                     Value="True">
                                                            <Setter Property="Background"
                                                                    Value="{StaticResource WorkspaceTabBorderSelectedTrue}" />
                                                            <Setter Property="BorderThickness"
                                                                    Value="0,0,1,0" />
                                                            <Setter Property="Margin"
                                                                    Value="0" />
                                                        </DataTrigger>
                                                    </Style.Triggers>
                                                </Style>
                                            </Border.Style>
                                            <Grid Margin="0,0,0,0">
                                                <Grid.ColumnDefinitions>
                                                    <ColumnDefinition Width="*" />
                                                    <ColumnDefinition Width="Auto" />
                                                </Grid.ColumnDefinitions>
                                                <ContentPresenter x:Name="ContentSite"
                                                                  Grid.Column="0"
                                                                  VerticalAlignment="Center"
                                                                  ContentSource="Header" />
                                                <Button Style="{StaticResource CloseButtonStyle}"
                                                        Command="{Binding HideCommand}"
                                                        Grid.Column="1">
                                                    <Image Width="16"
                                                           Height="16">
                                                        <Image.Style>
                                                            <Style TargetType="{x:Type Image}">
                                                                <Style.Triggers>
                                                                    <Trigger Property="IsMouseOver"
                                                                             Value="False">
                                                                        <Setter Property="Source"
                                                                                Value="/DynamoCoreWpf;component/UI/Images/closetab_normal.png" />
                                                                    </Trigger>
                                                                    <Trigger Property="IsMouseOver"
                                                                             Value="True">
                                                                        <Setter Property="Source"
                                                                                Value="/DynamoCoreWpf;component/UI/Images/closetab_hover.png" />
                                                                    </Trigger>
                                                                </Style.Triggers>
                                                            </Style>
                                                        </Image.Style>
                                                    </Image>
                                                </Button>
                                            </Grid>
                                        </Border>

                                    </ControlTemplate>
                                </Setter.Value>
                            </Setter>
                        </Style>

                    </TabControl.Resources>

                    <TabControl.ItemTemplate>

                        <DataTemplate>

                            <!--<Button>

                            <Button.Template>
                                <ControlTemplate TargetType="Button">
                                    <ContentPresenter Content="{TemplateBinding Content}"/>
                                </ControlTemplate>
                            </Button.Template>

                            <Button.InputBindings>
                                <MouseBinding Gesture="MiddleClick" Command="{Binding HideCommand}" />
                            </Button.InputBindings>-->

                            <Grid Height="20">
                                <Grid.ColumnDefinitions>
                                    <ColumnDefinition Width="Auto" />
                                    <ColumnDefinition Width="*" />
                                </Grid.ColumnDefinitions>

                                <StackPanel Orientation="Horizontal"
                                            VerticalAlignment="Center">

                                    <TextBlock Name="WorkspaceName"
                                               Margin="8,0,0,0"
                                               Padding="0,0,0,0"
                                               HorizontalAlignment="Stretch"
                                               VerticalAlignment="Center"
                                               TextTrimming="CharacterEllipsis">
                                        <TextBlock.Style>
                                            <Style TargetType="TextBlock">
                                                <Style.Triggers>

                                                    <DataTrigger Binding="{Binding RelativeSource={RelativeSource Mode=FindAncestor,AncestorType={x:Type TabItem}},Path=IsSelected}"
                                                                 Value="True">
                                                        <Setter Property="Foreground"
                                                                Value="{StaticResource WorkspaceTabHeaderActiveTextBrush}"></Setter>
                                                        <Setter Property="FontWeight"
                                                                Value="SemiBold" />
                                                    </DataTrigger>

                                                    <DataTrigger Binding="{Binding RelativeSource={RelativeSource Mode=FindAncestor,AncestorType={x:Type TabItem}},Path=IsSelected}"
                                                                 Value="False">
                                                        <Setter Property="Foreground"
                                                                Value="{StaticResource WorkspaceTabHeaderInactiveTextBrush}"></Setter>
                                                        <Setter Property="FontWeight"
                                                                Value="Normal" />
                                                    </DataTrigger>

                                                    <MultiDataTrigger>
                                                        <MultiDataTrigger.Conditions>
                                                            <Condition Binding="{Binding Converter={StaticResource WorkspaceTypeConverter}}"
                                                                       Value="{x:Type workspaces:HomeWorkspaceModel}" />
                                                            <Condition Binding="{Binding Path=FileName, Converter={StaticResource PathToSaveStateConverter}}"
                                                                       Value="Unsaved" />
                                                        </MultiDataTrigger.Conditions>
                                                        <Setter Property="Text"
                                                                Value="Home" />
                                                    </MultiDataTrigger>

                                                    <MultiDataTrigger>
                                                        <MultiDataTrigger.Conditions>
                                                            <Condition Binding="{Binding Converter={StaticResource WorkspaceTypeConverter}}"
                                                                       Value="{x:Type workspaces:HomeWorkspaceModel}" />
                                                            <Condition Binding="{Binding Path=FileName, Converter={StaticResource PathToSaveStateConverter}}"
                                                                       Value="Saved" />
                                                        </MultiDataTrigger.Conditions>
                                                        <Setter Property="Text"
                                                                Value="{Binding Path=FileName, Converter={StaticResource PathToFileNameConverter}}" />
                                                    </MultiDataTrigger>

                                                    <MultiDataTrigger>
                                                        <MultiDataTrigger.Conditions>
                                                            <Condition Binding="{Binding Converter={StaticResource WorkspaceTypeConverter}}"
                                                                       Value="{x:Type workspaces:CustomNodeWorkspaceModel}" />
                                                            <Condition Binding="{Binding Path=FileName, Converter={StaticResource PathToSaveStateConverter}}"
                                                                       Value="Unsaved" />
                                                        </MultiDataTrigger.Conditions>
                                                        <Setter Property="Text"
                                                                Value="{Binding Name}" />
                                                    </MultiDataTrigger>

                                                    <MultiDataTrigger>
                                                        <MultiDataTrigger.Conditions>
                                                            <Condition Binding="{Binding Converter={StaticResource WorkspaceTypeConverter}}"
                                                                       Value="{x:Type workspaces:CustomNodeWorkspaceModel}" />
                                                            <Condition Binding="{Binding Path=FileName, Converter={StaticResource PathToSaveStateConverter}}"
                                                                       Value="Saved" />
                                                        </MultiDataTrigger.Conditions>
                                                        <Setter Property="Text"
                                                                Value="{Binding Path=FileName, Converter={StaticResource PathToFileNameConverter}}" />
                                                    </MultiDataTrigger>

                                                </Style.Triggers>
                                            </Style>
                                        </TextBlock.Style>
                                    </TextBlock>

                                    <TextBlock Name="WorkspaceSaveState"
                                               Margin="0,0,0,0"
                                               VerticalAlignment="Center">
                                        <TextBlock.Style>
                                            <Style TargetType="TextBlock">
                                                <Style.Triggers>
                                                    <DataTrigger Binding="{Binding RelativeSource={RelativeSource Mode=FindAncestor,AncestorType={x:Type TabItem}},Path=IsSelected}"
                                                                 Value="True">
                                                        <Setter Property="Foreground"
                                                                Value="{StaticResource WorkspaceTabHeaderActiveTextBrush}"></Setter>
                                                        <Setter Property="FontWeight"
                                                                Value="SemiBold" />
                                                    </DataTrigger>

                                                    <DataTrigger Binding="{Binding RelativeSource={RelativeSource Mode=FindAncestor,AncestorType={x:Type TabItem}},Path=IsSelected}"
                                                                 Value="False">
                                                        <Setter Property="Foreground"
                                                                Value="{StaticResource WorkspaceTabHeaderInactiveTextBrush}"></Setter>
                                                        <Setter Property="FontWeight"
                                                                Value="Normal" />
                                                    </DataTrigger>

                                                    <DataTrigger Binding="{Binding HasUnsavedChanges}"
                                                                 Value="True">
                                                        <Setter Property="Text"
                                                                Value="*" />
                                                    </DataTrigger>

                                                    <DataTrigger Binding="{Binding HasUnsavedChanges}"
                                                                 Value="False">
                                                        <Setter Property="Text"
                                                                Value="" />
                                                    </DataTrigger>
                                                </Style.Triggers>
                                            </Style>
                                        </TextBlock.Style>
                                    </TextBlock>

                                </StackPanel>

                            </Grid>
                            <!--</Button>-->

                        </DataTemplate>

                    </TabControl.ItemTemplate>

                    <TabControl.ContentTemplate>
                        <DataTemplate>
                            <views:WorkspaceView></views:WorkspaceView>
                        </DataTemplate>
                    </TabControl.ContentTemplate>

                </TabControl>
            </Grid>

        </Border>

        <!--Collapsed Left Sidebar-->
        <StackPanel Grid.Row="2"
                    Grid.Column="2"
                    Orientation="Vertical"
                    Name="collapsedLibrarySidebar"
                    Width="Auto"
                    Height="Auto"
                    Background="{StaticResource HighlightedBrush}"
                    HorizontalAlignment="Left"
                    VerticalAlignment="Top"
                    Margin="0,310,0,0">
            <Grid Background="#353535"
                  Width="Auto"
                  Cursor="Hand">
                <Button Click="OnCollapsedLeftSidebarClick"
                        Template="{DynamicResource BackgroundButton}">
                    <Button.Resources>
                        <ControlTemplate x:Key="BackgroundButton"
                                         TargetType="Button">
                            <Border Name="border"
                                    BorderThickness="0"
                                    BorderBrush="Black"
                                    VerticalAlignment="Stretch"
                                    Padding="5,0,5,0">
                                <ContentPresenter HorizontalAlignment="Stretch"
                                                  VerticalAlignment="Stretch" />
                            </Border>
                        </ControlTemplate>
                    </Button.Resources>
                    <Grid Mouse.MouseEnter="LibraryHandle_MouseEnter"
                          Mouse.MouseLeave="LibraryHandle_MouseLeave">
                        <Grid.ColumnDefinitions>
                            <ColumnDefinition Width="*" />
                            <ColumnDefinition Width="Auto" />
                        </Grid.ColumnDefinitions>
                        <StackPanel Orientation="Horizontal" 
                                    HorizontalAlignment="Center">
                            <TextBlock Grid.Column="0"
                                   Name="LibrarySidebarText"
                                   VerticalAlignment="Center"
                                   Foreground="#aaaaaa"
                                   FontWeight="Normal"
                                   Margin="5,0,0,5"
                                   Text="{x:Static p:Resources.LibraryViewTitle}">
                            </TextBlock>
                            <Image Grid.Column="0"
                               Name="LibrarySidebarIcon"
                               Source="/DynamoCoreWpf;component/UI/Images/expand_normal.png"
                               Visibility="Visible"
                               Width="10"
                               Height="10"
                               Margin="5,5,5,5"
                               RenderTransformOrigin="0.5, 0.5">
                                <Image.RenderTransform>
                                    <RotateTransform Angle="-90" />
                                </Image.RenderTransform>
                            </Image>
                        </StackPanel>
                    </Grid>
                </Button>
            </Grid>

            <StackPanel.RenderTransform>
                <RotateTransform Angle="-90" />
            </StackPanel.RenderTransform>
        </StackPanel>
        
        <!--Collapsed Extension Sidebar-->
        <StackPanel Grid.Row="2"
                    Grid.Column="2"
                    Orientation="Vertical"
                    Name="collapsedExtensionSidebar"
                    Width="Auto"
                    Height="Auto"
                    Background="{StaticResource HighlightedBrush}"
                    HorizontalAlignment="Right"
                    VerticalAlignment="Top"
                    Margin="0,310,0,0"
                    RenderTransformOrigin="1,0">
            <Grid Background="#353535"
                  Width="Auto"
                  Cursor="Hand">
                <Button Click="OnCollapsedRightSidebarClick"
                        Template="{DynamicResource BackgroundButton}">
                    <Button.Resources>
                        <ControlTemplate x:Key="BackgroundButton"
                                         TargetType="Button">
                            <Border Name="border"
                                    BorderThickness="0"
                                    BorderBrush="Black"
                                    VerticalAlignment="Stretch"
                                    Padding="5,0,5,0">
                                <ContentPresenter HorizontalAlignment="Stretch"
                                                  VerticalAlignment="Stretch" />
                            </Border>
                        </ControlTemplate>
                    </Button.Resources>
                    <Grid Mouse.MouseEnter="ExtensionHandle_MouseEnter"
                          Mouse.MouseLeave="ExtensionHandle_MouseLeave">
                        <Grid.ColumnDefinitions>
                            <ColumnDefinition Width="*" />
                            <ColumnDefinition Width="Auto" />
                        </Grid.ColumnDefinitions>
                        <StackPanel Orientation="Horizontal" 
                                    HorizontalAlignment="Center">
                            <Image Grid.Column="0"
                               Name="ExtensionSidebarIcon"
                               Source="/DynamoCoreWpf;component/UI/Images/expand_normal.png"
                               Visibility="Visible"
                               Width="10"
                               Height="10"
                               Margin="5,5,5,5"
                               RenderTransformOrigin="0.5, 0.5">
                                <Image.RenderTransform>
                                    <RotateTransform Angle="-90" />
                                </Image.RenderTransform>
                            </Image>
                            <TextBlock Grid.Column="0"
                                   Name="ExtensionSidebarText"
                                   VerticalAlignment="Center"
                                   Foreground="#aaaaaa"
                                   FontWeight="Normal"
                                   Margin="0,5,5,0"
                                   Text="{x:Static p:Resources.ExtensionsViewTitle}"
                                   RenderTransformOrigin="0.5,0.5">
                                <TextBlock.RenderTransform>
                                    <RotateTransform Angle="180"/>
                                </TextBlock.RenderTransform>
                            </TextBlock>
                        </StackPanel>
                    </Grid>
                </Button>

            </Grid>

            <StackPanel.RenderTransform>
                <RotateTransform Angle="90" />
            </StackPanel.RenderTransform>
        </StackPanel>

        <!--Console Log Area-->
        <ScrollViewer Name="LogScroller"
                      VerticalAlignment="Stretch"
                      VerticalScrollBarVisibility="Auto"
                      HorizontalAlignment="Stretch"
                      HorizontalScrollBarVisibility="Hidden"
                      Background="Black"
                      Opacity="1"
                      Visibility="Visible"
                      Grid.Row="4"
                      Grid.Column="0"
                      Grid.ColumnSpan="5">

            <ScrollViewer.ContextMenu>
                <ContextMenu>
                    <MenuItem Header="{x:Static p:Resources.DynamoViewContextMenuClearLog}"
                              Command="{Binding ClearLogCommand}" />
                </ContextMenu>
            </ScrollViewer.ContextMenu>

            <TextBox Text="{Binding Path=LogText, Mode=OneWay}"
                     Foreground="#FF888888"
                     BorderThickness="0"
                     BorderBrush="#00000000"
                     Background="Black"
                     Margin="0"
                     TextWrapping="Wrap"
                     IsReadOnly="True"
                     IsReadOnlyCaretVisible="True"
                     IsUndoEnabled="False"
                     IsTabStop="False"
                     FontFamily="Consolas"
                     TextChanged="TextBoxBase_OnTextChanged" />
        </ScrollViewer>

        <!--Left Sidebar Library-->
        <Grid Height="Auto"
              Width="Auto"
              HorizontalAlignment="Stretch"
              Name="sidebarGrid"
              VerticalAlignment="Stretch"
              Visibility="Visible"
              Grid.Row="2"
              Grid.Column="0"
              Grid.RowSpan="2">
        </Grid>

        <!--Right Extensions Sidebar-->
        <Grid Height="Auto"
              Width="Auto"
              HorizontalAlignment="Stretch"
              Name="sidebarExtensionsGrid"
              VerticalAlignment="Stretch"
              Visibility="Visible"
              Grid.Row="2"
              Grid.Column="4"
              Grid.RowSpan="2">
            <TabControl Name="tabDynamic" Background="#353535" BorderThickness="0" ItemsSource="{Binding}">
                <TabControl.Resources>
                    <!--Styling for the close button in the tab-->
                    <Style TargetType="{x:Type Button}"
                               x:Key="CloseButtonStyle">
                        <Setter Property="OverridesDefaultStyle"
                                    Value="True" />
                        <Setter Property="SnapsToDevicePixels"
                                    Value="true" />
                        <Setter Property="VerticalAlignment"
                                    Value="Center" />
                        <Setter Property="HorizontalAlignment"
                                    Value="Right" />
                        <Setter Property="Margin"
                                    Value="8,2,0,0" />
                        <Setter Property="Background"
                                    Value="Transparent" />
                        <Setter Property="BorderThickness"
                                    Value="0" />
                        <Setter Property="Padding"
                                    Value="0" />
                        <Setter Property="Template">
                            <Setter.Value>
                                <ControlTemplate TargetType="Button">
                                    <Border x:Name="Border"
                                                Background="Transparent"
                                                BorderThickness="0 0 0 0">
                                        <ContentPresenter Margin="0 0 0 0" />
                                    </Border>
                                </ControlTemplate>
                            </Setter.Value>
                        </Setter>
                    </Style>
                    
                    <!--Template for tab header in the extensions side bar-->
                    <DataTemplate x:Key="TabHeader" DataType="TabItem">
                        <DockPanel HorizontalAlignment="Stretch" Name ="TabPanel" MinWidth="{Binding Source={x:Static configuration:Configurations.ExtensionsSideBarTabMinWidth}}">
                            <TextBlock Text="{Binding RelativeSource={RelativeSource AncestorType={x:Type TabItem}}, Path=Header}" HorizontalAlignment="Stretch"/>
                            <!--Button to close a particular tab-->
                            <Button Name="CloseButton" Style="{StaticResource CloseButtonStyle}" DockPanel.Dock="Right" Click="CloseExtensionTab"
                                              CommandParameter="{Binding RelativeSource={RelativeSource AncestorType={x:Type TabItem}}, Path=Name}">
                                <Image Width="14" Height="14" HorizontalAlignment="Right" VerticalAlignment="Center">
                                    <Image.Style>
                                        <Style TargetType="{x:Type Image}">
                                            <Style.Triggers>
                                                <Trigger Property="IsMouseOver" Value="False">
                                                    <Setter Property="Source"
                                                            Value="/DynamoCoreWpf;component/UI/Images/closetab_normal.png" />
                                                </Trigger>
                                                <Trigger Property="IsMouseOver" Value="True">
                                                    <Setter Property="Source"
                                                            Value="/DynamoCoreWpf;component/UI/Images/closetab_hover.png" />
                                                </Trigger>
                                            </Style.Triggers>
                                        </Style>
                                    </Image.Style>
                                </Image>
                            </Button>
                            <!-- Undock -->
                            <Button Name="UndockButton" Style="{StaticResource CloseButtonStyle}" DockPanel.Dock="Right" Click="UndockExtensionTab"
                                    CommandParameter="{Binding RelativeSource={RelativeSource AncestorType={x:Type TabItem}}, Path=Name}">
                                <Image Width="14" Height="14" HorizontalAlignment="Right" VerticalAlignment="Center">
                                    <Image.Style>
                                        <Style TargetType="{x:Type Image}">
                                            <Style.Triggers>
                                                <Trigger Property="IsMouseOver" Value="False">
                                                    <Setter Property="Source"
                                                            Value="/DynamoCoreWpf;component/UI/Images/undock_normal.png" />
                                                </Trigger>
                                                <Trigger Property="IsMouseOver" Value="True">
                                                    <Setter Property="Source"
                                                            Value="/DynamoCoreWpf;component/UI/Images/undock_hover.png" />
                                                </Trigger>
                                            </Style.Triggers>
                                        </Style>
                                    </Image.Style>
                                </Image>
                            </Button>
                        </DockPanel>
                    </DataTemplate>
                    
                    <!--Styling for the tab in the extensions side bar-->
                    <Style TargetType="{x:Type TabItem}">
                        <Setter Property="MinWidth" Value="{Binding Source={x:Static configuration:Configurations.ExtensionsSideBarTabMinWidth}}" />
                        <Setter Property="Template">
                            <Setter.Value>
                                <ControlTemplate TargetType="{x:Type TabItem}">
                                    <Grid>
                                        <Border Name="Border" Margin="0,0,0,0"  BorderThickness="1 0 1 0" 
                                                        BorderBrush="{StaticResource BorderBrushWhite}">
                                            <ContentPresenter x:Name="ContentSite" VerticalAlignment="Center"
                                                     HorizontalAlignment="Stretch"
                                                     ContentSource="Header" Margin="3,0,0,3"
                                                     RecognizesAccessKey="True">
                                            </ContentPresenter>
                                        </Border>
                                    </Grid>
                                    <!--Properties for selected and unselected tabs-->
                                    <ControlTemplate.Triggers>
                                        <Trigger Property="IsSelected" Value="true">
                                            <Setter Property="Foreground"
                                                         Value="{StaticResource WorkspaceTabHeaderActiveTextBrush}" />
                                        </Trigger>
                                        <Trigger Property="IsSelected" Value="false">
                                            <Setter Property="Foreground"
                                                         Value="{StaticResource WorkspaceTabHeaderInactiveTextBrush}" />
                                            <Setter TargetName="Border" Property="Background"
                                                         Value="{StaticResource HighlightedBrush}" />
                                        </Trigger>
                                    </ControlTemplate.Triggers>
                                </ControlTemplate>
                            </Setter.Value>
                        </Setter>
                    </Style>
                </TabControl.Resources>
            </TabControl>
        </Grid>

        <!--Bottom Panel including RunMode etc-->
        <WrapPanel Orientation="Horizontal"
                   Grid.Row="5"
                   Grid.Column="0"
                   Grid.RowSpan="1"
                   HorizontalAlignment="Stretch"
                   VerticalAlignment="Stretch"
                   Grid.ColumnSpan="5">

            <WrapPanel.Background>
                <LinearGradientBrush  StartPoint="0.5,0"
                                      EndPoint="0.5,1">
                    <GradientStop Color="#222"
                                  Offset="0.0" />
                    <GradientStop Color="#111"
                                  Offset="1.0" />
                </LinearGradientBrush>
            </WrapPanel.Background>

            <Grid Name="bottomBarGrid"
                  Grid.Row="4"
                  Grid.Column="0"
                  Grid.RowSpan="1"
                  Grid.ColumnSpan="5"
                  HorizontalAlignment="Stretch"
                  VerticalAlignment="Stretch">
                <Grid.ColumnDefinitions>
                    <ColumnDefinition Width="*"></ColumnDefinition>
                    <ColumnDefinition Width="*"></ColumnDefinition>
                </Grid.ColumnDefinitions>

                <WrapPanel Orientation="Horizontal"
                           Grid.Row="0"
                           Grid.Column="0"
                           HorizontalAlignment="Stretch"
                           VerticalAlignment="Stretch" 
                           Visibility="{Binding IsAbleToGoHome, Converter={StaticResource InverseBoolToVisibilityConverter}}">

                        <controls1:RunSettingsControl x:Name="RunSettingsControl"
                                                    Margin="2.5,5,5,5" 
                                                     VerticalAlignment="Stretch"
                                                     DataContext="{Binding Path=HomeSpaceViewModel.RunSettingsViewModel}"/>
                </WrapPanel>
                
                <!--NotificationControl for showing run-time notifications-->
                <controls1:NotificationsControl Grid.Column="1"/>
                
            </Grid>

        </WrapPanel>


        <!--Split Between Console and Canvas-->
        <GridSplitter ResizeDirection="Rows"
                      Grid.Column="2"
                      Grid.ColumnSpan="1"
                      Grid.Row="3"
                      Grid.RowSpan="1"
                      Width="Auto"
                      Height="2"
                      Name="horizontalSplitter"
                      HorizontalAlignment="Stretch"
                      VerticalAlignment="Stretch"
                      Margin="0"
                      Background="#999"
                      Cursor="/DynamoCoreWpf;component/UI/Images/resize_vertical.cur" />

        <!--Split Between Library and Canvas-->
        <GridSplitter ResizeDirection="Auto"
                      Grid.Column="1"
                      Grid.Row="2"
                      Grid.RowSpan="2"
                      Height="Auto"
                      Width="3"
                      Name="verticalSplitter"
                      HorizontalAlignment="Stretch"
                      VerticalAlignment="Stretch"
                      Margin="0"
                      Background="Transparent"
                      Cursor="/DynamoCoreWpf;component/UI/Images/resize_horizontal.cur" />
        
        <!--Split Between Extension and Canvas-->
        <GridSplitter ResizeDirection="Auto"
                      Grid.Column="3"
                      Grid.Row="2"
                      Grid.RowSpan="2"
                      Height="Auto"
                      Width="3"
                      Name="extensionSplitter"
                      HorizontalAlignment="Stretch"
                      VerticalAlignment="Stretch"
                      Margin="0"
                      Background="Transparent"
                      Cursor="/DynamoCoreWpf;component/UI/Images/resize_horizontal.cur" />

        <!--Start Page-->
        <ItemsControl Name="startPageItemsControl"
                      Grid.Row="2"
                      Grid.RowSpan="4"
                      Grid.Column="0"
                      Grid.ColumnSpan="5">
            <ItemsControl.ItemTemplate>
                <DataTemplate DataType="{x:Type uictrls:StartPageViewModel}">
                    <Grid>
                        <Grid.Height>
                            <Binding Path="ActualHeight"
                                     Mode="OneWay"
                                     RelativeSource="{RelativeSource FindAncestor, AncestorType={x:Type ItemsControl}}" />
                        </Grid.Height>
                        <uictrls:StartPageView />
                    </Grid>
                </DataTemplate>
            </ItemsControl.ItemTemplate>
            <ItemsControl.Visibility>
                <Binding Path="DataContext.ShowStartPage"
                         Mode="OneWay"
                         RelativeSource="{RelativeSource FindAncestor, AncestorType={x:Type controls:DynamoView}}"
                         Converter="{StaticResource BooleanToVisibilityConverter}"
                         UpdateSourceTrigger="Explicit" />
            </ItemsControl.Visibility>
        </ItemsControl>

        <!--Gallery or What's new-->
        <Grid Name="galleryBackground"
              Visibility="Hidden"
              MouseLeftButtonDown="OnGalleryBackgroundMouseClick">
            <Grid.Background>
                <SolidColorBrush Color="Black" Opacity="0.8"/>
            </Grid.Background>
        </Grid>

        <Grid Name="FocusableGrid" Width="0" Height="0" Focusable="True"/>
    </Grid>

</Window><|MERGE_RESOLUTION|>--- conflicted
+++ resolved
@@ -299,11 +299,8 @@
                                   Focusable="False" />
                         <MenuItem Header="{x:Static p:Resources.DynamoViewDynamoMenuPreferences}"
                                   Focusable="False"
-<<<<<<< HEAD
                                   Click="OnPreferencesWindowClick"
-=======
                                   Visibility="Collapsed"
->>>>>>> 04f46fa6
                                   Name="preferencesOption"/>
                         <Separator />
                         <MenuItem Header="{x:Static p:Resources.DynamoViewDynamoMenuExit}"
