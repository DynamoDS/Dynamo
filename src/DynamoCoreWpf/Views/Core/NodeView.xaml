﻿<UserControl x:Class="Dynamo.Controls.NodeView"
             xmlns="http://schemas.microsoft.com/winfx/2006/xaml/presentation"
             xmlns:x="http://schemas.microsoft.com/winfx/2006/xaml"
             xmlns:configuration="clr-namespace:Dynamo.Configuration;assembly=DynamoCore"
             xmlns:dynui="clr-namespace:Dynamo.UI.Controls"
             xmlns:p="clr-namespace:Dynamo.Wpf.Properties"
             xmlns:viewmodels="clr-namespace:Dynamo.ViewModels"
             xmlns:ui="clr-namespace:Dynamo.UI"
             Name="topControl"
             Width="Auto"
             Height="Auto"
             x:FieldModifier="public"
             MouseEnter="OnNodeViewMouseEnter"
             MouseLeave="OnNodeViewMouseLeave"
             MouseLeftButtonDown="topControl_MouseLeftButtonDown"
             PreviewMouseLeftButtonDown="OnPreviewMouseLeftButtonDown"
             PreviewMouseMove="OnNodeViewMouseMove">

    <Grid Name="grid"
          x:FieldModifier="public"
          HorizontalAlignment="Left"
          Visibility="{Binding IsCollapsed, Converter={StaticResource InverseBoolToVisibilityCollapsedConverter}}"
          ContextMenuService.IsEnabled="false">
        <Grid.RowDefinitions>
            <RowDefinition Height="Auto" />
            <RowDefinition Height="Auto" />
            <RowDefinition Height="Auto" />
            <RowDefinition Height="Auto" MinHeight="8" />
            <RowDefinition Height="Auto" />
        </Grid.RowDefinitions>
        <!--  Sets grid to 70% opacity when node is frozen  -->
        <Grid.Style>
            <Style>
                <Style.Triggers>
                    <DataTrigger Binding="{Binding IsFrozen, UpdateSourceTrigger=PropertyChanged}" Value="True">
                        <Setter Property="Grid.Opacity" Value="0.7" />
                    </DataTrigger>
                </Style.Triggers>
            </Style>
        </Grid.Style>
        <Grid.ColumnDefinitions>
            <ColumnDefinition Width="Auto" />
            <ColumnDefinition Width="*" MinWidth="40" />
            <ColumnDefinition Width="Auto" />
        </Grid.ColumnDefinitions>

        <!--  CONTEXT MENU  -->
        <Grid.ContextMenu>
            <ContextMenu Name="MainContextMenu" x:FieldModifier="public">
                <ContextMenu.Resources>
                    <ResourceDictionary>
                        <ResourceDictionary.MergedDictionaries>
                            <ui:SharedResourceDictionary Source="{x:Static ui:SharedDictionaryManager.DynamoConvertersDictionaryUri}" />
                            <ui:SharedResourceDictionary Source="{x:Static ui:SharedDictionaryManager.DynamoModernDictionaryUri}" />
                        </ResourceDictionary.MergedDictionaries>
                        <Style TargetType="{x:Type MenuItem}">
                            <Setter Property="IsChecked" Value="{DynamicResource IsChecked}" />
                            <Setter Property="Height" Value="30" />
                            <Setter Property="Width" Value="240" />
                            <Setter Property="Padding" Value="15,0,0,0" />
                            <Setter Property="Template">
                                <Setter.Value>
                                    <ControlTemplate TargetType="{x:Type MenuItem}">
                                        <DockPanel x:Name="dockPanel"
                                                   HorizontalAlignment="Stretch"
                                                   Background="Transparent"
                                                   SnapsToDevicePixels="true">
                                            <Label x:Name="checkBox"
                                                   Margin="10,0,-10,0"
                                                   HorizontalAlignment="Left"
                                                   VerticalAlignment="Center"
                                                   HorizontalContentAlignment="Center"
                                                   VerticalContentAlignment="Center"
                                                   Content="✓"
                                                   DockPanel.Dock="Left"
                                                   FontSize="9px"
                                                   Foreground="White"
                                                   Visibility="Collapsed" />
                                            <ContentPresenter x:Name="ContentPresenter"
                                                              Margin="{TemplateBinding Padding}"
                                                              VerticalAlignment="Center"
                                                              ContentSource="Header"
                                                              DockPanel.Dock="Left"
                                                              RecognizesAccessKey="True"
                                                              SnapsToDevicePixels="{TemplateBinding SnapsToDevicePixels}"
                                                              TextBlock.Foreground="{StaticResource NodeContextMenuForeground}" />
                                            <Border x:Name="dismissedAlertsBadge"
                                                    Height="15"
                                                    MinWidth="15"
                                                    Margin="7,0,0,1"
                                                    VerticalAlignment="Center"
                                                    Background="{StaticResource NodeDismissedWarningsGlyphBackground}"
                                                    CornerRadius="7.5"
                                                    DockPanel.Dock="Left"
                                                    Visibility="Hidden">
                                                <Label Padding="2,2,2,0"
                                                       HorizontalAlignment="Center"
                                                       VerticalAlignment="Center"
                                                       HorizontalContentAlignment="Center"
                                                       VerticalContentAlignment="Center"
                                                       Content="{Binding NumberOfDismissedAlerts, UpdateSourceTrigger=PropertyChanged}"
                                                       FontFamily="{StaticResource ArtifaktElementRegular}"
                                                       FontSize="9px"
                                                       Foreground="{StaticResource NodeDismissedWarningsGlyphForeground}" />
                                            </Border>
                                            <Label x:Name="subMenuArrow"
                                                   Margin="0,0,15,7"
                                                   Padding="0"
                                                   VerticalAlignment="Center"
                                                   Content="&gt;"
                                                   DockPanel.Dock="Right"
                                                   FontFamily="{StaticResource ArtifaktElementRegular}"
                                                   FontSize="13px"
                                                   Foreground="{StaticResource Blue300Brush}">
                                                <Label.RenderTransform>
                                                    <ScaleTransform ScaleX="1" ScaleY="1.5" />
                                                </Label.RenderTransform>
                                                <Label.Style>
                                                    <Style TargetType="{x:Type Label}">
                                                        <Setter Property="Visibility" Value="Hidden" />
                                                        <Style.Triggers>
                                                            <DataTrigger Binding="{Binding RelativeSource={RelativeSource AncestorType={x:Type MenuItem}}, Path=HasItems}" Value="True">
                                                                <Setter Property="Visibility" Value="Visible" />
                                                            </DataTrigger>
                                                        </Style.Triggers>
                                                    </Style>
                                                </Label.Style>
                                            </Label>
                                            <Popup x:Name="PART_Popup"
                                                   AllowsTransparency="true"
                                                   Focusable="false"
                                                   HorizontalOffset="0"
                                                   IsOpen="{Binding IsSubmenuOpen, RelativeSource={RelativeSource TemplatedParent}}"
                                                   Placement="Left"
                                                   VerticalOffset="-2">
                                                <Border Background="{TemplateBinding Background}"
                                                        BorderBrush="Transparent"
                                                        BorderThickness="0">
                                                    <ScrollViewer x:Name="SubMenuScrollViewer"
                                                                  CanContentScroll="true"
                                                                  Style="{DynamicResource {ComponentResourceKey ResourceId=MenuScrollViewer,
                                                                                                                TypeInTargetAssembly={x:Type FrameworkElement}}}">
                                                        <Grid RenderOptions.ClearTypeHint="Enabled">
                                                            <ItemsPresenter x:Name="ItemsPresenter"
                                                                            Margin="2"
                                                                            Grid.IsSharedSizeScope="true"
                                                                            KeyboardNavigation.DirectionalNavigation="Cycle"
                                                                            KeyboardNavigation.TabNavigation="Cycle"
                                                                            SnapsToDevicePixels="{TemplateBinding SnapsToDevicePixels}" />
                                                        </Grid>
                                                    </ScrollViewer>
                                                </Border>
                                            </Popup>
                                        </DockPanel>
                                        <ControlTemplate.Triggers>
                                            <Trigger Property="IsEnabled" Value="False">
                                                <Setter TargetName="ContentPresenter" Property="TextBlock.Opacity" Value="0.5" />
                                            </Trigger>
                                            <Trigger Property="IsMouseOver" Value="True">
                                                <Setter TargetName="ContentPresenter" Property="TextBlock.Foreground" Value="White" />
                                                <Setter TargetName="dockPanel" Property="Background" Value="{StaticResource NodeContextMenuBackgroundHighlight}" />
                                            </Trigger>
                                            <Trigger Property="IsMouseOver" Value="False">
                                                <Setter TargetName="dockPanel" Property="Background" Value="{StaticResource NodeContextMenuBackground}" />
                                            </Trigger>
                                            <DataTrigger Binding="{Binding ElementName=ContentPresenter, Path=Content}" Value="Dismissed Alerts">
                                                <Setter TargetName="dismissedAlertsBadge" Property="Visibility" Value="Visible" />
                                            </DataTrigger>
                                            <Trigger Property="IsChecked" Value="True">
                                                <Setter TargetName="checkBox" Property="Visibility" Value="Visible" />
                                            </Trigger>
                                        </ControlTemplate.Triggers>
                                    </ControlTemplate>
                                </Setter.Value>
                            </Setter>
                        </Style>
                        <Style x:Key="{x:Static MenuItem.SeparatorStyleKey}" TargetType="Separator">
                            <Setter Property="OverridesDefaultStyle" Value="true" />
                            <Setter Property="Template">
                                <Setter.Value>
                                    <ControlTemplate TargetType="{x:Type Separator}">
                                        <Border Height="1"
                                                Margin="15,8,15,8"
                                                Background="{StaticResource NodeContextMenuSeparatorColor}" />
                                    </ControlTemplate>
                                </Setter.Value>
                            </Setter>
                        </Style>
                    </ResourceDictionary>
                </ContextMenu.Resources>
                <MenuItem Name="deleteElem_cm"
                          Command="{Binding Path=DeleteCommand}"
                          Header="{x:Static p:Resources.ContextMenuDelete}"
                          IsCheckable="False" />
                <MenuItem Header="{x:Static p:Resources.ContextMenuGroups}" IsCheckable="False">
                    <MenuItem Name="createGroup_cm"
                              Command="{Binding Path=CreateGroupCommand}"
                              Header="{x:Static p:Resources.ContextCreateGroupFromSelection}" />
                    <MenuItem Name="unGroup_cm"
                              Command="{Binding Path=UngroupCommand}"
                              Header="{x:Static p:Resources.ContextUnGroupFromSelection}" />
                    <MenuItem Name="addtoGroup"
                              Command="{Binding Path=AddToGroupCommand}"
                              Header="{x:Static p:Resources.ContextAddGroupFromSelection}" />
                </MenuItem>
                <MenuItem Name="isVisible_cm"
                          Command="{Binding Path=ToggleIsVisibleCommand}"
                          Header="{x:Static p:Resources.NodeContextMenuPreview}"
                          IsCheckable="True"
                          IsChecked="{Binding Path=IsVisible, Mode=OneWay}"
                          Visibility="{Binding Path=ShowsVisibilityToggles, Converter={StaticResource BooleanToVisibilityCollapsedConverter}}" />
                <MenuItem Name="nodeIsFrozen"
                          Command="{Binding Path=ToggleIsFrozenCommand}"
                          Header="{x:Static p:Resources.NodesRunStatus}"
                          IsCheckable="True"
                          IsChecked="{Binding IsFrozenExplicitly, Mode=OneWay}"
                          IsEnabled="{Binding CanToggleFrozen, Mode=OneWay}" />
                <MenuItem Name="isDisplayLabelsEnabled_cm"
                          Header="{x:Static p:Resources.NodeContextMenuShowLabels}"
                          IsCheckable="True"
                          IsChecked="{Binding Path=IsDisplayingLabels, Mode=TwoWay}"
                          IsEnabled="{Binding Path=CanDisplayLabels}" />
                <MenuItem Name="rename_cm"
                          Command="{Binding Path=RenameCommand}"
                          Header="{x:Static p:Resources.NodeContextMenuRenameNode}"
                          IsCheckable="False" />
                <MenuItem Header="{x:Static p:Resources.ContextMenuLacing}"
                          IsCheckable="False"
                          Visibility="{Binding Path=ArgumentLacing, Converter={StaticResource LacingToVisibilityConverter}, Mode=OneWay}">
                    <MenuItem Command="{Binding Path=SetLacingTypeCommand}"
                              CommandParameter="Auto"
                              Header="{x:Static p:Resources.ContextMenuLacingAuto}"
                              IsCheckable="True"
                              IsChecked="{Binding Path=ArgumentLacing, Converter={StaticResource EnumToBoolConverter}, ConverterParameter=Auto, Mode=OneWay}" />
                    <MenuItem Command="{Binding Path=SetLacingTypeCommand}"
                              CommandParameter="Shortest"
                              Header="{x:Static p:Resources.ContextMenuLacingShortest}"
                              IsCheckable="True"
                              IsChecked="{Binding Path=ArgumentLacing, Converter={StaticResource EnumToBoolConverter}, ConverterParameter=Shortest, Mode=OneWay}" />
                    <MenuItem Command="{Binding Path=SetLacingTypeCommand}"
                              CommandParameter="Longest"
                              Header="{x:Static p:Resources.ContextMenuLacingLongest}"
                              IsCheckable="True"
                              IsChecked="{Binding Path=ArgumentLacing, Converter={StaticResource EnumToBoolConverter}, ConverterParameter=Longest, Mode=OneWay}" />
                    <MenuItem Command="{Binding Path=SetLacingTypeCommand}"
                              CommandParameter="CrossProduct"
                              Header="{x:Static p:Resources.ContextMenuLacingCrossProduct}"
                              IsCheckable="True"
                              IsChecked="{Binding Path=ArgumentLacing, Converter={StaticResource EnumToBoolConverter}, ConverterParameter=CrossProduct, Mode=OneWay}" />
                </MenuItem>
<<<<<<< HEAD
                <MenuItem Name="dismissedAlerts"
                          Header="{x:Static p:Resources.NodeInformationalStateDismissedAlerts}"
                          IsCheckable="False"
                          ItemsSource="{Binding DismissedAlerts, UpdateSourceTrigger=PropertyChanged}">
                    <MenuItem.ItemTemplate>
                        <DataTemplate>
                            <Grid>
                                <Rectangle Width="50"
                                           Height="50"
                                           Fill="Green" />
                                <TextBlock Background="Yellow"
                                           Foreground="Red"
                                           Text="nalnalnal" />
                            </Grid>
                        </DataTemplate>
                    </MenuItem.ItemTemplate>
                </MenuItem>
                <Separator Visibility="{Binding Path=IsInputOrOutput, Converter={StaticResource BooleanToVisibilityCollapsedConverter}}" />
=======
                <MenuItem Name="dismissedAlerts" Header="Dismissed Alerts" />
                <Separator />
>>>>>>> 11f08b63
                <MenuItem Name="isInput_cm"
                          Header="{x:Static p:Resources.NodeContextMenuIsInput}"
                          IsCheckable="True"
                          IsChecked="{Binding Path=IsSetAsInput, Mode=TwoWay}"
                          Visibility="{Binding Path=IsInput, Converter={StaticResource BooleanToVisibilityCollapsedConverter}}" />
                <MenuItem Name="isOutput_cm"
                          Header="{x:Static p:Resources.NodeContextMenuIsOutput}"
                          IsCheckable="True"
                          IsChecked="{Binding Path=IsSetAsOutput, Mode=TwoWay}"
                          Visibility="{Binding Path=IsOutput, Converter={StaticResource BooleanToVisibilityCollapsedConverter}}" />
                <Separator />
                <MenuItem Name="help_cm"
                          Command="{Binding Path=ShowHelpCommand}"
                          Header="{x:Static p:Resources.NodeContextMenuHelp}"
                          IsCheckable="False" />
                <ContextMenu.Style>
                    <Style TargetType="{x:Type ContextMenu}">
                        <Setter Property="Placement" Value="MousePoint" />
                        <Setter Property="Foreground" Value="{StaticResource NodeContextMenuForeground}" />
                        <Setter Property="FontSize" Value="13px" />
                        <Setter Property="FontFamily" Value="{StaticResource ArtifaktElementRegular}" />
                        <Setter Property="FontWeight" Value="Medium" />
                        <Setter Property="SnapsToDevicePixels" Value="True" />
                        <Setter Property="OverridesDefaultStyle" Value="True" />
                        <Setter Property="Template">
                            <Setter.Value>
                                <ControlTemplate TargetType="{x:Type ContextMenu}">
                                    <Border x:Name="Border"
                                            Background="{StaticResource NodeContextMenuBackground}"
                                            BorderThickness="0px">
                                        <StackPanel Margin="0,5"
                                                    ClipToBounds="True"
                                                    IsItemsHost="True"
                                                    Orientation="Vertical" />
                                    </Border>
                                </ControlTemplate>
                            </Setter.Value>
                        </Setter>
                    </Style>
                </ContextMenu.Style>
            </ContextMenu>
        </Grid.ContextMenu>

        <!--  Graphical Styling of Custom Nodes  -->
        <Border Name="customNodeBorder0"
                Grid.Row="0"
                Grid.ColumnSpan="3"
                Height="8"
                Margin="16,0"
                VerticalAlignment="Bottom"
                Background="#959595"
                Canvas.ZIndex="1"
                CornerRadius="6,6,0,0">
            <Border.Visibility>
                <Binding Converter="{StaticResource BooleanToVisibilityConverter}"
                         Mode="OneWay"
                         Path="IsCustomFunction"
                         UpdateSourceTrigger="PropertyChanged" />
            </Border.Visibility>
        </Border>
        <Border Name="customNodeBorder1"
                Grid.Row="0"
                Grid.ColumnSpan="3"
                Height="4"
                Margin="8,0"
                VerticalAlignment="Bottom"
                Background="#747474"
                Canvas.ZIndex="2"
                CornerRadius="6,6,0,0">
            <Border.Visibility>
                <Binding Converter="{StaticResource BooleanToVisibilityConverter}"
                         Mode="OneWay"
                         Path="IsCustomFunction"
                         UpdateSourceTrigger="PropertyChanged" />
            </Border.Visibility>
        </Border>

        <!--  Node Body Background  -->
        <Border Name="nodeBackground"
                Grid.Row="1"
                Grid.RowSpan="3"
                Grid.ColumnSpan="3"
                Background="{StaticResource DarkerGreyBrush}"
<<<<<<< HEAD
                Canvas.ZIndex="3"
=======
                Canvas.ZIndex="10"
>>>>>>> 11f08b63
                CornerRadius="8,8,0,0" />

        <!--  Node Header Background  -->
        <Border Name="nameBackground"
                Grid.Row="1"
                Grid.Column="0"
                Grid.ColumnSpan="3"
                Height="46px"
                Background="{StaticResource DarkMidGreyBrush}"
<<<<<<< HEAD
                Canvas.ZIndex="4"
=======
                Canvas.ZIndex="12"
>>>>>>> 11f08b63
                CornerRadius="8,8,0,0">
            <Rectangle Fill="Transparent"
                       IsHitTestVisible="True"
                       MouseDown="NameBlock_OnMouseDown"
                       ToolTipService.ShowDuration="60000">
                <Rectangle.ToolTip>
                    <dynui:DynamoToolTip AttachmentSide="Top" Style="{DynamicResource ResourceKey=SLightToolTip}">
                        <Grid>
                            <StackPanel MaxWidth="320"
                                        Margin="10"
                                        Orientation="Vertical">
                                <StackPanel>
                                    <TextBlock FontFamily="{StaticResource ArtifaktElementRegular}"
                                               FontWeight="Medium"
                                               TextWrapping="Wrap">
                                        <Run Text="{x:Static p:Resources.NodeTooltipOriginalName}" />
                                        <Run Text="{Binding Path=OriginalName, Mode=OneWay}" />
                                    </TextBlock>
                                    <TextBlock Text="&#x0a;" />
                                    <TextBlock FontFamily="{StaticResource ArtifaktElementRegular}"
                                               FontWeight="Medium"
                                               TextWrapping="Wrap">
                                        <Run Text="{x:Static p:Resources.NodeTooltipDescription}" />
                                        <Run Text="{Binding Path=Description, Mode=OneWay}" />
                                    </TextBlock>
                                </StackPanel>
                            </StackPanel>
                        </Grid>
                    </dynui:DynamoToolTip>
                </Rectangle.ToolTip>
            </Rectangle>
        </Border>

        <!--  Displays the node's header content, such as its icon, name and whether it's been renamed  -->
        <DockPanel Name="nodeHeaderContent"
                   Grid.Row="1"
                   Grid.ColumnSpan="3"
                   Margin="7,7,10,0"
                   HorizontalAlignment="Stretch"
                   VerticalAlignment="Top"
<<<<<<< HEAD
                   Panel.ZIndex="4"
=======
                   Panel.ZIndex="14"
>>>>>>> 11f08b63
                   FlowDirection="LeftToRight">
            <!--  The Icon for this Node  -->
            <Ellipse Name="nodeIcon"
                     Width="30"
                     Height="30">
                <Ellipse.Style>
                    <Style TargetType="Ellipse">
                        <Setter Property="Fill">
                            <Setter.Value>
                                <ImageBrush ImageSource="{Binding ImageSource}" Stretch="UniformToFill" />
                            </Setter.Value>
                        </Setter>
                        <Style.Triggers>
                            <!--  If no icon can be found, use default icon  -->
                            <DataTrigger Binding="{Binding ImageSource, UpdateSourceTrigger=PropertyChanged}" Value="{x:Null}">
                                <Setter Property="Fill">
                                    <Setter.Value>
                                        <ImageBrush ImageSource="/DynamoCoreWpf;component/UI/Images/default-node-icon.png" Stretch="UniformToFill" />
                                    </Setter.Value>
                                </Setter>
                            </DataTrigger>
                        </Style.Triggers>
                    </Style>
                </Ellipse.Style>
            </Ellipse>

            <TextBlock Name="NameBlock"
                       Margin="6,4,20,0"
                       VerticalAlignment="Center"
                       Background="{x:Null}"
                       FontFamily="{StaticResource ArtifaktElementRegular}"
                       FontSize="16px"
                       FontWeight="Medium"
                       Foreground="{StaticResource PrimaryCharcoal200Brush}"
                       IsHitTestVisible="False"
                       Style="{StaticResource SZoomFadeText}"
                       Text="{Binding Name, UpdateSourceTrigger=PropertyChanged}"
                       TextAlignment="Center" />
            <!--  Ellipse sits within Grid to increase size of MouseOver/ToolTip area  -->
            <Grid HorizontalAlignment="Right"
                  VerticalAlignment="Center"
<<<<<<< HEAD
                  Panel.ZIndex="5"
=======
                  Panel.ZIndex="100"
>>>>>>> 11f08b63
                  Background="Transparent"
                  DockPanel.Dock="Right">
                <Ellipse Name="nodeRenamedBlueDot"
                         Width="9"
                         Height="9"
                         Margin="5"
                         Fill="{StaticResource Blue300Brush}"
                         Visibility="{Binding IsRenamed, Converter={StaticResource BooleanToVisibilityCollapsedConverter}}" />
                <Grid.ToolTip>
                    <dynui:DynamoToolTip AttachmentSide="Top" Style="{DynamicResource ResourceKey=SLightToolTip}">
                        <Grid>
                            <TextBlock Padding="8,10"
                                       FontFamily="{StaticResource ArtifaktElementRegular}"
                                       FontSize="14"
                                       FontWeight="Medium"
                                       Text="{Binding Path=OriginalName, UpdateSourceTrigger=PropertyChanged, StringFormat='Renamed from {0}'}"
                                       TextAlignment="Center"
                                       TextWrapping="Wrap" />
                        </Grid>
                    </dynui:DynamoToolTip>
                </Grid.ToolTip>
            </Grid>
        </DockPanel>

        <!--  INPUT PORTS  -->
        <ItemsControl Name="inputPortControl"
                      Grid.Row="2"
                      Grid.Column="0"
                      Margin="0,8,0,0"
                      VerticalAlignment="Top"
                      HorizontalContentAlignment="Stretch"
<<<<<<< HEAD
                      Canvas.ZIndex="4"
=======
                      Canvas.ZIndex="20"
>>>>>>> 11f08b63
                      ItemsSource="{Binding Path=InPorts}"
                      Style="{StaticResource InOutPortControlStyle}" />

        <!--  OUTPUT PORTS  -->
        <ItemsControl Name="outputPortControl"
                      Grid.Row="2"
                      Grid.Column="2"
                      Margin="{Binding OriginalName, Converter={StaticResource NodeOriginalNameToMarginConverter}}"
                      VerticalAlignment="Top"
                      HorizontalContentAlignment="Stretch"
<<<<<<< HEAD
                      Canvas.ZIndex="4"
=======
                      Canvas.ZIndex="20"
>>>>>>> 11f08b63
                      ItemsSource="{Binding Path=OutPorts}"
                      Style="{StaticResource InOutPortControlStyle}" />

        <Grid Name="centralGrid"
              Grid.Row="2"
              Grid.Column="1"
              Margin="10,0,10,0"
              VerticalAlignment="Top"
<<<<<<< HEAD
              Canvas.ZIndex="4">
=======
              Canvas.ZIndex="20">
>>>>>>> 11f08b63

            <Grid.RowDefinitions>
                <RowDefinition Height="auto" />
                <RowDefinition Height="*" />
                <RowDefinition Height="*" />
            </Grid.RowDefinitions>

            <!--  INPUT GRID  -->
<<<<<<< HEAD
=======

>>>>>>> 11f08b63
            <Grid Name="inputGrid"
                  MinHeight="{Binding Source={x:Static configuration:Configurations.PortHeightInPixels}}"
                  Margin="0,5,0,0"
                  HorizontalAlignment="Stretch"
                  VerticalAlignment="Stretch"
                  x:FieldModifier="public"
<<<<<<< HEAD
                  Canvas.ZIndex="5"
=======
                  Canvas.ZIndex="21"
>>>>>>> 11f08b63
                  IsEnabled="{Binding Path=IsInteractionEnabled}" />

        </Grid>

        <StackPanel Name="GlyphStackPanel"
                    Grid.Row="3"
                    Grid.Column="0"
                    Grid.ColumnSpan="3"
                    Margin="0,4,6,6"
                    HorizontalAlignment="Right"
                    VerticalAlignment="Bottom"
<<<<<<< HEAD
                    Canvas.ZIndex="4"
=======
                    Canvas.ZIndex="43"
>>>>>>> 11f08b63
                    FlowDirection="RightToLeft"
                    Orientation="Horizontal"
                    Visibility="{Binding ShouldShowGlyphBar, Converter={StaticResource BooleanToVisibilityCollapsedConverter}}">
            <Button x:Name="OptionsButton"
                    Click="OptionsButton_Click"
                    ToolTip="{x:Static p:Resources.ContextMenu}">
                <Button.Style>
                    <Style TargetType="{x:Type Button}">
                        <Setter Property="Template">
                            <Setter.Value>
                                <ControlTemplate TargetType="{x:Type Button}">
                                    <Grid>
                                        <Border x:Name="DotsBackgroundBorder"
                                                Width="29"
                                                Height="29"
                                                Background="Transparent"
                                                CornerRadius="2" />
                                        <Image Width="24px"
                                               Height="24px"
                                               Margin="0,1,0,0"
                                               HorizontalAlignment="Center"
                                               VerticalAlignment="Center"
                                               Source="/DynamoCoreWpf;component/UI/Images/more-vertical.png" />
                                    </Grid>
                                    <ControlTemplate.Triggers>
                                        <Trigger Property="IsMouseOver" Value="True">
                                            <Setter TargetName="DotsBackgroundBorder" Property="Background" Value="{StaticResource NodeOptionsButtonBackground}" />
                                        </Trigger>
                                        <Trigger Property="IsMouseOver" Value="False">
                                            <Setter TargetName="DotsBackgroundBorder" Property="Background" Value="Transparent" />
                                        </Trigger>
                                    </ControlTemplate.Triggers>
                                </ControlTemplate>
                            </Setter.Value>
                        </Setter>
                    </Style>
                </Button.Style>
            </Button>
            <Grid Name="AlertsGlyph"
                  Width="Auto"
                  Height="20">
                <Border Background="{StaticResource NodeDismissedWarningsGlyphBackground}" CornerRadius="10">
                    <Label Padding="3,2,3,0"
                           HorizontalAlignment="Center"
                           VerticalAlignment="Center"
                           HorizontalContentAlignment="Center"
                           VerticalContentAlignment="Center"
                           Content="{Binding NumberOfDismissedAlerts, UpdateSourceTrigger=PropertyChanged}"
                           FontFamily="{StaticResource ArtifaktElementRegular}"
                           FontSize="10px"
                           Foreground="Black"
                           Style="{StaticResource SZoomFadeLabel}" />
                </Border>
                <Grid.Style>
                    <Style TargetType="Grid">
                        <Setter Property="Visibility" Value="Visible" />
                        <Setter Property="MinWidth" Value="20" />
                        <Setter Property="Margin" Value="3,0,0,0" />
                        <Style.Triggers>
                            <DataTrigger Binding="{Binding NumberOfDismissedAlerts}" Value="0">
                                <Setter Property="Grid.MinWidth" Value="0" />
                                <Setter Property="Grid.Margin" Value="0" />
                                <Setter Property="Visibility" Value="Collapsed" />
                            </DataTrigger>
                        </Style.Triggers>
                    </Style>
                </Grid.Style>
            </Grid>
            <Label x:Name="LacingIconGlyph"
                   Margin="0,0,0,0"
                   HorizontalContentAlignment="Center"
                   VerticalContentAlignment="Center"
                   Content="{Binding Path=ArgumentLacing, Converter={StaticResource LacingToAbbreviationConverter}}"
                   FontFamily="{StaticResource ArtifaktElementRegular}"
                   FontSize="10px"
                   Foreground="{StaticResource NodeLacingGlyphBackground}"
                   Style="{StaticResource SZoomFadeLabel}"
                   ToolTip="{Binding Path=ArgumentLacing, Converter={StaticResource LacingToTooltipConverter}}"
                   Visibility="{Binding Path=ArgumentLacing, Converter={StaticResource LacingToVisibilityConverter}}" />
            <Grid x:Name="HiddenEyeGlyph"
                  Margin="2,0,0,0"
                  Visibility="{Binding Path=IsVisible, Converter={StaticResource InverseBoolToVisibilityConverter}, Mode=OneWay}">
                <Image Width="24px"
                       Height="24px"
                       HorizontalAlignment="Center"
                       VerticalAlignment="Center"
                       Source="/DynamoCoreWpf;component/UI/Images/hidden.png" />
            </Grid>
        </StackPanel>

        <Grid Name="PresentationGrid"
              Grid.Row="3"
              Grid.Column="0"
              Grid.ColumnSpan="3"
              Margin="10,0,10,10"
              HorizontalAlignment="Left"
              VerticalAlignment="Bottom"
              x:FieldModifier="public"
              Visibility="Collapsed"
              ZIndex="50">
            <!--  DO NOT ERASE THIS GRID TO BE USED FOR PRESENTING IMAGES, 3D VIEWS, ETC.  -->
        </Grid>

        <Rectangle Name="nodeBorder"
                   Grid.Row="1"
                   Grid.RowSpan="3"
                   Grid.ColumnSpan="3"
<<<<<<< HEAD
                   Canvas.ZIndex="0"
=======
                   Canvas.ZIndex="40"
>>>>>>> 11f08b63
                   Fill="Transparent"
                   IsHitTestVisible="False" />

        <!--  Displays when the node is frozen  -->
        <Rectangle Name="nodeIsFrozenOverlay"
                   Grid.Row="1"
                   Grid.RowSpan="3"
                   Grid.ColumnSpan="3"
                   Margin="-8"
                   Canvas.ZIndex="0"
                   Fill="{StaticResource NodeFrozenOverlayBackground}"
                   IsHitTestVisible="True"
                   Visibility="{Binding Path=IsFrozen, Converter={StaticResource BooleanToVisibilityCollapsedConverter}, UpdateSourceTrigger=PropertyChanged}" />

        <!--  Displays when the node is selected  -->
        <Border Name="selectionBorder"
                Grid.Row="1"
                Grid.RowSpan="3"
                Grid.ColumnSpan="3"
                Margin="-2"
                Background="Transparent"
                BorderBrush="{StaticResource Blue300Brush}"
                BorderThickness="4"
<<<<<<< HEAD
                Canvas.ZIndex="6"
=======
                Canvas.ZIndex="41"
>>>>>>> 11f08b63
                CornerRadius="7,7,0,0"
                IsHitTestVisible="False">
            <Border.Visibility>
                <Binding Converter="{StaticResource BooleanToVisibilityConverter}"
                         Mode="OneWay"
                         Path="IsSelected"
                         UpdateSourceTrigger="PropertyChanged" />
            </Border.Visibility>
        </Border>

        <!--  DO NOT ERASE. THIS IS FOR DEBUGGING  -->
        <!--<Rectangle Name="ForceReexecBorder"
                   Grid.Row="1"
                   Grid.ColumnSpan="3"
                   Grid.RowSpan="3"
                   Fill="Transparent"
                   Stroke="#FFF000"
                   StrokeThickness="5"
                   StrokeLineJoin="Round"
                   IsHitTestVisible="False"
                   Canvas.ZIndex="100"
                   Opacity="2"
                   Margin="-1">
            <Rectangle.Visibility>
                <Binding Path="ShowExecutionPreview"
                         UpdateSourceTrigger="PropertyChanged"
                         Mode="OneWay"
                         Converter="{StaticResource BooleanToVisibilityConverter}">
                </Binding>
            </Rectangle.Visibility>
        </Rectangle>-->

        <Canvas Name="expansionBay"
                Grid.Row="4"
                Grid.Column="0"
                Grid.ColumnSpan="3"
                Margin="0,4,0,0"
                HorizontalAlignment="Left"
                Background="Blue" />

        <Canvas Grid.Row="4"
                Grid.Column="0"
                Grid.ColumnSpan="3"
                ClipToBounds="False"
                Visibility="{Binding ShowDebugASTs, Converter={StaticResource BooleanToVisibilityCollapsedConverter}}">
            <Label HorizontalContentAlignment="Center" Content="{Binding ASTText}" />
        </Canvas>
    </Grid>
</UserControl><|MERGE_RESOLUTION|>--- conflicted
+++ resolved
@@ -248,29 +248,8 @@
                               IsCheckable="True"
                               IsChecked="{Binding Path=ArgumentLacing, Converter={StaticResource EnumToBoolConverter}, ConverterParameter=CrossProduct, Mode=OneWay}" />
                 </MenuItem>
-<<<<<<< HEAD
-                <MenuItem Name="dismissedAlerts"
-                          Header="{x:Static p:Resources.NodeInformationalStateDismissedAlerts}"
-                          IsCheckable="False"
-                          ItemsSource="{Binding DismissedAlerts, UpdateSourceTrigger=PropertyChanged}">
-                    <MenuItem.ItemTemplate>
-                        <DataTemplate>
-                            <Grid>
-                                <Rectangle Width="50"
-                                           Height="50"
-                                           Fill="Green" />
-                                <TextBlock Background="Yellow"
-                                           Foreground="Red"
-                                           Text="nalnalnal" />
-                            </Grid>
-                        </DataTemplate>
-                    </MenuItem.ItemTemplate>
-                </MenuItem>
-                <Separator Visibility="{Binding Path=IsInputOrOutput, Converter={StaticResource BooleanToVisibilityCollapsedConverter}}" />
-=======
                 <MenuItem Name="dismissedAlerts" Header="Dismissed Alerts" />
                 <Separator />
->>>>>>> 11f08b63
                 <MenuItem Name="isInput_cm"
                           Header="{x:Static p:Resources.NodeContextMenuIsInput}"
                           IsCheckable="True"
@@ -354,11 +333,7 @@
                 Grid.RowSpan="3"
                 Grid.ColumnSpan="3"
                 Background="{StaticResource DarkerGreyBrush}"
-<<<<<<< HEAD
-                Canvas.ZIndex="3"
-=======
                 Canvas.ZIndex="10"
->>>>>>> 11f08b63
                 CornerRadius="8,8,0,0" />
 
         <!--  Node Header Background  -->
@@ -368,11 +343,7 @@
                 Grid.ColumnSpan="3"
                 Height="46px"
                 Background="{StaticResource DarkMidGreyBrush}"
-<<<<<<< HEAD
-                Canvas.ZIndex="4"
-=======
                 Canvas.ZIndex="12"
->>>>>>> 11f08b63
                 CornerRadius="8,8,0,0">
             <Rectangle Fill="Transparent"
                        IsHitTestVisible="True"
@@ -413,11 +384,7 @@
                    Margin="7,7,10,0"
                    HorizontalAlignment="Stretch"
                    VerticalAlignment="Top"
-<<<<<<< HEAD
-                   Panel.ZIndex="4"
-=======
                    Panel.ZIndex="14"
->>>>>>> 11f08b63
                    FlowDirection="LeftToRight">
             <!--  The Icon for this Node  -->
             <Ellipse Name="nodeIcon"
@@ -459,11 +426,7 @@
             <!--  Ellipse sits within Grid to increase size of MouseOver/ToolTip area  -->
             <Grid HorizontalAlignment="Right"
                   VerticalAlignment="Center"
-<<<<<<< HEAD
-                  Panel.ZIndex="5"
-=======
                   Panel.ZIndex="100"
->>>>>>> 11f08b63
                   Background="Transparent"
                   DockPanel.Dock="Right">
                 <Ellipse Name="nodeRenamedBlueDot"
@@ -495,11 +458,7 @@
                       Margin="0,8,0,0"
                       VerticalAlignment="Top"
                       HorizontalContentAlignment="Stretch"
-<<<<<<< HEAD
-                      Canvas.ZIndex="4"
-=======
                       Canvas.ZIndex="20"
->>>>>>> 11f08b63
                       ItemsSource="{Binding Path=InPorts}"
                       Style="{StaticResource InOutPortControlStyle}" />
 
@@ -510,11 +469,7 @@
                       Margin="{Binding OriginalName, Converter={StaticResource NodeOriginalNameToMarginConverter}}"
                       VerticalAlignment="Top"
                       HorizontalContentAlignment="Stretch"
-<<<<<<< HEAD
-                      Canvas.ZIndex="4"
-=======
                       Canvas.ZIndex="20"
->>>>>>> 11f08b63
                       ItemsSource="{Binding Path=OutPorts}"
                       Style="{StaticResource InOutPortControlStyle}" />
 
@@ -523,11 +478,7 @@
               Grid.Column="1"
               Margin="10,0,10,0"
               VerticalAlignment="Top"
-<<<<<<< HEAD
-              Canvas.ZIndex="4">
-=======
               Canvas.ZIndex="20">
->>>>>>> 11f08b63
 
             <Grid.RowDefinitions>
                 <RowDefinition Height="auto" />
@@ -536,21 +487,13 @@
             </Grid.RowDefinitions>
 
             <!--  INPUT GRID  -->
-<<<<<<< HEAD
-=======
-
->>>>>>> 11f08b63
             <Grid Name="inputGrid"
                   MinHeight="{Binding Source={x:Static configuration:Configurations.PortHeightInPixels}}"
                   Margin="0,5,0,0"
                   HorizontalAlignment="Stretch"
                   VerticalAlignment="Stretch"
                   x:FieldModifier="public"
-<<<<<<< HEAD
-                  Canvas.ZIndex="5"
-=======
                   Canvas.ZIndex="21"
->>>>>>> 11f08b63
                   IsEnabled="{Binding Path=IsInteractionEnabled}" />
 
         </Grid>
@@ -562,11 +505,7 @@
                     Margin="0,4,6,6"
                     HorizontalAlignment="Right"
                     VerticalAlignment="Bottom"
-<<<<<<< HEAD
-                    Canvas.ZIndex="4"
-=======
                     Canvas.ZIndex="43"
->>>>>>> 11f08b63
                     FlowDirection="RightToLeft"
                     Orientation="Horizontal"
                     Visibility="{Binding ShouldShowGlyphBar, Converter={StaticResource BooleanToVisibilityCollapsedConverter}}">
@@ -674,11 +613,7 @@
                    Grid.Row="1"
                    Grid.RowSpan="3"
                    Grid.ColumnSpan="3"
-<<<<<<< HEAD
-                   Canvas.ZIndex="0"
-=======
                    Canvas.ZIndex="40"
->>>>>>> 11f08b63
                    Fill="Transparent"
                    IsHitTestVisible="False" />
 
@@ -702,11 +637,7 @@
                 Background="Transparent"
                 BorderBrush="{StaticResource Blue300Brush}"
                 BorderThickness="4"
-<<<<<<< HEAD
-                Canvas.ZIndex="6"
-=======
                 Canvas.ZIndex="41"
->>>>>>> 11f08b63
                 CornerRadius="7,7,0,0"
                 IsHitTestVisible="False">
             <Border.Visibility>
