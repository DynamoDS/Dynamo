--- conflicted
+++ resolved
@@ -80,53 +80,6 @@
                         IsCheckable="True"
                         IsChecked="{Binding Path=ArgumentLacing, Converter={StaticResource EnumToBoolConverter}, ConverterParameter=CrossProduct, Mode=OneWay}" />
                 </MenuItem>
-<<<<<<< HEAD
-                <MenuItem
-                    Name="nodeIsFrozen"
-                    Command="{Binding Path=ToggleIsFrozenCommand}"
-                    Header="{x:Static p:Resources.NodesRunStatus}"
-                    IsChecked="{Binding IsFrozenExplicitly, Mode=OneWay}"
-                    IsEnabled="{Binding CanToggleFrozen, Mode=OneWay}" />
-                <MenuItem
-                    Name="isVisible_cm"
-                    Command="{Binding Path=ToggleIsVisibleCommand}"
-                    Header="{x:Static p:Resources.NodeContextMenuPreview}"
-                    IsChecked="{Binding Path=IsVisible, Mode=OneWay}"
-                    Visibility="{Binding Path=ShowsVisibilityToggles, Converter={StaticResource BooleanToVisibilityCollapsedConverter}}" />
-                <MenuItem
-                    Name="isDisplayLabelsEnabled_cm"
-                    Header="{x:Static p:Resources.NodeContextMenuShowLabels}"
-                    IsCheckable="True"
-                    IsChecked="{Binding Path=IsDisplayingLabels, Mode=TwoWay}"
-                    IsEnabled="{Binding Path=CanDisplayLabels}" />
-                <MenuItem
-                    Name="enablePeriodicUpdate"
-                    Header="{x:Static p:Resources.NodeContextMenuEnablePeriodicUpdate}"
-                    IsCheckable="True"
-                    IsChecked="{Binding Path=EnablePeriodicUpdate, Mode=OneWay}"
-                    IsEnabled="False"
-                    Visibility="{Binding PeriodicUpdateVisibility}" />
-                <MenuItem
-                    Name="rename_cm"
-                    Command="{Binding Path=RenameCommand}"
-                    Header="{x:Static p:Resources.NodeContextMenuRenameNode}" />
-                <MenuItem
-                    Name="isInput_cm"
-                    Header="{x:Static p:Resources.NodeContextMenuIsInput}"
-                    IsCheckable="True"
-                    IsChecked="{Binding Path=IsSetAsInput, Mode=TwoWay}"
-                    Visibility="{Binding Path=IsInput, Converter={StaticResource BooleanToVisibilityCollapsedConverter}}" />
-                <MenuItem
-                    Name="isOutput_cm"
-                    Header="{x:Static p:Resources.NodeContextMenuIsOutput}"
-                    IsCheckable="True"
-                    IsChecked="{Binding Path=IsSetAsOutput, Mode=TwoWay}"
-                    Visibility="{Binding Path=IsOutput, Converter={StaticResource BooleanToVisibilityCollapsedConverter}}" />
-                <MenuItem
-                    Name="help_cm"
-                    Command="{Binding Path=ShowHelpCommand}"
-                    Header="{x:Static p:Resources.NodeContextMenuHelp}" />
-=======
                 <MenuItem Name="nodeIsFrozen"
                           Header="{x:Static p:Resources.NodesRunStatus}"
                           IsChecked="{Binding IsFrozenExplicitly,Mode=OneWay}"
@@ -176,7 +129,6 @@
                           Header="{x:Static p:Resources.NodeContextMenuHelp}"
                           Command="{Binding Path=ShowHelpCommand}" />
 
->>>>>>> f480b830
             </ContextMenu>
         </Grid.ContextMenu>
 
