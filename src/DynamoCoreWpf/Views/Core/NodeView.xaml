<UserControl x:Class="Dynamo.Controls.NodeView"
             xmlns="http://schemas.microsoft.com/winfx/2006/xaml/presentation"
             xmlns:x="http://schemas.microsoft.com/winfx/2006/xaml"
             xmlns:configuration="clr-namespace:Dynamo.Configuration;assembly=DynamoCore"
             xmlns:dynui="clr-namespace:Dynamo.UI.Controls"
             xmlns:p="clr-namespace:Dynamo.Wpf.Properties"
             xmlns:ui="clr-namespace:Dynamo.UI"
             Name="topControl"
             Width="Auto"
             Height="Auto"
             x:FieldModifier="public"
             MouseEnter="OnNodeViewMouseEnter"
             MouseLeave="OnNodeViewMouseLeave"
             MouseLeftButtonDown="topControl_MouseLeftButtonDown"
             PreviewMouseLeftButtonDown="OnPreviewMouseLeftButtonDown"
             PreviewMouseMove="OnNodeViewMouseMove">

    <Grid Name="grid"
          HorizontalAlignment="Left"
          x:FieldModifier="public"
          ContextMenuService.IsEnabled="false">
        <Grid.RowDefinitions>
            <RowDefinition Height="Auto" />
            <RowDefinition Height="Auto" />
            <RowDefinition Height="Auto" />
            <RowDefinition Height="Auto" />
            <RowDefinition Height="Auto" />
        </Grid.RowDefinitions>
        <!--  Sets grid to 70% opacity when node is frozen  -->
        <Grid.Style>
            <Style>
                <Style.Triggers>
                    <DataTrigger Binding="{Binding IsFrozen, UpdateSourceTrigger=PropertyChanged}" Value="True">
                        <Setter Property="Grid.Opacity" Value="0.7" />
                    </DataTrigger>
                </Style.Triggers>
            </Style>
        </Grid.Style>
        <Grid.ColumnDefinitions>
            <ColumnDefinition Width="Auto" />
            <ColumnDefinition Width="*" MinWidth="40" />
            <ColumnDefinition Width="Auto" />
        </Grid.ColumnDefinitions>

        <!--  CONTEXT MENU  -->
        <Grid.ContextMenu>
            <ContextMenu Name="MainContextMenu" x:FieldModifier="public">
                <ContextMenu.Resources>
                    <ResourceDictionary>
                        <ResourceDictionary.MergedDictionaries>
                            <ui:SharedResourceDictionary Source="{x:Static ui:SharedDictionaryManager.DynamoConvertersDictionaryUri}" />
                            <ui:SharedResourceDictionary Source="{x:Static ui:SharedDictionaryManager.DynamoModernDictionaryUri}" />
                        </ResourceDictionary.MergedDictionaries>
                        <Style TargetType="{x:Type MenuItem}">
                            <Setter Property="Height" Value="30" />
                            <Setter Property="Width" Value="240" />
                            <Setter Property="Padding" Value="15,0,0,0" />
                            <Setter Property="Template">
                                <Setter.Value>
                                    <ControlTemplate TargetType="{x:Type MenuItem}">
                                        <DockPanel x:Name="dockPanel"
                                                   HorizontalAlignment="Stretch"
                                                   Background="Transparent"
                                                   SnapsToDevicePixels="true">
                                            <ContentPresenter x:Name="ContentPresenter"
                                                              Margin="{TemplateBinding Padding}"
                                                              VerticalAlignment="Center"
                                                              ContentSource="Header"
                                                              DockPanel.Dock="Left"
                                                              RecognizesAccessKey="True"
                                                              SnapsToDevicePixels="{TemplateBinding SnapsToDevicePixels}"
                                                              TextBlock.Foreground="{StaticResource NodeContextMenuForeground}" />
                                            <Border x:Name="dismissedAlertsBadge"
                                                    Height="15"
                                                    MinWidth="15"
                                                    Margin="7,0,0,1"
                                                    VerticalAlignment="Center"
                                                    Background="{StaticResource NodeDismissedWarningsGlyphBackground}"
                                                    CornerRadius="7.5"
                                                    DockPanel.Dock="Left"
                                                    Visibility="Hidden">
                                                <Label Padding="2,2,2,0"
                                                       HorizontalAlignment="Center"
                                                       VerticalAlignment="Center"
                                                       HorizontalContentAlignment="Center"
                                                       VerticalContentAlignment="Center"
                                                       Content="{Binding NumberOfDismissedAlerts, UpdateSourceTrigger=PropertyChanged}"
                                                       FontFamily="{StaticResource ArtifaktElementRegular}"
                                                       FontSize="9px"
                                                       Foreground="{StaticResource NodeDismissedWarningsGlyphForeground}" />
                                            </Border>
                                            <Label x:Name="subMenuArrow"
                                                   Margin="0,0,15,7"
                                                   Padding="0"
                                                   VerticalAlignment="Center"
                                                   Content="&gt;"
                                                   DockPanel.Dock="Right"
                                                   FontFamily="{StaticResource ArtifaktElementRegular}"
                                                   FontSize="13px"
                                                   Foreground="{StaticResource Blue300Brush}">
                                                <Label.RenderTransform>
                                                    <ScaleTransform ScaleX="1" ScaleY="1.5" />
                                                </Label.RenderTransform>
                                                <Label.Style>
                                                    <Style TargetType="{x:Type Label}">
                                                        <Setter Property="Visibility" Value="Hidden" />
                                                        <Style.Triggers>
                                                            <DataTrigger Binding="{Binding RelativeSource={RelativeSource AncestorType={x:Type MenuItem}}, Path=HasItems}" Value="True">
                                                                <Setter Property="Visibility" Value="Visible" />
                                                            </DataTrigger>
                                                        </Style.Triggers>
                                                    </Style>
                                                </Label.Style>
                                            </Label>
                                            <Popup x:Name="PART_Popup"
                                                   AllowsTransparency="true"
                                                   Focusable="false"
                                                   HorizontalOffset="0"
                                                   IsOpen="{Binding IsSubmenuOpen, RelativeSource={RelativeSource TemplatedParent}}"
                                                   Placement="Left"
                                                   VerticalOffset="-2">
                                                <Border Background="{TemplateBinding Background}"
                                                        BorderBrush="Transparent"
                                                        BorderThickness="0">
                                                    <ScrollViewer x:Name="SubMenuScrollViewer"
                                                                  CanContentScroll="true"
                                                                  Style="{DynamicResource {ComponentResourceKey ResourceId=MenuScrollViewer,
                                                                                                                TypeInTargetAssembly={x:Type FrameworkElement}}}">
                                                        <Grid RenderOptions.ClearTypeHint="Enabled">
                                                            <ItemsPresenter x:Name="ItemsPresenter"
                                                                            Margin="2"
                                                                            Grid.IsSharedSizeScope="true"
                                                                            KeyboardNavigation.DirectionalNavigation="Cycle"
                                                                            KeyboardNavigation.TabNavigation="Cycle"
                                                                            SnapsToDevicePixels="{TemplateBinding SnapsToDevicePixels}" />
                                                        </Grid>
                                                    </ScrollViewer>
                                                </Border>
                                            </Popup>
                                        </DockPanel>
                                        <ControlTemplate.Triggers>
                                            <Trigger Property="IsEnabled" Value="False">
                                                <Setter TargetName="ContentPresenter" Property="TextBlock.Opacity" Value="0.5" />
                                            </Trigger>
                                            <Trigger Property="IsMouseOver" Value="True">
                                                <Setter TargetName="ContentPresenter" Property="TextBlock.Foreground" Value="White" />
                                                <Setter TargetName="dockPanel" Property="Background" Value="{StaticResource NodeContextMenuBackgroundHighlight}" />
                                            </Trigger>
                                            <Trigger Property="IsMouseOver" Value="False">
                                                <Setter TargetName="dockPanel" Property="Background" Value="{StaticResource NodeContextMenuBackground}" />
                                            </Trigger>
                                            <DataTrigger Binding="{Binding ElementName=ContentPresenter, Path=Content}" Value="Dismissed Alerts">
                                                <Setter TargetName="dismissedAlertsBadge" Property="Visibility" Value="Visible" />
                                            </DataTrigger>
                                        </ControlTemplate.Triggers>
                                    </ControlTemplate>
                                </Setter.Value>
                            </Setter>
                        </Style>
                        <Style x:Key="{x:Static MenuItem.SeparatorStyleKey}" TargetType="Separator">
                            <Setter Property="OverridesDefaultStyle" Value="true" />
                            <Setter Property="Template">
                                <Setter.Value>
                                    <ControlTemplate TargetType="{x:Type Separator}">
                                        <Border Height="1"
                                                Margin="15,8,15,8"
                                                Background="{StaticResource NodeContextMenuSeparatorColor}" />
                                    </ControlTemplate>
                                </Setter.Value>
                            </Setter>
                        </Style>
                    </ResourceDictionary>
                </ContextMenu.Resources>
                <MenuItem Name="deleteElem_cm"
                          Command="{Binding Path=DeleteCommand}"
                          Header="{x:Static p:Resources.ContextMenuDelete}" />
                <MenuItem Header="{x:Static p:Resources.ContextMenuGroups}">
                    <MenuItem Name="createGroup_cm"
                              Command="{Binding Path=CreateGroupCommand}"
                              Header="{x:Static p:Resources.ContextCreateGroupFromSelection}" />
                    <MenuItem Name="unGroup_cm"
                              Command="{Binding Path=UngroupCommand}"
                              Header="{x:Static p:Resources.ContextUnGroupFromSelection}" />
                    <MenuItem Name="addtoGroup"
                              Command="{Binding Path=AddToGroupCommand}"
                              Header="{x:Static p:Resources.ContextAddGroupFromSelection}" />
                </MenuItem>
                <MenuItem Name="isVisible_cm"
                          Command="{Binding Path=ToggleIsVisibleCommand}"
                          Header="{x:Static p:Resources.NodeContextMenuPreview}"
                          IsChecked="{Binding Path=IsVisible, Mode=OneWay}"
                          Visibility="{Binding Path=ShowsVisibilityToggles, Converter={StaticResource BooleanToVisibilityCollapsedConverter}}" />
                <MenuItem Name="nodeIsFrozen"
                          Command="{Binding Path=ToggleIsFrozenCommand}"
                          Header="{x:Static p:Resources.NodesRunStatus}"
                          IsChecked="{Binding IsFrozenExplicitly, Mode=OneWay}"
                          IsEnabled="{Binding CanToggleFrozen, Mode=OneWay}" />
                <MenuItem Name="isDisplayLabelsEnabled_cm"
                          Header="{x:Static p:Resources.NodeContextMenuShowLabels}"
                          IsCheckable="True"
                          IsChecked="{Binding Path=IsDisplayingLabels, Mode=TwoWay}"
                          IsEnabled="{Binding Path=CanDisplayLabels}" />
                <MenuItem Name="rename_cm"
                          Command="{Binding Path=RenameCommand}"
                          Header="{x:Static p:Resources.NodeContextMenuRenameNode}" />
                <MenuItem Header="{x:Static p:Resources.ContextMenuLacing}" Visibility="{Binding Path=ArgumentLacing, Converter={StaticResource LacingToVisibilityConverter}, Mode=OneWay}">
                    <MenuItem Command="{Binding Path=SetLacingTypeCommand}"
                              CommandParameter="Auto"
                              Header="{x:Static p:Resources.ContextMenuLacingAuto}"
                              IsCheckable="True"
                              IsChecked="{Binding Path=ArgumentLacing, Converter={StaticResource EnumToBoolConverter}, ConverterParameter=Auto, Mode=OneWay}" />
                    <MenuItem Command="{Binding Path=SetLacingTypeCommand}"
                              CommandParameter="Shortest"
                              Header="{x:Static p:Resources.ContextMenuLacingShortest}"
                              IsCheckable="True"
                              IsChecked="{Binding Path=ArgumentLacing, Converter={StaticResource EnumToBoolConverter}, ConverterParameter=Shortest, Mode=OneWay}" />
                    <MenuItem Command="{Binding Path=SetLacingTypeCommand}"
                              CommandParameter="Longest"
                              Header="{x:Static p:Resources.ContextMenuLacingLongest}"
                              IsCheckable="True"
                              IsChecked="{Binding Path=ArgumentLacing, Converter={StaticResource EnumToBoolConverter}, ConverterParameter=Longest, Mode=OneWay}" />
                    <MenuItem Command="{Binding Path=SetLacingTypeCommand}"
                              CommandParameter="CrossProduct"
                              Header="{x:Static p:Resources.ContextMenuLacingCrossProduct}"
                              IsCheckable="True"
                              IsChecked="{Binding Path=ArgumentLacing, Converter={StaticResource EnumToBoolConverter}, ConverterParameter=CrossProduct, Mode=OneWay}" />
                </MenuItem>
                <MenuItem
                    Name="dismissedAlerts"
                    Header="Dismissed Alerts"
                    ItemsSource="{Binding DismissedAlerts, UpdateSourceTrigger=PropertyChanged, Mode=TwoWay}" />
                <Separator />
                <MenuItem Name="isInput_cm"
                          Header="{x:Static p:Resources.NodeContextMenuIsInput}"
                          IsCheckable="True"
                          IsChecked="{Binding Path=IsSetAsInput, Mode=TwoWay}"
                          Visibility="{Binding Path=IsInput, Converter={StaticResource BooleanToVisibilityCollapsedConverter}}" />
                <MenuItem Name="isOutput_cm"
                          Header="{x:Static p:Resources.NodeContextMenuIsOutput}"
                          IsCheckable="True"
                          IsChecked="{Binding Path=IsSetAsOutput, Mode=TwoWay}"
                          Visibility="{Binding Path=IsOutput, Converter={StaticResource BooleanToVisibilityCollapsedConverter}}" />
                <Separator />
                <MenuItem Name="help_cm"
                          Command="{Binding Path=ShowHelpCommand}"
                          Header="{x:Static p:Resources.NodeContextMenuHelp}" />
                <ContextMenu.Style>
                    <Style TargetType="{x:Type ContextMenu}">
                        <Setter Property="Placement" Value="MousePoint" />
                        <Setter Property="Foreground" Value="{StaticResource NodeContextMenuForeground}" />
                        <Setter Property="FontSize" Value="13px" />
                        <Setter Property="FontFamily" Value="{StaticResource ArtifaktElementRegular}" />
                        <Setter Property="FontWeight" Value="Medium" />
                        <Setter Property="SnapsToDevicePixels" Value="True" />
                        <Setter Property="OverridesDefaultStyle" Value="True" />
                        <Setter Property="Template">
                            <Setter.Value>
                                <ControlTemplate TargetType="{x:Type ContextMenu}">
                                    <Border x:Name="Border"
                                            Background="{StaticResource NodeContextMenuBackground}"
                                            BorderThickness="0px">
                                        <StackPanel Margin="0,5"
                                                    ClipToBounds="True"
                                                    IsItemsHost="True"
                                                    Orientation="Vertical" />
                                    </Border>
                                </ControlTemplate>
                            </Setter.Value>
                        </Setter>
                    </Style>
                </ContextMenu.Style>
            </ContextMenu>
        </Grid.ContextMenu>

        <!--  Graphical Styling of Custom Nodes  -->
        <Border Name="customNodeBorder0"
                Grid.Row="0"
                Grid.ColumnSpan="3"
                Height="8"
                Margin="16,0"
                VerticalAlignment="Bottom"
                Background="#959595"
                Canvas.ZIndex="1"
                CornerRadius="6,6,0,0">
            <Border.Visibility>
                <Binding Converter="{StaticResource BooleanToVisibilityConverter}"
                         Mode="OneWay"
                         Path="IsCustomFunction"
                         UpdateSourceTrigger="PropertyChanged" />
            </Border.Visibility>
        </Border>
        <Border Name="customNodeBorder1"
                Grid.Row="0"
                Grid.ColumnSpan="3"
                Height="4"
                Margin="8,0"
                VerticalAlignment="Bottom"
                Background="#747474"
                Canvas.ZIndex="2"
                CornerRadius="6,6,0,0">
            <Border.Visibility>
                <Binding Converter="{StaticResource BooleanToVisibilityConverter}"
                         Mode="OneWay"
                         Path="IsCustomFunction"
                         UpdateSourceTrigger="PropertyChanged" />
            </Border.Visibility>
        </Border>

        <!--  Node Body Background  -->
<<<<<<< HEAD
        <Border
            Name="nodeBackground"
            Grid.Row="1"
            Grid.RowSpan="3"
            Grid.ColumnSpan="3"
            Background="{StaticResource DarkerGreyBrush}"
            Canvas.ZIndex="3"
            CornerRadius="8,8,0,0" />

        <!--  Node Header Background  -->
        <Border
            Name="nameBackground"
            Grid.Row="1"
            Grid.Column="0"
            Grid.ColumnSpan="3"
            Height="47px"
            Background="{StaticResource DarkMidGreyBrush}"
            Canvas.ZIndex="4"
            CornerRadius="8,8,0,0">
            <Rectangle
                Fill="Transparent"
                IsHitTestVisible="True"
                MouseDown="NameBlock_OnMouseDown"
                ToolTipService.ShowDuration="60000">
=======
        <Border Name="nodeBackground"
                Grid.Row="1"
                Grid.RowSpan="3"
                Grid.ColumnSpan="3"
                Background="{StaticResource DarkerGreyBrush}"
                Canvas.ZIndex="10"
                CornerRadius="8,8,0,0" />

        <!--  Node Header Background  -->
        <Border Name="nameBackground"
                Grid.Row="1"
                Grid.Column="0"
                Grid.ColumnSpan="3"
                Height="46px"
                Background="{StaticResource DarkMidGreyBrush}"
                Canvas.ZIndex="12"
                CornerRadius="8,8,0,0">
            <Rectangle Fill="Transparent"
                       IsHitTestVisible="True"
                       MouseDown="NameBlock_OnMouseDown"
                       ToolTipService.ShowDuration="60000">
>>>>>>> 025d7b49
                <Rectangle.ToolTip>
                    <dynui:DynamoToolTip AttachmentSide="Top" Style="{DynamicResource ResourceKey=SLightToolTip}">
                        <Grid>
                            <StackPanel MaxWidth="320" Orientation="Vertical">
                                <StackPanel>
                                    <TextBlock Padding="10px"
                                               FontFamily="{StaticResource ArtifaktElementRegular}"
                                               FontWeight="Medium"
                                               Text="{x:Static p:Resources.NodeTooltipOriginalName}"
                                               TextWrapping="Wrap" />
                                    <TextBlock Padding="10px"
                                               FontFamily="{StaticResource ArtifaktElementRegular}"
                                               FontWeight="Medium"
                                               Text="{Binding Path=OriginalName}"
                                               TextWrapping="Wrap" />
                                </StackPanel>
                                <!--  Space for splitting the original name and description  -->
                                <StackPanel>
                                    <TextBlock Text="&#xD;" />
                                </StackPanel>
                                <StackPanel>
                                    <TextBlock Padding="10px"
                                               FontFamily="{StaticResource ArtifaktElementRegular}"
                                               FontWeight="Medium"
                                               Text="{x:Static p:Resources.NodeTooltipDescription}"
                                               TextWrapping="Wrap" />
                                    <TextBlock Padding="10px"
                                               FontFamily="{StaticResource ArtifaktElementRegular}"
                                               FontWeight="Medium"
                                               Text="{Binding Path=Description}"
                                               TextWrapping="Wrap" />
                                </StackPanel>
                            </StackPanel>
                        </Grid>
                    </dynui:DynamoToolTip>
                </Rectangle.ToolTip>
            </Rectangle>
        </Border>

        <!--  Displays Tooltip when the user's mouse hovers over the node header  -->
<<<<<<< HEAD
        <Border
            Name="previewStateNameBlock"
            Grid.Row="1"
            Grid.ColumnSpan="3"
            Margin="1,1,1,1"
            Canvas.ZIndex="4"
            MouseDown="NameBlock_OnMouseDown"
            Opacity=".4"
            Style="{StaticResource SZoomFadePreview}"
            ToolTipService.ShowDuration="60000">
=======
        <Border Name="previewStateNameBlock"
                Grid.Row="1"
                Grid.ColumnSpan="3"
                Margin="1,1,1,1"
                Canvas.ZIndex="12"
                MouseDown="NameBlock_OnMouseDown"
                Opacity=".4"
                Style="{StaticResource SZoomFadePreview}"
                ToolTipService.ShowDuration="60000">
>>>>>>> 025d7b49
            <Border.ToolTip>
                <dynui:DynamoToolTip AttachmentSide="Top" Style="{DynamicResource ResourceKey=SLightToolTip}">
                    <Grid>
                        <StackPanel MaxWidth="320" Orientation="Vertical">
                            <StackPanel>
                                <TextBlock Text="{x:Static p:Resources.NodeTooltipOriginalName}" TextWrapping="Wrap" />
                                <TextBlock FontFamily="{StaticResource ArtifaktElementRegular}"
                                           FontWeight="Medium"
                                           Text="{Binding Path=OriginalName}"
                                           TextWrapping="Wrap" />
                            </StackPanel>
                            <!--  Space for splitting the original name and description  -->
                            <StackPanel>
                                <TextBlock Text="&#xD;" />
                            </StackPanel>
                            <StackPanel>
                                <TextBlock Text="{x:Static p:Resources.NodeTooltipDescription}" TextWrapping="Wrap" />
                                <TextBlock FontWeight="Normal"
                                           Text="{Binding Path=Description}"
                                           TextWrapping="Wrap" />
                            </StackPanel>
                        </StackPanel>
                    </Grid>
                </dynui:DynamoToolTip>
            </Border.ToolTip>
        </Border>

        <!--  Displays the node's header content, such as its icon, name and whether it's been renamed  -->
<<<<<<< HEAD
        <DockPanel
            Name="nodeHeaderContent"
            Grid.Row="1"
            Grid.ColumnSpan="3"
            Margin="10,8,10,4"
            HorizontalAlignment="Stretch"
            Panel.ZIndex="4"
            FlowDirection="LeftToRight">
            <Ellipse Width="30" Height="30">
                <Ellipse.Fill>
                    <ImageBrush ImageSource="{Binding ImageSource}" Stretch="UniformToFill" />
                </Ellipse.Fill>
=======
        <DockPanel Name="nodeHeaderContent"
                   Grid.Row="1"
                   Grid.ColumnSpan="3"
                   Margin="7,7,10,0"
                   HorizontalAlignment="Stretch"
                   VerticalAlignment="Top"
                   Panel.ZIndex="12"
                   FlowDirection="LeftToRight">
            <!--  The Icon for this Node  -->
            <Ellipse Name="nodeIcon"
                     Width="30"
                     Height="30">
                <Ellipse.Style>
                    <Style TargetType="Ellipse">
                        <Setter Property="Fill">
                            <Setter.Value>
                                <ImageBrush ImageSource="{Binding ImageSource}" Stretch="UniformToFill" />
                            </Setter.Value>
                        </Setter>
                        <Style.Triggers>
                            <!--  If no icon can be found, use default icon  -->
                            <DataTrigger Binding="{Binding ImageSource, UpdateSourceTrigger=PropertyChanged}" Value="{x:Null}">
                                <Setter Property="Fill">
                                    <Setter.Value>
                                        <ImageBrush ImageSource="/DynamoCoreWpf;component/UI/Images/default-node-icon.png" Stretch="UniformToFill" />
                                    </Setter.Value>
                                </Setter>
                            </DataTrigger>
                        </Style.Triggers>
                    </Style>
                </Ellipse.Style>
>>>>>>> 025d7b49
            </Ellipse>

            <TextBlock Name="NameBlock"
                       Margin="6,4,20,0"
                       VerticalAlignment="Center"
                       Background="{x:Null}"
                       FontFamily="{StaticResource ArtifaktElementRegular}"
                       FontSize="16px"
                       FontWeight="Medium"
                       Foreground="{StaticResource PrimaryCharcoal200Brush}"
                       IsHitTestVisible="False"
                       Style="{StaticResource SZoomFadeText}"
                       Text="{Binding Name, UpdateSourceTrigger=PropertyChanged}"
                       TextAlignment="Center" />
            <!--  Ellipse sits within Grid to increase size of MouseOver/ToolTip area  -->
<<<<<<< HEAD
            <Grid
                HorizontalAlignment="Right"
                VerticalAlignment="Center"
                Panel.ZIndex="5"
                Background="Transparent"
                DockPanel.Dock="Right">
                <Ellipse
                    Name="nodeRenamedBlueDot"
                    Width="9"
                    Height="9"
                    Margin="5"
                    Fill="{StaticResource Blue300Brush}"
                    Visibility="{Binding IsRenamed, Converter={StaticResource BooleanToVisibilityCollapsedConverter}}" />
=======
            <Grid HorizontalAlignment="Right"
                  VerticalAlignment="Center"
                  Panel.ZIndex="100"
                  Background="Transparent"
                  DockPanel.Dock="Right">
                <Ellipse Name="nodeRenamedBlueDot"
                         Width="9"
                         Height="9"
                         Margin="5"
                         Fill="{StaticResource Blue300Brush}"
                         Visibility="{Binding IsRenamed, Converter={StaticResource BooleanToVisibilityCollapsedConverter}}" />
>>>>>>> 025d7b49
                <Grid.ToolTip>
                    <dynui:DynamoToolTip AttachmentSide="Top" Style="{DynamicResource ResourceKey=SLightToolTip}">
                        <Grid>
                            <TextBlock Padding="8,10"
                                       FontFamily="{StaticResource ArtifaktElementRegular}"
                                       FontSize="14"
                                       FontWeight="Medium"
                                       Text="{Binding Path=OriginalName, UpdateSourceTrigger=PropertyChanged, StringFormat='Renamed from {0}'}"
                                       TextAlignment="Center"
                                       TextWrapping="Wrap" />
                        </Grid>
                    </dynui:DynamoToolTip>
                </Grid.ToolTip>
            </Grid>
        </DockPanel>

        <!--  INPUT PORTS  -->
<<<<<<< HEAD
        <ItemsControl
            Name="inputPortControl"
            Grid.Row="2"
            Grid.Column="0"
            Margin="0,8,0,8"
            HorizontalContentAlignment="Stretch"
            Canvas.ZIndex="4"
            ItemsSource="{Binding Path=InPorts}"
            Style="{StaticResource InOutPortControlStyle}" />

        <!--  OUTPUT PORTS  -->
        <ItemsControl
            Name="outputPortControl"
            Grid.Row="2"
            Grid.Column="2"
            Margin="{Binding OriginalName, Converter={StaticResource NodeOriginalNameToMarginConverter}}"
            HorizontalContentAlignment="Stretch"
            Canvas.ZIndex="4"
            ItemsSource="{Binding Path=OutPorts}"
            Style="{StaticResource InOutPortControlStyle}" />

        <Grid
            Name="centralGrid"
            Grid.Row="2"
            Grid.Column="1"
            Margin="10,0,10,10"
            Canvas.ZIndex="4">
=======
        <ItemsControl Name="inputPortControl"
                      Grid.Row="2"
                      Grid.Column="0"
                      Margin="0,8,0,0"
                      VerticalAlignment="Top"
                      HorizontalContentAlignment="Stretch"
                      Canvas.ZIndex="20"
                      ItemsSource="{Binding Path=InPorts}"
                      Style="{StaticResource InOutPortControlStyle}" />

        <!--  OUTPUT PORTS  -->
        <ItemsControl Name="outputPortControl"
                      Grid.Row="2"
                      Grid.Column="2"
                      Margin="{Binding OriginalName, Converter={StaticResource NodeOriginalNameToMarginConverter}}"
                      VerticalAlignment="Top"
                      HorizontalContentAlignment="Stretch"
                      Canvas.ZIndex="20"
                      ItemsSource="{Binding Path=OutPorts}"
                      Style="{StaticResource InOutPortControlStyle}" />

        <Grid Name="centralGrid"
              Grid.Row="2"
              Grid.Column="1"
              Margin="10,0,10,10"
              VerticalAlignment="Top"
              Canvas.ZIndex="20">
>>>>>>> 025d7b49

            <Grid.RowDefinitions>
                <RowDefinition Height="auto" />
                <RowDefinition Height="*" />
                <RowDefinition Height="*" />
            </Grid.RowDefinitions>

            <!--  INPUT GRID  -->

<<<<<<< HEAD
            <Grid
                Name="inputGrid"
                MinHeight="{Binding Source={x:Static configuration:Configurations.PortHeightInPixels}}"
                Margin="0,11,0,0"
                HorizontalAlignment="Stretch"
                VerticalAlignment="Stretch"
                x:FieldModifier="public"
                Canvas.ZIndex="5"
                IsEnabled="{Binding Path=IsInteractionEnabled}" />

        </Grid>

        <StackPanel
            Name="GlyphStackPanel"
            Grid.Row="3"
            Grid.Column="0"
            Grid.ColumnSpan="3"
            Margin="0,0,9,14"
            HorizontalAlignment="Right"
            VerticalAlignment="Bottom"
            Canvas.ZIndex="4"
            FlowDirection="RightToLeft"
            Orientation="Horizontal"
            Visibility="{Binding ShouldShowGlyphBar, Converter={StaticResource BooleanToVisibilityCollapsedConverter}}">
=======
            <Grid Name="inputGrid"
                  MinHeight="{Binding Source={x:Static configuration:Configurations.PortHeightInPixels}}"
                  Margin="0,11,0,0"
                  HorizontalAlignment="Stretch"
                  VerticalAlignment="Stretch"
                  x:FieldModifier="public"
                  Canvas.ZIndex="21"
                  IsEnabled="{Binding Path=IsInteractionEnabled}" />

        </Grid>

        <StackPanel Name="GlyphStackPanel"
                    Grid.Row="3"
                    Grid.Column="0"
                    Grid.ColumnSpan="3"
                    Margin="0,4,6,6"
                    HorizontalAlignment="Right"
                    VerticalAlignment="Bottom"
                    Canvas.ZIndex="43"
                    FlowDirection="RightToLeft"
                    Orientation="Horizontal"
                    Visibility="{Binding ShouldShowGlyphBar, Converter={StaticResource BooleanToVisibilityCollapsedConverter}}">
>>>>>>> 025d7b49
            <Button x:Name="OptionsButton" Click="OptionsButton_Click">
                <Button.Style>
                    <Style TargetType="{x:Type Button}">
                        <Setter Property="Template">
                            <Setter.Value>
                                <ControlTemplate TargetType="{x:Type Button}">
                                    <Grid>
                                        <Border x:Name="DotsBackgroundBorder"
                                                Width="29"
                                                Height="29"
                                                Background="Transparent"
                                                CornerRadius="2" />
                                        <Image Width="24px"
                                               Height="24px"
                                               HorizontalAlignment="Center"
                                               VerticalAlignment="Center"
                                               Source="/DynamoCoreWpf;component/UI/Images/more-vertical.png" />
                                    </Grid>
                                    <ControlTemplate.Triggers>
                                        <Trigger Property="IsMouseOver" Value="True">
                                            <Setter TargetName="DotsBackgroundBorder" Property="Background" Value="{StaticResource NodeOptionsButtonBackground}" />
                                        </Trigger>
                                        <Trigger Property="IsMouseOver" Value="False">
                                            <Setter TargetName="DotsBackgroundBorder" Property="Background" Value="Transparent" />
                                        </Trigger>
                                    </ControlTemplate.Triggers>
                                </ControlTemplate>
                            </Setter.Value>
                        </Setter>
                    </Style>
                </Button.Style>
            </Button>
<<<<<<< HEAD
            <Grid
                Name="AlertsGlyph"
                Width="Auto"
                Height="20">
                <Border
                    Background="{StaticResource NodeDismissedWarningsGlyphBackground}"
                    CornerRadius="10">
                    <Label
                        Padding="3,2,3,0"
                        HorizontalAlignment="Center"
                        VerticalAlignment="Center"
                        HorizontalContentAlignment="Center"
                        VerticalContentAlignment="Center"
                        Content="{Binding NumberOfDismissedAlerts, UpdateSourceTrigger=PropertyChanged}"
                        FontFamily="{StaticResource ArtifaktElementRegular}"
                        FontSize="10px"
                        Foreground="Black"
                        Style="{StaticResource SZoomFadeLabel}" />
=======
            <Grid Name="AlertsGlyph"
                  Width="Auto"
                  Height="20">
                <Border Background="{StaticResource NodeDismissedWarningsGlyphBackground}"
                        CornerRadius="10"
                        Visibility="Collapsed">
                    <Label Padding="3,2,3,0"
                           HorizontalAlignment="Center"
                           VerticalAlignment="Center"
                           HorizontalContentAlignment="Center"
                           VerticalContentAlignment="Center"
                           Content="{Binding NumberOfDismissedAlerts, UpdateSourceTrigger=PropertyChanged}"
                           FontFamily="{StaticResource ArtifaktElementRegular}"
                           FontSize="10px"
                           Foreground="Black"
                           Style="{StaticResource SZoomFadeLabel}" />
>>>>>>> 025d7b49
                </Border>
                <Grid.Style>
                    <Style TargetType="Grid">
                        <Setter Property="Visibility" Value="Visible"/>
                        <Setter Property="Grid.MinWidth" Value="20" />
                        <Setter Property="Grid.Margin" Value="0,0,6,0" />
                        <Style.Triggers>
                            <DataTrigger Binding="{Binding NumberOfDismissedAlerts}" Value="0">
                                <Setter Property="Grid.MinWidth" Value="0" />
                                <Setter Property="Grid.Margin" Value="0" />
                                <Setter Property="Visibility" Value="Collapsed"/>
                            </DataTrigger>
                        </Style.Triggers>
                    </Style>
                </Grid.Style>
            </Grid>
            <Label x:Name="LacingIconGlyph"
                   Margin="0,0,0,0"
                   HorizontalContentAlignment="Center"
                   VerticalContentAlignment="Center"
                   Content="{Binding Path=ArgumentLacing, Converter={StaticResource LacingToAbbreviationConverter}}"
                   FontFamily="{StaticResource ArtifaktElementRegular}"
                   FontSize="10px"
                   Foreground="{StaticResource NodeLacingGlyphBackground}"
                   Style="{StaticResource SZoomFadeLabel}"
                   ToolTip="{Binding Path=ArgumentLacing, Converter={StaticResource LacingToTooltipConverter}}"
                   Visibility="{Binding Path=ArgumentLacing, Converter={StaticResource LacingToVisibilityConverter}}" />
            <Grid x:Name="HiddenEyeGlyph"
                  Margin="2,0,0,0"
                  Visibility="{Binding Path=IsVisible, Converter={StaticResource InverseBoolToVisibilityConverter}, Mode=OneWay}">
                <Image Width="24px"
                       Height="24px"
                       HorizontalAlignment="Center"
                       VerticalAlignment="Center"
                       Source="/DynamoCoreWpf;component/UI/Images/hidden.png" />
            </Grid>
        </StackPanel>

        <Grid Name="PresentationGrid"
              Grid.Row="3"
              Grid.Column="0"
              Grid.ColumnSpan="3"
              Margin="10,0,10,10"
              HorizontalAlignment="Left"
              VerticalAlignment="Bottom"
              x:FieldModifier="public"
              Visibility="Collapsed"
              ZIndex="50">
            <!--  DO NOT ERASE THIS GRID TO BE USED FOR PRESENTING IMAGES, 3D VIEWS, ETC.  -->
        </Grid>

<<<<<<< HEAD
        <Rectangle
            Name="nodeBorder"
            Grid.Row="1"
            Grid.RowSpan="3"
            Grid.ColumnSpan="3"
            Canvas.ZIndex="0"
            Fill="Transparent"
            IsHitTestVisible="False" />
=======
        <Rectangle Name="nodeBorder"
                   Grid.Row="1"
                   Grid.RowSpan="3"
                   Grid.ColumnSpan="3"
                   Canvas.ZIndex="40"
                   Fill="Transparent"
                   IsHitTestVisible="False" />
>>>>>>> 025d7b49

        <!--  Displays when the node is frozen  -->
        <Rectangle Name="nodeIsFrozenOverlay"
                   Grid.Row="1"
                   Grid.RowSpan="3"
                   Grid.ColumnSpan="3"
                   Margin="-8"
                   Canvas.ZIndex="0"
                   Fill="{StaticResource NodeFrozenOverlayBackground}"
                   IsHitTestVisible="True"
                   Visibility="{Binding Path=IsFrozen, Converter={StaticResource BooleanToVisibilityCollapsedConverter}, UpdateSourceTrigger=PropertyChanged}" />

        <!--  Displays when the node is selected  -->
<<<<<<< HEAD
        <Border
            Name="selectionBorder"
            Grid.Row="1"
            Grid.RowSpan="3"
            Grid.ColumnSpan="3"
            Margin="-2"
            Background="Transparent"
            BorderBrush="{StaticResource Blue300Brush}"
            BorderThickness="4"
            Canvas.ZIndex="6"
            CornerRadius="7,7,0,0"
            IsHitTestVisible="False">
=======
        <Border Name="selectionBorder"
                Grid.Row="1"
                Grid.RowSpan="3"
                Grid.ColumnSpan="3"
                Margin="-2"
                Background="Transparent"
                BorderBrush="{StaticResource Blue300Brush}"
                BorderThickness="4"
                Canvas.ZIndex="41"
                CornerRadius="7,7,0,0"
                IsHitTestVisible="False">
>>>>>>> 025d7b49
            <Border.Visibility>
                <Binding Converter="{StaticResource BooleanToVisibilityConverter}"
                         Mode="OneWay"
                         Path="IsSelected"
                         UpdateSourceTrigger="PropertyChanged" />
            </Border.Visibility>
        </Border>

        <!--  DO NOT ERASE. THIS IS FOR DEBUGGING  -->
        <!--<Rectangle Name="ForceReexecBorder"
                   Grid.Row="1"
                   Grid.ColumnSpan="3"
                   Grid.RowSpan="3"
                   Fill="Transparent"
                   Stroke="#FFF000"
                   StrokeThickness="5"
                   StrokeLineJoin="Round"
                   IsHitTestVisible="False"
                   Canvas.ZIndex="100"
                   Opacity="2"
                   Margin="-1">
            <Rectangle.Visibility>
                <Binding Path="ShowExecutionPreview"
                         UpdateSourceTrigger="PropertyChanged"
                         Mode="OneWay"
                         Converter="{StaticResource BooleanToVisibilityConverter}">
                </Binding>
            </Rectangle.Visibility>
        </Rectangle>-->

        <Canvas Name="expansionBay"
                Grid.Row="4"
                Grid.Column="0"
                Grid.ColumnSpan="3"
                Margin="0,4,0,0"
                HorizontalAlignment="Left"
                Background="Blue" />

        <Canvas Grid.Row="4"
                Grid.Column="0"
                Grid.ColumnSpan="3"
                ClipToBounds="False"
                Visibility="{Binding ShowDebugASTs, Converter={StaticResource BooleanToVisibilityCollapsedConverter}}">
            <Label HorizontalContentAlignment="Center" Content="{Binding ASTText}" />
        </Canvas>
    </Grid>
</UserControl><|MERGE_RESOLUTION|>--- conflicted
+++ resolved
@@ -307,38 +307,12 @@
         </Border>
 
         <!--  Node Body Background  -->
-<<<<<<< HEAD
-        <Border
-            Name="nodeBackground"
-            Grid.Row="1"
-            Grid.RowSpan="3"
-            Grid.ColumnSpan="3"
-            Background="{StaticResource DarkerGreyBrush}"
-            Canvas.ZIndex="3"
-            CornerRadius="8,8,0,0" />
-
-        <!--  Node Header Background  -->
-        <Border
-            Name="nameBackground"
-            Grid.Row="1"
-            Grid.Column="0"
-            Grid.ColumnSpan="3"
-            Height="47px"
-            Background="{StaticResource DarkMidGreyBrush}"
-            Canvas.ZIndex="4"
-            CornerRadius="8,8,0,0">
-            <Rectangle
-                Fill="Transparent"
-                IsHitTestVisible="True"
-                MouseDown="NameBlock_OnMouseDown"
-                ToolTipService.ShowDuration="60000">
-=======
         <Border Name="nodeBackground"
                 Grid.Row="1"
                 Grid.RowSpan="3"
                 Grid.ColumnSpan="3"
                 Background="{StaticResource DarkerGreyBrush}"
-                Canvas.ZIndex="10"
+                Canvas.ZIndex="3"
                 CornerRadius="8,8,0,0" />
 
         <!--  Node Header Background  -->
@@ -348,13 +322,12 @@
                 Grid.ColumnSpan="3"
                 Height="46px"
                 Background="{StaticResource DarkMidGreyBrush}"
-                Canvas.ZIndex="12"
+                Canvas.ZIndex="4"
                 CornerRadius="8,8,0,0">
             <Rectangle Fill="Transparent"
                        IsHitTestVisible="True"
                        MouseDown="NameBlock_OnMouseDown"
                        ToolTipService.ShowDuration="60000">
->>>>>>> 025d7b49
                 <Rectangle.ToolTip>
                     <dynui:DynamoToolTip AttachmentSide="Top" Style="{DynamicResource ResourceKey=SLightToolTip}">
                         <Grid>
@@ -395,28 +368,15 @@
         </Border>
 
         <!--  Displays Tooltip when the user's mouse hovers over the node header  -->
-<<<<<<< HEAD
-        <Border
-            Name="previewStateNameBlock"
-            Grid.Row="1"
-            Grid.ColumnSpan="3"
-            Margin="1,1,1,1"
-            Canvas.ZIndex="4"
-            MouseDown="NameBlock_OnMouseDown"
-            Opacity=".4"
-            Style="{StaticResource SZoomFadePreview}"
-            ToolTipService.ShowDuration="60000">
-=======
         <Border Name="previewStateNameBlock"
                 Grid.Row="1"
                 Grid.ColumnSpan="3"
                 Margin="1,1,1,1"
-                Canvas.ZIndex="12"
+                Canvas.ZIndex="4"
                 MouseDown="NameBlock_OnMouseDown"
                 Opacity=".4"
                 Style="{StaticResource SZoomFadePreview}"
                 ToolTipService.ShowDuration="60000">
->>>>>>> 025d7b49
             <Border.ToolTip>
                 <dynui:DynamoToolTip AttachmentSide="Top" Style="{DynamicResource ResourceKey=SLightToolTip}">
                     <Grid>
@@ -445,27 +405,13 @@
         </Border>
 
         <!--  Displays the node's header content, such as its icon, name and whether it's been renamed  -->
-<<<<<<< HEAD
-        <DockPanel
-            Name="nodeHeaderContent"
-            Grid.Row="1"
-            Grid.ColumnSpan="3"
-            Margin="10,8,10,4"
-            HorizontalAlignment="Stretch"
-            Panel.ZIndex="4"
-            FlowDirection="LeftToRight">
-            <Ellipse Width="30" Height="30">
-                <Ellipse.Fill>
-                    <ImageBrush ImageSource="{Binding ImageSource}" Stretch="UniformToFill" />
-                </Ellipse.Fill>
-=======
         <DockPanel Name="nodeHeaderContent"
                    Grid.Row="1"
                    Grid.ColumnSpan="3"
                    Margin="7,7,10,0"
                    HorizontalAlignment="Stretch"
                    VerticalAlignment="Top"
-                   Panel.ZIndex="12"
+                   Panel.ZIndex="4"
                    FlowDirection="LeftToRight">
             <!--  The Icon for this Node  -->
             <Ellipse Name="nodeIcon"
@@ -490,7 +436,6 @@
                         </Style.Triggers>
                     </Style>
                 </Ellipse.Style>
->>>>>>> 025d7b49
             </Ellipse>
 
             <TextBlock Name="NameBlock"
@@ -506,24 +451,9 @@
                        Text="{Binding Name, UpdateSourceTrigger=PropertyChanged}"
                        TextAlignment="Center" />
             <!--  Ellipse sits within Grid to increase size of MouseOver/ToolTip area  -->
-<<<<<<< HEAD
-            <Grid
-                HorizontalAlignment="Right"
-                VerticalAlignment="Center"
-                Panel.ZIndex="5"
-                Background="Transparent"
-                DockPanel.Dock="Right">
-                <Ellipse
-                    Name="nodeRenamedBlueDot"
-                    Width="9"
-                    Height="9"
-                    Margin="5"
-                    Fill="{StaticResource Blue300Brush}"
-                    Visibility="{Binding IsRenamed, Converter={StaticResource BooleanToVisibilityCollapsedConverter}}" />
-=======
             <Grid HorizontalAlignment="Right"
                   VerticalAlignment="Center"
-                  Panel.ZIndex="100"
+                  Panel.ZIndex="5"
                   Background="Transparent"
                   DockPanel.Dock="Right">
                 <Ellipse Name="nodeRenamedBlueDot"
@@ -532,7 +462,6 @@
                          Margin="5"
                          Fill="{StaticResource Blue300Brush}"
                          Visibility="{Binding IsRenamed, Converter={StaticResource BooleanToVisibilityCollapsedConverter}}" />
->>>>>>> 025d7b49
                 <Grid.ToolTip>
                     <dynui:DynamoToolTip AttachmentSide="Top" Style="{DynamicResource ResourceKey=SLightToolTip}">
                         <Grid>
@@ -550,42 +479,13 @@
         </DockPanel>
 
         <!--  INPUT PORTS  -->
-<<<<<<< HEAD
-        <ItemsControl
-            Name="inputPortControl"
-            Grid.Row="2"
-            Grid.Column="0"
-            Margin="0,8,0,8"
-            HorizontalContentAlignment="Stretch"
-            Canvas.ZIndex="4"
-            ItemsSource="{Binding Path=InPorts}"
-            Style="{StaticResource InOutPortControlStyle}" />
-
-        <!--  OUTPUT PORTS  -->
-        <ItemsControl
-            Name="outputPortControl"
-            Grid.Row="2"
-            Grid.Column="2"
-            Margin="{Binding OriginalName, Converter={StaticResource NodeOriginalNameToMarginConverter}}"
-            HorizontalContentAlignment="Stretch"
-            Canvas.ZIndex="4"
-            ItemsSource="{Binding Path=OutPorts}"
-            Style="{StaticResource InOutPortControlStyle}" />
-
-        <Grid
-            Name="centralGrid"
-            Grid.Row="2"
-            Grid.Column="1"
-            Margin="10,0,10,10"
-            Canvas.ZIndex="4">
-=======
         <ItemsControl Name="inputPortControl"
                       Grid.Row="2"
                       Grid.Column="0"
                       Margin="0,8,0,0"
                       VerticalAlignment="Top"
                       HorizontalContentAlignment="Stretch"
-                      Canvas.ZIndex="20"
+                      Canvas.ZIndex="4"
                       ItemsSource="{Binding Path=InPorts}"
                       Style="{StaticResource InOutPortControlStyle}" />
 
@@ -596,7 +496,7 @@
                       Margin="{Binding OriginalName, Converter={StaticResource NodeOriginalNameToMarginConverter}}"
                       VerticalAlignment="Top"
                       HorizontalContentAlignment="Stretch"
-                      Canvas.ZIndex="20"
+                      Canvas.ZIndex="4"
                       ItemsSource="{Binding Path=OutPorts}"
                       Style="{StaticResource InOutPortControlStyle}" />
 
@@ -605,8 +505,7 @@
               Grid.Column="1"
               Margin="10,0,10,10"
               VerticalAlignment="Top"
-              Canvas.ZIndex="20">
->>>>>>> 025d7b49
+              Canvas.ZIndex="4">
 
             <Grid.RowDefinitions>
                 <RowDefinition Height="auto" />
@@ -615,40 +514,13 @@
             </Grid.RowDefinitions>
 
             <!--  INPUT GRID  -->
-
-<<<<<<< HEAD
-            <Grid
-                Name="inputGrid"
-                MinHeight="{Binding Source={x:Static configuration:Configurations.PortHeightInPixels}}"
-                Margin="0,11,0,0"
-                HorizontalAlignment="Stretch"
-                VerticalAlignment="Stretch"
-                x:FieldModifier="public"
-                Canvas.ZIndex="5"
-                IsEnabled="{Binding Path=IsInteractionEnabled}" />
-
-        </Grid>
-
-        <StackPanel
-            Name="GlyphStackPanel"
-            Grid.Row="3"
-            Grid.Column="0"
-            Grid.ColumnSpan="3"
-            Margin="0,0,9,14"
-            HorizontalAlignment="Right"
-            VerticalAlignment="Bottom"
-            Canvas.ZIndex="4"
-            FlowDirection="RightToLeft"
-            Orientation="Horizontal"
-            Visibility="{Binding ShouldShowGlyphBar, Converter={StaticResource BooleanToVisibilityCollapsedConverter}}">
-=======
             <Grid Name="inputGrid"
                   MinHeight="{Binding Source={x:Static configuration:Configurations.PortHeightInPixels}}"
                   Margin="0,11,0,0"
                   HorizontalAlignment="Stretch"
                   VerticalAlignment="Stretch"
                   x:FieldModifier="public"
-                  Canvas.ZIndex="21"
+                  Canvas.ZIndex="5"
                   IsEnabled="{Binding Path=IsInteractionEnabled}" />
 
         </Grid>
@@ -660,11 +532,10 @@
                     Margin="0,4,6,6"
                     HorizontalAlignment="Right"
                     VerticalAlignment="Bottom"
-                    Canvas.ZIndex="43"
+                    Canvas.ZIndex="4"
                     FlowDirection="RightToLeft"
                     Orientation="Horizontal"
                     Visibility="{Binding ShouldShowGlyphBar, Converter={StaticResource BooleanToVisibilityCollapsedConverter}}">
->>>>>>> 025d7b49
             <Button x:Name="OptionsButton" Click="OptionsButton_Click">
                 <Button.Style>
                     <Style TargetType="{x:Type Button}">
@@ -697,26 +568,6 @@
                     </Style>
                 </Button.Style>
             </Button>
-<<<<<<< HEAD
-            <Grid
-                Name="AlertsGlyph"
-                Width="Auto"
-                Height="20">
-                <Border
-                    Background="{StaticResource NodeDismissedWarningsGlyphBackground}"
-                    CornerRadius="10">
-                    <Label
-                        Padding="3,2,3,0"
-                        HorizontalAlignment="Center"
-                        VerticalAlignment="Center"
-                        HorizontalContentAlignment="Center"
-                        VerticalContentAlignment="Center"
-                        Content="{Binding NumberOfDismissedAlerts, UpdateSourceTrigger=PropertyChanged}"
-                        FontFamily="{StaticResource ArtifaktElementRegular}"
-                        FontSize="10px"
-                        Foreground="Black"
-                        Style="{StaticResource SZoomFadeLabel}" />
-=======
             <Grid Name="AlertsGlyph"
                   Width="Auto"
                   Height="20">
@@ -733,7 +584,6 @@
                            FontSize="10px"
                            Foreground="Black"
                            Style="{StaticResource SZoomFadeLabel}" />
->>>>>>> 025d7b49
                 </Border>
                 <Grid.Style>
                     <Style TargetType="Grid">
@@ -785,24 +635,13 @@
             <!--  DO NOT ERASE THIS GRID TO BE USED FOR PRESENTING IMAGES, 3D VIEWS, ETC.  -->
         </Grid>
 
-<<<<<<< HEAD
-        <Rectangle
-            Name="nodeBorder"
-            Grid.Row="1"
-            Grid.RowSpan="3"
-            Grid.ColumnSpan="3"
-            Canvas.ZIndex="0"
-            Fill="Transparent"
-            IsHitTestVisible="False" />
-=======
         <Rectangle Name="nodeBorder"
                    Grid.Row="1"
                    Grid.RowSpan="3"
                    Grid.ColumnSpan="3"
-                   Canvas.ZIndex="40"
+                   Canvas.ZIndex="0"
                    Fill="Transparent"
                    IsHitTestVisible="False" />
->>>>>>> 025d7b49
 
         <!--  Displays when the node is frozen  -->
         <Rectangle Name="nodeIsFrozenOverlay"
@@ -816,20 +655,6 @@
                    Visibility="{Binding Path=IsFrozen, Converter={StaticResource BooleanToVisibilityCollapsedConverter}, UpdateSourceTrigger=PropertyChanged}" />
 
         <!--  Displays when the node is selected  -->
-<<<<<<< HEAD
-        <Border
-            Name="selectionBorder"
-            Grid.Row="1"
-            Grid.RowSpan="3"
-            Grid.ColumnSpan="3"
-            Margin="-2"
-            Background="Transparent"
-            BorderBrush="{StaticResource Blue300Brush}"
-            BorderThickness="4"
-            Canvas.ZIndex="6"
-            CornerRadius="7,7,0,0"
-            IsHitTestVisible="False">
-=======
         <Border Name="selectionBorder"
                 Grid.Row="1"
                 Grid.RowSpan="3"
@@ -838,10 +663,9 @@
                 Background="Transparent"
                 BorderBrush="{StaticResource Blue300Brush}"
                 BorderThickness="4"
-                Canvas.ZIndex="41"
+                Canvas.ZIndex="6"
                 CornerRadius="7,7,0,0"
                 IsHitTestVisible="False">
->>>>>>> 025d7b49
             <Border.Visibility>
                 <Binding Converter="{StaticResource BooleanToVisibilityConverter}"
                          Mode="OneWay"
