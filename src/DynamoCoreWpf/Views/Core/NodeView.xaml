--- conflicted
+++ resolved
@@ -639,13 +639,8 @@
                                   RelativeSource={RelativeSource FindAncestor, 
                                   AncestorType={x:Type controls:WorkspaceView}}, 
                                   Converter={StaticResource ZoomToOpacityConverter}}"
-<<<<<<< HEAD
-                Style="{StaticResource SZoomFadeOutPreview}"
-                Visibility="{Binding Path=IsPreview, Converter={StaticResource BooleanToVisibilityCollapsedConverter}, Mode=OneWay, UpdateSourceTrigger=PropertyChanged}" />
-=======
                 Style="{Binding Path=DataContext.StopNodeViewOpacityAnimations, RelativeSource={RelativeSource FindAncestor, AncestorType={x:Type controls:WorkspaceView}}, Converter={StaticResource SZoomFadeOutPreview}}"
                 Visibility="{Binding Path=IsFrozen, Converter={StaticResource BooleanToVisibilityCollapsedConverter}, Mode=OneWay, UpdateSourceTrigger=PropertyChanged}" />
->>>>>>> 02b3fc66
 
         <!--  Displays when the node is Frozen/Warning/Error state and Zoom is below 0.4 -->
         <Border Name="nodeColorOverlayZoomOut"
