﻿<UserControl x:Class="Dynamo.Controls.NodeView"
             xmlns="http://schemas.microsoft.com/winfx/2006/xaml/presentation"
             xmlns:x="http://schemas.microsoft.com/winfx/2006/xaml"
             xmlns:configuration="clr-namespace:Dynamo.Configuration;assembly=DynamoCore"
             xmlns:dynui="clr-namespace:Dynamo.UI.Controls"
             xmlns:p="clr-namespace:Dynamo.Wpf.Properties"
<<<<<<< HEAD
             xmlns:configuration="clr-namespace:Dynamo.Configuration;assembly=DynamoCore"
             xmlns:viewmodels="clr-namespace:Dynamo.ViewModels"
             Height="Auto"
             Width="Auto"
=======
             xmlns:ui="clr-namespace:Dynamo.UI"
>>>>>>> fb49bcb3
             Name="topControl"
             Width="Auto"
             Height="Auto"
             x:FieldModifier="public"
             MouseEnter="OnNodeViewMouseEnter"
             MouseLeave="OnNodeViewMouseLeave"
             MouseLeftButtonDown="topControl_MouseLeftButtonDown"
             PreviewMouseLeftButtonDown="OnPreviewMouseLeftButtonDown"
             PreviewMouseMove="OnNodeViewMouseMove">

    <Grid Name="grid"
          HorizontalAlignment="Left"
          x:FieldModifier="public"
<<<<<<< HEAD
          HorizontalAlignment="Left"
          Visibility="{Binding IsCollapsed, Converter={StaticResource InverseBoolToVisibilityCollapsedConverter}}">
=======
          ContextMenuService.IsEnabled="false">
>>>>>>> fb49bcb3
        <Grid.RowDefinitions>
            <RowDefinition Height="Auto" />
            <RowDefinition Height="Auto" />
            <RowDefinition Height="Auto" />
            <RowDefinition Height="Auto" MinHeight="8" />
            <RowDefinition Height="Auto" />
        </Grid.RowDefinitions>
        <!--  Sets grid to 70% opacity when node is frozen  -->
        <Grid.Style>
            <Style>
                <Style.Triggers>
                    <DataTrigger Binding="{Binding IsFrozen, UpdateSourceTrigger=PropertyChanged}" Value="True">
                        <Setter Property="Grid.Opacity" Value="0.7" />
                    </DataTrigger>
                </Style.Triggers>
            </Style>
        </Grid.Style>
        <Grid.ColumnDefinitions>
            <ColumnDefinition Width="Auto" />
            <ColumnDefinition Width="*" MinWidth="40" />
            <ColumnDefinition Width="Auto" />
        </Grid.ColumnDefinitions>

        <!--  CONTEXT MENU  -->
        <Grid.ContextMenu>
            <ContextMenu Name="MainContextMenu" x:FieldModifier="public">
                <ContextMenu.Resources>
                    <ResourceDictionary>
                        <ResourceDictionary.MergedDictionaries>
                            <ui:SharedResourceDictionary Source="{x:Static ui:SharedDictionaryManager.DynamoConvertersDictionaryUri}" />
                            <ui:SharedResourceDictionary Source="{x:Static ui:SharedDictionaryManager.DynamoModernDictionaryUri}" />
                        </ResourceDictionary.MergedDictionaries>
                        <Style TargetType="{x:Type MenuItem}">
                            <Setter Property="IsChecked" Value="{DynamicResource IsChecked}" />
                            <Setter Property="Height" Value="30" />
                            <Setter Property="Width" Value="240" />
                            <Setter Property="Padding" Value="15,0,0,0" />
                            <Setter Property="Template">
                                <Setter.Value>
                                    <ControlTemplate TargetType="{x:Type MenuItem}">
                                        <DockPanel x:Name="dockPanel"
                                                   HorizontalAlignment="Stretch"
                                                   Background="Transparent"
                                                   SnapsToDevicePixels="true">
                                            <Label x:Name="checkBox"
                                                   Margin="10,0,-10,0"
                                                   HorizontalAlignment="Left"
                                                   VerticalAlignment="Center"
                                                   HorizontalContentAlignment="Center"
                                                   VerticalContentAlignment="Center"
                                                   Content="✓"
                                                   DockPanel.Dock="Left"
                                                   FontSize="9px"
                                                   Foreground="White"
                                                   Visibility="Collapsed" />
                                            <ContentPresenter x:Name="ContentPresenter"
                                                              Margin="{TemplateBinding Padding}"
                                                              VerticalAlignment="Center"
                                                              ContentSource="Header"
                                                              DockPanel.Dock="Left"
                                                              RecognizesAccessKey="True"
                                                              SnapsToDevicePixels="{TemplateBinding SnapsToDevicePixels}"
                                                              TextBlock.Foreground="{StaticResource NodeContextMenuForeground}" />
                                            <Border x:Name="dismissedAlertsBadge"
                                                    Height="15"
                                                    MinWidth="15"
                                                    Margin="7,0,0,1"
                                                    VerticalAlignment="Center"
                                                    Background="{StaticResource NodeDismissedWarningsGlyphBackground}"
                                                    CornerRadius="7.5"
                                                    DockPanel.Dock="Left"
                                                    Visibility="Hidden">
                                                <Label Padding="2,2,2,0"
                                                       HorizontalAlignment="Center"
                                                       VerticalAlignment="Center"
                                                       HorizontalContentAlignment="Center"
                                                       VerticalContentAlignment="Center"
                                                       Content="{Binding NumberOfDismissedAlerts, UpdateSourceTrigger=PropertyChanged}"
                                                       FontFamily="{StaticResource ArtifaktElementRegular}"
                                                       FontSize="9px"
                                                       Foreground="{StaticResource NodeDismissedWarningsGlyphForeground}" />
                                            </Border>
                                            <Label x:Name="subMenuArrow"
                                                   Margin="0,0,15,7"
                                                   Padding="0"
                                                   VerticalAlignment="Center"
                                                   Content="&gt;"
                                                   DockPanel.Dock="Right"
                                                   FontFamily="{StaticResource ArtifaktElementRegular}"
                                                   FontSize="13px"
                                                   Foreground="{StaticResource Blue300Brush}">
                                                <Label.RenderTransform>
                                                    <ScaleTransform ScaleX="1" ScaleY="1.5" />
                                                </Label.RenderTransform>
                                                <Label.Style>
                                                    <Style TargetType="{x:Type Label}">
                                                        <Setter Property="Visibility" Value="Hidden" />
                                                        <Style.Triggers>
                                                            <DataTrigger Binding="{Binding RelativeSource={RelativeSource AncestorType={x:Type MenuItem}}, Path=HasItems}" Value="True">
                                                                <Setter Property="Visibility" Value="Visible" />
                                                            </DataTrigger>
                                                        </Style.Triggers>
                                                    </Style>
                                                </Label.Style>
                                            </Label>
                                            <Popup x:Name="PART_Popup"
                                                   AllowsTransparency="true"
                                                   Focusable="false"
                                                   HorizontalOffset="0"
                                                   IsOpen="{Binding IsSubmenuOpen, RelativeSource={RelativeSource TemplatedParent}}"
                                                   Placement="Left"
                                                   VerticalOffset="-2">
                                                <Border Background="{TemplateBinding Background}"
                                                        BorderBrush="Transparent"
                                                        BorderThickness="0">
                                                    <ScrollViewer x:Name="SubMenuScrollViewer"
                                                                  CanContentScroll="true"
                                                                  Style="{DynamicResource {ComponentResourceKey ResourceId=MenuScrollViewer,
                                                                                                                TypeInTargetAssembly={x:Type FrameworkElement}}}">
                                                        <Grid RenderOptions.ClearTypeHint="Enabled">
                                                            <ItemsPresenter x:Name="ItemsPresenter"
                                                                            Margin="2"
                                                                            Grid.IsSharedSizeScope="true"
                                                                            KeyboardNavigation.DirectionalNavigation="Cycle"
                                                                            KeyboardNavigation.TabNavigation="Cycle"
                                                                            SnapsToDevicePixels="{TemplateBinding SnapsToDevicePixels}" />
                                                        </Grid>
                                                    </ScrollViewer>
                                                </Border>
                                            </Popup>
                                        </DockPanel>
                                        <ControlTemplate.Triggers>
                                            <Trigger Property="IsEnabled" Value="False">
                                                <Setter TargetName="ContentPresenter" Property="TextBlock.Opacity" Value="0.5" />
                                            </Trigger>
                                            <Trigger Property="IsMouseOver" Value="True">
                                                <Setter TargetName="ContentPresenter" Property="TextBlock.Foreground" Value="White" />
                                                <Setter TargetName="dockPanel" Property="Background" Value="{StaticResource NodeContextMenuBackgroundHighlight}" />
                                            </Trigger>
                                            <Trigger Property="IsMouseOver" Value="False">
                                                <Setter TargetName="dockPanel" Property="Background" Value="{StaticResource NodeContextMenuBackground}" />
                                            </Trigger>
                                            <DataTrigger Binding="{Binding ElementName=ContentPresenter, Path=Content}" Value="Dismissed Alerts">
                                                <Setter TargetName="dismissedAlertsBadge" Property="Visibility" Value="Visible" />
                                            </DataTrigger>
                                            <Trigger Property="IsChecked" Value="True">
                                                <Setter TargetName="checkBox" Property="Visibility" Value="Visible" />
                                            </Trigger>
                                        </ControlTemplate.Triggers>
                                    </ControlTemplate>
                                </Setter.Value>
                            </Setter>
                        </Style>
                        <Style x:Key="{x:Static MenuItem.SeparatorStyleKey}" TargetType="Separator">
                            <Setter Property="OverridesDefaultStyle" Value="true" />
                            <Setter Property="Template">
                                <Setter.Value>
                                    <ControlTemplate TargetType="{x:Type Separator}">
                                        <Border Height="1"
                                                Margin="15,8,15,8"
                                                Background="{StaticResource NodeContextMenuSeparatorColor}" />
                                    </ControlTemplate>
                                </Setter.Value>
                            </Setter>
                        </Style>
                    </ResourceDictionary>
                </ContextMenu.Resources>
                <MenuItem Name="deleteElem_cm"
                          Command="{Binding Path=DeleteCommand}"
                          Header="{x:Static p:Resources.ContextMenuDelete}"
                          IsCheckable="False" />
                <MenuItem Header="{x:Static p:Resources.ContextMenuGroups}" IsCheckable="False">
                    <MenuItem Name="createGroup_cm"
                              Command="{Binding Path=CreateGroupCommand}"
                              Header="{x:Static p:Resources.ContextCreateGroupFromSelection}" />
                    <MenuItem Name="unGroup_cm"
                              Command="{Binding Path=UngroupCommand}"
                              Header="{x:Static p:Resources.ContextUnGroupFromSelection}" />
                    <MenuItem Name="addtoGroup"
                              Command="{Binding Path=AddToGroupCommand}"
                              Header="{x:Static p:Resources.ContextAddGroupFromSelection}" />
                </MenuItem>
                <MenuItem Name="isVisible_cm"
                          Command="{Binding Path=ToggleIsVisibleCommand}"
                          Header="{x:Static p:Resources.NodeContextMenuPreview}"
                          IsCheckable="True"
                          IsChecked="{Binding Path=IsVisible, Mode=OneWay}"
                          Visibility="{Binding Path=ShowsVisibilityToggles, Converter={StaticResource BooleanToVisibilityCollapsedConverter}}" />
                <MenuItem Name="nodeIsFrozen"
                          Command="{Binding Path=ToggleIsFrozenCommand}"
                          Header="{x:Static p:Resources.NodesRunStatus}"
                          IsCheckable="True"
                          IsChecked="{Binding IsFrozenExplicitly, Mode=OneWay}"
                          IsEnabled="{Binding CanToggleFrozen, Mode=OneWay}" />
                <MenuItem Name="isDisplayLabelsEnabled_cm"
                          Header="{x:Static p:Resources.NodeContextMenuShowLabels}"
                          IsCheckable="True"
                          IsChecked="{Binding Path=IsDisplayingLabels, Mode=TwoWay}"
                          IsEnabled="{Binding Path=CanDisplayLabels}" />
                <MenuItem Name="rename_cm"
                          Command="{Binding Path=RenameCommand}"
                          Header="{x:Static p:Resources.NodeContextMenuRenameNode}"
                          IsCheckable="False" />
                <MenuItem Header="{x:Static p:Resources.ContextMenuLacing}"
                          IsCheckable="False"
                          Visibility="{Binding Path=ArgumentLacing, Converter={StaticResource LacingToVisibilityConverter}, Mode=OneWay}">
                    <MenuItem Command="{Binding Path=SetLacingTypeCommand}"
                              CommandParameter="Auto"
                              Header="{x:Static p:Resources.ContextMenuLacingAuto}"
                              IsCheckable="True"
                              IsChecked="{Binding Path=ArgumentLacing, Converter={StaticResource EnumToBoolConverter}, ConverterParameter=Auto, Mode=OneWay}" />
                    <MenuItem Command="{Binding Path=SetLacingTypeCommand}"
                              CommandParameter="Shortest"
                              Header="{x:Static p:Resources.ContextMenuLacingShortest}"
                              IsCheckable="True"
                              IsChecked="{Binding Path=ArgumentLacing, Converter={StaticResource EnumToBoolConverter}, ConverterParameter=Shortest, Mode=OneWay}" />
                    <MenuItem Command="{Binding Path=SetLacingTypeCommand}"
                              CommandParameter="Longest"
                              Header="{x:Static p:Resources.ContextMenuLacingLongest}"
                              IsCheckable="True"
                              IsChecked="{Binding Path=ArgumentLacing, Converter={StaticResource EnumToBoolConverter}, ConverterParameter=Longest, Mode=OneWay}" />
                    <MenuItem Command="{Binding Path=SetLacingTypeCommand}"
                              CommandParameter="CrossProduct"
                              Header="{x:Static p:Resources.ContextMenuLacingCrossProduct}"
                              IsCheckable="True"
                              IsChecked="{Binding Path=ArgumentLacing, Converter={StaticResource EnumToBoolConverter}, ConverterParameter=CrossProduct, Mode=OneWay}" />
                </MenuItem>
                <MenuItem Name="dismissedAlerts"
                          Header="Dismissed Alerts"
                          IsCheckable="False" />
                <Separator Visibility="{Binding Path=IsInputOrOutput, Converter={StaticResource BooleanToVisibilityCollapsedConverter}}" />
                <MenuItem Name="isInput_cm"
                          Header="{x:Static p:Resources.NodeContextMenuIsInput}"
                          IsCheckable="True"
                          IsChecked="{Binding Path=IsSetAsInput, Mode=TwoWay}"
                          Visibility="{Binding Path=IsInput, Converter={StaticResource BooleanToVisibilityCollapsedConverter}}" />
                <MenuItem Name="isOutput_cm"
                          Header="{x:Static p:Resources.NodeContextMenuIsOutput}"
                          IsCheckable="True"
                          IsChecked="{Binding Path=IsSetAsOutput, Mode=TwoWay}"
                          Visibility="{Binding Path=IsOutput, Converter={StaticResource BooleanToVisibilityCollapsedConverter}}" />
                <Separator />
                <MenuItem Name="help_cm"
                          Command="{Binding Path=ShowHelpCommand}"
                          Header="{x:Static p:Resources.NodeContextMenuHelp}"
                          IsCheckable="False" />
                <ContextMenu.Style>
                    <Style TargetType="{x:Type ContextMenu}">
                        <Setter Property="Placement" Value="MousePoint" />
                        <Setter Property="Foreground" Value="{StaticResource NodeContextMenuForeground}" />
                        <Setter Property="FontSize" Value="13px" />
                        <Setter Property="FontFamily" Value="{StaticResource ArtifaktElementRegular}" />
                        <Setter Property="FontWeight" Value="Medium" />
                        <Setter Property="SnapsToDevicePixels" Value="True" />
                        <Setter Property="OverridesDefaultStyle" Value="True" />
                        <Setter Property="Template">
                            <Setter.Value>
                                <ControlTemplate TargetType="{x:Type ContextMenu}">
                                    <Border x:Name="Border"
                                            Background="{StaticResource NodeContextMenuBackground}"
                                            BorderThickness="0px">
                                        <StackPanel Margin="0,5"
                                                    ClipToBounds="True"
                                                    IsItemsHost="True"
                                                    Orientation="Vertical" />
                                    </Border>
                                </ControlTemplate>
                            </Setter.Value>
                        </Setter>
                    </Style>
                </ContextMenu.Style>
            </ContextMenu>
        </Grid.ContextMenu>

        <!--  Graphical Styling of Custom Nodes  -->
        <Border Name="customNodeBorder0"
                Grid.Row="0"
                Grid.ColumnSpan="3"
                Height="8"
                Margin="16,0"
                VerticalAlignment="Bottom"
                Background="#959595"
                Canvas.ZIndex="1"
                CornerRadius="6,6,0,0">
            <Border.Visibility>
                <Binding Converter="{StaticResource BooleanToVisibilityConverter}"
                         Mode="OneWay"
                         Path="IsCustomFunction"
                         UpdateSourceTrigger="PropertyChanged" />
            </Border.Visibility>
        </Border>
        <Border Name="customNodeBorder1"
                Grid.Row="0"
                Grid.ColumnSpan="3"
                Height="4"
                Margin="8,0"
                VerticalAlignment="Bottom"
                Background="#747474"
                Canvas.ZIndex="2"
                CornerRadius="6,6,0,0">
            <Border.Visibility>
                <Binding Converter="{StaticResource BooleanToVisibilityConverter}"
                         Mode="OneWay"
                         Path="IsCustomFunction"
                         UpdateSourceTrigger="PropertyChanged" />
            </Border.Visibility>
        </Border>

        <!--  Node Body Background  -->
        <Border Name="nodeBackground"
                Grid.Row="1"
                Grid.RowSpan="3"
                Grid.ColumnSpan="3"
                Background="{StaticResource DarkerGreyBrush}"
                Canvas.ZIndex="3"
                CornerRadius="8,8,0,0" />

        <!--  Node Header Background  -->
        <Border Name="nameBackground"
                Grid.Row="1"
                Grid.Column="0"
                Grid.ColumnSpan="3"
                Height="46px"
                Background="{StaticResource DarkMidGreyBrush}"
                Canvas.ZIndex="4"
                CornerRadius="8,8,0,0">
            <Rectangle Fill="Transparent"
                       IsHitTestVisible="True"
                       MouseDown="NameBlock_OnMouseDown"
                       ToolTipService.ShowDuration="60000">
                <Rectangle.ToolTip>
                    <dynui:DynamoToolTip AttachmentSide="Top" Style="{DynamicResource ResourceKey=SLightToolTip}">
                        <Grid>
                            <StackPanel MaxWidth="320"
                                        Margin="10"
                                        Orientation="Vertical">
                                <StackPanel>
                                    <TextBlock FontFamily="{StaticResource ArtifaktElementRegular}"
                                               FontWeight="Medium"
                                               TextWrapping="Wrap">
                                        <Run Text="{x:Static p:Resources.NodeTooltipOriginalName}" />
                                        <Run Text="{Binding Path=OriginalName, Mode=OneWay}" />
                                    </TextBlock>
                                    <TextBlock Text="&#x0a;" />
                                    <TextBlock FontFamily="{StaticResource ArtifaktElementRegular}"
                                               FontWeight="Medium"
                                               TextWrapping="Wrap">
                                        <Run Text="{x:Static p:Resources.NodeTooltipDescription}" />
                                        <Run Text="{Binding Path=Description, Mode=OneWay}" />
                                    </TextBlock>
                                </StackPanel>
                            </StackPanel>
                        </Grid>
                    </dynui:DynamoToolTip>
                </Rectangle.ToolTip>
            </Rectangle>
        </Border>
       
        <!--  Displays the node's header content, such as its icon, name and whether it's been renamed  -->
        <DockPanel Name="nodeHeaderContent"
                   Grid.Row="1"
                   Grid.ColumnSpan="3"
                   Margin="7,7,10,0"
                   HorizontalAlignment="Stretch"
                   VerticalAlignment="Top"
                   Panel.ZIndex="4"
                   FlowDirection="LeftToRight">
            <!--  The Icon for this Node  -->
            <Ellipse Name="nodeIcon"
                     Width="30"
                     Height="30">
                <Ellipse.Style>
                    <Style TargetType="Ellipse">
                        <Setter Property="Fill">
                            <Setter.Value>
                                <ImageBrush ImageSource="{Binding ImageSource}" Stretch="UniformToFill" />
                            </Setter.Value>
                        </Setter>
                        <Style.Triggers>
                            <!--  If no icon can be found, use default icon  -->
                            <DataTrigger Binding="{Binding ImageSource, UpdateSourceTrigger=PropertyChanged}" Value="{x:Null}">
                                <Setter Property="Fill">
                                    <Setter.Value>
                                        <ImageBrush ImageSource="/DynamoCoreWpf;component/UI/Images/default-node-icon.png" Stretch="UniformToFill" />
                                    </Setter.Value>
                                </Setter>
                            </DataTrigger>
                        </Style.Triggers>
                    </Style>
                </Ellipse.Style>
            </Ellipse>

            <TextBlock Name="NameBlock"
                       Margin="6,4,20,0"
                       VerticalAlignment="Center"
                       Background="{x:Null}"
                       FontFamily="{StaticResource ArtifaktElementRegular}"
                       FontSize="16px"
                       FontWeight="Medium"
                       Foreground="{StaticResource PrimaryCharcoal200Brush}"
                       IsHitTestVisible="False"
                       Style="{StaticResource SZoomFadeText}"
                       Text="{Binding Name, UpdateSourceTrigger=PropertyChanged}"
                       TextAlignment="Center" />
            <!--  Ellipse sits within Grid to increase size of MouseOver/ToolTip area  -->
            <Grid HorizontalAlignment="Right"
                  VerticalAlignment="Center"
                  Panel.ZIndex="5"
                  Background="Transparent"
                  DockPanel.Dock="Right">
                <Ellipse Name="nodeRenamedBlueDot"
                         Width="9"
                         Height="9"
                         Margin="5"
                         Fill="{StaticResource Blue300Brush}"
                         Visibility="{Binding IsRenamed, Converter={StaticResource BooleanToVisibilityCollapsedConverter}}" />
                <Grid.ToolTip>
                    <dynui:DynamoToolTip AttachmentSide="Top" Style="{DynamicResource ResourceKey=SLightToolTip}">
                        <Grid>
                            <TextBlock Padding="8,10"
                                       FontFamily="{StaticResource ArtifaktElementRegular}"
                                       FontSize="14"
                                       FontWeight="Medium"
                                       Text="{Binding Path=OriginalName, UpdateSourceTrigger=PropertyChanged, StringFormat='Renamed from {0}'}"
                                       TextAlignment="Center"
                                       TextWrapping="Wrap" />
                        </Grid>
                    </dynui:DynamoToolTip>
                </Grid.ToolTip>
            </Grid>
        </DockPanel>

        <!--  INPUT PORTS  -->
        <ItemsControl Name="inputPortControl"
                      Grid.Row="2"
                      Grid.Column="0"
                      Margin="0,8,0,0"
                      VerticalAlignment="Top"
                      HorizontalContentAlignment="Stretch"
                      Canvas.ZIndex="4"
                      ItemsSource="{Binding Path=InPorts}"
                      Style="{StaticResource InOutPortControlStyle}" />

        <!--  OUTPUT PORTS  -->
        <ItemsControl Name="outputPortControl"
                      Grid.Row="2"
                      Grid.Column="2"
                      Margin="{Binding OriginalName, Converter={StaticResource NodeOriginalNameToMarginConverter}}"
                      VerticalAlignment="Top"
                      HorizontalContentAlignment="Stretch"
                      Canvas.ZIndex="4"
                      ItemsSource="{Binding Path=OutPorts}"
                      Style="{StaticResource InOutPortControlStyle}" />

        <Grid Name="centralGrid"
              Grid.Row="2"
              Grid.Column="1"
              Margin="10,0,10,0"
              VerticalAlignment="Top"
              Canvas.ZIndex="4">

            <Grid.RowDefinitions>
                <RowDefinition Height="auto" />
                <RowDefinition Height="*" />
                <RowDefinition Height="*" />
            </Grid.RowDefinitions>

            <!--  INPUT GRID  -->
            <Grid Name="inputGrid"
                  MinHeight="{Binding Source={x:Static configuration:Configurations.PortHeightInPixels}}"
                  Margin="0,11,0,0"
                  HorizontalAlignment="Stretch"
                  VerticalAlignment="Stretch"
                  x:FieldModifier="public"
                  Canvas.ZIndex="5"
                  IsEnabled="{Binding Path=IsInteractionEnabled}" />

        </Grid>

        <StackPanel Name="GlyphStackPanel"
                    Grid.Row="3"
                    Grid.Column="0"
                    Grid.ColumnSpan="3"
                    Margin="0,4,6,6"
                    HorizontalAlignment="Right"
                    VerticalAlignment="Bottom"
                    Canvas.ZIndex="4"
                    FlowDirection="RightToLeft"
                    Orientation="Horizontal"
                    Visibility="{Binding ShouldShowGlyphBar, Converter={StaticResource BooleanToVisibilityCollapsedConverter}}">
            <Button x:Name="OptionsButton" Click="OptionsButton_Click">
                <Button.Style>
                    <Style TargetType="{x:Type Button}">
                        <Setter Property="Template">
                            <Setter.Value>
                                <ControlTemplate TargetType="{x:Type Button}">
                                    <Grid>
                                        <Border x:Name="DotsBackgroundBorder"
                                                Width="29"
                                                Height="29"
                                                Background="Transparent"
                                                CornerRadius="2" />
                                        <Image Width="24px"
                                               Height="24px"
                                               Margin="0,1,0,0"
                                               HorizontalAlignment="Center"
                                               VerticalAlignment="Center"
                                               Source="/DynamoCoreWpf;component/UI/Images/more-vertical.png" />
                                    </Grid>
                                    <ControlTemplate.Triggers>
                                        <Trigger Property="IsMouseOver" Value="True">
                                            <Setter TargetName="DotsBackgroundBorder" Property="Background" Value="{StaticResource NodeOptionsButtonBackground}" />
                                        </Trigger>
                                        <Trigger Property="IsMouseOver" Value="False">
                                            <Setter TargetName="DotsBackgroundBorder" Property="Background" Value="Transparent" />
                                        </Trigger>
                                    </ControlTemplate.Triggers>
                                </ControlTemplate>
                            </Setter.Value>
                        </Setter>
                    </Style>
                </Button.Style>
            </Button>
            <Grid Name="AlertsGlyph"
                  Width="Auto"
                  Height="20">
                <Border Background="{StaticResource NodeDismissedWarningsGlyphBackground}"
                        CornerRadius="10">
                    <Label Padding="3,2,3,0"
                           HorizontalAlignment="Center"
                           VerticalAlignment="Center"
                           HorizontalContentAlignment="Center"
                           VerticalContentAlignment="Center"
                           Content="{Binding NumberOfDismissedAlerts, UpdateSourceTrigger=PropertyChanged}"
                           FontFamily="{StaticResource ArtifaktElementRegular}"
                           FontSize="10px"
                           Foreground="Black"
                           Style="{StaticResource SZoomFadeLabel}" />
                </Border>
                <Grid.Style>
                    <Style TargetType="Grid">
                        <Setter Property="Visibility" Value="Visible"/>
                        <Setter Property="Grid.MinWidth" Value="20" />
                        <Setter Property="Grid.Margin" Value="0,0,6,0" />
                        <Style.Triggers>
                            <DataTrigger Binding="{Binding NumberOfDismissedAlerts}" Value="0">
                                <Setter Property="Grid.MinWidth" Value="0" />
                                <Setter Property="Grid.Margin" Value="0" />
                                <Setter Property="Visibility" Value="Collapsed"/>
                            </DataTrigger>
                        </Style.Triggers>
                    </Style>
                </Grid.Style>
            </Grid>
            <Label x:Name="LacingIconGlyph"
                   Margin="0,0,0,0"
                   HorizontalContentAlignment="Center"
                   VerticalContentAlignment="Center"
                   Content="{Binding Path=ArgumentLacing, Converter={StaticResource LacingToAbbreviationConverter}}"
                   FontFamily="{StaticResource ArtifaktElementRegular}"
                   FontSize="10px"
                   Foreground="{StaticResource NodeLacingGlyphBackground}"
                   Style="{StaticResource SZoomFadeLabel}"
                   ToolTip="{Binding Path=ArgumentLacing, Converter={StaticResource LacingToTooltipConverter}}"
                   Visibility="{Binding Path=ArgumentLacing, Converter={StaticResource LacingToVisibilityConverter}}" />
            <Grid x:Name="HiddenEyeGlyph"
                  Margin="2,0,0,0"
                  Visibility="{Binding Path=IsVisible, Converter={StaticResource InverseBoolToVisibilityConverter}, Mode=OneWay}">
                <Image Width="24px"
                       Height="24px"
                       HorizontalAlignment="Center"
                       VerticalAlignment="Center"
                       Source="/DynamoCoreWpf;component/UI/Images/hidden.png" />
            </Grid>
        </StackPanel>

        <Grid Name="PresentationGrid"
              Grid.Row="3"
              Grid.Column="0"
              Grid.ColumnSpan="3"
              Margin="10,0,10,10"
              HorizontalAlignment="Left"
              VerticalAlignment="Bottom"
              x:FieldModifier="public"
              Visibility="Collapsed"
              ZIndex="50">
            <!--  DO NOT ERASE THIS GRID TO BE USED FOR PRESENTING IMAGES, 3D VIEWS, ETC.  -->
        </Grid>

        <Rectangle Name="nodeBorder"
                   Grid.Row="1"
                   Grid.RowSpan="3"
                   Grid.ColumnSpan="3"
                   Canvas.ZIndex="0"
                   Fill="Transparent"
                   IsHitTestVisible="False" />

        <!--  Displays when the node is frozen  -->
        <Rectangle Name="nodeIsFrozenOverlay"
                   Grid.Row="1"
                   Grid.RowSpan="3"
                   Grid.ColumnSpan="3"
                   Margin="-8"
                   Canvas.ZIndex="0"
                   Fill="{StaticResource NodeFrozenOverlayBackground}"
                   IsHitTestVisible="True"
                   Visibility="{Binding Path=IsFrozen, Converter={StaticResource BooleanToVisibilityCollapsedConverter}, UpdateSourceTrigger=PropertyChanged}" />

        <!--  Displays when the node is selected  -->
        <Border Name="selectionBorder"
                Grid.Row="1"
                Grid.RowSpan="3"
                Grid.ColumnSpan="3"
                Margin="-2"
                Background="Transparent"
                BorderBrush="{StaticResource Blue300Brush}"
                BorderThickness="4"
                Canvas.ZIndex="6"
                CornerRadius="7,7,0,0"
                IsHitTestVisible="False">
            <Border.Visibility>
                <Binding Converter="{StaticResource BooleanToVisibilityConverter}"
                         Mode="OneWay"
                         Path="IsSelected"
                         UpdateSourceTrigger="PropertyChanged" />
            </Border.Visibility>
        </Border>

        <!--  DO NOT ERASE. THIS IS FOR DEBUGGING  -->
        <!--<Rectangle Name="ForceReexecBorder"
                   Grid.Row="1"
                   Grid.ColumnSpan="3"
                   Grid.RowSpan="3"
                   Fill="Transparent"
                   Stroke="#FFF000"
                   StrokeThickness="5"
                   StrokeLineJoin="Round"
                   IsHitTestVisible="False"
                   Canvas.ZIndex="100"
                   Opacity="2"
                   Margin="-1">
            <Rectangle.Visibility>
                <Binding Path="ShowExecutionPreview"
                         UpdateSourceTrigger="PropertyChanged"
                         Mode="OneWay"
                         Converter="{StaticResource BooleanToVisibilityConverter}">
                </Binding>
            </Rectangle.Visibility>
        </Rectangle>-->

        <Canvas Name="expansionBay"
                Grid.Row="4"
                Grid.Column="0"
                Grid.ColumnSpan="3"
                Margin="0,4,0,0"
                HorizontalAlignment="Left"
                Background="Blue" />

        <Canvas Grid.Row="4"
                Grid.Column="0"
                Grid.ColumnSpan="3"
                ClipToBounds="False"
                Visibility="{Binding ShowDebugASTs, Converter={StaticResource BooleanToVisibilityCollapsedConverter}}">
            <Label HorizontalContentAlignment="Center" Content="{Binding ASTText}" />
        </Canvas>
    </Grid>
</UserControl><|MERGE_RESOLUTION|>--- conflicted
+++ resolved
@@ -4,14 +4,8 @@
              xmlns:configuration="clr-namespace:Dynamo.Configuration;assembly=DynamoCore"
              xmlns:dynui="clr-namespace:Dynamo.UI.Controls"
              xmlns:p="clr-namespace:Dynamo.Wpf.Properties"
-<<<<<<< HEAD
-             xmlns:configuration="clr-namespace:Dynamo.Configuration;assembly=DynamoCore"
              xmlns:viewmodels="clr-namespace:Dynamo.ViewModels"
-             Height="Auto"
-             Width="Auto"
-=======
              xmlns:ui="clr-namespace:Dynamo.UI"
->>>>>>> fb49bcb3
              Name="topControl"
              Width="Auto"
              Height="Auto"
@@ -23,14 +17,10 @@
              PreviewMouseMove="OnNodeViewMouseMove">
 
     <Grid Name="grid"
+          x:FieldModifier="public"
           HorizontalAlignment="Left"
-          x:FieldModifier="public"
-<<<<<<< HEAD
-          HorizontalAlignment="Left"
-          Visibility="{Binding IsCollapsed, Converter={StaticResource InverseBoolToVisibilityCollapsedConverter}}">
-=======
+          Visibility="{Binding IsCollapsed, Converter={StaticResource InverseBoolToVisibilityCollapsedConverter}}"
           ContextMenuService.IsEnabled="false">
->>>>>>> fb49bcb3
         <Grid.RowDefinitions>
             <RowDefinition Height="Auto" />
             <RowDefinition Height="Auto" />
