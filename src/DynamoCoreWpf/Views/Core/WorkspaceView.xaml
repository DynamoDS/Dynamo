--- conflicted
+++ resolved
@@ -35,14 +35,7 @@
                     <ControlTemplate TargetType="{x:Type ContextMenu}">
                         <StackPanel Margin="8,0,8,8"
                                     Width="250">
-<<<<<<< HEAD
-                            <ui:InCanvasSearchControl DataContext="{Binding InCanvasSearchViewModel}"
-                                                      PreviewKeyDown="OnInCanvasSearchContextMenuKeyDown"
-                                                      PreviewMouseUp="OnInCanvasSearchContextMenuMouseUp"
-                                                      PreviewMouseDown="OnInCanvasSearchContextMenuMouseDown" />
-=======
                             <ui:InCanvasSearchControl DataContext="{Binding InCanvasSearchViewModel}" />
->>>>>>> 4584b0d8
                             <Border BorderThickness="1"
                                     Name="Border"
                                     Background="White"
@@ -83,15 +76,12 @@
             </Setter>
             <EventSetter Event="Opened"
                          Handler="OnContextMenuOpened"/>
-<<<<<<< HEAD
-=======
             <EventSetter Event="PreviewKeyDown"
                          Handler="OnInCanvasSearchContextMenuKeyDown" />
             <EventSetter Event="PreviewMouseUp"
                          Handler="OnInCanvasSearchContextMenuMouseUp" />
             <EventSetter Event="PreviewMouseDown"
                          Handler="OnInCanvasSearchContextMenuMouseDown" />
->>>>>>> 4584b0d8
         </Style>
     </UserControl.Resources>
 
