﻿<UserControl x:Class="Dynamo.Views.WorkspaceView"
             xmlns="http://schemas.microsoft.com/winfx/2006/xaml/presentation"
             xmlns:x="http://schemas.microsoft.com/winfx/2006/xaml"
             xmlns:mc="http://schemas.openxmlformats.org/markup-compatibility/2006"
             xmlns:d="http://schemas.microsoft.com/expression/blend/2008"
             xmlns:controls="clr-namespace:Dynamo.Controls"
             xmlns:ui="clr-namespace:Dynamo.UI.Controls"
             xmlns:views="clr-namespace:Dynamo.Views"
             xmlns:viewmodels="clr-namespace:Dynamo.ViewModels;assembly=DynamoCoreWpf"
             xmlns:p="clr-namespace:Dynamo.Wpf.Properties"
             mc:Ignorable="d"
             d:DesignHeight="300"
             d:DesignWidth="300"
             MouseLeftButtonDown="OnMouseLeftButtonDown"
             PreviewMouseLeftButtonDown="OnPreviewMouseLeftButtonDown"
             MouseUp="OnMouseRelease"
             MouseMove="OnMouseMove"
<<<<<<< HEAD
             IsHitTestVisible="{Binding IsCurrentSpace}"
=======
             KeyDown="WorkspaceView_KeyDown"
             KeyUp="WorkspaceView_KeyUp"
             IsHitTestVisible="{Binding IsCurrentWorkspace}"
>>>>>>> 49a846f0
             AllowDrop="True"
             Drop="OnWorkspaceDrop">

    <UserControl.Resources>
        <Style TargetType="{x:Type Border}" x:Key="ShadowBorder">
            <Setter Property="Effect">
                <Setter.Value>
                    <DropShadowEffect BlurRadius="0" ShadowDepth="0" Opacity="0.7" />
                </Setter.Value>
            </Setter>

            <Style.Triggers>
                <DataTrigger Binding="{Binding Path=InCanvasSearchViewModel.SearchRootCategories.Count}" Value="0">
                    <Setter Property="Effect">
                        <Setter.Value>
                            <DropShadowEffect BlurRadius="20" ShadowDepth="0" Opacity="0.7" />
                        </Setter.Value>
                    </Setter>
                </DataTrigger>

                <DataTrigger Binding="{Binding Path=InCanvasSearchViewModel.CurrentMode,
                             Converter={StaticResource LibraryViewModeToBoolConverter}}" Value="True">
                    <Setter Property="Effect">
                        <Setter.Value>
                            <DropShadowEffect BlurRadius="20" ShadowDepth="0" Opacity="0.7" />
                        </Setter.Value>
                    </Setter>
                </DataTrigger>
            </Style.Triggers>
        </Style>
        <Style TargetType="{x:Type ItemsControl}"
               x:Key="WorkspaceContextMenuStyle">
            <Setter Property="SnapsToDevicePixels"
                    Value="True" />
            <Setter Property="OverridesDefaultStyle"
                    Value="True" />
            <Setter Property="Grid.IsSharedSizeScope"
                    Value="true" />
            <Setter Property="Template">
                <Setter.Value>
                    <ControlTemplate TargetType="{x:Type ItemsControl}">
                        <Border Style="{StaticResource ShadowBorder}">
                            <StackPanel Margin="8,4,8,8"
                                    Name="ContextMenuPanel"
                                    Height="{Binding ElementName=MenuItems, Path=ActualHeight, 
                                                     Converter={StaticResource WorkspaceContextMenuHeightConverter}}">
                                <ui:InCanvasSearchControl DataContext="{Binding InCanvasSearchViewModel}" RequestShowInCanvasSearch="ShowHideContextMenu"
                                                      Width="{Binding ElementName=ContextMenuPanel, Path=ActualWidth}" />
                            <Border BorderThickness="1"
                                    Name="MenuItems"
                                    Background="White"
                                    BorderBrush="#bbbbbb"
                                    Padding="0,3,0,3"
                                    CornerRadius="4">
                                <StackPanel IsItemsHost="True"
                                            KeyboardNavigation.DirectionalNavigation="Cycle" />

                                    <Border.Style>
                                        <Style TargetType="{x:Type Border}">
                                            <Setter Property="Visibility"
                                                Value="Collapsed" />
                                            <Style.Triggers>
                                                <DataTrigger Binding="{Binding Path=InCanvasSearchViewModel.SearchRootCategories.Count}"
                                                         Value="0">
                                                    <Setter Property="Visibility"
                                                        Value="Visible" />
                                                </DataTrigger>

                                                <DataTrigger Binding="{Binding Path=InCanvasSearchViewModel.CurrentMode,
                                                                           Converter={StaticResource LibraryViewModeToBoolConverter}}"
                                                         Value="True">
                                                    <Setter Property="Visibility"
                                                        Value="Visible" />
                                                </DataTrigger>
                                            </Style.Triggers>
                                        </Style>
                                    </Border.Style>
                                </Border>
                            </StackPanel>
                        </Border>
                    </ControlTemplate>
                </Setter.Value>
            </Setter>
        </Style>
        <Style TargetType="{x:Type Popup}" x:Key="WorkspaceContextMenuStylePopup">
            <EventSetter Event="PreviewKeyDown"
                         Handler="OnInCanvasSearchContextMenuKeyDown" />
            <EventSetter Event="PreviewMouseUp"
                         Handler="OnInCanvasSearchContextMenuMouseUp" />
            <EventSetter Event="PreviewMouseDown"
                         Handler="OnInCanvasSearchContextMenuMouseDown" />
        </Style>
        <DataTemplate x:Key="DraggedSelectionTemplate">
            <ItemsControl ItemsSource="{Binding}">
                <ItemsControl.ItemsPanel>
                    <ItemsPanelTemplate>
                        <Canvas/>
                    </ItemsPanelTemplate>
                </ItemsControl.ItemsPanel>
                <ItemsControl.ItemContainerStyle>
                    <Style TargetType="ContentPresenter">
                        <Setter Property="Canvas.Left" Value="{Binding Left}"/>
                        <Setter Property="Canvas.Top" Value="{Binding Top}"/>
                    </Style>
                </ItemsControl.ItemContainerStyle>
            </ItemsControl>
        </DataTemplate>
    </UserControl.Resources>

    <Grid  Name="outerCanvas"
           ClipToBounds="True"
           PreviewMouseDown="OnCanvasClicked"
           MouseDown="OnCanvasMouseDown"
           HorizontalAlignment="Stretch"
           VerticalAlignment="Stretch">

<<<<<<< HEAD
=======
        <Grid.ContextMenu>
            <ContextMenu Style="{StaticResource WorkspaceContextMenuStyle}">
                <MenuItem Name="WorkspaceLacingMenu"
                          Header="{x:Static p:Resources.ContextMenuLacing}">
                    
                    <MenuItem IsCheckable="True"
                              Command="{Binding Path=SetArgumentLacingCommand}"
                              CommandParameter="Shortest"
                              Header="{x:Static p:Resources.ContextMenuLacingShortest}">
                        <MenuItem.IsChecked>
                            <Binding Path="SelectionArgumentLacing"
                                     Mode="OneWay"
                                     Converter="{StaticResource EnumToBoolConverter}"
                                     ConverterParameter="Shortest" />
                        </MenuItem.IsChecked>
                    </MenuItem>
                    
                    <MenuItem IsCheckable="True"
                              Command="{Binding Path=SetArgumentLacingCommand}"
                              CommandParameter="Longest"
                              Header="{x:Static p:Resources.ContextMenuLacingLongest}">
                        <MenuItem.IsChecked>
                            <Binding Path="SelectionArgumentLacing"
                                     Mode="OneWay"
                                     Converter="{StaticResource EnumToBoolConverter}"
                                     ConverterParameter="Longest" />
                        </MenuItem.IsChecked>
                    </MenuItem>

                    <MenuItem IsCheckable="True"
                              Command="{Binding Path=SetArgumentLacingCommand}"
                              CommandParameter="CrossProduct"
                              Header="{x:Static p:Resources.ContextMenuLacingCrossProduct}">
                        <MenuItem.IsChecked>
                            <Binding Path="SelectionArgumentLacing"
                                     Mode="OneWay"
                                     Converter="{StaticResource EnumToBoolConverter}"
                                     ConverterParameter="CrossProduct" />
                        </MenuItem.IsChecked>
                    </MenuItem>
                    
                </MenuItem>

                <MenuItem IsEnabled="{Binding Path=IsGeometryOperationEnabled}"
                          Header="{x:Static  p:Resources.ContextMenuShowAllGeometry}"
                          Command="{Binding Path=ShowHideAllGeometryPreviewCommand}"
                          CommandParameter="true"
                          Visibility="{Binding Path=AnyNodeVisible, Converter={StaticResource InverseBoolToVisibilityCollapsedConverter}}" />

                <MenuItem IsEnabled="{Binding Path=IsGeometryOperationEnabled}"
                          Header="{x:Static p:Resources.ContextMenuHideAllGeometry}"
                          Command="{Binding Path=ShowHideAllGeometryPreviewCommand}"
                          CommandParameter="false"
                          Visibility="{Binding Path=AnyNodeVisible, Converter={StaticResource BooleanToVisibilityCollapsedConverter}}" />

                <MenuItem IsEnabled="{Binding Path=IsGeometryOperationEnabled}"
                          Header="{x:Static  p:Resources.ContextMenuShowUpstreamPreview}"
                          Command="{Binding Path=ShowHideAllUpstreamPreviewCommand}"
                          CommandParameter="true"
                          Visibility="{Binding Path=AnyNodeUpstreamVisible, Converter={StaticResource InverseBoolToVisibilityCollapsedConverter}}" />

                <MenuItem IsEnabled="{Binding Path=IsGeometryOperationEnabled}"
                          Header="{x:Static p:Resources.ContextMenuHideUpstreamPreview}"
                          Command="{Binding Path=ShowHideAllUpstreamPreviewCommand}"
                          CommandParameter="false"
                          Visibility="{Binding Path=AnyNodeUpstreamVisible, Converter={StaticResource BooleanToVisibilityCollapsedConverter}}" />

                <MenuItem  Header="{x:Static p:Resources.DynamoViewEditMenuAlignSelection}"
                           Name="Align">
                    <MenuItem  Header="{x:Static p:Resources.DynamoViewEditMenuAlignXAverage}"
                               Command="{Binding AlignSelectedCommand}"
                               CommandParameter="HorizontalCenter" />
                    <MenuItem  Header="{x:Static p:Resources.DynamoViewEditMenuAlignLeft}"
                               Command="{Binding AlignSelectedCommand}"
                               CommandParameter="HorizontalLeft" />
                    <MenuItem  Header="{x:Static p:Resources.DynamoViewEditMenuAlignRight}"
                               Command="{Binding AlignSelectedCommand}"
                               CommandParameter="HorizontalRight" />
                    <MenuItem  Header="{x:Static p:Resources.DynamoViewEditMenuAlignYAverage}"
                               Command="{Binding AlignSelectedCommand}"
                               CommandParameter="VerticalCenter" />
                    <MenuItem  Header="{x:Static p:Resources.DynamoViewEditMenuAlignTop}"
                               Command="{Binding AlignSelectedCommand}"
                               CommandParameter="VerticalTop" />
                    <MenuItem  Header="{x:Static p:Resources.DynamoViewEditMenuAlighBottom}"
                               Command="{Binding AlignSelectedCommand}"
                               CommandParameter="VerticalBottom" />
                    <MenuItem  Header="{x:Static p:Resources.DynamoViewEditMenuAlignYDistribute}"
                               Command="{Binding AlignSelectedCommand}"
                               CommandParameter="VerticalDistribute" />
                    <MenuItem  Header="{x:Static p:Resources.DynamoViewEditMenuAlignXDistribute}"
                               Command="{Binding AlignSelectedCommand}"
                               CommandParameter="HorizontalDistribute" />
                </MenuItem>

                <MenuItem  Header="{x:Static p:Resources.ContextMenuNodesFromSelection}"
                           Command="{Binding NodeFromSelectionCommand}" />

                <MenuItem  Header="{x:Static p:Resources.DynamoViewEditMenuCreatePreset}"
                           Command="{Binding DynamoViewModel.ShowNewPresetsDialogCommand}" />

                <MenuItem  Header="{x:Static p:Resources.ContextMenuNodeToCode}"
                           Command="{Binding NodeToCodeCommand}"
                           Visibility="{Binding Path=CanRunNodeToCode, Converter={StaticResource BooleanToVisibilityCollapsedConverter}}" />

                <MenuItem  Header="{x:Static p:Resources.ContextCreateGroupFromSelection}"
                           Command="{Binding DynamoViewModel.AddAnnotationCommand}" />

                <MenuItem  Header="{x:Static p:Resources.ContextMenuNodesFromGeometry}"
                           Visibility="{Binding Path=CanFindNodesFromElements, Converter={StaticResource BooleanToVisibilityCollapsedConverter}}"
                           Command="{Binding FindNodesFromSelectionCommand}" />

                <Separator Visibility="{Binding Path=IsHomeWorkspace, Converter={StaticResource InverseBoolToVisibilityCollapsedConverter}}" />

                <MenuItem  Header="{x:Static p:Resources.ContextMenuEditCustomNodeProperty}"
                           Click="WorkspacePropertyEditClick"
                           Visibility="{Binding Path=IsHomeWorkspace, Converter={StaticResource InverseBoolToVisibilityCollapsedConverter}}" />
                <MenuItem  Header="{x:Static p:Resources.ContextMenuPublishCustomNode}"
                           Name="Publish"
                           Command="{Binding DynamoViewModel.PublishCurrentWorkspaceCommand }"
                           Visibility="{Binding Path=IsHomeWorkspace, Converter={StaticResource InverseBoolToVisibilityCollapsedConverter}}" />

                <Separator />

                <MenuItem Header="{x:Static p:Resources.ContextMenuGeometryView}"
                          Command="{Binding DynamoViewModel.BackgroundPreviewViewModel.ToggleCanNavigateBackgroundCommand}" />
                <MenuItem Header="{x:Static p:Resources.ContextMenuPan}"
                          Command="{Binding DynamoViewModel.BackgroundPreviewViewModel.TogglePanCommand}">
                    <MenuItem.IsChecked>
                        <Binding Path="DynamoViewModel.BackgroundPreviewViewModel.IsPanning"
                                 Mode="OneWay" />
                    </MenuItem.IsChecked>
                </MenuItem>
                <MenuItem Header="{x:Static p:Resources.ContextMenuFitToScreen}"
                          Command="{Binding DynamoViewModel.FitViewCommand}" />

            </ContextMenu>
        </Grid.ContextMenu>

>>>>>>> 49a846f0
        <!-- Infinite grid view should not be hittable by mouse -->

        <controls:InfiniteGridView x:Name="infiniteGridView"
                                   IsHitTestVisible="False">
            <controls:InfiniteGridView.Visibility>
                <Binding Path="DataContext.BackgroundPreviewActive"
                         Converter="{StaticResource InverseBoolToVisibilityConverter}"
                         RelativeSource="{RelativeSource FindAncestor, AncestorType={x:Type controls:DynamoView}}" />
            </controls:InfiniteGridView.Visibility>
        </controls:InfiniteGridView>

        <!-- Assigning a ZoomBorder.Background so that it can receive mouse input -->

        <controls:ZoomBorder x:Name="zoomBorder"
                             ClipToBounds="True"
                             BorderThickness="0"
                             Background="Transparent"
                             Cursor="{Binding CurrentCursor}"
                             ForceCursor="{Binding IsCursorForced}">

            <controls:ZoomBorder.IsHitTestVisible>
                <Binding Path="DataContext.BackgroundPreviewViewModel.CanNavigateBackground"
                         Converter="{StaticResource InverseBooleanConverter}"
                         RelativeSource="{RelativeSource FindAncestor, AncestorType={x:Type TabControl}}" />
            </controls:ZoomBorder.IsHitTestVisible>

            <ItemsControl Name="WorkspaceElements"
                          ItemsSource="{Binding WorkspaceElements}">

                <!--Resources for the ItemsControl can now be found in DataTemplates.xml-->

                <ItemsControl.ItemsPanel>
                    <ItemsPanelTemplate>
                        <controls:DragCanvas x:Name="DragCanvas"
                                             UseLayoutRounding="True"
                                             Width="0"
                                             Height="0"
                                             HorizontalAlignment="Left"
                                             VerticalAlignment="Top"
                                             Visibility="Visible"
                                             Loaded="workBench_OnLoaded"
                                             IsItemsHost="True">
                            <Canvas.Background>
                                <SolidColorBrush Color="Transparent" />
                            </Canvas.Background>
                            <Canvas.Opacity>
                                <Binding Path="DataContext.BackgroundPreviewViewModel.CanNavigateBackground"
                                         RelativeSource="{RelativeSource FindAncestor, AncestorType={x:Type controls:DynamoView}}"
                                         Converter="{StaticResource NavigationToOpacityConverter}">
                                </Binding>
                            </Canvas.Opacity>
                        </controls:DragCanvas>
                    </ItemsPanelTemplate>
                </ItemsControl.ItemsPanel>

                <ItemsControl.ItemContainerStyle>
                    <Style TargetType="ContentPresenter">
                        <Setter Property="Canvas.Left"
                                Value="{Binding Left}" />
                        <Setter Property="Canvas.Top"
                                Value="{Binding Top}" />
                        <Setter Property="Panel.ZIndex"
                                Value="{Binding ZIndex}" />
                    </Style>
                </ItemsControl.ItemContainerStyle>

            </ItemsControl>

        </controls:ZoomBorder>

        <Canvas Name="selectionCanvas"
                HorizontalAlignment="Stretch"
                VerticalAlignment="Stretch">
            <Rectangle x:Name="selectionBox"
                       Visibility="Collapsed"
                       Stroke="Black"
                       StrokeThickness="1"
                       IsHitTestVisible="False" />
        </Canvas>

        <StackPanel Name="viewControlPanel"
                    Orientation="Vertical"
                    Margin="4"
                    HorizontalAlignment="Right"
                    VerticalAlignment="Top">

            <StackPanel Name="statusBarPanel"
                    Orientation="Horizontal"
                    HorizontalAlignment="Right"
                    VerticalAlignment="Top"
                    Height="Auto">
                <StackPanel.Visibility>
                    <Binding Path="DataContext.BackgroundPreviewViewModel.Active"
                             RelativeSource="{RelativeSource FindAncestor, AncestorType={x:Type controls:DynamoView}}"
                             Converter="{StaticResource BooleanToVisibilityConverter}"/>
                </StackPanel.Visibility>
                <ui:ImageCheckBox Width="56"
                              Height="30"
                              Margin="4,4,0,4"
                              StateImage="/DynamoCoreWpf;component/UI/Images/Canvas/canvas-button-geom-states.png"
                              CheckImage="/DynamoCoreWpf;component/UI/Images/Canvas/canvas-button-geom-check.png"
                              ToolTip="{x:Static p:Resources.InCanvasGeomButtonToolTip}">
                    <ui:ImageCheckBox.IsChecked>
                        <Binding Path="DataContext.BackgroundPreviewViewModel.CanNavigateBackground"
                             RelativeSource="{RelativeSource FindAncestor, AncestorType={x:Type controls:DynamoView}}" />
                    </ui:ImageCheckBox.IsChecked>
                </ui:ImageCheckBox>
                <ui:ImageCheckBox Width="55"
                              Height="30"
                              Margin="0,4,0,4"
                              StateImage="/DynamoCoreWpf;component/UI/Images/Canvas/canvas-button-node-states.png"
                              CheckImage="/DynamoCoreWpf;component/UI/Images/Canvas/canvas-button-node-check.png"
                              ToolTip="{x:Static p:Resources.InCanvasNodeButtonToolTip}">
                    <ui:ImageCheckBox.IsChecked>
                        <Binding Path="DataContext.BackgroundPreviewViewModel.CanNavigateBackground"
                             RelativeSource="{RelativeSource FindAncestor, AncestorType={x:Type controls:DynamoView}}"
                             Converter="{StaticResource InverseBooleanConverter}" />
                    </ui:ImageCheckBox.IsChecked>
                </ui:ImageCheckBox>
            </StackPanel>

            <ui:ImageButton Width="30"
                            Height="28"
                            HorizontalAlignment="Right"
                            StateImage="/DynamoCoreWpf;component/UI/Images/Canvas/canvas-button-fit-view-states.png"
                            ToolTip="{x:Static p:Resources.InCanvasFitViewButtonToolTip}">
                <ui:ImageButton.Command>
                    <Binding Path="DataContext.FitViewCommand"
                             RelativeSource="{RelativeSource FindAncestor, AncestorType={x:Type controls:DynamoView}}" />
                </ui:ImageButton.Command>
            </ui:ImageButton>

            <ui:ImageRepeatButton Width="30"
                                  Height="24"
                                  HorizontalAlignment="Right"
                                  StateImage="/DynamoCoreWpf;component/UI/Images/Canvas/canvas-button-zoom-in-states.png"
                                  ToolTip="{x:Static p:Resources.InCanvasZoomInButtonToolTip}">
                <ui:ImageRepeatButton.Command>
                    <Binding Path="DataContext.ZoomInCommand"
                             RelativeSource="{RelativeSource FindAncestor, AncestorType={x:Type controls:DynamoView}}" />
                </ui:ImageRepeatButton.Command>
            </ui:ImageRepeatButton>

            <ui:ImageRepeatButton Width="30"
                                  Height="28"
                                  HorizontalAlignment="Right"
                                  StateImage="/DynamoCoreWpf;component/UI/Images/Canvas/canvas-button-zoom-out-states.png"
                                  ToolTip="{x:Static p:Resources.InCanvasZoomOutButtonToolTip}">
                <ui:ImageRepeatButton.Command>
                    <Binding Path="DataContext.ZoomOutCommand"
                             RelativeSource="{RelativeSource FindAncestor, AncestorType={x:Type controls:DynamoView}}" />
                </ui:ImageRepeatButton.Command>
            </ui:ImageRepeatButton>

            <ui:ImageCheckBox Width="30"
                              Height="30"
                              HorizontalAlignment="Right"
                              StateImage="/DynamoCoreWpf;component/UI/Images/Canvas/canvas-button-pan-states.png"
                              CheckImage="/DynamoCoreWpf;component/UI/Images/Canvas/canvas-button-pan-check.png"
                              ToolTip="{x:Static p:Resources.InCanvasPanButtonToolTip}">
                <ui:ImageCheckBox.Command>
                    <Binding Path="DataContext.BackgroundPreviewViewModel.TogglePanCommand"
                             RelativeSource="{RelativeSource FindAncestor, AncestorType={x:Type controls:DynamoView}}" />
                </ui:ImageCheckBox.Command>
                <ui:ImageCheckBox.IsChecked>
                    <Binding Path="DataContext.BackgroundPreviewViewModel.IsPanning"
                             Mode="OneWay"
                             RelativeSource="{RelativeSource FindAncestor, AncestorType={x:Type controls:DynamoView}}" />
                </ui:ImageCheckBox.IsChecked>
            </ui:ImageCheckBox>

            <ui:ImageCheckBox Width="30"
                              Height="30"
                              HorizontalAlignment="Right"
                              StateImage="/DynamoCoreWpf;component/UI/Images/Canvas/canvas-button-orbit-states.png"
                              CheckImage="/DynamoCoreWpf;component/UI/Images/Canvas/canvas-button-orbit-check.png"
                              ToolTip="{x:Static p:Resources.InCanvasOrbitButtonToolTip}">
                <ui:ImageCheckBox.Command>
                    <Binding Path="DataContext.BackgroundPreviewViewModel.ToggleOrbitCommand"
                             RelativeSource="{RelativeSource FindAncestor, AncestorType={x:Type controls:DynamoView}}" />
                </ui:ImageCheckBox.Command>
                <ui:ImageCheckBox.IsChecked>
                    <Binding Path="DataContext.BackgroundPreviewViewModel.IsOrbiting"
                             Mode="OneWay"
                             RelativeSource="{RelativeSource FindAncestor, AncestorType={x:Type controls:DynamoView}}" />
                </ui:ImageCheckBox.IsChecked>
                <ui:ImageCheckBox.Visibility>
                    <Binding Path="DataContext.BackgroundPreviewViewModel.CanNavigateBackground"
                             Converter="{StaticResource BooleanToVisibilityConverter}"
                             RelativeSource="{RelativeSource FindAncestor, AncestorType={x:Type controls:DynamoView}}" />
                </ui:ImageCheckBox.Visibility>
            </ui:ImageCheckBox>

        </StackPanel>

        <Popup Name="InCanvasSearchBar"
               StaysOpen="True"
               AllowsTransparency="True"
               IsOpen="False"
               Placement="MousePoint"
               DataContext="{Binding InCanvasSearchViewModel}">
            <ui:InCanvasSearchControl RequestShowInCanvasSearch="ShowHideInCanvasControl" />
        </Popup>

        <Popup Name="ContextMenuPopup" Style="{StaticResource WorkspaceContextMenuStylePopup}"
               Opened="OnContextMenuOpened" StaysOpen="True" AllowsTransparency="True" Placement="MousePoint">
            <Popup.Resources>
                <Style TargetType="{x:Type MenuItem}">
                    <Setter Property="Focusable" Value="False" />
                </Style>
            </Popup.Resources>
            <ItemsControl Style="{StaticResource WorkspaceContextMenuStyle}">
                <ItemsControl.Items>
                    <controls:ParentMenuItem x:Name="WorkspaceLacingMenu"
                          Header="{x:Static p:Resources.ContextMenuLacing}">

                        <MenuItem IsCheckable="True"
                              Command="{Binding Path=SetArgumentLacingCommand}"
                              CommandParameter="Shortest"
                              Header="{x:Static p:Resources.ContextMenuLacingShortest}">
                            <MenuItem.IsChecked>
                                <Binding Path="SelectionArgumentLacing"
                                     Mode="OneWay"
                                     Converter="{StaticResource EnumToBoolConverter}"
                                     ConverterParameter="Shortest" />
                            </MenuItem.IsChecked>
                        </MenuItem>

                        <MenuItem IsCheckable="True"
                              Command="{Binding Path=SetArgumentLacingCommand}"
                              CommandParameter="Longest"
                              Header="{x:Static p:Resources.ContextMenuLacingLongest}">
                            <MenuItem.IsChecked>
                                <Binding Path="SelectionArgumentLacing"
                                     Mode="OneWay"
                                     Converter="{StaticResource EnumToBoolConverter}"
                                     ConverterParameter="Longest" />
                            </MenuItem.IsChecked>
                        </MenuItem>

                        <MenuItem IsCheckable="True"
                              Command="{Binding Path=SetArgumentLacingCommand}"
                              CommandParameter="CrossProduct"
                              Header="{x:Static p:Resources.ContextMenuLacingCrossProduct}">
                            <MenuItem.IsChecked>
                                <Binding Path="SelectionArgumentLacing"
                                     Mode="OneWay"
                                     Converter="{StaticResource EnumToBoolConverter}"
                                     ConverterParameter="CrossProduct" />
                            </MenuItem.IsChecked>
                        </MenuItem>

                    </controls:ParentMenuItem>
                    <MenuItem IsEnabled="{Binding Path=IsGeometryOperationEnabled}"
                          Header="{x:Static  p:Resources.ContextMenuShowAllGeometry}"
                          Command="{Binding Path=ShowHideAllGeometryPreviewCommand}"
                          CommandParameter="true"
                          Visibility="{Binding Path=AnyNodeVisible, Converter={StaticResource InverseBoolToVisibilityCollapsedConverter}}" />

                    <MenuItem IsEnabled="{Binding Path=IsGeometryOperationEnabled}"
                          Header="{x:Static p:Resources.ContextMenuHideAllGeometry}"
                          Command="{Binding Path=ShowHideAllGeometryPreviewCommand}"
                          CommandParameter="false"
                          Visibility="{Binding Path=AnyNodeVisible, Converter={StaticResource BooleanToVisibilityCollapsedConverter}}" />

                    <MenuItem IsEnabled="{Binding Path=IsGeometryOperationEnabled}"
                          Header="{x:Static  p:Resources.ContextMenuShowUpstreamPreview}"
                          Command="{Binding Path=ShowHideAllUpstreamPreviewCommand}"
                          CommandParameter="true"
                          Visibility="{Binding Path=AnyNodeUpstreamVisible, Converter={StaticResource InverseBoolToVisibilityCollapsedConverter}}" />

                    <MenuItem IsEnabled="{Binding Path=IsGeometryOperationEnabled}"
                          Header="{x:Static p:Resources.ContextMenuHideUpstreamPreview}"
                          Command="{Binding Path=ShowHideAllUpstreamPreviewCommand}"
                          CommandParameter="false"
                          Visibility="{Binding Path=AnyNodeUpstreamVisible, Converter={StaticResource BooleanToVisibilityCollapsedConverter}}" />

                    <controls:ParentMenuItem  Header="{x:Static p:Resources.DynamoViewEditMenuAlignSelection}" x:Name="Align">
                        <MenuItem  Header="{x:Static p:Resources.DynamoViewEditMenuAlignXAverage}"
                               Command="{Binding AlignSelectedCommand}"
                               CommandParameter="HorizontalCenter" />
                        <MenuItem  Header="{x:Static p:Resources.DynamoViewEditMenuAlignLeft}"
                               Command="{Binding AlignSelectedCommand}"
                               CommandParameter="HorizontalLeft" />
                        <MenuItem  Header="{x:Static p:Resources.DynamoViewEditMenuAlignRight}"
                               Command="{Binding AlignSelectedCommand}"
                               CommandParameter="HorizontalRight" />
                        <MenuItem  Header="{x:Static p:Resources.DynamoViewEditMenuAlignYAverage}"
                               Command="{Binding AlignSelectedCommand}"
                               CommandParameter="VerticalCenter" />
                        <MenuItem  Header="{x:Static p:Resources.DynamoViewEditMenuAlignTop}"
                               Command="{Binding AlignSelectedCommand}"
                               CommandParameter="VerticalTop" />
                        <MenuItem  Header="{x:Static p:Resources.DynamoViewEditMenuAlighBottom}"
                               Command="{Binding AlignSelectedCommand}"
                               CommandParameter="VerticalBottom" />
                        <MenuItem  Header="{x:Static p:Resources.DynamoViewEditMenuAlignYDistribute}"
                               Command="{Binding AlignSelectedCommand}"
                               CommandParameter="VerticalDistribute" />
                        <MenuItem  Header="{x:Static p:Resources.DynamoViewEditMenuAlignXDistribute}"
                               Command="{Binding AlignSelectedCommand}"
                               CommandParameter="HorizontalDistribute" />
                    </controls:ParentMenuItem>

                    <MenuItem  Header="{x:Static p:Resources.ContextMenuNodesFromSelection}"
                           Command="{Binding NodeFromSelectionCommand}" CommandTarget="{Binding ElementName=_this}" />

                    <MenuItem  Header="{x:Static p:Resources.DynamoViewEditMenuCreatePreset}"
                           Command="{Binding DynamoViewModel.ShowNewPresetsDialogCommand}" />

                    <MenuItem  Header="{x:Static p:Resources.ContextMenuNodeToCode}"
                           Command="{Binding NodeToCodeCommand}"
                           Visibility="{Binding Path=CanRunNodeToCode, Converter={StaticResource BooleanToVisibilityCollapsedConverter}}" />

                    <MenuItem  Header="{x:Static p:Resources.ContextCreateGroupFromSelection}"
                           Command="{Binding DynamoViewModel.AddAnnotationCommand}" />


                    <MenuItem  Header="{x:Static p:Resources.ContextMenuNodesFromGeometry}"
                           Visibility="{Binding Path=CanFindNodesFromElements, Converter={StaticResource BooleanToVisibilityCollapsedConverter}}"
                           Command="{Binding FindNodesFromSelectionCommand}" />

                    <Separator Visibility="{Binding Path=CanCopyOrPaste, Converter={StaticResource BooleanToVisibilityCollapsedConverter}}" />

                    <MenuItem  Header="{x:Static p:Resources.ContextMenuCopy}"
                           Visibility="{Binding Path=CanCopy, Converter={StaticResource BooleanToVisibilityCollapsedConverter}}"
                           Command="{Binding CopyCommand}" />

                    <MenuItem  Header="{x:Static p:Resources.ContextMenuPaste}"
                           Visibility="{Binding Path=CanPaste, Converter={StaticResource BooleanToVisibilityCollapsedConverter}}"
                           Command="{Binding PasteCommand}" />

                    <Separator Visibility="{Binding Path=IsHomeSpace, Converter={StaticResource InverseBoolToVisibilityCollapsedConverter}}" />

                    <MenuItem  Header="{x:Static p:Resources.ContextMenuEditCustomNodeProperty}"
                           Click="WorkspacePropertyEditClick"
                           Visibility="{Binding Path=IsHomeSpace, Converter={StaticResource InverseBoolToVisibilityCollapsedConverter}}" />
                    <MenuItem  Header="{x:Static p:Resources.ContextMenuPublishCustomNode}"
                           Name="Publish"
                           Command="{Binding DynamoViewModel.PublishCurrentWorkspaceCommand }"
                           Visibility="{Binding Path=IsHomeSpace, Converter={StaticResource InverseBoolToVisibilityCollapsedConverter}}" />

                    <Separator />

                    <MenuItem Header="{x:Static p:Resources.ContextMenuGeometryView}"
                          Command="{Binding DynamoViewModel.BackgroundPreviewViewModel.ToggleCanNavigateBackgroundCommand}"
                          Visibility="{Binding DynamoViewModel.BackgroundPreviewViewModel.Active, 
                          Converter={StaticResource BooleanToVisibilityCollapsedConverter}}"/>
                    <MenuItem Header="{x:Static p:Resources.ContextMenuPan}"
                          Command="{Binding DynamoViewModel.BackgroundPreviewViewModel.TogglePanCommand}">
                        <MenuItem.IsChecked>
                            <Binding Path="DynamoViewModel.BackgroundPreviewViewModel.IsPanning"
                                 Mode="OneWay" />
                        </MenuItem.IsChecked>
                    </MenuItem>
                    <MenuItem Header="{x:Static p:Resources.ContextMenuFitToScreen}"
                          Command="{Binding DynamoViewModel.FitViewCommand}" />
                </ItemsControl.Items>
            </ItemsControl>
        </Popup>

    </Grid>
</UserControl><|MERGE_RESOLUTION|>--- conflicted
+++ resolved
@@ -15,13 +15,7 @@
              PreviewMouseLeftButtonDown="OnPreviewMouseLeftButtonDown"
              MouseUp="OnMouseRelease"
              MouseMove="OnMouseMove"
-<<<<<<< HEAD
-             IsHitTestVisible="{Binding IsCurrentSpace}"
-=======
-             KeyDown="WorkspaceView_KeyDown"
-             KeyUp="WorkspaceView_KeyUp"
              IsHitTestVisible="{Binding IsCurrentWorkspace}"
->>>>>>> 49a846f0
              AllowDrop="True"
              Drop="OnWorkspaceDrop">
 
@@ -138,148 +132,6 @@
            HorizontalAlignment="Stretch"
            VerticalAlignment="Stretch">
 
-<<<<<<< HEAD
-=======
-        <Grid.ContextMenu>
-            <ContextMenu Style="{StaticResource WorkspaceContextMenuStyle}">
-                <MenuItem Name="WorkspaceLacingMenu"
-                          Header="{x:Static p:Resources.ContextMenuLacing}">
-                    
-                    <MenuItem IsCheckable="True"
-                              Command="{Binding Path=SetArgumentLacingCommand}"
-                              CommandParameter="Shortest"
-                              Header="{x:Static p:Resources.ContextMenuLacingShortest}">
-                        <MenuItem.IsChecked>
-                            <Binding Path="SelectionArgumentLacing"
-                                     Mode="OneWay"
-                                     Converter="{StaticResource EnumToBoolConverter}"
-                                     ConverterParameter="Shortest" />
-                        </MenuItem.IsChecked>
-                    </MenuItem>
-                    
-                    <MenuItem IsCheckable="True"
-                              Command="{Binding Path=SetArgumentLacingCommand}"
-                              CommandParameter="Longest"
-                              Header="{x:Static p:Resources.ContextMenuLacingLongest}">
-                        <MenuItem.IsChecked>
-                            <Binding Path="SelectionArgumentLacing"
-                                     Mode="OneWay"
-                                     Converter="{StaticResource EnumToBoolConverter}"
-                                     ConverterParameter="Longest" />
-                        </MenuItem.IsChecked>
-                    </MenuItem>
-
-                    <MenuItem IsCheckable="True"
-                              Command="{Binding Path=SetArgumentLacingCommand}"
-                              CommandParameter="CrossProduct"
-                              Header="{x:Static p:Resources.ContextMenuLacingCrossProduct}">
-                        <MenuItem.IsChecked>
-                            <Binding Path="SelectionArgumentLacing"
-                                     Mode="OneWay"
-                                     Converter="{StaticResource EnumToBoolConverter}"
-                                     ConverterParameter="CrossProduct" />
-                        </MenuItem.IsChecked>
-                    </MenuItem>
-                    
-                </MenuItem>
-
-                <MenuItem IsEnabled="{Binding Path=IsGeometryOperationEnabled}"
-                          Header="{x:Static  p:Resources.ContextMenuShowAllGeometry}"
-                          Command="{Binding Path=ShowHideAllGeometryPreviewCommand}"
-                          CommandParameter="true"
-                          Visibility="{Binding Path=AnyNodeVisible, Converter={StaticResource InverseBoolToVisibilityCollapsedConverter}}" />
-
-                <MenuItem IsEnabled="{Binding Path=IsGeometryOperationEnabled}"
-                          Header="{x:Static p:Resources.ContextMenuHideAllGeometry}"
-                          Command="{Binding Path=ShowHideAllGeometryPreviewCommand}"
-                          CommandParameter="false"
-                          Visibility="{Binding Path=AnyNodeVisible, Converter={StaticResource BooleanToVisibilityCollapsedConverter}}" />
-
-                <MenuItem IsEnabled="{Binding Path=IsGeometryOperationEnabled}"
-                          Header="{x:Static  p:Resources.ContextMenuShowUpstreamPreview}"
-                          Command="{Binding Path=ShowHideAllUpstreamPreviewCommand}"
-                          CommandParameter="true"
-                          Visibility="{Binding Path=AnyNodeUpstreamVisible, Converter={StaticResource InverseBoolToVisibilityCollapsedConverter}}" />
-
-                <MenuItem IsEnabled="{Binding Path=IsGeometryOperationEnabled}"
-                          Header="{x:Static p:Resources.ContextMenuHideUpstreamPreview}"
-                          Command="{Binding Path=ShowHideAllUpstreamPreviewCommand}"
-                          CommandParameter="false"
-                          Visibility="{Binding Path=AnyNodeUpstreamVisible, Converter={StaticResource BooleanToVisibilityCollapsedConverter}}" />
-
-                <MenuItem  Header="{x:Static p:Resources.DynamoViewEditMenuAlignSelection}"
-                           Name="Align">
-                    <MenuItem  Header="{x:Static p:Resources.DynamoViewEditMenuAlignXAverage}"
-                               Command="{Binding AlignSelectedCommand}"
-                               CommandParameter="HorizontalCenter" />
-                    <MenuItem  Header="{x:Static p:Resources.DynamoViewEditMenuAlignLeft}"
-                               Command="{Binding AlignSelectedCommand}"
-                               CommandParameter="HorizontalLeft" />
-                    <MenuItem  Header="{x:Static p:Resources.DynamoViewEditMenuAlignRight}"
-                               Command="{Binding AlignSelectedCommand}"
-                               CommandParameter="HorizontalRight" />
-                    <MenuItem  Header="{x:Static p:Resources.DynamoViewEditMenuAlignYAverage}"
-                               Command="{Binding AlignSelectedCommand}"
-                               CommandParameter="VerticalCenter" />
-                    <MenuItem  Header="{x:Static p:Resources.DynamoViewEditMenuAlignTop}"
-                               Command="{Binding AlignSelectedCommand}"
-                               CommandParameter="VerticalTop" />
-                    <MenuItem  Header="{x:Static p:Resources.DynamoViewEditMenuAlighBottom}"
-                               Command="{Binding AlignSelectedCommand}"
-                               CommandParameter="VerticalBottom" />
-                    <MenuItem  Header="{x:Static p:Resources.DynamoViewEditMenuAlignYDistribute}"
-                               Command="{Binding AlignSelectedCommand}"
-                               CommandParameter="VerticalDistribute" />
-                    <MenuItem  Header="{x:Static p:Resources.DynamoViewEditMenuAlignXDistribute}"
-                               Command="{Binding AlignSelectedCommand}"
-                               CommandParameter="HorizontalDistribute" />
-                </MenuItem>
-
-                <MenuItem  Header="{x:Static p:Resources.ContextMenuNodesFromSelection}"
-                           Command="{Binding NodeFromSelectionCommand}" />
-
-                <MenuItem  Header="{x:Static p:Resources.DynamoViewEditMenuCreatePreset}"
-                           Command="{Binding DynamoViewModel.ShowNewPresetsDialogCommand}" />
-
-                <MenuItem  Header="{x:Static p:Resources.ContextMenuNodeToCode}"
-                           Command="{Binding NodeToCodeCommand}"
-                           Visibility="{Binding Path=CanRunNodeToCode, Converter={StaticResource BooleanToVisibilityCollapsedConverter}}" />
-
-                <MenuItem  Header="{x:Static p:Resources.ContextCreateGroupFromSelection}"
-                           Command="{Binding DynamoViewModel.AddAnnotationCommand}" />
-
-                <MenuItem  Header="{x:Static p:Resources.ContextMenuNodesFromGeometry}"
-                           Visibility="{Binding Path=CanFindNodesFromElements, Converter={StaticResource BooleanToVisibilityCollapsedConverter}}"
-                           Command="{Binding FindNodesFromSelectionCommand}" />
-
-                <Separator Visibility="{Binding Path=IsHomeWorkspace, Converter={StaticResource InverseBoolToVisibilityCollapsedConverter}}" />
-
-                <MenuItem  Header="{x:Static p:Resources.ContextMenuEditCustomNodeProperty}"
-                           Click="WorkspacePropertyEditClick"
-                           Visibility="{Binding Path=IsHomeWorkspace, Converter={StaticResource InverseBoolToVisibilityCollapsedConverter}}" />
-                <MenuItem  Header="{x:Static p:Resources.ContextMenuPublishCustomNode}"
-                           Name="Publish"
-                           Command="{Binding DynamoViewModel.PublishCurrentWorkspaceCommand }"
-                           Visibility="{Binding Path=IsHomeWorkspace, Converter={StaticResource InverseBoolToVisibilityCollapsedConverter}}" />
-
-                <Separator />
-
-                <MenuItem Header="{x:Static p:Resources.ContextMenuGeometryView}"
-                          Command="{Binding DynamoViewModel.BackgroundPreviewViewModel.ToggleCanNavigateBackgroundCommand}" />
-                <MenuItem Header="{x:Static p:Resources.ContextMenuPan}"
-                          Command="{Binding DynamoViewModel.BackgroundPreviewViewModel.TogglePanCommand}">
-                    <MenuItem.IsChecked>
-                        <Binding Path="DynamoViewModel.BackgroundPreviewViewModel.IsPanning"
-                                 Mode="OneWay" />
-                    </MenuItem.IsChecked>
-                </MenuItem>
-                <MenuItem Header="{x:Static p:Resources.ContextMenuFitToScreen}"
-                          Command="{Binding DynamoViewModel.FitViewCommand}" />
-
-            </ContextMenu>
-        </Grid.ContextMenu>
-
->>>>>>> 49a846f0
         <!-- Infinite grid view should not be hittable by mouse -->
 
         <controls:InfiniteGridView x:Name="infiniteGridView"
