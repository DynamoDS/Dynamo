﻿<UserControl x:Class="Dynamo.Views.WorkspaceView"
             xmlns="http://schemas.microsoft.com/winfx/2006/xaml/presentation"
             xmlns:x="http://schemas.microsoft.com/winfx/2006/xaml"
             xmlns:mc="http://schemas.openxmlformats.org/markup-compatibility/2006"
             xmlns:d="http://schemas.microsoft.com/expression/blend/2008"
             xmlns:controls="clr-namespace:Dynamo.Controls"
             xmlns:ui="clr-namespace:Dynamo.UI.Controls"
             xmlns:views="clr-namespace:Dynamo.Views"
             xmlns:viewmodels="clr-namespace:Dynamo.ViewModels;assembly=DynamoCoreWpf"
             xmlns:p="clr-namespace:Dynamo.Wpf.Properties"
             mc:Ignorable="d"
             d:DesignHeight="300"
             d:DesignWidth="300"
             MouseLeftButtonDown="OnMouseLeftButtonDown"
             MouseUp="OnMouseRelease"
             MouseMove="OnMouseMove"
             KeyDown="WorkspaceView_KeyDown"
             KeyUp="WorkspaceView_KeyUp"
             IsHitTestVisible="{Binding IsCurrentSpace}"
             AllowDrop="True"
             Drop="OnWorkspaceDrop">
    <UserControl.Resources>
        <Style TargetType="{x:Type ContextMenu}"
               x:Key="WorkspaceContextMenuStyle">
            <Setter Property="SnapsToDevicePixels"
                    Value="True" />
            <Setter Property="OverridesDefaultStyle"
                    Value="True" />
            <Setter Property="Grid.IsSharedSizeScope"
                    Value="true" />
            <Setter Property="HasDropShadow"
                    Value="True" />
            <Setter Property="Template">
                <Setter.Value>
                    <ControlTemplate TargetType="{x:Type ContextMenu}">
                        <StackPanel Margin="8,0,8,8"
                                    Name="ContextMenuPanel"
                                    Height="{Binding ElementName=MenuItems, Path=ActualHeight, 
                                                     Converter={StaticResource WorkspaceContextMenuHeightConverter}}">
                            <ui:InCanvasSearchControl DataContext="{Binding InCanvasSearchViewModel}"
                                                      Width="{Binding ElementName=ContextMenuPanel, Path=ActualWidth}" />
                            <Border BorderThickness="1"
                                    Name="MenuItems"
                                    Background="White"
                                    BorderBrush="#bbbbbb"
                                    Padding="0,3,0,3"
                                    CornerRadius="4">
                                <StackPanel IsItemsHost="True"
                                            KeyboardNavigation.DirectionalNavigation="Cycle" />
                                <Border.Effect>
                                    <DropShadowEffect BlurRadius="20"
                                                      ShadowDepth="0"
                                                      Opacity="0.7" />
                                </Border.Effect>
                                <Border.Style>
                                    <Style TargetType="{x:Type Border}">
                                        <Setter Property="Visibility"
                                                Value="Collapsed" />
                                        <Style.Triggers>
                                            <DataTrigger Binding="{Binding Path=InCanvasSearchViewModel.SearchRootCategories.Count}"
                                                         Value="0">
                                                <Setter Property="Visibility"
                                                        Value="Visible" />
                                            </DataTrigger>

                                            <DataTrigger Binding="{Binding Path=InCanvasSearchViewModel.CurrentMode,
                                                                           Converter={StaticResource LibraryViewModeToBoolConverter}}"
                                                         Value="True">
                                                <Setter Property="Visibility"
                                                        Value="Visible" />
                                            </DataTrigger>
                                        </Style.Triggers>
                                    </Style>
                                </Border.Style>
                            </Border>
                        </StackPanel>
                    </ControlTemplate>
                </Setter.Value>
            </Setter>
            <EventSetter Event="Opened"
                         Handler="OnContextMenuOpened"/>
            <EventSetter Event="PreviewKeyDown"
                         Handler="OnInCanvasSearchContextMenuKeyDown" />
            <EventSetter Event="PreviewMouseUp"
                         Handler="OnInCanvasSearchContextMenuMouseUp" />
            <EventSetter Event="PreviewMouseDown"
                         Handler="OnInCanvasSearchContextMenuMouseDown" />
        </Style>
    </UserControl.Resources>

    <Grid Name="outerCanvas"
          HorizontalAlignment="Stretch"
          VerticalAlignment="Stretch">
<<<<<<< HEAD
        
        <Grid.IsHitTestVisible>
            <Binding Path="DataContext.ShouldBeHitTestVisible"
                     RelativeSource="{RelativeSource FindAncestor, AncestorType={x:Type TabControl}}" />
        </Grid.IsHitTestVisible>
        
        <Grid.ContextMenu>
            <ContextMenu>
                <MenuItem Name="WorkspaceLacingMenu"
                          Header="{x:Static p:Resources.ContextMenuLacing}">
                    <MenuItem IsCheckable="True"
                              Command="{Binding Path=SetArgumentLacingCommand}"
                              CommandParameter="Shortest"
                              Header="{x:Static p:Resources.ContextMenuLacingShortest}">
                        <MenuItem.IsChecked>
                            <Binding Path="SelectionArgumentLacing"
                                     Mode="OneWay"
                                     Converter="{StaticResource EnumToBoolConverter}"
                                     ConverterParameter="Shortest" />
                        </MenuItem.IsChecked>
=======
        <Canvas Name="outerCanvas"
                ClipToBounds="True"
                PreviewMouseDown="OnCanvasClicked">
            <Canvas.IsHitTestVisible>
                <Binding Path="DataContext.ShouldBeHitTestVisible"
                         RelativeSource="{RelativeSource FindAncestor, AncestorType={x:Type TabControl}}" />
            </Canvas.IsHitTestVisible>

            <controls:ZoomBorder x:Name="zoomBorder"
                                 ClipToBounds="True"
                                 BorderThickness="0"
                                 Width="{Binding Path=ActualWidth, ElementName=outerCanvas}"
                                 Height="{Binding Path=ActualHeight, ElementName=outerCanvas}"
                                 Cursor="{Binding CurrentCursor}"
                                 ForceCursor="{Binding IsCursorForced}">
                <Grid>
                    <ItemsControl Name="WorkspaceElements"
                                  ItemsSource="{Binding WorkspaceElements}">

                        <!--Resources for the ItemsControl can now be found in DataTemplates.xml-->

                        <ItemsControl.ItemsPanel>
                            <ItemsPanelTemplate>
                                <controls:DragCanvas x:Name="DragCanvas"
                                                     UseLayoutRounding="True"
                                                     Width="0"
                                                     Height="0"
                                                     HorizontalAlignment="Left"
                                                     VerticalAlignment="Top"
                                                     Visibility="Visible"
                                                     ContextMenuOpening="WorkBench_ContextMenuOpening"
                                                     AllowDragOutOfView="True"
                                                     Loaded="WorkBench_OnLoaded"
                                                     IsItemsHost="True">
                                    <Canvas.Background>
                                        <SolidColorBrush Color="Transparent" />
                                    </Canvas.Background>
                                    <Canvas.Opacity>
                                        <Binding Path="DataContext.CanNavigateBackground"
                                                 RelativeSource="{RelativeSource FindAncestor, AncestorType={x:Type controls:DynamoView}}"
                                                 Converter="{StaticResource NavigationToOpacityConverter}">
                                        </Binding>
                                    </Canvas.Opacity>
                                </controls:DragCanvas>
                            </ItemsPanelTemplate>
                        </ItemsControl.ItemsPanel>

                        <ItemsControl.ItemContainerStyle>
                            <Style TargetType="ContentPresenter">
                                <Setter Property="Canvas.Left"
                                        Value="{Binding Left}" />
                                <Setter Property="Canvas.Top"
                                        Value="{Binding Top}" />
                                <Setter Property="Panel.ZIndex"
                                        Value="{Binding ZIndex}" />
                            </Style>
                        </ItemsControl.ItemContainerStyle>

                    </ItemsControl>

                    <Canvas Name="selectionCanvas"
                            HorizontalAlignment="Stretch"
                            VerticalAlignment="Stretch">
                        <Rectangle x:Name="selectionBox"
                                   Visibility="Collapsed"
                                   Stroke="Black"
                                   StrokeThickness="1"
                                   IsHitTestVisible="False" />
                    </Canvas>
                </Grid>

            </controls:ZoomBorder>

            <Canvas.ContextMenu>
                <ContextMenu Style="{StaticResource WorkspaceContextMenuStyle}">
                    <MenuItem Name="WorkspaceLacingMenu"
                              Header="{x:Static p:Resources.ContextMenuLacing}">
                        <MenuItem IsCheckable="True"
                                  Command="{Binding Path=SetArgumentLacingCommand}"
                                  CommandParameter="Shortest"
                                  Header="{x:Static p:Resources.ContextMenuLacingShortest}">
                            <MenuItem.IsChecked>
                                <Binding Path="SelectionArgumentLacing"
                                         Mode="OneWay"
                                         Converter="{StaticResource EnumToBoolConverter}"
                                         ConverterParameter="Shortest" />
                            </MenuItem.IsChecked>
                        </MenuItem>
                        <MenuItem IsCheckable="True"
                                  Command="{Binding Path=SetArgumentLacingCommand}"
                                  CommandParameter="Longest"
                                  Header="{x:Static p:Resources.ContextMenuLacingLongest}">
                            <MenuItem.IsChecked>
                                <Binding Path="SelectionArgumentLacing"
                                         Mode="OneWay"
                                         Converter="{StaticResource EnumToBoolConverter}"
                                         ConverterParameter="Longest" />
                            </MenuItem.IsChecked>
                        </MenuItem>
                        <MenuItem IsCheckable="True"
                                  Command="{Binding Path=SetArgumentLacingCommand}"
                                  CommandParameter="CrossProduct"
                                  Header="{x:Static p:Resources.ContextMenuLacingCrossProduct}">
                            <MenuItem.IsChecked>
                                <Binding Path="SelectionArgumentLacing"
                                         Mode="OneWay"
                                         Converter="{StaticResource EnumToBoolConverter}"
                                         ConverterParameter="CrossProduct" />
                            </MenuItem.IsChecked>
                        </MenuItem>
>>>>>>> 3d18b180
                    </MenuItem>
                    <MenuItem IsCheckable="True"
                              Command="{Binding Path=SetArgumentLacingCommand}"
                              CommandParameter="Longest"
                              Header="{x:Static p:Resources.ContextMenuLacingLongest}">
                        <MenuItem.IsChecked>
                            <Binding Path="SelectionArgumentLacing"
                                     Mode="OneWay"
                                     Converter="{StaticResource EnumToBoolConverter}"
                                     ConverterParameter="Longest" />
                        </MenuItem.IsChecked>
                    </MenuItem>
<<<<<<< HEAD
                    <MenuItem IsCheckable="True"
                              Command="{Binding Path=SetArgumentLacingCommand}"
                              CommandParameter="CrossProduct"
                              Header="{x:Static p:Resources.ContextMenuLacingCrossProduct}">
=======

                    <MenuItem  Header="{x:Static p:Resources.ContextMenuNodesFromSelection}"
                               Command="{Binding NodeFromSelectionCommand}" />

                    <MenuItem  Header="{x:Static p:Resources.DynamoViewEditMenuCreatePreset}"
                              Command="{Binding DynamoViewModel.ShowNewPresetsDialogCommand}" />

                    <MenuItem  Header="{x:Static p:Resources.ContextMenuNodeToCode}"
                               Command="{Binding NodeToCodeCommand}" 
                               Visibility="{Binding Path=CanRunNodeToCode, Converter={StaticResource BooleanToVisibilityCollapsedConverter}}"/>

                    <MenuItem  Header="{x:Static p:Resources.ContextCreateGroupFromSelection}"                                 
                               Command="{Binding DynamoViewModel.AddAnnotationCommand}" />
                    
                    <MenuItem  Header="{x:Static p:Resources.ContextMenuNodesFromGeometry}"
                               Visibility="{Binding Path=CanFindNodesFromElements, Converter={StaticResource BooleanToVisibilityCollapsedConverter}}"
                               Command="{Binding FindNodesFromSelectionCommand}" />

                    <Separator Visibility="{Binding Path=IsHomeSpace, Converter={StaticResource InverseBoolToVisibilityCollapsedConverter}}" />

                    <MenuItem  Header="{x:Static p:Resources.ContextMenuEditCustomNodeProperty}"
                               Click="WorkspacePropertyEditClick"
                               Visibility="{Binding Path=IsHomeSpace, Converter={StaticResource InverseBoolToVisibilityCollapsedConverter}}" />
                    <MenuItem  Header="{x:Static p:Resources.ContextMenuPublishCustomNode}"
                               Name="Publish"
                               Command="{Binding DynamoViewModel.PublishCurrentWorkspaceCommand }"
                               Visibility="{Binding Path=IsHomeSpace, Converter={StaticResource InverseBoolToVisibilityCollapsedConverter}}" />

                    <Separator />

                    <MenuItem Header="{x:Static p:Resources.ContextMenuGeometryView}"
                              Command="{Binding DynamoViewModel.ToggleCanNavigateBackgroundCommand}" />
                    <MenuItem Header="{x:Static p:Resources.ContextMenuPan}"
                              Command="{Binding DynamoViewModel.TogglePanCommand}">
>>>>>>> 3d18b180
                        <MenuItem.IsChecked>
                            <Binding Path="SelectionArgumentLacing"
                                     Mode="OneWay"
                                     Converter="{StaticResource EnumToBoolConverter}"
                                     ConverterParameter="CrossProduct" />
                        </MenuItem.IsChecked>
                    </MenuItem>
                </MenuItem>

                <MenuItem IsEnabled="{Binding Path=HasSelection}"
                          Header="{x:Static p:Resources.ContextMenuShowAllGeometry}"
                          Command="{Binding Path=ShowHideAllGeometryPreviewCommand}"
                          CommandParameter="true"
                          Visibility="{Binding Path=AnyNodeVisible, Converter={StaticResource InverseBoolToVisibilityCollapsedConverter}}" />

                <MenuItem IsEnabled="{Binding Path=HasSelection}"
                          Header="{x:Static p:Resources.ContextMenuHideAllGeometry}"
                          Command="{Binding Path=ShowHideAllGeometryPreviewCommand}"
                          CommandParameter="false"
                          Visibility="{Binding Path=AnyNodeVisible, Converter={StaticResource BooleanToVisibilityCollapsedConverter}}" />

                <MenuItem IsEnabled="{Binding Path=HasSelection}"
                          Header="{x:Static  p:Resources.ContextMenuShowUpstreamPreview}"
                          Command="{Binding Path=ShowHideAllUpstreamPreviewCommand}"
                          CommandParameter="true"
                          Visibility="{Binding Path=AnyNodeUpstreamVisible, Converter={StaticResource InverseBoolToVisibilityCollapsedConverter}}" />

                <MenuItem IsEnabled="{Binding Path=HasSelection}"
                          Header="{x:Static p:Resources.ContextMenuHideUpstreamPreview}"
                          Command="{Binding Path=ShowHideAllUpstreamPreviewCommand}"
                          CommandParameter="false"
                          Visibility="{Binding Path=AnyNodeUpstreamVisible, Converter={StaticResource BooleanToVisibilityCollapsedConverter}}" />

                <MenuItem  Header="{x:Static p:Resources.DynamoViewEditMenuAlignSelection}"
                           Name="Align">
                    <MenuItem  Header="{x:Static p:Resources.DynamoViewEditMenuAlignXAverage}"
                               Command="{Binding AlignSelectedCommand}"
                               CommandParameter="HorizontalCenter" />
                    <MenuItem  Header="{x:Static p:Resources.DynamoViewEditMenuAlignLeft}"
                               Command="{Binding AlignSelectedCommand}"
                               CommandParameter="HorizontalLeft" />
                    <MenuItem  Header="{x:Static p:Resources.DynamoViewEditMenuAlignRight}"
                               Command="{Binding AlignSelectedCommand}"
                               CommandParameter="HorizontalRight" />
                    <MenuItem  Header="{x:Static p:Resources.DynamoViewEditMenuAlignYAverage}"
                               Command="{Binding AlignSelectedCommand}"
                               CommandParameter="VerticalCenter" />
                    <MenuItem  Header="{x:Static p:Resources.DynamoViewEditMenuAlignTop}"
                               Command="{Binding AlignSelectedCommand}"
                               CommandParameter="VerticalTop" />
                    <MenuItem  Header="{x:Static p:Resources.DynamoViewEditMenuAlighBottom}"
                               Command="{Binding AlignSelectedCommand}"
                               CommandParameter="VerticalBottom" />
                    <MenuItem  Header="{x:Static p:Resources.DynamoViewEditMenuAlignYDistribute}"
                               Command="{Binding AlignSelectedCommand}"
                               CommandParameter="VerticalDistribute" />
                    <MenuItem  Header="{x:Static p:Resources.DynamoViewEditMenuAlignXDistribute}"
                               Command="{Binding AlignSelectedCommand}"
                               CommandParameter="HorizontalDistribute" />
                </MenuItem>

                <MenuItem  Header="{x:Static p:Resources.ContextMenuNodesFromSelection}"
                           Command="{Binding NodeFromSelectionCommand}" />

                <MenuItem  Header="{x:Static p:Resources.ContextMenuNodeToCode}"
                           Command="{Binding NodeToCodeCommand}"
                           Visibility="{Binding Path=CanRunNodeToCode, Converter={StaticResource BooleanToVisibilityCollapsedConverter}}" />

                <MenuItem  Header="{x:Static p:Resources.ContextCreateGroupFromSelection}"
                           Command="{Binding DynamoViewModel.AddAnnotationCommand}" />

                <MenuItem  Header="{x:Static p:Resources.ContextMenuNodesFromGeometry}"
                           Visibility="{Binding Path=CanFindNodesFromElements, Converter={StaticResource BooleanToVisibilityCollapsedConverter}}"
                           Command="{Binding FindNodesFromSelectionCommand}" />

                <Separator Visibility="{Binding Path=IsHomeSpace, Converter={StaticResource InverseBoolToVisibilityCollapsedConverter}}" />

                <MenuItem  Header="{x:Static p:Resources.ContextMenuEditCustomNodeProperty}"
                           Click="WorkspacePropertyEditClick"
                           Visibility="{Binding Path=IsHomeSpace, Converter={StaticResource InverseBoolToVisibilityCollapsedConverter}}" />
                <MenuItem  Header="{x:Static p:Resources.ContextMenuPublishCustomNode}"
                           Name="Publish"
                           Command="{Binding DynamoViewModel.PublishCurrentWorkspaceCommand }"
                           Visibility="{Binding Path=IsHomeSpace, Converter={StaticResource InverseBoolToVisibilityCollapsedConverter}}" />

                <Separator />

                <MenuItem Header="{x:Static p:Resources.ContextMenuGeometryView}"
                          Command="{Binding DynamoViewModel.ToggleCanNavigateBackgroundCommand}" />
                <MenuItem Header="{x:Static p:Resources.ContextMenuPan}"
                          Command="{Binding DynamoViewModel.TogglePanCommand}">
                    <MenuItem.IsChecked>
                        <Binding Path="DynamoViewModel.IsPanning"
                                 Mode="OneWay" />
                    </MenuItem.IsChecked>
                </MenuItem>
                <MenuItem Header="{x:Static p:Resources.ContextMenuFitToScreen}"
                          Command="{Binding DynamoViewModel.FitViewCommand}" />

            </ContextMenu>
        </Grid.ContextMenu>

        <controls:ZoomBorder x:Name="zoomBorder"
                             ClipToBounds="True"
                             BorderThickness="0"
                             Background="#fff9f9f9"
                             Cursor="{Binding CurrentCursor}"
                             ForceCursor="{Binding IsCursorForced}">
            <ItemsControl Name="WorkspaceElements"
                          ItemsSource="{Binding WorkspaceElements}">

                <ItemsControl.ItemsPanel>
                    <ItemsPanelTemplate>
                        <controls:DragCanvas x:Name="DragCanvas"
                                             UseLayoutRounding="True"
                                             Width="0"
                                             Height="0"
                                             HorizontalAlignment="Left"
                                             VerticalAlignment="Top"
                                             Visibility="Visible"
                                             ContextMenuOpening="WorkBench_ContextMenuOpening"
                                             Loaded="WorkBench_OnLoaded"
                                             IsItemsHost="True">
                            <Canvas.Background>
                                <SolidColorBrush Color="Transparent" />
                            </Canvas.Background>
                            <Canvas.Opacity>
                                <Binding Path="DataContext.CanNavigateBackground"
                                         RelativeSource="{RelativeSource FindAncestor, AncestorType={x:Type controls:DynamoView}}"
                                         Converter="{StaticResource NavigationToOpacityConverter}">
                                </Binding>
                            </Canvas.Opacity>
                        </controls:DragCanvas>
                    </ItemsPanelTemplate>
                </ItemsControl.ItemsPanel>

                <ItemsControl.ItemContainerStyle>
                    <Style TargetType="ContentPresenter">
                        <Setter Property="Canvas.Left"
                                Value="{Binding Left}" />
                        <Setter Property="Canvas.Top"
                                Value="{Binding Top}" />
                        <Setter Property="Panel.ZIndex"
                                Value="{Binding ZIndex}" />
                    </Style>
                </ItemsControl.ItemContainerStyle>

            </ItemsControl>

        </controls:ZoomBorder>

        <Canvas>
            <Rectangle x:Name="selectionBox"
                       Visibility="Collapsed"
                       Stroke="Black"
                       StrokeThickness="1"
                       IsHitTestVisible="False" />
        </Canvas>

        <StackPanel Name="viewControlPanel"
                    Orientation="Vertical"
                    Margin="4"
                    HorizontalAlignment="Right"
                    VerticalAlignment="Top">

            <ui:ImageButton Width="30"
                            Height="28"
                            StateImage="/DynamoCoreWpf;component/UI/Images/Canvas/canvas-button-fit-view-states.png">
                <ui:ImageButton.Command>
                    <Binding Path="DataContext.FitViewCommand"
                             RelativeSource="{RelativeSource FindAncestor, AncestorType={x:Type controls:DynamoView}}" />
                </ui:ImageButton.Command>
            </ui:ImageButton>

            <ui:ImageRepeatButton Width="30"
                                  Height="24"
                                  StateImage="/DynamoCoreWpf;component/UI/Images/Canvas/canvas-button-zoom-in-states.png">
                <ui:ImageRepeatButton.Command>
                    <Binding Path="DataContext.ZoomInCommand"
                             RelativeSource="{RelativeSource FindAncestor, AncestorType={x:Type controls:DynamoView}}" />
                </ui:ImageRepeatButton.Command>
            </ui:ImageRepeatButton>

            <ui:ImageRepeatButton Width="30"
                                  Height="28"
                                  StateImage="/DynamoCoreWpf;component/UI/Images/Canvas/canvas-button-zoom-out-states.png">
                <ui:ImageRepeatButton.Command>
                    <Binding Path="DataContext.ZoomOutCommand"
                             RelativeSource="{RelativeSource FindAncestor, AncestorType={x:Type controls:DynamoView}}" />
                </ui:ImageRepeatButton.Command>
            </ui:ImageRepeatButton>

            <ui:ImageCheckBox Width="30"
                              Height="30"
                              StateImage="/DynamoCoreWpf;component/UI/Images/Canvas/canvas-button-pan-states.png"
                              CheckImage="/DynamoCoreWpf;component/UI/Images/Canvas/canvas-button-pan-check.png">
                <ui:ImageCheckBox.Command>
                    <Binding Path="DataContext.TogglePanCommand"
                             RelativeSource="{RelativeSource FindAncestor, AncestorType={x:Type controls:DynamoView}}" />
                </ui:ImageCheckBox.Command>
                <ui:ImageCheckBox.IsChecked>
                    <Binding Path="DataContext.IsPanning"
                             Mode="OneWay"
                             RelativeSource="{RelativeSource FindAncestor, AncestorType={x:Type controls:DynamoView}}" />
                </ui:ImageCheckBox.IsChecked>
            </ui:ImageCheckBox>

            <ui:ImageCheckBox Width="30"
                              Height="30"
                              StateImage="/DynamoCoreWpf;component/UI/Images/Canvas/canvas-button-orbit-states.png"
                              CheckImage="/DynamoCoreWpf;component/UI/Images/Canvas/canvas-button-orbit-check.png">
                <ui:ImageCheckBox.Command>
                    <Binding Path="DataContext.ToggleOrbitCommand"
                             RelativeSource="{RelativeSource FindAncestor, AncestorType={x:Type controls:DynamoView}}" />
                </ui:ImageCheckBox.Command>
                <ui:ImageCheckBox.IsChecked>
                    <Binding Path="DataContext.IsOrbiting"
                             Mode="OneWay"
                             RelativeSource="{RelativeSource FindAncestor, AncestorType={x:Type controls:DynamoView}}" />
                </ui:ImageCheckBox.IsChecked>
                <ui:ImageCheckBox.Visibility>
                    <Binding Path="DataContext.CanNavigateBackground"
                             Converter="{StaticResource BooleanToVisibilityConverter}"
                             RelativeSource="{RelativeSource FindAncestor, AncestorType={x:Type controls:DynamoView}}" />
                </ui:ImageCheckBox.Visibility>
            </ui:ImageCheckBox>

        </StackPanel>

        <StackPanel Name="statusBarPanel"
                    Orientation="Horizontal"
                    HorizontalAlignment="Right"
                    VerticalAlignment="Bottom"
                    Height="Auto">
            <ui:ImageCheckBox Width="56"
                              Height="30"
                              Margin="4,4,0,4"
                              StateImage="/DynamoCoreWpf;component/UI/Images/Canvas/canvas-button-geom-states.png"
                              CheckImage="/DynamoCoreWpf;component/UI/Images/Canvas/canvas-button-geom-check.png"
                              ToolTip="{x:Static p:Resources.InCanvasGeomButtonToolTip}"
                              >
                <ui:ImageCheckBox.IsChecked>
                    <Binding Path="DataContext.CanNavigateBackground"
                             RelativeSource="{RelativeSource FindAncestor, AncestorType={x:Type controls:DynamoView}}" />
                </ui:ImageCheckBox.IsChecked>
            </ui:ImageCheckBox>
            <ui:ImageCheckBox Width="55"
                              Height="30"
                              Margin="0,4,4,4"
                              StateImage="/DynamoCoreWpf;component/UI/Images/Canvas/canvas-button-node-states.png"
                              CheckImage="/DynamoCoreWpf;component/UI/Images/Canvas/canvas-button-node-check.png"
                              ToolTip="{x:Static p:Resources.InCanvasNodeButtonToolTip}">
                <ui:ImageCheckBox.IsChecked>
                    <Binding Path="DataContext.CanNavigateBackground"
                             RelativeSource="{RelativeSource FindAncestor, AncestorType={x:Type controls:DynamoView}}"
                             Converter="{StaticResource InverseBooleanConverter}" />
                </ui:ImageCheckBox.IsChecked>
            </ui:ImageCheckBox>
        </StackPanel>

        <Popup Name="InCanvasSearchBar"
               StaysOpen="True"
               AllowsTransparency="True"
               IsOpen="False"
               Placement="MousePoint"
               DataContext="{Binding InCanvasSearchViewModel}">
            <ui:InCanvasSearchControl />
        </Popup>

    </Grid>
</UserControl><|MERGE_RESOLUTION|>--- conflicted
+++ resolved
@@ -88,31 +88,8 @@
         </Style>
     </UserControl.Resources>
 
-    <Grid Name="outerCanvas"
-          HorizontalAlignment="Stretch"
+    <Grid HorizontalAlignment="Stretch"
           VerticalAlignment="Stretch">
-<<<<<<< HEAD
-        
-        <Grid.IsHitTestVisible>
-            <Binding Path="DataContext.ShouldBeHitTestVisible"
-                     RelativeSource="{RelativeSource FindAncestor, AncestorType={x:Type TabControl}}" />
-        </Grid.IsHitTestVisible>
-        
-        <Grid.ContextMenu>
-            <ContextMenu>
-                <MenuItem Name="WorkspaceLacingMenu"
-                          Header="{x:Static p:Resources.ContextMenuLacing}">
-                    <MenuItem IsCheckable="True"
-                              Command="{Binding Path=SetArgumentLacingCommand}"
-                              CommandParameter="Shortest"
-                              Header="{x:Static p:Resources.ContextMenuLacingShortest}">
-                        <MenuItem.IsChecked>
-                            <Binding Path="SelectionArgumentLacing"
-                                     Mode="OneWay"
-                                     Converter="{StaticResource EnumToBoolConverter}"
-                                     ConverterParameter="Shortest" />
-                        </MenuItem.IsChecked>
-=======
         <Canvas Name="outerCanvas"
                 ClipToBounds="True"
                 PreviewMouseDown="OnCanvasClicked">
@@ -223,25 +200,60 @@
                                          ConverterParameter="CrossProduct" />
                             </MenuItem.IsChecked>
                         </MenuItem>
->>>>>>> 3d18b180
                     </MenuItem>
-                    <MenuItem IsCheckable="True"
-                              Command="{Binding Path=SetArgumentLacingCommand}"
-                              CommandParameter="Longest"
-                              Header="{x:Static p:Resources.ContextMenuLacingLongest}">
-                        <MenuItem.IsChecked>
-                            <Binding Path="SelectionArgumentLacing"
-                                     Mode="OneWay"
-                                     Converter="{StaticResource EnumToBoolConverter}"
-                                     ConverterParameter="Longest" />
-                        </MenuItem.IsChecked>
+
+
+                    <MenuItem IsEnabled="{Binding Path=HasSelection}"
+                              Header="{x:Static  p:Resources.ContextMenuShowAllGeometry}"
+                              Command="{Binding Path=ShowHideAllGeometryPreviewCommand}"
+                              CommandParameter="true"
+                              Visibility="{Binding Path=AnyNodeVisible, Converter={StaticResource InverseBoolToVisibilityCollapsedConverter}}"/>
+
+                    <MenuItem IsEnabled="{Binding Path=HasSelection}"
+                              Header="{x:Static p:Resources.ContextMenuHideAllGeometry}"
+                              Command="{Binding Path=ShowHideAllGeometryPreviewCommand}"
+                              CommandParameter="false"
+                              Visibility="{Binding Path=AnyNodeVisible, Converter={StaticResource BooleanToVisibilityCollapsedConverter}}"/>
+
+                    <MenuItem IsEnabled="{Binding Path=HasSelection}"
+                              Header="{x:Static  p:Resources.ContextMenuShowUpstreamPreview}"
+                              Command="{Binding Path=ShowHideAllUpstreamPreviewCommand}"
+                              CommandParameter="true"
+                              Visibility="{Binding Path=AnyNodeUpstreamVisible, Converter={StaticResource InverseBoolToVisibilityCollapsedConverter}}" />
+
+                    <MenuItem IsEnabled="{Binding Path=HasSelection}"
+                              Header="{x:Static p:Resources.ContextMenuHideUpstreamPreview}"
+                              Command="{Binding Path=ShowHideAllUpstreamPreviewCommand}"
+                              CommandParameter="false"
+                              Visibility="{Binding Path=AnyNodeUpstreamVisible, Converter={StaticResource BooleanToVisibilityCollapsedConverter}}" />
+
+                    <MenuItem  Header="{x:Static p:Resources.DynamoViewEditMenuAlignSelection}"
+                               Name="Align">
+                        <MenuItem  Header="{x:Static p:Resources.DynamoViewEditMenuAlignXAverage}"
+                                   Command="{Binding AlignSelectedCommand}"
+                                   CommandParameter="HorizontalCenter" />
+                        <MenuItem  Header="{x:Static p:Resources.DynamoViewEditMenuAlignLeft}"
+                                   Command="{Binding AlignSelectedCommand}"
+                                   CommandParameter="HorizontalLeft" />
+                        <MenuItem  Header="{x:Static p:Resources.DynamoViewEditMenuAlignRight}"
+                                   Command="{Binding AlignSelectedCommand}"
+                                   CommandParameter="HorizontalRight" />
+                        <MenuItem  Header="{x:Static p:Resources.DynamoViewEditMenuAlignYAverage}"
+                                   Command="{Binding AlignSelectedCommand}"
+                                   CommandParameter="VerticalCenter" />
+                        <MenuItem  Header="{x:Static p:Resources.DynamoViewEditMenuAlignTop}"
+                                   Command="{Binding AlignSelectedCommand}"
+                                   CommandParameter="VerticalTop" />
+                        <MenuItem  Header="{x:Static p:Resources.DynamoViewEditMenuAlighBottom}"
+                                   Command="{Binding AlignSelectedCommand}"
+                                   CommandParameter="VerticalBottom" />
+                        <MenuItem  Header="{x:Static p:Resources.DynamoViewEditMenuAlignYDistribute}"
+                                   Command="{Binding AlignSelectedCommand}"
+                                   CommandParameter="VerticalDistribute" />
+                        <MenuItem  Header="{x:Static p:Resources.DynamoViewEditMenuAlignXDistribute}"
+                                   Command="{Binding AlignSelectedCommand}"
+                                   CommandParameter="HorizontalDistribute" />
                     </MenuItem>
-<<<<<<< HEAD
-                    <MenuItem IsCheckable="True"
-                              Command="{Binding Path=SetArgumentLacingCommand}"
-                              CommandParameter="CrossProduct"
-                              Header="{x:Static p:Resources.ContextMenuLacingCrossProduct}">
-=======
 
                     <MenuItem  Header="{x:Static p:Resources.ContextMenuNodesFromSelection}"
                                Command="{Binding NodeFromSelectionCommand}" />
@@ -276,164 +288,17 @@
                               Command="{Binding DynamoViewModel.ToggleCanNavigateBackgroundCommand}" />
                     <MenuItem Header="{x:Static p:Resources.ContextMenuPan}"
                               Command="{Binding DynamoViewModel.TogglePanCommand}">
->>>>>>> 3d18b180
                         <MenuItem.IsChecked>
-                            <Binding Path="SelectionArgumentLacing"
-                                     Mode="OneWay"
-                                     Converter="{StaticResource EnumToBoolConverter}"
-                                     ConverterParameter="CrossProduct" />
+                            <Binding Path="DynamoViewModel.IsPanning"
+                                     Mode="OneWay" />
                         </MenuItem.IsChecked>
                     </MenuItem>
-                </MenuItem>
-
-                <MenuItem IsEnabled="{Binding Path=HasSelection}"
-                          Header="{x:Static p:Resources.ContextMenuShowAllGeometry}"
-                          Command="{Binding Path=ShowHideAllGeometryPreviewCommand}"
-                          CommandParameter="true"
-                          Visibility="{Binding Path=AnyNodeVisible, Converter={StaticResource InverseBoolToVisibilityCollapsedConverter}}" />
-
-                <MenuItem IsEnabled="{Binding Path=HasSelection}"
-                          Header="{x:Static p:Resources.ContextMenuHideAllGeometry}"
-                          Command="{Binding Path=ShowHideAllGeometryPreviewCommand}"
-                          CommandParameter="false"
-                          Visibility="{Binding Path=AnyNodeVisible, Converter={StaticResource BooleanToVisibilityCollapsedConverter}}" />
-
-                <MenuItem IsEnabled="{Binding Path=HasSelection}"
-                          Header="{x:Static  p:Resources.ContextMenuShowUpstreamPreview}"
-                          Command="{Binding Path=ShowHideAllUpstreamPreviewCommand}"
-                          CommandParameter="true"
-                          Visibility="{Binding Path=AnyNodeUpstreamVisible, Converter={StaticResource InverseBoolToVisibilityCollapsedConverter}}" />
-
-                <MenuItem IsEnabled="{Binding Path=HasSelection}"
-                          Header="{x:Static p:Resources.ContextMenuHideUpstreamPreview}"
-                          Command="{Binding Path=ShowHideAllUpstreamPreviewCommand}"
-                          CommandParameter="false"
-                          Visibility="{Binding Path=AnyNodeUpstreamVisible, Converter={StaticResource BooleanToVisibilityCollapsedConverter}}" />
-
-                <MenuItem  Header="{x:Static p:Resources.DynamoViewEditMenuAlignSelection}"
-                           Name="Align">
-                    <MenuItem  Header="{x:Static p:Resources.DynamoViewEditMenuAlignXAverage}"
-                               Command="{Binding AlignSelectedCommand}"
-                               CommandParameter="HorizontalCenter" />
-                    <MenuItem  Header="{x:Static p:Resources.DynamoViewEditMenuAlignLeft}"
-                               Command="{Binding AlignSelectedCommand}"
-                               CommandParameter="HorizontalLeft" />
-                    <MenuItem  Header="{x:Static p:Resources.DynamoViewEditMenuAlignRight}"
-                               Command="{Binding AlignSelectedCommand}"
-                               CommandParameter="HorizontalRight" />
-                    <MenuItem  Header="{x:Static p:Resources.DynamoViewEditMenuAlignYAverage}"
-                               Command="{Binding AlignSelectedCommand}"
-                               CommandParameter="VerticalCenter" />
-                    <MenuItem  Header="{x:Static p:Resources.DynamoViewEditMenuAlignTop}"
-                               Command="{Binding AlignSelectedCommand}"
-                               CommandParameter="VerticalTop" />
-                    <MenuItem  Header="{x:Static p:Resources.DynamoViewEditMenuAlighBottom}"
-                               Command="{Binding AlignSelectedCommand}"
-                               CommandParameter="VerticalBottom" />
-                    <MenuItem  Header="{x:Static p:Resources.DynamoViewEditMenuAlignYDistribute}"
-                               Command="{Binding AlignSelectedCommand}"
-                               CommandParameter="VerticalDistribute" />
-                    <MenuItem  Header="{x:Static p:Resources.DynamoViewEditMenuAlignXDistribute}"
-                               Command="{Binding AlignSelectedCommand}"
-                               CommandParameter="HorizontalDistribute" />
-                </MenuItem>
-
-                <MenuItem  Header="{x:Static p:Resources.ContextMenuNodesFromSelection}"
-                           Command="{Binding NodeFromSelectionCommand}" />
-
-                <MenuItem  Header="{x:Static p:Resources.ContextMenuNodeToCode}"
-                           Command="{Binding NodeToCodeCommand}"
-                           Visibility="{Binding Path=CanRunNodeToCode, Converter={StaticResource BooleanToVisibilityCollapsedConverter}}" />
-
-                <MenuItem  Header="{x:Static p:Resources.ContextCreateGroupFromSelection}"
-                           Command="{Binding DynamoViewModel.AddAnnotationCommand}" />
-
-                <MenuItem  Header="{x:Static p:Resources.ContextMenuNodesFromGeometry}"
-                           Visibility="{Binding Path=CanFindNodesFromElements, Converter={StaticResource BooleanToVisibilityCollapsedConverter}}"
-                           Command="{Binding FindNodesFromSelectionCommand}" />
-
-                <Separator Visibility="{Binding Path=IsHomeSpace, Converter={StaticResource InverseBoolToVisibilityCollapsedConverter}}" />
-
-                <MenuItem  Header="{x:Static p:Resources.ContextMenuEditCustomNodeProperty}"
-                           Click="WorkspacePropertyEditClick"
-                           Visibility="{Binding Path=IsHomeSpace, Converter={StaticResource InverseBoolToVisibilityCollapsedConverter}}" />
-                <MenuItem  Header="{x:Static p:Resources.ContextMenuPublishCustomNode}"
-                           Name="Publish"
-                           Command="{Binding DynamoViewModel.PublishCurrentWorkspaceCommand }"
-                           Visibility="{Binding Path=IsHomeSpace, Converter={StaticResource InverseBoolToVisibilityCollapsedConverter}}" />
-
-                <Separator />
-
-                <MenuItem Header="{x:Static p:Resources.ContextMenuGeometryView}"
-                          Command="{Binding DynamoViewModel.ToggleCanNavigateBackgroundCommand}" />
-                <MenuItem Header="{x:Static p:Resources.ContextMenuPan}"
-                          Command="{Binding DynamoViewModel.TogglePanCommand}">
-                    <MenuItem.IsChecked>
-                        <Binding Path="DynamoViewModel.IsPanning"
-                                 Mode="OneWay" />
-                    </MenuItem.IsChecked>
-                </MenuItem>
-                <MenuItem Header="{x:Static p:Resources.ContextMenuFitToScreen}"
-                          Command="{Binding DynamoViewModel.FitViewCommand}" />
-
-            </ContextMenu>
-        </Grid.ContextMenu>
-
-        <controls:ZoomBorder x:Name="zoomBorder"
-                             ClipToBounds="True"
-                             BorderThickness="0"
-                             Background="#fff9f9f9"
-                             Cursor="{Binding CurrentCursor}"
-                             ForceCursor="{Binding IsCursorForced}">
-            <ItemsControl Name="WorkspaceElements"
-                          ItemsSource="{Binding WorkspaceElements}">
-
-                <ItemsControl.ItemsPanel>
-                    <ItemsPanelTemplate>
-                        <controls:DragCanvas x:Name="DragCanvas"
-                                             UseLayoutRounding="True"
-                                             Width="0"
-                                             Height="0"
-                                             HorizontalAlignment="Left"
-                                             VerticalAlignment="Top"
-                                             Visibility="Visible"
-                                             ContextMenuOpening="WorkBench_ContextMenuOpening"
-                                             Loaded="WorkBench_OnLoaded"
-                                             IsItemsHost="True">
-                            <Canvas.Background>
-                                <SolidColorBrush Color="Transparent" />
-                            </Canvas.Background>
-                            <Canvas.Opacity>
-                                <Binding Path="DataContext.CanNavigateBackground"
-                                         RelativeSource="{RelativeSource FindAncestor, AncestorType={x:Type controls:DynamoView}}"
-                                         Converter="{StaticResource NavigationToOpacityConverter}">
-                                </Binding>
-                            </Canvas.Opacity>
-                        </controls:DragCanvas>
-                    </ItemsPanelTemplate>
-                </ItemsControl.ItemsPanel>
-
-                <ItemsControl.ItemContainerStyle>
-                    <Style TargetType="ContentPresenter">
-                        <Setter Property="Canvas.Left"
-                                Value="{Binding Left}" />
-                        <Setter Property="Canvas.Top"
-                                Value="{Binding Top}" />
-                        <Setter Property="Panel.ZIndex"
-                                Value="{Binding ZIndex}" />
-                    </Style>
-                </ItemsControl.ItemContainerStyle>
-
-            </ItemsControl>
-
-        </controls:ZoomBorder>
-
-        <Canvas>
-            <Rectangle x:Name="selectionBox"
-                       Visibility="Collapsed"
-                       Stroke="Black"
-                       StrokeThickness="1"
-                       IsHitTestVisible="False" />
+                    <MenuItem Header="{x:Static p:Resources.ContextMenuFitToScreen}"
+                              Command="{Binding DynamoViewModel.FitViewCommand}" />
+
+                </ContextMenu>
+            </Canvas.ContextMenu>
+
         </Canvas>
 
         <StackPanel Name="viewControlPanel"
