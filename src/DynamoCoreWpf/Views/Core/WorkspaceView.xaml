﻿<UserControl x:Class="Dynamo.Views.WorkspaceView"
             xmlns="http://schemas.microsoft.com/winfx/2006/xaml/presentation"
             xmlns:x="http://schemas.microsoft.com/winfx/2006/xaml"
             xmlns:mc="http://schemas.openxmlformats.org/markup-compatibility/2006"
             xmlns:d="http://schemas.microsoft.com/expression/blend/2008"
             xmlns:controls="clr-namespace:Dynamo.Controls"
             xmlns:ui="clr-namespace:Dynamo.UI.Controls"
             xmlns:views="clr-namespace:Dynamo.Views"
             xmlns:viewmodels="clr-namespace:Dynamo.ViewModels"
             xmlns:p="clr-namespace:Dynamo.Wpf.Properties"
             mc:Ignorable="d"
             d:DesignHeight="300"
             d:DesignWidth="300"
             MouseLeftButtonDown="OnMouseLeftButtonDown"
             PreviewMouseLeftButtonDown="OnPreviewMouseLeftButtonDown"
             MouseUp="OnMouseRelease"
             MouseMove="OnMouseMove"
             IsHitTestVisible="{Binding IsCurrentSpace}"
             AllowDrop="True"
             Drop="OnWorkspaceDrop">

    <UserControl.Resources>
<<<<<<< HEAD
=======
        <Style TargetType="{x:Type Border}"
               x:Key="ShadowBorder">
            <Setter Property="Effect">
                <Setter.Value>
                    <DropShadowEffect BlurRadius="0"
                                      ShadowDepth="0"
                                      Opacity="0.7" />
                </Setter.Value>
            </Setter>

            <Style.Triggers>
                <DataTrigger Binding="{Binding Path=InCanvasSearchViewModel.SearchRootCategories.Count}"
                             Value="0">
                    <Setter Property="Effect">
                        <Setter.Value>
                            <DropShadowEffect BlurRadius="20"
                                              ShadowDepth="0"
                                              Opacity="0.7" />
                        </Setter.Value>
                    </Setter>
                </DataTrigger>

                <DataTrigger Binding="{Binding Path=InCanvasSearchViewModel.CurrentMode,
                             Converter={StaticResource LibraryViewModeToBoolConverter}}"
                             Value="True">
                    <Setter Property="Effect">
                        <Setter.Value>
                            <DropShadowEffect BlurRadius="20"
                                              ShadowDepth="0"
                                              Opacity="0.7" />
                        </Setter.Value>
                    </Setter>
                </DataTrigger>
            </Style.Triggers>
        </Style>
>>>>>>> 01d9ecf7
        <Style TargetType="{x:Type ItemsControl}"
               x:Key="WorkspaceContextMenuStyle">
            <Setter Property="SnapsToDevicePixels"
                    Value="True" />
            <Setter Property="OverridesDefaultStyle"
                    Value="True" />
            <Setter Property="Grid.IsSharedSizeScope"
                    Value="true" />
            <Setter Property="Template">
                <Setter.Value>
                    <ControlTemplate TargetType="{x:Type ItemsControl}">
                        <Border>
                            <StackPanel Margin="8,4,8,8"
                                        Name="ContextMenuPanel"
                                        Height="{Binding ElementName=MenuItems, Path=ActualHeight, 
                                                     Converter={StaticResource WorkspaceContextMenuHeightConverter}}">
<<<<<<< HEAD
                                <ui:InCanvasSearchControl DataContext="{Binding InCanvasSearchViewModel}" RequestShowInCanvasSearch="ShowHideContextMenu"
                                                      Width="{Binding ElementName=ContextMenuPanel, Path=ActualWidth}" />
                                <Border BorderThickness="0"
                                    Name="MenuItems"
                                    Background="#666666"
                                    BorderBrush="#bbbbbb"
                                    Padding="0,3,0,3">
                                    <StackPanel IsItemsHost="True"
                                            KeyboardNavigation.DirectionalNavigation="Cycle" />
=======
                                <ui:InCanvasSearchControl DataContext="{Binding InCanvasSearchViewModel}"
                                                          RequestShowInCanvasSearch="ShowHideContextMenu"
                                                          Width="{Binding ElementName=ContextMenuPanel, Path=ActualWidth}" />
                                <Border BorderThickness="1"
                                        Name="MenuItems"
                                        Background="White"
                                        BorderBrush="#bbbbbb"
                                        Padding="0,3,0,3"
                                        CornerRadius="4">
                                    <StackPanel IsItemsHost="True"
                                                KeyboardNavigation.DirectionalNavigation="Cycle" />
>>>>>>> 01d9ecf7

                                    <Border.Style>
                                        <Style TargetType="{x:Type Border}">
                                            <Setter Property="Visibility"
                                                    Value="Collapsed" />
                                            <Style.Triggers>
                                                <DataTrigger Binding="{Binding Path=InCanvasSearchViewModel.SearchRootCategories.Count}"
                                                             Value="0">
                                                    <Setter Property="Visibility"
                                                            Value="Visible" />
                                                </DataTrigger>

                                                <DataTrigger Binding="{Binding Path=InCanvasSearchViewModel.CurrentMode,
                                                                           Converter={StaticResource LibraryViewModeToBoolConverter}}"
                                                             Value="True">
                                                    <Setter Property="Visibility"
                                                            Value="Visible" />
                                                </DataTrigger>
                                            </Style.Triggers>
                                        </Style>
                                    </Border.Style>
                                </Border>
                            </StackPanel>
                        </Border>
                    </ControlTemplate>
                </Setter.Value>
            </Setter>
        </Style>
        <Style TargetType="{x:Type Popup}"
               x:Key="WorkspaceContextMenuStylePopup">
            <EventSetter Event="PreviewKeyDown"
                         Handler="OnInCanvasSearchContextMenuKeyDown" />
            <EventSetter Event="PreviewMouseUp"
                         Handler="OnInCanvasSearchContextMenuMouseUp" />
            <EventSetter Event="PreviewMouseDown"
                         Handler="OnInCanvasSearchContextMenuMouseDown" />
        </Style>
        <DataTemplate x:Key="DraggedSelectionTemplate">
            <ItemsControl ItemsSource="{Binding}">
                <ItemsControl.ItemsPanel>
                    <ItemsPanelTemplate>
                        <Canvas />
                    </ItemsPanelTemplate>
                </ItemsControl.ItemsPanel>
                <ItemsControl.ItemContainerStyle>
                    <Style TargetType="ContentPresenter">
                        <Setter Property="Canvas.Left"
                                Value="{Binding Left}" />
                        <Setter Property="Canvas.Top"
                                Value="{Binding Top}" />
                    </Style>
                </ItemsControl.ItemContainerStyle>
            </ItemsControl>
        </DataTemplate>
    </UserControl.Resources>

    <Grid  Name="outerCanvas"
           ClipToBounds="True"
           PreviewMouseDown="OnCanvasClicked"
           MouseDown="OnCanvasMouseDown"
           HorizontalAlignment="Stretch"
           VerticalAlignment="Stretch">

        <!-- Infinite grid view should not be hittable by mouse -->

        <controls:InfiniteGridView x:Name="infiniteGridView"
                                   IsHitTestVisible="False">
            <controls:InfiniteGridView.Style>
                <Style TargetType="controls:InfiniteGridView">
                    <Setter Property="Visibility"
                            Value="Collapsed" />
                    <Style.Triggers>
                        <MultiDataTrigger>
                            <MultiDataTrigger.Conditions>
                                <Condition Value="True"
                                           Binding="{Binding Path=DataContext.PreferenceSettings.IsBackgroundGridVisible,
                                           RelativeSource={RelativeSource FindAncestor, AncestorType={x:Type controls:DynamoView}}}" />
                                <Condition Value="False"
                                           Binding="{Binding Path=DataContext.BackgroundPreviewViewModel.Active,
                                           RelativeSource={RelativeSource FindAncestor, AncestorType={x:Type controls:DynamoView}}}" />
                            </MultiDataTrigger.Conditions>
                            <Setter Property="Visibility"
                                    Value="Visible" />
                        </MultiDataTrigger>
                    </Style.Triggers>
                </Style>
            </controls:InfiniteGridView.Style>
        </controls:InfiniteGridView>

        <!-- Assigning a ZoomBorder.Background so that it can receive mouse input -->

        <controls:ZoomBorder x:Name="zoomBorder"
                             ClipToBounds="True"
                             BorderThickness="0"
                             Background="Transparent"
                             Cursor="{Binding CurrentCursor}"
                             ForceCursor="{Binding IsCursorForced}">

            <controls:ZoomBorder.IsHitTestVisible>
                <Binding Path="DataContext.BackgroundPreviewViewModel.CanNavigateBackground"
                         Converter="{StaticResource InverseBooleanConverter}"
                         RelativeSource="{RelativeSource FindAncestor, AncestorType={x:Type TabControl}}" />
            </controls:ZoomBorder.IsHitTestVisible>

            <ItemsControl Name="WorkspaceElements"
                          ItemsSource="{Binding WorkspaceElements}">

                <!--Resources for the ItemsControl can now be found in DataTemplates.xml-->

                <ItemsControl.ItemsPanel>
                    <ItemsPanelTemplate>
                        <controls:DragCanvas x:Name="DragCanvas"
                                             UseLayoutRounding="True"
                                             Width="0"
                                             Height="0"
                                             HorizontalAlignment="Left"
                                             VerticalAlignment="Top"
                                             Visibility="Visible"
                                             Loaded="workBench_OnLoaded"
                                             IsItemsHost="True">
                            <Canvas.Background>
                                <SolidColorBrush Color="Transparent" />
                            </Canvas.Background>
                            <Canvas.Opacity>
                                <Binding Path="DataContext.BackgroundPreviewViewModel.CanNavigateBackground"
                                         RelativeSource="{RelativeSource FindAncestor, AncestorType={x:Type controls:DynamoView}}"
                                         Converter="{StaticResource NavigationToOpacityConverter}">
                                </Binding>
                            </Canvas.Opacity>
                        </controls:DragCanvas>
                    </ItemsPanelTemplate>
                </ItemsControl.ItemsPanel>

                <ItemsControl.ItemContainerStyle>
                    <Style TargetType="ContentPresenter">
                        <Setter Property="Canvas.Left"
                                Value="{Binding Left}" />
                        <Setter Property="Canvas.Top"
                                Value="{Binding Top}" />
                        <Setter Property="Panel.ZIndex"
                                Value="{Binding ZIndex}" />
                    </Style>
                </ItemsControl.ItemContainerStyle>

            </ItemsControl>

        </controls:ZoomBorder>

        <Canvas Name="selectionCanvas"
                HorizontalAlignment="Stretch"
                VerticalAlignment="Stretch">
            <Rectangle x:Name="selectionBox"
                       Visibility="Collapsed"
                       Stroke="Black"
                       StrokeThickness="1"
                       IsHitTestVisible="False" />
        </Canvas>

        <StackPanel Name="viewControlPanel"
                    Orientation="Vertical"
                    Margin="4"
                    HorizontalAlignment="Right"
                    VerticalAlignment="Top">

            <StackPanel Name="statusBarPanel"
                        Orientation="Horizontal"
                        HorizontalAlignment="Right"
                        VerticalAlignment="Top"
                        Height="Auto">
                <StackPanel.Visibility>
                    <Binding Path="DataContext.BackgroundPreviewViewModel.Active"
                             RelativeSource="{RelativeSource FindAncestor, AncestorType={x:Type controls:DynamoView}}"
                             Converter="{StaticResource BooleanToVisibilityConverter}" />
                </StackPanel.Visibility>
                <ui:ImageCheckBox Width="56"
                                  Height="30"
                                  Margin="4,4,0,4"
                                  StateImage="/DynamoCoreWpf;component/UI/Images/Canvas/canvas-button-geom-states.png"
                                  CheckImage="/DynamoCoreWpf;component/UI/Images/Canvas/canvas-button-geom-check.png"
                                  ToolTip="{x:Static p:Resources.InCanvasGeomButtonToolTip}">
                    <ui:ImageCheckBox.IsChecked>
                        <Binding Path="DataContext.BackgroundPreviewViewModel.CanNavigateBackground"
                                 RelativeSource="{RelativeSource FindAncestor, AncestorType={x:Type controls:DynamoView}}" />
                    </ui:ImageCheckBox.IsChecked>
                </ui:ImageCheckBox>
                <ui:ImageCheckBox Width="55"
                                  Height="30"
                                  Margin="0,4,0,4"
                                  StateImage="/DynamoCoreWpf;component/UI/Images/Canvas/canvas-button-node-states.png"
                                  CheckImage="/DynamoCoreWpf;component/UI/Images/Canvas/canvas-button-node-check.png"
                                  ToolTip="{x:Static p:Resources.InCanvasNodeButtonToolTip}">
                    <ui:ImageCheckBox.IsChecked>
                        <Binding Path="DataContext.BackgroundPreviewViewModel.CanNavigateBackground"
                                 RelativeSource="{RelativeSource FindAncestor, AncestorType={x:Type controls:DynamoView}}"
                                 Converter="{StaticResource InverseBooleanConverter}" />
                    </ui:ImageCheckBox.IsChecked>
                </ui:ImageCheckBox>
            </StackPanel>

            <ui:ImageButton Width="30"
                            Height="28"
                            HorizontalAlignment="Right"
                            StateImage="/DynamoCoreWpf;component/UI/Images/Canvas/canvas-button-fit-view-states.png"
                            ToolTip="{x:Static p:Resources.InCanvasFitViewButtonToolTip}">
                <ui:ImageButton.Command>
                    <Binding Path="DataContext.FitViewCommand"
                             RelativeSource="{RelativeSource FindAncestor, AncestorType={x:Type controls:DynamoView}}" />
                </ui:ImageButton.Command>
            </ui:ImageButton>

            <ui:ImageRepeatButton Width="30"
                                  Height="24"
                                  HorizontalAlignment="Right"
                                  StateImage="/DynamoCoreWpf;component/UI/Images/Canvas/canvas-button-zoom-in-states.png"
                                  ToolTip="{x:Static p:Resources.InCanvasZoomInButtonToolTip}">
                <ui:ImageRepeatButton.Command>
                    <Binding Path="DataContext.ZoomInCommand"
                             RelativeSource="{RelativeSource FindAncestor, AncestorType={x:Type controls:DynamoView}}" />
                </ui:ImageRepeatButton.Command>
            </ui:ImageRepeatButton>

            <ui:ImageRepeatButton Width="30"
                                  Height="28"
                                  HorizontalAlignment="Right"
                                  StateImage="/DynamoCoreWpf;component/UI/Images/Canvas/canvas-button-zoom-out-states.png"
                                  ToolTip="{x:Static p:Resources.InCanvasZoomOutButtonToolTip}">
                <ui:ImageRepeatButton.Command>
                    <Binding Path="DataContext.ZoomOutCommand"
                             RelativeSource="{RelativeSource FindAncestor, AncestorType={x:Type controls:DynamoView}}" />
                </ui:ImageRepeatButton.Command>
            </ui:ImageRepeatButton>

            <ui:ImageCheckBox Width="30"
                              Height="30"
                              HorizontalAlignment="Right"
                              StateImage="/DynamoCoreWpf;component/UI/Images/Canvas/canvas-button-pan-states.png"
                              CheckImage="/DynamoCoreWpf;component/UI/Images/Canvas/canvas-button-pan-check.png"
                              ToolTip="{x:Static p:Resources.InCanvasPanButtonToolTip}">
                <ui:ImageCheckBox.Command>
                    <Binding Path="DataContext.BackgroundPreviewViewModel.TogglePanCommand"
                             RelativeSource="{RelativeSource FindAncestor, AncestorType={x:Type controls:DynamoView}}" />
                </ui:ImageCheckBox.Command>
                <ui:ImageCheckBox.IsChecked>
                    <Binding Path="IsPanning"
                             Mode="OneWay" />
                </ui:ImageCheckBox.IsChecked>
            </ui:ImageCheckBox>

            <ui:ImageCheckBox Width="30"
                              Height="30"
                              HorizontalAlignment="Right"
                              StateImage="/DynamoCoreWpf;component/UI/Images/Canvas/canvas-button-orbit-states.png"
                              CheckImage="/DynamoCoreWpf;component/UI/Images/Canvas/canvas-button-orbit-check.png"
                              ToolTip="{x:Static p:Resources.InCanvasOrbitButtonToolTip}">
                <ui:ImageCheckBox.Command>
                    <Binding Path="DataContext.BackgroundPreviewViewModel.ToggleOrbitCommand"
                             RelativeSource="{RelativeSource FindAncestor, AncestorType={x:Type controls:DynamoView}}" />
                </ui:ImageCheckBox.Command>
                <ui:ImageCheckBox.IsChecked>
                    <Binding Path="IsOrbiting"
                             Mode="OneWay" />
                </ui:ImageCheckBox.IsChecked>
                <ui:ImageCheckBox.Visibility>
                    <Binding Path="DataContext.BackgroundPreviewViewModel.CanNavigateBackground"
                             Converter="{StaticResource BooleanToVisibilityConverter}"
                             RelativeSource="{RelativeSource FindAncestor, AncestorType={x:Type controls:DynamoView}}" />
                </ui:ImageCheckBox.Visibility>
            </ui:ImageCheckBox>

        </StackPanel>

        <Popup Name="InCanvasSearchBar"
               StaysOpen="True"
               AllowsTransparency="True"
               IsOpen="False"
               Placement="MousePoint"
               DataContext="{Binding InCanvasSearchViewModel}">
            <ui:InCanvasSearchControl RequestShowInCanvasSearch="ShowHideInCanvasControl" />
        </Popup>

        <Popup Name="NodeAutoCompleteSearchBar"
               StaysOpen="True"
               AllowsTransparency="True"
               IsOpen="False"
               Placement="Custom"
               DataContext="{Binding NodeAutoCompleteSearchViewModel}">
            <ui:NodeAutoCompleteSearchControl RequestShowNodeAutoCompleteSearch="ShowHideNodeAutoCompleteControl" />
        </Popup>
<<<<<<< HEAD
        
        <Popup Name="ContextMenuPopup"
               AllowsTransparency="True"
               Opened="OnContextMenuOpened"
               Placement="MousePoint"
               StaysOpen="True"
               Style="{StaticResource WorkspaceContextMenuStylePopup}">
            <Popup.Resources>
                <Style TargetType="{x:Type MenuItem}">
                    <Setter Property="IsChecked" Value="{DynamicResource IsChecked}" />
                    <Setter Property="HorizontalAlignment" Value="Left" />
                    <Setter Property="Height" Value="28" />
                    <Setter Property="MinWidth" Value="250" />
                    <Setter Property="Padding" Value="10,0,10,0" />
                    <Setter Property="Template">
                        <Setter.Value>
                            <ControlTemplate TargetType="{x:Type MenuItem}">
                                <DockPanel x:Name="dockPanel"
                                           HorizontalAlignment="Stretch"
                                           Background="Transparent"
                                           SnapsToDevicePixels="true">
                                    <Label x:Name="checkBox"
                                           Margin="2,0,-20,0"
                                           HorizontalAlignment="Left"
                                           VerticalAlignment="Center"
                                           HorizontalContentAlignment="Center"
                                           VerticalContentAlignment="Center"
                                           Content="✓"
                                           DockPanel.Dock="Left"
                                           FontSize="9px"
                                           Foreground="White"
                                           Visibility="Collapsed" />
                                    <ContentPresenter x:Name="ContentPresenter"
                                                      Margin="{TemplateBinding Padding}"
                                                      VerticalAlignment="Center"
                                                      ContentSource="Header"
                                                      DockPanel.Dock="Left"
                                                      RecognizesAccessKey="True"
                                                      SnapsToDevicePixels="True"
                                                      TextBlock.Foreground="#F5F5F5" />
                                </DockPanel>
                                <ControlTemplate.Triggers>
                                    <Trigger Property="IsEnabled" Value="False">
                                        <Setter TargetName="ContentPresenter" Property="TextBlock.Opacity" Value="0.5" />
                                    </Trigger>
                                    <Trigger Property="IsMouseOver" Value="True">
                                        <Setter TargetName="ContentPresenter" Property="TextBlock.Foreground" Value="White" />
                                        <Setter TargetName="dockPanel" Property="Background" Value="{StaticResource NodeContextMenuBackgroundHighlight}" />
                                    </Trigger>
                                    <Trigger Property="IsMouseOver" Value="False">
                                        <Setter TargetName="dockPanel" Property="Background" Value="{StaticResource NodeContextMenuBackground}" />
                                    </Trigger>
                                </ControlTemplate.Triggers>
                            </ControlTemplate>
                        </Setter.Value>
                    </Setter>
                </Style>
                <Style TargetType="{x:Type controls:ParentMenuItem}">
                    <Setter Property="IsChecked" Value="{DynamicResource IsChecked}" />
                    <Setter Property="HorizontalAlignment" Value="Left" />
                    <Setter Property="Height" Value="28" />
                    <Setter Property="MinWidth" Value="250" />
                    <Setter Property="Padding" Value="10,0,10,0" />
                    <Setter Property="Template">
                        <Setter.Value>
                            <ControlTemplate TargetType="{x:Type MenuItem}">
                                <DockPanel x:Name="dockPanel"
                                           HorizontalAlignment="Stretch"
                                           Background="Transparent"
                                           SnapsToDevicePixels="true">
                                    <Label x:Name="checkBox"
                                           Margin="2,0,-20,0"
                                           HorizontalAlignment="Left"
                                           VerticalAlignment="Center"
                                           HorizontalContentAlignment="Center"
                                           VerticalContentAlignment="Center"
                                           Content="✓"
                                           DockPanel.Dock="Left"
                                           FontSize="9px"
                                           Foreground="White"
                                           Visibility="Collapsed" />
                                    <ContentPresenter x:Name="ContentPresenter"
                                                      Margin="{TemplateBinding Padding}"
                                                      VerticalAlignment="Center"
                                                      ContentSource="Header"
                                                      DockPanel.Dock="Left"
                                                      RecognizesAccessKey="True"
                                                      SnapsToDevicePixels="True"
                                                      TextBlock.Foreground="#F5F5F5" />
                                    <Label x:Name="subMenuArrow"
                                           Margin="0,0,8,7"
                                           Padding="0"
                                           VerticalAlignment="Center"
                                           Content="&gt;"
                                           DockPanel.Dock="Right"
                                           FontFamily="{StaticResource ArtifaktElementRegular}"
                                           FontSize="13px"
                                           Foreground="{StaticResource Blue300Brush}">
                                        <Label.RenderTransform>
                                            <ScaleTransform ScaleX="1" ScaleY="1.5" />
                                        </Label.RenderTransform>
                                        <Label.Style>
                                            <Style TargetType="{x:Type Label}">
                                                <Setter Property="Visibility" Value="Hidden" />
                                                <Style.Triggers>
                                                    <DataTrigger Binding="{Binding RelativeSource={RelativeSource AncestorType={x:Type MenuItem}}, Path=HasItems}" Value="True">
                                                        <Setter Property="Visibility" Value="Visible" />
                                                    </DataTrigger>
                                                </Style.Triggers>
                                            </Style>
                                        </Label.Style>
                                    </Label>
                                    <Popup x:Name="PART_Popup"
                                           AllowsTransparency="true"
                                           Focusable="false"
                                           HorizontalOffset="-1"
                                           IsOpen="{Binding IsSubmenuOpen, RelativeSource={RelativeSource TemplatedParent}}"
                                           Placement="Left"
                                           VerticalOffset="-2">
                                        <Border Background="{TemplateBinding Background}"
                                                BorderBrush="Transparent"
                                                BorderThickness="0">
                                            <ScrollViewer x:Name="SubMenuScrollViewer"
                                                          CanContentScroll="true"
                                                          Style="{DynamicResource {ComponentResourceKey ResourceId=MenuScrollViewer,
                                                                                                        TypeInTargetAssembly={x:Type FrameworkElement}}}">
                                                <Grid RenderOptions.ClearTypeHint="Enabled">
                                                    <ItemsPresenter x:Name="ItemsPresenter"
                                                                    Margin="2"
                                                                    Grid.IsSharedSizeScope="true"
                                                                    KeyboardNavigation.DirectionalNavigation="Cycle"
                                                                    KeyboardNavigation.TabNavigation="Cycle"
                                                                    SnapsToDevicePixels="{TemplateBinding SnapsToDevicePixels}" />
                                                </Grid>
                                            </ScrollViewer>
                                        </Border>
                                    </Popup>
                                </DockPanel>
                                <ControlTemplate.Triggers>
                                    <Trigger Property="IsEnabled" Value="False">
                                        <Setter TargetName="ContentPresenter" Property="TextBlock.Opacity" Value="0.5" />
                                    </Trigger>
                                    <Trigger Property="IsMouseOver" Value="True">
                                        <Setter TargetName="ContentPresenter" Property="TextBlock.Foreground" Value="White" />
                                        <Setter TargetName="dockPanel" Property="Background" Value="{StaticResource NodeContextMenuBackgroundHighlight}" />
                                    </Trigger>
                                    <Trigger Property="IsMouseOver" Value="False">
                                        <Setter TargetName="dockPanel" Property="Background" Value="{StaticResource NodeContextMenuBackground}" />
                                    </Trigger>
                                </ControlTemplate.Triggers>
                            </ControlTemplate>
                        </Setter.Value>
                    </Setter>
=======

        <Popup Name="PortContextMenu"
               StaysOpen="True"
               AllowsTransparency="True"
               IsOpen="False"
               Placement="Custom">
            <Grid>
                <Grid.Resources>
                    <DataTemplate DataType="{x:Type viewmodels:InPortViewModel}">
                        <ui:InPortContextMenu RequestShowPortContextMenu="ShowHidePortContextMenu" />
                    </DataTemplate>
                    <DataTemplate DataType="{x:Type viewmodels:OutPortViewModel}">
                        <ui:OutPortContextMenu RequestShowPortContextMenu="ShowHidePortContextMenu" />
                    </DataTemplate>
                </Grid.Resources>
                <ContentPresenter x:Name="PortContextMenuContent" Content="{Binding}" />
            </Grid>
        </Popup>

        <Popup Name="ContextMenuPopup"
               Style="{StaticResource WorkspaceContextMenuStylePopup}"
               Opened="OnContextMenuOpened"
               StaysOpen="True"
               AllowsTransparency="True"
               Placement="MousePoint">
            <Popup.Resources>
                <Style TargetType="{x:Type MenuItem}">
                    <Setter Property="Focusable"
                            Value="False" />
>>>>>>> 01d9ecf7
                </Style>
            </Popup.Resources>
            <ItemsControl Style="{StaticResource WorkspaceContextMenuStyle}">
                <ItemsControl.Resources>
                    <Style TargetType="Separator">
                        <Setter Property="OverridesDefaultStyle" Value="true" />
                        <Setter Property="Template">
                            <Setter.Value>
                                <ControlTemplate TargetType="{x:Type Separator}">
                                    <Border Height="1"
                                            Margin="0,8,0,8"
                                            Background="#757575" />
                                </ControlTemplate>
                            </Setter.Value>
                        </Setter>
                    </Style>
                </ItemsControl.Resources>
                <ItemsControl.Items>
<<<<<<< HEAD
                    <controls:ParentMenuItem  x:Name="WorkspaceLacingMenu" Header="{x:Static p:Resources.ContextMenuLacing}">
                        
                        <!--  Lacing: Auto  -->
                        <MenuItem Command="{Binding Path=SetArgumentLacingCommand}"
                                  CommandParameter="Auto"
                                  Header="{x:Static p:Resources.ContextMenuLacingAuto}"
                                  IsCheckable="True">
                            <MenuItem.IsChecked>
                                <Binding Converter="{StaticResource EnumToBoolConverter}"
                                         ConverterParameter="Auto"
                                         Mode="OneWay"
                                         Path="SelectionArgumentLacing" />
                            </MenuItem.IsChecked>
                        </MenuItem>

                        <!--  Lacing: Shortest  -->
                        <MenuItem Command="{Binding Path=SetArgumentLacingCommand}"
                                  CommandParameter="Shortest"
                                  Header="{x:Static p:Resources.ContextMenuLacingShortest}"
                                  IsCheckable="True">
                            <MenuItem.IsChecked>
                                <Binding Converter="{StaticResource EnumToBoolConverter}"
                                         ConverterParameter="Shortest"
                                         Mode="OneWay"
                                         Path="SelectionArgumentLacing" />
                            </MenuItem.IsChecked>
                        </MenuItem>

                        <!--  Lacing: Longest  -->
                        <MenuItem Command="{Binding Path=SetArgumentLacingCommand}"
                                  CommandParameter="Longest"
                                  Header="{x:Static p:Resources.ContextMenuLacingLongest}"
                                  IsCheckable="True">
                            <MenuItem.IsChecked>
                                <Binding Converter="{StaticResource EnumToBoolConverter}"
                                         ConverterParameter="Longest"
                                         Mode="OneWay"
                                         Path="SelectionArgumentLacing" />
                            </MenuItem.IsChecked>
                        </MenuItem>

                        <!--  Lacing: Cross Product -->
                        <MenuItem Command="{Binding Path=SetArgumentLacingCommand}"
                                  CommandParameter="CrossProduct"
                                  Header="{x:Static p:Resources.ContextMenuLacingCrossProduct}"
                                  IsCheckable="True">
                            <MenuItem.IsChecked>
                                <Binding Converter="{StaticResource EnumToBoolConverter}"
                                         ConverterParameter="CrossProduct"
                                         Mode="OneWay"
                                         Path="SelectionArgumentLacing" />
=======
                    <controls:ParentMenuItem x:Name="WorkspaceLacingMenu"
                                             Header="{x:Static p:Resources.ContextMenuLacing}">

                        <MenuItem IsCheckable="True"
                                  Command="{Binding Path=SetArgumentLacingCommand}"
                                  CommandParameter="Auto"
                                  Header="{x:Static p:Resources.ContextMenuLacingAuto}">
                            <MenuItem.IsChecked>
                                <Binding Path="SelectionArgumentLacing"
                                         Mode="OneWay"
                                         Converter="{StaticResource EnumToBoolConverter}"
                                         ConverterParameter="Auto" />
                            </MenuItem.IsChecked>
                        </MenuItem>

                        <MenuItem IsCheckable="True"
                                  Command="{Binding Path=SetArgumentLacingCommand}"
                                  CommandParameter="Shortest"
                                  Header="{x:Static p:Resources.ContextMenuLacingShortest}">
                            <MenuItem.IsChecked>
                                <Binding Path="SelectionArgumentLacing"
                                         Mode="OneWay"
                                         Converter="{StaticResource EnumToBoolConverter}"
                                         ConverterParameter="Shortest" />
                            </MenuItem.IsChecked>
                        </MenuItem>

                        <MenuItem IsCheckable="True"
                                  Command="{Binding Path=SetArgumentLacingCommand}"
                                  CommandParameter="Longest"
                                  Header="{x:Static p:Resources.ContextMenuLacingLongest}">
                            <MenuItem.IsChecked>
                                <Binding Path="SelectionArgumentLacing"
                                         Mode="OneWay"
                                         Converter="{StaticResource EnumToBoolConverter}"
                                         ConverterParameter="Longest" />
                            </MenuItem.IsChecked>
                        </MenuItem>

                        <MenuItem IsCheckable="True"
                                  Command="{Binding Path=SetArgumentLacingCommand}"
                                  CommandParameter="CrossProduct"
                                  Header="{x:Static p:Resources.ContextMenuLacingCrossProduct}">
                            <MenuItem.IsChecked>
                                <Binding Path="SelectionArgumentLacing"
                                         Mode="OneWay"
                                         Converter="{StaticResource EnumToBoolConverter}"
                                         ConverterParameter="CrossProduct" />
>>>>>>> 01d9ecf7
                            </MenuItem.IsChecked>
                        </MenuItem>
                    </controls:ParentMenuItem>
<<<<<<< HEAD
=======
                    <MenuItem IsEnabled="{Binding Path=IsGeometryOperationEnabled}"
                              Header="{x:Static  p:Resources.ContextMenuShowGeometry}"
                              Command="{Binding Path=ShowHideAllGeometryPreviewCommand}"
                              CommandParameter="true"
                              Visibility="{Binding Path=AnyNodeVisible, Converter={StaticResource InverseBoolToVisibilityCollapsedConverter}}" />

                    <MenuItem IsEnabled="{Binding Path=IsGeometryOperationEnabled}"
                              Header="{x:Static p:Resources.ContextMenuHideGeometry}"
                              Command="{Binding Path=ShowHideAllGeometryPreviewCommand}"
                              CommandParameter="false"
                              Visibility="{Binding Path=AnyNodeVisible, Converter={StaticResource BooleanToVisibilityCollapsedConverter}}" />

                    <controls:ParentMenuItem  Header="{x:Static p:Resources.DynamoViewEditMenuAlignSelection}"
                                              x:Name="Align">
                        <MenuItem  Header="{x:Static p:Resources.DynamoViewEditMenuAlignXAverage}"
                                   Command="{Binding AlignSelectedCommand}"
                                   CommandParameter="HorizontalCenter" />
                        <MenuItem  Header="{x:Static p:Resources.DynamoViewEditMenuAlignLeft}"
                                   Command="{Binding AlignSelectedCommand}"
                                   CommandParameter="HorizontalLeft" />
                        <MenuItem  Header="{x:Static p:Resources.DynamoViewEditMenuAlignRight}"
                                   Command="{Binding AlignSelectedCommand}"
                                   CommandParameter="HorizontalRight" />
                        <MenuItem  Header="{x:Static p:Resources.DynamoViewEditMenuAlignYAverage}"
                                   Command="{Binding AlignSelectedCommand}"
                                   CommandParameter="VerticalCenter" />
                        <MenuItem  Header="{x:Static p:Resources.DynamoViewEditMenuAlignTop}"
                                   Command="{Binding AlignSelectedCommand}"
                                   CommandParameter="VerticalTop" />
                        <MenuItem  Header="{x:Static p:Resources.DynamoViewEditMenuAlighBottom}"
                                   Command="{Binding AlignSelectedCommand}"
                                   CommandParameter="VerticalBottom" />
                        <MenuItem  Header="{x:Static p:Resources.DynamoViewEditMenuAlignYDistribute}"
                                   Command="{Binding AlignSelectedCommand}"
                                   CommandParameter="VerticalDistribute" />
                        <MenuItem  Header="{x:Static p:Resources.DynamoViewEditMenuAlignXDistribute}"
                                   Command="{Binding AlignSelectedCommand}"
                                   CommandParameter="HorizontalDistribute" />
                    </controls:ParentMenuItem>

                    <MenuItem  Header="{x:Static p:Resources.ContextMenuNodesFromSelection}"
                               Command="{Binding NodeFromSelectionCommand}"
                               CommandTarget="{Binding ElementName=_this}" />
>>>>>>> 01d9ecf7

                    <!--  Show Geometry Preview  -->
                    <MenuItem Command="{Binding Path=ShowHideAllGeometryPreviewCommand}"
                              CommandParameter="true"
                              Header="{x:Static p:Resources.ContextMenuShowGeometry}"
                              IsEnabled="{Binding Path=IsGeometryOperationEnabled}"
                              Visibility="{Binding Path=AnyNodeVisible, Converter={StaticResource InverseBoolToVisibilityCollapsedConverter}}" />

                    <!--  Hide Geometry Preview  -->
                    <MenuItem Command="{Binding Path=ShowHideAllGeometryPreviewCommand}"
                              CommandParameter="false"
                              Header="{x:Static p:Resources.ContextMenuHideGeometry}"
                              IsEnabled="{Binding Path=IsGeometryOperationEnabled}"
                              Visibility="{Binding Path=AnyNodeVisible, Converter={StaticResource BooleanToVisibilityCollapsedConverter}}" />

                    <!--  Align Menu  -->
                    <controls:ParentMenuItem  x:Name="Align" Header="{x:Static p:Resources.DynamoViewEditMenuAlignSelection}">
                        <MenuItem Command="{Binding AlignSelectedCommand}"
                                  CommandParameter="HorizontalCenter"
                                  Header="{x:Static p:Resources.DynamoViewEditMenuAlignXAverage}" />
                        <MenuItem Command="{Binding AlignSelectedCommand}"
                                  CommandParameter="HorizontalLeft"
                                  Header="{x:Static p:Resources.DynamoViewEditMenuAlignLeft}" />
                        <MenuItem Command="{Binding AlignSelectedCommand}"
                                  CommandParameter="HorizontalRight"
                                  Header="{x:Static p:Resources.DynamoViewEditMenuAlignRight}" />
                        <MenuItem Command="{Binding AlignSelectedCommand}"
                                  CommandParameter="VerticalCenter"
                                  Header="{x:Static p:Resources.DynamoViewEditMenuAlignYAverage}" />
                        <MenuItem Command="{Binding AlignSelectedCommand}"
                                  CommandParameter="VerticalTop"
                                  Header="{x:Static p:Resources.DynamoViewEditMenuAlignTop}" />
                        <MenuItem Command="{Binding AlignSelectedCommand}"
                                  CommandParameter="VerticalBottom"
                                  Header="{x:Static p:Resources.DynamoViewEditMenuAlighBottom}" />
                        <MenuItem Command="{Binding AlignSelectedCommand}"
                                  CommandParameter="VerticalDistribute"
                                  Header="{x:Static p:Resources.DynamoViewEditMenuAlignYDistribute}" />
                        <MenuItem Command="{Binding AlignSelectedCommand}"
                                  CommandParameter="HorizontalDistribute"
                                  Header="{x:Static p:Resources.DynamoViewEditMenuAlignXDistribute}" />
                    </controls:ParentMenuItem>

<<<<<<< HEAD
                    <!--  Create Custom Node  -->
                    <MenuItem Command="{Binding NodeFromSelectionCommand}"
                              CommandTarget="{Binding ElementName=_this}"
                              Header="{x:Static p:Resources.ContextMenuNodesFromSelection}" />

                    <!--  Node to Code  -->
                    <MenuItem Command="{Binding NodeToCodeCommand}"
                              Header="{x:Static p:Resources.ContextMenuNodeToCode}"
                              Visibility="{Binding Path=CanRunNodeToCode, Converter={StaticResource BooleanToVisibilityCollapsedConverter}}" />
=======
                    <MenuItem  Header="{x:Static p:Resources.ContextMenuNodeToCode}"
                               Command="{Binding NodeToCodeCommand}"
                               Visibility="{Binding Path=CanRunNodeToCode, Converter={StaticResource BooleanToVisibilityCollapsedConverter}}" />

                    <MenuItem  Header="{x:Static p:Resources.ContextCreateGroupFromSelection}"
                               Command="{Binding DynamoViewModel.AddAnnotationCommand}" />
>>>>>>> 01d9ecf7

                    <!--  Create Group -->
                    <MenuItem Command="{Binding DynamoViewModel.AddAnnotationCommand}" Header="{x:Static p:Resources.ContextCreateGroupFromSelection}" />

<<<<<<< HEAD
                    <!--  Align Menu -->
                    <MenuItem Command="{Binding FindNodesFromSelectionCommand}"
                              Header="{x:Static p:Resources.ContextMenuNodesFromGeometry}"
                              Visibility="{Binding Path=CanFindNodesFromElements, Converter={StaticResource BooleanToVisibilityCollapsedConverter}}" />

                    <Separator Visibility="{Binding Path=CanCopyOrPaste, Converter={StaticResource BooleanToVisibilityCollapsedConverter}}" />

                    <!--  Copy  -->
                    <MenuItem Command="{Binding CopyCommand}"
                              Header="{x:Static p:Resources.ContextMenuCopy}"
                              Visibility="{Binding Path=CanCopy, Converter={StaticResource BooleanToVisibilityCollapsedConverter}}" />
                    <!--  Paste  -->
                    <MenuItem Command="{Binding PasteCommand}"
                              Header="{x:Static p:Resources.ContextMenuPaste}"
                              Visibility="{Binding Path=CanPaste, Converter={StaticResource BooleanToVisibilityCollapsedConverter}}" />

                    <Separator Visibility="{Binding Path=IsHomeSpace, Converter={StaticResource InverseBoolToVisibilityCollapsedConverter}}" />

                    <!--  Edit Custom Node  -->
                    <MenuItem Click="WorkspacePropertyEditClick"
                              Header="{x:Static p:Resources.ContextMenuEditCustomNodeProperty}"
                              Visibility="{Binding Path=IsHomeSpace, Converter={StaticResource InverseBoolToVisibilityCollapsedConverter}}" />

                    <!--  Publish  -->
                    <MenuItem Name="Publish"
                              Command="{Binding DynamoViewModel.PublishCurrentWorkspaceCommand}"
                              Header="{x:Static p:Resources.ContextMenuPublishCustomNode}"
                              Visibility="{Binding Path=IsHomeSpace, Converter={StaticResource InverseBoolToVisibilityCollapsedConverter}}" />

                    <Separator />

                    <!--  Switch to Geometry View  -->
                    <MenuItem Command="{Binding DynamoViewModel.BackgroundPreviewViewModel.ToggleCanNavigateBackgroundCommand}"
                              Header="{x:Static p:Resources.ContextMenuGeometryView}"
                              Visibility="{Binding DynamoViewModel.BackgroundPreviewViewModel.Active, Converter={StaticResource BooleanToVisibilityCollapsedConverter}}" />

                    <!--  Pan  -->
                    <MenuItem Command="{Binding DynamoViewModel.BackgroundPreviewViewModel.TogglePanCommand}" Header="{x:Static p:Resources.ContextMenuPan}">
                        <MenuItem.IsChecked>
                            <Binding Mode="OneWay" Path="DynamoViewModel.BackgroundPreviewViewModel.IsPanning" />
                        </MenuItem.IsChecked>
                    </MenuItem>

                    <!--  Fit to Screen  -->
                    <MenuItem Command="{Binding DynamoViewModel.FitViewCommand}" Header="{x:Static p:Resources.ContextMenuFitToScreen}" />
=======
                    <MenuItem  Header="{x:Static p:Resources.ContextMenuNodesFromGeometry}"
                               Visibility="{Binding Path=CanFindNodesFromElements, Converter={StaticResource BooleanToVisibilityCollapsedConverter}}"
                               Command="{Binding FindNodesFromSelectionCommand}" />

                    <Separator Visibility="{Binding Path=CanCopyOrPaste, Converter={StaticResource BooleanToVisibilityCollapsedConverter}}" />

                    <MenuItem  Header="{x:Static p:Resources.ContextMenuCopy}"
                               Visibility="{Binding Path=CanCopy, Converter={StaticResource BooleanToVisibilityCollapsedConverter}}"
                               Command="{Binding CopyCommand}" />

                    <MenuItem  Header="{x:Static p:Resources.ContextMenuPaste}"
                               Visibility="{Binding Path=CanPaste, Converter={StaticResource BooleanToVisibilityCollapsedConverter}}"
                               Command="{Binding PasteCommand}" />

                    <Separator Visibility="{Binding Path=IsHomeSpace, Converter={StaticResource InverseBoolToVisibilityCollapsedConverter}}" />

                    <MenuItem  Header="{x:Static p:Resources.ContextMenuEditCustomNodeProperty}"
                               Click="WorkspacePropertyEditClick"
                               Visibility="{Binding Path=IsHomeSpace, Converter={StaticResource InverseBoolToVisibilityCollapsedConverter}}" />
                    <MenuItem  Header="{x:Static p:Resources.ContextMenuPublishCustomNode}"
                               Name="Publish"
                               Command="{Binding DynamoViewModel.PublishCurrentWorkspaceCommand }"
                               Visibility="{Binding Path=IsHomeSpace, Converter={StaticResource InverseBoolToVisibilityCollapsedConverter}}" />

                    <Separator />

                    <MenuItem Header="{x:Static p:Resources.ContextMenuGeometryView}"
                              Command="{Binding DynamoViewModel.BackgroundPreviewViewModel.ToggleCanNavigateBackgroundCommand}"
                              Visibility="{Binding DynamoViewModel.BackgroundPreviewViewModel.Active, 
                          Converter={StaticResource BooleanToVisibilityCollapsedConverter}}" />
                    <MenuItem Header="{x:Static p:Resources.ContextMenuPan}"
                              Command="{Binding DynamoViewModel.BackgroundPreviewViewModel.TogglePanCommand}">
                        <MenuItem.IsChecked>
                            <Binding Path="DynamoViewModel.BackgroundPreviewViewModel.IsPanning"
                                     Mode="OneWay" />
                        </MenuItem.IsChecked>
                    </MenuItem>
                    <MenuItem Header="{x:Static p:Resources.ContextMenuFitToScreen}"
                              Command="{Binding DynamoViewModel.FitViewCommand}" />
>>>>>>> 01d9ecf7
                </ItemsControl.Items>
            </ItemsControl>
        </Popup>
    </Grid>
</UserControl><|MERGE_RESOLUTION|>--- conflicted
+++ resolved
@@ -20,44 +20,6 @@
              Drop="OnWorkspaceDrop">
 
     <UserControl.Resources>
-<<<<<<< HEAD
-=======
-        <Style TargetType="{x:Type Border}"
-               x:Key="ShadowBorder">
-            <Setter Property="Effect">
-                <Setter.Value>
-                    <DropShadowEffect BlurRadius="0"
-                                      ShadowDepth="0"
-                                      Opacity="0.7" />
-                </Setter.Value>
-            </Setter>
-
-            <Style.Triggers>
-                <DataTrigger Binding="{Binding Path=InCanvasSearchViewModel.SearchRootCategories.Count}"
-                             Value="0">
-                    <Setter Property="Effect">
-                        <Setter.Value>
-                            <DropShadowEffect BlurRadius="20"
-                                              ShadowDepth="0"
-                                              Opacity="0.7" />
-                        </Setter.Value>
-                    </Setter>
-                </DataTrigger>
-
-                <DataTrigger Binding="{Binding Path=InCanvasSearchViewModel.CurrentMode,
-                             Converter={StaticResource LibraryViewModeToBoolConverter}}"
-                             Value="True">
-                    <Setter Property="Effect">
-                        <Setter.Value>
-                            <DropShadowEffect BlurRadius="20"
-                                              ShadowDepth="0"
-                                              Opacity="0.7" />
-                        </Setter.Value>
-                    </Setter>
-                </DataTrigger>
-            </Style.Triggers>
-        </Style>
->>>>>>> 01d9ecf7
         <Style TargetType="{x:Type ItemsControl}"
                x:Key="WorkspaceContextMenuStyle">
             <Setter Property="SnapsToDevicePixels"
@@ -74,7 +36,6 @@
                                         Name="ContextMenuPanel"
                                         Height="{Binding ElementName=MenuItems, Path=ActualHeight, 
                                                      Converter={StaticResource WorkspaceContextMenuHeightConverter}}">
-<<<<<<< HEAD
                                 <ui:InCanvasSearchControl DataContext="{Binding InCanvasSearchViewModel}" RequestShowInCanvasSearch="ShowHideContextMenu"
                                                       Width="{Binding ElementName=ContextMenuPanel, Path=ActualWidth}" />
                                 <Border BorderThickness="0"
@@ -84,20 +45,6 @@
                                     Padding="0,3,0,3">
                                     <StackPanel IsItemsHost="True"
                                             KeyboardNavigation.DirectionalNavigation="Cycle" />
-=======
-                                <ui:InCanvasSearchControl DataContext="{Binding InCanvasSearchViewModel}"
-                                                          RequestShowInCanvasSearch="ShowHideContextMenu"
-                                                          Width="{Binding ElementName=ContextMenuPanel, Path=ActualWidth}" />
-                                <Border BorderThickness="1"
-                                        Name="MenuItems"
-                                        Background="White"
-                                        BorderBrush="#bbbbbb"
-                                        Padding="0,3,0,3"
-                                        CornerRadius="4">
-                                    <StackPanel IsItemsHost="True"
-                                                KeyboardNavigation.DirectionalNavigation="Cycle" />
->>>>>>> 01d9ecf7
-
                                     <Border.Style>
                                         <Style TargetType="{x:Type Border}">
                                             <Setter Property="Visibility"
@@ -385,8 +332,7 @@
                DataContext="{Binding NodeAutoCompleteSearchViewModel}">
             <ui:NodeAutoCompleteSearchControl RequestShowNodeAutoCompleteSearch="ShowHideNodeAutoCompleteControl" />
         </Popup>
-<<<<<<< HEAD
-        
+       
         <Popup Name="ContextMenuPopup"
                AllowsTransparency="True"
                Opened="OnContextMenuOpened"
@@ -539,37 +485,6 @@
                             </ControlTemplate>
                         </Setter.Value>
                     </Setter>
-=======
-
-        <Popup Name="PortContextMenu"
-               StaysOpen="True"
-               AllowsTransparency="True"
-               IsOpen="False"
-               Placement="Custom">
-            <Grid>
-                <Grid.Resources>
-                    <DataTemplate DataType="{x:Type viewmodels:InPortViewModel}">
-                        <ui:InPortContextMenu RequestShowPortContextMenu="ShowHidePortContextMenu" />
-                    </DataTemplate>
-                    <DataTemplate DataType="{x:Type viewmodels:OutPortViewModel}">
-                        <ui:OutPortContextMenu RequestShowPortContextMenu="ShowHidePortContextMenu" />
-                    </DataTemplate>
-                </Grid.Resources>
-                <ContentPresenter x:Name="PortContextMenuContent" Content="{Binding}" />
-            </Grid>
-        </Popup>
-
-        <Popup Name="ContextMenuPopup"
-               Style="{StaticResource WorkspaceContextMenuStylePopup}"
-               Opened="OnContextMenuOpened"
-               StaysOpen="True"
-               AllowsTransparency="True"
-               Placement="MousePoint">
-            <Popup.Resources>
-                <Style TargetType="{x:Type MenuItem}">
-                    <Setter Property="Focusable"
-                            Value="False" />
->>>>>>> 01d9ecf7
                 </Style>
             </Popup.Resources>
             <ItemsControl Style="{StaticResource WorkspaceContextMenuStyle}">
@@ -588,7 +503,6 @@
                     </Style>
                 </ItemsControl.Resources>
                 <ItemsControl.Items>
-<<<<<<< HEAD
                     <controls:ParentMenuItem  x:Name="WorkspaceLacingMenu" Header="{x:Static p:Resources.ContextMenuLacing}">
                         
                         <!--  Lacing: Auto  -->
@@ -640,105 +554,9 @@
                                          ConverterParameter="CrossProduct"
                                          Mode="OneWay"
                                          Path="SelectionArgumentLacing" />
-=======
-                    <controls:ParentMenuItem x:Name="WorkspaceLacingMenu"
-                                             Header="{x:Static p:Resources.ContextMenuLacing}">
-
-                        <MenuItem IsCheckable="True"
-                                  Command="{Binding Path=SetArgumentLacingCommand}"
-                                  CommandParameter="Auto"
-                                  Header="{x:Static p:Resources.ContextMenuLacingAuto}">
-                            <MenuItem.IsChecked>
-                                <Binding Path="SelectionArgumentLacing"
-                                         Mode="OneWay"
-                                         Converter="{StaticResource EnumToBoolConverter}"
-                                         ConverterParameter="Auto" />
-                            </MenuItem.IsChecked>
-                        </MenuItem>
-
-                        <MenuItem IsCheckable="True"
-                                  Command="{Binding Path=SetArgumentLacingCommand}"
-                                  CommandParameter="Shortest"
-                                  Header="{x:Static p:Resources.ContextMenuLacingShortest}">
-                            <MenuItem.IsChecked>
-                                <Binding Path="SelectionArgumentLacing"
-                                         Mode="OneWay"
-                                         Converter="{StaticResource EnumToBoolConverter}"
-                                         ConverterParameter="Shortest" />
-                            </MenuItem.IsChecked>
-                        </MenuItem>
-
-                        <MenuItem IsCheckable="True"
-                                  Command="{Binding Path=SetArgumentLacingCommand}"
-                                  CommandParameter="Longest"
-                                  Header="{x:Static p:Resources.ContextMenuLacingLongest}">
-                            <MenuItem.IsChecked>
-                                <Binding Path="SelectionArgumentLacing"
-                                         Mode="OneWay"
-                                         Converter="{StaticResource EnumToBoolConverter}"
-                                         ConverterParameter="Longest" />
-                            </MenuItem.IsChecked>
-                        </MenuItem>
-
-                        <MenuItem IsCheckable="True"
-                                  Command="{Binding Path=SetArgumentLacingCommand}"
-                                  CommandParameter="CrossProduct"
-                                  Header="{x:Static p:Resources.ContextMenuLacingCrossProduct}">
-                            <MenuItem.IsChecked>
-                                <Binding Path="SelectionArgumentLacing"
-                                         Mode="OneWay"
-                                         Converter="{StaticResource EnumToBoolConverter}"
-                                         ConverterParameter="CrossProduct" />
->>>>>>> 01d9ecf7
                             </MenuItem.IsChecked>
                         </MenuItem>
                     </controls:ParentMenuItem>
-<<<<<<< HEAD
-=======
-                    <MenuItem IsEnabled="{Binding Path=IsGeometryOperationEnabled}"
-                              Header="{x:Static  p:Resources.ContextMenuShowGeometry}"
-                              Command="{Binding Path=ShowHideAllGeometryPreviewCommand}"
-                              CommandParameter="true"
-                              Visibility="{Binding Path=AnyNodeVisible, Converter={StaticResource InverseBoolToVisibilityCollapsedConverter}}" />
-
-                    <MenuItem IsEnabled="{Binding Path=IsGeometryOperationEnabled}"
-                              Header="{x:Static p:Resources.ContextMenuHideGeometry}"
-                              Command="{Binding Path=ShowHideAllGeometryPreviewCommand}"
-                              CommandParameter="false"
-                              Visibility="{Binding Path=AnyNodeVisible, Converter={StaticResource BooleanToVisibilityCollapsedConverter}}" />
-
-                    <controls:ParentMenuItem  Header="{x:Static p:Resources.DynamoViewEditMenuAlignSelection}"
-                                              x:Name="Align">
-                        <MenuItem  Header="{x:Static p:Resources.DynamoViewEditMenuAlignXAverage}"
-                                   Command="{Binding AlignSelectedCommand}"
-                                   CommandParameter="HorizontalCenter" />
-                        <MenuItem  Header="{x:Static p:Resources.DynamoViewEditMenuAlignLeft}"
-                                   Command="{Binding AlignSelectedCommand}"
-                                   CommandParameter="HorizontalLeft" />
-                        <MenuItem  Header="{x:Static p:Resources.DynamoViewEditMenuAlignRight}"
-                                   Command="{Binding AlignSelectedCommand}"
-                                   CommandParameter="HorizontalRight" />
-                        <MenuItem  Header="{x:Static p:Resources.DynamoViewEditMenuAlignYAverage}"
-                                   Command="{Binding AlignSelectedCommand}"
-                                   CommandParameter="VerticalCenter" />
-                        <MenuItem  Header="{x:Static p:Resources.DynamoViewEditMenuAlignTop}"
-                                   Command="{Binding AlignSelectedCommand}"
-                                   CommandParameter="VerticalTop" />
-                        <MenuItem  Header="{x:Static p:Resources.DynamoViewEditMenuAlighBottom}"
-                                   Command="{Binding AlignSelectedCommand}"
-                                   CommandParameter="VerticalBottom" />
-                        <MenuItem  Header="{x:Static p:Resources.DynamoViewEditMenuAlignYDistribute}"
-                                   Command="{Binding AlignSelectedCommand}"
-                                   CommandParameter="VerticalDistribute" />
-                        <MenuItem  Header="{x:Static p:Resources.DynamoViewEditMenuAlignXDistribute}"
-                                   Command="{Binding AlignSelectedCommand}"
-                                   CommandParameter="HorizontalDistribute" />
-                    </controls:ParentMenuItem>
-
-                    <MenuItem  Header="{x:Static p:Resources.ContextMenuNodesFromSelection}"
-                               Command="{Binding NodeFromSelectionCommand}"
-                               CommandTarget="{Binding ElementName=_this}" />
->>>>>>> 01d9ecf7
 
                     <!--  Show Geometry Preview  -->
                     <MenuItem Command="{Binding Path=ShowHideAllGeometryPreviewCommand}"
@@ -782,7 +600,6 @@
                                   Header="{x:Static p:Resources.DynamoViewEditMenuAlignXDistribute}" />
                     </controls:ParentMenuItem>
 
-<<<<<<< HEAD
                     <!--  Create Custom Node  -->
                     <MenuItem Command="{Binding NodeFromSelectionCommand}"
                               CommandTarget="{Binding ElementName=_this}"
@@ -792,19 +609,10 @@
                     <MenuItem Command="{Binding NodeToCodeCommand}"
                               Header="{x:Static p:Resources.ContextMenuNodeToCode}"
                               Visibility="{Binding Path=CanRunNodeToCode, Converter={StaticResource BooleanToVisibilityCollapsedConverter}}" />
-=======
-                    <MenuItem  Header="{x:Static p:Resources.ContextMenuNodeToCode}"
-                               Command="{Binding NodeToCodeCommand}"
-                               Visibility="{Binding Path=CanRunNodeToCode, Converter={StaticResource BooleanToVisibilityCollapsedConverter}}" />
-
-                    <MenuItem  Header="{x:Static p:Resources.ContextCreateGroupFromSelection}"
-                               Command="{Binding DynamoViewModel.AddAnnotationCommand}" />
->>>>>>> 01d9ecf7
 
                     <!--  Create Group -->
                     <MenuItem Command="{Binding DynamoViewModel.AddAnnotationCommand}" Header="{x:Static p:Resources.ContextCreateGroupFromSelection}" />
 
-<<<<<<< HEAD
                     <!--  Align Menu -->
                     <MenuItem Command="{Binding FindNodesFromSelectionCommand}"
                               Header="{x:Static p:Resources.ContextMenuNodesFromGeometry}"
@@ -850,47 +658,7 @@
 
                     <!--  Fit to Screen  -->
                     <MenuItem Command="{Binding DynamoViewModel.FitViewCommand}" Header="{x:Static p:Resources.ContextMenuFitToScreen}" />
-=======
-                    <MenuItem  Header="{x:Static p:Resources.ContextMenuNodesFromGeometry}"
-                               Visibility="{Binding Path=CanFindNodesFromElements, Converter={StaticResource BooleanToVisibilityCollapsedConverter}}"
-                               Command="{Binding FindNodesFromSelectionCommand}" />
-
-                    <Separator Visibility="{Binding Path=CanCopyOrPaste, Converter={StaticResource BooleanToVisibilityCollapsedConverter}}" />
-
-                    <MenuItem  Header="{x:Static p:Resources.ContextMenuCopy}"
-                               Visibility="{Binding Path=CanCopy, Converter={StaticResource BooleanToVisibilityCollapsedConverter}}"
-                               Command="{Binding CopyCommand}" />
-
-                    <MenuItem  Header="{x:Static p:Resources.ContextMenuPaste}"
-                               Visibility="{Binding Path=CanPaste, Converter={StaticResource BooleanToVisibilityCollapsedConverter}}"
-                               Command="{Binding PasteCommand}" />
-
-                    <Separator Visibility="{Binding Path=IsHomeSpace, Converter={StaticResource InverseBoolToVisibilityCollapsedConverter}}" />
-
-                    <MenuItem  Header="{x:Static p:Resources.ContextMenuEditCustomNodeProperty}"
-                               Click="WorkspacePropertyEditClick"
-                               Visibility="{Binding Path=IsHomeSpace, Converter={StaticResource InverseBoolToVisibilityCollapsedConverter}}" />
-                    <MenuItem  Header="{x:Static p:Resources.ContextMenuPublishCustomNode}"
-                               Name="Publish"
-                               Command="{Binding DynamoViewModel.PublishCurrentWorkspaceCommand }"
-                               Visibility="{Binding Path=IsHomeSpace, Converter={StaticResource InverseBoolToVisibilityCollapsedConverter}}" />
-
-                    <Separator />
-
-                    <MenuItem Header="{x:Static p:Resources.ContextMenuGeometryView}"
-                              Command="{Binding DynamoViewModel.BackgroundPreviewViewModel.ToggleCanNavigateBackgroundCommand}"
-                              Visibility="{Binding DynamoViewModel.BackgroundPreviewViewModel.Active, 
-                          Converter={StaticResource BooleanToVisibilityCollapsedConverter}}" />
-                    <MenuItem Header="{x:Static p:Resources.ContextMenuPan}"
-                              Command="{Binding DynamoViewModel.BackgroundPreviewViewModel.TogglePanCommand}">
-                        <MenuItem.IsChecked>
-                            <Binding Path="DynamoViewModel.BackgroundPreviewViewModel.IsPanning"
-                                     Mode="OneWay" />
-                        </MenuItem.IsChecked>
-                    </MenuItem>
-                    <MenuItem Header="{x:Static p:Resources.ContextMenuFitToScreen}"
-                              Command="{Binding DynamoViewModel.FitViewCommand}" />
->>>>>>> 01d9ecf7
+
                 </ItemsControl.Items>
             </ItemsControl>
         </Popup>
