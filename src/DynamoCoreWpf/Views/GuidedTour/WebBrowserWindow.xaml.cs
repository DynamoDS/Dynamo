﻿using System;
using System.Collections.Generic;
using System.Globalization;
using System.IO;
using System.Linq;
using System.Reflection;
using System.Text;
using System.Windows;
using System.Windows.Controls.Primitives;
using System.Windows.Media;
using Dynamo.Utilities;
using Dynamo.Wpf.UI.GuidedTour;
using Dynamo.Wpf.ViewModels.GuidedTour;

namespace Dynamo.Wpf.Views.GuidedTour
{
    /// <summary>
    /// Interaction logic for PopupWindow.xaml
    /// </summary>
    public partial class WebBrowserWindow : Popup
    {
        //This variable represents a sum of the header and footer of the main popup to compensate the hight of this popup
        private const int headerAndFooterCompensation = 150;
        //This variable represents the width size of the tooltip to relocate this popup
        private const int tooltipOffset = 10;
        //The headers size of the main popup to add an offset and adjust this popup
        private const int headerOffset = 50;
        //Assembly path to the Font file
        private const string mainFontStylePath = "Dynamo.Wpf.Views.GuidedTour.HtmlPages.Resources.ArtifaktElement-Regular.woff";
        //Assembly path to the Resources folder
        private const string resourcesPath = "Dynamo.Wpf.Views.GuidedTour.HtmlPages.Resources";

        public WebBrowserWindow(PopupWindowViewModel viewModel, HostControlInfo hInfo)
        {
            InitializeComponent();

            webBrowser.Width = viewModel.Width;
            //The height is subtracted by a const that sums the height of the header and footer of the popup
            webBrowser.Height = viewModel.Height - headerAndFooterCompensation;

            //Setting the host over which the popup will appear and the placement mode
            PlacementTarget = hInfo.HostUIElement;
            Placement = hInfo.PopupPlacement;

            //Horizontal offset plus 10 is to compensate the tooltip size
            HorizontalOffset = hInfo.HorizontalPopupOffSet + tooltipOffset;
            //Vertical offset plus 50 is to compensate the header size
            VerticalOffset = hInfo.VerticalPopupOffSet + headerOffset;
                        
            LoadWebBrowser(hInfo.HtmlPage);            
        }

        /// <summary>
        /// Loads HTML file from resource assembly and replace it's key values by base64 files
        /// </summary>
        /// <param name="htmlPage">Contains filename and resources to be loaded in page</param>
        private void LoadWebBrowser(HtmlPage htmlPage)
        {
            var bodyHtmlPage = GuidedTourResources.LoadContentFromResources(htmlPage.FileName, GetType().Assembly);

<<<<<<< HEAD
            var bodyHtmlPage = ResourceUtilities.LoadContentFromResources(hInfo.HtmlPage, GetType().Assembly, false, false);
=======
            bodyHtmlPage = LoadResouces(bodyHtmlPage, htmlPage.Resources);
            bodyHtmlPage = LoadResourceAndReplaceByKey(bodyHtmlPage, "#fontStyle", mainFontStylePath);
>>>>>>> 718bc1bf

            webBrowser.NavigateToString(bodyHtmlPage);
        }

        /// <summary>
        /// Loads resource from a dictionary and replaces its key by an embedded file
        /// </summary>
        /// <param name="bodyHtmlPage">Html page string</param>
        /// <param name="resources">Resources to be loaded</param>
        /// <returns></returns>
        private string LoadResouces(string bodyHtmlPage, Dictionary<string, string> resources)
        {
            if (resources != null && resources.Any())
            {
                foreach (var resource in resources)
                {
                    bodyHtmlPage = LoadResourceAndReplaceByKey(bodyHtmlPage, resource.Key, $"{resourcesPath}.{resource.Value}");
                }
            }

            return bodyHtmlPage;
        }

        /// <summary>
        /// Finds a key word inside the html page and replace by a resource file
        /// </summary>
        /// <param name="bodyHtmlPage">Current html page</param>
        /// <param name="key">Key that is going to be replaced</param>
        /// <param name="resourceFile">Resource file to be included in the page</param>
        /// <returns></returns>
        private string LoadResourceAndReplaceByKey(string bodyHtmlPage, string key, string resourceFile)
        {
            Stream resourceStream = GuidedTourResources.LoadResource(resourceFile);

            if (resourceStream != null)
            {
                var resourceBase64 = ResourceUtilities.ConvertToBase64(resourceStream);
                bodyHtmlPage = bodyHtmlPage.Replace(key, resourceBase64);
            }

            return bodyHtmlPage;
        }
    }
}<|MERGE_RESOLUTION|>--- conflicted
+++ resolved
@@ -46,9 +46,10 @@
             HorizontalOffset = hInfo.HorizontalPopupOffSet + tooltipOffset;
             //Vertical offset plus 50 is to compensate the header size
             VerticalOffset = hInfo.VerticalPopupOffSet + headerOffset;
-                        
-            LoadWebBrowser(hInfo.HtmlPage);            
+
+            LoadWebBrowser(hInfo.HtmlPage);
         }
+
 
         /// <summary>
         /// Loads HTML file from resource assembly and replace it's key values by base64 files
@@ -56,14 +57,10 @@
         /// <param name="htmlPage">Contains filename and resources to be loaded in page</param>
         private void LoadWebBrowser(HtmlPage htmlPage)
         {
-            var bodyHtmlPage = GuidedTourResources.LoadContentFromResources(htmlPage.FileName, GetType().Assembly);
+            var bodyHtmlPage = ResourceUtilities.LoadContentFromResources(htmlPage.FileName, GetType().Assembly, false, false);
 
-<<<<<<< HEAD
-            var bodyHtmlPage = ResourceUtilities.LoadContentFromResources(hInfo.HtmlPage, GetType().Assembly, false, false);
-=======
             bodyHtmlPage = LoadResouces(bodyHtmlPage, htmlPage.Resources);
             bodyHtmlPage = LoadResourceAndReplaceByKey(bodyHtmlPage, "#fontStyle", mainFontStylePath);
->>>>>>> 718bc1bf
 
             webBrowser.NavigateToString(bodyHtmlPage);
         }
@@ -96,7 +93,7 @@
         /// <returns></returns>
         private string LoadResourceAndReplaceByKey(string bodyHtmlPage, string key, string resourceFile)
         {
-            Stream resourceStream = GuidedTourResources.LoadResource(resourceFile);
+            Stream resourceStream = ResourceUtilities.LoadResourceByUrl(resourceFile);
 
             if (resourceStream != null)
             {
