﻿using System.Windows.Controls.Primitives;
using Dynamo.Wpf.UI.GuidedTour;
using Dynamo.Wpf.ViewModels.GuidedTour;

namespace Dynamo.Wpf.Views.GuidedTour
{
    /// <summary>
    /// Interaction logic for SurveyPopupWindow.xaml
    /// </summary>
    public partial class SurveyPopupWindow : Popup
    {
        private readonly SurveyPopupViewModel surveyViewModel;

        /// <summary>
        /// Constructor
        /// </summary>
        /// <param name="viewModel"></param>
        /// <param name="hInfo"></param>
        public SurveyPopupWindow(SurveyPopupViewModel viewModel, HostControlInfo hInfo)
        {
            InitializeComponent();
            if (viewModel != null)
                surveyViewModel = viewModel;

            DataContext = surveyViewModel;

            //Setting the host over which the popup will appear and the placement mode
            PlacementTarget = hInfo.HostUIElement;
            Placement = hInfo.PopupPlacement;

            //When setting a value for offset it will move the popup taking as a initial position the host control position in which the popup is shown
            HorizontalOffset = hInfo.HorizontalPopupOffSet;
            VerticalOffset = hInfo.VerticalPopupOffSet;
        }

        private void CloseButton_Click(object sender, System.Windows.RoutedEventArgs e)
        {
            IsOpen = false;
<<<<<<< HEAD
            surveyViewModel.Step.OnStepClosed(surveyViewModel.Step.Name, surveyViewModel.Step.StepType);
=======
            Logging.Analytics.TrackEvent(Logging.Actions.Rate, Logging.Categories.Command, surveyViewModel.Step.RatingTextTitle, SurveyRatingControl.Value);
>>>>>>> bc48d097
        }
    }
}<|MERGE_RESOLUTION|>--- conflicted
+++ resolved
@@ -36,11 +36,8 @@
         private void CloseButton_Click(object sender, System.Windows.RoutedEventArgs e)
         {
             IsOpen = false;
-<<<<<<< HEAD
             surveyViewModel.Step.OnStepClosed(surveyViewModel.Step.Name, surveyViewModel.Step.StepType);
-=======
             Logging.Analytics.TrackEvent(Logging.Actions.Rate, Logging.Categories.Command, surveyViewModel.Step.RatingTextTitle, SurveyRatingControl.Value);
->>>>>>> bc48d097
         }
     }
 }