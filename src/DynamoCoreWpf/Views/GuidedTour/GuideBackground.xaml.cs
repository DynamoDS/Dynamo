﻿using System.ComponentModel;
using System.Windows;
using System.Windows.Controls;

namespace Dynamo.Wpf.Views.GuidedTour
{
    /// <summary>
    /// Interaction logic for GuideBackground.xaml
    /// </summary>
    public partial class GuideBackground : UserControl, INotifyPropertyChanged
    {
        public GuideBackground()
        {
            InitializeComponent();
            DataContext = this;
        }

        private Rect hole;

        /// <summary>
        /// Width of the background
        /// </summary>
        public double CanvasWidth
        {
            get { return (double)GetValue(CanvasWidthProperty); }
            set { SetValue(CanvasWidthProperty, value); }
        }

        /// <summary>
        /// Height of the background
        /// </summary>
        public double CanvasHeight
        {
            get { return (double)GetValue(CanvasHeightProperty); }
            set { SetValue(CanvasHeightProperty, value); }
        }

        /// <summary>
        /// Rect with the size of the Dynamo Window regularly updating its size depending the window's size. Those are represented by 
        /// SystemParameters.PrimaryScreenWidth and SystemParameters.PrimaryScreenHeight
        /// </summary>
<<<<<<< HEAD
        public Rect WindowsRect { get { return new Rect(0, 0, SystemParameters.PrimaryScreenWidth, SystemParameters.PrimaryScreenHeight) ; } }
=======
        public Rect WindowsRect { get { return new Rect(0, 0, SystemParameters.PrimaryScreenWidth, SystemParameters.PrimaryScreenHeight); } }
>>>>>>> ec88e5fe

        /// <summary>
        /// Rect used to cut the hole on the guide background 
        /// </summary>
        public Rect HoleRect {
            get {
                return hole; 
            }
            set { 
                hole = value;
<<<<<<< HEAD
                NotifyPropertyChanged("HoleRect");
=======
                RaisePropertyChanged(nameof(HoleRect));
>>>>>>> ec88e5fe
            }
        }

        public event PropertyChangedEventHandler PropertyChanged;

<<<<<<< HEAD
        private void NotifyPropertyChanged(string info)
=======
        private void RaisePropertyChanged(string info)
>>>>>>> ec88e5fe
        {
            if (PropertyChanged != null)
            {
                PropertyChanged(this, new PropertyChangedEventArgs(info));
            }
        }

        //Dependency Properties defined to be able to bind values for the properties above
        public static readonly DependencyProperty CanvasWidthProperty = DependencyProperty
            .Register("CanvasWidth", typeof(double), typeof(GuideBackground),
                        new FrameworkPropertyMetadata(new double()));

        public static readonly DependencyProperty CanvasHeightProperty = DependencyProperty
            .Register("CanvasHeight", typeof(double), typeof(GuideBackground),
                        new FrameworkPropertyMetadata(new double()));

    }
}<|MERGE_RESOLUTION|>--- conflicted
+++ resolved
@@ -39,11 +39,7 @@
         /// Rect with the size of the Dynamo Window regularly updating its size depending the window's size. Those are represented by 
         /// SystemParameters.PrimaryScreenWidth and SystemParameters.PrimaryScreenHeight
         /// </summary>
-<<<<<<< HEAD
         public Rect WindowsRect { get { return new Rect(0, 0, SystemParameters.PrimaryScreenWidth, SystemParameters.PrimaryScreenHeight) ; } }
-=======
-        public Rect WindowsRect { get { return new Rect(0, 0, SystemParameters.PrimaryScreenWidth, SystemParameters.PrimaryScreenHeight); } }
->>>>>>> ec88e5fe
 
         /// <summary>
         /// Rect used to cut the hole on the guide background 
@@ -54,21 +50,13 @@
             }
             set { 
                 hole = value;
-<<<<<<< HEAD
-                NotifyPropertyChanged("HoleRect");
-=======
                 RaisePropertyChanged(nameof(HoleRect));
->>>>>>> ec88e5fe
             }
         }
 
         public event PropertyChangedEventHandler PropertyChanged;
 
-<<<<<<< HEAD
-        private void NotifyPropertyChanged(string info)
-=======
         private void RaisePropertyChanged(string info)
->>>>>>> ec88e5fe
         {
             if (PropertyChanged != null)
             {
