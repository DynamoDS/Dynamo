﻿<UserControl x:Class="Dynamo.Search.SearchView"
             xmlns="http://schemas.microsoft.com/winfx/2006/xaml/presentation"
             xmlns:x="http://schemas.microsoft.com/winfx/2006/xaml"
             xmlns:dynui="clr-namespace:Dynamo.UI.Controls"
             xmlns:controls="clr-namespace:Dynamo.Controls"
             xmlns:mc="http://schemas.openxmlformats.org/markup-compatibility/2006"
             xmlns:d="http://schemas.microsoft.com/expression/blend/2008"
             xmlns:ViewModels="clr-namespace:Dynamo.ViewModels"
             xmlns:views="clr-namespace:Dynamo.UI.Views"
             xmlns:ui="clr-namespace:Dynamo.UI"
             xmlns:search="clr-namespace:Dynamo.Search;assembly=DynamoCore"
             xmlns:searchElements="clr-namespace:Dynamo.Search.SearchElements;assembly=DynamoCore"
             xmlns:viewModels="clr-namespace:Dynamo.Wpf.ViewModels"
             xmlns:p="clr-namespace:Dynamo.Wpf.Properties"
             d:DataContext="{d:DesignInstance ViewModels:SearchViewModel, IsDesignTimeCreatable=False}"
             mc:Ignorable="d"
             Visibility="Visible"
             d:DesignWidth="300"
             d:DesignHeight="300"
             x:Name="SearchControl">
    <UserControl.MaxHeight>
        <Binding Path="ActualHeight"
                 RelativeSource="{RelativeSource FindAncestor, 
                                                 AncestorLevel=1, 
                                                 AncestorType={x:Type Grid}}" />
    </UserControl.MaxHeight>
    <UserControl.Width>
        <Binding Path="ActualWidth"
                 RelativeSource="{RelativeSource FindAncestor, 
                                                 AncestorLevel=1, 
                                                 AncestorType={x:Type Grid}}" />
    </UserControl.Width>

    <UserControl.Resources>
        <ResourceDictionary>
            <controls:ViewModeToVisibilityConverter x:Key="ViewModeToVisibilityConverter" />
            <ResourceDictionary.MergedDictionaries>
                <ResourceDictionary Source="{x:Static ui:SharedDictionaryManager.DynamoModernDictionaryUri}" />
                <ResourceDictionary Source="{x:Static ui:SharedDictionaryManager.DynamoConvertersDictionaryUri}" />
                <ResourceDictionary Source="{x:Static ui:SharedDictionaryManager.DynamoColorsAndBrushesDictionaryUri}" />
            </ResourceDictionary.MergedDictionaries>
        </ResourceDictionary>
    </UserControl.Resources>

    <Grid Background="{StaticResource DynamoWindowBrush}">

        <Grid.RowDefinitions>
            <RowDefinition Height="Auto" />
            <RowDefinition Height="Auto" />
            <RowDefinition Height="*" />
            <RowDefinition Height="Auto" />
        </Grid.RowDefinitions>

        <Grid Name="buttonGrid"
              Background="{StaticResource WorkspaceBackgroundBrush}">
            <Grid.ColumnDefinitions>
                <ColumnDefinition Width="*" />
                <ColumnDefinition Width="Auto" />
            </Grid.ColumnDefinitions>
            <Grid.RowDefinitions>
                <RowDefinition Height="*" />
            </Grid.RowDefinitions>
            <Label Grid.Column="0"
                   FontWeight="Normal"
                   Margin="0"
                   Padding="16,0,0,0"
                   Foreground="#AAAAAA"
                   VerticalAlignment="Center"
                   HorizontalAlignment="Stretch"
                   Content="{x:Static p:Resources.LibraryViewTitle}"/>
            <Button Mouse.MouseEnter="OnLibraryExpanderMouseEnter"
                    Mouse.MouseLeave="OnLibraryExpanderMouseLeave"
                    Click="OnLibraryExpanderClick"
                    Template="{DynamicResource BackgroundButton}"
                    Grid.Column="1"
                    VerticalAlignment="Center">
                <Button.Resources>
                    <ControlTemplate x:Key="BackgroundButton"
                                     TargetType="Button">
                        <Border Name="border"
                                BorderThickness="0"
                                BorderBrush="Black"
                                Background="{StaticResource WorkspaceBackgroundBrush}"
                                Height="20"
                                Margin="0,0,-1,0">
                            <ContentPresenter HorizontalAlignment="Stretch"
                                              VerticalAlignment="Center" />
                        </Border>
                    </ControlTemplate>
                </Button.Resources>
                <Button.Content>
                    <Image Source="/DynamoCoreWpf;component/UI/Images/expand_normal.png"
                           Width="20"
                           Height="20"
                           RenderTransformOrigin="0.5, 0.5">
                        <Image.RenderTransform>
                            <RotateTransform Angle="180" />
                        </Image.RenderTransform>
                    </Image>
                </Button.Content>
            </Button>
        </Grid>

        <Border BorderThickness="0,1,0,1"
                BorderBrush="#555555"
                Grid.Row="1">
            <Grid Name="SearchTextBoxGrid"
                  Height="25"
                  VerticalAlignment="Center"
                  MouseEnter="OnSearchTextBoxGridMouseEnter"
                  MouseLeave="OnSearchTextBoxGridMouseLeave"
                  Background="#444444">

                <Grid.ColumnDefinitions>
                    <ColumnDefinition Width="Auto" />
                    <ColumnDefinition Width="*" />
                    <ColumnDefinition Width="Auto" />
                    <ColumnDefinition Width="Auto" />
                </Grid.ColumnDefinitions>

                <StackPanel Name="SearchIconAndTextBlockGrid"
                            Grid.ColumnSpan="2"
                            Width="Auto"
                            Orientation="Horizontal">
                    <StackPanel.HorizontalAlignment>
                        <Binding Path="SearchIconAlignment" />
                    </StackPanel.HorizontalAlignment>


                    <Image x:Name="SearchIcon"
                           Source="/DynamoCoreWpf;component/UI/Images/search_normal.png"
                           Width="25"
                           Height="26"
                           VerticalAlignment="Center"
                           HorizontalAlignment="Left" />

                    <TextBlock Name="SearchTextBlock"
                               FontSize="14"
                               IsHitTestVisible="False"
                               Foreground="#AAAAAA"
                               VerticalAlignment="Center"
                               Visibility="{Binding Path=SearchText, 
                                                    Converter={StaticResource NonEmptyStringToCollapsedConverter}}"
                               HorizontalAlignment="Center"
                               Height="18"
                               Margin="3,0,0,0">
                        SEARCH LIBRARY
                    </TextBlock>
                </StackPanel>

                <TextBox Name="SearchTextBox"
                         KeyboardNavigation.TabIndex="0"
                         Foreground="#CCCCCC"
                         Background="Transparent"
                         BorderThickness="0"
                         FontSize="14"
                         IsEnabled="True"
                         TextChanged="OnSearchTextBoxTextChanged"
                         GotKeyboardFocus="TextBoxGotKeyboardFocus"
                         LostKeyboardFocus="TextBoxLostKeyboardFocus"
                         VerticalAlignment="Center"
                         Text="{Binding Path=SearchText,Mode=TwoWay}"
                         MinWidth="280"
                         CaretBrush="#CCCCCC"
                         Margin="26,0,0,-1"
                         Grid.ColumnSpan="3" />

                <Button Name="SearchCancelButton"
                        Grid.Column="2"
                        Click="OnSearchCancelButtonClick"
                        VerticalAlignment="Center">
                    <Button.Visibility>
                        <Binding Path="SearchText"
                                 Converter="{StaticResource EmptyStringToCollapsedConverter}" />
                    </Button.Visibility>
                    <Button.Style>
                        <Style TargetType="Button">
                            <Setter Property="Template">
                                <Setter.Value>
                                    <ControlTemplate TargetType="Button">
                                        <Image Name="SearchCancelImage"
                                               Source="/DynamoCoreWpf;component/UI/Images/searchcancel_normal.png"
                                               Width="20"
                                               Height="20" />
                                        <ControlTemplate.Triggers>
                                            <Trigger Property="IsMouseOver"
                                                     Value="True">
                                                <Setter TargetName="SearchCancelImage"
                                                        Property="Source"
                                                        Value="/DynamoCoreWpf;component/UI/Images/searchcancel_hover.png" />
                                            </Trigger>
                                            <Trigger Property="IsMouseOver"
                                                     Value="False">
                                                <Setter TargetName="SearchCancelImage"
                                                        Property="Source"
                                                        Value="/DynamoCoreWpf;component/UI/Images/searchcancel_normal.png" />
                                            </Trigger>
                                        </ControlTemplate.Triggers>
                                    </ControlTemplate>
                                </Setter.Value>
                            </Setter>
                        </Style>
                    </Button.Style>
                </Button>
            </Grid>
        </Border>

        <!-- LIBRARY VIEW -->
        <views:LibraryView x:Name="libraryView"
                           Grid.Row="2"
                           VerticalAlignment="Stretch"
                           HorizontalAlignment="Stretch"
                           DataContext="{Binding}"
                           PreviewKeyDown="OnLibraryViewPreviewKeyDown">
            <views:LibraryView.Visibility>
                <Binding Path="CurrentMode"
                         Converter="{StaticResource ViewModeToVisibilityConverter}"
                         ConverterParameter="LibraryView" />
            </views:LibraryView.Visibility>
        </views:LibraryView>

        <!-- LIBRARYSEARCH VIEW -->
        <views:LibrarySearchView Grid.Row="2"
                                 DataContext="{Binding}"
                                 PreviewKeyDown="OnLibraryViewPreviewKeyDown"
                                 x:Name="librarySearchView">
            <views:LibrarySearchView.Visibility>
                <Binding Path="CurrentMode"
                         Converter="{StaticResource ViewModeToVisibilityConverter}"
                         ConverterParameter="LibrarySearchView" />
            </views:LibrarySearchView.Visibility>
        </views:LibrarySearchView>

<<<<<<< HEAD
=======
                                    <MultiTrigger>
                                        <MultiTrigger.Conditions>
                                            <Condition Property="IsMouseOver"
                                                       Value="true" />
                                            <Condition Property="IsExpanded"
                                                       Value="false" />
                                        </MultiTrigger.Conditions>
                                        <Setter Property="Background"
                                                TargetName="Bd"
                                                Value="#2e2e2e" />
                                    </MultiTrigger>

                                    <MultiTrigger>
                                        <MultiTrigger.Conditions>
                                            <Condition Property="IsMouseOver"
                                                       Value="true" />
                                            <Condition Property="HasItems"
                                                       Value="false" />
                                        </MultiTrigger.Conditions>
                                        <Setter Property="Background"
                                                TargetName="Bd"
                                                Value="#444" />
                                    </MultiTrigger>

                                    <!--<MultiTrigger>
                                        <MultiTrigger.Conditions>
                                            <Condition Property="IsSelected" Value="true"/>
                                            <Condition Property="IsSelectionActive" Value="false"/>
                                        </MultiTrigger.Conditions>
                                        <Setter Property="Background" TargetName="Bd" Value="{DynamicResource {x:Static SystemColors.ControlBrushKey}}"/>
                                        <Setter Property="Foreground" Value="{DynamicResource {x:Static SystemColors.ControlTextBrushKey}}"/>
                                    </MultiTrigger>-->

                                    <Trigger Property="IsEnabled"
                                             Value="false">
                                        <Setter Property="Foreground"
                                                Value="{DynamicResource {x:Static SystemColors.GrayTextBrushKey}}" />
                                    </Trigger>

                                </ControlTemplate.Triggers>
                            </ControlTemplate>
                        </Setter.Value>
                    </Setter>
                    <Style.Triggers>
                        <DataTrigger Binding="{Binding Converter={StaticResource BrowserItemToBooleanConverter}}"
                                     Value="True">
                            <Setter Property="ToolTip">
                                <Setter.Value>
                                    <dynui:DynamoToolTip AttachmentSide="Right"
                                                         Style="{DynamicResource ResourceKey=SLightToolTip}">
                                        <Grid>
                                            <TextBlock TextWrapping="Wrap"
                                                       MaxWidth="320"
                                                       Text="{Binding Path=Description}"></TextBlock>
                                        </Grid>
                                    </dynui:DynamoToolTip>
                                </Setter.Value>
                            </Setter>
                        </DataTrigger>
                    </Style.Triggers>
                </Style>

                <DataTemplate x:Key="ContextMenuStyle">
                    <TextBlock  Text="{Binding Key}" />
                </DataTemplate>

            </ScrollViewer.Resources>

            <TreeView Name="SearchTreeView"
                      Background="Blue"
                      ItemsSource="{Binding Path=BrowserRootCategories}"
                      Style="{StaticResource SearchTreeView}"
                      BorderThickness="0"
                      Grid.Column="0"
                      Grid.ColumnSpan="1"
                      VirtualizingStackPanel.IsVirtualizing="True"
                      VirtualizingStackPanel.VirtualizationMode="Recycling">

                <TreeView.Template>
                    <ControlTemplate>
                        <ItemsPresenter />
                    </ControlTemplate>
                </TreeView.Template>

                <TreeView.Resources>

                    <HierarchicalDataTemplate DataType="{x:Type viewModels:RootNodeCategoryViewModel}"
                                              ItemsSource="{Binding Path=Items}">

                        <Border Height="30"
                                BorderThickness="0,0,0,2"
                                BorderBrush="#2F2F2F">
                            <TextBlock Foreground="#DDD"
                                       FontSize="13"
                                       Text="{Binding Path=Name}"
                                       VerticalAlignment="Center" />
                        </Border>

                    </HierarchicalDataTemplate>

                    <HierarchicalDataTemplate DataType="{x:Type viewModels:NodeCategoryViewModel}"
                                              ItemsSource="{Binding Path=Items}">

                        <Border Height="30">
                            <TextBlock Foreground="#DDD"
                                       FontSize="13"
                                       Text="{Binding Path=Name}"
                                       VerticalAlignment="Center" />
                        </Border>

                    </HierarchicalDataTemplate>

                    <DataTemplate DataType="{x:Type viewModels:NodeSearchElementViewModel}">

                        <StackPanel Orientation="Horizontal">

                            <Border Height="30">
                                <TextBlock Foreground="#DDD"
                                           FontSize="13"
                                           Text="{Binding Path=Name}"
                                           VerticalAlignment="Center" />
                            </Border>

                        </StackPanel>

                    </DataTemplate>

                    <DataTemplate DataType="{x:Type viewModels:CustomNodeSearchElementViewModel}">

                        <StackPanel Orientation="Horizontal">

                            <Border Background="#444"
                                    Margin="0 6 10 6"
                                    CornerRadius="1"
                                    BorderThickness="1"
                                    BorderBrush="#222">
                                <TextBlock Foreground="#222"
                                           FontWeight="Bold"
                                           Padding="4"
                                           FontSize="9"
                                           Text="C" />
                            </Border>

                            <Border Height="30">
                                <TextBlock Foreground="#DDD"
                                           FontSize="13"
                                           Text="{Binding Path=Name}"
                                           VerticalAlignment="Center" />
                            </Border>

                            <StackPanel.ContextMenu>

                                <ContextMenu>
                                    <MenuItem Header="{x:Static p:Resources.LibraryViewContextMenuEditNode}"
                                              Click="Edit_OnClick"></MenuItem>
                                </ContextMenu>

                            </StackPanel.ContextMenu>

                        </StackPanel>

                    </DataTemplate>

                </TreeView.Resources>

            </TreeView>

        </ScrollViewer>

        <Button Name="NoMatchFoundButton"
                Grid.Column="0"
                Grid.ColumnSpan="1"
                Grid.Row="2"
                Height="20"
                Click="OnSearchCancelButtonClick">
            <Button.Style>
                <Style TargetType="{x:Type Button}">
                    <Setter Property="OverridesDefaultStyle"
                            Value="True" />
                    <Setter Property="FontSize"
                            Value="13" />
                    <Setter Property="BorderThickness"
                            Value="0" />
                    <Setter Property="Background"
                            Value="Transparent" />
                    <Setter Property="Foreground"
                            Value="#666" />
                    <Setter Property="VerticalAlignment"
                            Value="Top" />
                    <Setter Property="HorizontalAlignment"
                            Value="Center" />
                    <Setter Property="Margin"
                            Value="0,10,0,0" />
                    <Setter Property="Content"
                            Value="{x:Static p:Resources.LibraryViewNoMatchesFound}" />
                    <Setter Property="Template">
                        <Setter.Value>
                            <ControlTemplate TargetType="{x:Type Button}">
                                <Border x:Name="Border"
                                        Background="Transparent"
                                        BorderThickness="0 0 0 0">
                                    <ContentPresenter Margin="0 1 0 0" />
                                </Border>
                            </ControlTemplate>
                        </Setter.Value>
                    </Setter>
                    <Setter Property="Visibility">
                        <Setter.Value>
                            <MultiBinding Converter="{StaticResource SearchResultsToVisibilityConverter}">
                                <Binding Path="SearchResults.Count" />
                                <Binding ElementName="SearchTextBox"
                                         Path="Text" />
                            </MultiBinding>
                        </Setter.Value>
                    </Setter>
                </Style>
            </Button.Style>
        </Button>
        <!--<TextBlock Visibility="Visible" Grid.Row="2">
                Library
                <TextBlock.RenderTransform>
                    <RotateTransform CenterX="0" CenterY="0" Angle="-90" />
                </TextBlock.RenderTransform>
        </TextBlock>-->
>>>>>>> 6e0eacbe
    </Grid>

</UserControl><|MERGE_RESOLUTION|>--- conflicted
+++ resolved
@@ -67,7 +67,7 @@
                    Foreground="#AAAAAA"
                    VerticalAlignment="Center"
                    HorizontalAlignment="Stretch"
-                   Content="{x:Static p:Resources.LibraryViewTitle}"/>
+                   Content="{x:Static p:Resources.LibraryViewTitle}" />
             <Button Mouse.MouseEnter="OnLibraryExpanderMouseEnter"
                     Mouse.MouseLeave="OnLibraryExpanderMouseLeave"
                     Click="OnLibraryExpanderClick"
@@ -231,233 +231,6 @@
             </views:LibrarySearchView.Visibility>
         </views:LibrarySearchView>
 
-<<<<<<< HEAD
-=======
-                                    <MultiTrigger>
-                                        <MultiTrigger.Conditions>
-                                            <Condition Property="IsMouseOver"
-                                                       Value="true" />
-                                            <Condition Property="IsExpanded"
-                                                       Value="false" />
-                                        </MultiTrigger.Conditions>
-                                        <Setter Property="Background"
-                                                TargetName="Bd"
-                                                Value="#2e2e2e" />
-                                    </MultiTrigger>
-
-                                    <MultiTrigger>
-                                        <MultiTrigger.Conditions>
-                                            <Condition Property="IsMouseOver"
-                                                       Value="true" />
-                                            <Condition Property="HasItems"
-                                                       Value="false" />
-                                        </MultiTrigger.Conditions>
-                                        <Setter Property="Background"
-                                                TargetName="Bd"
-                                                Value="#444" />
-                                    </MultiTrigger>
-
-                                    <!--<MultiTrigger>
-                                        <MultiTrigger.Conditions>
-                                            <Condition Property="IsSelected" Value="true"/>
-                                            <Condition Property="IsSelectionActive" Value="false"/>
-                                        </MultiTrigger.Conditions>
-                                        <Setter Property="Background" TargetName="Bd" Value="{DynamicResource {x:Static SystemColors.ControlBrushKey}}"/>
-                                        <Setter Property="Foreground" Value="{DynamicResource {x:Static SystemColors.ControlTextBrushKey}}"/>
-                                    </MultiTrigger>-->
-
-                                    <Trigger Property="IsEnabled"
-                                             Value="false">
-                                        <Setter Property="Foreground"
-                                                Value="{DynamicResource {x:Static SystemColors.GrayTextBrushKey}}" />
-                                    </Trigger>
-
-                                </ControlTemplate.Triggers>
-                            </ControlTemplate>
-                        </Setter.Value>
-                    </Setter>
-                    <Style.Triggers>
-                        <DataTrigger Binding="{Binding Converter={StaticResource BrowserItemToBooleanConverter}}"
-                                     Value="True">
-                            <Setter Property="ToolTip">
-                                <Setter.Value>
-                                    <dynui:DynamoToolTip AttachmentSide="Right"
-                                                         Style="{DynamicResource ResourceKey=SLightToolTip}">
-                                        <Grid>
-                                            <TextBlock TextWrapping="Wrap"
-                                                       MaxWidth="320"
-                                                       Text="{Binding Path=Description}"></TextBlock>
-                                        </Grid>
-                                    </dynui:DynamoToolTip>
-                                </Setter.Value>
-                            </Setter>
-                        </DataTrigger>
-                    </Style.Triggers>
-                </Style>
-
-                <DataTemplate x:Key="ContextMenuStyle">
-                    <TextBlock  Text="{Binding Key}" />
-                </DataTemplate>
-
-            </ScrollViewer.Resources>
-
-            <TreeView Name="SearchTreeView"
-                      Background="Blue"
-                      ItemsSource="{Binding Path=BrowserRootCategories}"
-                      Style="{StaticResource SearchTreeView}"
-                      BorderThickness="0"
-                      Grid.Column="0"
-                      Grid.ColumnSpan="1"
-                      VirtualizingStackPanel.IsVirtualizing="True"
-                      VirtualizingStackPanel.VirtualizationMode="Recycling">
-
-                <TreeView.Template>
-                    <ControlTemplate>
-                        <ItemsPresenter />
-                    </ControlTemplate>
-                </TreeView.Template>
-
-                <TreeView.Resources>
-
-                    <HierarchicalDataTemplate DataType="{x:Type viewModels:RootNodeCategoryViewModel}"
-                                              ItemsSource="{Binding Path=Items}">
-
-                        <Border Height="30"
-                                BorderThickness="0,0,0,2"
-                                BorderBrush="#2F2F2F">
-                            <TextBlock Foreground="#DDD"
-                                       FontSize="13"
-                                       Text="{Binding Path=Name}"
-                                       VerticalAlignment="Center" />
-                        </Border>
-
-                    </HierarchicalDataTemplate>
-
-                    <HierarchicalDataTemplate DataType="{x:Type viewModels:NodeCategoryViewModel}"
-                                              ItemsSource="{Binding Path=Items}">
-
-                        <Border Height="30">
-                            <TextBlock Foreground="#DDD"
-                                       FontSize="13"
-                                       Text="{Binding Path=Name}"
-                                       VerticalAlignment="Center" />
-                        </Border>
-
-                    </HierarchicalDataTemplate>
-
-                    <DataTemplate DataType="{x:Type viewModels:NodeSearchElementViewModel}">
-
-                        <StackPanel Orientation="Horizontal">
-
-                            <Border Height="30">
-                                <TextBlock Foreground="#DDD"
-                                           FontSize="13"
-                                           Text="{Binding Path=Name}"
-                                           VerticalAlignment="Center" />
-                            </Border>
-
-                        </StackPanel>
-
-                    </DataTemplate>
-
-                    <DataTemplate DataType="{x:Type viewModels:CustomNodeSearchElementViewModel}">
-
-                        <StackPanel Orientation="Horizontal">
-
-                            <Border Background="#444"
-                                    Margin="0 6 10 6"
-                                    CornerRadius="1"
-                                    BorderThickness="1"
-                                    BorderBrush="#222">
-                                <TextBlock Foreground="#222"
-                                           FontWeight="Bold"
-                                           Padding="4"
-                                           FontSize="9"
-                                           Text="C" />
-                            </Border>
-
-                            <Border Height="30">
-                                <TextBlock Foreground="#DDD"
-                                           FontSize="13"
-                                           Text="{Binding Path=Name}"
-                                           VerticalAlignment="Center" />
-                            </Border>
-
-                            <StackPanel.ContextMenu>
-
-                                <ContextMenu>
-                                    <MenuItem Header="{x:Static p:Resources.LibraryViewContextMenuEditNode}"
-                                              Click="Edit_OnClick"></MenuItem>
-                                </ContextMenu>
-
-                            </StackPanel.ContextMenu>
-
-                        </StackPanel>
-
-                    </DataTemplate>
-
-                </TreeView.Resources>
-
-            </TreeView>
-
-        </ScrollViewer>
-
-        <Button Name="NoMatchFoundButton"
-                Grid.Column="0"
-                Grid.ColumnSpan="1"
-                Grid.Row="2"
-                Height="20"
-                Click="OnSearchCancelButtonClick">
-            <Button.Style>
-                <Style TargetType="{x:Type Button}">
-                    <Setter Property="OverridesDefaultStyle"
-                            Value="True" />
-                    <Setter Property="FontSize"
-                            Value="13" />
-                    <Setter Property="BorderThickness"
-                            Value="0" />
-                    <Setter Property="Background"
-                            Value="Transparent" />
-                    <Setter Property="Foreground"
-                            Value="#666" />
-                    <Setter Property="VerticalAlignment"
-                            Value="Top" />
-                    <Setter Property="HorizontalAlignment"
-                            Value="Center" />
-                    <Setter Property="Margin"
-                            Value="0,10,0,0" />
-                    <Setter Property="Content"
-                            Value="{x:Static p:Resources.LibraryViewNoMatchesFound}" />
-                    <Setter Property="Template">
-                        <Setter.Value>
-                            <ControlTemplate TargetType="{x:Type Button}">
-                                <Border x:Name="Border"
-                                        Background="Transparent"
-                                        BorderThickness="0 0 0 0">
-                                    <ContentPresenter Margin="0 1 0 0" />
-                                </Border>
-                            </ControlTemplate>
-                        </Setter.Value>
-                    </Setter>
-                    <Setter Property="Visibility">
-                        <Setter.Value>
-                            <MultiBinding Converter="{StaticResource SearchResultsToVisibilityConverter}">
-                                <Binding Path="SearchResults.Count" />
-                                <Binding ElementName="SearchTextBox"
-                                         Path="Text" />
-                            </MultiBinding>
-                        </Setter.Value>
-                    </Setter>
-                </Style>
-            </Button.Style>
-        </Button>
-        <!--<TextBlock Visibility="Visible" Grid.Row="2">
-                Library
-                <TextBlock.RenderTransform>
-                    <RotateTransform CenterX="0" CenterY="0" Angle="-90" />
-                </TextBlock.RenderTransform>
-        </TextBlock>-->
->>>>>>> 6e0eacbe
     </Grid>
 
 </UserControl>