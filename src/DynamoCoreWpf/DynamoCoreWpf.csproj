--- conflicted
+++ resolved
@@ -56,11 +56,8 @@
     <None Remove="Packages\SplashScreen\build\index.bundle.js" />
     <None Remove="Packages\SplashScreen\build\index.html" />
     <None Remove="UI\Images\Canvas\canvas-button-geometry-scaling.png" />
-<<<<<<< HEAD
     <None Remove="UI\Images\close_16px.png" />
-=======
     <None Remove="UI\Images\caret_drop_down.png" />
->>>>>>> 5acf18b5
     <None Remove="UI\Images\NodeStates\package-64px.png" />
     <None Remove="UI\Images\PackageManager\empty-state-first-use-light-gray.png" />
     <None Remove="UI\Images\search_icon_20px.png" />
