--- conflicted
+++ resolved
@@ -1393,18 +1393,15 @@
     <Resource Include="UI\Images\profile_normal.png" />
   </ItemGroup>
   <ItemGroup>
-<<<<<<< HEAD
     <Resource Include="UI\Images\info_2.png" />
     <Resource Include="UI\Images\alert_2.png" />
     <Resource Include="UI\Images\close_blue.png" />
     <Resource Include="UI\Images\close_grey.png" />
-=======
     <Resource Include="UI\Images\pin_hidden_48_48.png" />
     <Resource Include="UI\Images\pin_hover_48_48.png" />
     <Resource Include="UI\Images\wire_anchor_48_48.png" />
     <Resource Include="UI\Images\watch_hidden_48_48.png" />
     <Resource Include="UI\Images\watch_hover_48_48.png" />
->>>>>>> 1811a1fb
     <Resource Include="UI\Images\checkmark - grey.png" />
     <Resource Include="UI\Images\package_error.png" />
     <Resource Include="UI\Images\icon-shape.png" />
