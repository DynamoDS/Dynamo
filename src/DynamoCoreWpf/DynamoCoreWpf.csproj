﻿<?xml version="1.0" encoding="utf-8"?>
<Project ToolsVersion="15.0" DefaultTargets="Build" xmlns="http://schemas.microsoft.com/developer/msbuild/2003">
  <Import Project="$(MSBuildExtensionsPath)\$(MSBuildToolsVersion)\Microsoft.Common.props" Condition="Exists('$(MSBuildExtensionsPath)\$(MSBuildToolsVersion)\Microsoft.Common.props')" />
  <ImportGroup Label="PropertySheets">
    <Import Project="$(SolutionDir)/Config/CS.props" />
    <Import Project="$(SolutionDir)/Config/Cleanup.targets" />
  </ImportGroup>
  <PropertyGroup>
    <Configuration Condition=" '$(Configuration)' == '' ">Debug</Configuration>
    <Platform Condition=" '$(Platform)' == '' ">AnyCPU</Platform>
    <ProjectGuid>{51BB6014-43F7-4F31-B8D3-E3C37EBEDAF4}</ProjectGuid>
    <OutputType>Library</OutputType>
    <AppDesignerFolder>Properties</AppDesignerFolder>
    <RootNamespace>Dynamo.Wpf</RootNamespace>
    <AssemblyName>DynamoCoreWpf</AssemblyName>
    <TargetFrameworkVersion>v4.8</TargetFrameworkVersion>
    <FileAlignment>512</FileAlignment>
    <TargetFrameworkProfile />
    <NuGetPackageImportStamp>
    </NuGetPackageImportStamp>
  </PropertyGroup>
  <PropertyGroup Condition=" '$(Configuration)|$(Platform)' == 'Debug|AnyCPU' ">
    <DebugSymbols>true</DebugSymbols>
    <DebugType>full</DebugType>
    <Optimize>false</Optimize>
    <OutputPath>$(OutputPath)</OutputPath>
    <DefineConstants>TRACE;DEBUG</DefineConstants>
    <ErrorReport>prompt</ErrorReport>
    <WarningLevel>4</WarningLevel>
    <Prefer32Bit>false</Prefer32Bit>
    <DocumentationFile>..\..\bin\AnyCPU\Debug\DynamoCoreWpf.XML</DocumentationFile>
    <UseVSHostingProcess>true</UseVSHostingProcess>
  </PropertyGroup>
  <PropertyGroup Condition=" '$(Configuration)|$(Platform)' == 'Release|AnyCPU' ">
    <DebugType>pdbonly</DebugType>
    <Optimize>true</Optimize>
    <OutputPath>$(OutputPath)</OutputPath>
    <DefineConstants>TRACE</DefineConstants>
    <ErrorReport>prompt</ErrorReport>
    <WarningLevel>4</WarningLevel>
    <Prefer32Bit>false</Prefer32Bit>
  </PropertyGroup>
  <ItemGroup>
    <Reference Include="Cyotek.Drawing.BitmapFont, Version=1.0.0.0, Culture=neutral, PublicKeyToken=58daa28b0b2de221, processorArchitecture=MSIL">
      <HintPath>..\packages\Cyotek.Drawing.BitmapFont.2.0.0\lib\net48\Cyotek.Drawing.BitmapFont.dll</HintPath>
    </Reference>
    <Reference Include="FontAwesome.WPF, Version=4.7.0.37774, Culture=neutral, PublicKeyToken=0758b07a11a4f466, processorArchitecture=MSIL">
      <HintPath>..\packages\FontAwesome.WPF.4.7.0.9\lib\net40\FontAwesome.WPF.dll</HintPath>
    </Reference>
    <Reference Include="Greg, Version=2.0.7843.19074, Culture=neutral, processorArchitecture=MSIL">
      <Private>True</Private>
      <HintPath>..\packages\Greg.2.0.7843.19074\lib\net48\Greg.dll</HintPath>
    </Reference>
    <Reference Include="HelixToolkit, Version=2.16.1.0, Culture=neutral, PublicKeyToken=52aa3500039caf0d, processorArchitecture=MSIL">
      <HintPath>..\packages\HelixToolkit.2.16.1\lib\netstandard1.1\HelixToolkit.dll</HintPath>
    </Reference>
    <Reference Include="HelixToolkit.Wpf, Version=2.16.1.0, Culture=neutral, PublicKeyToken=52aa3500039caf0d, processorArchitecture=MSIL">
      <HintPath>..\packages\HelixToolkit.Wpf.2.16.1\lib\net45\HelixToolkit.Wpf.dll</HintPath>
    </Reference>
    <Reference Include="HelixToolkit.Wpf.SharpDX, Version=2.16.1.0, Culture=neutral, PublicKeyToken=52aa3500039caf0d, processorArchitecture=MSIL">
      <HintPath>..\packages\HelixToolkit.Wpf.SharpDX.2.16.1\lib\net45\HelixToolkit.Wpf.SharpDX.dll</HintPath>
    </Reference>
    <Reference Include="ICSharpCode.AvalonEdit, Version=4.3.1.9429, Culture=neutral, PublicKeyToken=9cc39be672370310, processorArchitecture=MSIL">
      <HintPath>..\packages\AvalonEdit.4.3.1.9430\lib\Net40\ICSharpCode.AvalonEdit.dll</HintPath>
      <SpecificVersion>False</SpecificVersion>
    </Reference>
    <Reference Include="Microsoft.Practices.Prism">
      <HintPath>..\..\extern\prism\Microsoft.Practices.Prism.dll</HintPath>
    </Reference>
    <Reference Include="Newtonsoft.Json, Version=8.0.0.0, Culture=neutral, PublicKeyToken=30ad4fe6b2a6aeed, processorArchitecture=MSIL">
      <HintPath>..\packages\Newtonsoft.Json.8.0.3\lib\net45\Newtonsoft.Json.dll</HintPath>
      <Private>True</Private>
    </Reference>
    <Reference Include="PresentationCore" />
    <Reference Include="PresentationFramework" />
    <Reference Include="ProtoGeometry, Version=2.12.0.5264, Culture=neutral, processorArchitecture=AMD64">
      <HintPath>..\packages\DynamoVisualProgramming.LibG_227_0_0.2.12.0.5264\lib\net48\ProtoGeometry.dll</HintPath>
      <Private>False</Private>
    </Reference>
    <Reference Include="RestSharp, Version=105.2.3.0, Culture=neutral, processorArchitecture=MSIL">
      <HintPath>..\packages\RestSharp.105.2.3\lib\net46\RestSharp.dll</HintPath>
    </Reference>
    <Reference Include="SharpDX, Version=4.2.0.0, Culture=neutral, PublicKeyToken=b4dcf0f35e5521f1, processorArchitecture=MSIL">
      <HintPath>..\packages\SharpDX.4.2.0\lib\net45\SharpDX.dll</HintPath>
    </Reference>
    <Reference Include="SharpDX.D3DCompiler">
      <HintPath>..\packages\SharpDX.D3DCompiler.4.2.0\lib\net45\SharpDX.D3DCompiler.dll</HintPath>
      <Private>True</Private>
    </Reference>
    <Reference Include="SharpDX.D3DCompiler, Version=4.2.0.0, Culture=neutral, PublicKeyToken=b4dcf0f35e5521f1, processorArchitecture=MSIL" />
    <Reference Include="SharpDX.Direct2D1">
      <HintPath>..\packages\SharpDX.Direct2D1.4.2.0\lib\net45\SharpDX.Direct2D1.dll</HintPath>
      <Private>True</Private>
    </Reference>
    <Reference Include="SharpDX.Direct2D1, Version=4.2.0.0, Culture=neutral, PublicKeyToken=b4dcf0f35e5521f1, processorArchitecture=MSIL" />
    <Reference Include="SharpDX.Direct3D11, Version=4.2.0.0, Culture=neutral, PublicKeyToken=b4dcf0f35e5521f1, processorArchitecture=MSIL">
      <HintPath>..\packages\SharpDX.Direct3D11.4.2.0\lib\net45\SharpDX.Direct3D11.dll</HintPath>
    </Reference>
    <Reference Include="SharpDX.Direct3D9, Version=4.2.0.0, Culture=neutral, PublicKeyToken=b4dcf0f35e5521f1, processorArchitecture=MSIL">
      <HintPath>..\packages\SharpDX.Direct3D9.4.2.0\lib\net45\SharpDX.Direct3D9.dll</HintPath>
    </Reference>
    <Reference Include="SharpDX.DXGI, Version=4.2.0.0, Culture=neutral, PublicKeyToken=b4dcf0f35e5521f1, processorArchitecture=MSIL">
      <HintPath>..\packages\SharpDX.DXGI.4.2.0\lib\net45\SharpDX.DXGI.dll</HintPath>
    </Reference>
    <Reference Include="SharpDX.Mathematics, Version=4.2.0.0, Culture=neutral, PublicKeyToken=b4dcf0f35e5521f1, processorArchitecture=MSIL">
      <HintPath>..\packages\SharpDX.Mathematics.4.2.0\lib\net45\SharpDX.Mathematics.dll</HintPath>
    </Reference>
    <Reference Include="System" />
    <Reference Include="System.Configuration" />
    <Reference Include="System.Core" />
    <Reference Include="System.Drawing" />
    <Reference Include="System.Runtime.Serialization" />
    <Reference Include="System.Windows.Forms" />
    <Reference Include="System.Windows.Interactivity, Version=4.0.0.0, Culture=neutral, PublicKeyToken=31bf3856ad364e35, processorArchitecture=MSIL">
      <SpecificVersion>False</SpecificVersion>
      <HintPath>..\..\extern\System.Windows.Interactivity\System.Windows.Interactivity.dll</HintPath>
    </Reference>
    <Reference Include="System.Xaml" />
    <Reference Include="Microsoft.CSharp" />
    <Reference Include="System.Xml" />
    <Reference Include="WindowsBase" />
  </ItemGroup>
  <ItemGroup>
    <Compile Include="Controls\InstalledPackagesControl.xaml.cs">
      <DependentUpon>InstalledPackagesControl.xaml</DependentUpon>
    </Compile>
    <Compile Include="Controls\NodeAutoCompleteSearchControl.xaml.cs">
      <DependentUpon>NodeAutoCompleteSearchControl.xaml</DependentUpon>
    </Compile>
    <Compile Include="Controls\InCanvasSearchControl.xaml.cs">
      <DependentUpon>InCanvasSearchControl.xaml</DependentUpon>
    </Compile>
    <Compile Include="Controls\InfiniteGridView.xaml.cs">
      <DependentUpon>InfiniteGridView.xaml</DependentUpon>
    </Compile>
    <Compile Include="Controls\Login.xaml.cs">
      <DependentUpon>Login.xaml</DependentUpon>
    </Compile>
    <Compile Include="Controls\HeaderStrip.xaml.cs">
      <DependentUpon>HeaderStrip.xaml</DependentUpon>
    </Compile>
    <Compile Include="Controls\NotificationsControl.xaml.cs">
      <DependentUpon>NotificationsControl.xaml</DependentUpon>
    </Compile>
    <Compile Include="Controls\ParentMenuItem.cs" />
    <Compile Include="Controls\RunSettingsControl.xaml.cs">
      <DependentUpon>RunSettingsControl.xaml</DependentUpon>
    </Compile>
    <Compile Include="Controls\ClassInformationView.xaml.cs">
      <DependentUpon>ClassInformationView.xaml</DependentUpon>
    </Compile>
    <Compile Include="..\AssemblySharedInfoGenerator\AssemblySharedInfo.cs">
      <Link>Properties\AssemblySharedInfo.cs</Link>
    </Compile>
    <Compile Include="Controls\UseLevelPopup.cs" />
    <Compile Include="Controls\UseLevelSpinner.cs" />
    <Compile Include="Extensions\ViewModelCommandExecutive.cs" />
    <Compile Include="Extensions\IViewExtension.cs" />
    <Compile Include="Extensions\ViewExtensionBase.cs" />
    <Compile Include="Extensions\IViewExtensionLoader.cs" />
    <Compile Include="Extensions\IViewExtensionManager.cs" />
    <Compile Include="Extensions\MenuBarTypeExtensions.cs" />
    <Compile Include="Extensions\ObservableCollectionExtension.cs" />
    <Compile Include="Extensions\ViewExtensionCommandExecutive.cs" />
    <Compile Include="Extensions\ViewExtensionLoader.cs" />
    <Compile Include="Extensions\ViewExtensionManager.cs" />
    <Compile Include="Extensions\ViewLoadedParams.cs" />
    <Compile Include="Extensions\ViewExtensionDefinition.cs" />
    <Compile Include="Extensions\ViewStartupParams.cs" />
    <Compile Include="Interfaces\ILibraryViewCustomization.cs" />
    <Compile Include="Interfaces\LayoutSpecification.cs" />
    <Compile Include="Properties\Resources.Designer.cs">
      <AutoGen>True</AutoGen>
      <DesignTime>True</DesignTime>
      <DependentUpon>Resources.resx</DependentUpon>
    </Compile>
    <Compile Include="Utilities\CompactBubbleHandler.cs" />
    <Compile Include="Interfaces\IShellCom.cs" />
    <Compile Include="Rendering\HelixRenderPackage.cs" />
    <Compile Include="Interfaces\IBrandingResourceProvider.cs" />
    <Compile Include="NodeViewCustomization\AssemblyNodeViewCustomizations.cs" />
    <Compile Include="NodeViewCustomization\CoreNodeViewCustomizations.cs" />
    <Compile Include="NodeViewCustomization\NodeViewCustomizationLoader.cs" />
    <Compile Include="NodeViewCustomization\NodeViewCustomizations.cs" />
    <Compile Include="Rendering\RenderPackageExtensions.cs" />
    <Compile Include="Services\IconServices.cs" />
    <Compile Include="UI\ClassObjectTemplateSelector.cs" />
    <Compile Include="UI\DraggedAdorner.cs" />
    <Compile Include="UI\HeaderTemplateSelector.cs" />
    <Compile Include="Properties\Resources.en-US.Designer.cs">
      <AutoGen>True</AutoGen>
      <DesignTime>True</DesignTime>
      <DependentUpon>Resources.en-US.resx</DependentUpon>
    </Compile>
    <Compile Include="Services\LoginService.cs" />
    <Compile Include="UI\DefaultBrandingResourceProvider.cs" />
    <Compile Include="UI\FrozenResources.cs" />
    <Compile Include="UI\InOutPortPanel.cs" />
    <Compile Include="UI\LibraryTreeTemplateSelector.cs" />
    <Compile Include="UI\LibraryWrapPanel.cs" />
    <Compile Include="UI\Prompts\PresetOverwritePrompt.xaml.cs">
      <DependentUpon>PresetOverwritePrompt.xaml</DependentUpon>
    </Compile>
    <Compile Include="UI\Prompts\PresetPrompt.xaml.cs">
      <DependentUpon>PresetPrompt.xaml</DependentUpon>
    </Compile>
    <Compile Include="UI\VisualConfigurations.cs" />
    <Compile Include="Utilities\CrashUtilities.cs" />
    <Compile Include="Utilities\LibraryDragAndDrop.cs" />
    <Compile Include="Utilities\MessageBoxUtilities.cs" />
    <Compile Include="Utilities\OnceDisposable.cs" />
    <Compile Include="TestInfrastructure\ConnectorMutator.cs" />
    <Compile Include="TestInfrastructure\MutationTestAttribute.cs" />
    <Compile Include="Utilities\DelegateCommand.cs" />
    <Compile Include="Interfaces\IViewModelView.cs" />
    <Compile Include="Interfaces\IWatchHandler.cs" />
    <Compile Include="NodeViewCustomization\INodeViewCustomizations.cs" />
    <Compile Include="NodeViewCustomization\INodeViewCustomization.cs" />
    <Compile Include="NodeViewCustomization\InternalNodeViewCustomization.cs" />
    <Compile Include="NodeViewCustomization\NodeViewCustomizations\DSVarArgFunctionNodeViewCustomization.cs" />
    <Compile Include="NodeViewCustomization\NodeViewCustomizationLibrary.cs" />
    <Compile Include="Properties\AssemblyInfo.cs" />
    <Compile Include="Services\UsageReportingManager.cs" />
    <Compile Include="TestInfrastructure\AbstractMutator.cs" />
    <Compile Include="TestInfrastructure\CodeBlockNodeMutator.cs" />
    <Compile Include="TestInfrastructure\CopyNodeMutator.cs" />
    <Compile Include="TestInfrastructure\CustomNodeCompatibilityMutator.cs" />
    <Compile Include="TestInfrastructure\CustomNodeMutator.cs" />
    <Compile Include="TestInfrastructure\DeleteNodeMutator.cs" />
    <Compile Include="TestInfrastructure\DirectoryPathMutator.cs" />
    <Compile Include="TestInfrastructure\DoubleSliderMutator.cs" />
    <Compile Include="TestInfrastructure\FilePathMutator.cs" />
    <Compile Include="TestInfrastructure\IntegerSliderMutator.cs" />
    <Compile Include="TestInfrastructure\ListMutator.cs" />
    <Compile Include="TestInfrastructure\MutatorDriver.cs" />
    <Compile Include="TestInfrastructure\NumberInputMutator.cs" />
    <Compile Include="TestInfrastructure\NumberRangeMutator.cs" />
    <Compile Include="TestInfrastructure\NumberSequenceMutator.cs" />
    <Compile Include="TestInfrastructure\StringInputMutator.cs" />
    <Compile Include="NodeViewCustomization\NodeViewCustomizations\CodeBlockNodeViewCustomization.cs" />
    <Compile Include="Commands\AutomationSettings.cs" />
    <Compile Include="Commands\ConnectorCommands.cs" />
    <Compile Include="Commands\DynamoCommands.cs" />
    <Compile Include="Commands\InfoBubbleCommand.cs" />
    <Compile Include="Commands\NodeCommands.cs" />
    <Compile Include="Commands\NoteCommands.cs" />
    <Compile Include="Commands\PortCommands.cs" />
    <Compile Include="Commands\SearchCommands.cs" />
    <Compile Include="Commands\WorkspaceCommands.cs" />
    <Compile Include="Controls\GraphUpdateNotificationControl.xaml.cs">
      <DependentUpon>GraphUpdateNotificationControl.xaml</DependentUpon>
    </Compile>
    <Compile Include="Controls\ImageBasedControls.cs" />
    <Compile Include="Controls\ShortcutToolbar.xaml.cs">
      <DependentUpon>ShortcutToolbar.xaml</DependentUpon>
    </Compile>
    <Compile Include="Controls\StartPage.xaml.cs">
      <DependentUpon>StartPage.xaml</DependentUpon>
    </Compile>
    <Compile Include="UI\Converters.cs" />
    <Compile Include="Controls\DragCanvas.cs" />
    <Compile Include="Controls\DynamoNodeButton.cs" />
    <Compile Include="Controls\DynamoTextBox.cs" />
    <Compile Include="NodeViewCustomization\NodeViewCustomizations\FunctionNodeViewCustomization.cs" />
    <Compile Include="UI\HandlingEventTrigger.cs" />
    <Compile Include="Utilities\MouseClickManager.cs" />
    <Compile Include="NodeViewCustomization\NodeViewCustomizations\OutputNodeViewCustomization.cs" />
    <Compile Include="UI\Prompts\CrashPrompt.xaml.cs">
      <DependentUpon>CrashPrompt.xaml</DependentUpon>
    </Compile>
    <Compile Include="UI\Prompts\EditWindow.xaml.cs">
      <DependentUpon>EditWindow.xaml</DependentUpon>
    </Compile>
    <Compile Include="UI\Prompts\FunctionNamePrompt.xaml.cs">
      <DependentUpon>FunctionNamePrompt.xaml</DependentUpon>
    </Compile>
    <Compile Include="UI\Prompts\GenericTaskDialog.xaml.cs">
      <DependentUpon>GenericTaskDialog.xaml</DependentUpon>
    </Compile>
    <Compile Include="UI\Prompts\UsageReportingAgreementPrompt.xaml.cs">
      <DependentUpon>UsageReportingAgreementPrompt.xaml</DependentUpon>
    </Compile>
    <Compile Include="UI\SharedResourceDictionary.cs" />
    <Compile Include="ViewModels\Core\AnnotationExtension.cs" />
    <Compile Include="ViewModels\Core\AnnotationViewModel.cs" />
    <Compile Include="Utilities\ResourceUtilities.cs" />
    <Compile Include="ViewModels\Core\Converters\DynamoPythonScriptEditorTextOptions.cs" />
    <Compile Include="ViewModels\Core\Converters\SerializationConverters.cs" />
    <Compile Include="ViewModels\Core\DynamoViewModelBranding.cs" />
    <Compile Include="ViewModels\Core\GalleryViewModel.cs" />
    <Compile Include="ViewModels\Core\HomeWorkspaceViewModel.cs" />
    <Compile Include="ViewModels\Core\SerializationExtensions.cs" />
    <Compile Include="ViewModels\Menu\PreferencesViewModel.cs" />
    <Compile Include="ViewModels\PackageManager\IPackageInstaller.cs" />
    <Compile Include="ViewModels\PackageManager\PackagePathViewModel.cs" />
    <Compile Include="ViewModels\Preview\CompactBubbleViewModel.cs" />
    <Compile Include="ViewModels\RunSettingsViewModel.cs" />
    <Compile Include="ViewModels\Search\BrowserInternalElementViewModel.cs" />
    <Compile Include="ViewModels\Search\BrowserItemViewModel.cs" />
    <Compile Include="ViewModels\Search\NodeAutoCompleteSearchViewModel.cs" />
    <Compile Include="ViewModels\Search\NodeSearchElementViewModel.cs" />
    <Compile Include="ViewModels\Core\StateMachine.cs" />
    <Compile Include="ViewModels\Search\ClassInformationViewModel.cs" />
    <Compile Include="NodeViewCustomization\NodeViewCustomizations\SymbolViewCustomization.cs" />
    <Compile Include="NodeViewCustomization\NodeViewCustomizations\VariableInputNodeViewCustomization.cs" />
    <Compile Include="ViewModels\RenderPackageFactoryViewModel.cs" />
    <Compile Include="ViewModels\Search\SearchCategory.cs" />
    <Compile Include="ViewModels\Watch3D\DynamoGeometryModel3D.cs" />
    <Compile Include="ViewModels\Watch3D\DynamoLineGeometryModel3D.cs" />
    <Compile Include="ViewModels\Watch3D\DynamoPointGeometryModel3D.cs" />
    <Compile Include="ViewModels\Watch3D\DynamoPointLineRenderCore.cs" />
    <Compile Include="ViewModels\Watch3D\DynamoRenderCoreDataStore.cs" />
    <Compile Include="ViewModels\Watch3D\HelixWatch3DViewModel.cs" />
    <Compile Include="ViewModels\Watch3D\DefaultWatch3DViewModel.cs" />
    <Compile Include="ViewModels\Watch3D\IWatch3DViewModel.cs" />
    <Compile Include="Views\About\AboutWindow.xaml.cs">
      <DependentUpon>AboutWindow.xaml</DependentUpon>
    </Compile>
    <Compile Include="Views\CodeBlocks\CodeBlockEditor.cs" />
    <Compile Include="Views\Core\DynamoOpenFileDialog.cs" />
    <Compile Include="Views\Debug\DebugModesWindow.xaml.cs">
      <DependentUpon>DebugModesWindow.xaml</DependentUpon>
    </Compile>
    <Compile Include="Views\Gallery\GalleryView.xaml.cs">
      <DependentUpon>GalleryView.xaml</DependentUpon>
    </Compile>
    <Compile Include="Views\CodeCompletion\CodeCompletionEditor.xaml.cs">
      <DependentUpon>CodeCompletionEditor.xaml</DependentUpon>
    </Compile>
    <Compile Include="Views\Input\ParameterEditor.cs" />
    <Compile Include="Views\Output\OutputEditor.cs" />
    <Compile Include="Views\PackageManager\PackagePathView.xaml.cs">
      <DependentUpon>PackagePathView.xaml</DependentUpon>
    </Compile>
    <Compile Include="Views\PackageManager\TermsOfUseView.xaml.cs">
      <DependentUpon>TermsOfUseView.xaml</DependentUpon>
    </Compile>
    <Compile Include="ViewModels\Watch3D\AttachedProperties.cs" />
    <Compile Include="ViewModels\Watch3D\DynamoEffectsManager.cs" />
    <Compile Include="Views\Menu\PreferencesView.xaml.cs">
      <DependentUpon>PreferencesView.xaml</DependentUpon>
    </Compile>
    <Compile Include="Views\Preview\CameraExtensions.cs" />
    <Compile Include="Views\Preview\PreviewCompactView.xaml.cs">
      <DependentUpon>PreviewCompactView.xaml</DependentUpon>
    </Compile>
    <Compile Include="Views\Preview\Watch3DSettingsControl.xaml.cs">
      <DependentUpon>Watch3DSettingsControl.xaml</DependentUpon>
    </Compile>
    <Compile Include="Windows\BrowserWindow.xaml.cs">
      <DependentUpon>BrowserWindow.xaml</DependentUpon>
    </Compile>
    <Compile Include="Views\CodeBlocks\CodeBlockCompletionData.cs" />
    <Compile Include="Views\CodeBlocks\CodeBlockMethodInsightWindow.cs" />
    <Compile Include="Views\CodeBlocks\CodeBlockEditorUtils.cs" />
    <Compile Include="Views\Core\AnnotationView.xaml.cs">
      <DependentUpon>AnnotationView.xaml</DependentUpon>
    </Compile>
    <Compile Include="Views\Core\DynamoView.xaml.cs">
      <DependentUpon>DynamoView.xaml</DependentUpon>
    </Compile>
    <Compile Include="Views\Preview\InfoBubbleView.xaml.cs">
      <DependentUpon>InfoBubbleView.xaml</DependentUpon>
    </Compile>
    <Compile Include="Views\PackageManager\InstalledPackagesView.xaml.cs">
      <DependentUpon>InstalledPackagesView.xaml</DependentUpon>
    </Compile>
    <Compile Include="Views\Search\LibraryView.xaml.cs">
      <DependentUpon>LibraryView.xaml</DependentUpon>
    </Compile>
    <Compile Include="Views\Core\NodeView.xaml.cs">
      <DependentUpon>NodeView.xaml</DependentUpon>
    </Compile>
    <Compile Include="Views\Core\NoteView.xaml.cs">
      <DependentUpon>NoteView.xaml</DependentUpon>
    </Compile>
    <Compile Include="Views\PackageManager\PackageManagerSearchView.xaml.cs">
      <DependentUpon>PackageManagerSearchView.xaml</DependentUpon>
    </Compile>
    <Compile Include="Views\Preview\PreviewControl.xaml.cs">
      <DependentUpon>PreviewControl.xaml</DependentUpon>
    </Compile>
    <Compile Include="Views\PackageManager\PublishPackageView.xaml.cs">
      <DependentUpon>PublishPackageView.xaml</DependentUpon>
    </Compile>
    <Compile Include="Controls\TooltipWindow.xaml.cs">
      <DependentUpon>TooltipWindow.xaml</DependentUpon>
    </Compile>
    <Compile Include="Views\Preview\Watch3DView.xaml.cs">
      <DependentUpon>Watch3DView.xaml</DependentUpon>
    </Compile>
    <Compile Include="Views\Preview\WatchTree.xaml.cs">
      <DependentUpon>WatchTree.xaml</DependentUpon>
    </Compile>
    <Compile Include="Views\Core\WorkspaceView.xaml.cs">
      <DependentUpon>WorkspaceView.xaml</DependentUpon>
    </Compile>
    <Compile Include="Utilities\WpfUtilities.cs" />
    <Compile Include="Controls\ZoomBorder.cs" />
    <Compile Include="Utilities\CursorLibrary.cs" />
    <Compile Include="Utilities\Extensions.cs" />
    <Compile Include="ViewModels\Core\ConnectorViewModel.cs" />
    <Compile Include="ViewModels\Core\DynamoViewModel.cs" />
    <Compile Include="ViewModels\Core\DynamoViewModelDelegateCommands.cs" />
    <Compile Include="ViewModels\Core\DynamoViewModelDelegates.cs" />
    <Compile Include="ViewModels\Core\DynamoViewModelEventArgs.cs" />
    <Compile Include="ViewModels\Core\DynamoViewModelEvents.cs" />
    <Compile Include="ViewModels\Preview\InfoBubbleViewModel.cs" />
    <Compile Include="ViewModels\PackageManager\InstalledPackagesViewModel.cs" />
    <Compile Include="ViewModels\Core\NodeViewModel.cs" />
    <Compile Include="ViewModels\Core\NoteViewModel.cs" />
    <Compile Include="ViewModels\PackageManager\PackageItemInternalViewModel.cs" />
    <Compile Include="ViewModels\PackageManager\PackageItemLeafViewModel.cs" />
    <Compile Include="ViewModels\PackageManager\PackageItemRootViewModel.cs" />
    <Compile Include="ViewModels\PackageManager\PackageItemViewModel.cs" />
    <Compile Include="ViewModels\PackageManager\PackageManagerClientViewModel.cs" />
    <Compile Include="ViewModels\PackageManager\PackageManagerSearchElementViewModel.cs" />
    <Compile Include="ViewModels\PackageManager\PackageManagerSearchViewModel.cs" />
    <Compile Include="ViewModels\PackageManager\PackageViewModel.cs" />
    <Compile Include="ViewModels\Core\PortViewModel.cs" />
    <Compile Include="ViewModels\PackageManager\PublishPackageViewModel.cs" />
    <Compile Include="ViewModels\Search\SearchViewModel.cs" />
    <Compile Include="ViewModels\ViewModelBase.cs" />
    <Compile Include="ViewModels\Preview\Watch3DFullscreenViewModel.cs" />
    <Compile Include="ViewModels\Preview\WatchViewModel.cs" />
    <Compile Include="ViewModels\Core\WorkspaceViewModel.cs" />
    <Compile Include="Windows\ExtensionWindow.xaml.cs">
      <DependentUpon>ExtensionWindow.xaml</DependentUpon>
    </Compile>
    <Compile Include="Windows\ModelessChildWindow.cs" />
  </ItemGroup>
  <ItemGroup>
    <Page Include="Controls\InstalledPackagesControl.xaml">
      <SubType>Designer</SubType>
      <Generator>MSBuild:Compile</Generator>
    </Page>
    <Page Include="Controls\NodeAutoCompleteSearchControl.xaml">
      <SubType>Designer</SubType>
      <Generator>MSBuild:Compile</Generator>
    </Page>
    <Page Include="Controls\GraphUpdateNotificationControl.xaml">
      <Generator>MSBuild:Compile</Generator>
      <SubType>Designer</SubType>
    </Page>
    <Page Include="Views\Menu\PreferencesView.xaml">
      <Generator>MSBuild:Compile</Generator>
      <SubType>Designer</SubType>
    </Page>
    <Page Include="Windows\ExtensionWindow.xaml">
      <SubType>Designer</SubType>
      <Generator>MSBuild:Compile</Generator>
    </Page>
  </ItemGroup>
  <ItemGroup>
    <Page Include="Controls\InCanvasSearchControl.xaml">
      <Generator>MSBuild:Compile</Generator>
      <SubType>Designer</SubType>
    </Page>
    <Page Include="Controls\InfiniteGridView.xaml">
      <SubType>Designer</SubType>
      <Generator>MSBuild:Compile</Generator>
    </Page>
    <Page Include="Controls\Login.xaml">
      <SubType>Designer</SubType>
      <Generator>MSBuild:Compile</Generator>
    </Page>
    <Page Include="Controls\HeaderStrip.xaml">
      <SubType>Designer</SubType>
      <Generator>MSBuild:Compile</Generator>
    </Page>
    <Page Include="Controls\NotificationsControl.xaml">
      <SubType>Designer</SubType>
      <Generator>MSBuild:Compile</Generator>
    </Page>
    <Page Include="Controls\RunSettingsControl.xaml">
      <SubType>Designer</SubType>
      <Generator>MSBuild:Compile</Generator>
    </Page>
    <Page Include="Controls\ShortcutToolbar.xaml">
      <Generator>MSBuild:Compile</Generator>
      <SubType>Designer</SubType>
    </Page>
  </ItemGroup>
  <ItemGroup>
    <Page Include="Controls\ClassInformationView.xaml">
      <Generator>MSBuild:Compile</Generator>
      <SubType>Designer</SubType>
    </Page>
    <Page Include="Controls\StartPage.xaml">
      <Generator>MSBuild:Compile</Generator>
      <SubType>Designer</SubType>
    </Page>
  </ItemGroup>
  <ItemGroup>
    <EmbeddedResource Include="Properties\Resources.resx">
      <Generator>PublicResXFileCodeGenerator</Generator>
      <SubType>Designer</SubType>
      <LastGenOutput>Resources.Designer.cs</LastGenOutput>
    </EmbeddedResource>
    <EmbeddedResource Include="Properties\Resources.en-US.resx">
      <Generator>PublicResXFileCodeGenerator</Generator>
      <LastGenOutput>Resources.en-US.Designer.cs</LastGenOutput>
      <SubType>Designer</SubType>
    </EmbeddedResource>
    <EmbeddedResource Include="UI\Resources\DesignScript.Resources.SyntaxHighlighting.xshd" />
    <None Include="App.config">
      <SubType>Designer</SubType>
    </None>
    <None Include="packages.config" />
    <None Include="UI\Fonts\OpenSans-Bold.ttf">
      <CopyToOutputDirectory>Always</CopyToOutputDirectory>
    </None>
    <None Include="UI\Fonts\OpenSans-BoldItalic.ttf">
      <CopyToOutputDirectory>Always</CopyToOutputDirectory>
    </None>
    <None Include="UI\Fonts\OpenSans-ExtraBold.ttf">
      <CopyToOutputDirectory>Always</CopyToOutputDirectory>
    </None>
    <None Include="UI\Fonts\OpenSans-ExtraBoldItalic.ttf">
      <CopyToOutputDirectory>Always</CopyToOutputDirectory>
    </None>
    <None Include="UI\Fonts\OpenSans-Italic.ttf">
      <CopyToOutputDirectory>Always</CopyToOutputDirectory>
    </None>
    <None Include="UI\Fonts\OpenSans-Light.ttf">
      <CopyToOutputDirectory>Always</CopyToOutputDirectory>
    </None>
    <None Include="UI\Fonts\OpenSans-LightItalic.ttf">
      <CopyToOutputDirectory>Always</CopyToOutputDirectory>
    </None>
    <None Include="UI\Fonts\OpenSans-Regular.ttf">
      <CopyToOutputDirectory>Always</CopyToOutputDirectory>
    </None>
    <None Include="UI\Fonts\OpenSans-Semibold.ttf">
      <CopyToOutputDirectory>Always</CopyToOutputDirectory>
    </None>
    <None Include="UI\Fonts\OpenSans-SemiboldItalic.ttf">
      <CopyToOutputDirectory>Always</CopyToOutputDirectory>
    </None>
    <None Include="ViewModels\Watch3D\shaderSource\CompileShaders.bat" />
    <Resource Include="UI\Images\cursors.psd" />
    <Resource Include="UI\Images\cursors1.psd" />
  </ItemGroup>
  <ItemGroup>
    <Resource Include="UI\Images\AboutWindow\aboutback.png" />
  </ItemGroup>
  <ItemGroup>
    <Resource Include="UI\Images\AboutWindow\autodeskLogo.png" />
  </ItemGroup>
  <ItemGroup>
    <Resource Include="UI\Images\AboutWindow\background_texture.png" />
  </ItemGroup>
  <ItemGroup>
    <Resource Include="UI\Images\AboutWindow\close_hover.png" />
  </ItemGroup>
  <ItemGroup>
    <Resource Include="UI\Images\AboutWindow\close_inactive.png" />
  </ItemGroup>
  <ItemGroup>
    <Resource Include="UI\Images\AboutWindow\collectinfo_titlebar.png" />
  </ItemGroup>
  <ItemGroup>
    <Resource Include="UI\Images\AboutWindow\DesignScriptLogo.png" />
  </ItemGroup>
  <ItemGroup>
    <Resource Include="UI\Images\AboutWindow\dynamo_logo_dark.png" />
  </ItemGroup>
  <ItemGroup>
    <Resource Include="UI\Images\AboutWindow\logo_about.png" />
  </ItemGroup>
  <ItemGroup>
    <Resource Include="UI\Images\add.png" />
  </ItemGroup>
  <ItemGroup>
    <Resource Include="UI\Images\add_32.png" />
  </ItemGroup>
  <ItemGroup>
    <Resource Include="UI\Images\add_32_white.png" />
  </ItemGroup>
  <ItemGroup>
    <Resource Include="UI\Images\Anonymous_Pencil_icon.png" />
  </ItemGroup>
  <ItemGroup>
    <Resource Include="UI\Images\Anonymous_Pencil_icon_white.png" />
  </ItemGroup>
  <ItemGroup>
    <Resource Include="UI\Images\Anonymous_Pencil_icon_white_24.png" />
  </ItemGroup>
  <ItemGroup>
    <Resource Include="UI\Images\Anonymous_Pencil_icon_white_32.png" />
  </ItemGroup>
  <ItemGroup>
    <Resource Include="UI\Images\arc_add.cur" />
  </ItemGroup>
  <ItemGroup>
    <Resource Include="UI\Images\arc_add.png" />
  </ItemGroup>
  <ItemGroup>
    <Resource Include="UI\Images\arc_remove.cur" />
  </ItemGroup>
  <ItemGroup>
    <Resource Include="UI\Images\arc_remove.png" />
  </ItemGroup>
  <ItemGroup>
    <Resource Include="UI\Images\arc_select.cur" />
  </ItemGroup>
  <ItemGroup>
    <Resource Include="UI\Images\arc_select.png" />
  </ItemGroup>
  <ItemGroup>
    <Resource Include="UI\Images\arrow-left-black.png" />
  </ItemGroup>
  <ItemGroup>
    <Resource Include="UI\Images\arrow-left-white.png" />
  </ItemGroup>
  <ItemGroup>
    <Resource Include="UI\Images\arrow-right-black.png" />
  </ItemGroup>
  <ItemGroup>
    <Resource Include="UI\Images\arrow-right-white.png" />
  </ItemGroup>
  <ItemGroup>
    <Resource Include="UI\Images\back.png" />
  </ItemGroup>
  <ItemGroup>
    <Resource Include="UI\Images\back_24.png" />
  </ItemGroup>
  <ItemGroup>
    <Resource Include="UI\Images\back_32.png" />
  </ItemGroup>
  <ItemGroup>
    <Resource Include="UI\Images\Canvas\canvas-button-fit-view-states.png" />
  </ItemGroup>
  <ItemGroup>
    <Resource Include="UI\Images\Canvas\canvas-button-geom-check.png" />
  </ItemGroup>
  <ItemGroup>
    <Resource Include="UI\Images\Canvas\canvas-button-geom-states.png" />
  </ItemGroup>
  <ItemGroup>
    <Resource Include="UI\Images\Canvas\canvas-button-node-check.png" />
  </ItemGroup>
  <ItemGroup>
    <Resource Include="UI\Images\Canvas\canvas-button-node-states.png" />
  </ItemGroup>
  <ItemGroup>
    <Resource Include="UI\Images\Canvas\canvas-button-orbit-check.png" />
  </ItemGroup>
  <ItemGroup>
    <Resource Include="UI\Images\Canvas\canvas-button-orbit-states.png" />
  </ItemGroup>
  <ItemGroup>
    <Resource Include="UI\Images\Canvas\canvas-button-pan-check.png" />
  </ItemGroup>
  <ItemGroup>
    <Resource Include="UI\Images\Canvas\canvas-button-pan-states.png" />
  </ItemGroup>
  <ItemGroup>
    <Resource Include="UI\Images\Canvas\canvas-button-zoom-in-states.png" />
  </ItemGroup>
  <ItemGroup>
    <Resource Include="UI\Images\Canvas\canvas-button-zoom-out-states.png" />
  </ItemGroup>
  <ItemGroup>
    <Resource Include="UI\Images\click_background.png" />
  </ItemGroup>
  <ItemGroup>
    <Resource Include="UI\Images\closetab_hover.png" />
  </ItemGroup>
  <ItemGroup>
    <Resource Include="UI\Images\closetab_normal.png" />
  </ItemGroup>
  <ItemGroup>
    <Resource Include="UI\Images\whiteclosetab.png" />
  </ItemGroup>
  <ItemGroup>
    <Resource Include="UI\Images\whiteinfotab.png" />
  </ItemGroup>
  <ItemGroup>
    <Resource Include="UI\Images\closewindow_hover.png" />
  </ItemGroup>
  <ItemGroup>
    <Resource Include="UI\Images\closewindow_normal.png" />
  </ItemGroup>
  <ItemGroup>
    <Resource Include="UI\Images\cloud_download_arrow.png" />
  </ItemGroup>
  <ItemGroup>
    <Resource Include="UI\Images\cloud_download_arrow_gray.png" />
  </ItemGroup>
  <ItemGroup>
    <Resource Include="UI\Images\cloud_download_arrow_white.png" />
  </ItemGroup>
  <ItemGroup>
    <Resource Include="UI\Images\collapse_hover.png" />
  </ItemGroup>
  <ItemGroup>
    <Resource Include="UI\Images\collapse_normal.png" />
  </ItemGroup>
  <ItemGroup>
    <Resource Include="UI\Images\collapsestate_hover.png" />
  </ItemGroup>
  <ItemGroup>
    <Resource Include="UI\Images\collapsestate_normal.png" />
  </ItemGroup>
  <ItemGroup>
    <Resource Include="UI\Images\condense.cur" />
  </ItemGroup>
  <ItemGroup>
    <Resource Include="UI\Images\condense.png" />
  </ItemGroup>
  <ItemGroup>
    <Resource Include="UI\Images\consent_form_image.png" />
  </ItemGroup>
  <ItemGroup>
    <Resource Include="UI\Images\DocumentHS.png" />
  </ItemGroup>
  <ItemGroup>
    <Resource Include="UI\Images\expand.cur" />
  </ItemGroup>
  <ItemGroup>
    <Resource Include="UI\Images\expand.png" />
  </ItemGroup>
  <ItemGroup>
    <Resource Include="UI\Images\expand_hover.png" />
  </ItemGroup>
  <ItemGroup>
    <Resource Include="UI\Images\expand_normal.png" />
  </ItemGroup>
  <ItemGroup>
    <Resource Include="UI\Images\expandstate_hover.png" />
  </ItemGroup>
  <ItemGroup>
    <Resource Include="UI\Images\expandstate_normal.png" />
  </ItemGroup>
  <ItemGroup>
    <Resource Include="UI\Images\hand.cur" />
  </ItemGroup>
  <ItemGroup>
    <Resource Include="UI\Images\hand.png" />
  </ItemGroup>
  <ItemGroup>
    <Resource Include="UI\Images\hand_drag.cur" />
  </ItemGroup>
  <ItemGroup>
    <Resource Include="UI\Images\hand_drag.png" />
  </ItemGroup>
  <ItemGroup>
    <Resource Include="UI\Images\hand_pan.cur" />
  </ItemGroup>
  <ItemGroup>
    <Resource Include="UI\Images\hand_pan.png" />
  </ItemGroup>
  <ItemGroup>
    <Resource Include="UI\Images\hand_pan_active.cur" />
  </ItemGroup>
  <ItemGroup>
    <Resource Include="UI\Images\hand_pan_active.png" />
  </ItemGroup>
  <ItemGroup>
    <Resource Include="UI\Images\HomeHS.png" />
  </ItemGroup>
  <ItemGroup>
    <Resource Include="UI\Images\librarycollapse_hover.png" />
  </ItemGroup>
  <ItemGroup>
    <Resource Include="UI\Images\librarycollapse_normal.png" />
  </ItemGroup>
  <ItemGroup>
    <Resource Include="UI\Images\maximizewindow_hover.png" />
  </ItemGroup>
  <ItemGroup>
    <Resource Include="UI\Images\maximizewindow_normal.png" />
  </ItemGroup>
  <ItemGroup>
    <Resource Include="UI\Images\minimizewindow_hover.png" />
  </ItemGroup>
  <ItemGroup>
    <Resource Include="UI\Images\minimizewindow_normal.png" />
  </ItemGroup>
  <ItemGroup>
    <Resource Include="UI\Images\move.png" />
  </ItemGroup>
  <ItemGroup>
    <Resource Include="UI\Images\new_disabled.png" />
  </ItemGroup>
  <ItemGroup>
    <Resource Include="UI\Images\new_hover.png" />
  </ItemGroup>
  <ItemGroup>
    <Resource Include="UI\Images\new_normal.png" />
  </ItemGroup>
  <ItemGroup>
    <Resource Include="UI\Images\open_disabled.png" />
  </ItemGroup>
  <ItemGroup>
    <Resource Include="UI\Images\open_hover.png" />
  </ItemGroup>
  <ItemGroup>
    <Resource Include="UI\Images\open_normal.png" />
  </ItemGroup>
  <ItemGroup>
    <Resource Include="UI\Images\openHS.png" />
  </ItemGroup>
  <ItemGroup>
    <Resource Include="UI\Images\OpenSelectedItemHS.png" />
  </ItemGroup>
  <ItemGroup>
    <Resource Include="UI\Images\padlock-closed-black.png" />
  </ItemGroup>
  <ItemGroup>
    <Resource Include="UI\Images\padlock-closed-black24x24.png" />
  </ItemGroup>
  <ItemGroup>
    <Resource Include="UI\Images\pause_disabled.png" />
  </ItemGroup>
  <ItemGroup>
    <Resource Include="UI\Images\pause_hover.png" />
  </ItemGroup>
  <ItemGroup>
    <Resource Include="UI\Images\pause_normal.png" />
  </ItemGroup>
  <ItemGroup>
    <Resource Include="UI\Images\pointer.cur" />
  </ItemGroup>
  <ItemGroup>
    <Resource Include="UI\Images\pointer.png" />
  </ItemGroup>
  <ItemGroup>
    <Resource Include="UI\Images\pointer_add.cur" />
  </ItemGroup>
  <ItemGroup>
    <Resource Include="UI\Images\pointer_add.png" />
  </ItemGroup>
  <ItemGroup>
    <Resource Include="UI\Images\rectangular_selection.cur" />
  </ItemGroup>
  <ItemGroup>
    <Resource Include="UI\Images\rectangular_selection.png" />
  </ItemGroup>
  <ItemGroup>
    <Resource Include="UI\Images\redo_disabled.png" />
  </ItemGroup>
  <ItemGroup>
    <Resource Include="UI\Images\redo_hover.png" />
  </ItemGroup>
  <ItemGroup>
    <Resource Include="UI\Images\redo_normal.png" />
  </ItemGroup>
  <ItemGroup>
    <Resource Include="UI\Images\resize_diagonal.cur" />
  </ItemGroup>
  <ItemGroup>
    <Resource Include="UI\Images\resize_diagonal.png" />
  </ItemGroup>
  <ItemGroup>
    <Resource Include="UI\Images\resize_horizontal.cur" />
  </ItemGroup>
  <ItemGroup>
    <Resource Include="UI\Images\resize_horizontal.png" />
  </ItemGroup>
  <ItemGroup>
    <Resource Include="UI\Images\resize_vertical.cur" />
  </ItemGroup>
  <ItemGroup>
    <Resource Include="UI\Images\resize_vertical.png" />
  </ItemGroup>
  <ItemGroup>
    <Resource Include="UI\Images\restorewindow_hover.png" />
  </ItemGroup>
  <ItemGroup>
    <Resource Include="UI\Images\restorewindow_normal.png" />
  </ItemGroup>
  <ItemGroup>
    <Resource Include="UI\Images\run_disabled.png" />
  </ItemGroup>
  <ItemGroup>
    <Resource Include="UI\Images\run_hover.png" />
  </ItemGroup>
  <ItemGroup>
    <Resource Include="UI\Images\run_normal.png" />
  </ItemGroup>
  <ItemGroup>
    <Resource Include="UI\Images\save_disabled.png" />
  </ItemGroup>
  <ItemGroup>
    <Resource Include="UI\Images\save_hover.png" />
  </ItemGroup>
  <ItemGroup>
    <Resource Include="UI\Images\save_normal.png" />
  </ItemGroup>
  <ItemGroup>
    <Resource Include="UI\Images\saveHS.png" />
  </ItemGroup>
  <ItemGroup>
    <Resource Include="UI\Images\screenshot_disabled.png" />
  </ItemGroup>
  <ItemGroup>
    <Resource Include="UI\Images\screenshot_hover.png" />
  </ItemGroup>
  <ItemGroup>
    <Resource Include="UI\Images\screenshot_normal.png" />
  </ItemGroup>
  <ItemGroup>
    <Resource Include="UI\Images\search.png" />
  </ItemGroup>
  <ItemGroup>
    <Resource Include="UI\Images\search_24.png" />
  </ItemGroup>
  <ItemGroup>
    <Resource Include="UI\Images\search_hover.png" />
  </ItemGroup>
  <ItemGroup>
    <Resource Include="UI\Images\search_normal.png" />
  </ItemGroup>
  <ItemGroup>
    <Resource Include="UI\Images\searchcancel_hover.png" />
  </ItemGroup>
  <ItemGroup>
    <Resource Include="UI\Images\searchcancel_normal.png" />
  </ItemGroup>
  <ItemGroup>
    <Resource Include="UI\Images\sendfeedback_disabled.png" />
  </ItemGroup>
  <ItemGroup>
    <Resource Include="UI\Images\sendfeedback_hover.png" />
  </ItemGroup>
  <ItemGroup>
    <Resource Include="UI\Images\sendfeedback_normal.png" />
  </ItemGroup>
  <ItemGroup>
    <Resource Include="UI\Images\StartPage\dynamo-logo.png" />
  </ItemGroup>
  <ItemGroup>
    <Resource Include="UI\Images\StartPage\icon-discussion.png" />
  </ItemGroup>
  <ItemGroup>
    <Resource Include="UI\Images\StartPage\icon-dynamobim.png" />
  </ItemGroup>
  <ItemGroup>
    <Resource Include="UI\Images\StartPage\icon-email.png" />
  </ItemGroup>
  <ItemGroup>
    <Resource Include="UI\Images\StartPage\icon-github.png" />
  </ItemGroup>
  <ItemGroup>
    <Resource Include="UI\Images\StartPage\icon-issues.png" />
  </ItemGroup>
  <ItemGroup>
    <Resource Include="UI\Images\StartPage\icon-new.png" />
  </ItemGroup>
  <ItemGroup>
    <Resource Include="UI\Images\StartPage\icon-open.png" />
  </ItemGroup>
  <ItemGroup>
    <Resource Include="UI\Images\StartPage\icon-reference.png" />
  </ItemGroup>
  <ItemGroup>
    <Resource Include="UI\Images\StartPage\icon-video.png" />
  </ItemGroup>
  <ItemGroup>
    <Resource Include="UI\Images\StartPage\icon-dictionary.png" />
  </ItemGroup>
  <ItemGroup>
    <Resource Include="UI\Images\tabs_button_hover.png" />
  </ItemGroup>
  <ItemGroup>
    <Resource Include="UI\Images\tabs_button_normal.png" />
  </ItemGroup>
  <ItemGroup>
    <Resource Include="UI\Images\task_dialog_crash.png" />
  </ItemGroup>
  <ItemGroup>
    <Resource Include="UI\Images\task_dialog_future_file.png" />
  </ItemGroup>
  <ItemGroup>
    <Resource Include="UI\Images\python-logo.png" />
  </ItemGroup>
  <ItemGroup>
    <Resource Include="UI\Images\task_dialog_obsolete_file.png" />
  </ItemGroup>
  <ItemGroup>
    <Resource Include="UI\Images\tick_selected.png" />
  </ItemGroup>
  <ItemGroup>
    <Resource Include="UI\Images\undo_disabled.png" />
  </ItemGroup>
  <ItemGroup>
    <Resource Include="UI\Images\undo_hover.png" />
  </ItemGroup>
  <ItemGroup>
    <Resource Include="UI\Images\undo_normal.png" />
  </ItemGroup>
  <ItemGroup>
    <Resource Include="UI\Images\Update\clickbox.png" />
  </ItemGroup>
  <ItemGroup>
    <Resource Include="UI\Images\Update\download_ani.png" />
  </ItemGroup>
  <ItemGroup>
    <Resource Include="UI\Images\Update\DownloadAnimation.png" />
  </ItemGroup>
  <ItemGroup>
    <Resource Include="UI\Images\Update\DownloadIcon.png" />
  </ItemGroup>
  <ItemGroup>
    <Resource Include="UI\Images\Update\update.png" />
  </ItemGroup>
  <ItemGroup>
    <Resource Include="UI\Images\Update\update_static.png" />
  </ItemGroup>
  <ItemGroup>
    <Page Include="UI\Prompts\CrashPrompt.xaml">
      <Generator>MSBuild:Compile</Generator>
      <SubType>Designer</SubType>
    </Page>
  </ItemGroup>
  <ItemGroup>
    <Page Include="UI\Prompts\EditWindow.xaml">
      <Generator>MSBuild:Compile</Generator>
      <SubType>Designer</SubType>
    </Page>
  </ItemGroup>
  <ItemGroup>
    <Page Include="UI\Prompts\FunctionNamePrompt.xaml">
      <Generator>MSBuild:Compile</Generator>
      <SubType>Designer</SubType>
    </Page>
  </ItemGroup>
  <ItemGroup>
    <Page Include="UI\Prompts\GenericTaskDialog.xaml">
      <Generator>MSBuild:Compile</Generator>
      <SubType>Designer</SubType>
    </Page>
  </ItemGroup>
  <ItemGroup>
    <Page Include="UI\Prompts\PresetOverwritePrompt.xaml">
      <Generator>MSBuild:Compile</Generator>
      <SubType>Designer</SubType>
    </Page>
    <Page Include="UI\Prompts\UsageReportingAgreementPrompt.xaml">
      <Generator>MSBuild:Compile</Generator>
      <SubType>Designer</SubType>
    </Page>
  </ItemGroup>
  <ItemGroup>
    <None Include="UI\Themes\Modern\Connectors.xaml">
      <Generator>MSBuild:Compile</Generator>
      <SubType>Designer</SubType>
      <CopyToOutputDirectory>Always</CopyToOutputDirectory>
    </None>
  </ItemGroup>
  <ItemGroup>
    <None Include="UI\Themes\Modern\DataTemplates.xaml">
      <Generator>MSBuild:Compile</Generator>
      <SubType>Designer</SubType>
      <CopyToOutputDirectory>Always</CopyToOutputDirectory>
    </None>
  </ItemGroup>
  <ItemGroup>
    <None Include="UI\Themes\Modern\DynamoColorsAndBrushes.xaml">
      <Generator>MSBuild:Compile</Generator>
      <SubType>Designer</SubType>
      <CopyToOutputDirectory>Always</CopyToOutputDirectory>
    </None>
  </ItemGroup>
  <ItemGroup>
    <None Include="UI\Themes\Modern\DynamoConverters.xaml">
      <Generator>MSBuild:Compile</Generator>
      <SubType>Designer</SubType>
      <CopyToOutputDirectory>Always</CopyToOutputDirectory>
    </None>
  </ItemGroup>
  <ItemGroup>
    <None Include="UI\Themes\Modern\DynamoModern.xaml">
      <Generator>MSBuild:Compile</Generator>
      <SubType>Designer</SubType>
      <CopyToOutputDirectory>Always</CopyToOutputDirectory>
    </None>
  </ItemGroup>
  <ItemGroup>
    <None Include="UI\Themes\Modern\DynamoText.xaml">
      <Generator>MSBuild:Compile</Generator>
      <SubType>Designer</SubType>
      <CopyToOutputDirectory>Always</CopyToOutputDirectory>
    </None>
  </ItemGroup>
  <ItemGroup>
    <None Include="UI\Themes\Modern\MenuStyleDictionary.xaml">
      <Generator>MSBuild:Compile</Generator>
      <SubType>Designer</SubType>
      <CopyToOutputDirectory>Always</CopyToOutputDirectory>
    </None>
  </ItemGroup>
  <ItemGroup>
    <None Include="UI\Themes\Modern\Ports.xaml">
      <CopyToOutputDirectory>Always</CopyToOutputDirectory>
      <SubType>Designer</SubType>
    </None>
  </ItemGroup>
  <ItemGroup>
    <None Include="UI\Themes\Modern\ToolbarStyleDictionary.xaml">
      <Generator>MSBuild:Compile</Generator>
      <SubType>Designer</SubType>
      <CopyToOutputDirectory>Always</CopyToOutputDirectory>
    </None>
  </ItemGroup>
  <ItemGroup>
    <None Include="UI\Themes\Modern\SidebarGridStyleDictionary.xaml">
      <SubType>Designer</SubType>
      <Generator>MSBuild:Compile</Generator>
      <CopyToOutputDirectory>Always</CopyToOutputDirectory>
    </None>
    <Page Include="UI\Prompts\PresetPrompt.xaml">
      <SubType>Designer</SubType>
      <Generator>MSBuild:Compile</Generator>
    </Page>
    <Page Include="Views\About\AboutWindow.xaml">
      <Generator>MSBuild:Compile</Generator>
      <SubType>Designer</SubType>
    </Page>
  </ItemGroup>
  <ItemGroup>
    <Page Include="Views\Debug\DebugModesWindow.xaml">
      <SubType>Designer</SubType>
      <Generator>MSBuild:Compile</Generator>
    </Page>
    <Page Include="Views\Gallery\GalleryView.xaml">
      <SubType>Designer</SubType>
      <Generator>MSBuild:Compile</Generator>
    </Page>
    <Page Include="Views\CodeCompletion\CodeCompletionEditor.xaml">
      <SubType>Designer</SubType>
      <Generator>MSBuild:Compile</Generator>
    </Page>
    <Page Include="Views\PackageManager\PackagePathView.xaml">
      <SubType>Designer</SubType>
      <Generator>MSBuild:Compile</Generator>
    </Page>
    <Page Include="Views\PackageManager\TermsOfUseView.xaml">
      <SubType>Designer</SubType>
      <Generator>MSBuild:Compile</Generator>
    </Page>
    <Page Include="Views\Preview\PreviewCompactView.xaml">
      <SubType>Designer</SubType>
      <Generator>MSBuild:Compile</Generator>
    </Page>
    <Page Include="Views\Preview\Watch3DSettingsControl.xaml">
      <SubType>Designer</SubType>
      <Generator>MSBuild:Compile</Generator>
    </Page>
    <Page Include="Windows\BrowserWindow.xaml">
      <Generator>MSBuild:Compile</Generator>
      <SubType>Designer</SubType>
    </Page>
    <Page Include="Views\Core\AnnotationView.xaml">
      <SubType>Designer</SubType>
      <Generator>MSBuild:Compile</Generator>
    </Page>
    <Page Include="Views\Core\DynamoView.xaml">
      <Generator>MSBuild:Compile</Generator>
      <SubType>Designer</SubType>
    </Page>
  </ItemGroup>
  <ItemGroup>
    <Page Include="Views\Preview\InfoBubbleView.xaml">
      <Generator>MSBuild:Compile</Generator>
      <SubType>Designer</SubType>
    </Page>
  </ItemGroup>
  <ItemGroup>
    <Page Include="Views\PackageManager\InstalledPackagesView.xaml">
      <Generator>MSBuild:Compile</Generator>
      <SubType>Designer</SubType>
    </Page>
  </ItemGroup>
  <ItemGroup>
    <Page Include="Views\Search\LibraryView.xaml">
      <Generator>MSBuild:Compile</Generator>
      <SubType>Designer</SubType>
    </Page>
    <Page Include="Views\Core\NodeView.xaml">
      <SubType>Designer</SubType>
    </Page>
  </ItemGroup>
  <ItemGroup>
    <Page Include="Views\Core\NoteView.xaml">
      <Generator>MSBuild:Compile</Generator>
      <SubType>Designer</SubType>
    </Page>
  </ItemGroup>
  <ItemGroup>
    <Page Include="Views\PackageManager\PackageManagerSearchView.xaml">
      <Generator>MSBuild:Compile</Generator>
      <SubType>Designer</SubType>
    </Page>
  </ItemGroup>
  <ItemGroup>
    <Page Include="Views\Preview\PreviewControl.xaml">
      <Generator>MSBuild:Compile</Generator>
      <SubType>Designer</SubType>
    </Page>
  </ItemGroup>
  <ItemGroup>
    <Page Include="Views\PackageManager\PublishPackageView.xaml">
      <Generator>MSBuild:Compile</Generator>
      <SubType>Designer</SubType>
    </Page>
    <Page Include="Controls\TooltipWindow.xaml">
      <Generator>MSBuild:Compile</Generator>
      <SubType>Designer</SubType>
    </Page>
    <Page Include="Views\Preview\Watch3DView.xaml">
      <Generator>MSBuild:Compile</Generator>
      <SubType>Designer</SubType>
    </Page>
  </ItemGroup>
  <ItemGroup>
    <Page Include="Views\Preview\WatchTree.xaml">
      <Generator>MSBuild:Compile</Generator>
      <SubType>Designer</SubType>
    </Page>
  </ItemGroup>
  <ItemGroup>
    <Page Include="Views\Core\WorkspaceView.xaml">
      <Generator>MSBuild:Compile</Generator>
      <SubType>Designer</SubType>
    </Page>
  </ItemGroup>
  <ItemGroup>
    <ProjectReference Include="..\DynamoCore\DynamoCore.csproj">
      <Project>{7858fa8c-475f-4b8e-b468-1f8200778cf8}</Project>
      <Name>DynamoCore</Name>
    </ProjectReference>
    <ProjectReference Include="..\DynamoPackages\DynamoPackages.csproj">
      <Project>{47533b7c-0e1a-44a4-8511-b438645f052a}</Project>
      <Name>DynamoPackages</Name>
      <Private>False</Private>
    </ProjectReference>
    <ProjectReference Include="..\DynamoUtilities\DynamoUtilities.csproj">
      <Project>{b5f435cb-0d8a-40b1-a4f7-5ecb3ce792a9}</Project>
      <Name>DynamoUtilities</Name>
      <Private>False</Private>
    </ProjectReference>
    <ProjectReference Include="..\Engine\GraphLayout\GraphLayout.csproj">
      <Project>{c2595b04-856d-40ae-8b99-4804c7a70708}</Project>
      <Name>GraphLayout</Name>
    </ProjectReference>
    <ProjectReference Include="..\Engine\ProtoCore\ProtoCore.csproj">
      <Project>{7A9E0314-966F-4584-BAA3-7339CBB849D1}</Project>
      <Name>ProtoCore</Name>
    </ProjectReference>
    <ProjectReference Include="..\Libraries\DesignScriptBuiltin\DesignScriptBuiltin.csproj">
      <Project>{c0d6dee5-5532-4345-9c66-4c00d7fdb8be}</Project>
      <Name>DesignScriptBuiltin</Name>
    </ProjectReference>
    <ProjectReference Include="..\Libraries\CoreNodes\CoreNodes.csproj">
      <Project>{87550b2b-6cb8-461e-8965-dfafe3aafb5c}</Project>
      <Name>CoreNodes</Name>
    </ProjectReference>
    <ProjectReference Include="..\Libraries\DynamoUnits\Units.csproj">
      <Project>{6e0a079e-85f1-45a1-ad5b-9855e4344809}</Project>
      <Name>Units</Name>
    </ProjectReference>
    <ProjectReference Include="..\Libraries\PythonNodeModels\PythonNodeModels.csproj">
      <Project>{8872CA17-C10D-43B9-8393-5C5A57065EB0}</Project>
      <Name>PythonNodeModels</Name>
      <Private>False</Private>
    </ProjectReference>
    <ProjectReference Include="..\Libraries\VMDataBridge\VMDataBridge.csproj">
      <Project>{ccb6e56b-2da1-4eba-a1f9-e8510e129d12}</Project>
      <Name>VMDataBridge</Name>
    </ProjectReference>
    <ProjectReference Include="..\NodeServices\DynamoServices.csproj">
      <Project>{ef879a10-041d-4c68-83e7-3192685f1bae}</Project>
      <Name>DynamoServices</Name>
      <Private>False</Private>
    </ProjectReference>
  </ItemGroup>
  <ItemGroup>
    <Resource Include="UI\Images\StartPage\icon-customnode.png" />
  </ItemGroup>
  <ItemGroup>
    <EmbeddedResource Include="UI\Images\CodeBlock\class.png" />
    <EmbeddedResource Include="UI\Images\CodeBlock\constructor.png" />
    <EmbeddedResource Include="UI\Images\CodeBlock\keyword.png" />
    <EmbeddedResource Include="UI\Images\CodeBlock\method.png" />
    <EmbeddedResource Include="UI\Images\CodeBlock\property.png" />
    <EmbeddedResource Include="UI\Images\CodeBlock\variable.png" />
  </ItemGroup>
  <ItemGroup>
    <Resource Include="UI\Images\CustomNode\customNode.png" />
    <Resource Include="UI\Images\Tooltip\code.png" />
    <Resource Include="UI\Images\Tooltip\copy.png" />
    <Resource Include="UI\Images\Tooltip\copy_hover.png" />
    <Resource Include="UI\Images\assemblies.png" />
    <Resource Include="UI\Images\files.png" />
    <Resource Include="UI\Images\nodes.png" />
  </ItemGroup>
  <ItemGroup>
    <Resource Include="UI\Images\customizerWorkflow.png" />
    <Resource Include="UI\Images\dynamowithtext.png" />
    <Resource Include="UI\Images\PackageManager\custom-path-dialog-minus.png" />
    <Resource Include="UI\Images\PackageManager\custom-path-dialog-move-down.png" />
    <Resource Include="UI\Images\PackageManager\custom-path-dialog-move-up.png" />
    <Resource Include="UI\Images\PackageManager\custom-path-dialog-plus.png" />
    <Resource Include="UI\Images\drag_move.cur" />
    <Resource Include="UI\Images\StartPage\icon-whats-new.png" />
    <Resource Include="UI\Images\Gallery\gallery-button-close-states.png" />
    <Resource Include="UI\Images\Gallery\gallery-button-next-prev-states.png" />
    <Resource Include="UI\Images\profile_normal.png" />
  </ItemGroup>
  <ItemGroup>
<<<<<<< HEAD
    <Resource Include="UI\Images\alert.png" />
=======
    <Resource Include="UI\Images\menu_16_16.png" />
    <Resource Include="UI\Images\caret_down.png" />
    <Resource Include="UI\Images\caret_up.png" />
>>>>>>> 2fbc0dab
    <Resource Include="UI\Images\PackageManager\close_16_16.png" />
    <Resource Include="UI\Images\PackageManager\down_16_16.png" />
    <Resource Include="UI\Images\PackageManager\folder_16_16.png" />
    <Resource Include="UI\Images\PackageManager\up_16_16.png" />
    <EmbeddedResource Include="Controls\Docs\NodeAutocompleteDocumentation.html" />
    <Content Include="sharpdx_direct3d11_effects_x64.dll">
      <CopyToOutputDirectory>Always</CopyToOutputDirectory>
    </Content>
    <Content Include="sharpdx_direct3d11_effects_x86.dll">
      <CopyToOutputDirectory>Always</CopyToOutputDirectory>
    </Content>
    <Resource Include="UI\Images\pin.png" />
    <EmbeddedResource Include="ViewModels\PackageManager\Docs\PublishPackageDocumentation.html" />
    <Resource Include="UI\Images\undock_hover.png" />
    <Resource Include="UI\Images\undock_normal.png" />
    <None Include="ViewModels\Watch3D\shaderSource\helix_shader_defs\COMMON\Common.hlsl" />
    <None Include="ViewModels\Watch3D\shaderSource\helix_shader_defs\COMMON\CommonBuffers.hlsl" />
    <None Include="ViewModels\Watch3D\shaderSource\helix_shader_defs\COMMON\DataStructs.hlsl" />
    <None Include="ViewModels\Watch3D\shaderSource\psDynamoLine.hlsl" />
    <None Include="ViewModels\Watch3D\shaderSource\psDynamoMesh.hlsl" />
    <None Include="ViewModels\Watch3D\shaderSource\psDynamoPoint.hlsl" />
    <None Include="ViewModels\Watch3D\shaderSource\vsDynamoMesh.hlsl" />
    <None Include="ViewModels\Watch3D\shaderSource\vsDynamoPointLine.hlsl" />
    <Resource Include="UI\Images\bubble-arrow.png" />
    <Resource Include="UI\Images\icon-whats-new-small.png" />
    <Resource Include="UI\Images\icon-dictionary-small.png" />
  </ItemGroup>
  <ItemGroup />
  <Import Project="$(MSBuildToolsPath)\Microsoft.CSharp.targets" />
  <Target Name="AfterBuild">
    <MakeDir Directories="$(OutputPath)\viewExtensions\" />
  </Target>
</Project><|MERGE_RESOLUTION|>--- conflicted
+++ resolved
@@ -1311,13 +1311,10 @@
     <Resource Include="UI\Images\profile_normal.png" />
   </ItemGroup>
   <ItemGroup>
-<<<<<<< HEAD
     <Resource Include="UI\Images\alert.png" />
-=======
     <Resource Include="UI\Images\menu_16_16.png" />
     <Resource Include="UI\Images\caret_down.png" />
     <Resource Include="UI\Images\caret_up.png" />
->>>>>>> 2fbc0dab
     <Resource Include="UI\Images\PackageManager\close_16_16.png" />
     <Resource Include="UI\Images\PackageManager\down_16_16.png" />
     <Resource Include="UI\Images\PackageManager\folder_16_16.png" />
