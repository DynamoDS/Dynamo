--- conflicted
+++ resolved
@@ -1432,16 +1432,13 @@
     <Resource Include="UI\Images\profile_normal.png" />
   </ItemGroup>
   <ItemGroup>
-<<<<<<< HEAD
     <Resource Include="UI\Images\caret_down_grey_48px.png" />
     <Resource Include="UI\Images\caret_up_grey_48px.png" />
     <Resource Include="UI\Images\menu_grey_48px.png" />
     <Resource Include="UI\Images\NodeIcon_placeholder.png" />
-=======
     <Resource Include="UI\Images\custom-node.png" />
     <Resource Include="UI\Images\image-icon-default.png" />
     <Resource Include="UI\Images\image-icon.png" />
->>>>>>> 0d2a26a5
     <EmbeddedResource Include="Views\GuidedTour\HtmlPages\Resources\DynamoPackages_1_1.png" />
     <Resource Include="UI\Images\default_info_16px.png" />
     <Resource Include="UI\Images\clock-icon.png" />
