--- conflicted
+++ resolved
@@ -129,10 +129,7 @@
 
     <ItemGroup>
     <None Remove="Controls\OutPorts.xaml" />
-<<<<<<< HEAD
-=======
     <None Remove="Controls\InPorts.xaml" />
->>>>>>> 56f0d0c0
     <None Remove="Packages\PackageManagerWizard\dist\index.html" />
     <None Remove="Controls\Docs\cs-CZ\FileTrustWarningDocumentation.html" />
     <None Remove="Controls\Docs\cs-CZ\NodeAutocompleteDocumentation.html" />
