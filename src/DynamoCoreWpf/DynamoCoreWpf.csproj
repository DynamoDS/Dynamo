﻿<?xml version="1.0" encoding="utf-8"?>
<Project ToolsVersion="4.0" DefaultTargets="Build" xmlns="http://schemas.microsoft.com/developer/msbuild/2003">
  <Import Project="$(MSBuildExtensionsPath)\$(MSBuildToolsVersion)\Microsoft.Common.props" Condition="Exists('$(MSBuildExtensionsPath)\$(MSBuildToolsVersion)\Microsoft.Common.props')" />
  <ImportGroup Label="PropertySheets">
    <Import Project="$(SolutionDir)/Config/CS.props" />
  </ImportGroup>
  <PropertyGroup>
    <Configuration Condition=" '$(Configuration)' == '' ">Debug</Configuration>
    <Platform Condition=" '$(Platform)' == '' ">AnyCPU</Platform>
    <ProjectGuid>{51BB6014-43F7-4F31-B8D3-E3C37EBEDAF4}</ProjectGuid>
    <OutputType>Library</OutputType>
    <AppDesignerFolder>Properties</AppDesignerFolder>
    <RootNamespace>Dynamo.Wpf</RootNamespace>
    <AssemblyName>DynamoCoreWpf</AssemblyName>
    <TargetFrameworkVersion>v4.0</TargetFrameworkVersion>
    <FileAlignment>512</FileAlignment>
    <TargetFrameworkProfile />
  </PropertyGroup>
  <PropertyGroup Condition=" '$(Configuration)|$(Platform)' == 'Debug|AnyCPU' ">
    <DebugSymbols>true</DebugSymbols>
    <DebugType>full</DebugType>
    <Optimize>false</Optimize>
    <OutputPath>$(OutputPath)</OutputPath>
    <DefineConstants>TRACE;DEBUG</DefineConstants>
    <ErrorReport>prompt</ErrorReport>
    <WarningLevel>4</WarningLevel>
  </PropertyGroup>
  <PropertyGroup Condition=" '$(Configuration)|$(Platform)' == 'Release|AnyCPU' ">
    <DebugType>pdbonly</DebugType>
    <Optimize>true</Optimize>
    <OutputPath>$(OutputPath)</OutputPath>
    <DefineConstants>TRACE;ENABLE_DYNAMO_SCHEDULER</DefineConstants>
    <ErrorReport>prompt</ErrorReport>
    <WarningLevel>4</WarningLevel>
  </PropertyGroup>
  <ItemGroup>
    <Reference Include="Greg">
      <HintPath>..\..\extern\greg\Greg.dll</HintPath>
    </Reference>
    <Reference Include="HelixToolkit.Wpf">
      <HintPath>..\..\extern\Helix3D\NET40\HelixToolkit.Wpf.dll</HintPath>
    </Reference>
    <Reference Include="ICSharpCode.AvalonEdit, Version=4.3.1.9429, Culture=neutral, PublicKeyToken=9cc39be672370310, processorArchitecture=MSIL">
      <SpecificVersion>False</SpecificVersion>
      <HintPath>..\..\extern\avalonEdit\ICSharpCode.AvalonEdit.dll</HintPath>
    </Reference>
    <Reference Include="Microsoft.Practices.Prism">
      <HintPath>..\..\extern\prism\Microsoft.Practices.Prism.dll</HintPath>
    </Reference>
    <Reference Include="PresentationCore" />
    <Reference Include="PresentationFramework" />
    <Reference Include="ProtoInterface">
      <HintPath>..\..\extern\ProtoGeometry\ProtoInterface.dll</HintPath>
    </Reference>
    <Reference Include="RestSharp">
      <HintPath>..\..\extern\greg\RestSharp.dll</HintPath>
    </Reference>
    <Reference Include="System" />
    <Reference Include="System.Core" />
    <Reference Include="System.Drawing" />
    <Reference Include="System.Windows.Forms" />
    <Reference Include="System.Windows.Interactivity">
      <HintPath>..\..\extern\System.Windows.Interactivity\System.Windows.Interactivity.dll</HintPath>
    </Reference>
    <Reference Include="System.Xaml" />
    <Reference Include="System.Xml.Linq" />
    <Reference Include="System.Data.DataSetExtensions" />
    <Reference Include="Microsoft.CSharp" />
    <Reference Include="System.Data" />
    <Reference Include="System.Xml" />
    <Reference Include="WindowsBase" />
  </ItemGroup>
  <ItemGroup>
    <Compile Include="NodeViewCustomization\AssemblyNodeViewCustomizations.cs" />
    <Compile Include="NodeViewCustomization\CoreNodeViewCustomizations.cs" />
    <Compile Include="NodeViewCustomization\NodeViewCustomizationLoader.cs" />
    <Compile Include="NodeViewCustomization\NodeViewCustomizations.cs" />
<<<<<<< HEAD
    <Compile Include="Properties\Resources.Designer.cs">
      <AutoGen>True</AutoGen>
      <DesignTime>True</DesignTime>
      <DependentUpon>Resources.resx</DependentUpon>
    </Compile>
    <Compile Include="Properties\Resources.en-US.Designer.cs">
      <AutoGen>True</AutoGen>
      <DesignTime>True</DesignTime>
      <DependentUpon>Resources.en-US.resx</DependentUpon>
=======
    <Compile Include="Resource1.Designer.cs">
      <AutoGen>True</AutoGen>
      <DesignTime>True</DesignTime>
      <DependentUpon>Resource1.resx</DependentUpon>
>>>>>>> 26050bfd
    </Compile>
    <Compile Include="UI\FrozenResources.cs" />
    <Compile Include="UI\VisualConfigurations.cs" />
    <Compile Include="Utilities\OnceDisposable.cs" />
    <Compile Include="TestInfrastructure\ConnectorMutator.cs" />
    <Compile Include="TestInfrastructure\MutationTestAttribute.cs" />
    <Compile Include="Utilities\DelegateCommand.cs" />
    <Compile Include="Interfaces\IViewModelView.cs" />
    <Compile Include="Interfaces\IVisualizationManager.cs" />
    <Compile Include="Interfaces\IWatchHandler.cs" />
    <Compile Include="Nodes\WatchHandler.cs" />
    <Compile Include="NodeViewCustomization\INodeViewCustomizations.cs" />
    <Compile Include="NodeViewCustomization\INodeViewCustomization.cs" />
    <Compile Include="NodeViewCustomization\InternalNodeViewCustomization.cs" />
    <Compile Include="NodeViewCustomization\NodeViewCustomizations\DSVarArgFunctionNodeViewCustomization.cs" />
    <Compile Include="NodeViewCustomization\NodeViewCustomizationLibrary.cs" />
    <Compile Include="Properties\AssemblyInfo.cs" />
    <Compile Include="Services\UsageReportingManager.cs" />
    <Compile Include="TestInfrastructure\AbstractMutator.cs" />
    <Compile Include="TestInfrastructure\CodeBlockNodeMutator.cs" />
    <Compile Include="TestInfrastructure\CopyNodeMutator.cs" />
    <Compile Include="TestInfrastructure\CustomNodeCompatibilityMutator.cs" />
    <Compile Include="TestInfrastructure\CustomNodeMutator.cs" />
    <Compile Include="TestInfrastructure\DeleteNodeMutator.cs" />
    <Compile Include="TestInfrastructure\DirectoryPathMutator.cs" />
    <Compile Include="TestInfrastructure\DoubleSliderMutator.cs" />
    <Compile Include="TestInfrastructure\FilePathMutator.cs" />
    <Compile Include="TestInfrastructure\IntegerSliderMutator.cs" />
    <Compile Include="TestInfrastructure\ListMutator.cs" />
    <Compile Include="TestInfrastructure\MutatorDriver.cs" />
    <Compile Include="TestInfrastructure\NumberInputMutator.cs" />
    <Compile Include="TestInfrastructure\NumberRangeMutator.cs" />
    <Compile Include="TestInfrastructure\NumberSequenceMutator.cs" />
    <Compile Include="TestInfrastructure\StringInputMutator.cs" />
    <Compile Include="NodeViewCustomization\NodeViewCustomizations\CodeBlockNodeViewCustomization.cs" />
    <Compile Include="Commands\AutomationSettings.cs" />
    <Compile Include="Commands\ConnectorCommands.cs" />
    <Compile Include="Commands\DynamoCommands.cs" />
    <Compile Include="Commands\InfoBubbleCommand.cs" />
    <Compile Include="Commands\NodeCommands.cs" />
    <Compile Include="Commands\NoteCommands.cs" />
    <Compile Include="Commands\PortCommands.cs" />
    <Compile Include="Commands\SearchCommands.cs" />
    <Compile Include="Commands\WorkspaceCommands.cs" />
    <Compile Include="Controls\GraphUpdateNotificationControl.xaml.cs">
      <DependentUpon>GraphUpdateNotificationControl.xaml</DependentUpon>
    </Compile>
    <Compile Include="Controls\ImageBasedControls.cs" />
    <Compile Include="Controls\ShortcutToolbar.xaml.cs">
      <DependentUpon>ShortcutToolbar.xaml</DependentUpon>
    </Compile>
    <Compile Include="Controls\StartPage.xaml.cs">
      <DependentUpon>StartPage.xaml</DependentUpon>
    </Compile>
    <Compile Include="UI\Converters.cs" />
    <Compile Include="Controls\DragCanvas.cs" />
    <Compile Include="Controls\DynamoNodeButton.cs" />
    <Compile Include="Controls\DynamoTextBox.cs" />
    <Compile Include="NodeViewCustomization\NodeViewCustomizations\FunctionNodeViewCustomization.cs" />
    <Compile Include="UI\HandlingEventTrigger.cs" />
    <Compile Include="Utilities\MouseClickManager.cs" />
    <Compile Include="NodeViewCustomization\NodeViewCustomizations\OutputNodeViewCustomization.cs" />
    <Compile Include="UI\Prompts\CrashPrompt.xaml.cs">
      <DependentUpon>CrashPrompt.xaml</DependentUpon>
    </Compile>
    <Compile Include="UI\Prompts\EditWindow.xaml.cs">
      <DependentUpon>EditWindow.xaml</DependentUpon>
    </Compile>
    <Compile Include="UI\Prompts\FunctionNamePrompt.xaml.cs">
      <DependentUpon>FunctionNamePrompt.xaml</DependentUpon>
    </Compile>
    <Compile Include="UI\Prompts\GenericTaskDialog.xaml.cs">
      <DependentUpon>GenericTaskDialog.xaml</DependentUpon>
    </Compile>
    <Compile Include="UI\Prompts\NodeHelpPrompt.xaml.cs">
      <DependentUpon>NodeHelpPrompt.xaml</DependentUpon>
    </Compile>
    <Compile Include="UI\Prompts\UsageReportingAgreementPrompt.xaml.cs">
      <DependentUpon>UsageReportingAgreementPrompt.xaml</DependentUpon>
    </Compile>
    <Compile Include="UI\SharedResourceDictionary.cs" />
    <Compile Include="ViewModels\Search\BrowserInternalElementViewModel.cs" />
    <Compile Include="ViewModels\Search\BrowserItemViewModel.cs" />
    <Compile Include="ViewModels\Search\BrowserRootElementViewModel.cs" />
    <Compile Include="ViewModels\Search\NodeSearchElementViewModel.cs" />
    <Compile Include="ViewModels\Core\StateMachine.cs" />
    <Compile Include="NodeViewCustomization\NodeViewCustomizations\SymbolViewCustomization.cs" />
    <Compile Include="NodeViewCustomization\NodeViewCustomizations\VariableInputNodeViewCustomization.cs" />
    <Compile Include="Views\About\AboutWindow.xaml.cs">
      <DependentUpon>AboutWindow.xaml</DependentUpon>
    </Compile>
    <Compile Include="Views\CodeBlocks\CodeBlockCompletionData.cs" />
    <Compile Include="Views\CodeBlocks\CodeBlockEditor.xaml.cs">
      <DependentUpon>CodeBlockEditor.xaml</DependentUpon>
    </Compile>
    <Compile Include="Views\CodeBlocks\CodeBlockMethodInsightWindow.cs" />
    <Compile Include="Views\CodeBlocks\CodeBlockEditorUtils.cs" />
    <Compile Include="Views\Core\DynamoView.xaml.cs">
      <DependentUpon>DynamoView.xaml</DependentUpon>
    </Compile>
    <Compile Include="Views\Input\ParameterEditor.xaml.cs">
      <DependentUpon>ParameterEditor.xaml</DependentUpon>
    </Compile>
    <Compile Include="Views\Preview\InfoBubbleView.xaml.cs">
      <DependentUpon>InfoBubbleView.xaml</DependentUpon>
    </Compile>
    <Compile Include="Views\PackageManager\InstalledPackagesView.xaml.cs">
      <DependentUpon>InstalledPackagesView.xaml</DependentUpon>
    </Compile>
    <Compile Include="Views\Search\LibraryContainerView.xaml.cs">
      <DependentUpon>LibraryContainerView.xaml</DependentUpon>
    </Compile>
    <Compile Include="Views\Core\NodeView.xaml.cs">
      <DependentUpon>NodeView.xaml</DependentUpon>
    </Compile>
    <Compile Include="Views\Core\NoteView.xaml.cs">
      <DependentUpon>NoteView.xaml</DependentUpon>
    </Compile>
    <Compile Include="Views\PackageManager\PackageManagerSearchView.xaml.cs">
      <DependentUpon>PackageManagerSearchView.xaml</DependentUpon>
    </Compile>
    <Compile Include="Views\Preview\PreviewControl.xaml.cs">
      <DependentUpon>PreviewControl.xaml</DependentUpon>
    </Compile>
    <Compile Include="Views\PackageManager\PublishPackageView.xaml.cs">
      <DependentUpon>PublishPackageView.xaml</DependentUpon>
    </Compile>
    <Compile Include="Views\Preview\Watch3DView.xaml.cs">
      <DependentUpon>Watch3DView.xaml</DependentUpon>
    </Compile>
    <Compile Include="Views\Preview\WatchTree.xaml.cs">
      <DependentUpon>WatchTree.xaml</DependentUpon>
    </Compile>
    <Compile Include="Views\Core\WorkspaceView.xaml.cs">
      <DependentUpon>WorkspaceView.xaml</DependentUpon>
    </Compile>
    <Compile Include="Utilities\WpfUtilities.cs" />
    <Compile Include="Controls\ZoomBorder.cs" />
    <Compile Include="Utilities\CursorLibrary.cs" />
    <Compile Include="Utilities\Extensions.cs" />
    <Compile Include="ViewModels\Core\ConnectorViewModel.cs" />
    <Compile Include="ViewModels\Core\DynamoViewModel.cs" />
    <Compile Include="ViewModels\Core\DynamoViewModelDelegateCommands.cs" />
    <Compile Include="ViewModels\Core\DynamoViewModelDelegates.cs" />
    <Compile Include="ViewModels\Core\DynamoViewModelEventArgs.cs" />
    <Compile Include="ViewModels\Core\DynamoViewModelEvents.cs" />
    <Compile Include="ViewModels\Core\EndlessGridViewModel.cs" />
    <Compile Include="ViewModels\Preview\InfoBubbleViewModel.cs" />
    <Compile Include="ViewModels\PackageManager\InstalledPackagesViewModel.cs" />
    <Compile Include="ViewModels\Preview\IWatchViewModel.cs" />
    <Compile Include="ViewModels\Core\NodeViewModel.cs" />
    <Compile Include="ViewModels\Core\NoteViewModel.cs" />
    <Compile Include="ViewModels\PackageManager\PackageItemInternalViewModel.cs" />
    <Compile Include="ViewModels\PackageManager\PackageItemLeafViewModel.cs" />
    <Compile Include="ViewModels\PackageManager\PackageItemRootViewModel.cs" />
    <Compile Include="ViewModels\PackageManager\PackageItemViewModel.cs" />
    <Compile Include="ViewModels\PackageManager\PackageManagerClientViewModel.cs" />
    <Compile Include="ViewModels\PackageManager\PackageManagerSearchElementViewModel.cs" />
    <Compile Include="ViewModels\PackageManager\PackageManagerSearchViewModel.cs" />
    <Compile Include="ViewModels\PackageManager\PackageViewModel.cs" />
    <Compile Include="ViewModels\Core\PortViewModel.cs" />
    <Compile Include="ViewModels\PackageManager\PublishPackageViewModel.cs" />
    <Compile Include="ViewModels\Search\SearchViewModel.cs" />
    <Compile Include="ViewModels\ViewModelBase.cs" />
    <Compile Include="ViewModels\Preview\Watch3DFullscreenViewModel.cs" />
    <Compile Include="ViewModels\Preview\WatchViewModel.cs" />
    <Compile Include="ViewModels\Core\WorkspaceViewModel.cs" />
    <Compile Include="VisualizationManager\octree\FastSerialization.cs" />
    <Compile Include="VisualizationManager\octree\IOctree.cs" />
    <Compile Include="VisualizationManager\octree\Octree.cs" />
    <Compile Include="VisualizationManager\octree\OctreeBox.cs" />
    <Compile Include="VisualizationManager\octree\OctreeDistance.cs" />
    <Compile Include="VisualizationManager\octree\OctreeLeaf.cs" />
    <Compile Include="VisualizationManager\octree\OctreeNode.cs" />
    <Compile Include="VisualizationManager\octree\Point3d.cs" />
    <Compile Include="VisualizationManager\octree\Point3f.cs" />
    <Compile Include="VisualizationManager\octree\Vector3d.cs" />
    <Compile Include="VisualizationManager\octree\Vector3f.cs" />
    <Compile Include="VisualizationManager\RenderDescription.cs" />
    <Compile Include="VisualizationManager\STLExport.cs" />
    <Compile Include="VisualizationManager\Visualization.cs" />
    <Compile Include="VisualizationManager\VisualizationManager.cs" />
  </ItemGroup>
  <ItemGroup>
    <Page Include="Controls\GraphUpdateNotificationControl.xaml">
      <Generator>MSBuild:Compile</Generator>
      <SubType>Designer</SubType>
    </Page>
  </ItemGroup>
  <ItemGroup>
    <Page Include="Controls\ShortcutToolbar.xaml">
      <Generator>MSBuild:Compile</Generator>
      <SubType>Designer</SubType>
    </Page>
  </ItemGroup>
  <ItemGroup>
    <Page Include="Controls\StartPage.xaml">
      <Generator>MSBuild:Compile</Generator>
      <SubType>Designer</SubType>
    </Page>
  </ItemGroup>
  <ItemGroup>
<<<<<<< HEAD
    <EmbeddedResource Include="Properties\Resources.resx">
      <Generator>PublicResXFileCodeGenerator</Generator>
      <LastGenOutput>Resources.Designer.cs</LastGenOutput>
    </EmbeddedResource>
    <EmbeddedResource Include="Properties\Resources.en-US.resx">
      <Generator>PublicResXFileCodeGenerator</Generator>
      <LastGenOutput>Resources.en-US.Designer.cs</LastGenOutput>
=======
    <EmbeddedResource Include="Resource1.resx">
      <Generator>ResXFileCodeGenerator</Generator>
      <LastGenOutput>Resource1.Designer.cs</LastGenOutput>
      <SubType>Designer</SubType>
>>>>>>> 26050bfd
    </EmbeddedResource>
    <EmbeddedResource Include="UI\Resources\DesignScript.Resources.SyntaxHighlighting.xshd" />
    <None Include="UI\Fonts\OpenSans-Bold.ttf">
      <CopyToOutputDirectory>Always</CopyToOutputDirectory>
    </None>
    <None Include="UI\Fonts\OpenSans-BoldItalic.ttf">
      <CopyToOutputDirectory>Always</CopyToOutputDirectory>
    </None>
    <None Include="UI\Fonts\OpenSans-ExtraBold.ttf">
      <CopyToOutputDirectory>Always</CopyToOutputDirectory>
    </None>
    <None Include="UI\Fonts\OpenSans-ExtraBoldItalic.ttf">
      <CopyToOutputDirectory>Always</CopyToOutputDirectory>
    </None>
    <None Include="UI\Fonts\OpenSans-Italic.ttf">
      <CopyToOutputDirectory>Always</CopyToOutputDirectory>
    </None>
    <None Include="UI\Fonts\OpenSans-Light.ttf">
      <CopyToOutputDirectory>Always</CopyToOutputDirectory>
    </None>
    <None Include="UI\Fonts\OpenSans-LightItalic.ttf">
      <CopyToOutputDirectory>Always</CopyToOutputDirectory>
    </None>
    <None Include="UI\Fonts\OpenSans-Regular.ttf">
      <CopyToOutputDirectory>Always</CopyToOutputDirectory>
    </None>
    <None Include="UI\Fonts\OpenSans-Semibold.ttf">
      <CopyToOutputDirectory>Always</CopyToOutputDirectory>
    </None>
    <None Include="UI\Fonts\OpenSans-SemiboldItalic.ttf">
      <CopyToOutputDirectory>Always</CopyToOutputDirectory>
    </None>
    <Resource Include="UI\Images\cursors.psd" />
    <Resource Include="UI\Images\cursors1.psd" />
  </ItemGroup>
  <ItemGroup>
    <Resource Include="UI\Images\AboutWindow\aboutback.png" />
  </ItemGroup>
  <ItemGroup>
    <Resource Include="UI\Images\AboutWindow\autodeskLogo.png" />
  </ItemGroup>
  <ItemGroup>
    <Resource Include="UI\Images\AboutWindow\background_texture.png" />
  </ItemGroup>
  <ItemGroup>
    <Resource Include="UI\Images\AboutWindow\close_hover.png" />
  </ItemGroup>
  <ItemGroup>
    <Resource Include="UI\Images\AboutWindow\close_inactive.png" />
  </ItemGroup>
  <ItemGroup>
    <Resource Include="UI\Images\AboutWindow\collectinfo_titlebar.png" />
  </ItemGroup>
  <ItemGroup>
    <Resource Include="UI\Images\AboutWindow\DesignScriptLogo.png" />
  </ItemGroup>
  <ItemGroup>
    <Resource Include="UI\Images\AboutWindow\dynamo_logo_dark.png" />
  </ItemGroup>
  <ItemGroup>
    <Resource Include="UI\Images\AboutWindow\logo_about.png" />
  </ItemGroup>
  <ItemGroup>
    <Resource Include="UI\Images\add.png" />
  </ItemGroup>
  <ItemGroup>
    <Resource Include="UI\Images\add_32.png" />
  </ItemGroup>
  <ItemGroup>
    <Resource Include="UI\Images\add_32_white.png" />
  </ItemGroup>
  <ItemGroup>
    <Resource Include="UI\Images\Anonymous_Pencil_icon.png" />
  </ItemGroup>
  <ItemGroup>
    <Resource Include="UI\Images\Anonymous_Pencil_icon_white.png" />
  </ItemGroup>
  <ItemGroup>
    <Resource Include="UI\Images\Anonymous_Pencil_icon_white_24.png" />
  </ItemGroup>
  <ItemGroup>
    <Resource Include="UI\Images\Anonymous_Pencil_icon_white_32.png" />
  </ItemGroup>
  <ItemGroup>
    <Resource Include="UI\Images\arc_add.cur" />
  </ItemGroup>
  <ItemGroup>
    <Resource Include="UI\Images\arc_add.png" />
  </ItemGroup>
  <ItemGroup>
    <Resource Include="UI\Images\arc_remove.cur" />
  </ItemGroup>
  <ItemGroup>
    <Resource Include="UI\Images\arc_remove.png" />
  </ItemGroup>
  <ItemGroup>
    <Resource Include="UI\Images\arc_select.cur" />
  </ItemGroup>
  <ItemGroup>
    <Resource Include="UI\Images\arc_select.png" />
  </ItemGroup>
  <ItemGroup>
    <Resource Include="UI\Images\arrow-left-black.png" />
  </ItemGroup>
  <ItemGroup>
    <Resource Include="UI\Images\arrow-left-white.png" />
  </ItemGroup>
  <ItemGroup>
    <Resource Include="UI\Images\arrow-right-black.png" />
  </ItemGroup>
  <ItemGroup>
    <Resource Include="UI\Images\arrow-right-white.png" />
  </ItemGroup>
  <ItemGroup>
    <Resource Include="UI\Images\back.png" />
  </ItemGroup>
  <ItemGroup>
    <Resource Include="UI\Images\back_24.png" />
  </ItemGroup>
  <ItemGroup>
    <Resource Include="UI\Images\back_32.png" />
  </ItemGroup>
  <ItemGroup>
    <Resource Include="UI\Images\Canvas\canvas-button-fit-view-states.png" />
  </ItemGroup>
  <ItemGroup>
    <Resource Include="UI\Images\Canvas\canvas-button-geom-check.png" />
  </ItemGroup>
  <ItemGroup>
    <Resource Include="UI\Images\Canvas\canvas-button-geom-states.png" />
  </ItemGroup>
  <ItemGroup>
    <Resource Include="UI\Images\Canvas\canvas-button-node-check.png" />
  </ItemGroup>
  <ItemGroup>
    <Resource Include="UI\Images\Canvas\canvas-button-node-states.png" />
  </ItemGroup>
  <ItemGroup>
    <Resource Include="UI\Images\Canvas\canvas-button-orbit-check.png" />
  </ItemGroup>
  <ItemGroup>
    <Resource Include="UI\Images\Canvas\canvas-button-orbit-states.png" />
  </ItemGroup>
  <ItemGroup>
    <Resource Include="UI\Images\Canvas\canvas-button-pan-check.png" />
  </ItemGroup>
  <ItemGroup>
    <Resource Include="UI\Images\Canvas\canvas-button-pan-states.png" />
  </ItemGroup>
  <ItemGroup>
    <Resource Include="UI\Images\Canvas\canvas-button-zoom-in-states.png" />
  </ItemGroup>
  <ItemGroup>
    <Resource Include="UI\Images\Canvas\canvas-button-zoom-out-states.png" />
  </ItemGroup>
  <ItemGroup>
    <Resource Include="UI\Images\click_background.png" />
  </ItemGroup>
  <ItemGroup>
    <Resource Include="UI\Images\closetab_hover.png" />
  </ItemGroup>
  <ItemGroup>
    <Resource Include="UI\Images\closetab_normal.png" />
  </ItemGroup>
  <ItemGroup>
    <Resource Include="UI\Images\closewindow_hover.png" />
  </ItemGroup>
  <ItemGroup>
    <Resource Include="UI\Images\closewindow_normal.png" />
  </ItemGroup>
  <ItemGroup>
    <Resource Include="UI\Images\cloud_download_arrow.png" />
  </ItemGroup>
  <ItemGroup>
    <Resource Include="UI\Images\cloud_download_arrow_gray.png" />
  </ItemGroup>
  <ItemGroup>
    <Resource Include="UI\Images\cloud_download_arrow_white.png" />
  </ItemGroup>
  <ItemGroup>
    <Resource Include="UI\Images\collapse_hover.png" />
  </ItemGroup>
  <ItemGroup>
    <Resource Include="UI\Images\collapse_normal.png" />
  </ItemGroup>
  <ItemGroup>
    <Resource Include="UI\Images\collapsestate_hover.png" />
  </ItemGroup>
  <ItemGroup>
    <Resource Include="UI\Images\collapsestate_normal.png" />
  </ItemGroup>
  <ItemGroup>
    <Resource Include="UI\Images\condense.cur" />
  </ItemGroup>
  <ItemGroup>
    <Resource Include="UI\Images\condense.png" />
  </ItemGroup>
  <ItemGroup>
    <Resource Include="UI\Images\consent_form_image.png" />
  </ItemGroup>
  <ItemGroup>
    <Resource Include="UI\Images\DocumentHS.png" />
  </ItemGroup>
  <ItemGroup>
    <Resource Include="UI\Images\expand.cur" />
  </ItemGroup>
  <ItemGroup>
    <Resource Include="UI\Images\expand.png" />
  </ItemGroup>
  <ItemGroup>
    <Resource Include="UI\Images\expand_hover.png" />
  </ItemGroup>
  <ItemGroup>
    <Resource Include="UI\Images\expand_normal.png" />
  </ItemGroup>
  <ItemGroup>
    <Resource Include="UI\Images\expandstate_hover.png" />
  </ItemGroup>
  <ItemGroup>
    <Resource Include="UI\Images\expandstate_normal.png" />
  </ItemGroup>
  <ItemGroup>
    <Resource Include="UI\Images\hand.cur" />
  </ItemGroup>
  <ItemGroup>
    <Resource Include="UI\Images\hand.png" />
  </ItemGroup>
  <ItemGroup>
    <Resource Include="UI\Images\hand_drag.cur" />
  </ItemGroup>
  <ItemGroup>
    <Resource Include="UI\Images\hand_drag.png" />
  </ItemGroup>
  <ItemGroup>
    <Resource Include="UI\Images\hand_pan.cur" />
  </ItemGroup>
  <ItemGroup>
    <Resource Include="UI\Images\hand_pan.png" />
  </ItemGroup>
  <ItemGroup>
    <Resource Include="UI\Images\hand_pan_active.cur" />
  </ItemGroup>
  <ItemGroup>
    <Resource Include="UI\Images\hand_pan_active.png" />
  </ItemGroup>
  <ItemGroup>
    <Resource Include="UI\Images\HomeHS.png" />
  </ItemGroup>
  <ItemGroup>
    <Resource Include="UI\Images\librarycollapse_hover.png" />
  </ItemGroup>
  <ItemGroup>
    <Resource Include="UI\Images\librarycollapse_normal.png" />
  </ItemGroup>
  <ItemGroup>
    <Resource Include="UI\Images\maximizewindow_hover.png" />
  </ItemGroup>
  <ItemGroup>
    <Resource Include="UI\Images\maximizewindow_normal.png" />
  </ItemGroup>
  <ItemGroup>
    <Resource Include="UI\Images\minimizewindow_hover.png" />
  </ItemGroup>
  <ItemGroup>
    <Resource Include="UI\Images\minimizewindow_normal.png" />
  </ItemGroup>
  <ItemGroup>
    <Resource Include="UI\Images\move.png" />
  </ItemGroup>
  <ItemGroup>
    <Resource Include="UI\Images\new_disabled.png" />
  </ItemGroup>
  <ItemGroup>
    <Resource Include="UI\Images\new_hover.png" />
  </ItemGroup>
  <ItemGroup>
    <Resource Include="UI\Images\new_normal.png" />
  </ItemGroup>
  <ItemGroup>
    <Resource Include="UI\Images\open_disabled.png" />
  </ItemGroup>
  <ItemGroup>
    <Resource Include="UI\Images\open_hover.png" />
  </ItemGroup>
  <ItemGroup>
    <Resource Include="UI\Images\open_normal.png" />
  </ItemGroup>
  <ItemGroup>
    <Resource Include="UI\Images\openHS.png" />
  </ItemGroup>
  <ItemGroup>
    <Resource Include="UI\Images\OpenSelectedItemHS.png" />
  </ItemGroup>
  <ItemGroup>
    <Resource Include="UI\Images\padlock-closed-black.png" />
  </ItemGroup>
  <ItemGroup>
    <Resource Include="UI\Images\padlock-closed-black24x24.png" />
  </ItemGroup>
  <ItemGroup>
    <Resource Include="UI\Images\pause_disabled.png" />
  </ItemGroup>
  <ItemGroup>
    <Resource Include="UI\Images\pause_hover.png" />
  </ItemGroup>
  <ItemGroup>
    <Resource Include="UI\Images\pause_normal.png" />
  </ItemGroup>
  <ItemGroup>
    <Resource Include="UI\Images\pointer.cur" />
  </ItemGroup>
  <ItemGroup>
    <Resource Include="UI\Images\pointer.png" />
  </ItemGroup>
  <ItemGroup>
    <Resource Include="UI\Images\pointer_add.cur" />
  </ItemGroup>
  <ItemGroup>
    <Resource Include="UI\Images\pointer_add.png" />
  </ItemGroup>
  <ItemGroup>
    <Resource Include="UI\Images\rectangular_selection.cur" />
  </ItemGroup>
  <ItemGroup>
    <Resource Include="UI\Images\rectangular_selection.png" />
  </ItemGroup>
  <ItemGroup>
    <Resource Include="UI\Images\redo_disabled.png" />
  </ItemGroup>
  <ItemGroup>
    <Resource Include="UI\Images\redo_hover.png" />
  </ItemGroup>
  <ItemGroup>
    <Resource Include="UI\Images\redo_normal.png" />
  </ItemGroup>
  <ItemGroup>
    <Resource Include="UI\Images\resize_diagonal.cur" />
  </ItemGroup>
  <ItemGroup>
    <Resource Include="UI\Images\resize_diagonal.png" />
  </ItemGroup>
  <ItemGroup>
    <Resource Include="UI\Images\resize_horizontal.cur" />
  </ItemGroup>
  <ItemGroup>
    <Resource Include="UI\Images\resize_horizontal.png" />
  </ItemGroup>
  <ItemGroup>
    <Resource Include="UI\Images\resize_vertical.cur" />
  </ItemGroup>
  <ItemGroup>
    <Resource Include="UI\Images\resize_vertical.png" />
  </ItemGroup>
  <ItemGroup>
    <Resource Include="UI\Images\restorewindow_hover.png" />
  </ItemGroup>
  <ItemGroup>
    <Resource Include="UI\Images\restorewindow_normal.png" />
  </ItemGroup>
  <ItemGroup>
    <Resource Include="UI\Images\run_disabled.png" />
  </ItemGroup>
  <ItemGroup>
    <Resource Include="UI\Images\run_hover.png" />
  </ItemGroup>
  <ItemGroup>
    <Resource Include="UI\Images\run_normal.png" />
  </ItemGroup>
  <ItemGroup>
    <Resource Include="UI\Images\save_disabled.png" />
  </ItemGroup>
  <ItemGroup>
    <Resource Include="UI\Images\save_hover.png" />
  </ItemGroup>
  <ItemGroup>
    <Resource Include="UI\Images\save_normal.png" />
  </ItemGroup>
  <ItemGroup>
    <Resource Include="UI\Images\saveHS.png" />
  </ItemGroup>
  <ItemGroup>
    <Resource Include="UI\Images\screenshot_disabled.png" />
  </ItemGroup>
  <ItemGroup>
    <Resource Include="UI\Images\screenshot_hover.png" />
  </ItemGroup>
  <ItemGroup>
    <Resource Include="UI\Images\screenshot_normal.png" />
  </ItemGroup>
  <ItemGroup>
    <Resource Include="UI\Images\search.png" />
  </ItemGroup>
  <ItemGroup>
    <Resource Include="UI\Images\search_24.png" />
  </ItemGroup>
  <ItemGroup>
    <Resource Include="UI\Images\search_hover.png" />
  </ItemGroup>
  <ItemGroup>
    <Resource Include="UI\Images\search_normal.png" />
  </ItemGroup>
  <ItemGroup>
    <Resource Include="UI\Images\searchcancel_hover.png" />
  </ItemGroup>
  <ItemGroup>
    <Resource Include="UI\Images\searchcancel_normal.png" />
  </ItemGroup>
  <ItemGroup>
    <Resource Include="UI\Images\sendfeedback_disabled.png" />
  </ItemGroup>
  <ItemGroup>
    <Resource Include="UI\Images\sendfeedback_hover.png" />
  </ItemGroup>
  <ItemGroup>
    <Resource Include="UI\Images\sendfeedback_normal.png" />
  </ItemGroup>
  <ItemGroup>
    <Resource Include="UI\Images\StartPage\dynamo-logo.png" />
  </ItemGroup>
  <ItemGroup>
    <Resource Include="UI\Images\StartPage\icon-discussion.png" />
  </ItemGroup>
  <ItemGroup>
    <Resource Include="UI\Images\StartPage\icon-dynamobim.png" />
  </ItemGroup>
  <ItemGroup>
    <Resource Include="UI\Images\StartPage\icon-email.png" />
  </ItemGroup>
  <ItemGroup>
    <Resource Include="UI\Images\StartPage\icon-github.png" />
  </ItemGroup>
  <ItemGroup>
    <Resource Include="UI\Images\StartPage\icon-issues.png" />
  </ItemGroup>
  <ItemGroup>
    <Resource Include="UI\Images\StartPage\icon-new.png" />
  </ItemGroup>
  <ItemGroup>
    <Resource Include="UI\Images\StartPage\icon-open.png" />
  </ItemGroup>
  <ItemGroup>
    <Resource Include="UI\Images\StartPage\icon-reference.png" />
  </ItemGroup>
  <ItemGroup>
    <Resource Include="UI\Images\StartPage\icon-video.png" />
  </ItemGroup>
  <ItemGroup>
    <Resource Include="UI\Images\StartPage\icons-more-samples.png" />
  </ItemGroup>
  <ItemGroup>
    <Resource Include="UI\Images\tabs_button_hover.png" />
  </ItemGroup>
  <ItemGroup>
    <Resource Include="UI\Images\tabs_button_normal.png" />
  </ItemGroup>
  <ItemGroup>
    <Resource Include="UI\Images\task_dialog_crash.png" />
  </ItemGroup>
  <ItemGroup>
    <Resource Include="UI\Images\task_dialog_future_file.png" />
  </ItemGroup>
  <ItemGroup>
    <Resource Include="UI\Images\task_dialog_obsolete_file.png" />
  </ItemGroup>
  <ItemGroup>
    <Resource Include="UI\Images\tick_selected.png" />
  </ItemGroup>
  <ItemGroup>
    <Resource Include="UI\Images\undo_disabled.png" />
  </ItemGroup>
  <ItemGroup>
    <Resource Include="UI\Images\undo_hover.png" />
  </ItemGroup>
  <ItemGroup>
    <Resource Include="UI\Images\undo_normal.png" />
  </ItemGroup>
  <ItemGroup>
    <Resource Include="UI\Images\Update\clickbox.png" />
  </ItemGroup>
  <ItemGroup>
    <Resource Include="UI\Images\Update\download_ani.png" />
  </ItemGroup>
  <ItemGroup>
    <Resource Include="UI\Images\Update\DownloadAnimation.png" />
  </ItemGroup>
  <ItemGroup>
    <Resource Include="UI\Images\Update\DownloadIcon.png" />
  </ItemGroup>
  <ItemGroup>
    <Resource Include="UI\Images\Update\update.png" />
  </ItemGroup>
  <ItemGroup>
    <Resource Include="UI\Images\Update\update_static.png" />
  </ItemGroup>
  <ItemGroup>
    <Page Include="UI\Prompts\CrashPrompt.xaml">
      <Generator>MSBuild:Compile</Generator>
      <SubType>Designer</SubType>
    </Page>
  </ItemGroup>
  <ItemGroup>
    <Page Include="UI\Prompts\EditWindow.xaml">
      <Generator>MSBuild:Compile</Generator>
      <SubType>Designer</SubType>
    </Page>
  </ItemGroup>
  <ItemGroup>
    <Page Include="UI\Prompts\FunctionNamePrompt.xaml">
      <Generator>MSBuild:Compile</Generator>
      <SubType>Designer</SubType>
    </Page>
  </ItemGroup>
  <ItemGroup>
    <Page Include="UI\Prompts\GenericTaskDialog.xaml">
      <Generator>MSBuild:Compile</Generator>
      <SubType>Designer</SubType>
    </Page>
  </ItemGroup>
  <ItemGroup>
    <Page Include="UI\Prompts\NodeHelpPrompt.xaml">
      <Generator>MSBuild:Compile</Generator>
      <SubType>Designer</SubType>
    </Page>
  </ItemGroup>
  <ItemGroup>
    <Page Include="UI\Prompts\UsageReportingAgreementPrompt.xaml">
      <Generator>MSBuild:Compile</Generator>
      <SubType>Designer</SubType>
    </Page>
  </ItemGroup>
  <ItemGroup>
    <None Include="UI\Themes\Modern\Connectors.xaml">
      <Generator>MSBuild:Compile</Generator>
      <SubType>Designer</SubType>
      <CopyToOutputDirectory>Always</CopyToOutputDirectory>
    </None>
  </ItemGroup>
  <ItemGroup>
    <None Include="UI\Themes\Modern\DataTemplates.xaml">
      <Generator>MSBuild:Compile</Generator>
      <SubType>Designer</SubType>
      <CopyToOutputDirectory>Always</CopyToOutputDirectory>
    </None>
  </ItemGroup>
  <ItemGroup>
    <None Include="UI\Themes\Modern\DynamoColorsAndBrushes.xaml">
      <Generator>MSBuild:Compile</Generator>
      <SubType>Designer</SubType>
      <CopyToOutputDirectory>Always</CopyToOutputDirectory>
    </None>
  </ItemGroup>
  <ItemGroup>
    <None Include="UI\Themes\Modern\DynamoConverters.xaml">
      <Generator>MSBuild:Compile</Generator>
      <SubType>Designer</SubType>
      <CopyToOutputDirectory>Always</CopyToOutputDirectory>
    </None>
  </ItemGroup>
  <ItemGroup>
    <None Include="UI\Themes\Modern\DynamoModern.xaml">
      <Generator>MSBuild:Compile</Generator>
      <SubType>Designer</SubType>
      <CopyToOutputDirectory>Always</CopyToOutputDirectory>
    </None>
  </ItemGroup>
  <ItemGroup>
    <None Include="UI\Themes\Modern\DynamoText.xaml">
      <Generator>MSBuild:Compile</Generator>
      <SubType>Designer</SubType>
      <CopyToOutputDirectory>Always</CopyToOutputDirectory>
    </None>
  </ItemGroup>
  <ItemGroup>
    <None Include="UI\Themes\Modern\MenuStyleDictionary.xaml">
      <Generator>MSBuild:Compile</Generator>
      <SubType>Designer</SubType>
      <CopyToOutputDirectory>Always</CopyToOutputDirectory>
    </None>
  </ItemGroup>
  <ItemGroup>
    <None Include="UI\Themes\Modern\Ports.xaml">
      <CopyToOutputDirectory>Always</CopyToOutputDirectory>
      <SubType>Designer</SubType>
    </None>
  </ItemGroup>
  <ItemGroup>
    <None Include="UI\Themes\Modern\ToolbarStyleDictionary.xaml">
      <Generator>MSBuild:Compile</Generator>
      <SubType>Designer</SubType>
      <CopyToOutputDirectory>Always</CopyToOutputDirectory>
    </None>
  </ItemGroup>
  <ItemGroup>
    <Page Include="Views\About\AboutWindow.xaml">
      <Generator>MSBuild:Compile</Generator>
      <SubType>Designer</SubType>
    </Page>
  </ItemGroup>
  <ItemGroup>
    <Page Include="Views\CodeBlocks\CodeBlockEditor.xaml">
      <Generator>MSBuild:Compile</Generator>
      <SubType>Designer</SubType>
    </Page>
    <Page Include="Views\Core\DynamoView.xaml">
      <Generator>MSBuild:Compile</Generator>
      <SubType>Designer</SubType>
    </Page>
  </ItemGroup>
  <ItemGroup>
    <Page Include="Views\Preview\InfoBubbleView.xaml">
      <Generator>MSBuild:Compile</Generator>
      <SubType>Designer</SubType>
    </Page>
  </ItemGroup>
  <ItemGroup>
    <Page Include="Views\PackageManager\InstalledPackagesView.xaml">
      <Generator>MSBuild:Compile</Generator>
      <SubType>Designer</SubType>
    </Page>
  </ItemGroup>
  <ItemGroup>
    <Page Include="Views\Search\LibraryContainerView.xaml">
      <Generator>MSBuild:Compile</Generator>
      <SubType>Designer</SubType>
    </Page>
    <Page Include="Views\Core\NodeView.xaml">
      <SubType>Designer</SubType>
    </Page>
  </ItemGroup>
  <ItemGroup>
    <Page Include="Views\Core\NoteView.xaml">
      <Generator>MSBuild:Compile</Generator>
      <SubType>Designer</SubType>
    </Page>
  </ItemGroup>
  <ItemGroup>
    <Page Include="Views\PackageManager\PackageManagerSearchView.xaml">
      <Generator>MSBuild:Compile</Generator>
      <SubType>Designer</SubType>
    </Page>
  </ItemGroup>
  <ItemGroup>
    <Page Include="Views\Input\ParameterEditor.xaml">
      <Generator>MSBuild:Compile</Generator>
      <SubType>Designer</SubType>
    </Page>
  </ItemGroup>
  <ItemGroup>
    <Page Include="Views\Preview\PreviewControl.xaml">
      <Generator>MSBuild:Compile</Generator>
      <SubType>Designer</SubType>
    </Page>
  </ItemGroup>
  <ItemGroup>
    <Page Include="Views\PackageManager\PublishPackageView.xaml">
      <Generator>MSBuild:Compile</Generator>
      <SubType>Designer</SubType>
    </Page>
    <Page Include="Views\Preview\Watch3DView.xaml">
      <Generator>MSBuild:Compile</Generator>
      <SubType>Designer</SubType>
    </Page>
  </ItemGroup>
  <ItemGroup>
    <Page Include="Views\Preview\WatchTree.xaml">
      <Generator>MSBuild:Compile</Generator>
      <SubType>Designer</SubType>
    </Page>
  </ItemGroup>
  <ItemGroup>
    <Page Include="Views\Core\WorkspaceView.xaml">
      <Generator>MSBuild:Compile</Generator>
      <SubType>Designer</SubType>
    </Page>
  </ItemGroup>
  <ItemGroup>
    <ProjectReference Include="..\DynamoCore\DynamoCore.csproj">
      <Project>{7858fa8c-475f-4b8e-b468-1f8200778cf8}</Project>
      <Name>DynamoCore</Name>
    </ProjectReference>
    <ProjectReference Include="..\DynamoUtilities\DynamoUtilities.csproj">
      <Project>{b5f435cb-0d8a-40b1-a4f7-5ecb3ce792a9}</Project>
      <Name>DynamoUtilities</Name>
    </ProjectReference>
    <ProjectReference Include="..\Engine\GraphLayout\GraphLayout.csproj">
      <Project>{c2595b04-856d-40ae-8b99-4804c7a70708}</Project>
      <Name>GraphLayout</Name>
    </ProjectReference>
    <ProjectReference Include="..\Engine\ProtoCore\ProtoCore.csproj">
      <Project>{7A9E0314-966F-4584-BAA3-7339CBB849D1}</Project>
      <Name>ProtoCore</Name>
    </ProjectReference>
    <ProjectReference Include="..\Libraries\DynamoUnits\Units.csproj">
      <Project>{6e0a079e-85f1-45a1-ad5b-9855e4344809}</Project>
      <Name>Units</Name>
    </ProjectReference>
    <ProjectReference Include="..\Libraries\VMDataBridge\VMDataBridge.csproj">
      <Project>{ccb6e56b-2da1-4eba-a1f9-e8510e129d12}</Project>
      <Name>VMDataBridge</Name>
    </ProjectReference>
    <ProjectReference Include="..\NodeServices\NodeServices.csproj">
      <Project>{ef879a10-041d-4c68-83e7-3192685f1bae}</Project>
      <Name>NodeServices</Name>
    </ProjectReference>
  </ItemGroup>
  <ItemGroup>
    <Resource Include="UI\Images\StartPage\icon-customnode.png" />
  </ItemGroup>
  <ItemGroup>
    <EmbeddedResource Include="UI\Images\CodeBlock\class.png" />
    <EmbeddedResource Include="UI\Images\CodeBlock\constructor.png" />
    <EmbeddedResource Include="UI\Images\CodeBlock\keyword.png" />
    <EmbeddedResource Include="UI\Images\CodeBlock\method.png" />
    <EmbeddedResource Include="UI\Images\CodeBlock\property.png" />
    <EmbeddedResource Include="UI\Images\CodeBlock\variable.png" />
  </ItemGroup>
  <ItemGroup>
    <Resource Include="UI\Images\assemblies.png" />
    <Resource Include="UI\Images\files.png" />
    <Resource Include="UI\Images\nodes.png" />
  </ItemGroup>
  <Import Project="$(MSBuildToolsPath)\Microsoft.CSharp.targets" />
  <!-- To modify your build process, add your task inside one of the targets below and uncomment it. 
       Other similar extension points exist, see Microsoft.Common.targets.
  <Target Name="BeforeBuild">
  </Target>
  <Target Name="AfterBuild">
  </Target>
  -->
</Project><|MERGE_RESOLUTION|>--- conflicted
+++ resolved
@@ -75,7 +75,6 @@
     <Compile Include="NodeViewCustomization\CoreNodeViewCustomizations.cs" />
     <Compile Include="NodeViewCustomization\NodeViewCustomizationLoader.cs" />
     <Compile Include="NodeViewCustomization\NodeViewCustomizations.cs" />
-<<<<<<< HEAD
     <Compile Include="Properties\Resources.Designer.cs">
       <AutoGen>True</AutoGen>
       <DesignTime>True</DesignTime>
@@ -85,12 +84,10 @@
       <AutoGen>True</AutoGen>
       <DesignTime>True</DesignTime>
       <DependentUpon>Resources.en-US.resx</DependentUpon>
-=======
     <Compile Include="Resource1.Designer.cs">
       <AutoGen>True</AutoGen>
       <DesignTime>True</DesignTime>
       <DependentUpon>Resource1.resx</DependentUpon>
->>>>>>> 26050bfd
     </Compile>
     <Compile Include="UI\FrozenResources.cs" />
     <Compile Include="UI\VisualConfigurations.cs" />
@@ -293,7 +290,6 @@
     </Page>
   </ItemGroup>
   <ItemGroup>
-<<<<<<< HEAD
     <EmbeddedResource Include="Properties\Resources.resx">
       <Generator>PublicResXFileCodeGenerator</Generator>
       <LastGenOutput>Resources.Designer.cs</LastGenOutput>
@@ -301,12 +297,10 @@
     <EmbeddedResource Include="Properties\Resources.en-US.resx">
       <Generator>PublicResXFileCodeGenerator</Generator>
       <LastGenOutput>Resources.en-US.Designer.cs</LastGenOutput>
-=======
     <EmbeddedResource Include="Resource1.resx">
       <Generator>ResXFileCodeGenerator</Generator>
       <LastGenOutput>Resource1.Designer.cs</LastGenOutput>
       <SubType>Designer</SubType>
->>>>>>> 26050bfd
     </EmbeddedResource>
     <EmbeddedResource Include="UI\Resources\DesignScript.Resources.SyntaxHighlighting.xshd" />
     <None Include="UI\Fonts\OpenSans-Bold.ttf">
