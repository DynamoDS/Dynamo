﻿<?xml version="1.0" encoding="utf-8"?>
<Project ToolsVersion="15.0" DefaultTargets="Build" xmlns="http://schemas.microsoft.com/developer/msbuild/2003">
  <Import Project="$(MSBuildExtensionsPath)\$(MSBuildToolsVersion)\Microsoft.Common.props" Condition="Exists('$(MSBuildExtensionsPath)\$(MSBuildToolsVersion)\Microsoft.Common.props')" />
  <ImportGroup Label="PropertySheets">
    <Import Project="$(SolutionDir)/Config/CS.props" />
    <Import Project="$(SolutionDir)/Config/Cleanup.targets" />
  </ImportGroup>
  <PropertyGroup>
    <Configuration Condition=" '$(Configuration)' == '' ">Debug</Configuration>
    <Platform Condition=" '$(Platform)' == '' ">AnyCPU</Platform>
    <ProjectGuid>{51BB6014-43F7-4F31-B8D3-E3C37EBEDAF4}</ProjectGuid>
    <OutputType>Library</OutputType>
    <AppDesignerFolder>Properties</AppDesignerFolder>
    <RootNamespace>Dynamo.Wpf</RootNamespace>
    <AssemblyName>DynamoCoreWpf</AssemblyName>
    <TargetFrameworkVersion>v4.8</TargetFrameworkVersion>
    <FileAlignment>512</FileAlignment>
    <TargetFrameworkProfile />
    <NuGetPackageImportStamp>
    </NuGetPackageImportStamp>
  </PropertyGroup>
  <PropertyGroup Condition=" '$(Configuration)|$(Platform)' == 'Debug|AnyCPU' ">
    <DebugSymbols>true</DebugSymbols>
    <DebugType>full</DebugType>
    <Optimize>false</Optimize>
    <OutputPath>$(OutputPath)</OutputPath>
    <DefineConstants>TRACE;DEBUG</DefineConstants>
    <ErrorReport>prompt</ErrorReport>
    <WarningLevel>4</WarningLevel>
    <Prefer32Bit>false</Prefer32Bit>
    <DocumentationFile>..\..\bin\AnyCPU\Debug\DynamoCoreWpf.XML</DocumentationFile>
    <UseVSHostingProcess>true</UseVSHostingProcess>
  </PropertyGroup>
  <PropertyGroup Condition=" '$(Configuration)|$(Platform)' == 'Release|AnyCPU' ">
    <DebugType>pdbonly</DebugType>
    <Optimize>true</Optimize>
    <OutputPath>$(OutputPath)</OutputPath>
    <DefineConstants>TRACE</DefineConstants>
    <ErrorReport>prompt</ErrorReport>
    <WarningLevel>4</WarningLevel>
    <Prefer32Bit>false</Prefer32Bit>
  </PropertyGroup>
  <ItemGroup>
    <Reference Include="Cyotek.Drawing.BitmapFont, Version=1.0.0.0, Culture=neutral, PublicKeyToken=58daa28b0b2de221, processorArchitecture=MSIL">
      <HintPath>..\packages\Cyotek.Drawing.BitmapFont.2.0.0\lib\net48\Cyotek.Drawing.BitmapFont.dll</HintPath>
    </Reference>
    <Reference Include="FontAwesome.WPF, Version=4.7.0.37774, Culture=neutral, PublicKeyToken=0758b07a11a4f466, processorArchitecture=MSIL">
      <HintPath>..\packages\FontAwesome.WPF.4.7.0.9\lib\net40\FontAwesome.WPF.dll</HintPath>
    </Reference>
    <Reference Include="Greg, Version=2.0.7843.19074, Culture=neutral, processorArchitecture=MSIL">
      <Private>True</Private>
      <HintPath>..\packages\Greg.2.0.7843.19074\lib\net48\Greg.dll</HintPath>
    </Reference>
    <Reference Include="HelixToolkit, Version=2.16.1.0, Culture=neutral, PublicKeyToken=52aa3500039caf0d, processorArchitecture=MSIL">
      <HintPath>..\packages\HelixToolkit.2.16.1\lib\netstandard1.1\HelixToolkit.dll</HintPath>
    </Reference>
    <Reference Include="HelixToolkit.Wpf, Version=2.16.1.0, Culture=neutral, PublicKeyToken=52aa3500039caf0d, processorArchitecture=MSIL">
      <HintPath>..\packages\HelixToolkit.Wpf.2.16.1\lib\net45\HelixToolkit.Wpf.dll</HintPath>
    </Reference>
    <Reference Include="HelixToolkit.Wpf.SharpDX, Version=2.16.1.0, Culture=neutral, PublicKeyToken=52aa3500039caf0d, processorArchitecture=MSIL">
      <HintPath>..\packages\HelixToolkit.Wpf.SharpDX.2.16.1\lib\net45\HelixToolkit.Wpf.SharpDX.dll</HintPath>
    </Reference>
    <Reference Include="ICSharpCode.AvalonEdit, Version=4.3.1.9429, Culture=neutral, PublicKeyToken=9cc39be672370310, processorArchitecture=MSIL">
      <HintPath>..\packages\AvalonEdit.4.3.1.9430\lib\Net40\ICSharpCode.AvalonEdit.dll</HintPath>
      <SpecificVersion>False</SpecificVersion>
    </Reference>
    <Reference Include="Microsoft.Practices.Prism">
      <HintPath>..\..\extern\prism\Microsoft.Practices.Prism.dll</HintPath>
    </Reference>
    <Reference Include="Newtonsoft.Json, Version=8.0.0.0, Culture=neutral, PublicKeyToken=30ad4fe6b2a6aeed, processorArchitecture=MSIL">
      <HintPath>..\packages\Newtonsoft.Json.8.0.3\lib\net45\Newtonsoft.Json.dll</HintPath>
      <Private>True</Private>
    </Reference>
    <Reference Include="PresentationCore" />
    <Reference Include="PresentationFramework" />
    <Reference Include="ProtoGeometry, Version=2.12.0.5264, Culture=neutral, processorArchitecture=AMD64">
      <HintPath>..\packages\DynamoVisualProgramming.LibG_227_0_0.2.12.0.5264\lib\net48\ProtoGeometry.dll</HintPath>
      <Private>False</Private>
    </Reference>
    <Reference Include="RestSharp, Version=105.2.3.0, Culture=neutral, processorArchitecture=MSIL">
      <HintPath>..\packages\RestSharp.105.2.3\lib\net46\RestSharp.dll</HintPath>
    </Reference>
    <Reference Include="SharpDX, Version=4.2.0.0, Culture=neutral, PublicKeyToken=b4dcf0f35e5521f1, processorArchitecture=MSIL">
      <HintPath>..\packages\SharpDX.4.2.0\lib\net45\SharpDX.dll</HintPath>
    </Reference>
    <Reference Include="SharpDX.D3DCompiler">
      <HintPath>..\packages\SharpDX.D3DCompiler.4.2.0\lib\net45\SharpDX.D3DCompiler.dll</HintPath>
      <Private>True</Private>
    </Reference>
    <Reference Include="SharpDX.D3DCompiler, Version=4.2.0.0, Culture=neutral, PublicKeyToken=b4dcf0f35e5521f1, processorArchitecture=MSIL" />
    <Reference Include="SharpDX.Direct2D1">
      <HintPath>..\packages\SharpDX.Direct2D1.4.2.0\lib\net45\SharpDX.Direct2D1.dll</HintPath>
      <Private>True</Private>
    </Reference>
    <Reference Include="SharpDX.Direct2D1, Version=4.2.0.0, Culture=neutral, PublicKeyToken=b4dcf0f35e5521f1, processorArchitecture=MSIL" />
    <Reference Include="SharpDX.Direct3D11, Version=4.2.0.0, Culture=neutral, PublicKeyToken=b4dcf0f35e5521f1, processorArchitecture=MSIL">
      <HintPath>..\packages\SharpDX.Direct3D11.4.2.0\lib\net45\SharpDX.Direct3D11.dll</HintPath>
    </Reference>
    <Reference Include="SharpDX.Direct3D9, Version=4.2.0.0, Culture=neutral, PublicKeyToken=b4dcf0f35e5521f1, processorArchitecture=MSIL">
      <HintPath>..\packages\SharpDX.Direct3D9.4.2.0\lib\net45\SharpDX.Direct3D9.dll</HintPath>
    </Reference>
    <Reference Include="SharpDX.DXGI, Version=4.2.0.0, Culture=neutral, PublicKeyToken=b4dcf0f35e5521f1, processorArchitecture=MSIL">
      <HintPath>..\packages\SharpDX.DXGI.4.2.0\lib\net45\SharpDX.DXGI.dll</HintPath>
    </Reference>
    <Reference Include="SharpDX.Mathematics, Version=4.2.0.0, Culture=neutral, PublicKeyToken=b4dcf0f35e5521f1, processorArchitecture=MSIL">
      <HintPath>..\packages\SharpDX.Mathematics.4.2.0\lib\net45\SharpDX.Mathematics.dll</HintPath>
    </Reference>
    <Reference Include="System" />
    <Reference Include="System.Configuration" />
    <Reference Include="System.Core" />
    <Reference Include="System.Drawing" />
    <Reference Include="System.Runtime.Serialization" />
    <Reference Include="System.Windows.Forms" />
    <Reference Include="System.Windows.Interactivity, Version=4.0.0.0, Culture=neutral, PublicKeyToken=31bf3856ad364e35, processorArchitecture=MSIL">
      <SpecificVersion>False</SpecificVersion>
      <HintPath>..\..\extern\System.Windows.Interactivity\System.Windows.Interactivity.dll</HintPath>
    </Reference>
    <Reference Include="System.Xaml" />
    <Reference Include="Microsoft.CSharp" />
    <Reference Include="System.Xml" />
    <Reference Include="WindowsBase" />
  </ItemGroup>
  <ItemGroup>
    <Compile Include="Controls\Converters\LinterIssueCountToVisibilityConverter.cs" />
    <Compile Include="Controls\NodeAutoCompleteSearchControl.xaml.cs">
      <DependentUpon>NodeAutoCompleteSearchControl.xaml</DependentUpon>
    </Compile>
    <Compile Include="Controls\InCanvasSearchControl.xaml.cs">
      <DependentUpon>InCanvasSearchControl.xaml</DependentUpon>
    </Compile>
    <Compile Include="Controls\InfiniteGridView.xaml.cs">
      <DependentUpon>InfiniteGridView.xaml</DependentUpon>
    </Compile>
    <Compile Include="Controls\Login.xaml.cs">
      <DependentUpon>Login.xaml</DependentUpon>
    </Compile>
    <Compile Include="Controls\HeaderStrip.xaml.cs">
      <DependentUpon>HeaderStrip.xaml</DependentUpon>
    </Compile>
    <Compile Include="Controls\NotificationsControl.xaml.cs">
      <DependentUpon>NotificationsControl.xaml</DependentUpon>
    </Compile>
    <Compile Include="Controls\ParentMenuItem.cs" />
    <Compile Include="Controls\RunSettingsControl.xaml.cs">
      <DependentUpon>RunSettingsControl.xaml</DependentUpon>
    </Compile>
    <Compile Include="Controls\ClassInformationView.xaml.cs">
      <DependentUpon>ClassInformationView.xaml</DependentUpon>
    </Compile>
    <Compile Include="..\AssemblySharedInfoGenerator\AssemblySharedInfo.cs">
      <Link>Properties\AssemblySharedInfo.cs</Link>
    </Compile>
    <Compile Include="Controls\UseLevelPopup.cs" />
    <Compile Include="Controls\UseLevelSpinner.cs" />
    <Compile Include="Extensions\ViewModelCommandExecutive.cs" />
    <Compile Include="Extensions\IViewExtension.cs" />
    <Compile Include="Extensions\ViewExtensionBase.cs" />
    <Compile Include="Extensions\IViewExtensionLoader.cs" />
    <Compile Include="Extensions\IViewExtensionManager.cs" />
    <Compile Include="Extensions\MenuBarTypeExtensions.cs" />
    <Compile Include="Extensions\ObservableCollectionExtension.cs" />
    <Compile Include="Extensions\ViewExtensionCommandExecutive.cs" />
    <Compile Include="Extensions\ViewExtensionLoader.cs" />
    <Compile Include="Extensions\ViewExtensionManager.cs" />
    <Compile Include="Extensions\ViewLoadedParams.cs" />
    <Compile Include="Extensions\ViewExtensionDefinition.cs" />
    <Compile Include="Extensions\ViewStartupParams.cs" />
    <Compile Include="Interfaces\ILibraryViewCustomization.cs" />
    <Compile Include="Interfaces\LayoutSpecification.cs" />
    <Compile Include="Properties\Resources.Designer.cs">
      <AutoGen>True</AutoGen>
      <DesignTime>True</DesignTime>
      <DependentUpon>Resources.resx</DependentUpon>
    </Compile>
    <Compile Include="Utilities\CompactBubbleHandler.cs" />
    <Compile Include="Interfaces\IShellCom.cs" />
    <Compile Include="Rendering\HelixRenderPackage.cs" />
    <Compile Include="Interfaces\IBrandingResourceProvider.cs" />
    <Compile Include="NodeViewCustomization\AssemblyNodeViewCustomizations.cs" />
    <Compile Include="NodeViewCustomization\CoreNodeViewCustomizations.cs" />
    <Compile Include="NodeViewCustomization\NodeViewCustomizationLoader.cs" />
    <Compile Include="NodeViewCustomization\NodeViewCustomizations.cs" />
    <Compile Include="Rendering\RenderPackageExtensions.cs" />
    <Compile Include="Services\IconServices.cs" />
    <Compile Include="UI\ClassObjectTemplateSelector.cs" />
    <Compile Include="UI\DraggedAdorner.cs" />
    <Compile Include="UI\HeaderTemplateSelector.cs" />
    <Compile Include="Properties\Resources.en-US.Designer.cs">
      <AutoGen>True</AutoGen>
      <DesignTime>True</DesignTime>
      <DependentUpon>Resources.en-US.resx</DependentUpon>
    </Compile>
    <Compile Include="Services\LoginService.cs" />
    <Compile Include="UI\DefaultBrandingResourceProvider.cs" />
    <Compile Include="UI\FrozenResources.cs" />
    <Compile Include="UI\InOutPortPanel.cs" />
    <Compile Include="UI\LibraryTreeTemplateSelector.cs" />
    <Compile Include="UI\LibraryWrapPanel.cs" />
    <Compile Include="UI\Prompts\PresetOverwritePrompt.xaml.cs">
      <DependentUpon>PresetOverwritePrompt.xaml</DependentUpon>
    </Compile>
    <Compile Include="UI\Prompts\PresetPrompt.xaml.cs">
      <DependentUpon>PresetPrompt.xaml</DependentUpon>
    </Compile>
    <Compile Include="UI\VisualConfigurations.cs" />
    <Compile Include="Utilities\CrashUtilities.cs" />
    <Compile Include="Utilities\LibraryDragAndDrop.cs" />
    <Compile Include="Utilities\MessageBoxUtilities.cs" />
    <Compile Include="Utilities\OnceDisposable.cs" />
    <Compile Include="TestInfrastructure\ConnectorMutator.cs" />
    <Compile Include="TestInfrastructure\MutationTestAttribute.cs" />
    <Compile Include="Utilities\DelegateCommand.cs" />
    <Compile Include="Interfaces\IViewModelView.cs" />
    <Compile Include="Interfaces\IWatchHandler.cs" />
    <Compile Include="NodeViewCustomization\INodeViewCustomizations.cs" />
    <Compile Include="NodeViewCustomization\INodeViewCustomization.cs" />
    <Compile Include="NodeViewCustomization\InternalNodeViewCustomization.cs" />
    <Compile Include="NodeViewCustomization\NodeViewCustomizations\DSVarArgFunctionNodeViewCustomization.cs" />
    <Compile Include="NodeViewCustomization\NodeViewCustomizationLibrary.cs" />
    <Compile Include="Properties\AssemblyInfo.cs" />
    <Compile Include="Services\UsageReportingManager.cs" />
    <Compile Include="TestInfrastructure\AbstractMutator.cs" />
    <Compile Include="TestInfrastructure\CodeBlockNodeMutator.cs" />
    <Compile Include="TestInfrastructure\CopyNodeMutator.cs" />
    <Compile Include="TestInfrastructure\CustomNodeCompatibilityMutator.cs" />
    <Compile Include="TestInfrastructure\CustomNodeMutator.cs" />
    <Compile Include="TestInfrastructure\DeleteNodeMutator.cs" />
    <Compile Include="TestInfrastructure\DirectoryPathMutator.cs" />
    <Compile Include="TestInfrastructure\DoubleSliderMutator.cs" />
    <Compile Include="TestInfrastructure\FilePathMutator.cs" />
    <Compile Include="TestInfrastructure\IntegerSliderMutator.cs" />
    <Compile Include="TestInfrastructure\ListMutator.cs" />
    <Compile Include="TestInfrastructure\MutatorDriver.cs" />
    <Compile Include="TestInfrastructure\NumberInputMutator.cs" />
    <Compile Include="TestInfrastructure\NumberRangeMutator.cs" />
    <Compile Include="TestInfrastructure\NumberSequenceMutator.cs" />
    <Compile Include="TestInfrastructure\StringInputMutator.cs" />
    <Compile Include="NodeViewCustomization\NodeViewCustomizations\CodeBlockNodeViewCustomization.cs" />
    <Compile Include="Commands\AutomationSettings.cs" />
    <Compile Include="Commands\ConnectorCommands.cs" />
    <Compile Include="Commands\DynamoCommands.cs" />
    <Compile Include="Commands\InfoBubbleCommand.cs" />
    <Compile Include="Commands\NodeCommands.cs" />
    <Compile Include="Commands\NoteCommands.cs" />
    <Compile Include="Commands\PortCommands.cs" />
    <Compile Include="Commands\SearchCommands.cs" />
    <Compile Include="Commands\WorkspaceCommands.cs" />
    <Compile Include="Controls\GraphUpdateNotificationControl.xaml.cs">
      <DependentUpon>GraphUpdateNotificationControl.xaml</DependentUpon>
    </Compile>
    <Compile Include="Controls\ImageBasedControls.cs" />
    <Compile Include="Controls\ShortcutToolbar.xaml.cs">
      <DependentUpon>ShortcutToolbar.xaml</DependentUpon>
    </Compile>
    <Compile Include="Controls\StartPage.xaml.cs">
      <DependentUpon>StartPage.xaml</DependentUpon>
    </Compile>
    <Compile Include="UI\Converters.cs" />
    <Compile Include="Controls\DragCanvas.cs" />
    <Compile Include="Controls\DynamoNodeButton.cs" />
    <Compile Include="Controls\DynamoTextBox.cs" />
    <Compile Include="NodeViewCustomization\NodeViewCustomizations\FunctionNodeViewCustomization.cs" />
    <Compile Include="UI\HandlingEventTrigger.cs" />
    <Compile Include="Utilities\MouseClickManager.cs" />
    <Compile Include="NodeViewCustomization\NodeViewCustomizations\OutputNodeViewCustomization.cs" />
    <Compile Include="UI\Prompts\CrashPrompt.xaml.cs">
      <DependentUpon>CrashPrompt.xaml</DependentUpon>
    </Compile>
    <Compile Include="UI\Prompts\EditWindow.xaml.cs">
      <DependentUpon>EditWindow.xaml</DependentUpon>
    </Compile>
    <Compile Include="UI\Prompts\FunctionNamePrompt.xaml.cs">
      <DependentUpon>FunctionNamePrompt.xaml</DependentUpon>
    </Compile>
    <Compile Include="UI\Prompts\GenericTaskDialog.xaml.cs">
      <DependentUpon>GenericTaskDialog.xaml</DependentUpon>
    </Compile>
    <Compile Include="UI\Prompts\UsageReportingAgreementPrompt.xaml.cs">
      <DependentUpon>UsageReportingAgreementPrompt.xaml</DependentUpon>
    </Compile>
    <Compile Include="UI\SharedResourceDictionary.cs" />
    <Compile Include="ViewModels\Core\AnnotationExtension.cs" />
    <Compile Include="ViewModels\Core\AnnotationViewModel.cs" />
    <Compile Include="Utilities\ResourceUtilities.cs" />
    <Compile Include="ViewModels\Core\Converters\DynamoPythonScriptEditorTextOptions.cs" />
    <Compile Include="ViewModels\Core\Converters\SerializationConverters.cs" />
    <Compile Include="ViewModels\Core\DynamoViewModelBranding.cs" />
    <Compile Include="ViewModels\Core\GalleryViewModel.cs" />
    <Compile Include="ViewModels\Core\HomeWorkspaceViewModel.cs" />
    <Compile Include="ViewModels\Core\SerializationExtensions.cs" />
    <Compile Include="ViewModels\Menu\PreferencesViewModel.cs" />
    <Compile Include="ViewModels\PackageManager\IPackageInstaller.cs" />
    <Compile Include="ViewModels\PackageManager\PackagePathViewModel.cs" />
    <Compile Include="ViewModels\Preview\CompactBubbleViewModel.cs" />
    <Compile Include="ViewModels\RunSettingsViewModel.cs" />
    <Compile Include="ViewModels\Search\BrowserInternalElementViewModel.cs" />
    <Compile Include="ViewModels\Search\BrowserItemViewModel.cs" />
    <Compile Include="ViewModels\Search\NodeAutoCompleteSearchViewModel.cs" />
    <Compile Include="ViewModels\Search\NodeSearchElementViewModel.cs" />
    <Compile Include="ViewModels\Core\StateMachine.cs" />
    <Compile Include="ViewModels\Search\ClassInformationViewModel.cs" />
    <Compile Include="NodeViewCustomization\NodeViewCustomizations\SymbolViewCustomization.cs" />
    <Compile Include="NodeViewCustomization\NodeViewCustomizations\VariableInputNodeViewCustomization.cs" />
    <Compile Include="ViewModels\RenderPackageFactoryViewModel.cs" />
    <Compile Include="ViewModels\Search\SearchCategory.cs" />
    <Compile Include="ViewModels\Watch3D\DynamoGeometryModel3D.cs" />
    <Compile Include="ViewModels\Watch3D\DynamoLineGeometryModel3D.cs" />
    <Compile Include="ViewModels\Watch3D\DynamoPointGeometryModel3D.cs" />
    <Compile Include="ViewModels\Watch3D\DynamoPointLineRenderCore.cs" />
    <Compile Include="ViewModels\Watch3D\DynamoRenderCoreDataStore.cs" />
    <Compile Include="ViewModels\Watch3D\HelixWatch3DViewModel.cs" />
    <Compile Include="ViewModels\Watch3D\DefaultWatch3DViewModel.cs" />
    <Compile Include="ViewModels\Watch3D\IWatch3DViewModel.cs" />
    <Compile Include="Views\About\AboutWindow.xaml.cs">
      <DependentUpon>AboutWindow.xaml</DependentUpon>
    </Compile>
    <Compile Include="Views\CodeBlocks\CodeBlockEditor.cs" />
    <Compile Include="Views\Core\DynamoOpenFileDialog.cs" />
    <Compile Include="Views\Debug\DebugModesWindow.xaml.cs">
      <DependentUpon>DebugModesWindow.xaml</DependentUpon>
    </Compile>
    <Compile Include="Views\Gallery\GalleryView.xaml.cs">
      <DependentUpon>GalleryView.xaml</DependentUpon>
    </Compile>
    <Compile Include="Views\CodeCompletion\CodeCompletionEditor.xaml.cs">
      <DependentUpon>CodeCompletionEditor.xaml</DependentUpon>
    </Compile>
    <Compile Include="Views\Input\ParameterEditor.cs" />
    <Compile Include="Views\Output\OutputEditor.cs" />
    <Compile Include="Views\PackageManager\PackagePathView.xaml.cs">
      <DependentUpon>PackagePathView.xaml</DependentUpon>
    </Compile>
    <Compile Include="Views\PackageManager\TermsOfUseView.xaml.cs">
      <DependentUpon>TermsOfUseView.xaml</DependentUpon>
    </Compile>
    <Compile Include="ViewModels\Watch3D\AttachedProperties.cs" />
    <Compile Include="ViewModels\Watch3D\DynamoEffectsManager.cs" />
    <Compile Include="Views\Menu\PreferencesView.xaml.cs">
      <DependentUpon>PreferencesView.xaml</DependentUpon>
    </Compile>
    <Compile Include="Views\Preview\CameraExtensions.cs" />
    <Compile Include="Views\Preview\PreviewCompactView.xaml.cs">
      <DependentUpon>PreviewCompactView.xaml</DependentUpon>
    </Compile>
    <Compile Include="Views\Preview\Watch3DSettingsControl.xaml.cs">
      <DependentUpon>Watch3DSettingsControl.xaml</DependentUpon>
    </Compile>
    <Compile Include="Windows\BrowserWindow.xaml.cs">
      <DependentUpon>BrowserWindow.xaml</DependentUpon>
    </Compile>
    <Compile Include="Views\CodeBlocks\CodeBlockCompletionData.cs" />
    <Compile Include="Views\CodeBlocks\CodeBlockMethodInsightWindow.cs" />
    <Compile Include="Views\CodeBlocks\CodeBlockEditorUtils.cs" />
    <Compile Include="Views\Core\AnnotationView.xaml.cs">
      <DependentUpon>AnnotationView.xaml</DependentUpon>
    </Compile>
    <Compile Include="Views\Core\DynamoView.xaml.cs">
      <DependentUpon>DynamoView.xaml</DependentUpon>
    </Compile>
    <Compile Include="Views\Preview\InfoBubbleView.xaml.cs">
      <DependentUpon>InfoBubbleView.xaml</DependentUpon>
    </Compile>
    <Compile Include="Views\PackageManager\InstalledPackagesView.xaml.cs">
      <DependentUpon>InstalledPackagesView.xaml</DependentUpon>
    </Compile>
    <Compile Include="Views\Search\LibraryView.xaml.cs">
      <DependentUpon>LibraryView.xaml</DependentUpon>
    </Compile>
    <Compile Include="Views\Core\NodeView.xaml.cs">
      <DependentUpon>NodeView.xaml</DependentUpon>
    </Compile>
    <Compile Include="Views\Core\NoteView.xaml.cs">
      <DependentUpon>NoteView.xaml</DependentUpon>
    </Compile>
    <Compile Include="Views\PackageManager\PackageManagerSearchView.xaml.cs">
      <DependentUpon>PackageManagerSearchView.xaml</DependentUpon>
    </Compile>
    <Compile Include="Views\Preview\PreviewControl.xaml.cs">
      <DependentUpon>PreviewControl.xaml</DependentUpon>
    </Compile>
    <Compile Include="Views\PackageManager\PublishPackageView.xaml.cs">
      <DependentUpon>PublishPackageView.xaml</DependentUpon>
    </Compile>
    <Compile Include="Controls\TooltipWindow.xaml.cs">
      <DependentUpon>TooltipWindow.xaml</DependentUpon>
    </Compile>
    <Compile Include="Views\Preview\Watch3DView.xaml.cs">
      <DependentUpon>Watch3DView.xaml</DependentUpon>
    </Compile>
    <Compile Include="Views\Preview\WatchTree.xaml.cs">
      <DependentUpon>WatchTree.xaml</DependentUpon>
    </Compile>
    <Compile Include="Views\Core\WorkspaceView.xaml.cs">
      <DependentUpon>WorkspaceView.xaml</DependentUpon>
    </Compile>
    <Compile Include="Utilities\WpfUtilities.cs" />
    <Compile Include="Controls\ZoomBorder.cs" />
    <Compile Include="Utilities\CursorLibrary.cs" />
    <Compile Include="Utilities\Extensions.cs" />
    <Compile Include="ViewModels\Core\ConnectorViewModel.cs" />
    <Compile Include="ViewModels\Core\DynamoViewModel.cs" />
    <Compile Include="ViewModels\Core\DynamoViewModelDelegateCommands.cs" />
    <Compile Include="ViewModels\Core\DynamoViewModelDelegates.cs" />
    <Compile Include="ViewModels\Core\DynamoViewModelEventArgs.cs" />
    <Compile Include="ViewModels\Core\DynamoViewModelEvents.cs" />
    <Compile Include="ViewModels\Preview\InfoBubbleViewModel.cs" />
    <Compile Include="ViewModels\PackageManager\InstalledPackagesViewModel.cs" />
    <Compile Include="ViewModels\Core\NodeViewModel.cs" />
    <Compile Include="ViewModels\Core\NoteViewModel.cs" />
    <Compile Include="ViewModels\PackageManager\PackageItemInternalViewModel.cs" />
    <Compile Include="ViewModels\PackageManager\PackageItemLeafViewModel.cs" />
    <Compile Include="ViewModels\PackageManager\PackageItemRootViewModel.cs" />
    <Compile Include="ViewModels\PackageManager\PackageItemViewModel.cs" />
    <Compile Include="ViewModels\PackageManager\PackageManagerClientViewModel.cs" />
    <Compile Include="ViewModels\PackageManager\PackageManagerSearchElementViewModel.cs" />
    <Compile Include="ViewModels\PackageManager\PackageManagerSearchViewModel.cs" />
    <Compile Include="ViewModels\PackageManager\PackageViewModel.cs" />
    <Compile Include="ViewModels\Core\PortViewModel.cs" />
    <Compile Include="ViewModels\PackageManager\PublishPackageViewModel.cs" />
    <Compile Include="ViewModels\Search\SearchViewModel.cs" />
    <Compile Include="ViewModels\ViewModelBase.cs" />
    <Compile Include="ViewModels\Preview\Watch3DFullscreenViewModel.cs" />
    <Compile Include="ViewModels\Preview\WatchViewModel.cs" />
    <Compile Include="ViewModels\Core\WorkspaceViewModel.cs" />
    <Compile Include="Windows\ExtensionWindow.xaml.cs">
      <DependentUpon>ExtensionWindow.xaml</DependentUpon>
    </Compile>
    <Compile Include="Windows\ModelessChildWindow.cs" />
  </ItemGroup>
  <ItemGroup>
    <Page Include="Controls\NodeAutoCompleteSearchControl.xaml">
      <SubType>Designer</SubType>
      <Generator>MSBuild:Compile</Generator>
    </Page>
    <Page Include="Controls\GraphUpdateNotificationControl.xaml">
      <Generator>MSBuild:Compile</Generator>
      <SubType>Designer</SubType>
    </Page>
    <Page Include="Views\Menu\PreferencesView.xaml">
      <Generator>MSBuild:Compile</Generator>
      <SubType>Designer</SubType>
    </Page>
    <Page Include="Windows\ExtensionWindow.xaml">
      <SubType>Designer</SubType>
      <Generator>MSBuild:Compile</Generator>
    </Page>
  </ItemGroup>
  <ItemGroup>
    <Page Include="Controls\InCanvasSearchControl.xaml">
      <Generator>MSBuild:Compile</Generator>
      <SubType>Designer</SubType>
    </Page>
    <Page Include="Controls\InfiniteGridView.xaml">
      <SubType>Designer</SubType>
      <Generator>MSBuild:Compile</Generator>
    </Page>
    <Page Include="Controls\Login.xaml">
      <SubType>Designer</SubType>
      <Generator>MSBuild:Compile</Generator>
    </Page>
    <Page Include="Controls\HeaderStrip.xaml">
      <SubType>Designer</SubType>
      <Generator>MSBuild:Compile</Generator>
    </Page>
    <Page Include="Controls\NotificationsControl.xaml">
      <SubType>Designer</SubType>
      <Generator>MSBuild:Compile</Generator>
    </Page>
    <Page Include="Controls\RunSettingsControl.xaml">
      <SubType>Designer</SubType>
      <Generator>MSBuild:Compile</Generator>
    </Page>
    <Page Include="Controls\ShortcutToolbar.xaml">
      <Generator>MSBuild:Compile</Generator>
      <SubType>Designer</SubType>
    </Page>
  </ItemGroup>
  <ItemGroup>
    <Page Include="Controls\ClassInformationView.xaml">
      <Generator>MSBuild:Compile</Generator>
      <SubType>Designer</SubType>
    </Page>
    <Page Include="Controls\StartPage.xaml">
      <Generator>MSBuild:Compile</Generator>
      <SubType>Designer</SubType>
    </Page>
  </ItemGroup>
  <ItemGroup>
    <EmbeddedResource Include="Properties\Resources.resx">
      <Generator>PublicResXFileCodeGenerator</Generator>
      <SubType>Designer</SubType>
      <LastGenOutput>Resources.Designer.cs</LastGenOutput>
    </EmbeddedResource>
    <EmbeddedResource Include="Properties\Resources.en-US.resx">
      <Generator>PublicResXFileCodeGenerator</Generator>
      <LastGenOutput>Resources.en-US.Designer.cs</LastGenOutput>
      <SubType>Designer</SubType>
    </EmbeddedResource>
    <EmbeddedResource Include="UI\Resources\DesignScript.Resources.SyntaxHighlighting.xshd" />
    <None Include="App.config">
      <SubType>Designer</SubType>
    </None>
    <None Include="packages.config" />
    <None Include="UI\Fonts\OpenSans-Bold.ttf">
      <CopyToOutputDirectory>Always</CopyToOutputDirectory>
    </None>
    <None Include="UI\Fonts\OpenSans-BoldItalic.ttf">
      <CopyToOutputDirectory>Always</CopyToOutputDirectory>
    </None>
    <None Include="UI\Fonts\OpenSans-ExtraBold.ttf">
      <CopyToOutputDirectory>Always</CopyToOutputDirectory>
    </None>
    <None Include="UI\Fonts\OpenSans-ExtraBoldItalic.ttf">
      <CopyToOutputDirectory>Always</CopyToOutputDirectory>
    </None>
    <None Include="UI\Fonts\OpenSans-Italic.ttf">
      <CopyToOutputDirectory>Always</CopyToOutputDirectory>
    </None>
    <None Include="UI\Fonts\OpenSans-Light.ttf">
      <CopyToOutputDirectory>Always</CopyToOutputDirectory>
    </None>
    <None Include="UI\Fonts\OpenSans-LightItalic.ttf">
      <CopyToOutputDirectory>Always</CopyToOutputDirectory>
    </None>
    <None Include="UI\Fonts\OpenSans-Regular.ttf">
      <CopyToOutputDirectory>Always</CopyToOutputDirectory>
    </None>
    <None Include="UI\Fonts\OpenSans-Semibold.ttf">
      <CopyToOutputDirectory>Always</CopyToOutputDirectory>
    </None>
    <None Include="UI\Fonts\OpenSans-SemiboldItalic.ttf">
      <CopyToOutputDirectory>Always</CopyToOutputDirectory>
    </None>
    <None Include="ViewModels\Watch3D\shaderSource\CompileShaders.bat" />
    <Resource Include="UI\Images\cursors.psd" />
    <Resource Include="UI\Images\cursors1.psd" />
  </ItemGroup>
  <ItemGroup>
    <Resource Include="UI\Images\AboutWindow\aboutback.png" />
  </ItemGroup>
  <ItemGroup>
    <Resource Include="UI\Images\AboutWindow\autodeskLogo.png" />
  </ItemGroup>
  <ItemGroup>
    <Resource Include="UI\Images\AboutWindow\background_texture.png" />
  </ItemGroup>
  <ItemGroup>
    <Resource Include="UI\Images\AboutWindow\close_hover.png" />
  </ItemGroup>
  <ItemGroup>
    <Resource Include="UI\Images\AboutWindow\close_inactive.png" />
  </ItemGroup>
  <ItemGroup>
    <Resource Include="UI\Images\AboutWindow\collectinfo_titlebar.png" />
  </ItemGroup>
  <ItemGroup>
    <Resource Include="UI\Images\AboutWindow\DesignScriptLogo.png" />
  </ItemGroup>
  <ItemGroup>
    <Resource Include="UI\Images\AboutWindow\dynamo_logo_dark.png" />
  </ItemGroup>
  <ItemGroup>
    <Resource Include="UI\Images\AboutWindow\logo_about.png" />
  </ItemGroup>
  <ItemGroup>
    <Resource Include="UI\Images\add.png" />
  </ItemGroup>
  <ItemGroup>
    <Resource Include="UI\Images\add_32.png" />
  </ItemGroup>
  <ItemGroup>
    <Resource Include="UI\Images\add_32_white.png" />
  </ItemGroup>
  <ItemGroup>
    <Resource Include="UI\Images\Anonymous_Pencil_icon.png" />
  </ItemGroup>
  <ItemGroup>
    <Resource Include="UI\Images\Anonymous_Pencil_icon_white.png" />
  </ItemGroup>
  <ItemGroup>
    <Resource Include="UI\Images\Anonymous_Pencil_icon_white_24.png" />
  </ItemGroup>
  <ItemGroup>
    <Resource Include="UI\Images\Anonymous_Pencil_icon_white_32.png" />
  </ItemGroup>
  <ItemGroup>
    <Resource Include="UI\Images\arc_add.cur" />
  </ItemGroup>
  <ItemGroup>
    <Resource Include="UI\Images\arc_add.png" />
  </ItemGroup>
  <ItemGroup>
    <Resource Include="UI\Images\arc_remove.cur" />
  </ItemGroup>
  <ItemGroup>
    <Resource Include="UI\Images\arc_remove.png" />
  </ItemGroup>
  <ItemGroup>
    <Resource Include="UI\Images\arc_select.cur" />
  </ItemGroup>
  <ItemGroup>
    <Resource Include="UI\Images\arc_select.png" />
  </ItemGroup>
  <ItemGroup>
    <Resource Include="UI\Images\arrow-left-black.png" />
  </ItemGroup>
  <ItemGroup>
    <Resource Include="UI\Images\arrow-left-white.png" />
  </ItemGroup>
  <ItemGroup>
    <Resource Include="UI\Images\arrow-right-black.png" />
  </ItemGroup>
  <ItemGroup>
    <Resource Include="UI\Images\arrow-right-white.png" />
  </ItemGroup>
  <ItemGroup>
    <Resource Include="UI\Images\back.png" />
  </ItemGroup>
  <ItemGroup>
    <Resource Include="UI\Images\back_24.png" />
  </ItemGroup>
  <ItemGroup>
    <Resource Include="UI\Images\back_32.png" />
  </ItemGroup>
  <ItemGroup>
    <Resource Include="UI\Images\Canvas\canvas-button-fit-view-states.png" />
  </ItemGroup>
  <ItemGroup>
    <Resource Include="UI\Images\Canvas\canvas-button-geom-check.png" />
  </ItemGroup>
  <ItemGroup>
    <Resource Include="UI\Images\Canvas\canvas-button-geom-states.png" />
  </ItemGroup>
  <ItemGroup>
    <Resource Include="UI\Images\Canvas\canvas-button-node-check.png" />
  </ItemGroup>
  <ItemGroup>
    <Resource Include="UI\Images\Canvas\canvas-button-node-states.png" />
  </ItemGroup>
  <ItemGroup>
    <Resource Include="UI\Images\Canvas\canvas-button-orbit-check.png" />
  </ItemGroup>
  <ItemGroup>
    <Resource Include="UI\Images\Canvas\canvas-button-orbit-states.png" />
  </ItemGroup>
  <ItemGroup>
    <Resource Include="UI\Images\Canvas\canvas-button-pan-check.png" />
  </ItemGroup>
  <ItemGroup>
    <Resource Include="UI\Images\Canvas\canvas-button-pan-states.png" />
  </ItemGroup>
  <ItemGroup>
    <Resource Include="UI\Images\Canvas\canvas-button-zoom-in-states.png" />
  </ItemGroup>
  <ItemGroup>
    <Resource Include="UI\Images\Canvas\canvas-button-zoom-out-states.png" />
  </ItemGroup>
  <ItemGroup>
    <Resource Include="UI\Images\click_background.png" />
  </ItemGroup>
  <ItemGroup>
    <Resource Include="UI\Images\closetab_hover.png" />
  </ItemGroup>
  <ItemGroup>
    <Resource Include="UI\Images\closetab_normal.png" />
  </ItemGroup>
  <ItemGroup>
    <Resource Include="UI\Images\whiteclosetab.png" />
  </ItemGroup>
  <ItemGroup>
    <Resource Include="UI\Images\whiteinfotab.png" />
  </ItemGroup>
  <ItemGroup>
    <Resource Include="UI\Images\closewindow_hover.png" />
  </ItemGroup>
  <ItemGroup>
    <Resource Include="UI\Images\closewindow_normal.png" />
  </ItemGroup>
  <ItemGroup>
    <Resource Include="UI\Images\cloud_download_arrow.png" />
  </ItemGroup>
  <ItemGroup>
    <Resource Include="UI\Images\cloud_download_arrow_gray.png" />
  </ItemGroup>
  <ItemGroup>
    <Resource Include="UI\Images\cloud_download_arrow_white.png" />
  </ItemGroup>
  <ItemGroup>
    <Resource Include="UI\Images\collapse_hover.png" />
  </ItemGroup>
  <ItemGroup>
    <Resource Include="UI\Images\collapse_normal.png" />
  </ItemGroup>
  <ItemGroup>
    <Resource Include="UI\Images\collapsestate_hover.png" />
  </ItemGroup>
  <ItemGroup>
    <Resource Include="UI\Images\collapsestate_normal.png" />
  </ItemGroup>
  <ItemGroup>
    <Resource Include="UI\Images\condense.cur" />
  </ItemGroup>
  <ItemGroup>
    <Resource Include="UI\Images\condense.png" />
  </ItemGroup>
  <ItemGroup>
    <Resource Include="UI\Images\consent_form_image.png" />
  </ItemGroup>
  <ItemGroup>
    <Resource Include="UI\Images\DocumentHS.png" />
  </ItemGroup>
  <ItemGroup>
    <Resource Include="UI\Images\expand.cur" />
  </ItemGroup>
  <ItemGroup>
    <Resource Include="UI\Images\expand.png" />
  </ItemGroup>
  <ItemGroup>
    <Resource Include="UI\Images\expand_hover.png" />
  </ItemGroup>
  <ItemGroup>
    <Resource Include="UI\Images\expand_normal.png" />
  </ItemGroup>
  <ItemGroup>
    <Resource Include="UI\Images\expandstate_hover.png" />
  </ItemGroup>
  <ItemGroup>
    <Resource Include="UI\Images\expandstate_normal.png" />
  </ItemGroup>
  <ItemGroup>
    <Resource Include="UI\Images\hand.cur" />
  </ItemGroup>
  <ItemGroup>
    <Resource Include="UI\Images\hand.png" />
  </ItemGroup>
  <ItemGroup>
    <Resource Include="UI\Images\hand_drag.cur" />
  </ItemGroup>
  <ItemGroup>
    <Resource Include="UI\Images\hand_drag.png" />
  </ItemGroup>
  <ItemGroup>
    <Resource Include="UI\Images\hand_pan.cur" />
  </ItemGroup>
  <ItemGroup>
    <Resource Include="UI\Images\hand_pan.png" />
  </ItemGroup>
  <ItemGroup>
    <Resource Include="UI\Images\hand_pan_active.cur" />
  </ItemGroup>
  <ItemGroup>
    <Resource Include="UI\Images\hand_pan_active.png" />
  </ItemGroup>
  <ItemGroup>
    <Resource Include="UI\Images\HomeHS.png" />
  </ItemGroup>
  <ItemGroup>
    <Resource Include="UI\Images\librarycollapse_hover.png" />
  </ItemGroup>
  <ItemGroup>
    <Resource Include="UI\Images\librarycollapse_normal.png" />
  </ItemGroup>
  <ItemGroup>
    <Resource Include="UI\Images\maximizewindow_hover.png" />
  </ItemGroup>
  <ItemGroup>
    <Resource Include="UI\Images\maximizewindow_normal.png" />
  </ItemGroup>
  <ItemGroup>
    <Resource Include="UI\Images\minimizewindow_hover.png" />
  </ItemGroup>
  <ItemGroup>
    <Resource Include="UI\Images\minimizewindow_normal.png" />
  </ItemGroup>
  <ItemGroup>
    <Resource Include="UI\Images\move.png" />
  </ItemGroup>
  <ItemGroup>
    <Resource Include="UI\Images\new_disabled.png" />
  </ItemGroup>
  <ItemGroup>
    <Resource Include="UI\Images\new_hover.png" />
  </ItemGroup>
  <ItemGroup>
    <Resource Include="UI\Images\new_normal.png" />
  </ItemGroup>
  <ItemGroup>
    <Resource Include="UI\Images\open_disabled.png" />
  </ItemGroup>
  <ItemGroup>
    <Resource Include="UI\Images\open_hover.png" />
  </ItemGroup>
  <ItemGroup>
    <Resource Include="UI\Images\open_normal.png" />
  </ItemGroup>
  <ItemGroup>
    <Resource Include="UI\Images\openHS.png" />
  </ItemGroup>
  <ItemGroup>
    <Resource Include="UI\Images\OpenSelectedItemHS.png" />
  </ItemGroup>
  <ItemGroup>
    <Resource Include="UI\Images\padlock-closed-black.png" />
  </ItemGroup>
  <ItemGroup>
    <Resource Include="UI\Images\padlock-closed-black24x24.png" />
  </ItemGroup>
  <ItemGroup>
    <Resource Include="UI\Images\pause_disabled.png" />
  </ItemGroup>
  <ItemGroup>
    <Resource Include="UI\Images\pause_hover.png" />
  </ItemGroup>
  <ItemGroup>
    <Resource Include="UI\Images\pause_normal.png" />
  </ItemGroup>
  <ItemGroup>
    <Resource Include="UI\Images\pointer.cur" />
  </ItemGroup>
  <ItemGroup>
    <Resource Include="UI\Images\pointer.png" />
  </ItemGroup>
  <ItemGroup>
    <Resource Include="UI\Images\pointer_add.cur" />
  </ItemGroup>
  <ItemGroup>
    <Resource Include="UI\Images\pointer_add.png" />
  </ItemGroup>
  <ItemGroup>
    <Resource Include="UI\Images\rectangular_selection.cur" />
  </ItemGroup>
  <ItemGroup>
    <Resource Include="UI\Images\rectangular_selection.png" />
  </ItemGroup>
  <ItemGroup>
    <Resource Include="UI\Images\redo_disabled.png" />
  </ItemGroup>
  <ItemGroup>
    <Resource Include="UI\Images\redo_hover.png" />
  </ItemGroup>
  <ItemGroup>
    <Resource Include="UI\Images\redo_normal.png" />
  </ItemGroup>
  <ItemGroup>
    <Resource Include="UI\Images\resize_diagonal.cur" />
  </ItemGroup>
  <ItemGroup>
    <Resource Include="UI\Images\resize_diagonal.png" />
  </ItemGroup>
  <ItemGroup>
    <Resource Include="UI\Images\resize_horizontal.cur" />
  </ItemGroup>
  <ItemGroup>
    <Resource Include="UI\Images\resize_horizontal.png" />
  </ItemGroup>
  <ItemGroup>
    <Resource Include="UI\Images\resize_vertical.cur" />
  </ItemGroup>
  <ItemGroup>
    <Resource Include="UI\Images\resize_vertical.png" />
  </ItemGroup>
  <ItemGroup>
    <Resource Include="UI\Images\restorewindow_hover.png" />
  </ItemGroup>
  <ItemGroup>
    <Resource Include="UI\Images\restorewindow_normal.png" />
  </ItemGroup>
  <ItemGroup>
    <Resource Include="UI\Images\run_disabled.png" />
  </ItemGroup>
  <ItemGroup>
    <Resource Include="UI\Images\run_hover.png" />
  </ItemGroup>
  <ItemGroup>
    <Resource Include="UI\Images\run_normal.png" />
  </ItemGroup>
  <ItemGroup>
    <Resource Include="UI\Images\save_disabled.png" />
  </ItemGroup>
  <ItemGroup>
    <Resource Include="UI\Images\save_hover.png" />
  </ItemGroup>
  <ItemGroup>
    <Resource Include="UI\Images\save_normal.png" />
  </ItemGroup>
  <ItemGroup>
    <Resource Include="UI\Images\saveHS.png" />
  </ItemGroup>
  <ItemGroup>
    <Resource Include="UI\Images\screenshot_disabled.png" />
  </ItemGroup>
  <ItemGroup>
    <Resource Include="UI\Images\screenshot_hover.png" />
  </ItemGroup>
  <ItemGroup>
    <Resource Include="UI\Images\screenshot_normal.png" />
  </ItemGroup>
  <ItemGroup>
    <Resource Include="UI\Images\search.png" />
  </ItemGroup>
  <ItemGroup>
    <Resource Include="UI\Images\search_24.png" />
  </ItemGroup>
  <ItemGroup>
    <Resource Include="UI\Images\search_hover.png" />
  </ItemGroup>
  <ItemGroup>
    <Resource Include="UI\Images\search_normal.png" />
  </ItemGroup>
  <ItemGroup>
    <Resource Include="UI\Images\searchcancel_hover.png" />
  </ItemGroup>
  <ItemGroup>
    <Resource Include="UI\Images\searchcancel_normal.png" />
  </ItemGroup>
  <ItemGroup>
    <Resource Include="UI\Images\sendfeedback_disabled.png" />
  </ItemGroup>
  <ItemGroup>
    <Resource Include="UI\Images\sendfeedback_hover.png" />
  </ItemGroup>
  <ItemGroup>
    <Resource Include="UI\Images\sendfeedback_normal.png" />
  </ItemGroup>
  <ItemGroup>
    <Resource Include="UI\Images\StartPage\dynamo-logo.png" />
  </ItemGroup>
  <ItemGroup>
    <Resource Include="UI\Images\StartPage\icon-discussion.png" />
  </ItemGroup>
  <ItemGroup>
    <Resource Include="UI\Images\StartPage\icon-dynamobim.png" />
  </ItemGroup>
  <ItemGroup>
    <Resource Include="UI\Images\StartPage\icon-email.png" />
  </ItemGroup>
  <ItemGroup>
    <Resource Include="UI\Images\StartPage\icon-github.png" />
  </ItemGroup>
  <ItemGroup>
    <Resource Include="UI\Images\StartPage\icon-issues.png" />
  </ItemGroup>
  <ItemGroup>
    <Resource Include="UI\Images\StartPage\icon-new.png" />
  </ItemGroup>
  <ItemGroup>
    <Resource Include="UI\Images\StartPage\icon-open.png" />
  </ItemGroup>
  <ItemGroup>
    <Resource Include="UI\Images\StartPage\icon-reference.png" />
  </ItemGroup>
  <ItemGroup>
    <Resource Include="UI\Images\StartPage\icon-video.png" />
  </ItemGroup>
  <ItemGroup>
    <Resource Include="UI\Images\StartPage\icon-dictionary.png" />
  </ItemGroup>
  <ItemGroup>
    <Resource Include="UI\Images\tabs_button_hover.png" />
  </ItemGroup>
  <ItemGroup>
    <Resource Include="UI\Images\tabs_button_normal.png" />
  </ItemGroup>
  <ItemGroup>
    <Resource Include="UI\Images\task_dialog_crash.png" />
  </ItemGroup>
  <ItemGroup>
    <Resource Include="UI\Images\task_dialog_future_file.png" />
  </ItemGroup>
  <ItemGroup>
    <Resource Include="UI\Images\python-logo.png" />
  </ItemGroup>
  <ItemGroup>
    <Resource Include="UI\Images\task_dialog_obsolete_file.png" />
  </ItemGroup>
  <ItemGroup>
    <Resource Include="UI\Images\tick_selected.png" />
  </ItemGroup>
  <ItemGroup>
    <Resource Include="UI\Images\undo_disabled.png" />
  </ItemGroup>
  <ItemGroup>
    <Resource Include="UI\Images\undo_hover.png" />
  </ItemGroup>
  <ItemGroup>
    <Resource Include="UI\Images\undo_normal.png" />
  </ItemGroup>
  <ItemGroup>
    <Resource Include="UI\Images\Update\clickbox.png" />
  </ItemGroup>
  <ItemGroup>
    <Resource Include="UI\Images\Update\download_ani.png" />
  </ItemGroup>
  <ItemGroup>
    <Resource Include="UI\Images\Update\DownloadAnimation.png" />
  </ItemGroup>
  <ItemGroup>
    <Resource Include="UI\Images\Update\DownloadIcon.png" />
  </ItemGroup>
  <ItemGroup>
    <Resource Include="UI\Images\Update\update.png" />
  </ItemGroup>
  <ItemGroup>
    <Resource Include="UI\Images\Update\update_static.png" />
  </ItemGroup>
  <ItemGroup>
    <Page Include="UI\Prompts\CrashPrompt.xaml">
      <Generator>MSBuild:Compile</Generator>
      <SubType>Designer</SubType>
    </Page>
  </ItemGroup>
  <ItemGroup>
    <Page Include="UI\Prompts\EditWindow.xaml">
      <Generator>MSBuild:Compile</Generator>
      <SubType>Designer</SubType>
    </Page>
  </ItemGroup>
  <ItemGroup>
    <Page Include="UI\Prompts\FunctionNamePrompt.xaml">
      <Generator>MSBuild:Compile</Generator>
      <SubType>Designer</SubType>
    </Page>
  </ItemGroup>
  <ItemGroup>
    <Page Include="UI\Prompts\GenericTaskDialog.xaml">
      <Generator>MSBuild:Compile</Generator>
      <SubType>Designer</SubType>
    </Page>
  </ItemGroup>
  <ItemGroup>
    <Page Include="UI\Prompts\PresetOverwritePrompt.xaml">
      <Generator>MSBuild:Compile</Generator>
      <SubType>Designer</SubType>
    </Page>
    <Page Include="UI\Prompts\UsageReportingAgreementPrompt.xaml">
      <Generator>MSBuild:Compile</Generator>
      <SubType>Designer</SubType>
    </Page>
  </ItemGroup>
  <ItemGroup>
    <None Include="UI\Themes\Modern\Connectors.xaml">
      <Generator>MSBuild:Compile</Generator>
      <SubType>Designer</SubType>
      <CopyToOutputDirectory>Always</CopyToOutputDirectory>
    </None>
  </ItemGroup>
  <ItemGroup>
    <None Include="UI\Themes\Modern\DataTemplates.xaml">
      <Generator>MSBuild:Compile</Generator>
      <SubType>Designer</SubType>
      <CopyToOutputDirectory>Always</CopyToOutputDirectory>
    </None>
  </ItemGroup>
  <ItemGroup>
    <None Include="UI\Themes\Modern\DynamoColorsAndBrushes.xaml">
      <Generator>MSBuild:Compile</Generator>
      <SubType>Designer</SubType>
      <CopyToOutputDirectory>Always</CopyToOutputDirectory>
    </None>
  </ItemGroup>
  <ItemGroup>
    <None Include="UI\Themes\Modern\DynamoConverters.xaml">
      <Generator>MSBuild:Compile</Generator>
      <SubType>Designer</SubType>
      <CopyToOutputDirectory>Always</CopyToOutputDirectory>
    </None>
  </ItemGroup>
  <ItemGroup>
    <None Include="UI\Themes\Modern\DynamoModern.xaml">
      <Generator>MSBuild:Compile</Generator>
      <SubType>Designer</SubType>
      <CopyToOutputDirectory>Always</CopyToOutputDirectory>
    </None>
  </ItemGroup>
  <ItemGroup>
    <None Include="UI\Themes\Modern\DynamoText.xaml">
      <Generator>MSBuild:Compile</Generator>
      <SubType>Designer</SubType>
      <CopyToOutputDirectory>Always</CopyToOutputDirectory>
    </None>
  </ItemGroup>
  <ItemGroup>
    <None Include="UI\Themes\Modern\MenuStyleDictionary.xaml">
      <Generator>MSBuild:Compile</Generator>
      <SubType>Designer</SubType>
      <CopyToOutputDirectory>Always</CopyToOutputDirectory>
    </None>
  </ItemGroup>
  <ItemGroup>
    <None Include="UI\Themes\Modern\Ports.xaml">
      <CopyToOutputDirectory>Always</CopyToOutputDirectory>
      <SubType>Designer</SubType>
    </None>
  </ItemGroup>
  <ItemGroup>
    <None Include="UI\Themes\Modern\ToolbarStyleDictionary.xaml">
      <Generator>MSBuild:Compile</Generator>
      <SubType>Designer</SubType>
      <CopyToOutputDirectory>Always</CopyToOutputDirectory>
    </None>
  </ItemGroup>
  <ItemGroup>
    <None Include="UI\Themes\Modern\SidebarGridStyleDictionary.xaml">
      <SubType>Designer</SubType>
      <Generator>MSBuild:Compile</Generator>
      <CopyToOutputDirectory>Always</CopyToOutputDirectory>
    </None>
    <Page Include="UI\Prompts\PresetPrompt.xaml">
      <SubType>Designer</SubType>
      <Generator>MSBuild:Compile</Generator>
    </Page>
    <Page Include="Views\About\AboutWindow.xaml">
      <Generator>MSBuild:Compile</Generator>
      <SubType>Designer</SubType>
    </Page>
  </ItemGroup>
  <ItemGroup>
    <Page Include="Views\Debug\DebugModesWindow.xaml">
      <SubType>Designer</SubType>
      <Generator>MSBuild:Compile</Generator>
    </Page>
    <Page Include="Views\Gallery\GalleryView.xaml">
      <SubType>Designer</SubType>
      <Generator>MSBuild:Compile</Generator>
    </Page>
    <Page Include="Views\CodeCompletion\CodeCompletionEditor.xaml">
      <SubType>Designer</SubType>
      <Generator>MSBuild:Compile</Generator>
    </Page>
    <Page Include="Views\PackageManager\PackagePathView.xaml">
      <SubType>Designer</SubType>
      <Generator>MSBuild:Compile</Generator>
    </Page>
    <Page Include="Views\PackageManager\TermsOfUseView.xaml">
      <SubType>Designer</SubType>
      <Generator>MSBuild:Compile</Generator>
    </Page>
    <Page Include="Views\Preview\PreviewCompactView.xaml">
      <SubType>Designer</SubType>
      <Generator>MSBuild:Compile</Generator>
    </Page>
    <Page Include="Views\Preview\Watch3DSettingsControl.xaml">
      <SubType>Designer</SubType>
      <Generator>MSBuild:Compile</Generator>
    </Page>
    <Page Include="Windows\BrowserWindow.xaml">
      <Generator>MSBuild:Compile</Generator>
      <SubType>Designer</SubType>
    </Page>
    <Page Include="Views\Core\AnnotationView.xaml">
      <SubType>Designer</SubType>
      <Generator>MSBuild:Compile</Generator>
    </Page>
    <Page Include="Views\Core\DynamoView.xaml">
      <Generator>MSBuild:Compile</Generator>
      <SubType>Designer</SubType>
    </Page>
  </ItemGroup>
  <ItemGroup>
    <Page Include="Views\Preview\InfoBubbleView.xaml">
      <Generator>MSBuild:Compile</Generator>
      <SubType>Designer</SubType>
    </Page>
  </ItemGroup>
  <ItemGroup>
    <Page Include="Views\PackageManager\InstalledPackagesView.xaml">
      <Generator>MSBuild:Compile</Generator>
      <SubType>Designer</SubType>
    </Page>
  </ItemGroup>
  <ItemGroup>
    <Page Include="Views\Search\LibraryView.xaml">
      <Generator>MSBuild:Compile</Generator>
      <SubType>Designer</SubType>
    </Page>
    <Page Include="Views\Core\NodeView.xaml">
      <SubType>Designer</SubType>
    </Page>
  </ItemGroup>
  <ItemGroup>
    <Page Include="Views\Core\NoteView.xaml">
      <Generator>MSBuild:Compile</Generator>
      <SubType>Designer</SubType>
    </Page>
  </ItemGroup>
  <ItemGroup>
    <Page Include="Views\PackageManager\PackageManagerSearchView.xaml">
      <Generator>MSBuild:Compile</Generator>
      <SubType>Designer</SubType>
    </Page>
  </ItemGroup>
  <ItemGroup>
    <Page Include="Views\Preview\PreviewControl.xaml">
      <Generator>MSBuild:Compile</Generator>
      <SubType>Designer</SubType>
    </Page>
  </ItemGroup>
  <ItemGroup>
    <Page Include="Views\PackageManager\PublishPackageView.xaml">
      <Generator>MSBuild:Compile</Generator>
      <SubType>Designer</SubType>
    </Page>
    <Page Include="Controls\TooltipWindow.xaml">
      <Generator>MSBuild:Compile</Generator>
      <SubType>Designer</SubType>
    </Page>
    <Page Include="Views\Preview\Watch3DView.xaml">
      <Generator>MSBuild:Compile</Generator>
      <SubType>Designer</SubType>
    </Page>
  </ItemGroup>
  <ItemGroup>
    <Page Include="Views\Preview\WatchTree.xaml">
      <Generator>MSBuild:Compile</Generator>
      <SubType>Designer</SubType>
    </Page>
  </ItemGroup>
  <ItemGroup>
    <Page Include="Views\Core\WorkspaceView.xaml">
      <Generator>MSBuild:Compile</Generator>
      <SubType>Designer</SubType>
    </Page>
  </ItemGroup>
  <ItemGroup>
    <ProjectReference Include="..\DynamoCore\DynamoCore.csproj">
      <Project>{7858fa8c-475f-4b8e-b468-1f8200778cf8}</Project>
      <Name>DynamoCore</Name>
    </ProjectReference>
    <ProjectReference Include="..\DynamoPackages\DynamoPackages.csproj">
      <Project>{47533b7c-0e1a-44a4-8511-b438645f052a}</Project>
      <Name>DynamoPackages</Name>
      <Private>False</Private>
    </ProjectReference>
    <ProjectReference Include="..\DynamoUtilities\DynamoUtilities.csproj">
      <Project>{b5f435cb-0d8a-40b1-a4f7-5ecb3ce792a9}</Project>
      <Name>DynamoUtilities</Name>
      <Private>False</Private>
    </ProjectReference>
    <ProjectReference Include="..\Engine\GraphLayout\GraphLayout.csproj">
      <Project>{c2595b04-856d-40ae-8b99-4804c7a70708}</Project>
      <Name>GraphLayout</Name>
    </ProjectReference>
    <ProjectReference Include="..\Engine\ProtoCore\ProtoCore.csproj">
      <Project>{7A9E0314-966F-4584-BAA3-7339CBB849D1}</Project>
      <Name>ProtoCore</Name>
    </ProjectReference>
    <ProjectReference Include="..\Libraries\DesignScriptBuiltin\DesignScriptBuiltin.csproj">
      <Project>{c0d6dee5-5532-4345-9c66-4c00d7fdb8be}</Project>
      <Name>DesignScriptBuiltin</Name>
    </ProjectReference>
    <ProjectReference Include="..\Libraries\CoreNodes\CoreNodes.csproj">
      <Project>{87550b2b-6cb8-461e-8965-dfafe3aafb5c}</Project>
      <Name>CoreNodes</Name>
    </ProjectReference>
    <ProjectReference Include="..\Libraries\DynamoUnits\Units.csproj">
      <Project>{6e0a079e-85f1-45a1-ad5b-9855e4344809}</Project>
      <Name>Units</Name>
    </ProjectReference>
    <ProjectReference Include="..\Libraries\PythonNodeModels\PythonNodeModels.csproj">
      <Project>{8872CA17-C10D-43B9-8393-5C5A57065EB0}</Project>
      <Name>PythonNodeModels</Name>
	  <Private>False</Private>
    </ProjectReference>
    <ProjectReference Include="..\Libraries\VMDataBridge\VMDataBridge.csproj">
      <Project>{ccb6e56b-2da1-4eba-a1f9-e8510e129d12}</Project>
      <Name>VMDataBridge</Name>
    </ProjectReference>
    <ProjectReference Include="..\NodeServices\DynamoServices.csproj">
      <Project>{ef879a10-041d-4c68-83e7-3192685f1bae}</Project>
      <Name>DynamoServices</Name>
      <Private>False</Private>
    </ProjectReference>
  </ItemGroup>
  <ItemGroup>
    <Resource Include="UI\Images\StartPage\icon-customnode.png" />
  </ItemGroup>
  <ItemGroup>
    <EmbeddedResource Include="UI\Images\CodeBlock\class.png" />
    <EmbeddedResource Include="UI\Images\CodeBlock\constructor.png" />
    <EmbeddedResource Include="UI\Images\CodeBlock\keyword.png" />
    <EmbeddedResource Include="UI\Images\CodeBlock\method.png" />
    <EmbeddedResource Include="UI\Images\CodeBlock\property.png" />
    <EmbeddedResource Include="UI\Images\CodeBlock\variable.png" />
  </ItemGroup>
  <ItemGroup>
    <Resource Include="UI\Images\CustomNode\customNode.png" />
    <Resource Include="UI\Images\Tooltip\code.png" />
    <Resource Include="UI\Images\Tooltip\copy.png" />
    <Resource Include="UI\Images\Tooltip\copy_hover.png" />
    <Resource Include="UI\Images\assemblies.png" />
    <Resource Include="UI\Images\files.png" />
    <Resource Include="UI\Images\nodes.png" />
  </ItemGroup>
  <ItemGroup>
    <Resource Include="UI\Images\customizerWorkflow.png" />
    <Resource Include="UI\Images\dynamowithtext.png" />
    <Resource Include="UI\Images\PackageManager\custom-path-dialog-minus.png" />
    <Resource Include="UI\Images\PackageManager\custom-path-dialog-move-down.png" />
    <Resource Include="UI\Images\PackageManager\custom-path-dialog-move-up.png" />
    <Resource Include="UI\Images\PackageManager\custom-path-dialog-plus.png" />
    <Resource Include="UI\Images\drag_move.cur" />
    <Resource Include="UI\Images\StartPage\icon-whats-new.png" />
    <Resource Include="UI\Images\Gallery\gallery-button-close-states.png" />
    <Resource Include="UI\Images\Gallery\gallery-button-next-prev-states.png" />
    <Resource Include="UI\Images\profile_normal.png" />
  </ItemGroup>
  <ItemGroup>
<<<<<<< HEAD
    <Resource Include="UI\Images\alert.png" />
=======
    <Resource Include="UI\Images\PackageManager\close_16_16.png" />
    <Resource Include="UI\Images\PackageManager\down_16_16.png" />
    <Resource Include="UI\Images\PackageManager\folder_16_16.png" />
    <Resource Include="UI\Images\PackageManager\up_16_16.png" />
>>>>>>> 4125985e
    <EmbeddedResource Include="Controls\Docs\NodeAutocompleteDocumentation.html" />
    <Content Include="sharpdx_direct3d11_effects_x64.dll">
      <CopyToOutputDirectory>Always</CopyToOutputDirectory>
    </Content>
    <Content Include="sharpdx_direct3d11_effects_x86.dll">
      <CopyToOutputDirectory>Always</CopyToOutputDirectory>
    </Content>
    <Resource Include="UI\Images\pin.png" />
    <EmbeddedResource Include="ViewModels\PackageManager\Docs\PublishPackageDocumentation.html" />
    <Resource Include="UI\Images\undock_hover.png" />
    <Resource Include="UI\Images\undock_normal.png" />
    <None Include="ViewModels\Watch3D\shaderSource\helix_shader_defs\COMMON\Common.hlsl" />
    <None Include="ViewModels\Watch3D\shaderSource\helix_shader_defs\COMMON\CommonBuffers.hlsl" />
    <None Include="ViewModels\Watch3D\shaderSource\helix_shader_defs\COMMON\DataStructs.hlsl" />
    <None Include="ViewModels\Watch3D\shaderSource\psDynamoLine.hlsl" />
    <None Include="ViewModels\Watch3D\shaderSource\psDynamoMesh.hlsl" />
    <None Include="ViewModels\Watch3D\shaderSource\psDynamoPoint.hlsl" />
    <None Include="ViewModels\Watch3D\shaderSource\vsDynamoMesh.hlsl" />
    <None Include="ViewModels\Watch3D\shaderSource\vsDynamoPointLine.hlsl" />
    <Resource Include="UI\Images\bubble-arrow.png" />
    <Resource Include="UI\Images\icon-whats-new-small.png" />
    <Resource Include="UI\Images\icon-dictionary-small.png" />
  </ItemGroup>
  <ItemGroup />
  <Import Project="$(MSBuildToolsPath)\Microsoft.CSharp.targets" />
  <Target Name="AfterBuild">
    <MakeDir Directories="$(OutputPath)\viewExtensions\" />
  </Target>
</Project><|MERGE_RESOLUTION|>--- conflicted
+++ resolved
@@ -1305,14 +1305,11 @@
     <Resource Include="UI\Images\profile_normal.png" />
   </ItemGroup>
   <ItemGroup>
-<<<<<<< HEAD
     <Resource Include="UI\Images\alert.png" />
-=======
     <Resource Include="UI\Images\PackageManager\close_16_16.png" />
     <Resource Include="UI\Images\PackageManager\down_16_16.png" />
     <Resource Include="UI\Images\PackageManager\folder_16_16.png" />
     <Resource Include="UI\Images\PackageManager\up_16_16.png" />
->>>>>>> 4125985e
     <EmbeddedResource Include="Controls\Docs\NodeAutocompleteDocumentation.html" />
     <Content Include="sharpdx_direct3d11_effects_x64.dll">
       <CopyToOutputDirectory>Always</CopyToOutputDirectory>
