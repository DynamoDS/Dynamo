<Project Sdk="Microsoft.NET.Sdk">
  <PropertyGroup>
    <UILib>true</UILib>
  </PropertyGroup>
  <ImportGroup Label="PropertySheets">
    <Import Project="$(SolutionDir)Config\CS_SDK.props" />
  </ImportGroup>
  <PropertyGroup>
    <ProjectGuid>{51BB6014-43F7-4F31-B8D3-E3C37EBEDAF4}</ProjectGuid>
    <OutputType>Library</OutputType> 
    <AppDesignerFolder>Properties</AppDesignerFolder>
    <RootNamespace>Dynamo.Wpf</RootNamespace>
    <AssemblyName>DynamoCoreWpf</AssemblyName>
    <DocumentationFile>$(OutputPath)\DynamoCoreWpf.XML</DocumentationFile>
    <EnableDefaultCompileItems>False</EnableDefaultCompileItems>
    <EnableDefaultEmbeddedResourceItems>False</EnableDefaultEmbeddedResourceItems>
    <EnableDefaultPageItems>false</EnableDefaultPageItems>
    <PreferredToolArchitecture>x64</PreferredToolArchitecture> 
  </PropertyGroup> 
  <PropertyGroup>
    <NoWarn>MSB3539;CS1591;NUnit2005;NUnit2007;CS0618;CS0612;CS0672</NoWarn>
  </PropertyGroup>

  <Target Name="NpmRunBuild" BeforeTargets="BeforeBuild">
      <PropertyGroup>
          <PackageVersion>1.0.19</PackageVersion>
          <PackageName>SplashScreen</PackageName>
      </PropertyGroup>
      <Exec Command="$(PowerShellCommand) -ExecutionPolicy ByPass -Command echo ($(SolutionDir)\pkgexist.ps1 $(PackageName) $(PackageVersion))" ConsoleToMSBuild="true">
          <Output TaskParameter="ConsoleOutput" PropertyName="ShouldInstall" />
      </Exec>
      <Message Text="Skipping Install for $(PackageName) $(PackageVersion), package up to date." Condition="!$(ShouldInstall)" Importance="high" />
      <!--This command updates the npm registry configuration if necessary-->
      <Exec Command="$(PowerShellCommand) -ExecutionPolicy ByPass -Command $(SolutionDir)\setnpmreg.ps1" Condition="$(ShouldInstall)"/>
      <!--This command gets a specific splash screen build from npm-->
      <Exec Command="npm pack @dynamods/splash-screen@$(PackageVersion)"  Condition="$(ShouldInstall)"/>
  </Target>

    <Target Name="ExtractTGZFile" DependsOnTargets="NpmRunBuild" BeforeTargets="BeforeBuild" Condition="$(ShouldInstall)">      
        <!--Locates the .tgz files-->
        <ItemGroup>
            <TGZFiles Include="./dynamods-splash-screen-*.tgz" />
        </ItemGroup>

        <PropertyGroup>
            <Last>%(TGZFiles.Filename)</Last>
        </PropertyGroup>

        <!--Creates the folder for the package-->
        <MakeDir Directories="Packages/SplashScreen" />

        <!--Extracts the file to /package-->
        <Exec Command="tar -xzf $(MSBuildProjectDirectory)\$(Last).tgz --strip-components=1 --directory=Packages/SplashScreen"></Exec>

        <!--Deletes the tgz file-->
        <Delete Files="$(MSBuildProjectDirectory)\$(Last).tgz" />
    </Target>


    <Target Name="NpmRunBuildHomePage" BeforeTargets="BeforeBuild">
        <PropertyGroup>
<<<<<<< HEAD
            <PackageVersion>1.0.17</PackageVersion>
=======
            <PackageVersion>1.0.16</PackageVersion>
>>>>>>> c7d5ad4a
            <PackageName>DynamoHome</PackageName>
        </PropertyGroup>
        <Exec Command="$(PowerShellCommand) -ExecutionPolicy ByPass -Command echo ($(SolutionDir)\pkgexist.ps1 $(PackageName) $(PackageVersion))" ConsoleToMSBuild="true">
            <Output TaskParameter="ConsoleOutput" PropertyName="ShouldInstall" />
        </Exec>
        <Message Text="Skipping Install for $(PackageName) $(PackageVersion), package up to date." Condition="!$(ShouldInstall)" Importance="high"></Message>
        <!--This command updates the npm registry configuration if necessary-->
        <Exec Command="$(PowerShellCommand) -ExecutionPolicy ByPass -Command $(SolutionDir)\setnpmreg.ps1"  Condition="$(ShouldInstall)"/>
        <!--Download a specific build of the Dynamo Home package from npm-->
        <Exec Command="npm pack @dynamods/dynamo-home@1.0.16" Condition="$(ShouldInstall)" />
    </Target>

    <Target Name="ExtractTGZFileDynamoHome" DependsOnTargets="NpmRunBuildHomePage" BeforeTargets="BeforeBuild" Condition="$(ShouldInstall)">
        <!--Locate the .tgz files for the Dynamo Home package-->
        <ItemGroup>
            <TGZFilesDynamoHome Include="./dynamods-dynamo-home-*.tgz" />
        </ItemGroup>

        <PropertyGroup>
            <Last>%(TGZFilesDynamoHome.Filename)</Last>
        </PropertyGroup>

        <!--Create the folder for the Dynamo Home package-->
        <MakeDir Directories="Packages/DynamoHome" />

        <!--Extract the file to the specified directory-->
        <Exec Command="tar -xzf $(MSBuildProjectDirectory)\$(Last).tgz --strip-components=1 --directory=Packages/DynamoHome"></Exec>

        <!--Delete the tgz file-->
        <Delete Files="$(MSBuildProjectDirectory)\$(Last).tgz" />
    </Target>

    <ItemGroup>
    <None Remove="Packages\SplashScreen\build\index.bundle.js" />
    <None Remove="Packages\SplashScreen\build\index.html" />
    <None Remove="Packages\DynamoHome\build\index.bundle.js" />
    <None Remove="Packages\DynamoHome\build\index.html" />
    <None Remove="UI\Images\Canvas\canvas-button-geometry-scaling.png" />
    <None Remove="UI\Images\checkmark_16px.png" />
    <None Remove="UI\Images\close_16px.png" />
    <None Remove="UI\Images\caret_drop_down.png" />
    <None Remove="UI\Images\file-generic-16px.png" />
    <None Remove="UI\Images\finished_checkmark_30px.png" />
    <None Remove="UI\Images\folder-generic-16px.png" />
    <None Remove="UI\Images\help-16px.png" />
    <None Remove="UI\Images\NodeStates\package-64px.png" />
    <None Remove="UI\Images\PackageManager\empty-state-first-use-light-gray.png" />
    <None Remove="UI\Images\search_icon_20px.png" />
    <None Remove="UI\Images\TitleBarButtons\close-darktheme-disabled-16px.png" />
    <None Remove="UI\Prompts\PortPropertiesEditPrompt.xaml" />
    <None Remove="Views\Core\CustomColorPicker.xaml" />
    <None Remove="Views\Core\GeometryScalingPopup.xaml" />
    <None Remove="UI\Images\question-hover-blue-16px.png" />
    <None Remove="Views\Core\UpdateIconWindow.xaml" />
    <None Remove="Views\PackageManager\Controls\ControlColorsAndBrushes.xaml" />      
    <None Remove="Views\PackageManager\Controls\LoadingAnimationStripeControl.xaml" />
    <None Remove="Views\PackageManager\Controls\NumericUpDownControl.xaml" />
    <None Remove="Views\PackageManager\Controls\PackageManagePackageAnimationControl.xaml" />
    <None Remove="Views\PackageManager\Controls\PackageManagerPublishControl.xaml" />
    <None Remove="Views\PackageManager\Controls\PackageManagerPackagesControl.xaml" />
    <None Remove="Views\PackageManager\Controls\PackageManagerSearchControl.xaml" />
    <None Remove="Views\PackageManager\Controls\SearchBoxControl.xaml" />
    <None Remove="Views\PackageManager\Pages\PublishPackageFinishPage.xaml" />
    <None Remove="Views\PackageManager\Pages\PublishPackagePreviewPage.xaml" />
    <None Remove="Views\PackageManager\Pages\PublishPackagePublishPage.xaml" />
    <None Remove="Views\PackageManager\Pages\PublishPackageSelectPage.xaml" />
    <None Remove="Views\SplashScreen\WebApp\splashScreenBackground.png" />
  </ItemGroup>
  <ItemGroup>
    <EmbeddedResource Include="Packages\SplashScreen\build\index.bundle.js" />
    <EmbeddedResource Include="Packages\SplashScreen\build\index.html" />
    <EmbeddedResource Include="Views\SplashScreen\WebApp\splashScreenBackground.png" />
    <EmbeddedResource Include="Packages\DynamoHome\build\index.bundle.js" />
    <EmbeddedResource Include="Packages\DynamoHome\build\index.html" />
  </ItemGroup>

  <ItemGroup>
    <None Remove="UI\Images\AboutWindow\logo_about_dark.png" />
    <None Remove="UI\Images\Alignment\align_bottom.png" />
    <None Remove="UI\Images\Alignment\align_left.png" />
    <None Remove="UI\Images\Alignment\align_right.png" />
    <None Remove="UI\Images\Alignment\align_top.png" />
    <None Remove="UI\Images\Alignment\align_x_average.png" />
    <None Remove="UI\Images\Alignment\align_x_distribute.png" />
    <None Remove="UI\Images\Alignment\align_y_average.png" />
    <None Remove="UI\Images\Alignment\align_y_distribute.png" />
    <None Remove="UI\Images\dynamonotext.png" />
    <None Remove="UI\Images\maximize_16px_blue.png" />
    <None Remove="UI\Images\minimize_16px_blue.png" />
    <None Remove="UI\Images\minus_16px_blue.png" />
    <None Remove="UI\Images\NodeStates\alert-64px.png" />
    <None Remove="UI\Images\NodeStates\error-64px.png" />
    <None Remove="UI\Images\NodeStates\frozen-64px.png" />
    <None Remove="UI\Images\NodeStates\hidden-64px.png" />
    <None Remove="UI\Images\NodeStates\info-64px.png" />
    <None Remove="UI\Images\TitleBarButtons\close-darktheme-default-16px.png" />
    <None Remove="UI\Images\TitleBarButtons\close-darktheme-hover-16px.png" />
    <None Remove="UI\Images\TitleBarButtons\close-lighttheme-default-16px.png" />
    <None Remove="UI\Images\TitleBarButtons\close-lighttheme-hover-16px.png" />
    <None Remove="UI\Images\TitleBarButtons\max-darktheme-default-16px.png" />
    <None Remove="UI\Images\TitleBarButtons\max-darktheme-hover-16px.png" />
    <None Remove="UI\Images\TitleBarButtons\max-lighttheme-default-16px.png" />
    <None Remove="UI\Images\TitleBarButtons\max-lighttheme-hover-16px.png" />
    <None Remove="UI\Images\TitleBarButtons\min-darktheme-default-16px.png" />
    <None Remove="UI\Images\TitleBarButtons\min-darktheme-hover-16px.png" />
    <None Remove="UI\Images\TitleBarButtons\min-lighttheme-default-16px.png" />
    <None Remove="UI\Images\TitleBarButtons\min-lighttheme-hover-16px.png" />
    <None Remove="UI\Images\TitleBarButtons\restore-darktheme-default-16px.png" />
    <None Remove="UI\Images\TitleBarButtons\restore-darktheme-hover-16px.png" />
    <None Remove="UI\Images\TitleBarButtons\restore-lighttheme-default-16px.png" />
    <None Remove="UI\Images\TitleBarButtons\restore-lighttheme-hover-16px.png" />
    <None Remove="UI\Images\warning_16px.png" />
    <None Remove="Views\FileTrust\FileTrustWarning.xaml" />
    <None Remove="Views\GuidedTour\HtmlPages\nodePackage.html" />
    <None Remove="Views\Menu\TrustedPathView.xaml" />
    <None Remove="Views\GuidedTour\HtmlPages\Resources\ConnectTheNode.gif" />
  </ItemGroup>

  <ItemGroup>
      <PackageReference Include="HelixToolkit" Version="2.24.0" />
      <PackageReference Include="HelixToolkit.Core.Wpf" Version="2.24.0" />
      <PackageReference Include="HelixToolkit.SharpDX.Core.Wpf" Version="2.24.0" />
      <PackageReference Include="System.Configuration.ConfigurationManager" Version="5.0.0" />
      <PackageReference Include="DynamoVisualProgramming.LibG_230_0_0" Version="3.0.0.5365" />
    <PackageReference Include="FontAwesome5" Version="2.1.11" />
    <PackageReference Include="AvalonEdit" Version="6.3.0.90" CopyXML="true" />
    <PackageReference Include="Greg" Version="3.0.1.4707" />
    <PackageReference Include="Microsoft.Web.WebView2" Version="1.0.2045.28" />
    <PackageReference Include="Newtonsoft.Json" Version="13.0.1" />
    <PackageReference Include="RestSharp" Version="108.0.1" />
    <PackageReference Include="Cyotek.Drawing.BitmapFont" Version="2.0.0" />
    <PackageReference Include="SharpDX" Version="4.2.0" />
    <PackageReference Include="SharpDX.D3DCompiler" Version="4.2.0">
	  <IncludeAssets>none</IncludeAssets>
	</PackageReference>
	<PackageReference Include="SharpDX.Direct2D1" Version="4.2.0">
	  <IncludeAssets>none</IncludeAssets>
	</PackageReference>
	<PackageReference Include="SharpDX.Direct3D11" Version="4.2.0" />
	<PackageReference Include="SharpDX.Direct3D9" Version="4.2.0" />
	<PackageReference Include="SharpDX.DXGI" Version="4.2.0" />
	<PackageReference Include="SharpDX.Mathematics" Version="4.2.0" />
	<PackageReference Include="System.Reflection.MetadataLoadContext" Version="8.0.0" />
    <Reference Include="Dynamo.Microsoft.Xaml.Behaviors">
      <HintPath>..\..\extern\Microsoft.Xaml.Behaviors\net6.0-windows\Dynamo.Microsoft.Xaml.Behaviors.dll</HintPath>
    </Reference> 
      <PackageReference Include="Microsoft.CodeAnalysis.PublicApiAnalyzers" Version="3.3.4">
          <PrivateAssets>all</PrivateAssets>
          <IncludeAssets>runtime; build; native; contentfiles; analyzers; buildtransitive</IncludeAssets>
      </PackageReference>
    <PackageReference Include="Prism.Core" Version="8.1.97" />
    <PackageReference Include="DotNetProjects.Extended.Wpf.Toolkit" Version="5.0.103" />
  </ItemGroup>
  <ItemGroup>
    <Compile Include="Controls\InstalledPackagesControl.xaml.cs">
      <DependentUpon>InstalledPackagesControl.xaml</DependentUpon>
    </Compile>
    <Compile Include="Commands\ConnectorPinCommands.cs" />
    <Compile Include="Controls\NodeAutoCompleteSearchControl.xaml.cs">
      <DependentUpon>NodeAutoCompleteSearchControl.xaml</DependentUpon>
    </Compile>
    <Compile Include="Controls\InCanvasSearchControl.xaml.cs">
      <DependentUpon>InCanvasSearchControl.xaml</DependentUpon>
    </Compile>
    <Compile Include="Controls\InfiniteGridView.xaml.cs">
      <DependentUpon>InfiniteGridView.xaml</DependentUpon>
    </Compile>
    <Compile Include="Controls\HeaderStrip.xaml.cs">
      <DependentUpon>HeaderStrip.xaml</DependentUpon>
    </Compile>
    <Compile Include="Controls\NotificationsControl.xaml.cs">
      <DependentUpon>NotificationsControl.xaml</DependentUpon>
    </Compile>
    <Compile Include="Controls\OutPortContextMenu.xaml.cs">
      <DependentUpon>OutPortContextMenu.xaml</DependentUpon>
    </Compile>
    <Compile Include="Controls\ParentMenuItem.cs" />
    <Compile Include="Controls\RunSettingsControl.xaml.cs">
      <DependentUpon>RunSettingsControl.xaml</DependentUpon>
    </Compile>
    <Compile Include="Controls\ClassInformationView.xaml.cs">
      <DependentUpon>ClassInformationView.xaml</DependentUpon>
    </Compile>
    <Compile Include="..\AssemblySharedInfoGenerator\AssemblySharedInfo.cs">
      <Link>Properties\AssemblySharedInfo.cs</Link>
    </Compile>
    <Compile Include="Controls\UseLevelPopup.cs" />
    <Compile Include="Controls\UseLevelSpinner.cs" />
    <Compile Include="Extensions\ViewModelCommandExecutive.cs" />
    <Compile Include="Extensions\IViewExtension.cs" />
    <Compile Include="Extensions\ViewExtensionBase.cs" />
    <Compile Include="Extensions\IViewExtensionLoader.cs" />
    <Compile Include="Extensions\IViewExtensionManager.cs" />
    <Compile Include="Extensions\MenuBarTypeExtensions.cs" />
    <Compile Include="Extensions\ObservableCollectionExtension.cs" />
    <Compile Include="Extensions\ViewExtensionCommandExecutive.cs" />
    <Compile Include="Extensions\ViewExtensionLoader.cs" />
    <Compile Include="Extensions\ViewExtensionManager.cs" />
    <Compile Include="Extensions\ViewLoadedParams.cs" />
    <Compile Include="Extensions\ViewExtensionDefinition.cs" />
    <Compile Include="Extensions\ViewStartupParams.cs" />
    <Compile Include="Properties\Resources.Designer.cs">
      <AutoGen>True</AutoGen>
      <DesignTime>True</DesignTime>
      <DependentUpon>Resources.resx</DependentUpon>
    </Compile>
    <Compile Include="UI\GuidedTour\CustomRichTextBox.cs" />
    <Compile Include="UI\GuidedTour\CutOffArea.cs" />
    <Compile Include="UI\GuidedTour\ExitGuide.cs" />
	<Compile Include="UI\GuidedTour\Guide.cs" />
    <Compile Include="UI\GuidedTour\GuideFlowEvents.cs" />
    <Compile Include="UI\GuidedTour\GuidesManager.cs" />
    <Compile Include="UI\GuidedTour\GuidesValidationMethods.cs" />
    <Compile Include="UI\GuidedTour\GuideUtilities.cs" />
    <Compile Include="UI\GuidedTour\HightlightArea.cs" />
    <Compile Include="UI\GuidedTour\HostControlInfo.cs" />
    <Compile Include="UI\GuidedTour\PreValidation.cs" />
    <Compile Include="UI\GuidedTour\Step.cs" />
    <Compile Include="UI\GuidedTour\StepUIAutomation.cs" />
    <Compile Include="UI\GuidedTour\Survey.cs" />
    <Compile Include="UI\GuidedTour\Tooltip.cs" />
    <Compile Include="UI\GuidedTour\Welcome.cs" />
    <Compile Include="UI\MouseBehaviour.cs" />
    <Compile Include="UI\Prompts\DynamoMessageBox.xaml.cs">
      <DependentUpon>DynamoMessageBox.xaml</DependentUpon>
    </Compile>
    <Compile Include="Controls\InPortContextMenu.xaml.cs">
      <DependentUpon>InPortContextMenu.xaml</DependentUpon>
    </Compile>
    <Compile Include="UI\Prompts\PortPropertiesEditPrompt.xaml.cs" />
    <Compile Include="Utilities\CerDLL.cs" />
    <Compile Include="Utilities\CompactBubbleHandler.cs" />
    <Compile Include="Interfaces\IShellCom.cs" />
    <Compile Include="Rendering\HelixRenderPackage.cs" />
    <Compile Include="Interfaces\IBrandingResourceProvider.cs" />
    <Compile Include="NodeViewCustomization\AssemblyNodeViewCustomizations.cs" />
    <Compile Include="NodeViewCustomization\CoreNodeViewCustomizations.cs" />
    <Compile Include="NodeViewCustomization\NodeViewCustomizationLoader.cs" />
    <Compile Include="NodeViewCustomization\NodeViewCustomizations.cs" />
    <Compile Include="Rendering\RenderPackageExtensions.cs" />
    <Compile Include="Services\IconServices.cs" />
    <Compile Include="UI\ClassObjectTemplateSelector.cs" />
    <Compile Include="UI\DraggedAdorner.cs" />
    <Compile Include="UI\HeaderTemplateSelector.cs" />
    <Compile Include="Properties\Resources.en-US.Designer.cs">
      <AutoGen>True</AutoGen>
      <DesignTime>True</DesignTime>
      <DependentUpon>Resources.en-US.resx</DependentUpon>
    </Compile>
    <Compile Include="Services\LoginService.cs" />
    <Compile Include="UI\DefaultBrandingResourceProvider.cs" />
    <Compile Include="UI\FrozenResources.cs" />
    <Compile Include="UI\InOutPortPanel.cs" />
    <Compile Include="UI\LibraryTreeTemplateSelector.cs" />
    <Compile Include="UI\LibraryWrapPanel.cs" />
    <Compile Include="UI\Prompts\PresetOverwritePrompt.xaml.cs">
      <DependentUpon>PresetOverwritePrompt.xaml</DependentUpon>
    </Compile>
    <Compile Include="UI\Prompts\PresetPrompt.xaml.cs">
      <DependentUpon>PresetPrompt.xaml</DependentUpon>
    </Compile>
    <Compile Include="UI\VisualConfigurations.cs" />
    <Compile Include="Utilities\CrashReportTool.cs" />
    <Compile Include="Utilities\CrashUtilities.cs" />
    <Compile Include="Utilities\GroupStyleItemSelector.cs" />
    <Compile Include="Utilities\LibraryDragAndDrop.cs" />
    <Compile Include="Utilities\MessageBoxUtilities.cs" />
    <Compile Include="Utilities\NodeContextMenuBuilder.cs" />
    <Compile Include="Utilities\OnceDisposable.cs" />
    <Compile Include="TestInfrastructure\ConnectorMutator.cs" />
    <Compile Include="TestInfrastructure\MutationTestAttribute.cs" />
    <Compile Include="Utilities\DelegateCommand.cs" />
    <Compile Include="Interfaces\IViewModelView.cs" />
    <Compile Include="Interfaces\IWatchHandler.cs" />
    <Compile Include="NodeViewCustomization\INodeViewCustomizations.cs" />
    <Compile Include="NodeViewCustomization\INodeViewCustomization.cs" />
    <Compile Include="NodeViewCustomization\InternalNodeViewCustomization.cs" />
    <Compile Include="NodeViewCustomization\NodeViewCustomizations\DSVarArgFunctionNodeViewCustomization.cs" />
    <Compile Include="NodeViewCustomization\NodeViewCustomizationLibrary.cs" />
    <Compile Include="Properties\AssemblyInfo.cs" />
    <Compile Include="Services\UsageReportingManager.cs" />
    <Compile Include="TestInfrastructure\AbstractMutator.cs" />
    <Compile Include="TestInfrastructure\CodeBlockNodeMutator.cs" />
    <Compile Include="TestInfrastructure\CopyNodeMutator.cs" />
    <Compile Include="TestInfrastructure\CustomNodeCompatibilityMutator.cs" />
    <Compile Include="TestInfrastructure\CustomNodeMutator.cs" />
    <Compile Include="TestInfrastructure\DeleteNodeMutator.cs" />
    <Compile Include="TestInfrastructure\DirectoryPathMutator.cs" />
    <Compile Include="TestInfrastructure\DoubleSliderMutator.cs" />
    <Compile Include="TestInfrastructure\FilePathMutator.cs" />
    <Compile Include="TestInfrastructure\IntegerSliderMutator.cs" />
    <Compile Include="TestInfrastructure\ListMutator.cs" />
    <Compile Include="TestInfrastructure\MutatorDriver.cs" />
    <Compile Include="TestInfrastructure\NumberInputMutator.cs" />
    <Compile Include="TestInfrastructure\NumberRangeMutator.cs" />
    <Compile Include="TestInfrastructure\NumberSequenceMutator.cs" />
    <Compile Include="TestInfrastructure\StringInputMutator.cs" />
    <Compile Include="NodeViewCustomization\NodeViewCustomizations\CodeBlockNodeViewCustomization.cs" />
    <Compile Include="Commands\AutomationSettings.cs" />
    <Compile Include="Commands\ConnectorCommands.cs" />
    <Compile Include="Commands\DynamoCommands.cs" />
    <Compile Include="Commands\InfoBubbleCommand.cs" />
    <Compile Include="Commands\NodeCommands.cs" />
    <Compile Include="Commands\NoteCommands.cs" />
    <Compile Include="Commands\PortCommands.cs" />
    <Compile Include="Commands\SearchCommands.cs" />
    <Compile Include="Commands\WorkspaceCommands.cs" />
    <Compile Include="Controls\ImageBasedControls.cs" />
    <Compile Include="Controls\ShortcutToolbar.xaml.cs">
      <DependentUpon>ShortcutToolbar.xaml</DependentUpon>
    </Compile>
    <Compile Include="Controls\StartPage.xaml.cs">
      <DependentUpon>StartPage.xaml</DependentUpon>
    </Compile>
    <Compile Include="UI\Converters.cs" />
    <Compile Include="Controls\DragCanvas.cs" />
    <Compile Include="Controls\DynamoNodeButton.cs" />
    <Compile Include="Controls\DynamoTextBox.cs" />
    <Compile Include="NodeViewCustomization\NodeViewCustomizations\FunctionNodeViewCustomization.cs" />
    <Compile Include="UI\HandlingEventTrigger.cs" />
    <Compile Include="Utilities\MouseClickManager.cs" />
    <Compile Include="NodeViewCustomization\NodeViewCustomizations\OutputNodeViewCustomization.cs" />
    <Compile Include="UI\Prompts\CrashPrompt.xaml.cs">
      <DependentUpon>CrashPrompt.xaml</DependentUpon>
    </Compile>
    <Compile Include="UI\Prompts\EditWindow.xaml.cs">
      <DependentUpon>EditWindow.xaml</DependentUpon>
    </Compile>
    <Compile Include="UI\Prompts\FunctionNamePrompt.xaml.cs">
      <DependentUpon>FunctionNamePrompt.xaml</DependentUpon>
    </Compile>
    <Compile Include="UI\Prompts\GenericTaskDialog.xaml.cs">
      <DependentUpon>GenericTaskDialog.xaml</DependentUpon>
    </Compile>
    <Compile Include="UI\Prompts\UsageReportingAgreementPrompt.xaml.cs">
      <DependentUpon>UsageReportingAgreementPrompt.xaml</DependentUpon>
    </Compile>
    <Compile Include="UI\SharedResourceDictionary.cs" />
    <Compile Include="Utilities\PreferencesPanelUtilities.cs" />
    <Compile Include="Utilities\WebView2Utilities.cs" />
    <Compile Include="ViewModels\Core\AnnotationExtension.cs" />
    <Compile Include="ViewModels\Core\AnnotationViewModel.cs" />
    <Compile Include="Utilities\ResourceUtilities.cs" />
    <Compile Include="ViewModels\Core\Converters\DynamoPythonScriptEditorTextOptions.cs" />
    <Compile Include="ViewModels\Core\Converters\SerializationConverters.cs" />
    <Compile Include="ViewModels\Core\CustomColorPickerViewModel.cs" />
    <Compile Include="ViewModels\Core\DynamoViewModelBranding.cs" />
    <Compile Include="ViewModels\Core\GeometryScalingViewModel.cs" />
    <Compile Include="ViewModels\Core\HomeWorkspaceViewModel.cs" />
    <Compile Include="ViewModels\Core\InPortViewModel.cs" />
    <Compile Include="ViewModels\Core\OutPortViewModel.cs" />
    <Compile Include="ViewModels\Core\SerializationExtensions.cs" />
    <Compile Include="ViewModels\Core\ShortcutToolbarViewModel.cs" />
    <Compile Include="ViewModels\FileTrust\FileTrustWarningViewModel.cs" />
    <Compile Include="ViewModels\GuidedTour\ExitGuideWindowViewModel.cs" />
    <Compile Include="ViewModels\GuidedTour\PopupWindowViewModel.cs" />
    <Compile Include="ViewModels\GuidedTour\SurveyPopupViewModel.cs" />
    <Compile Include="ViewModels\Menu\TrustedPathViewModel.cs" />
    <Compile Include="ViewModels\Menu\PreferencesViewModel.cs" />
    <Compile Include="ViewModels\PackageManager\IPackageInstaller.cs" />
    <Compile Include="ViewModels\PackageManager\PackageManagerViewModel.cs" />
    <Compile Include="ViewModels\PackageManager\PackagePathViewModel.cs" />
    <Compile Include="ViewModels\Preview\CompactBubbleViewModel.cs" />
    <Compile Include="ViewModels\Preview\ConnectorAnchorViewModel.cs" />
    <Compile Include="ViewModels\Preview\ConnectorContextMenuViewModel.cs" />
    <Compile Include="ViewModels\RunSettingsViewModel.cs" />
    <Compile Include="ViewModels\Search\BrowserInternalElementViewModel.cs" />
    <Compile Include="ViewModels\Search\BrowserItemViewModel.cs" />
    <Compile Include="ViewModels\Search\NodeAutoCompleteSearchViewModel.cs" />
    <Compile Include="ViewModels\Search\NodeSearchElementViewModel.cs" />
    <Compile Include="ViewModels\Core\StateMachine.cs" />
    <Compile Include="ViewModels\Search\ClassInformationViewModel.cs" />
    <Compile Include="NodeViewCustomization\NodeViewCustomizations\SymbolViewCustomization.cs" />
    <Compile Include="NodeViewCustomization\NodeViewCustomizations\VariableInputNodeViewCustomization.cs" />
    <Compile Include="ViewModels\RenderPackageFactoryViewModel.cs" />
    <Compile Include="ViewModels\Search\SearchCategory.cs" />
    <Compile Include="ViewModels\Watch3D\DynamoGeometryModel3D.cs" />
    <Compile Include="ViewModels\Watch3D\DynamoLineGeometryModel3D.cs" />
    <Compile Include="ViewModels\Watch3D\DynamoPointGeometryModel3D.cs" />
    <Compile Include="ViewModels\Watch3D\DynamoPointLineRenderCore.cs" />
    <Compile Include="ViewModels\Watch3D\DynamoRenderCoreDataStore.cs" />
    <Compile Include="ViewModels\Watch3D\HelixWatch3DViewModel.cs" />
    <Compile Include="ViewModels\Watch3D\DefaultWatch3DViewModel.cs" />
    <Compile Include="ViewModels\Watch3D\IWatch3DViewModel.cs" />
    <Compile Include="ViewModels\Core\ConnectorPinViewModel.cs" />
    <Compile Include="Views\About\AboutWindow.xaml.cs">
      <DependentUpon>AboutWindow.xaml</DependentUpon>
    </Compile>
    <Compile Include="Views\CodeBlocks\CodeBlockEditor.cs" />
    <Compile Include="Views\Core\ConnectorAnchorView.xaml.cs">
      <DependentUpon>ConnectorAnchorView.xaml</DependentUpon>
    </Compile>
    <Compile Include="Views\Core\ConnectorContextMenuView.xaml.cs">
      <DependentUpon>ConnectorContextMenuView.xaml</DependentUpon>
    </Compile>
    <Compile Include="Views\Core\CustomColorPicker.xaml.cs" />
    <Compile Include="Views\Debug\UpdateNodeIconsWindow.xaml.cs">
      <DependentUpon>UpdateNodeIconsWindow.xaml</DependentUpon>
    </Compile>
    <Compile Include="Views\Core\DynamoOpenFileDialog.cs" />
    <Compile Include="Views\Core\ConnectorPinView.xaml.cs">
      <DependentUpon>ConnectorPinView.xaml</DependentUpon>
    </Compile>
    <Compile Include="Views\Core\GeometryScalingPopup.xaml.cs">
      <DependentUpon>GeometryScalingPopup.xaml</DependentUpon>
    </Compile>
    <Compile Include="Views\Debug\DebugModesWindow.xaml.cs">
      <DependentUpon>DebugModesWindow.xaml</DependentUpon>
    </Compile>
    <Compile Include="Views\FileTrust\FileTrustWarning.xaml.cs" />
    <Compile Include="Views\CodeCompletion\CodeCompletionEditor.xaml.cs">
      <DependentUpon>CodeCompletionEditor.xaml</DependentUpon>
    </Compile>
    <Compile Include="Views\GuidedTour\ExitGuideWindow.xaml.cs">
      <DependentUpon>ExitGuideWindow.xaml</DependentUpon>
    </Compile>
    <Compile Include="Views\GuidedTour\RealTimeInfoWindow.xaml.cs">
      <DependentUpon>RealTimeInfoWindow.xaml</DependentUpon>
    </Compile>
    <Compile Include="Views\GuidedTour\GuideBackground.xaml.cs">
      <DependentUpon>GuideBackground.xaml</DependentUpon>
    </Compile>
    <Compile Include="Views\GuidedTour\PopupWindow.xaml.cs">
      <DependentUpon>PopupWindow.xaml</DependentUpon>
    </Compile>
    <Compile Include="Views\GuidedTour\RatingControl.xaml.cs">
      <DependentUpon>RatingControl.xaml</DependentUpon>
    </Compile>
    <Compile Include="Views\GuidedTour\SurveyPopupWindow.xaml.cs">
      <DependentUpon>SurveyPopupWindow.xaml</DependentUpon>
    </Compile>
    <Compile Include="Views\HomePage\HomePage.xaml.cs" />
    <Compile Include="Views\Input\ParameterEditor.cs" />
    <Compile Include="Views\PackageManager\Controls\CustomBrowserControl.xaml.cs" />
    <Compile Include="Views\PackageManager\Controls\FilterTagControl.xaml.cs" />
    <Compile Include="Views\PackageManager\Controls\LoadingAnimationStripeControl.xaml.cs" />
    <Compile Include="Views\PackageManager\Controls\NumericUpDownControl.xaml.cs" />
    <Compile Include="Views\PackageManager\Controls\PackageManagePackageAnimationControl.xaml.cs" />
    <Compile Include="Views\PackageManager\Controls\PackageManagerPackagesControl.xaml.cs" />
    <Compile Include="Views\PackageManager\Controls\PackageManagerPublishControl.xaml.cs" />
    <Compile Include="Views\PackageManager\Controls\PackageManagerSearchControl.xaml.cs" />
    <Compile Include="Views\PackageManager\Controls\SearchBoxControl.xaml.cs" />
    <Compile Include="Views\PackageManager\PackageManagerView.xaml.cs" />
    <Compile Include="Views\Menu\TrustedPathView.xaml.cs" />
    <Compile Include="Views\Output\OutputEditor.cs" />
    <Compile Include="Views\PackageManager\PackagePathView.xaml.cs">
      <DependentUpon>PackagePathView.xaml</DependentUpon>
    </Compile>
    <Compile Include="Views\PackageManager\Pages\PublishPackageFinishPage.xaml.cs" />
    <Compile Include="Views\PackageManager\Pages\PublishPackagePreviewPage.xaml.cs" />
    <Compile Include="Views\PackageManager\Pages\PublishPackagePublishPage.xaml.cs" />
    <Compile Include="Views\PackageManager\Pages\PublishPackageSelectPage.xaml.cs" />
    <Compile Include="Views\PackageManager\TermsOfUseView.xaml.cs">
      <DependentUpon>TermsOfUseView.xaml</DependentUpon>
    </Compile>
    <Compile Include="ViewModels\Watch3D\AttachedProperties.cs" />
    <Compile Include="ViewModels\Watch3D\DynamoEffectsManager.cs" />
    <Compile Include="Views\Menu\PreferencesView.xaml.cs">
      <DependentUpon>PreferencesView.xaml</DependentUpon>
    </Compile>
    <Compile Include="Views\Preview\CameraExtensions.cs" />
    <Compile Include="Views\Preview\PreviewCompactView.xaml.cs">
      <DependentUpon>PreviewCompactView.xaml</DependentUpon>
    </Compile>
    <Compile Include="Views\Preview\Watch3DSettingsControl.xaml.cs">
      <DependentUpon>Watch3DSettingsControl.xaml</DependentUpon>
    </Compile>
    <Compile Include="Windows\BrowserWindow.xaml.cs">
      <DependentUpon>BrowserWindow.xaml</DependentUpon>
    </Compile>
    <Compile Include="Views\CodeBlocks\CodeBlockCompletionData.cs" />
    <Compile Include="Views\CodeBlocks\CodeBlockMethodInsightWindow.cs" />
    <Compile Include="Views\CodeBlocks\CodeBlockEditorUtils.cs" />
    <Compile Include="Views\Core\AnnotationView.xaml.cs">
      <DependentUpon>AnnotationView.xaml</DependentUpon>
    </Compile>
    <Compile Include="Views\Core\DynamoView.xaml.cs">
      <DependentUpon>DynamoView.xaml</DependentUpon>
    </Compile>
    <Compile Include="Views\Preview\InfoBubbleView.xaml.cs">
      <DependentUpon>InfoBubbleView.xaml</DependentUpon>
    </Compile>
    <Compile Include="Views\Search\LibraryView.xaml.cs">
      <DependentUpon>LibraryView.xaml</DependentUpon>
    </Compile>
    <Compile Include="Views\SplashScreen\SplashScreen.xaml.cs">
      <DependentUpon>SplashScreen.xaml</DependentUpon>
    </Compile>
    <Compile Include="Views\HomePage\HomePage.xaml.cs">
      <DependentUpon>HomePage.xaml</DependentUpon>
    </Compile>
    <Compile Include="Views\Core\NodeView.xaml.cs">
      <DependentUpon>NodeView.xaml</DependentUpon>
    </Compile>
    <Compile Include="Views\Core\NoteView.xaml.cs">
      <DependentUpon>NoteView.xaml</DependentUpon>
    </Compile>
    <Compile Include="Views\PackageManager\PackageManagerSearchView.xaml.cs">
      <DependentUpon>PackageManagerSearchView.xaml</DependentUpon>
    </Compile>
    <Compile Include="Views\Preview\PreviewControl.xaml.cs">
      <DependentUpon>PreviewControl.xaml</DependentUpon>
    </Compile>
    <Compile Include="Views\PackageManager\PublishPackageView.xaml.cs">
      <DependentUpon>PublishPackageView.xaml</DependentUpon>
    </Compile>
    <Compile Include="Controls\TooltipWindow.xaml.cs">
      <DependentUpon>TooltipWindow.xaml</DependentUpon>
    </Compile>
    <Compile Include="Views\Preview\Watch3DView.xaml.cs">
      <DependentUpon>Watch3DView.xaml</DependentUpon>
    </Compile>
    <Compile Include="Views\Preview\WatchTree.xaml.cs">
      <DependentUpon>WatchTree.xaml</DependentUpon>
    </Compile>
    <Compile Include="Views\Core\WorkspaceView.xaml.cs">
      <DependentUpon>WorkspaceView.xaml</DependentUpon>
    </Compile>
    <Compile Include="Utilities\WpfUtilities.cs" />
    <Compile Include="Controls\ZoomBorder.cs" />
    <Compile Include="Utilities\CursorLibrary.cs" />
    <Compile Include="Utilities\Extensions.cs" />
    <Compile Include="ViewModels\Core\ConnectorViewModel.cs" />
    <Compile Include="ViewModels\Core\DynamoViewModel.cs" />
    <Compile Include="ViewModels\Core\DynamoViewModelDelegateCommands.cs" />
    <Compile Include="ViewModels\Core\DynamoViewModelDelegates.cs" />
    <Compile Include="ViewModels\Core\DynamoViewModelEventArgs.cs" />
    <Compile Include="ViewModels\Core\DynamoViewModelEvents.cs" />
    <Compile Include="ViewModels\Preview\InfoBubbleViewModel.cs" />
    <Compile Include="ViewModels\PackageManager\InstalledPackagesViewModel.cs" />
    <Compile Include="ViewModels\Core\NodeViewModel.cs" />
    <Compile Include="ViewModels\Core\NoteViewModel.cs" />
    <Compile Include="ViewModels\PackageManager\PackageItemInternalViewModel.cs" />
    <Compile Include="ViewModels\PackageManager\PackageItemLeafViewModel.cs" />
    <Compile Include="ViewModels\PackageManager\PackageItemRootViewModel.cs" />
    <Compile Include="ViewModels\PackageManager\PackageItemViewModel.cs" />
    <Compile Include="ViewModels\PackageManager\PackageManagerClientViewModel.cs" />
    <Compile Include="ViewModels\PackageManager\PackageManagerSearchElementViewModel.cs" />
    <Compile Include="ViewModels\PackageManager\PackageManagerSearchViewModel.cs" />
    <Compile Include="ViewModels\PackageManager\PackageViewModel.cs" />
    <Compile Include="ViewModels\Core\PortViewModel.cs" />
    <Compile Include="ViewModels\PackageManager\PublishPackageViewModel.cs" />
    <Compile Include="ViewModels\Search\SearchViewModel.cs" />
    <Compile Include="ViewModels\ViewModelBase.cs" />
    <Compile Include="ViewModels\Preview\Watch3DFullscreenViewModel.cs" />
    <Compile Include="ViewModels\Preview\WatchViewModel.cs" />
    <Compile Include="ViewModels\Core\WorkspaceViewModel.cs" />
    <Compile Include="Windows\ExtensionWindow.xaml.cs">
      <DependentUpon>ExtensionWindow.xaml</DependentUpon>
    </Compile>
    <Compile Include="Windows\ModelessChildWindow.cs" />
  </ItemGroup>
  <ItemGroup>
    <Page Include="Controls\InstalledPackagesControl.xaml">
      <SubType>Designer</SubType>
      <Generator>MSBuild:Compile</Generator>
    </Page>
    <Page Include="Controls\NodeAutoCompleteSearchControl.xaml">
      <SubType>Designer</SubType>
      <Generator>MSBuild:Compile</Generator>
    </Page>
    <None Include="UI\Themes\Modern\InPorts.xaml">
      <SubType>Designer</SubType>
      <CopyToOutputDirectory>Always</CopyToOutputDirectory>
    </None>
    <None Include="UI\Themes\Modern\OutPorts.xaml">
      <SubType>Designer</SubType>
      <CopyToOutputDirectory>Always</CopyToOutputDirectory>
    </None>
    <Page Include="Controls\OutPortContextMenu.xaml">
      <SubType>Designer</SubType>
      <Generator>MSBuild:Compile</Generator>
    </Page>
    <Page Include="UI\Prompts\DynamoMessageBox.xaml">
      <Generator>MSBuild:Compile</Generator>
      <SubType>Designer</SubType>
    </Page>
    <Page Include="Controls\InPortContextMenu.xaml">
      <SubType>Designer</SubType>
      <Generator>MSBuild:Compile</Generator>
    </Page>
    <Page Include="UI\Prompts\PortPropertiesEditPrompt.xaml"></Page>
    <Page Include="Views\Core\CustomColorPicker.xaml">
      <CopyToOutputDirectory></CopyToOutputDirectory>
      <Generator>MSBuild:Compile</Generator>
    </Page>
    <Page Include="Views\Debug\UpdateNodeIconsWindow.xaml">
      <SubType>Designer</SubType>
      <Generator>MSBuild:Compile</Generator>
    </Page>
    <Page Include="Views\Core\GeometryScalingPopup.xaml">
      <Generator>MSBuild:Compile</Generator>
    </Page>
    <Page Include="Views\FileTrust\FileTrustWarning.xaml">
      <SubType>Designer</SubType>
      <Generator>MSBuild:Compile</Generator>
    </Page>
    <Page Include="Views\GuidedTour\ExitGuideWindow.xaml">
      <SubType>Designer</SubType>
      <Generator>MSBuild:Compile</Generator>
    </Page>
    <Page Include="Views\Core\ConnectorContextMenuView.xaml">
      <SubType>Designer</SubType>
      <Generator>MSBuild:Compile</Generator>
    </Page>
    <Page Include="Views\GuidedTour\RealTimeInfoWindow.xaml">
      <SubType>Designer</SubType>
      <Generator>MSBuild:Compile</Generator>
    </Page>
    <Page Include="Views\GuidedTour\GuideBackground.xaml">
      <SubType>Designer</SubType>
      <Generator>MSBuild:Compile</Generator>
    </Page>
    <Page Include="Views\Core\ConnectorAnchorView.xaml">
      <SubType>Designer</SubType>
      <Generator>MSBuild:Compile</Generator>
    </Page>
    <Page Include="Views\GuidedTour\PopupWindow.xaml">
      <SubType>Designer</SubType>
      <Generator>MSBuild:Compile</Generator>
    </Page>
    <Page Include="Views\GuidedTour\RatingControl.xaml">
      <SubType>Designer</SubType>
      <Generator>MSBuild:Compile</Generator>
    </Page>
    <Page Include="Views\GuidedTour\SurveyPopupWindow.xaml">
      <SubType>Designer</SubType>
      <Generator>MSBuild:Compile</Generator>
    </Page>
    <Page Include="Views\Core\ConnectorPinView.xaml">
      <SubType>Designer</SubType>
      <Generator>MSBuild:Compile</Generator>
    </Page>
    <Page Include="Views\PackageManager\Controls\ControlColorsAndBrushes.xaml">
      <SubType>Designer</SubType>
      <Generator>MSBuild:Compile</Generator>
    </Page>
    <Page Include="Views\PackageManager\Controls\LoadingAnimationStripeControl.xaml">
        <SubType>Designer</SubType>
        <Generator>MSBuild:Compile</Generator>
    </Page>
    <Page Include="Views\PackageManager\Controls\NumericUpDownControl.xaml">
        <SubType>Designer</SubType>
        <Generator>MSBuild:Compile</Generator>
    </Page>
    <Page Include="Views\PackageManager\Controls\PackageManagePackageAnimationControl.xaml">
      <SubType>Designer</SubType>
      <Generator>MSBuild:Compile</Generator>
    </Page>
    <Page Include="Views\PackageManager\Controls\SearchBoxControl.xaml">
      <SubType>Designer</SubType>
      <Generator>MSBuild:Compile</Generator>
    </Page>
    <Page Include="Views\PackageManager\Controls\CustomBrowserControl.xaml">
        <SubType>Designer</SubType>
        <Generator>MSBuild:Compile</Generator>
    </Page>
    <Page Include="Views\PackageManager\Controls\FilterTagControl.xaml">
        <SubType>Designer</SubType>
        <Generator>MSBuild:Compile</Generator>
    </Page>
    <Page Include="Views\Menu\TrustedPathView.xaml">
      <SubType>Designer</SubType>
      <Generator>MSBuild:Compile</Generator>
    </Page>
    <Page Include="Views\Menu\PreferencesView.xaml">
      <Generator>MSBuild:Compile</Generator>
      <SubType>Designer</SubType>
    </Page>
    <Page Include="Views\PackageManager\PackageManagerView.xaml">
        <Generator>MSBuild:Compile</Generator>
        <SubType>Designer</SubType>
    </Page>
    <Page Include="Views\PackageManager\Controls\PackageManagerPackagesControl.xaml">
        <Generator>MSBuild:Compile</Generator>
        <SubType>Designer</SubType>
    </Page>
    <Page Include="Views\PackageManager\Controls\PackageManagerSearchControl.xaml">
        <Generator>MSBuild:Compile</Generator>
        <SubType>Designer</SubType>
    </Page>
    <Page Include="Views\PackageManager\Controls\PackageManagerPublishControl.xaml">
        <Generator>MSBuild:Compile</Generator>
        <SubType>Designer</SubType>
    </Page>
    <Page Include="Windows\ExtensionWindow.xaml">
      <SubType>Designer</SubType>
      <Generator>MSBuild:Compile</Generator>
    </Page>      
    <Page Include="Views\PackageManager\Pages\PublishPackageFinishPage.xaml">
        <SubType>Designer</SubType>
        <Generator>MSBuild:Compile</Generator>
    </Page>   
    <Page Include="Views\PackageManager\Pages\PublishPackagePreviewPage.xaml">
        <SubType>Designer</SubType>
        <Generator>MSBuild:Compile</Generator>
    </Page>   
    <Page Include="Views\PackageManager\Pages\PublishPackagePublishPage.xaml">
        <SubType>Designer</SubType>
        <Generator>MSBuild:Compile</Generator>
    </Page>   
    <Page Include="Views\PackageManager\Pages\PublishPackageSelectPage.xaml">
        <SubType>Designer</SubType>
        <Generator>MSBuild:Compile</Generator>
    </Page>
  </ItemGroup>
  <ItemGroup>
    <Page Include="Controls\InCanvasSearchControl.xaml">
      <Generator>MSBuild:Compile</Generator>
      <SubType>Designer</SubType>
    </Page>
    <Page Include="Controls\InfiniteGridView.xaml">
      <SubType>Designer</SubType>
      <Generator>MSBuild:Compile</Generator>
    </Page>
    <Page Include="Controls\HeaderStrip.xaml">
      <SubType>Designer</SubType>
      <Generator>MSBuild:Compile</Generator>
    </Page>
    <Page Include="Controls\NotificationsControl.xaml">
      <SubType>Designer</SubType>
      <Generator>MSBuild:Compile</Generator>
    </Page>
    <Page Include="Controls\RunSettingsControl.xaml">
      <SubType>Designer</SubType>
      <Generator>MSBuild:Compile</Generator>
    </Page>
    <Page Include="Controls\ShortcutToolbar.xaml">
      <Generator>MSBuild:Compile</Generator>
      <SubType>Designer</SubType>
    </Page>
  </ItemGroup>
  <ItemGroup>
    <Page Include="Controls\ClassInformationView.xaml">
      <Generator>MSBuild:Compile</Generator>
      <SubType>Designer</SubType>
    </Page>
    <Page Include="Controls\StartPage.xaml">
      <Generator>MSBuild:Compile</Generator>
      <SubType>Designer</SubType>
    </Page>
  </ItemGroup>
  <ItemGroup>
    <EmbeddedResource Include="Properties\Resources.resx">
      <Generator>PublicResXFileCodeGenerator</Generator>
      <SubType>Designer</SubType>
      <LastGenOutput>Resources.Designer.cs</LastGenOutput>
    </EmbeddedResource>
    <EmbeddedResource Include="Properties\Resources.en-US.resx">
      <Generator>PublicResXFileCodeGenerator</Generator>
      <LastGenOutput>Resources.en-US.Designer.cs</LastGenOutput>
      <SubType>Designer</SubType>
    </EmbeddedResource>
    <EmbeddedResource Include="UI\Resources\DesignScript.Resources.SyntaxHighlighting.xshd" />
    <EmbeddedResource Include="Views\GuidedTour\HtmlPages\nodePackage.html" />
    <EmbeddedResource Include="Views\GuidedTour\HtmlPages\Resources\ConnectTheNode.gif" />
    <None Include="App.config">
      <SubType>Designer</SubType>
    </None>
    <None Include="UI\Fonts\Autodesk\Artifakt-Element-Bold.otf">
      <CopyToOutputDirectory>Always</CopyToOutputDirectory>
    </None>
    <None Include="UI\Fonts\Autodesk\Artifakt-Element-Regular.otf">
      <CopyToOutputDirectory>Always</CopyToOutputDirectory>
    </None>
    <None Include="UI\Fonts\CourierPrime-Regular.ttf">
      <CopyToOutputDirectory>Always</CopyToOutputDirectory>
    </None>
    <None Include="UI\Fonts\OpenSans-Bold.ttf">
      <CopyToOutputDirectory>Always</CopyToOutputDirectory>
    </None>
    <None Include="UI\Fonts\OpenSans-BoldItalic.ttf">
      <CopyToOutputDirectory>Always</CopyToOutputDirectory>
    </None>
    <None Include="UI\Fonts\OpenSans-ExtraBold.ttf">
      <CopyToOutputDirectory>Always</CopyToOutputDirectory>
    </None>
    <None Include="UI\Fonts\OpenSans-ExtraBoldItalic.ttf">
      <CopyToOutputDirectory>Always</CopyToOutputDirectory>
    </None>
    <None Include="UI\Fonts\OpenSans-Italic.ttf">
      <CopyToOutputDirectory>Always</CopyToOutputDirectory>
    </None>
    <None Include="UI\Fonts\OpenSans-Light.ttf">
      <CopyToOutputDirectory>Always</CopyToOutputDirectory>
    </None>
    <None Include="UI\Fonts\OpenSans-LightItalic.ttf">
      <CopyToOutputDirectory>Always</CopyToOutputDirectory>
    </None>
    <None Include="UI\Fonts\OpenSans-Regular.ttf">
      <CopyToOutputDirectory>Always</CopyToOutputDirectory>
    </None>
    <None Include="UI\Fonts\OpenSans-Semibold.ttf">
      <CopyToOutputDirectory>Always</CopyToOutputDirectory>
    </None>
    <None Include="UI\Fonts\OpenSans-SemiboldItalic.ttf">
      <CopyToOutputDirectory>Always</CopyToOutputDirectory>
    </None>
    <None Include="UI\Fonts\SourceCodePro-Regular.ttf">
      <CopyToOutputDirectory>Always</CopyToOutputDirectory>
    </None>
    <None Include="UI\GuidedTour\dynamo_guides.json">
      <CopyToOutputDirectory>Always</CopyToOutputDirectory>
    </None>
    <EmbeddedResource Include="UI\GuidedTour\DynamoOnboardingGuide_HouseCreationDS.dyn">
	</EmbeddedResource>
    <None Include="ViewModels\Watch3D\shaderSource\CompileShaders.bat" />
    <Resource Include="UI\Images\AboutWindow\logo_about_dark.png">
      <CopyToOutputDirectory></CopyToOutputDirectory>
    </Resource>
    <Resource Include="UI\Images\Alignment\align_bottom.png" />
    <Resource Include="UI\Images\Alignment\align_left.png" />
    <Resource Include="UI\Images\Alignment\align_right.png" />
    <Resource Include="UI\Images\Alignment\align_top.png" />
    <Resource Include="UI\Images\Alignment\align_x_average.png" />
    <Resource Include="UI\Images\Alignment\align_x_distribute.png" />
    <Resource Include="UI\Images\Alignment\align_y_average.png" />
    <Resource Include="UI\Images\Alignment\align_y_distribute.png" />
    <Resource Include="UI\Images\Canvas\canvas-button-geometry-scaling.png" />
    <Resource Include="UI\Images\caret_drop_down.png" />
    <Resource Include="UI\Images\caret_up.png" />
    <EmbeddedResource Include="Views\GuidedTour\HtmlPages\Resources\ArtifaktElement-Regular.woff" />
    <Resource Include="UI\Images\checkmark_16px.png" />
    <Resource Include="UI\Images\close_16px.png" />
    <Resource Include="UI\Images\cursors.psd" />
    <Resource Include="UI\Images\cursors1.psd" />
  </ItemGroup>
  <ItemGroup>
    <Resource Include="UI\Images\AboutWindow\aboutback.png" />
  </ItemGroup>
  <ItemGroup>
    <Resource Include="UI\Images\AboutWindow\autodeskLogo.png" />
  </ItemGroup>
  <ItemGroup>
    <Resource Include="UI\Images\AboutWindow\background_texture.png" />
  </ItemGroup>
  <ItemGroup>
    <Resource Include="UI\Images\AboutWindow\close_hover.png" />
  </ItemGroup>
  <ItemGroup>
    <Resource Include="UI\Images\AboutWindow\close_inactive.png" />
  </ItemGroup>
  <ItemGroup>
    <Resource Include="UI\Images\AboutWindow\collectinfo_titlebar.png" />
  </ItemGroup>
  <ItemGroup>
    <Resource Include="UI\Images\AboutWindow\DesignScriptLogo.png" />
  </ItemGroup>
  <ItemGroup>
    <Resource Include="UI\Images\AboutWindow\dynamo_logo_dark.png" />
  </ItemGroup>
  <ItemGroup>
    <Resource Include="UI\Images\AboutWindow\logo_about.png" />
  </ItemGroup>
  <ItemGroup>
    <Resource Include="UI\Images\add.png" />
  </ItemGroup>
  <ItemGroup>
    <Resource Include="UI\Images\add_32.png" />
  </ItemGroup>
  <ItemGroup>
    <Resource Include="UI\Images\add_32_white.png" />
  </ItemGroup>
  <ItemGroup>
    <Resource Include="UI\Images\Anonymous_Pencil_icon.png" />
  </ItemGroup>
  <ItemGroup>
    <Resource Include="UI\Images\Anonymous_Pencil_icon_white.png" />
  </ItemGroup>
  <ItemGroup>
    <Resource Include="UI\Images\Anonymous_Pencil_icon_white_24.png" />
  </ItemGroup>
  <ItemGroup>
    <Resource Include="UI\Images\Anonymous_Pencil_icon_white_32.png" />
  </ItemGroup>
  <ItemGroup>
    <Resource Include="UI\Images\arc_add.cur" />
  </ItemGroup>
  <ItemGroup>
    <Resource Include="UI\Images\arc_add.png" />
  </ItemGroup>
  <ItemGroup>
    <Resource Include="UI\Images\arc_remove.cur" />
  </ItemGroup>
  <ItemGroup>
    <Resource Include="UI\Images\arc_remove.png" />
  </ItemGroup>
  <ItemGroup>
    <Resource Include="UI\Images\arc_select.cur" />
  </ItemGroup>
  <ItemGroup>
    <Resource Include="UI\Images\arc_select.png" />
  </ItemGroup>
  <ItemGroup>
    <Resource Include="UI\Images\arrow-left-black.png" />
  </ItemGroup>
  <ItemGroup>
    <Resource Include="UI\Images\arrow-left-white.png" />
  </ItemGroup>
  <ItemGroup>
    <Resource Include="UI\Images\arrow-right-black.png" />
  </ItemGroup>
  <ItemGroup>
    <Resource Include="UI\Images\arrow-right-white.png" />
  </ItemGroup>
  <ItemGroup>
    <Resource Include="UI\Images\back.png" />
  </ItemGroup>
  <ItemGroup>
    <Resource Include="UI\Images\back_24.png" />
  </ItemGroup>
  <ItemGroup>
    <Resource Include="UI\Images\back_32.png" />
  </ItemGroup>
  <ItemGroup>
    <Resource Include="UI\Images\Canvas\canvas-button-fit-view-states.png" />
  </ItemGroup>
  <ItemGroup>
    <Resource Include="UI\Images\Canvas\canvas-button-geom-check.png" />
  </ItemGroup>
  <ItemGroup>
    <Resource Include="UI\Images\Canvas\canvas-button-geom-states.png" />
  </ItemGroup>
  <ItemGroup>
    <Resource Include="UI\Images\Canvas\canvas-button-node-check.png" />
  </ItemGroup>
  <ItemGroup>
    <Resource Include="UI\Images\Canvas\canvas-button-node-states.png" />
  </ItemGroup>
  <ItemGroup>
    <Resource Include="UI\Images\Canvas\canvas-button-orbit-check.png" />
  </ItemGroup>
  <ItemGroup>
    <Resource Include="UI\Images\Canvas\canvas-button-orbit-states.png" />
  </ItemGroup>
  <ItemGroup>
    <Resource Include="UI\Images\Canvas\canvas-button-pan-check.png" />
  </ItemGroup>
  <ItemGroup>
    <Resource Include="UI\Images\Canvas\canvas-button-pan-states.png" />
  </ItemGroup>
  <ItemGroup>
    <Resource Include="UI\Images\Canvas\canvas-button-zoom-in-states.png" />
  </ItemGroup>
  <ItemGroup>
    <Resource Include="UI\Images\Canvas\canvas-button-zoom-out-states.png" />
  </ItemGroup>
  <ItemGroup>
    <Resource Include="UI\Images\click_background.png" />
  </ItemGroup>
  <ItemGroup>
    <Resource Include="UI\Images\closetab_hover.png" />
  </ItemGroup>
  <ItemGroup>
    <Resource Include="UI\Images\closetab_normal.png" />
    <Resource Include="UI\Images\dynamonotext.png" />
    <Resource Include="UI\Images\file-generic-16px.png" />
    <Resource Include="UI\Images\finished_checkmark_30px.png" />
    <Resource Include="UI\Images\folder-generic-16px.png" />
    <Resource Include="UI\Images\help-16px.png" />
    <Resource Include="UI\Images\maximize_16px_blue.png" />
    <Resource Include="UI\Images\minimize_16px_blue.png" />
    <Resource Include="UI\Images\minus_16px_blue.png" />
    <Resource Include="UI\Images\NodeStates\alert-64px.png" />
    <Resource Include="UI\Images\NodeStates\error-64px.png" />
    <Resource Include="UI\Images\NodeStates\frozen-64px.png" />
    <Resource Include="UI\Images\NodeStates\hidden-64px.png" />
    <Resource Include="UI\Images\NodeStates\info-64px.png" />
    <Resource Include="UI\Images\NodeStates\package-64px.png" />
    <Resource Include="UI\Images\PackageManager\empty-state-first-use-light-gray.png" />
    <Resource Include="UI\Images\question-hover-blue-16px.png" />
    <Resource Include="UI\Images\search_icon_20px.png" />
    <Resource Include="UI\Images\TitleBarButtons\close-darktheme-default-16px.png" />
    <Resource Include="UI\Images\TitleBarButtons\close-darktheme-disabled-16px.png" />
    <Resource Include="UI\Images\TitleBarButtons\close-lighttheme-default-16px.png" />
    <Resource Include="UI\Images\TitleBarButtons\close-lighttheme-hover-16px.png" />
    <Resource Include="UI\Images\TitleBarButtons\max-darktheme-default-16px.png" />
    <Resource Include="UI\Images\TitleBarButtons\max-darktheme-hover-16px.png" />
    <Resource Include="UI\Images\TitleBarButtons\max-lighttheme-default-16px.png" />
    <Resource Include="UI\Images\TitleBarButtons\max-lighttheme-hover-16px.png" />
    <Resource Include="UI\Images\TitleBarButtons\min-darktheme-default-16px.png" />
    <Resource Include="UI\Images\TitleBarButtons\close-darktheme-hover-16px.png" />
    <Resource Include="UI\Images\TitleBarButtons\min-darktheme-hover-16px.png" />
    <Resource Include="UI\Images\TitleBarButtons\min-lighttheme-default-16px.png" />
    <Resource Include="UI\Images\TitleBarButtons\min-lighttheme-hover-16px.png" />
    <Resource Include="UI\Images\TitleBarButtons\restore-darktheme-default-16px.png" />
    <Resource Include="UI\Images\TitleBarButtons\restore-darktheme-hover-16px.png" />
    <Resource Include="UI\Images\TitleBarButtons\restore-lighttheme-default-16px.png" />
    <Resource Include="UI\Images\TitleBarButtons\restore-lighttheme-hover-16px.png" />
    <Resource Include="UI\Images\warning_16px.png" />
    <Resource Include="UI\Images\font-size.png" />
  </ItemGroup>
  <ItemGroup>
    <Resource Include="UI\Images\whiteclosetab.png" />
  </ItemGroup>
  <ItemGroup>
    <Resource Include="UI\Images\whiteinfotab.png" />
  </ItemGroup>
  <ItemGroup>
    <Resource Include="UI\Images\closewindow_hover.png" />
  </ItemGroup>
  <ItemGroup>
    <Resource Include="UI\Images\closewindow_normal.png" />
  </ItemGroup>
  <ItemGroup>
    <Resource Include="UI\Images\cloud_download_arrow.png" />
  </ItemGroup>
  <ItemGroup>
    <Resource Include="UI\Images\cloud_download_arrow_gray.png" />
  </ItemGroup>
  <ItemGroup>
    <Resource Include="UI\Images\cloud_download_arrow_white.png" />
  </ItemGroup>
  <ItemGroup>
    <Resource Include="UI\Images\collapse_hover.png" />
  </ItemGroup>
  <ItemGroup>
    <Resource Include="UI\Images\collapse_normal.png" />
  </ItemGroup>
  <ItemGroup>
    <Resource Include="UI\Images\collapsestate_hover.png" />
  </ItemGroup>
  <ItemGroup>
    <Resource Include="UI\Images\collapsestate_normal.png" />
  </ItemGroup>
  <ItemGroup>
    <Resource Include="UI\Images\condense.cur" />
  </ItemGroup>
  <ItemGroup>
    <Resource Include="UI\Images\condense.png" />
  </ItemGroup>
  <ItemGroup>
    <Resource Include="UI\Images\consent_form_image.png" />
  </ItemGroup>
  <ItemGroup>
    <Resource Include="UI\Images\DocumentHS.png" />
  </ItemGroup>
  <ItemGroup>
    <Resource Include="UI\Images\expand.cur" />
  </ItemGroup>
  <ItemGroup>
    <Resource Include="UI\Images\expand.png" />
  </ItemGroup>
  <ItemGroup>
    <Resource Include="UI\Images\expand_hover.png" />
  </ItemGroup>
  <ItemGroup>
    <Resource Include="UI\Images\expand_normal.png" />
  </ItemGroup>
  <ItemGroup>
    <Resource Include="UI\Images\expandstate_hover.png" />
  </ItemGroup>
  <ItemGroup>
    <Resource Include="UI\Images\expandstate_normal.png" />
  </ItemGroup>
  <ItemGroup>
    <Resource Include="UI\Images\hand.cur" />
  </ItemGroup>
  <ItemGroup>
    <Resource Include="UI\Images\hand.png" />
  </ItemGroup>
  <ItemGroup>
    <Resource Include="UI\Images\hand_drag.cur" />
  </ItemGroup>
  <ItemGroup>
    <Resource Include="UI\Images\hand_drag.png" />
  </ItemGroup>
  <ItemGroup>
    <Resource Include="UI\Images\hand_pan.cur" />
  </ItemGroup>
  <ItemGroup>
    <Resource Include="UI\Images\hand_pan.png" />
  </ItemGroup>
  <ItemGroup>
    <Resource Include="UI\Images\hand_pan_active.cur" />
  </ItemGroup>
  <ItemGroup>
    <Resource Include="UI\Images\hand_pan_active.png" />
  </ItemGroup>
  <ItemGroup>
    <Resource Include="UI\Images\HomeHS.png" />
  </ItemGroup>
  <ItemGroup>
    <Resource Include="UI\Images\librarycollapse_hover.png" />
  </ItemGroup>
  <ItemGroup>
    <Resource Include="UI\Images\librarycollapse_normal.png" />
  </ItemGroup>
  <ItemGroup>
    <Resource Include="UI\Images\maximizewindow_hover.png" />
  </ItemGroup>
  <ItemGroup>
    <Resource Include="UI\Images\maximizewindow_normal.png" />
  </ItemGroup>
  <ItemGroup>
    <Resource Include="UI\Images\minimizewindow_hover.png" />
  </ItemGroup>
  <ItemGroup>
    <Resource Include="UI\Images\minimizewindow_normal.png" />
  </ItemGroup>
  <ItemGroup>
    <Resource Include="UI\Images\move.png" />
  </ItemGroup>
  <ItemGroup>
    <Resource Include="UI\Images\new_disabled.png" />
  </ItemGroup>
  <ItemGroup>
    <Resource Include="UI\Images\new_hover.png" />
  </ItemGroup>
  <ItemGroup>
    <Resource Include="UI\Images\new_normal.png" />
  </ItemGroup>
  <ItemGroup>
    <Resource Include="UI\Images\open_disabled.png" />
  </ItemGroup>
  <ItemGroup>
    <Resource Include="UI\Images\open_hover.png" />
  </ItemGroup>
  <ItemGroup>
    <Resource Include="UI\Images\open_normal.png" />
  </ItemGroup>
  <ItemGroup>
    <Resource Include="UI\Images\openHS.png" />
  </ItemGroup>
  <ItemGroup>
    <Resource Include="UI\Images\OpenSelectedItemHS.png" />
  </ItemGroup>
  <ItemGroup>
    <Resource Include="UI\Images\padlock-closed-black.png" />
  </ItemGroup>
  <ItemGroup>
    <Resource Include="UI\Images\padlock-closed-black24x24.png" />
  </ItemGroup>
  <ItemGroup>
    <Resource Include="UI\Images\pause_disabled.png" />
  </ItemGroup>
  <ItemGroup>
    <Resource Include="UI\Images\pause_hover.png" />
  </ItemGroup>
  <ItemGroup>
    <Resource Include="UI\Images\pause_normal.png" />
  </ItemGroup>
  <ItemGroup>
    <Resource Include="UI\Images\pointer.cur" />
  </ItemGroup>
  <ItemGroup>
    <Resource Include="UI\Images\pointer.png" />
  </ItemGroup>
  <ItemGroup>
    <Resource Include="UI\Images\pointer_add.cur" />
  </ItemGroup>
  <ItemGroup>
    <Resource Include="UI\Images\pointer_add.png" />
  </ItemGroup>
  <ItemGroup>
    <Resource Include="UI\Images\rectangular_selection.cur" />
  </ItemGroup>
  <ItemGroup>
    <Resource Include="UI\Images\rectangular_selection.png" />
  </ItemGroup>
  <ItemGroup>
    <Resource Include="UI\Images\redo_disabled.png" />
  </ItemGroup>
  <ItemGroup>
    <Resource Include="UI\Images\redo_hover.png" />
  </ItemGroup>
  <ItemGroup>
    <Resource Include="UI\Images\redo_normal.png" />
  </ItemGroup>
  <ItemGroup>
    <Resource Include="UI\Images\resize_diagonal.cur" />
  </ItemGroup>
  <ItemGroup>
    <Resource Include="UI\Images\resize_diagonal.png" />
  </ItemGroup>
  <ItemGroup>
    <Resource Include="UI\Images\resize_horizontal.cur" />
  </ItemGroup>
  <ItemGroup>
    <Resource Include="UI\Images\resize_horizontal.png" />
  </ItemGroup>
  <ItemGroup>
    <Resource Include="UI\Images\resize_vertical.cur" />
  </ItemGroup>
  <ItemGroup>
    <Resource Include="UI\Images\resize_vertical.png" />
  </ItemGroup>
  <ItemGroup>
    <Resource Include="UI\Images\restorewindow_hover.png" />
  </ItemGroup>
  <ItemGroup>
    <Resource Include="UI\Images\restorewindow_normal.png" />
  </ItemGroup>
  <ItemGroup>
    <Resource Include="UI\Images\run_disabled.png" />
  </ItemGroup>
  <ItemGroup>
    <Resource Include="UI\Images\run_hover.png" />
  </ItemGroup>
  <ItemGroup>
    <Resource Include="UI\Images\run_normal.png" />
  </ItemGroup>
  <ItemGroup>
    <Resource Include="UI\Images\save_disabled.png" />
  </ItemGroup>
  <ItemGroup>
    <Resource Include="UI\Images\save_hover.png" />
  </ItemGroup>
  <ItemGroup>
    <Resource Include="UI\Images\save_normal.png" />
  </ItemGroup>
  <ItemGroup>
    <Resource Include="UI\Images\saveHS.png" />
  </ItemGroup>
  <ItemGroup>
    <Resource Include="UI\Images\screenshot_disabled.png" />
  </ItemGroup>
  <ItemGroup>
    <Resource Include="UI\Images\screenshot_hover.png" />
  </ItemGroup>
  <ItemGroup>
    <Resource Include="UI\Images\screenshot_normal.png" />
  </ItemGroup>
  <ItemGroup>
    <Resource Include="UI\Images\search.png" />
  </ItemGroup>
  <ItemGroup>
    <Resource Include="UI\Images\search_24.png" />
  </ItemGroup>
  <ItemGroup>
    <Resource Include="UI\Images\search_hover.png" />
  </ItemGroup>
  <ItemGroup>
    <Resource Include="UI\Images\search_normal.png" />
  </ItemGroup>
  <ItemGroup>
    <Resource Include="UI\Images\searchcancel_hover.png" />
  </ItemGroup>
  <ItemGroup>
    <Resource Include="UI\Images\searchcancel_normal.png" />
  </ItemGroup>
  <ItemGroup>
    <Resource Include="UI\Images\sendfeedback_disabled.png" />
  </ItemGroup>
  <ItemGroup>
    <Resource Include="UI\Images\sendfeedback_hover.png" />
  </ItemGroup>
  <ItemGroup>
    <Resource Include="UI\Images\sendfeedback_normal.png" />
  </ItemGroup>
  <ItemGroup>
    <Resource Include="UI\Images\StartPage\dynamo-logo.png" />
  </ItemGroup>
  <ItemGroup>
    <Resource Include="UI\Images\StartPage\icon-discussion.png" />
  </ItemGroup>
  <ItemGroup>
    <Resource Include="UI\Images\StartPage\icon-dynamobim.png" />
  </ItemGroup>
  <ItemGroup>
    <Resource Include="UI\Images\StartPage\icon-email.png" />
  </ItemGroup>
  <ItemGroup>
    <Resource Include="UI\Images\StartPage\icon-github.png" />
  </ItemGroup>
  <ItemGroup>
    <Resource Include="UI\Images\StartPage\icon-issues.png" />
  </ItemGroup>
  <ItemGroup>
    <Resource Include="UI\Images\StartPage\icon-new.png" />
  </ItemGroup>
  <ItemGroup>
    <Resource Include="UI\Images\StartPage\icon-open.png" />
  </ItemGroup>
  <ItemGroup>
    <Resource Include="UI\Images\StartPage\icon-reference.png" />
  </ItemGroup>
  <ItemGroup>
    <Resource Include="UI\Images\StartPage\icon-video.png" />
  </ItemGroup>
  <ItemGroup>
    <Resource Include="UI\Images\StartPage\icon-dictionary.png" />
  </ItemGroup>
  <ItemGroup>
    <Resource Include="UI\Images\task_dialog_crash.png" />
  </ItemGroup>
  <ItemGroup>
    <Resource Include="UI\Images\task_dialog_future_file.png" />
  </ItemGroup>
  <ItemGroup>
    <Resource Include="UI\Images\python-logo.png" />
  </ItemGroup>
  <ItemGroup>
    <Resource Include="UI\Images\task_dialog_obsolete_file.png" />
  </ItemGroup>
  <ItemGroup>
    <Resource Include="UI\Images\tick_selected.png" />
  </ItemGroup>
  <ItemGroup>
    <Resource Include="UI\Images\undo_disabled.png" />
  </ItemGroup>
  <ItemGroup>
    <Resource Include="UI\Images\undo_hover.png" />
  </ItemGroup>
  <ItemGroup>
    <Resource Include="UI\Images\undo_normal.png" />
  </ItemGroup>
  <ItemGroup>
    <Resource Include="UI\Images\Update\clickbox.png" />
  </ItemGroup>
  <ItemGroup>
    <Resource Include="UI\Images\Update\download_ani.png" />
  </ItemGroup>
  <ItemGroup>
    <Resource Include="UI\Images\Update\DownloadAnimation.png" />
  </ItemGroup>
  <ItemGroup>
    <Resource Include="UI\Images\Update\DownloadIcon.png" />
  </ItemGroup>
  <ItemGroup>
    <Resource Include="UI\Images\Update\update.png" />
  </ItemGroup>
  <ItemGroup>
    <Resource Include="UI\Images\Update\update_static.png" />
  </ItemGroup>
  <ItemGroup>
    <Page Include="UI\Prompts\CrashPrompt.xaml">
      <Generator>MSBuild:Compile</Generator>
      <SubType>Designer</SubType>
    </Page>
  </ItemGroup>
  <ItemGroup>
    <Page Include="UI\Prompts\EditWindow.xaml">
      <Generator>MSBuild:Compile</Generator>
      <SubType>Designer</SubType>
    </Page>
  </ItemGroup>
  <ItemGroup>
    <Page Include="UI\Prompts\FunctionNamePrompt.xaml">
      <Generator>MSBuild:Compile</Generator>
      <SubType>Designer</SubType>
    </Page>
  </ItemGroup>
  <ItemGroup>
    <Page Include="UI\Prompts\GenericTaskDialog.xaml">
      <Generator>MSBuild:Compile</Generator>
      <SubType>Designer</SubType>
    </Page>
  </ItemGroup>
  <ItemGroup>
    <Page Include="UI\Prompts\PresetOverwritePrompt.xaml">
      <Generator>MSBuild:Compile</Generator>
      <SubType>Designer</SubType>
    </Page>
    <Page Include="UI\Prompts\UsageReportingAgreementPrompt.xaml">
      <Generator>MSBuild:Compile</Generator>
      <SubType>Designer</SubType>
    </Page>
  </ItemGroup>
  <ItemGroup>
    <None Include="UI\Themes\Modern\Connectors.xaml">
      <Generator>MSBuild:Compile</Generator>
      <SubType>Designer</SubType>
      <CopyToOutputDirectory>Always</CopyToOutputDirectory>
    </None>
  </ItemGroup>
  <ItemGroup>
    <None Include="UI\Themes\Modern\DataTemplates.xaml">
      <Generator>MSBuild:Compile</Generator>
      <SubType>Designer</SubType>
      <CopyToOutputDirectory>Always</CopyToOutputDirectory>
    </None>
  </ItemGroup>
  <ItemGroup>
    <None Include="UI\Themes\Modern\DynamoColorsAndBrushes.xaml">
      <Generator>MSBuild:Compile</Generator>
      <SubType>Designer</SubType>
      <CopyToOutputDirectory>Always</CopyToOutputDirectory>
    </None>
  </ItemGroup>
  <ItemGroup>
    <None Include="UI\Themes\Modern\DynamoConverters.xaml">
      <Generator>MSBuild:Compile</Generator>
      <SubType>Designer</SubType>
      <CopyToOutputDirectory>Always</CopyToOutputDirectory>
    </None>
  </ItemGroup>
  <ItemGroup>
    <None Include="UI\Themes\Modern\DynamoModern.xaml">
      <Generator>MSBuild:Compile</Generator>
      <SubType>Designer</SubType>
      <CopyToOutputDirectory>Always</CopyToOutputDirectory>
    </None>
  </ItemGroup>
    <ItemGroup>
        <None Include="UI\Themes\Modern\LiveChartsStyle.xaml">
            <Generator>MSBuild:Compile</Generator>
            <SubType>Designer</SubType>
            <CopyToOutputDirectory>Always</CopyToOutputDirectory>
        </None>
    </ItemGroup>
  <ItemGroup>
    <None Include="UI\Themes\Modern\DynamoText.xaml">
      <Generator>MSBuild:Compile</Generator>
      <SubType>Designer</SubType>
      <CopyToOutputDirectory>Always</CopyToOutputDirectory>
    </None>
  </ItemGroup>
  <ItemGroup>
    <None Include="UI\Themes\Modern\MenuStyleDictionary.xaml">
      <Generator>MSBuild:Compile</Generator>
      <SubType>Designer</SubType>
      <CopyToOutputDirectory>Always</CopyToOutputDirectory>
    </None>
  </ItemGroup>
  <ItemGroup>
    <None Include="UI\Themes\Modern\Ports.xaml">
      <CopyToOutputDirectory>Always</CopyToOutputDirectory>
      <SubType>Designer</SubType>
    </None>
  </ItemGroup>
  <ItemGroup>
    <None Include="UI\Themes\Modern\ToolbarStyleDictionary.xaml">
      <Generator>MSBuild:Compile</Generator>
      <SubType>Designer</SubType>
      <CopyToOutputDirectory>Always</CopyToOutputDirectory>
    </None>
  </ItemGroup>
  <ItemGroup>
    <None Include="UI\Themes\Modern\SidebarGridStyleDictionary.xaml">
      <SubType>Designer</SubType>
      <Generator>MSBuild:Compile</Generator>
      <CopyToOutputDirectory>Always</CopyToOutputDirectory>
    </None>
    <Page Include="UI\Prompts\PresetPrompt.xaml">
      <SubType>Designer</SubType>
      <Generator>MSBuild:Compile</Generator>
    </Page>
    <Page Include="Views\About\AboutWindow.xaml">
      <Generator>MSBuild:Compile</Generator>
      <SubType>Designer</SubType>
    </Page>
  </ItemGroup>
  <ItemGroup>
    <Page Include="Views\Debug\DebugModesWindow.xaml">
      <SubType>Designer</SubType>
      <Generator>MSBuild:Compile</Generator>
    </Page>
    <Page Include="Views\CodeCompletion\CodeCompletionEditor.xaml">
      <SubType>Designer</SubType>
      <Generator>MSBuild:Compile</Generator>
    </Page>
    <Page Include="Views\PackageManager\PackagePathView.xaml">
      <SubType>Designer</SubType>
      <Generator>MSBuild:Compile</Generator>
    </Page>
    <Page Include="Views\PackageManager\TermsOfUseView.xaml">
      <SubType>Designer</SubType>
      <Generator>MSBuild:Compile</Generator>
    </Page>
    <Page Include="Views\Preview\PreviewCompactView.xaml">
      <SubType>Designer</SubType>
      <Generator>MSBuild:Compile</Generator>
    </Page>
    <Page Include="Views\Preview\Watch3DSettingsControl.xaml">
      <SubType>Designer</SubType>
      <Generator>MSBuild:Compile</Generator>
    </Page>
    <Page Include="Windows\BrowserWindow.xaml">
      <Generator>MSBuild:Compile</Generator>
      <SubType>Designer</SubType>
    </Page>
    <Page Include="Views\Core\AnnotationView.xaml">
      <SubType>Designer</SubType>
      <Generator>MSBuild:Compile</Generator>
    </Page>
    <Page Include="Views\Core\DynamoView.xaml">
      <Generator>MSBuild:Compile</Generator>
      <SubType>Designer</SubType>
    </Page>
  </ItemGroup>
  <ItemGroup>
    <Page Include="Views\Preview\InfoBubbleView.xaml">
      <Generator>MSBuild:Compile</Generator>
      <SubType>Designer</SubType>
    </Page>
  </ItemGroup>
  <ItemGroup>
    <Page Include="Views\Search\LibraryView.xaml">
      <Generator>MSBuild:Compile</Generator>
      <SubType>Designer</SubType>
    </Page>
    <Page Include="Views\Core\NodeView.xaml">
      <SubType>Designer</SubType>
    </Page>
  </ItemGroup>
  <ItemGroup>
    <Page Include="Views\Core\NoteView.xaml">
      <Generator>MSBuild:Compile</Generator>
      <SubType>Designer</SubType>
    </Page>
  </ItemGroup>
  <ItemGroup>
    <Page Include="Views\PackageManager\PackageManagerSearchView.xaml">
      <Generator>MSBuild:Compile</Generator>
      <SubType>Designer</SubType>
    </Page>
  </ItemGroup>
  <ItemGroup>
    <Page Include="Views\Preview\PreviewControl.xaml">
      <Generator>MSBuild:Compile</Generator>
      <SubType>Designer</SubType>
    </Page>
  </ItemGroup>
  <ItemGroup>
    <Page Include="Views\PackageManager\PublishPackageView.xaml">
      <Generator>MSBuild:Compile</Generator>
      <SubType>Designer</SubType>
    </Page>
    <Page Include="Controls\TooltipWindow.xaml">
      <Generator>MSBuild:Compile</Generator>
      <SubType>Designer</SubType>
    </Page>
    <Page Include="Views\Preview\Watch3DView.xaml">
      <Generator>MSBuild:Compile</Generator>
      <SubType>Designer</SubType>
    </Page>
  </ItemGroup>
  <ItemGroup>
    <Page Include="Views\Preview\WatchTree.xaml">
      <Generator>MSBuild:Compile</Generator>
      <SubType>Designer</SubType>
    </Page>
  </ItemGroup>
  <ItemGroup>
    <Page Include="Views\Core\WorkspaceView.xaml">
      <Generator>MSBuild:Compile</Generator>
      <SubType>Designer</SubType>
    </Page>
  </ItemGroup>
  <ItemGroup>
    <Page Include="Views\SplashScreen\SplashScreen.xaml">
      <Generator>MSBuild:Compile</Generator>
      <SubType>Designer</SubType>
    </Page>
  </ItemGroup>
  <ItemGroup>
    <Page Include="Views\HomePage\HomePage.xaml">
      <Generator>MSBuild:Compile</Generator>
      <SubType>Designer</SubType>
    </Page>
  </ItemGroup>
  <ItemGroup>
    <ProjectReference Include="..\DynamoCore\DynamoCore.csproj">
      <Project>{7858fa8c-475f-4b8e-b468-1f8200778cf8}</Project>
      <Name>DynamoCore</Name>
    </ProjectReference>
    <ProjectReference Include="..\DynamoPackages\DynamoPackages.csproj">
      <Project>{47533b7c-0e1a-44a4-8511-b438645f052a}</Project>
      <Name>DynamoPackages</Name>
      <Private>False</Private>
    </ProjectReference>
	<ProjectReference Include="..\DynamoMLDataPipeline\DynamoMLDataPipeline.csproj">
	  <Project>{F2FCFD49-84BC-4C0E-90C1-5A327D017C4E}</Project>
	  <Name>DynamoMLDataPipeline</Name>
	  <Private>False</Private>
	</ProjectReference>
    <ProjectReference Include="..\DynamoUtilities\DynamoUtilities.csproj">
      <Project>{b5f435cb-0d8a-40b1-a4f7-5ecb3ce792a9}</Project>
      <Name>DynamoUtilities</Name>
      <Private>False</Private>
    </ProjectReference>
    <ProjectReference Include="..\Engine\GraphLayout\GraphLayout.csproj">
      <Project>{c2595b04-856d-40ae-8b99-4804c7a70708}</Project>
      <Name>GraphLayout</Name>
    </ProjectReference>
    <ProjectReference Include="..\Engine\ProtoCore\ProtoCore.csproj">
      <Project>{7A9E0314-966F-4584-BAA3-7339CBB849D1}</Project>
      <Name>ProtoCore</Name>
    </ProjectReference>
    <ProjectReference Include="..\Libraries\CoreNodeModels\CoreNodeModels.csproj">
      <Project>{d8262d40-4880-41e4-91e4-af8f480c8637}</Project>
      <Name>CoreNodeModels</Name>
      <Private>False</Private>
    </ProjectReference>
    <ProjectReference Include="..\Libraries\DesignScriptBuiltin\DesignScriptBuiltin.csproj">
      <Project>{c0d6dee5-5532-4345-9c66-4c00d7fdb8be}</Project>
      <Name>DesignScriptBuiltin</Name>
    </ProjectReference>
    <ProjectReference Include="..\Libraries\CoreNodes\CoreNodes.csproj">
      <Project>{87550b2b-6cb8-461e-8965-dfafe3aafb5c}</Project>
      <Name>CoreNodes</Name>
    </ProjectReference>
    <ProjectReference Include="..\Libraries\DynamoUnits\UnitsCore.csproj">
      <Project>{6e0a079e-85f1-45a1-ad5b-9855e4344809}</Project>
      <Name>Units</Name>
    </ProjectReference>
    <ProjectReference Include="..\Libraries\PythonNodeModels\PythonNodeModels.csproj">
      <Project>{8872CA17-C10D-43B9-8393-5C5A57065EB0}</Project>
      <Name>PythonNodeModels</Name>
      <Private>False</Private>
    </ProjectReference>
    <ProjectReference Include="..\Libraries\VMDataBridge\VMDataBridge.csproj">
      <Project>{ccb6e56b-2da1-4eba-a1f9-e8510e129d12}</Project>
      <Name>VMDataBridge</Name>
    </ProjectReference>
    <ProjectReference Include="..\Libraries\Watch3DNodeModels\Watch3DNodeModels.csproj">
      <Project>{31183026-DE70-49CB-BC7C-0DFD0A088F62}</Project>
      <Name>Watch3DNodeModels</Name>
      <Private>False</Private>
    </ProjectReference>
    <ProjectReference Include="..\NodeServices\DynamoServices.csproj">
      <Project>{ef879a10-041d-4c68-83e7-3192685f1bae}</Project>
      <Name>DynamoServices</Name>
      <Private>False</Private>
    </ProjectReference>
  </ItemGroup>
  <ItemGroup>
    <Resource Include="UI\Images\StartPage\icon-customnode.png" />
  </ItemGroup>
  <ItemGroup>
    <EmbeddedResource Include="UI\Images\CodeBlock\class.png" />
    <EmbeddedResource Include="UI\Images\CodeBlock\constructor.png" />
    <EmbeddedResource Include="UI\Images\CodeBlock\keyword.png" />
    <EmbeddedResource Include="UI\Images\CodeBlock\method.png" />
    <EmbeddedResource Include="UI\Images\CodeBlock\property.png" />
    <EmbeddedResource Include="UI\Images\CodeBlock\variable.png" />
  </ItemGroup>
  <ItemGroup>
    <Resource Include="UI\Images\CustomNode\customNode.png" />
    <Resource Include="UI\Images\Tooltip\code.png" />
    <Resource Include="UI\Images\Tooltip\copy.png" />
    <Resource Include="UI\Images\Tooltip\copy_hover.png" />
    <Resource Include="UI\Images\assemblies.png" />
    <Resource Include="UI\Images\files.png" />
    <Resource Include="UI\Images\nodes.png" />
  </ItemGroup>
  <ItemGroup>
    <Resource Include="UI\Images\customizerWorkflow.png" />
    <Resource Include="UI\Images\dynamowithtext.png" />
    <Resource Include="UI\Images\PackageManager\custom-path-dialog-minus.png" />
    <Resource Include="UI\Images\PackageManager\custom-path-dialog-move-down.png" />
    <Resource Include="UI\Images\PackageManager\custom-path-dialog-move-up.png" />
    <Resource Include="UI\Images\PackageManager\custom-path-dialog-plus.png" />
    <Resource Include="UI\Images\drag_move.cur" />
    <Resource Include="UI\Images\profile_normal.png" />
  </ItemGroup>
  <ItemGroup>
    <EmbeddedResource Include="Views\GuidedTour\HtmlPages\Resources\PackageNodes.gif" />
    <EmbeddedResource Include="Views\GuidedTour\HtmlPages\connectTheNodes.html" />
    <EmbeddedResource Include="Views\GuidedTour\HtmlPages\installedPackage.html" />
    <EmbeddedResource Include="Views\GuidedTour\HtmlPages\Resources\successIcon.png" />
    <EmbeddedResource Include="Views\GuidedTour\HtmlPages\Resources\filterIcon.png" />
    <EmbeddedResource Include="Views\GuidedTour\HtmlPages\Resources\sortIcon.png" />
    <EmbeddedResource Include="Views\GuidedTour\HtmlPages\Resources\SearchPackages.gif" />
    <EmbeddedResource Include="Views\GuidedTour\HtmlPages\searchPackages.html" />
    <Resource Include="UI\Images\error-icon.png" />
    <Resource Include="UI\Images\searchmagnifier.png" />
    <Resource Include="UI\Images\info-grey.png" />
    <Resource Include="UI\Images\remove - default.png" />
    <Resource Include="UI\Images\Folder.png" />
    <Resource Include="UI\Images\caret_down_grey_48px.png" />
    <Resource Include="UI\Images\caret_up_grey_48px.png" />
    <Resource Include="UI\Images\caret_down_hover_48px.png" />
    <Resource Include="UI\Images\caret_up_hover_48px.png" />
    <Resource Include="UI\Images\menu_grey_48px.png" />
    <Resource Include="UI\Images\menu_hover_48px.png" />
    <Resource Include="UI\Images\NodeIcon_placeholder.png" />
    <Resource Include="UI\Images\custom-node.png" />
    <Resource Include="UI\Images\image-icon-default.png" />
    <Resource Include="UI\Images\image-icon.png" />
    <EmbeddedResource Include="Views\GuidedTour\HtmlPages\Resources\DynamoPackages_1_1.png" />
    <Resource Include="UI\Images\default_info_16px.png" />
    <Resource Include="UI\Images\clock-icon.png" />
    <Resource Include="UI\Images\question-default-16px.png" />
    <Resource Include="UI\Images\question-hover-16px.png" />
    <Resource Include="UI\Images\info-default-16px.png" />
    <Resource Include="UI\Images\info-hover-16px.png" />
    <Resource Include="UI\Images\Pin_NoBackground_16px.png" />
    <EmbeddedResource Include="Views\GuidedTour\HtmlPages\learnPackages.html" />
    <Resource Include="UI\Images\info_2.png" />
    <Resource Include="UI\Images\alert_2.png" />
    <Resource Include="UI\Images\pin_hidden_48_48.png" />
    <Resource Include="UI\Images\pin_hover_48_48.png" />
    <Resource Include="UI\Images\wire_anchor_48_48.png" />
    <Resource Include="UI\Images\watch_hidden_48_48.png" />
    <Resource Include="UI\Images\watch_hover_48_48.png" />
    <Resource Include="UI\Images\checkmark - grey.png" />
    <Resource Include="UI\Images\package_error.png" />
    <Resource Include="UI\Images\icon-shape.png" />
    <Resource Include="UI\Images\Progress circle.png" />
    <Resource Include="UI\Images\Requirements - disabled.png" />
    <Resource Include="UI\Images\View details - disabled.png" />
    <Resource Include="UI\Images\Add - default.png" />
    <Resource Include="UI\Images\Add - disabled.png" />
    <Resource Include="UI\Images\Checkmark - menu selected.png" />
    <Resource Include="UI\Images\Checkmark.png" />
    <Resource Include="UI\Images\Circle close.png" />
    <Resource Include="UI\Images\Copyright.png" />
    <Resource Include="UI\Images\Date.png" />
    <Resource Include="UI\Images\Download.png" />
    <Resource Include="UI\Images\Favorite.png" />
    <Resource Include="UI\Images\Filter.png" />
    <Resource Include="UI\Images\Flag.png" />
    <Resource Include="UI\Images\Profile.png" />
    <Resource Include="UI\Images\Profile_48px.png" />
    <Resource Include="UI\Images\Requirements.png" />
    <Resource Include="UI\Images\sort.png" />
    <Resource Include="UI\Images\switch.png" />
    <Resource Include="UI\Images\switch-hover-16px.png" />
    <Resource Include="UI\Images\View details.png" />
    <Resource Include="UI\Images\more-vertical_selected_16px.png" />
    <Resource Include="UI\Images\pin_default_48_48.png" />
    <Resource Include="UI\Images\pin_selected_48_48.png" />
    <Resource Include="UI\Images\watch_default_48_48.png" />
    <Resource Include="UI\Images\error.png" />
    <Resource Include="UI\Images\warning.png" />
    <Resource Include="UI\Images\info.png" />
    <Resource Include="UI\Images\hidden.png" />
    <Resource Include="UI\Images\default-node-icon.png" />
    <Resource Include="UI\Images\more-vertical.png" />
    <Resource Include="UI\Images\watch_hidden_16_16.png" />
    <Resource Include="UI\Images\alert.png" />
    <Resource Include="UI\Images\menu_16_16.png" />
    <Resource Include="UI\Images\menu-hover-16px.png" />
    <Resource Include="UI\Images\caret_down.png" />
    <Resource Include="UI\Images\down-hover-16px.png" />
    <Resource Include="UI\Images\down_16_16.png" />
    <Resource Include="UI\Images\edit_folder_16px_default.png" />
    <Resource Include="UI\Images\edit_folder_16px_hover.png" />
    <Resource Include="UI\Images\reset-default.png" />
    <Resource Include="UI\Images\reset-hover.png" />
    <Resource Include="UI\Images\up_16_16.png" />
    <Resource Include="UI\Images\up-hover-16px.png" />
    <Resource Include="UI\Images\link-16px.png" />
    <EmbeddedResource Include="Controls\Docs\NodeAutocompleteDocumentation.html" />
    <EmbeddedResource Include="Controls\Docs\FileTrustWarningDocumentation.html" />
    <Content Include="sharpdx_direct3d11_effects_x64.dll">
      <CopyToOutputDirectory>Always</CopyToOutputDirectory>
    </Content>
    <Content Include="sharpdx_direct3d11_effects_x86.dll">
      <CopyToOutputDirectory>Always</CopyToOutputDirectory>
    </Content>
    <Resource Include="UI\Images\add_icon.png" />
    <Resource Include="UI\Images\pin.png" />
    <EmbeddedResource Include="ViewModels\PackageManager\Docs\PublishPackageDocumentation.html" />
    <Resource Include="UI\Images\undock_hover.png" />
    <Resource Include="UI\Images\undock_normal.png" />
    <Resource Include="UI\Images\TitleBarButtons\dock-darktheme-default.png" />
    <Resource Include="UI\Images\TitleBarButtons\dock-darktheme-hover.png" />
    <None Include="ViewModels\Watch3D\shaderSource\helix_shader_defs\COMMON\Common.hlsl" />
    <None Include="ViewModels\Watch3D\shaderSource\helix_shader_defs\COMMON\CommonBuffers.hlsl" />
    <None Include="ViewModels\Watch3D\shaderSource\helix_shader_defs\COMMON\DataStructs.hlsl" />
    <None Include="ViewModels\Watch3D\shaderSource\psDynamoLine.hlsl" />
    <None Include="ViewModels\Watch3D\shaderSource\psDynamoMesh.hlsl" />
    <None Include="ViewModels\Watch3D\shaderSource\psDynamoPoint.hlsl" />
    <None Include="ViewModels\Watch3D\shaderSource\vsDynamoMesh.hlsl" />
    <None Include="ViewModels\Watch3D\shaderSource\vsDynamoPointLine.hlsl" />
    <Resource Include="UI\Images\bubble-arrow.png" />
    <Resource Include="UI\Images\icon-dictionary-small.png" />
    <Resource Include="UI\Images\no-recommendations.png" />
    <Resource Include="UI\Images\not-authenticated.png" />
  </ItemGroup>
  <ItemGroup>
    <None Update="Views\HomePage\HomePage.xaml">
      <Generator>MSBuild:Compile</Generator>
    </None>
    <None Update="Views\PackageManager\Controls\CustomBrowserControl.xaml">
      <Generator>MSBuild:Compile</Generator>
    </None>
    <None Update="Views\PackageManager\Controls\FilterTagControl.xaml">
      <Generator>MSBuild:Compile</Generator>
    </None>
    <None Update="Views\PackageManager\Controls\NumericUpDownControl.xaml">
      <Generator>MSBuild:Compile</Generator>
    </None>
    <None Update="Views\PackageManager\Pages\PublishPackageFinishPage.xaml">
      <Generator>MSBuild:Compile</Generator>
    </None>
    <None Update="Views\PackageManager\Pages\PublishPackagePreviewPage.xaml">
      <Generator>MSBuild:Compile</Generator>
    </None>
    <None Update="Views\PackageManager\Pages\PublishPackagePublishPage.xaml">
      <Generator>MSBuild:Compile</Generator>
    </None>
    <None Update="Views\PackageManager\Pages\PublishPackageSelectPage.xaml">
      <Generator>MSBuild:Compile</Generator>
    </None>
  </ItemGroup>
  <Target Name="AfterBuildOps" AfterTargets="Build">
    <MakeDir Directories="$(OutputPath)\viewExtensions\" />
  </Target>
</Project><|MERGE_RESOLUTION|>--- conflicted
+++ resolved
@@ -59,11 +59,7 @@
 
     <Target Name="NpmRunBuildHomePage" BeforeTargets="BeforeBuild">
         <PropertyGroup>
-<<<<<<< HEAD
             <PackageVersion>1.0.17</PackageVersion>
-=======
-            <PackageVersion>1.0.16</PackageVersion>
->>>>>>> c7d5ad4a
             <PackageName>DynamoHome</PackageName>
         </PropertyGroup>
         <Exec Command="$(PowerShellCommand) -ExecutionPolicy ByPass -Command echo ($(SolutionDir)\pkgexist.ps1 $(PackageName) $(PackageVersion))" ConsoleToMSBuild="true">
