﻿<?xml version="1.0" encoding="utf-8"?>
<Project ToolsVersion="15.0" DefaultTargets="Build" xmlns="http://schemas.microsoft.com/developer/msbuild/2003">
  <Import Project="$(MSBuildExtensionsPath)\$(MSBuildToolsVersion)\Microsoft.Common.props" Condition="Exists('$(MSBuildExtensionsPath)\$(MSBuildToolsVersion)\Microsoft.Common.props')" />
  <ImportGroup Label="PropertySheets">
    <Import Project="$(SolutionDir)/Config/CS.props" />
    <Import Project="$(SolutionDir)/Config/Cleanup.targets" />
  </ImportGroup>
  <PropertyGroup>
    <Configuration Condition=" '$(Configuration)' == '' ">Debug</Configuration>
    <Platform Condition=" '$(Platform)' == '' ">AnyCPU</Platform>
    <ProjectGuid>{51BB6014-43F7-4F31-B8D3-E3C37EBEDAF4}</ProjectGuid>
    <OutputType>Library</OutputType>
    <AppDesignerFolder>Properties</AppDesignerFolder>
    <RootNamespace>Dynamo.Wpf</RootNamespace>
    <AssemblyName>DynamoCoreWpf</AssemblyName>
    <TargetFrameworkVersion>v4.8</TargetFrameworkVersion>
    <FileAlignment>512</FileAlignment>
    <TargetFrameworkProfile />
    <NuGetPackageImportStamp>
    </NuGetPackageImportStamp>
  </PropertyGroup>
  <PropertyGroup Condition=" '$(Configuration)|$(Platform)' == 'Debug|AnyCPU' ">
    <DebugSymbols>true</DebugSymbols>
    <DebugType>full</DebugType>
    <Optimize>false</Optimize>
    <OutputPath>$(OutputPath)</OutputPath>
    <DefineConstants>TRACE;DEBUG</DefineConstants>
    <ErrorReport>prompt</ErrorReport>
    <WarningLevel>4</WarningLevel>
    <Prefer32Bit>false</Prefer32Bit>
    <DocumentationFile>..\..\bin\AnyCPU\Debug\DynamoCoreWpf.XML</DocumentationFile>
    <UseVSHostingProcess>true</UseVSHostingProcess>
  </PropertyGroup>
  <PropertyGroup Condition=" '$(Configuration)|$(Platform)' == 'Release|AnyCPU' ">
    <DebugType>pdbonly</DebugType>
    <Optimize>true</Optimize>
    <OutputPath>$(OutputPath)</OutputPath>
    <DefineConstants>TRACE</DefineConstants>
    <ErrorReport>prompt</ErrorReport>
    <WarningLevel>4</WarningLevel>
    <Prefer32Bit>false</Prefer32Bit>
  </PropertyGroup>
  <ItemGroup>
    <Reference Include="Cyotek.Drawing.BitmapFont, Version=1.0.0.0, Culture=neutral, PublicKeyToken=58daa28b0b2de221, processorArchitecture=MSIL">
      <HintPath>..\packages\Cyotek.Drawing.BitmapFont.2.0.0\lib\net48\Cyotek.Drawing.BitmapFont.dll</HintPath>
    </Reference>
    <Reference Include="FontAwesome.WPF, Version=4.7.0.37774, Culture=neutral, PublicKeyToken=0758b07a11a4f466, processorArchitecture=MSIL">
      <HintPath>..\packages\FontAwesome.WPF.4.7.0.9\lib\net40\FontAwesome.WPF.dll</HintPath>
    </Reference>
    <Reference Include="Greg, Version=2.0.7843.19074, Culture=neutral, processorArchitecture=MSIL">
      <Private>True</Private>
      <HintPath>..\packages\Greg.2.0.7843.19074\lib\net48\Greg.dll</HintPath>
    </Reference>
    <Reference Include="HelixToolkit, Version=2.17.0.0, Culture=neutral, PublicKeyToken=52aa3500039caf0d, processorArchitecture=MSIL">
      <HintPath>..\packages\HelixToolkit.2.17.0\lib\netstandard1.1\HelixToolkit.dll</HintPath>
    </Reference>
    <Reference Include="HelixToolkit.Wpf, Version=2.17.0.0, Culture=neutral, PublicKeyToken=52aa3500039caf0d, processorArchitecture=MSIL">
      <HintPath>..\packages\HelixToolkit.Wpf.2.17.0\lib\net45\HelixToolkit.Wpf.dll</HintPath>
    </Reference>
    <Reference Include="HelixToolkit.Wpf.SharpDX, Version=2.17.0.0, Culture=neutral, PublicKeyToken=52aa3500039caf0d, processorArchitecture=MSIL">
      <HintPath>..\packages\HelixToolkit.Wpf.SharpDX.2.17.0\lib\net45\HelixToolkit.Wpf.SharpDX.dll</HintPath>
    </Reference>
    <Reference Include="ICSharpCode.AvalonEdit, Version=4.3.1.9429, Culture=neutral, PublicKeyToken=9cc39be672370310, processorArchitecture=MSIL">
      <HintPath>..\packages\AvalonEdit.4.3.1.9430\lib\Net40\ICSharpCode.AvalonEdit.dll</HintPath>
      <SpecificVersion>False</SpecificVersion>
    </Reference>
    <Reference Include="Microsoft.Practices.Prism">
      <HintPath>..\..\extern\prism\Microsoft.Practices.Prism.dll</HintPath>
    </Reference>
    <Reference Include="Newtonsoft.Json, Version=8.0.0.0, Culture=neutral, PublicKeyToken=30ad4fe6b2a6aeed, processorArchitecture=MSIL">
      <HintPath>..\packages\Newtonsoft.Json.8.0.3\lib\net45\Newtonsoft.Json.dll</HintPath>
      <Private>True</Private>
    </Reference>
    <Reference Include="PresentationCore" />
    <Reference Include="PresentationFramework" />
    <Reference Include="ProtoGeometry, Version=2.12.0.6315, Culture=neutral, processorArchitecture=AMD64">
      <SpecificVersion>False</SpecificVersion>
      <HintPath>..\packages\DynamoVisualProgramming.LibG_227_0_0.2.12.0.6315\lib\net48\ProtoGeometry.dll</HintPath>
    </Reference>
    <Reference Include="RestSharp, Version=105.2.3.0, Culture=neutral, processorArchitecture=MSIL">
      <HintPath>..\packages\RestSharp.105.2.3\lib\net46\RestSharp.dll</HintPath>
    </Reference>
    <Reference Include="SharpDX, Version=4.2.0.0, Culture=neutral, PublicKeyToken=b4dcf0f35e5521f1, processorArchitecture=MSIL">
      <HintPath>..\packages\SharpDX.4.2.0\lib\net45\SharpDX.dll</HintPath>
    </Reference>
    <Reference Include="SharpDX.D3DCompiler">
      <HintPath>..\packages\SharpDX.D3DCompiler.4.2.0\lib\net45\SharpDX.D3DCompiler.dll</HintPath>
      <Private>True</Private>
    </Reference>
    <Reference Include="SharpDX.D3DCompiler, Version=4.2.0.0, Culture=neutral, PublicKeyToken=b4dcf0f35e5521f1, processorArchitecture=MSIL" />
    <Reference Include="SharpDX.Direct2D1">
      <HintPath>..\packages\SharpDX.Direct2D1.4.2.0\lib\net45\SharpDX.Direct2D1.dll</HintPath>
      <Private>True</Private>
    </Reference>
    <Reference Include="SharpDX.Direct2D1, Version=4.2.0.0, Culture=neutral, PublicKeyToken=b4dcf0f35e5521f1, processorArchitecture=MSIL" />
    <Reference Include="SharpDX.Direct3D11, Version=4.2.0.0, Culture=neutral, PublicKeyToken=b4dcf0f35e5521f1, processorArchitecture=MSIL">
      <HintPath>..\packages\SharpDX.Direct3D11.4.2.0\lib\net45\SharpDX.Direct3D11.dll</HintPath>
    </Reference>
    <Reference Include="SharpDX.Direct3D9, Version=4.2.0.0, Culture=neutral, PublicKeyToken=b4dcf0f35e5521f1, processorArchitecture=MSIL">
      <HintPath>..\packages\SharpDX.Direct3D9.4.2.0\lib\net45\SharpDX.Direct3D9.dll</HintPath>
    </Reference>
    <Reference Include="SharpDX.DXGI, Version=4.2.0.0, Culture=neutral, PublicKeyToken=b4dcf0f35e5521f1, processorArchitecture=MSIL">
      <HintPath>..\packages\SharpDX.DXGI.4.2.0\lib\net45\SharpDX.DXGI.dll</HintPath>
    </Reference>
    <Reference Include="SharpDX.Mathematics, Version=4.2.0.0, Culture=neutral, PublicKeyToken=b4dcf0f35e5521f1, processorArchitecture=MSIL">
      <HintPath>..\packages\SharpDX.Mathematics.4.2.0\lib\net45\SharpDX.Mathematics.dll</HintPath>
    </Reference>
    <Reference Include="System" />
    <Reference Include="System.Configuration" />
    <Reference Include="System.Core" />
    <Reference Include="System.Data" />
    <Reference Include="System.Drawing" />
    <Reference Include="System.Runtime.Serialization" />
    <Reference Include="System.Windows.Forms" />
    <Reference Include="System.Windows.Interactivity, Version=4.0.0.0, Culture=neutral, PublicKeyToken=31bf3856ad364e35, processorArchitecture=MSIL">
      <SpecificVersion>False</SpecificVersion>
      <HintPath>..\..\extern\System.Windows.Interactivity\System.Windows.Interactivity.dll</HintPath>
    </Reference>
    <Reference Include="System.Xaml" />
    <Reference Include="Microsoft.CSharp" />
    <Reference Include="System.Xml" />
    <Reference Include="WindowsBase" />
  </ItemGroup>
  <ItemGroup>
    <Compile Include="Controls\InstalledPackagesControl.xaml.cs">
      <DependentUpon>InstalledPackagesControl.xaml</DependentUpon>
    </Compile>
    <Compile Include="Commands\ConnectorPinCommands.cs" />
    <Compile Include="Controls\NodeAutoCompleteSearchControl.xaml.cs">
      <DependentUpon>NodeAutoCompleteSearchControl.xaml</DependentUpon>
    </Compile>
    <Compile Include="Controls\InCanvasSearchControl.xaml.cs">
      <DependentUpon>InCanvasSearchControl.xaml</DependentUpon>
    </Compile>
    <Compile Include="Controls\InfiniteGridView.xaml.cs">
      <DependentUpon>InfiniteGridView.xaml</DependentUpon>
    </Compile>
    <Compile Include="Controls\Login.xaml.cs">
      <DependentUpon>Login.xaml</DependentUpon>
    </Compile>
    <Compile Include="Controls\HeaderStrip.xaml.cs">
      <DependentUpon>HeaderStrip.xaml</DependentUpon>
    </Compile>
    <Compile Include="Controls\NotificationsControl.xaml.cs">
      <DependentUpon>NotificationsControl.xaml</DependentUpon>
    </Compile>
    <Compile Include="Controls\ParentMenuItem.cs" />
    <Compile Include="Controls\RunSettingsControl.xaml.cs">
      <DependentUpon>RunSettingsControl.xaml</DependentUpon>
    </Compile>
    <Compile Include="Controls\ClassInformationView.xaml.cs">
      <DependentUpon>ClassInformationView.xaml</DependentUpon>
    </Compile>
    <Compile Include="..\AssemblySharedInfoGenerator\AssemblySharedInfo.cs">
      <Link>Properties\AssemblySharedInfo.cs</Link>
    </Compile>
    <Compile Include="Controls\UseLevelPopup.cs" />
    <Compile Include="Controls\UseLevelSpinner.cs" />
    <Compile Include="Extensions\ViewModelCommandExecutive.cs" />
    <Compile Include="Extensions\IViewExtension.cs" />
    <Compile Include="Extensions\ViewExtensionBase.cs" />
    <Compile Include="Extensions\IViewExtensionLoader.cs" />
    <Compile Include="Extensions\IViewExtensionManager.cs" />
    <Compile Include="Extensions\MenuBarTypeExtensions.cs" />
    <Compile Include="Extensions\ObservableCollectionExtension.cs" />
    <Compile Include="Extensions\ViewExtensionCommandExecutive.cs" />
    <Compile Include="Extensions\ViewExtensionLoader.cs" />
    <Compile Include="Extensions\ViewExtensionManager.cs" />
    <Compile Include="Extensions\ViewLoadedParams.cs" />
    <Compile Include="Extensions\ViewExtensionDefinition.cs" />
    <Compile Include="Extensions\ViewStartupParams.cs" />
    <Compile Include="Properties\Resources.Designer.cs">
      <AutoGen>True</AutoGen>
      <DesignTime>True</DesignTime>
      <DependentUpon>Resources.resx</DependentUpon>
    </Compile>
    <Compile Include="UI\GuidedTour\CustomRichTextBox.cs" />
    <Compile Include="UI\GuidedTour\Guide.cs" />
    <Compile Include="UI\GuidedTour\GuideFlowEvents.cs" />
    <Compile Include="UI\GuidedTour\GuidesManager.cs" />
    <Compile Include="UI\GuidedTour\GuidedTourResources.cs" />
    <Compile Include="UI\GuidedTour\HostControlInfo.cs" />
    <Compile Include="UI\GuidedTour\Step.cs" />
    <Compile Include="UI\GuidedTour\StepUIAutomation.cs" />
    <Compile Include="UI\GuidedTour\Survey.cs" />
    <Compile Include="UI\GuidedTour\Tooltip.cs" />
    <Compile Include="UI\GuidedTour\Welcome.cs" />
    <Compile Include="UI\MouseBehaviour.cs" />
    <Compile Include="UI\Prompts\DynamoMessageBox.xaml.cs">
      <DependentUpon>DynamoMessageBox.xaml</DependentUpon>
    </Compile>
    <Compile Include="Utilities\CompactBubbleHandler.cs" />
    <Compile Include="Interfaces\IShellCom.cs" />
    <Compile Include="Rendering\HelixRenderPackage.cs" />
    <Compile Include="Interfaces\IBrandingResourceProvider.cs" />
    <Compile Include="NodeViewCustomization\AssemblyNodeViewCustomizations.cs" />
    <Compile Include="NodeViewCustomization\CoreNodeViewCustomizations.cs" />
    <Compile Include="NodeViewCustomization\NodeViewCustomizationLoader.cs" />
    <Compile Include="NodeViewCustomization\NodeViewCustomizations.cs" />
    <Compile Include="Rendering\RenderPackageExtensions.cs" />
    <Compile Include="Services\IconServices.cs" />
    <Compile Include="UI\ClassObjectTemplateSelector.cs" />
    <Compile Include="UI\DraggedAdorner.cs" />
    <Compile Include="UI\HeaderTemplateSelector.cs" />
    <Compile Include="Properties\Resources.en-US.Designer.cs">
      <AutoGen>True</AutoGen>
      <DesignTime>True</DesignTime>
      <DependentUpon>Resources.en-US.resx</DependentUpon>
    </Compile>
    <Compile Include="Services\LoginService.cs" />
    <Compile Include="UI\DefaultBrandingResourceProvider.cs" />
    <Compile Include="UI\FrozenResources.cs" />
    <Compile Include="UI\InOutPortPanel.cs" />
    <Compile Include="UI\LibraryTreeTemplateSelector.cs" />
    <Compile Include="UI\LibraryWrapPanel.cs" />
    <Compile Include="UI\Prompts\PresetOverwritePrompt.xaml.cs">
      <DependentUpon>PresetOverwritePrompt.xaml</DependentUpon>
    </Compile>
    <Compile Include="UI\Prompts\PresetPrompt.xaml.cs">
      <DependentUpon>PresetPrompt.xaml</DependentUpon>
    </Compile>
    <Compile Include="UI\VisualConfigurations.cs" />
    <Compile Include="Utilities\CrashUtilities.cs" />
    <Compile Include="Utilities\LibraryDragAndDrop.cs" />
    <Compile Include="Utilities\MessageBoxUtilities.cs" />
    <Compile Include="Utilities\OnceDisposable.cs" />
    <Compile Include="TestInfrastructure\ConnectorMutator.cs" />
    <Compile Include="TestInfrastructure\MutationTestAttribute.cs" />
    <Compile Include="Utilities\DelegateCommand.cs" />
    <Compile Include="Interfaces\IViewModelView.cs" />
    <Compile Include="Interfaces\IWatchHandler.cs" />
    <Compile Include="NodeViewCustomization\INodeViewCustomizations.cs" />
    <Compile Include="NodeViewCustomization\INodeViewCustomization.cs" />
    <Compile Include="NodeViewCustomization\InternalNodeViewCustomization.cs" />
    <Compile Include="NodeViewCustomization\NodeViewCustomizations\DSVarArgFunctionNodeViewCustomization.cs" />
    <Compile Include="NodeViewCustomization\NodeViewCustomizationLibrary.cs" />
    <Compile Include="Properties\AssemblyInfo.cs" />
    <Compile Include="Services\UsageReportingManager.cs" />
    <Compile Include="TestInfrastructure\AbstractMutator.cs" />
    <Compile Include="TestInfrastructure\CodeBlockNodeMutator.cs" />
    <Compile Include="TestInfrastructure\CopyNodeMutator.cs" />
    <Compile Include="TestInfrastructure\CustomNodeCompatibilityMutator.cs" />
    <Compile Include="TestInfrastructure\CustomNodeMutator.cs" />
    <Compile Include="TestInfrastructure\DeleteNodeMutator.cs" />
    <Compile Include="TestInfrastructure\DirectoryPathMutator.cs" />
    <Compile Include="TestInfrastructure\DoubleSliderMutator.cs" />
    <Compile Include="TestInfrastructure\FilePathMutator.cs" />
    <Compile Include="TestInfrastructure\IntegerSliderMutator.cs" />
    <Compile Include="TestInfrastructure\ListMutator.cs" />
    <Compile Include="TestInfrastructure\MutatorDriver.cs" />
    <Compile Include="TestInfrastructure\NumberInputMutator.cs" />
    <Compile Include="TestInfrastructure\NumberRangeMutator.cs" />
    <Compile Include="TestInfrastructure\NumberSequenceMutator.cs" />
    <Compile Include="TestInfrastructure\StringInputMutator.cs" />
    <Compile Include="NodeViewCustomization\NodeViewCustomizations\CodeBlockNodeViewCustomization.cs" />
    <Compile Include="Commands\AutomationSettings.cs" />
    <Compile Include="Commands\ConnectorCommands.cs" />
    <Compile Include="Commands\DynamoCommands.cs" />
    <Compile Include="Commands\InfoBubbleCommand.cs" />
    <Compile Include="Commands\NodeCommands.cs" />
    <Compile Include="Commands\NoteCommands.cs" />
    <Compile Include="Commands\PortCommands.cs" />
    <Compile Include="Commands\SearchCommands.cs" />
    <Compile Include="Commands\WorkspaceCommands.cs" />
    <Compile Include="Controls\GraphUpdateNotificationControl.xaml.cs">
      <DependentUpon>GraphUpdateNotificationControl.xaml</DependentUpon>
    </Compile>
    <Compile Include="Controls\ImageBasedControls.cs" />
    <Compile Include="Controls\ShortcutToolbar.xaml.cs">
      <DependentUpon>ShortcutToolbar.xaml</DependentUpon>
    </Compile>
    <Compile Include="Controls\StartPage.xaml.cs">
      <DependentUpon>StartPage.xaml</DependentUpon>
    </Compile>
    <Compile Include="UI\Converters.cs" />
    <Compile Include="Controls\DragCanvas.cs" />
    <Compile Include="Controls\DynamoNodeButton.cs" />
    <Compile Include="Controls\DynamoTextBox.cs" />
    <Compile Include="NodeViewCustomization\NodeViewCustomizations\FunctionNodeViewCustomization.cs" />
    <Compile Include="UI\HandlingEventTrigger.cs" />
    <Compile Include="Utilities\MouseClickManager.cs" />
    <Compile Include="NodeViewCustomization\NodeViewCustomizations\OutputNodeViewCustomization.cs" />
    <Compile Include="UI\Prompts\CrashPrompt.xaml.cs">
      <DependentUpon>CrashPrompt.xaml</DependentUpon>
    </Compile>
    <Compile Include="UI\Prompts\EditWindow.xaml.cs">
      <DependentUpon>EditWindow.xaml</DependentUpon>
    </Compile>
    <Compile Include="UI\Prompts\FunctionNamePrompt.xaml.cs">
      <DependentUpon>FunctionNamePrompt.xaml</DependentUpon>
    </Compile>
    <Compile Include="UI\Prompts\GenericTaskDialog.xaml.cs">
      <DependentUpon>GenericTaskDialog.xaml</DependentUpon>
    </Compile>
    <Compile Include="UI\Prompts\UsageReportingAgreementPrompt.xaml.cs">
      <DependentUpon>UsageReportingAgreementPrompt.xaml</DependentUpon>
    </Compile>
    <Compile Include="UI\SharedResourceDictionary.cs" />
    <Compile Include="ViewModels\Core\AnnotationExtension.cs" />
    <Compile Include="ViewModels\Core\AnnotationViewModel.cs" />
    <Compile Include="Utilities\ResourceUtilities.cs" />
    <Compile Include="ViewModels\Core\Converters\DynamoPythonScriptEditorTextOptions.cs" />
    <Compile Include="ViewModels\Core\Converters\SerializationConverters.cs" />
    <Compile Include="ViewModels\Core\DynamoViewModelBranding.cs" />
    <Compile Include="ViewModels\Core\GalleryViewModel.cs" />
    <Compile Include="ViewModels\Core\HomeWorkspaceViewModel.cs" />
    <Compile Include="ViewModels\Core\InPortViewModel.cs" />
    <Compile Include="ViewModels\Core\OutPortViewModel.cs" />
    <Compile Include="ViewModels\Core\SerializationExtensions.cs" />
    <Compile Include="ViewModels\GuidedTour\PopupWindowViewModel.cs" />
    <Compile Include="ViewModels\GuidedTour\SurveyPopupViewModel.cs" />
    <Compile Include="ViewModels\Menu\PreferencesViewModel.cs" />
    <Compile Include="ViewModels\PackageManager\IPackageInstaller.cs" />
    <Compile Include="ViewModels\PackageManager\PackagePathViewModel.cs" />
    <Compile Include="ViewModels\Preview\CompactBubbleViewModel.cs" />
    <Compile Include="ViewModels\Preview\ConnectorAnchorViewModel.cs" />
    <Compile Include="ViewModels\Preview\ConnectorContextMenuViewModel.cs" />
    <Compile Include="ViewModels\RunSettingsViewModel.cs" />
    <Compile Include="ViewModels\Search\BrowserInternalElementViewModel.cs" />
    <Compile Include="ViewModels\Search\BrowserItemViewModel.cs" />
    <Compile Include="ViewModels\Search\NodeAutoCompleteSearchViewModel.cs" />
    <Compile Include="ViewModels\Search\NodeSearchElementViewModel.cs" />
    <Compile Include="ViewModels\Core\StateMachine.cs" />
    <Compile Include="ViewModels\Search\ClassInformationViewModel.cs" />
    <Compile Include="NodeViewCustomization\NodeViewCustomizations\SymbolViewCustomization.cs" />
    <Compile Include="NodeViewCustomization\NodeViewCustomizations\VariableInputNodeViewCustomization.cs" />
    <Compile Include="ViewModels\RenderPackageFactoryViewModel.cs" />
    <Compile Include="ViewModels\Search\SearchCategory.cs" />
    <Compile Include="ViewModels\Watch3D\DynamoGeometryModel3D.cs" />
    <Compile Include="ViewModels\Watch3D\DynamoLineGeometryModel3D.cs" />
    <Compile Include="ViewModels\Watch3D\DynamoPointGeometryModel3D.cs" />
    <Compile Include="ViewModels\Watch3D\DynamoPointLineRenderCore.cs" />
    <Compile Include="ViewModels\Watch3D\DynamoRenderCoreDataStore.cs" />
    <Compile Include="ViewModels\Watch3D\HelixWatch3DViewModel.cs" />
    <Compile Include="ViewModels\Watch3D\DefaultWatch3DViewModel.cs" />
    <Compile Include="ViewModels\Watch3D\IWatch3DViewModel.cs" />
    <Compile Include="ViewModels\Core\ConnectorPinViewModel.cs" />
    <Compile Include="Views\About\AboutWindow.xaml.cs">
      <DependentUpon>AboutWindow.xaml</DependentUpon>
    </Compile>
    <Compile Include="Views\CodeBlocks\CodeBlockEditor.cs" />
    <Compile Include="Views\Core\ConnectorAnchorView.xaml.cs">
      <DependentUpon>ConnectorAnchorView.xaml</DependentUpon>
    </Compile>
    <Compile Include="Views\Core\ConnectorContextMenuView.xaml.cs">
      <DependentUpon>ConnectorContextMenuView.xaml</DependentUpon>
    </Compile>
    <Compile Include="Views\Core\DynamoOpenFileDialog.cs" />
    <Compile Include="Views\Core\ConnectorPinView.xaml.cs">
      <DependentUpon>ConnectorPinView.xaml</DependentUpon>
    </Compile>
    <Compile Include="Views\Debug\DebugModesWindow.xaml.cs">
      <DependentUpon>DebugModesWindow.xaml</DependentUpon>
    </Compile>
    <Compile Include="Views\Gallery\GalleryView.xaml.cs">
      <DependentUpon>GalleryView.xaml</DependentUpon>
    </Compile>
    <Compile Include="Views\CodeCompletion\CodeCompletionEditor.xaml.cs">
      <DependentUpon>CodeCompletionEditor.xaml</DependentUpon>
    </Compile>
    <Compile Include="Views\GuidedTour\WebBrowserWindow.xaml.cs">
      <DependentUpon>WebBrowserWindow.xaml</DependentUpon>
    </Compile>
    <Compile Include="Views\GuidedTour\RealTimeInfoWindow.xaml.cs">
      <DependentUpon>RealTimeInfoWindow.xaml</DependentUpon>
    </Compile>
    <Compile Include="Views\GuidedTour\GuideBackground.xaml.cs">
      <DependentUpon>GuideBackground.xaml</DependentUpon>
    </Compile>
    <Compile Include="Views\GuidedTour\PopupWindow.xaml.cs">
      <DependentUpon>PopupWindow.xaml</DependentUpon>
    </Compile>
    <Compile Include="Views\GuidedTour\RatingControl.xaml.cs">
      <DependentUpon>RatingControl.xaml</DependentUpon>
    </Compile>
    <Compile Include="Views\GuidedTour\SurveyPopupWindow.xaml.cs">
      <DependentUpon>SurveyPopupWindow.xaml</DependentUpon>
    </Compile>
    <Compile Include="Views\Input\ParameterEditor.cs" />
    <Compile Include="Views\Output\OutputEditor.cs" />
    <Compile Include="Views\PackageManager\PackagePathView.xaml.cs">
      <DependentUpon>PackagePathView.xaml</DependentUpon>
    </Compile>
    <Compile Include="Views\PackageManager\TermsOfUseView.xaml.cs">
      <DependentUpon>TermsOfUseView.xaml</DependentUpon>
    </Compile>
    <Compile Include="ViewModels\Watch3D\AttachedProperties.cs" />
    <Compile Include="ViewModels\Watch3D\DynamoEffectsManager.cs" />
    <Compile Include="Views\Menu\PreferencesView.xaml.cs">
      <DependentUpon>PreferencesView.xaml</DependentUpon>
    </Compile>
    <Compile Include="Views\Preview\CameraExtensions.cs" />
    <Compile Include="Views\Preview\PreviewCompactView.xaml.cs">
      <DependentUpon>PreviewCompactView.xaml</DependentUpon>
    </Compile>
    <Compile Include="Views\Preview\Watch3DSettingsControl.xaml.cs">
      <DependentUpon>Watch3DSettingsControl.xaml</DependentUpon>
    </Compile>
    <Compile Include="Windows\BrowserWindow.xaml.cs">
      <DependentUpon>BrowserWindow.xaml</DependentUpon>
    </Compile>
    <Compile Include="Views\CodeBlocks\CodeBlockCompletionData.cs" />
    <Compile Include="Views\CodeBlocks\CodeBlockMethodInsightWindow.cs" />
    <Compile Include="Views\CodeBlocks\CodeBlockEditorUtils.cs" />
    <Compile Include="Views\Core\AnnotationView.xaml.cs">
      <DependentUpon>AnnotationView.xaml</DependentUpon>
    </Compile>
    <Compile Include="Views\Core\DynamoView.xaml.cs">
      <DependentUpon>DynamoView.xaml</DependentUpon>
    </Compile>
    <Compile Include="Views\Preview\InfoBubbleView.xaml.cs">
      <DependentUpon>InfoBubbleView.xaml</DependentUpon>
    </Compile>
    <Compile Include="Views\Search\LibraryView.xaml.cs">
      <DependentUpon>LibraryView.xaml</DependentUpon>
    </Compile>
    <Compile Include="Views\Core\NodeView.xaml.cs">
      <DependentUpon>NodeView.xaml</DependentUpon>
    </Compile>
    <Compile Include="Views\Core\NoteView.xaml.cs">
      <DependentUpon>NoteView.xaml</DependentUpon>
    </Compile>
    <Compile Include="Views\PackageManager\PackageManagerSearchView.xaml.cs">
      <DependentUpon>PackageManagerSearchView.xaml</DependentUpon>
    </Compile>
    <Compile Include="Views\Preview\PreviewControl.xaml.cs">
      <DependentUpon>PreviewControl.xaml</DependentUpon>
    </Compile>
    <Compile Include="Views\PackageManager\PublishPackageView.xaml.cs">
      <DependentUpon>PublishPackageView.xaml</DependentUpon>
    </Compile>
    <Compile Include="Controls\TooltipWindow.xaml.cs">
      <DependentUpon>TooltipWindow.xaml</DependentUpon>
    </Compile>
    <Compile Include="Views\Preview\Watch3DView.xaml.cs">
      <DependentUpon>Watch3DView.xaml</DependentUpon>
    </Compile>
    <Compile Include="Views\Preview\WatchTree.xaml.cs">
      <DependentUpon>WatchTree.xaml</DependentUpon>
    </Compile>
    <Compile Include="Views\Core\WorkspaceView.xaml.cs">
      <DependentUpon>WorkspaceView.xaml</DependentUpon>
    </Compile>
    <Compile Include="Utilities\WpfUtilities.cs" />
    <Compile Include="Controls\ZoomBorder.cs" />
    <Compile Include="Utilities\CursorLibrary.cs" />
    <Compile Include="Utilities\Extensions.cs" />
    <Compile Include="ViewModels\Core\ConnectorViewModel.cs" />
    <Compile Include="ViewModels\Core\DynamoViewModel.cs" />
    <Compile Include="ViewModels\Core\DynamoViewModelDelegateCommands.cs" />
    <Compile Include="ViewModels\Core\DynamoViewModelDelegates.cs" />
    <Compile Include="ViewModels\Core\DynamoViewModelEventArgs.cs" />
    <Compile Include="ViewModels\Core\DynamoViewModelEvents.cs" />
    <Compile Include="ViewModels\Preview\InfoBubbleViewModel.cs" />
    <Compile Include="ViewModels\PackageManager\InstalledPackagesViewModel.cs" />
    <Compile Include="ViewModels\Core\NodeViewModel.cs" />
    <Compile Include="ViewModels\Core\NoteViewModel.cs" />
    <Compile Include="ViewModels\PackageManager\PackageItemInternalViewModel.cs" />
    <Compile Include="ViewModels\PackageManager\PackageItemLeafViewModel.cs" />
    <Compile Include="ViewModels\PackageManager\PackageItemRootViewModel.cs" />
    <Compile Include="ViewModels\PackageManager\PackageItemViewModel.cs" />
    <Compile Include="ViewModels\PackageManager\PackageManagerClientViewModel.cs" />
    <Compile Include="ViewModels\PackageManager\PackageManagerSearchElementViewModel.cs" />
    <Compile Include="ViewModels\PackageManager\PackageManagerSearchViewModel.cs" />
    <Compile Include="ViewModels\PackageManager\PackageViewModel.cs" />
    <Compile Include="ViewModels\Core\PortViewModel.cs" />
    <Compile Include="ViewModels\PackageManager\PublishPackageViewModel.cs" />
    <Compile Include="ViewModels\Search\SearchViewModel.cs" />
    <Compile Include="ViewModels\ViewModelBase.cs" />
    <Compile Include="ViewModels\Preview\Watch3DFullscreenViewModel.cs" />
    <Compile Include="ViewModels\Preview\WatchViewModel.cs" />
    <Compile Include="ViewModels\Core\WorkspaceViewModel.cs" />
    <Compile Include="Windows\ExtensionWindow.xaml.cs">
      <DependentUpon>ExtensionWindow.xaml</DependentUpon>
    </Compile>
    <Compile Include="Windows\ModelessChildWindow.cs" />
  </ItemGroup>
  <ItemGroup>
    <Page Include="Controls\InstalledPackagesControl.xaml">
      <SubType>Designer</SubType>
      <Generator>MSBuild:Compile</Generator>
    </Page>
    <Page Include="Controls\NodeAutoCompleteSearchControl.xaml">
      <SubType>Designer</SubType>
      <Generator>MSBuild:Compile</Generator>
    </Page>
    <Page Include="Controls\GraphUpdateNotificationControl.xaml">
      <Generator>MSBuild:Compile</Generator>
      <SubType>Designer</SubType>
    </Page>
<<<<<<< HEAD
    <None Include="UI\Themes\Modern\InPorts.xaml">
      <SubType>Designer</SubType>
      <CopyToOutputDirectory>Always</CopyToOutputDirectory>
    </None>
    <None Include="UI\Themes\Modern\OutPorts.xaml">
      <SubType>Designer</SubType>
      <CopyToOutputDirectory>Always</CopyToOutputDirectory>
    </None>
=======
    <Page Include="UI\Prompts\DynamoMessageBox.xaml">
      <Generator>MSBuild:Compile</Generator>
      <SubType>Designer</SubType>
    </Page>
>>>>>>> 0500025d
    <Page Include="Views\GuidedTour\WebBrowserWindow.xaml">
      <Generator>MSBuild:Compile</Generator>
      <SubType>Designer</SubType>
    </Page>
    <Page Include="Views\Core\ConnectorContextMenuView.xaml">
      <SubType>Designer</SubType>
      <Generator>MSBuild:Compile</Generator>
    </Page>
    <Page Include="Views\GuidedTour\RealTimeInfoWindow.xaml">
      <SubType>Designer</SubType>
      <Generator>MSBuild:Compile</Generator>
    </Page>
    <Page Include="Views\GuidedTour\GuideBackground.xaml">
      <SubType>Designer</SubType>
      <Generator>MSBuild:Compile</Generator>
    </Page>
    <Page Include="Views\Core\ConnectorAnchorView.xaml">
      <SubType>Designer</SubType>
      <Generator>MSBuild:Compile</Generator>
    </Page>
    <Page Include="Views\GuidedTour\PopupWindow.xaml">
      <SubType>Designer</SubType>
      <Generator>MSBuild:Compile</Generator>
    </Page>
    <Page Include="Views\GuidedTour\RatingControl.xaml">
      <SubType>Designer</SubType>
      <Generator>MSBuild:Compile</Generator>
    </Page>
    <Page Include="Views\GuidedTour\SurveyPopupWindow.xaml">
      <SubType>Designer</SubType>
      <Generator>MSBuild:Compile</Generator>
    </Page>
    <Page Include="Views\Core\ConnectorPinView.xaml">
      <SubType>Designer</SubType>
      <Generator>MSBuild:Compile</Generator>
    </Page>
    <Page Include="Views\Menu\PreferencesView.xaml">
      <Generator>MSBuild:Compile</Generator>
      <SubType>Designer</SubType>
    </Page>
    <Page Include="Windows\ExtensionWindow.xaml">
      <SubType>Designer</SubType>
      <Generator>MSBuild:Compile</Generator>
    </Page>
  </ItemGroup>
  <ItemGroup>
    <Page Include="Controls\InCanvasSearchControl.xaml">
      <Generator>MSBuild:Compile</Generator>
      <SubType>Designer</SubType>
    </Page>
    <Page Include="Controls\InfiniteGridView.xaml">
      <SubType>Designer</SubType>
      <Generator>MSBuild:Compile</Generator>
    </Page>
    <Page Include="Controls\Login.xaml">
      <SubType>Designer</SubType>
      <Generator>MSBuild:Compile</Generator>
    </Page>
    <Page Include="Controls\HeaderStrip.xaml">
      <SubType>Designer</SubType>
      <Generator>MSBuild:Compile</Generator>
    </Page>
    <Page Include="Controls\NotificationsControl.xaml">
      <SubType>Designer</SubType>
      <Generator>MSBuild:Compile</Generator>
    </Page>
    <Page Include="Controls\RunSettingsControl.xaml">
      <SubType>Designer</SubType>
      <Generator>MSBuild:Compile</Generator>
    </Page>
    <Page Include="Controls\ShortcutToolbar.xaml">
      <Generator>MSBuild:Compile</Generator>
      <SubType>Designer</SubType>
    </Page>
  </ItemGroup>
  <ItemGroup>
    <Page Include="Controls\ClassInformationView.xaml">
      <Generator>MSBuild:Compile</Generator>
      <SubType>Designer</SubType>
    </Page>
    <Page Include="Controls\StartPage.xaml">
      <Generator>MSBuild:Compile</Generator>
      <SubType>Designer</SubType>
    </Page>
  </ItemGroup>
  <ItemGroup>
    <EmbeddedResource Include="Properties\Resources.resx">
      <Generator>PublicResXFileCodeGenerator</Generator>
      <SubType>Designer</SubType>
      <LastGenOutput>Resources.Designer.cs</LastGenOutput>
    </EmbeddedResource>
    <EmbeddedResource Include="Properties\Resources.en-US.resx">
      <Generator>PublicResXFileCodeGenerator</Generator>
      <LastGenOutput>Resources.en-US.Designer.cs</LastGenOutput>
      <SubType>Designer</SubType>
    </EmbeddedResource>
    <EmbeddedResource Include="UI\Resources\DesignScript.Resources.SyntaxHighlighting.xshd" />
    <None Include="App.config">
      <SubType>Designer</SubType>
    </None>
    <None Include="packages.config" />
    <None Include="UI\Fonts\Autodesk\Artifakt-Element-Bold.otf">
      <CopyToOutputDirectory>Always</CopyToOutputDirectory>
    </None>
    <None Include="UI\Fonts\Autodesk\Artifakt-Element-Regular.otf">
      <CopyToOutputDirectory>Always</CopyToOutputDirectory>
    </None>
    <None Include="UI\Fonts\CourierPrime-Regular.ttf">
      <CopyToOutputDirectory>Always</CopyToOutputDirectory>
    </None>
    <None Include="UI\Fonts\OpenSans-Bold.ttf">
      <CopyToOutputDirectory>Always</CopyToOutputDirectory>
    </None>
    <None Include="UI\Fonts\OpenSans-BoldItalic.ttf">
      <CopyToOutputDirectory>Always</CopyToOutputDirectory>
    </None>
    <None Include="UI\Fonts\OpenSans-ExtraBold.ttf">
      <CopyToOutputDirectory>Always</CopyToOutputDirectory>
    </None>
    <None Include="UI\Fonts\OpenSans-ExtraBoldItalic.ttf">
      <CopyToOutputDirectory>Always</CopyToOutputDirectory>
    </None>
    <None Include="UI\Fonts\OpenSans-Italic.ttf">
      <CopyToOutputDirectory>Always</CopyToOutputDirectory>
    </None>
    <None Include="UI\Fonts\OpenSans-Light.ttf">
      <CopyToOutputDirectory>Always</CopyToOutputDirectory>
    </None>
    <None Include="UI\Fonts\OpenSans-LightItalic.ttf">
      <CopyToOutputDirectory>Always</CopyToOutputDirectory>
    </None>
    <None Include="UI\Fonts\OpenSans-Regular.ttf">
      <CopyToOutputDirectory>Always</CopyToOutputDirectory>
    </None>
    <None Include="UI\Fonts\OpenSans-Semibold.ttf">
      <CopyToOutputDirectory>Always</CopyToOutputDirectory>
    </None>
    <None Include="UI\Fonts\OpenSans-SemiboldItalic.ttf">
      <CopyToOutputDirectory>Always</CopyToOutputDirectory>
    </None>
    <None Include="UI\Fonts\SourceCodePro-Regular.ttf">
      <CopyToOutputDirectory>Always</CopyToOutputDirectory>
    </None>
    <None Include="UI\GuidedTour\dynamo_guides.json">
      <CopyToOutputDirectory>Always</CopyToOutputDirectory>
    </None>
    <None Include="ViewModels\Watch3D\shaderSource\CompileShaders.bat" />
    <Resource Include="UI\Images\cursors.psd" />
    <Resource Include="UI\Images\cursors1.psd" />
  </ItemGroup>
  <ItemGroup>
    <Resource Include="UI\Images\AboutWindow\aboutback.png" />
  </ItemGroup>
  <ItemGroup>
    <Resource Include="UI\Images\AboutWindow\autodeskLogo.png" />
  </ItemGroup>
  <ItemGroup>
    <Resource Include="UI\Images\AboutWindow\background_texture.png" />
  </ItemGroup>
  <ItemGroup>
    <Resource Include="UI\Images\AboutWindow\close_hover.png" />
  </ItemGroup>
  <ItemGroup>
    <Resource Include="UI\Images\AboutWindow\close_inactive.png" />
  </ItemGroup>
  <ItemGroup>
    <Resource Include="UI\Images\AboutWindow\collectinfo_titlebar.png" />
  </ItemGroup>
  <ItemGroup>
    <Resource Include="UI\Images\AboutWindow\DesignScriptLogo.png" />
  </ItemGroup>
  <ItemGroup>
    <Resource Include="UI\Images\AboutWindow\dynamo_logo_dark.png" />
  </ItemGroup>
  <ItemGroup>
    <Resource Include="UI\Images\AboutWindow\logo_about.png" />
  </ItemGroup>
  <ItemGroup>
    <Resource Include="UI\Images\add.png" />
  </ItemGroup>
  <ItemGroup>
    <Resource Include="UI\Images\add_32.png" />
  </ItemGroup>
  <ItemGroup>
    <Resource Include="UI\Images\add_32_white.png" />
  </ItemGroup>
  <ItemGroup>
    <Resource Include="UI\Images\Anonymous_Pencil_icon.png" />
  </ItemGroup>
  <ItemGroup>
    <Resource Include="UI\Images\Anonymous_Pencil_icon_white.png" />
  </ItemGroup>
  <ItemGroup>
    <Resource Include="UI\Images\Anonymous_Pencil_icon_white_24.png" />
  </ItemGroup>
  <ItemGroup>
    <Resource Include="UI\Images\Anonymous_Pencil_icon_white_32.png" />
  </ItemGroup>
  <ItemGroup>
    <Resource Include="UI\Images\arc_add.cur" />
  </ItemGroup>
  <ItemGroup>
    <Resource Include="UI\Images\arc_add.png" />
  </ItemGroup>
  <ItemGroup>
    <Resource Include="UI\Images\arc_remove.cur" />
  </ItemGroup>
  <ItemGroup>
    <Resource Include="UI\Images\arc_remove.png" />
  </ItemGroup>
  <ItemGroup>
    <Resource Include="UI\Images\arc_select.cur" />
  </ItemGroup>
  <ItemGroup>
    <Resource Include="UI\Images\arc_select.png" />
  </ItemGroup>
  <ItemGroup>
    <Resource Include="UI\Images\arrow-left-black.png" />
  </ItemGroup>
  <ItemGroup>
    <Resource Include="UI\Images\arrow-left-white.png" />
  </ItemGroup>
  <ItemGroup>
    <Resource Include="UI\Images\arrow-right-black.png" />
  </ItemGroup>
  <ItemGroup>
    <Resource Include="UI\Images\arrow-right-white.png" />
  </ItemGroup>
  <ItemGroup>
    <Resource Include="UI\Images\back.png" />
  </ItemGroup>
  <ItemGroup>
    <Resource Include="UI\Images\back_24.png" />
  </ItemGroup>
  <ItemGroup>
    <Resource Include="UI\Images\back_32.png" />
  </ItemGroup>
  <ItemGroup>
    <Resource Include="UI\Images\Canvas\canvas-button-fit-view-states.png" />
  </ItemGroup>
  <ItemGroup>
    <Resource Include="UI\Images\Canvas\canvas-button-geom-check.png" />
  </ItemGroup>
  <ItemGroup>
    <Resource Include="UI\Images\Canvas\canvas-button-geom-states.png" />
  </ItemGroup>
  <ItemGroup>
    <Resource Include="UI\Images\Canvas\canvas-button-node-check.png" />
  </ItemGroup>
  <ItemGroup>
    <Resource Include="UI\Images\Canvas\canvas-button-node-states.png" />
  </ItemGroup>
  <ItemGroup>
    <Resource Include="UI\Images\Canvas\canvas-button-orbit-check.png" />
  </ItemGroup>
  <ItemGroup>
    <Resource Include="UI\Images\Canvas\canvas-button-orbit-states.png" />
  </ItemGroup>
  <ItemGroup>
    <Resource Include="UI\Images\Canvas\canvas-button-pan-check.png" />
  </ItemGroup>
  <ItemGroup>
    <Resource Include="UI\Images\Canvas\canvas-button-pan-states.png" />
  </ItemGroup>
  <ItemGroup>
    <Resource Include="UI\Images\Canvas\canvas-button-zoom-in-states.png" />
  </ItemGroup>
  <ItemGroup>
    <Resource Include="UI\Images\Canvas\canvas-button-zoom-out-states.png" />
  </ItemGroup>
  <ItemGroup>
    <Resource Include="UI\Images\click_background.png" />
  </ItemGroup>
  <ItemGroup>
    <Resource Include="UI\Images\closetab_hover.png" />
  </ItemGroup>
  <ItemGroup>
    <Resource Include="UI\Images\closetab_normal.png" />
  </ItemGroup>
  <ItemGroup>
    <Resource Include="UI\Images\whiteclosetab.png" />
  </ItemGroup>
  <ItemGroup>
    <Resource Include="UI\Images\whiteinfotab.png" />
  </ItemGroup>
  <ItemGroup>
    <Resource Include="UI\Images\closewindow_hover.png" />
  </ItemGroup>
  <ItemGroup>
    <Resource Include="UI\Images\closewindow_normal.png" />
  </ItemGroup>
  <ItemGroup>
    <Resource Include="UI\Images\cloud_download_arrow.png" />
  </ItemGroup>
  <ItemGroup>
    <Resource Include="UI\Images\cloud_download_arrow_gray.png" />
  </ItemGroup>
  <ItemGroup>
    <Resource Include="UI\Images\cloud_download_arrow_white.png" />
  </ItemGroup>
  <ItemGroup>
    <Resource Include="UI\Images\collapse_hover.png" />
  </ItemGroup>
  <ItemGroup>
    <Resource Include="UI\Images\collapse_normal.png" />
  </ItemGroup>
  <ItemGroup>
    <Resource Include="UI\Images\collapsestate_hover.png" />
  </ItemGroup>
  <ItemGroup>
    <Resource Include="UI\Images\collapsestate_normal.png" />
  </ItemGroup>
  <ItemGroup>
    <Resource Include="UI\Images\condense.cur" />
  </ItemGroup>
  <ItemGroup>
    <Resource Include="UI\Images\condense.png" />
  </ItemGroup>
  <ItemGroup>
    <Resource Include="UI\Images\consent_form_image.png" />
  </ItemGroup>
  <ItemGroup>
    <Resource Include="UI\Images\DocumentHS.png" />
  </ItemGroup>
  <ItemGroup>
    <Resource Include="UI\Images\expand.cur" />
  </ItemGroup>
  <ItemGroup>
    <Resource Include="UI\Images\expand.png" />
  </ItemGroup>
  <ItemGroup>
    <Resource Include="UI\Images\expand_hover.png" />
  </ItemGroup>
  <ItemGroup>
    <Resource Include="UI\Images\expand_normal.png" />
  </ItemGroup>
  <ItemGroup>
    <Resource Include="UI\Images\expandstate_hover.png" />
  </ItemGroup>
  <ItemGroup>
    <Resource Include="UI\Images\expandstate_normal.png" />
  </ItemGroup>
  <ItemGroup>
    <Resource Include="UI\Images\hand.cur" />
  </ItemGroup>
  <ItemGroup>
    <Resource Include="UI\Images\hand.png" />
  </ItemGroup>
  <ItemGroup>
    <Resource Include="UI\Images\hand_drag.cur" />
  </ItemGroup>
  <ItemGroup>
    <Resource Include="UI\Images\hand_drag.png" />
  </ItemGroup>
  <ItemGroup>
    <Resource Include="UI\Images\hand_pan.cur" />
  </ItemGroup>
  <ItemGroup>
    <Resource Include="UI\Images\hand_pan.png" />
  </ItemGroup>
  <ItemGroup>
    <Resource Include="UI\Images\hand_pan_active.cur" />
  </ItemGroup>
  <ItemGroup>
    <Resource Include="UI\Images\hand_pan_active.png" />
  </ItemGroup>
  <ItemGroup>
    <Resource Include="UI\Images\HomeHS.png" />
  </ItemGroup>
  <ItemGroup>
    <Resource Include="UI\Images\librarycollapse_hover.png" />
  </ItemGroup>
  <ItemGroup>
    <Resource Include="UI\Images\librarycollapse_normal.png" />
  </ItemGroup>
  <ItemGroup>
    <Resource Include="UI\Images\maximizewindow_hover.png" />
  </ItemGroup>
  <ItemGroup>
    <Resource Include="UI\Images\maximizewindow_normal.png" />
  </ItemGroup>
  <ItemGroup>
    <Resource Include="UI\Images\minimizewindow_hover.png" />
  </ItemGroup>
  <ItemGroup>
    <Resource Include="UI\Images\minimizewindow_normal.png" />
  </ItemGroup>
  <ItemGroup>
    <Resource Include="UI\Images\move.png" />
  </ItemGroup>
  <ItemGroup>
    <Resource Include="UI\Images\new_disabled.png" />
  </ItemGroup>
  <ItemGroup>
    <Resource Include="UI\Images\new_hover.png" />
  </ItemGroup>
  <ItemGroup>
    <Resource Include="UI\Images\new_normal.png" />
  </ItemGroup>
  <ItemGroup>
    <Resource Include="UI\Images\open_disabled.png" />
  </ItemGroup>
  <ItemGroup>
    <Resource Include="UI\Images\open_hover.png" />
  </ItemGroup>
  <ItemGroup>
    <Resource Include="UI\Images\open_normal.png" />
  </ItemGroup>
  <ItemGroup>
    <Resource Include="UI\Images\openHS.png" />
  </ItemGroup>
  <ItemGroup>
    <Resource Include="UI\Images\OpenSelectedItemHS.png" />
  </ItemGroup>
  <ItemGroup>
    <Resource Include="UI\Images\padlock-closed-black.png" />
  </ItemGroup>
  <ItemGroup>
    <Resource Include="UI\Images\padlock-closed-black24x24.png" />
  </ItemGroup>
  <ItemGroup>
    <Resource Include="UI\Images\pause_disabled.png" />
  </ItemGroup>
  <ItemGroup>
    <Resource Include="UI\Images\pause_hover.png" />
  </ItemGroup>
  <ItemGroup>
    <Resource Include="UI\Images\pause_normal.png" />
  </ItemGroup>
  <ItemGroup>
    <Resource Include="UI\Images\pointer.cur" />
  </ItemGroup>
  <ItemGroup>
    <Resource Include="UI\Images\pointer.png" />
  </ItemGroup>
  <ItemGroup>
    <Resource Include="UI\Images\pointer_add.cur" />
  </ItemGroup>
  <ItemGroup>
    <Resource Include="UI\Images\pointer_add.png" />
  </ItemGroup>
  <ItemGroup>
    <Resource Include="UI\Images\rectangular_selection.cur" />
  </ItemGroup>
  <ItemGroup>
    <Resource Include="UI\Images\rectangular_selection.png" />
  </ItemGroup>
  <ItemGroup>
    <Resource Include="UI\Images\redo_disabled.png" />
  </ItemGroup>
  <ItemGroup>
    <Resource Include="UI\Images\redo_hover.png" />
  </ItemGroup>
  <ItemGroup>
    <Resource Include="UI\Images\redo_normal.png" />
  </ItemGroup>
  <ItemGroup>
    <Resource Include="UI\Images\resize_diagonal.cur" />
  </ItemGroup>
  <ItemGroup>
    <Resource Include="UI\Images\resize_diagonal.png" />
  </ItemGroup>
  <ItemGroup>
    <Resource Include="UI\Images\resize_horizontal.cur" />
  </ItemGroup>
  <ItemGroup>
    <Resource Include="UI\Images\resize_horizontal.png" />
  </ItemGroup>
  <ItemGroup>
    <Resource Include="UI\Images\resize_vertical.cur" />
  </ItemGroup>
  <ItemGroup>
    <Resource Include="UI\Images\resize_vertical.png" />
  </ItemGroup>
  <ItemGroup>
    <Resource Include="UI\Images\restorewindow_hover.png" />
  </ItemGroup>
  <ItemGroup>
    <Resource Include="UI\Images\restorewindow_normal.png" />
  </ItemGroup>
  <ItemGroup>
    <Resource Include="UI\Images\run_disabled.png" />
  </ItemGroup>
  <ItemGroup>
    <Resource Include="UI\Images\run_hover.png" />
  </ItemGroup>
  <ItemGroup>
    <Resource Include="UI\Images\run_normal.png" />
  </ItemGroup>
  <ItemGroup>
    <Resource Include="UI\Images\save_disabled.png" />
  </ItemGroup>
  <ItemGroup>
    <Resource Include="UI\Images\save_hover.png" />
  </ItemGroup>
  <ItemGroup>
    <Resource Include="UI\Images\save_normal.png" />
  </ItemGroup>
  <ItemGroup>
    <Resource Include="UI\Images\saveHS.png" />
  </ItemGroup>
  <ItemGroup>
    <Resource Include="UI\Images\screenshot_disabled.png" />
  </ItemGroup>
  <ItemGroup>
    <Resource Include="UI\Images\screenshot_hover.png" />
  </ItemGroup>
  <ItemGroup>
    <Resource Include="UI\Images\screenshot_normal.png" />
  </ItemGroup>
  <ItemGroup>
    <Resource Include="UI\Images\search.png" />
  </ItemGroup>
  <ItemGroup>
    <Resource Include="UI\Images\search_24.png" />
  </ItemGroup>
  <ItemGroup>
    <Resource Include="UI\Images\search_hover.png" />
  </ItemGroup>
  <ItemGroup>
    <Resource Include="UI\Images\search_normal.png" />
  </ItemGroup>
  <ItemGroup>
    <Resource Include="UI\Images\searchcancel_hover.png" />
  </ItemGroup>
  <ItemGroup>
    <Resource Include="UI\Images\searchcancel_normal.png" />
  </ItemGroup>
  <ItemGroup>
    <Resource Include="UI\Images\sendfeedback_disabled.png" />
  </ItemGroup>
  <ItemGroup>
    <Resource Include="UI\Images\sendfeedback_hover.png" />
  </ItemGroup>
  <ItemGroup>
    <Resource Include="UI\Images\sendfeedback_normal.png" />
  </ItemGroup>
  <ItemGroup>
    <Resource Include="UI\Images\StartPage\dynamo-logo.png" />
  </ItemGroup>
  <ItemGroup>
    <Resource Include="UI\Images\StartPage\icon-discussion.png" />
  </ItemGroup>
  <ItemGroup>
    <Resource Include="UI\Images\StartPage\icon-dynamobim.png" />
  </ItemGroup>
  <ItemGroup>
    <Resource Include="UI\Images\StartPage\icon-email.png" />
  </ItemGroup>
  <ItemGroup>
    <Resource Include="UI\Images\StartPage\icon-github.png" />
  </ItemGroup>
  <ItemGroup>
    <Resource Include="UI\Images\StartPage\icon-issues.png" />
  </ItemGroup>
  <ItemGroup>
    <Resource Include="UI\Images\StartPage\icon-new.png" />
  </ItemGroup>
  <ItemGroup>
    <Resource Include="UI\Images\StartPage\icon-open.png" />
  </ItemGroup>
  <ItemGroup>
    <Resource Include="UI\Images\StartPage\icon-reference.png" />
  </ItemGroup>
  <ItemGroup>
    <Resource Include="UI\Images\StartPage\icon-video.png" />
  </ItemGroup>
  <ItemGroup>
    <Resource Include="UI\Images\StartPage\icon-dictionary.png" />
  </ItemGroup>
  <ItemGroup>
    <Resource Include="UI\Images\tabs_button_hover.png" />
  </ItemGroup>
  <ItemGroup>
    <Resource Include="UI\Images\tabs_button_normal.png" />
  </ItemGroup>
  <ItemGroup>
    <Resource Include="UI\Images\task_dialog_crash.png" />
  </ItemGroup>
  <ItemGroup>
    <Resource Include="UI\Images\task_dialog_future_file.png" />
  </ItemGroup>
  <ItemGroup>
    <Resource Include="UI\Images\python-logo.png" />
  </ItemGroup>
  <ItemGroup>
    <Resource Include="UI\Images\task_dialog_obsolete_file.png" />
  </ItemGroup>
  <ItemGroup>
    <Resource Include="UI\Images\tick_selected.png" />
  </ItemGroup>
  <ItemGroup>
    <Resource Include="UI\Images\undo_disabled.png" />
  </ItemGroup>
  <ItemGroup>
    <Resource Include="UI\Images\undo_hover.png" />
  </ItemGroup>
  <ItemGroup>
    <Resource Include="UI\Images\undo_normal.png" />
  </ItemGroup>
  <ItemGroup>
    <Resource Include="UI\Images\Update\clickbox.png" />
  </ItemGroup>
  <ItemGroup>
    <Resource Include="UI\Images\Update\download_ani.png" />
  </ItemGroup>
  <ItemGroup>
    <Resource Include="UI\Images\Update\DownloadAnimation.png" />
  </ItemGroup>
  <ItemGroup>
    <Resource Include="UI\Images\Update\DownloadIcon.png" />
  </ItemGroup>
  <ItemGroup>
    <Resource Include="UI\Images\Update\update.png" />
  </ItemGroup>
  <ItemGroup>
    <Resource Include="UI\Images\Update\update_static.png" />
  </ItemGroup>
  <ItemGroup>
    <Page Include="UI\Prompts\CrashPrompt.xaml">
      <Generator>MSBuild:Compile</Generator>
      <SubType>Designer</SubType>
    </Page>
  </ItemGroup>
  <ItemGroup>
    <Page Include="UI\Prompts\EditWindow.xaml">
      <Generator>MSBuild:Compile</Generator>
      <SubType>Designer</SubType>
    </Page>
  </ItemGroup>
  <ItemGroup>
    <Page Include="UI\Prompts\FunctionNamePrompt.xaml">
      <Generator>MSBuild:Compile</Generator>
      <SubType>Designer</SubType>
    </Page>
  </ItemGroup>
  <ItemGroup>
    <Page Include="UI\Prompts\GenericTaskDialog.xaml">
      <Generator>MSBuild:Compile</Generator>
      <SubType>Designer</SubType>
    </Page>
  </ItemGroup>
  <ItemGroup>
    <Page Include="UI\Prompts\PresetOverwritePrompt.xaml">
      <Generator>MSBuild:Compile</Generator>
      <SubType>Designer</SubType>
    </Page>
    <Page Include="UI\Prompts\UsageReportingAgreementPrompt.xaml">
      <Generator>MSBuild:Compile</Generator>
      <SubType>Designer</SubType>
    </Page>
  </ItemGroup>
  <ItemGroup>
    <None Include="UI\Themes\Modern\Connectors.xaml">
      <Generator>MSBuild:Compile</Generator>
      <SubType>Designer</SubType>
      <CopyToOutputDirectory>Always</CopyToOutputDirectory>
    </None>
  </ItemGroup>
  <ItemGroup>
    <None Include="UI\Themes\Modern\DataTemplates.xaml">
      <Generator>MSBuild:Compile</Generator>
      <SubType>Designer</SubType>
      <CopyToOutputDirectory>Always</CopyToOutputDirectory>
    </None>
  </ItemGroup>
  <ItemGroup>
    <None Include="UI\Themes\Modern\DynamoColorsAndBrushes.xaml">
      <Generator>MSBuild:Compile</Generator>
      <SubType>Designer</SubType>
      <CopyToOutputDirectory>Always</CopyToOutputDirectory>
    </None>
  </ItemGroup>
  <ItemGroup>
    <None Include="UI\Themes\Modern\DynamoConverters.xaml">
      <Generator>MSBuild:Compile</Generator>
      <SubType>Designer</SubType>
      <CopyToOutputDirectory>Always</CopyToOutputDirectory>
    </None>
  </ItemGroup>
  <ItemGroup>
    <None Include="UI\Themes\Modern\DynamoModern.xaml">
      <Generator>MSBuild:Compile</Generator>
      <SubType>Designer</SubType>
      <CopyToOutputDirectory>Always</CopyToOutputDirectory>
    </None>
  </ItemGroup>
  <ItemGroup>
    <None Include="UI\Themes\Modern\DynamoText.xaml">
      <Generator>MSBuild:Compile</Generator>
      <SubType>Designer</SubType>
      <CopyToOutputDirectory>Always</CopyToOutputDirectory>
    </None>
  </ItemGroup>
  <ItemGroup>
    <None Include="UI\Themes\Modern\MenuStyleDictionary.xaml">
      <Generator>MSBuild:Compile</Generator>
      <SubType>Designer</SubType>
      <CopyToOutputDirectory>Always</CopyToOutputDirectory>
    </None>
  </ItemGroup>
  <ItemGroup>
    <None Include="UI\Themes\Modern\Ports.xaml">
      <CopyToOutputDirectory>Always</CopyToOutputDirectory>
      <SubType>Designer</SubType>
    </None>
  </ItemGroup>
  <ItemGroup>
    <None Include="UI\Themes\Modern\ToolbarStyleDictionary.xaml">
      <Generator>MSBuild:Compile</Generator>
      <SubType>Designer</SubType>
      <CopyToOutputDirectory>Always</CopyToOutputDirectory>
    </None>
  </ItemGroup>
  <ItemGroup>
    <None Include="UI\Themes\Modern\SidebarGridStyleDictionary.xaml">
      <SubType>Designer</SubType>
      <Generator>MSBuild:Compile</Generator>
      <CopyToOutputDirectory>Always</CopyToOutputDirectory>
    </None>
    <Page Include="UI\Prompts\PresetPrompt.xaml">
      <SubType>Designer</SubType>
      <Generator>MSBuild:Compile</Generator>
    </Page>
    <Page Include="Views\About\AboutWindow.xaml">
      <Generator>MSBuild:Compile</Generator>
      <SubType>Designer</SubType>
    </Page>
  </ItemGroup>
  <ItemGroup>
    <Page Include="Views\Debug\DebugModesWindow.xaml">
      <SubType>Designer</SubType>
      <Generator>MSBuild:Compile</Generator>
    </Page>
    <Page Include="Views\Gallery\GalleryView.xaml">
      <SubType>Designer</SubType>
      <Generator>MSBuild:Compile</Generator>
    </Page>
    <Page Include="Views\CodeCompletion\CodeCompletionEditor.xaml">
      <SubType>Designer</SubType>
      <Generator>MSBuild:Compile</Generator>
    </Page>
    <Page Include="Views\PackageManager\PackagePathView.xaml">
      <SubType>Designer</SubType>
      <Generator>MSBuild:Compile</Generator>
    </Page>
    <Page Include="Views\PackageManager\TermsOfUseView.xaml">
      <SubType>Designer</SubType>
      <Generator>MSBuild:Compile</Generator>
    </Page>
    <Page Include="Views\Preview\PreviewCompactView.xaml">
      <SubType>Designer</SubType>
      <Generator>MSBuild:Compile</Generator>
    </Page>
    <Page Include="Views\Preview\Watch3DSettingsControl.xaml">
      <SubType>Designer</SubType>
      <Generator>MSBuild:Compile</Generator>
    </Page>
    <Page Include="Windows\BrowserWindow.xaml">
      <Generator>MSBuild:Compile</Generator>
      <SubType>Designer</SubType>
    </Page>
    <Page Include="Views\Core\AnnotationView.xaml">
      <SubType>Designer</SubType>
      <Generator>MSBuild:Compile</Generator>
    </Page>
    <Page Include="Views\Core\DynamoView.xaml">
      <Generator>MSBuild:Compile</Generator>
      <SubType>Designer</SubType>
    </Page>
  </ItemGroup>
  <ItemGroup>
    <Page Include="Views\Preview\InfoBubbleView.xaml">
      <Generator>MSBuild:Compile</Generator>
      <SubType>Designer</SubType>
    </Page>
  </ItemGroup>
  <ItemGroup>
    <Page Include="Views\Search\LibraryView.xaml">
      <Generator>MSBuild:Compile</Generator>
      <SubType>Designer</SubType>
    </Page>
    <Page Include="Views\Core\NodeView.xaml">
      <SubType>Designer</SubType>
    </Page>
  </ItemGroup>
  <ItemGroup>
    <Page Include="Views\Core\NoteView.xaml">
      <Generator>MSBuild:Compile</Generator>
      <SubType>Designer</SubType>
    </Page>
  </ItemGroup>
  <ItemGroup>
    <Page Include="Views\PackageManager\PackageManagerSearchView.xaml">
      <Generator>MSBuild:Compile</Generator>
      <SubType>Designer</SubType>
    </Page>
  </ItemGroup>
  <ItemGroup>
    <Page Include="Views\Preview\PreviewControl.xaml">
      <Generator>MSBuild:Compile</Generator>
      <SubType>Designer</SubType>
    </Page>
  </ItemGroup>
  <ItemGroup>
    <Page Include="Views\PackageManager\PublishPackageView.xaml">
      <Generator>MSBuild:Compile</Generator>
      <SubType>Designer</SubType>
    </Page>
    <Page Include="Controls\TooltipWindow.xaml">
      <Generator>MSBuild:Compile</Generator>
      <SubType>Designer</SubType>
    </Page>
    <Page Include="Views\Preview\Watch3DView.xaml">
      <Generator>MSBuild:Compile</Generator>
      <SubType>Designer</SubType>
    </Page>
  </ItemGroup>
  <ItemGroup>
    <Page Include="Views\Preview\WatchTree.xaml">
      <Generator>MSBuild:Compile</Generator>
      <SubType>Designer</SubType>
    </Page>
  </ItemGroup>
  <ItemGroup>
    <Page Include="Views\Core\WorkspaceView.xaml">
      <Generator>MSBuild:Compile</Generator>
      <SubType>Designer</SubType>
    </Page>
  </ItemGroup>
  <ItemGroup>
    <ProjectReference Include="..\DynamoCore\DynamoCore.csproj">
      <Project>{7858fa8c-475f-4b8e-b468-1f8200778cf8}</Project>
      <Name>DynamoCore</Name>
    </ProjectReference>
    <ProjectReference Include="..\DynamoPackages\DynamoPackages.csproj">
      <Project>{47533b7c-0e1a-44a4-8511-b438645f052a}</Project>
      <Name>DynamoPackages</Name>
      <Private>False</Private>
    </ProjectReference>
    <ProjectReference Include="..\DynamoUtilities\DynamoUtilities.csproj">
      <Project>{b5f435cb-0d8a-40b1-a4f7-5ecb3ce792a9}</Project>
      <Name>DynamoUtilities</Name>
      <Private>False</Private>
    </ProjectReference>
    <ProjectReference Include="..\Engine\GraphLayout\GraphLayout.csproj">
      <Project>{c2595b04-856d-40ae-8b99-4804c7a70708}</Project>
      <Name>GraphLayout</Name>
    </ProjectReference>
    <ProjectReference Include="..\Engine\ProtoCore\ProtoCore.csproj">
      <Project>{7A9E0314-966F-4584-BAA3-7339CBB849D1}</Project>
      <Name>ProtoCore</Name>
    </ProjectReference>
    <ProjectReference Include="..\Libraries\CoreNodeModels\CoreNodeModels.csproj">
      <Project>{d8262d40-4880-41e4-91e4-af8f480c8637}</Project>
      <Name>CoreNodeModels</Name>
      <Private>False</Private>
    </ProjectReference>
    <ProjectReference Include="..\Libraries\DesignScriptBuiltin\DesignScriptBuiltin.csproj">
      <Project>{c0d6dee5-5532-4345-9c66-4c00d7fdb8be}</Project>
      <Name>DesignScriptBuiltin</Name>
    </ProjectReference>
    <ProjectReference Include="..\Libraries\CoreNodes\CoreNodes.csproj">
      <Project>{87550b2b-6cb8-461e-8965-dfafe3aafb5c}</Project>
      <Name>CoreNodes</Name>
    </ProjectReference>
    <ProjectReference Include="..\Libraries\DynamoUnits\Units.csproj">
      <Project>{6e0a079e-85f1-45a1-ad5b-9855e4344809}</Project>
      <Name>Units</Name>
    </ProjectReference>
    <ProjectReference Include="..\Libraries\PythonNodeModels\PythonNodeModels.csproj">
      <Project>{8872CA17-C10D-43B9-8393-5C5A57065EB0}</Project>
      <Name>PythonNodeModels</Name>
      <Private>False</Private>
    </ProjectReference>
    <ProjectReference Include="..\Libraries\VMDataBridge\VMDataBridge.csproj">
      <Project>{ccb6e56b-2da1-4eba-a1f9-e8510e129d12}</Project>
      <Name>VMDataBridge</Name>
    </ProjectReference>
    <ProjectReference Include="..\NodeServices\DynamoServices.csproj">
      <Project>{ef879a10-041d-4c68-83e7-3192685f1bae}</Project>
      <Name>DynamoServices</Name>
      <Private>False</Private>
    </ProjectReference>
  </ItemGroup>
  <ItemGroup>
    <Resource Include="UI\Images\StartPage\icon-customnode.png" />
  </ItemGroup>
  <ItemGroup>
    <EmbeddedResource Include="UI\Images\CodeBlock\class.png" />
    <EmbeddedResource Include="UI\Images\CodeBlock\constructor.png" />
    <EmbeddedResource Include="UI\Images\CodeBlock\keyword.png" />
    <EmbeddedResource Include="UI\Images\CodeBlock\method.png" />
    <EmbeddedResource Include="UI\Images\CodeBlock\property.png" />
    <EmbeddedResource Include="UI\Images\CodeBlock\variable.png" />
  </ItemGroup>
  <ItemGroup>
    <Resource Include="UI\Images\CustomNode\customNode.png" />
    <Resource Include="UI\Images\Tooltip\code.png" />
    <Resource Include="UI\Images\Tooltip\copy.png" />
    <Resource Include="UI\Images\Tooltip\copy_hover.png" />
    <Resource Include="UI\Images\assemblies.png" />
    <Resource Include="UI\Images\files.png" />
    <Resource Include="UI\Images\nodes.png" />
  </ItemGroup>
  <ItemGroup>
    <Resource Include="UI\Images\customizerWorkflow.png" />
    <Resource Include="UI\Images\dynamowithtext.png" />
    <Resource Include="UI\Images\PackageManager\custom-path-dialog-minus.png" />
    <Resource Include="UI\Images\PackageManager\custom-path-dialog-move-down.png" />
    <Resource Include="UI\Images\PackageManager\custom-path-dialog-move-up.png" />
    <Resource Include="UI\Images\PackageManager\custom-path-dialog-plus.png" />
    <Resource Include="UI\Images\drag_move.cur" />
    <Resource Include="UI\Images\StartPage\icon-whats-new.png" />
    <Resource Include="UI\Images\Gallery\gallery-button-close-states.png" />
    <Resource Include="UI\Images\Gallery\gallery-button-next-prev-states.png" />
    <Resource Include="UI\Images\profile_normal.png" />
  </ItemGroup>
  <ItemGroup>
    <EmbeddedResource Include="Views\GuidedTour\HtmlPages\learnPackages.html" />
    <Resource Include="UI\Images\info_2.png" />
    <Resource Include="UI\Images\alert_2.png" />
    <Resource Include="UI\Images\close_blue.png" />
    <Resource Include="UI\Images\close_grey.png" />
    <Resource Include="UI\Images\pin_hidden_48_48.png" />
    <Resource Include="UI\Images\pin_hover_48_48.png" />
    <Resource Include="UI\Images\wire_anchor_48_48.png" />
    <Resource Include="UI\Images\watch_hidden_48_48.png" />
    <Resource Include="UI\Images\watch_hover_48_48.png" />
    <Resource Include="UI\Images\checkmark - grey.png" />
    <Resource Include="UI\Images\package_error.png" />
    <Resource Include="UI\Images\icon-shape.png" />
    <Resource Include="UI\Images\Progress circle.png" />
    <Resource Include="UI\Images\Requirements - disabled.png" />
    <Resource Include="UI\Images\View details - disabled.png" />
    <Resource Include="UI\Images\Add - default.png" />
    <Resource Include="UI\Images\Add - disabled.png" />
    <Resource Include="UI\Images\Checkmark - menu selected.png" />
    <Resource Include="UI\Images\Checkmark.png" />
    <Resource Include="UI\Images\Circle close.png" />
    <Resource Include="UI\Images\Copyright.png" />
    <Resource Include="UI\Images\Date.png" />
    <Resource Include="UI\Images\Download.png" />
    <Resource Include="UI\Images\Favorite.png" />
    <Resource Include="UI\Images\Filter.png" />
    <Resource Include="UI\Images\Flag.png" />
    <Resource Include="UI\Images\Profile.png" />
    <Resource Include="UI\Images\Requirements.png" />
    <Resource Include="UI\Images\Sort.png" />
    <Resource Include="UI\Images\View details.png" />
    <Resource Include="UI\Images\more-vertical_selected_16px.png" />
    <Resource Include="UI\Images\pin_default_48_48.png" />
    <Resource Include="UI\Images\pin_selected_48_48.png" />
    <Resource Include="UI\Images\watch_default_48_48.png" />
    <Resource Include="UI\Images\error.png" />
    <Resource Include="UI\Images\info.png" />
    <Resource Include="UI\Images\warning.png" />
    <Resource Include="UI\Images\menu_grey_48px.png" />
    <Resource Include="UI\Images\caret_down_grey_48px.png" />
    <Resource Include="UI\Images\caret_up_grey_48px.png" />
    <Resource Include="UI\Images\NodeIcon_placeholder.png" />
    <Resource Include="UI\Images\hidden.png" />
    <Resource Include="UI\Images\default-node-icon.png" />
    <Resource Include="UI\Images\more-vertical.png" />
    <Resource Include="UI\Images\watch_hidden_16_16.png" />
    <Resource Include="UI\Images\alert.png" />
    <Resource Include="UI\Images\menu_16_16.png" />
    <Resource Include="UI\Images\caret_down.png" />
    <Resource Include="UI\Images\caret_up.png" />
    <Resource Include="UI\Images\PackageManager\close_16_16.png" />
    <Resource Include="UI\Images\PackageManager\down_16_16.png" />
    <Resource Include="UI\Images\PackageManager\folder_16_16.png" />
    <Resource Include="UI\Images\PackageManager\up_16_16.png" />
    <EmbeddedResource Include="Controls\Docs\NodeAutocompleteDocumentation.html" />
    <Content Include="sharpdx_direct3d11_effects_x64.dll">
      <CopyToOutputDirectory>Always</CopyToOutputDirectory>
    </Content>
    <Content Include="sharpdx_direct3d11_effects_x86.dll">
      <CopyToOutputDirectory>Always</CopyToOutputDirectory>
    </Content>
    <Resource Include="UI\Images\add_icon.png" />
    <Resource Include="UI\Images\pin.png" />
    <EmbeddedResource Include="ViewModels\PackageManager\Docs\PublishPackageDocumentation.html" />
    <Resource Include="UI\Images\undock_hover.png" />
    <Resource Include="UI\Images\undock_normal.png" />
    <None Include="ViewModels\Watch3D\shaderSource\helix_shader_defs\COMMON\Common.hlsl" />
    <None Include="ViewModels\Watch3D\shaderSource\helix_shader_defs\COMMON\CommonBuffers.hlsl" />
    <None Include="ViewModels\Watch3D\shaderSource\helix_shader_defs\COMMON\DataStructs.hlsl" />
    <None Include="ViewModels\Watch3D\shaderSource\psDynamoLine.hlsl" />
    <None Include="ViewModels\Watch3D\shaderSource\psDynamoMesh.hlsl" />
    <None Include="ViewModels\Watch3D\shaderSource\psDynamoPoint.hlsl" />
    <None Include="ViewModels\Watch3D\shaderSource\vsDynamoMesh.hlsl" />
    <None Include="ViewModels\Watch3D\shaderSource\vsDynamoPointLine.hlsl" />
    <Resource Include="UI\Images\bubble-arrow.png" />
    <Resource Include="UI\Images\icon-whats-new-small.png" />
    <Resource Include="UI\Images\icon-dictionary-small.png" />
  </ItemGroup>
  <ItemGroup />
  <Import Project="$(MSBuildToolsPath)\Microsoft.CSharp.targets" />
  <Target Name="AfterBuild">
    <MakeDir Directories="$(OutputPath)\viewExtensions\" />
  </Target>
</Project><|MERGE_RESOLUTION|>--- conflicted
+++ resolved
@@ -488,7 +488,6 @@
       <Generator>MSBuild:Compile</Generator>
       <SubType>Designer</SubType>
     </Page>
-<<<<<<< HEAD
     <None Include="UI\Themes\Modern\InPorts.xaml">
       <SubType>Designer</SubType>
       <CopyToOutputDirectory>Always</CopyToOutputDirectory>
@@ -497,12 +496,10 @@
       <SubType>Designer</SubType>
       <CopyToOutputDirectory>Always</CopyToOutputDirectory>
     </None>
-=======
     <Page Include="UI\Prompts\DynamoMessageBox.xaml">
       <Generator>MSBuild:Compile</Generator>
       <SubType>Designer</SubType>
     </Page>
->>>>>>> 0500025d
     <Page Include="Views\GuidedTour\WebBrowserWindow.xaml">
       <Generator>MSBuild:Compile</Generator>
       <SubType>Designer</SubType>
