--- conflicted
+++ resolved
@@ -1384,18 +1384,12 @@
     <Resource Include="UI\Images\profile_normal.png" />
   </ItemGroup>
   <ItemGroup>
-<<<<<<< HEAD
-=======
-    <Resource Include="UI\Images\error.png" />
-    <Resource Include="UI\Images\info.png" />
-    <Resource Include="UI\Images\warning.png" />
-    <Resource Include="UI\Images\menu_grey_48px.png" />
->>>>>>> 6ddc2bb9
     <Resource Include="UI\Images\caret_down_grey_48px.png" />
     <Resource Include="UI\Images\caret_up_grey_48px.png" />
     <Resource Include="UI\Images\menu_grey_48px.png" />
     <Resource Include="UI\Images\NodeIcon_placeholder.png" />
     <Resource Include="UI\Images\error.png" />
+    <Resource Include="UI\Images\warning.png" />
     <Resource Include="UI\Images\info.png" />
     <Resource Include="UI\Images\hidden.png" />
     <Resource Include="UI\Images\default-node-icon.png" />
