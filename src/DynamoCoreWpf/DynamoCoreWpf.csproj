--- conflicted
+++ resolved
@@ -1386,8 +1386,6 @@
     <Resource Include="UI\Images\profile_normal.png" />
   </ItemGroup>
   <ItemGroup>
-<<<<<<< HEAD
-=======
     <Resource Include="UI\Images\pin_hidden_48_48.png" />
     <Resource Include="UI\Images\pin_hover_48_48.png" />
     <Resource Include="UI\Images\wire_anchor_48_48.png" />
@@ -1400,7 +1398,6 @@
     <Resource Include="UI\Images\Progress circle.png" />
     <Resource Include="UI\Images\Requirements - disabled.png" />
     <Resource Include="UI\Images\View details - disabled.png" />
->>>>>>> 6e204e1f
     <Resource Include="UI\Images\Add - default.png" />
     <Resource Include="UI\Images\Add - disabled.png" />
     <Resource Include="UI\Images\addon_update_available.png" />
