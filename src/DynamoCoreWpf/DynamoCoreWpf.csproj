--- conflicted
+++ resolved
@@ -1384,13 +1384,10 @@
     <Resource Include="UI\Images\profile_normal.png" />
   </ItemGroup>
   <ItemGroup>
-<<<<<<< HEAD
     <Resource Include="UI\Images\error.png" />
     <Resource Include="UI\Images\info.png" />
     <Resource Include="UI\Images\warning.png" />
-=======
     <Resource Include="UI\Images\hidden.png" />
->>>>>>> 94aea5ac
     <Resource Include="UI\Images\default-node-icon.png" />
     <Resource Include="UI\Images\more-vertical.png" />
     <Resource Include="UI\Images\pin_default_16_16.png" />
