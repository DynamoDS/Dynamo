--- conflicted
+++ resolved
@@ -979,15 +979,12 @@
       <Project>{6e0a079e-85f1-45a1-ad5b-9855e4344809}</Project>
       <Name>Units</Name>
     </ProjectReference>
-<<<<<<< HEAD
     <ProjectReference Include="..\NodeServices\NodeServices.csproj">
-=======
     <ProjectReference Include="..\Libraries\VMDataBridge\VMDataBridge.csproj">
       <Project>{ccb6e56b-2da1-4eba-a1f9-e8510e129d12}</Project>
       <Name>VMDataBridge</Name>
     </ProjectReference>
     <ProjectReference Include="..\NodeServices\DynamoServices.csproj">
->>>>>>> 0015c46c
       <Project>{ef879a10-041d-4c68-83e7-3192685f1bae}</Project>
       <Name>DynamoServices</Name>
     </ProjectReference>
