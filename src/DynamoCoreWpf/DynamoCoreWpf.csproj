<Project Sdk="Microsoft.NET.Sdk">
  <PropertyGroup>
    <UILib>true</UILib>
  </PropertyGroup>
  <ImportGroup Label="PropertySheets">
    <Import Project="$(SolutionDir)Config\CS_SDK.props" />
  </ImportGroup>
  <PropertyGroup>
    <ProjectGuid>{51BB6014-43F7-4F31-B8D3-E3C37EBEDAF4}</ProjectGuid>
    <OutputType>Library</OutputType> 
    <AppDesignerFolder>Properties</AppDesignerFolder>
    <RootNamespace>Dynamo.Wpf</RootNamespace>
    <AssemblyName>DynamoCoreWpf</AssemblyName>
    <DocumentationFile>$(OutputPath)\DynamoCoreWpf.XML</DocumentationFile>
    <EnableDefaultCompileItems>False</EnableDefaultCompileItems>
    <EnableDefaultEmbeddedResourceItems>False</EnableDefaultEmbeddedResourceItems>
    <EnableDefaultPageItems>false</EnableDefaultPageItems>
    <PreferredToolArchitecture>x64</PreferredToolArchitecture> 
  </PropertyGroup> 
  <PropertyGroup>
    <NoWarn>MSB3539;CS1591;NUnit2005;NUnit2007;CS0618;CS0612;CS0672</NoWarn>
  </PropertyGroup>

  <Target Name="NpmRunBuild" BeforeTargets="BeforeBuild">
      <PropertyGroup>
          <PackageVersion>1.0.26</PackageVersion>
          <PackageName>SplashScreen</PackageName>
      </PropertyGroup>
      <Exec Command="$(PowerShellCommand) -ExecutionPolicy Bypass -File &quot;$(SolutionDir)pkgexist.ps1&quot; &quot;$(PackageName)&quot; &quot;$(PackageVersion)&quot;" ConsoleToMSBuild="true">
          <Output TaskParameter="ConsoleOutput" PropertyName="ShouldInstall" />
      </Exec>
      <Message Text="Skipping Install for $(PackageName) $(PackageVersion), package up to date." Condition="!$(ShouldInstall)" Importance="high" />
      <!--This command updates the npm registry configuration if necessary-->
      <Exec Command="$(PowerShellCommand) -ExecutionPolicy Bypass -File &quot;$(SolutionDir)setnpmreg.ps1&quot;" Condition="$(ShouldInstall)" />
      <!--This command gets a specific splash screen build from npm-->
      <Exec Command="npm pack @dynamods/splash-screen@$(PackageVersion)" Condition="$(ShouldInstall)" />
  </Target>

    <Target Name="ExtractTGZFile" DependsOnTargets="NpmRunBuild" BeforeTargets="BeforeBuild" Condition="$(ShouldInstall)">      
        <!--Locates the .tgz files-->
        <ItemGroup>
            <TGZFiles Include="./dynamods-splash-screen-*.tgz" />
        </ItemGroup>

        <PropertyGroup>
            <Last>%(TGZFiles.Filename)</Last>
        </PropertyGroup>

        <!--Creates the folder for the package-->
        <MakeDir Directories="Packages/SplashScreen" />

        <!--Extracts the file to /package-->
        <Exec Command="tar -xzf &quot;$(MSBuildProjectDirectory)\$(Last).tgz&quot; --strip-components=1 --directory=&quot;Packages/SplashScreen&quot;" />

        <!--Deletes the tgz file-->
        <Delete Files="$(MSBuildProjectDirectory)\$(Last).tgz" />
    </Target>


    <Target Name="NpmRunBuildHomePage" BeforeTargets="BeforeBuild">
        <PropertyGroup>
            <PackageVersion>1.0.21</PackageVersion>
            <PackageName>DynamoHome</PackageName>
        </PropertyGroup>
        <Exec Command="$(PowerShellCommand) -ExecutionPolicy Bypass -File &quot;$(SolutionDir)pkgexist.ps1&quot; &quot;$(PackageName)&quot; &quot;$(PackageVersion)&quot;" ConsoleToMSBuild="true">
            <Output TaskParameter="ConsoleOutput" PropertyName="ShouldInstall" />
        </Exec>
        <Message Text="Skipping Install for $(PackageName) $(PackageVersion), package up to date." Condition="!$(ShouldInstall)" Importance="high"></Message>
        <!--This command updates the npm registry configuration if necessary-->
        <Exec Command="&quot;$(PowerShellCommand)&quot; -ExecutionPolicy ByPass -Command &quot;&amp; '$(SolutionDir)setnpmreg.ps1'&quot;" Condition="$(ShouldInstall)" />
        <!--Download a specific build of the Dynamo Home package from npm-->
        <Exec Command="npm pack @dynamods/dynamo-home@$(PackageVersion)" Condition="$(ShouldInstall)" />
    </Target>

    <Target Name="ExtractTGZFileDynamoHome" DependsOnTargets="NpmRunBuildHomePage" BeforeTargets="BeforeBuild" Condition="$(ShouldInstall)">
        <!--Locate the .tgz files for the Dynamo Home package-->
        <ItemGroup>
            <TGZFilesDynamoHome Include="./dynamods-dynamo-home-*.tgz" />
        </ItemGroup>

        <PropertyGroup>
            <Last>%(TGZFilesDynamoHome.Filename)</Last>
        </PropertyGroup>

        <!--Create the folder for the Dynamo Home package-->
        <MakeDir Directories="Packages/DynamoHome" />

        <!--Extract the file to the specified directory-->
        <Exec Command="tar -xzf &quot;$(MSBuildProjectDirectory)\$(Last).tgz&quot; --strip-components=1 --directory=&quot;Packages/DynamoHome&quot;" />

        <!--Delete the tgz file-->
        <Delete Files="$(MSBuildProjectDirectory)\$(Last).tgz" />
    </Target>

    <ItemGroup>
    <None Remove="Packages\SplashScreen\build\index.bundle.js" />
    <None Remove="Packages\SplashScreen\build\index.html" />
    <None Remove="Packages\DynamoHome\build\index.bundle.js" />
    <None Remove="Packages\DynamoHome\build\index.html" />
    <None Remove="UI\Images\Canvas\canvas-button-geometry-scaling.png" />
    <None Remove="UI\Images\caret_down_white_48px.png" />
    <None Remove="UI\Images\caret_up_white_48px.png" />
    <None Remove="UI\Images\checkmark_16px.png" />
    <None Remove="UI\Images\close_16px.png" />
    <None Remove="UI\Images\caret_drop_down.png" />
    <None Remove="UI\Images\error_48px.png" />
    <None Remove="UI\Images\file-generic-16px.png" />
    <None Remove="UI\Images\finished_checkmark_30px.png" />
    <None Remove="UI\Images\folder-generic-16px.png" />
    <None Remove="UI\Images\help-16px.png" />
    <None Remove="UI\Images\info_48px.png" />
    <None Remove="UI\Images\menu_white_48px.png" />
    <None Remove="UI\Images\NodeStates\package-64px.png" />
    <None Remove="UI\Images\PackageManager\empty-state-first-use-light-gray.png" />
    <None Remove="UI\Images\search_icon_20px.png" />
    <None Remove="UI\Images\TitleBarButtons\close-darktheme-disabled-16px.png" />
    <None Remove="UI\Images\warning_48px.png" />
    <None Remove="UI\Prompts\PortPropertiesEditPrompt.xaml" />
    <None Remove="Views\Core\CustomColorPicker.xaml" />
    <None Remove="Views\Core\GeometryScalingPopup.xaml" />
    <None Remove="UI\Images\question-hover-blue-16px.png" />
    <None Remove="Views\Core\UpdateIconWindow.xaml" />
    <None Remove="Views\PackageManager\Controls\ControlColorsAndBrushes.xaml" />      
    <None Remove="Views\PackageManager\Controls\LoadingAnimationStripeControl.xaml" />
    <None Remove="Views\PackageManager\Controls\NumericUpDownControl.xaml" />
    <None Remove="Views\PackageManager\Controls\PackageManagePackageAnimationControl.xaml" />
    <None Remove="Views\PackageManager\Controls\PackageManagerPublishControl.xaml" />
    <None Remove="Views\PackageManager\Controls\PackageManagerPackagesControl.xaml" />
    <None Remove="Views\PackageManager\Controls\PackageManagerSearchControl.xaml" />
    <None Remove="Views\PackageManager\Controls\SearchBoxControl.xaml" />
    <None Remove="Views\PackageManager\Pages\PublishPackageFinishPage.xaml" />
    <None Remove="Views\PackageManager\Pages\PublishPackagePreviewPage.xaml" />
    <None Remove="Views\PackageManager\Pages\PublishPackagePublishPage.xaml" />
    <None Remove="Views\PackageManager\Pages\PublishPackageSelectPage.xaml" />
    <None Remove="Views\SplashScreen\WebApp\splashScreenBackground.png" />
  </ItemGroup>
  <ItemGroup>
    <EmbeddedResource Include="Packages\SplashScreen\build\index.bundle.js" />
    <EmbeddedResource Include="Packages\SplashScreen\build\index.html" />
    <EmbeddedResource Include="Views\SplashScreen\WebApp\splashScreenBackground.png" />
    <EmbeddedResource Include="Packages\DynamoHome\build\index.bundle.js" />
    <EmbeddedResource Include="Packages\DynamoHome\build\index.html" />
  </ItemGroup>

  <ItemGroup>
    <None Remove="UI\Images\AboutWindow\logo_about_dark.png" />
    <None Remove="UI\Images\Alignment\align_bottom.png" />
    <None Remove="UI\Images\Alignment\align_left.png" />
    <None Remove="UI\Images\Alignment\align_right.png" />
    <None Remove="UI\Images\Alignment\align_top.png" />
    <None Remove="UI\Images\Alignment\align_x_average.png" />
    <None Remove="UI\Images\Alignment\align_x_distribute.png" />
    <None Remove="UI\Images\Alignment\align_y_average.png" />
    <None Remove="UI\Images\Alignment\align_y_distribute.png" />
    <None Remove="UI\Images\dynamonotext.png" />
    <None Remove="UI\Images\maximize_16px_blue.png" />
    <None Remove="UI\Images\minimize_16px_blue.png" />
    <None Remove="UI\Images\minus_16px_blue.png" />
    <None Remove="UI\Images\NodeStates\alert-64px.png" />
    <None Remove="UI\Images\NodeStates\error-64px.png" />
    <None Remove="UI\Images\NodeStates\frozen-64px.png" />
    <None Remove="UI\Images\NodeStates\hidden-64px.png" />
    <None Remove="UI\Images\NodeStates\info-64px.png" />
    <None Remove="UI\Images\TitleBarButtons\close-darktheme-default-16px.png" />
    <None Remove="UI\Images\TitleBarButtons\close-darktheme-hover-16px.png" />
    <None Remove="UI\Images\TitleBarButtons\close-lighttheme-default-16px.png" />
    <None Remove="UI\Images\TitleBarButtons\close-lighttheme-hover-16px.png" />
    <None Remove="UI\Images\TitleBarButtons\max-darktheme-default-16px.png" />
    <None Remove="UI\Images\TitleBarButtons\max-darktheme-hover-16px.png" />
    <None Remove="UI\Images\TitleBarButtons\max-lighttheme-default-16px.png" />
    <None Remove="UI\Images\TitleBarButtons\max-lighttheme-hover-16px.png" />
    <None Remove="UI\Images\TitleBarButtons\min-darktheme-default-16px.png" />
    <None Remove="UI\Images\TitleBarButtons\min-darktheme-hover-16px.png" />
    <None Remove="UI\Images\TitleBarButtons\min-lighttheme-default-16px.png" />
    <None Remove="UI\Images\TitleBarButtons\min-lighttheme-hover-16px.png" />
    <None Remove="UI\Images\TitleBarButtons\restore-darktheme-default-16px.png" />
    <None Remove="UI\Images\TitleBarButtons\restore-darktheme-hover-16px.png" />
    <None Remove="UI\Images\TitleBarButtons\restore-lighttheme-default-16px.png" />
    <None Remove="UI\Images\TitleBarButtons\restore-lighttheme-hover-16px.png" />
    <None Remove="UI\Images\warning_16px.png" />
    <None Remove="Views\FileTrust\FileTrustWarning.xaml" />
    <None Remove="Views\GuidedTour\HtmlPages\nodePackage.html" />
    <None Remove="Views\Menu\TrustedPathView.xaml" />
    <None Remove="Views\GuidedTour\HtmlPages\Resources\ConnectTheNode.gif" />
  </ItemGroup>

  <ItemGroup>
      <PackageReference Include="HelixToolkit" Version="2.24.0" />
      <PackageReference Include="HelixToolkit.Core.Wpf" Version="2.24.0" />
      <PackageReference Include="HelixToolkit.SharpDX.Core.Wpf" Version="2.24.0" />
      <PackageReference Include="System.Configuration.ConfigurationManager" Version="5.0.0" />
<<<<<<< HEAD
      <PackageReference Include="DynamoVisualProgramming.LibG_231_0_0" Version="3.4.0.3231" />
=======
      <PackageReference Include="DynamoVisualProgramming.LibG_231_0_0" Version="3.4.0.3546"/>
>>>>>>> 10c145b1
    <PackageReference Include="FontAwesome5" Version="2.1.11" />
    <PackageReference Include="AvalonEdit" Version="6.3.0.90" CopyXML="true" />
    <PackageReference Include="Greg" Version="3.0.2.6533" />
    <PackageReference Include="Microsoft.Web.WebView2" Version="1.0.2478.35" />
    <PackageReference Include="Newtonsoft.Json" Version="13.0.1" />
    <PackageReference Include="RestSharp" Version="112.0.0" />
    <PackageReference Include="Cyotek.Drawing.BitmapFont" Version="2.0.0" />
    <PackageReference Include="SharpDX" Version="4.2.0" />
    <PackageReference Include="SharpDX.D3DCompiler" Version="4.2.0">
	  <IncludeAssets>none</IncludeAssets>
	</PackageReference>
	<PackageReference Include="SharpDX.Direct2D1" Version="4.2.0">
	  <IncludeAssets>none</IncludeAssets>
	</PackageReference>
	<PackageReference Include="SharpDX.Direct3D11" Version="4.2.0" />
	<PackageReference Include="SharpDX.Direct3D9" Version="4.2.0" />
	<PackageReference Include="SharpDX.DXGI" Version="4.2.0" />
	<PackageReference Include="SharpDX.Mathematics" Version="4.2.0" />
	<PackageReference Include="System.Reflection.MetadataLoadContext" Version="8.0.0" />
    <Reference Include="Dynamo.Microsoft.Xaml.Behaviors">
      <HintPath>..\..\extern\Microsoft.Xaml.Behaviors\net6.0-windows\Dynamo.Microsoft.Xaml.Behaviors.dll</HintPath>
    </Reference> 
      <PackageReference Include="Microsoft.CodeAnalysis.PublicApiAnalyzers" Version="3.3.4">
          <PrivateAssets>all</PrivateAssets>
          <IncludeAssets>runtime; build; native; contentfiles; analyzers; buildtransitive</IncludeAssets>
      </PackageReference>
    <PackageReference Include="Prism.Core" Version="8.1.97" />
    <PackageReference Include="DotNetProjects.Extended.Wpf.Toolkit" Version="5.0.103" />
  </ItemGroup>
  <ItemGroup>
    <Compile Include="Controls\InstalledPackagesControl.xaml.cs">
      <DependentUpon>InstalledPackagesControl.xaml</DependentUpon>
    </Compile>
    <Compile Include="Commands\ConnectorPinCommands.cs" />
    <Compile Include="Controls\NodeAutoCompleteSearchControl.xaml.cs">
      <DependentUpon>NodeAutoCompleteSearchControl.xaml</DependentUpon>
    </Compile>
    <Compile Include="Controls\InCanvasSearchControl.xaml.cs">
      <DependentUpon>InCanvasSearchControl.xaml</DependentUpon>
    </Compile>
    <Compile Include="Controls\InfiniteGridView.xaml.cs">
      <DependentUpon>InfiniteGridView.xaml</DependentUpon>
    </Compile>
    <Compile Include="Controls\HeaderStrip.xaml.cs">
      <DependentUpon>HeaderStrip.xaml</DependentUpon>
    </Compile>
    <Compile Include="Controls\NotificationsControl.xaml.cs">
      <DependentUpon>NotificationsControl.xaml</DependentUpon>
    </Compile>
    <Compile Include="Controls\OutPortContextMenu.xaml.cs">
      <DependentUpon>OutPortContextMenu.xaml</DependentUpon>
    </Compile>
    <Compile Include="Controls\ParentMenuItem.cs" />
    <Compile Include="Controls\RunSettingsControl.xaml.cs">
      <DependentUpon>RunSettingsControl.xaml</DependentUpon>
    </Compile>
    <Compile Include="Controls\ClassInformationView.xaml.cs">
      <DependentUpon>ClassInformationView.xaml</DependentUpon>
    </Compile>
    <Compile Include="..\AssemblySharedInfoGenerator\AssemblySharedInfo.cs">
      <Link>Properties\AssemblySharedInfo.cs</Link>
    </Compile>
    <Compile Include="Controls\UseLevelPopup.cs" />
    <Compile Include="Controls\UseLevelSpinner.cs" />
    <Compile Include="Extensions\ViewModelCommandExecutive.cs" />
    <Compile Include="Extensions\IViewExtension.cs" />
    <Compile Include="Extensions\ViewExtensionBase.cs" />
    <Compile Include="Extensions\IViewExtensionLoader.cs" />
    <Compile Include="Extensions\IViewExtensionManager.cs" />
    <Compile Include="Extensions\MenuBarTypeExtensions.cs" />
    <Compile Include="Extensions\ObservableCollectionExtension.cs" />
    <Compile Include="Extensions\ViewExtensionCommandExecutive.cs" />
    <Compile Include="Extensions\ViewExtensionLoader.cs" />
    <Compile Include="Extensions\ViewExtensionManager.cs" />
    <Compile Include="Extensions\ViewLoadedParams.cs" />
    <Compile Include="Extensions\ViewExtensionDefinition.cs" />
    <Compile Include="Extensions\ViewStartupParams.cs" />
    <Compile Include="Properties\Resources.Designer.cs">
      <AutoGen>True</AutoGen>
      <DesignTime>True</DesignTime>
      <DependentUpon>Resources.resx</DependentUpon>
    </Compile>
    <Compile Include="UI\GuidedTour\CustomRichTextBox.cs" />
    <Compile Include="UI\GuidedTour\CutOffArea.cs" />
    <Compile Include="UI\GuidedTour\ExitGuide.cs" />
	<Compile Include="UI\GuidedTour\Guide.cs" />
    <Compile Include="UI\GuidedTour\GuideFlowEvents.cs" />
    <Compile Include="UI\GuidedTour\GuidesManager.cs" />
    <Compile Include="UI\GuidedTour\GuidesValidationMethods.cs" />
    <Compile Include="UI\GuidedTour\GuideUtilities.cs" />
    <Compile Include="UI\GuidedTour\HightlightArea.cs" />
    <Compile Include="UI\GuidedTour\HostControlInfo.cs" />
    <Compile Include="UI\GuidedTour\PreValidation.cs" />
    <Compile Include="UI\GuidedTour\Step.cs" />
    <Compile Include="UI\GuidedTour\StepUIAutomation.cs" />
    <Compile Include="UI\GuidedTour\Survey.cs" />
    <Compile Include="UI\GuidedTour\Tooltip.cs" />
    <Compile Include="UI\GuidedTour\Welcome.cs" />
    <Compile Include="UI\MouseBehaviour.cs" />
    <Compile Include="UI\Prompts\DynamoMessageBox.xaml.cs">
      <DependentUpon>DynamoMessageBox.xaml</DependentUpon>
    </Compile>
    <Compile Include="Controls\InPortContextMenu.xaml.cs">
      <DependentUpon>InPortContextMenu.xaml</DependentUpon>
    </Compile>
    <Compile Include="UI\Prompts\PortPropertiesEditPrompt.xaml.cs" />
    <Compile Include="Utilities\CerDLL.cs" />
    <Compile Include="Utilities\QuietObservableCollection.cs" />
    <Compile Include="Utilities\CompactBubbleHandler.cs" />
    <Compile Include="Interfaces\IShellCom.cs" />
    <Compile Include="Rendering\HelixRenderPackage.cs" />
    <Compile Include="Interfaces\IBrandingResourceProvider.cs" />
    <Compile Include="NodeViewCustomization\AssemblyNodeViewCustomizations.cs" />
    <Compile Include="NodeViewCustomization\CoreNodeViewCustomizations.cs" />
    <Compile Include="NodeViewCustomization\NodeViewCustomizationLoader.cs" />
    <Compile Include="NodeViewCustomization\NodeViewCustomizations.cs" />
    <Compile Include="Rendering\RenderPackageExtensions.cs" />
    <Compile Include="Services\IconServices.cs" />
    <Compile Include="UI\ClassObjectTemplateSelector.cs" />
    <Compile Include="UI\DraggedAdorner.cs" />
    <Compile Include="UI\HeaderTemplateSelector.cs" />
    <Compile Include="Properties\Resources.en-US.Designer.cs">
      <AutoGen>True</AutoGen>
      <DesignTime>True</DesignTime>
      <DependentUpon>Resources.en-US.resx</DependentUpon>
    </Compile>
    <Compile Include="Services\LoginService.cs" />
    <Compile Include="UI\DefaultBrandingResourceProvider.cs" />
    <Compile Include="UI\FrozenResources.cs" />
    <Compile Include="UI\InOutPortPanel.cs" />
    <Compile Include="UI\LibraryTreeTemplateSelector.cs" />
    <Compile Include="UI\LibraryWrapPanel.cs" />
    <Compile Include="UI\Prompts\PresetOverwritePrompt.xaml.cs">
      <DependentUpon>PresetOverwritePrompt.xaml</DependentUpon>
    </Compile>
    <Compile Include="UI\Prompts\PresetPrompt.xaml.cs">
      <DependentUpon>PresetPrompt.xaml</DependentUpon>
    </Compile>
    <Compile Include="UI\VisualConfigurations.cs" />
    <Compile Include="Utilities\CrashReportTool.cs" />
    <Compile Include="Utilities\CrashUtilities.cs" />
    <Compile Include="Utilities\GroupStyleItemSelector.cs" />
    <Compile Include="Utilities\LibraryDragAndDrop.cs" />
    <Compile Include="Utilities\MessageBoxUtilities.cs" />
    <Compile Include="Utilities\NodeContextMenuBuilder.cs" />
    <Compile Include="Utilities\OnceDisposable.cs" />
    <Compile Include="TestInfrastructure\ConnectorMutator.cs" />
    <Compile Include="TestInfrastructure\MutationTestAttribute.cs" />
    <Compile Include="Utilities\DelegateCommand.cs" />
    <Compile Include="Interfaces\IViewModelView.cs" />
    <Compile Include="Interfaces\IWatchHandler.cs" />
    <Compile Include="NodeViewCustomization\INodeViewCustomizations.cs" />
    <Compile Include="NodeViewCustomization\INodeViewCustomization.cs" />
    <Compile Include="NodeViewCustomization\InternalNodeViewCustomization.cs" />
    <Compile Include="NodeViewCustomization\NodeViewCustomizations\DSVarArgFunctionNodeViewCustomization.cs" />
    <Compile Include="NodeViewCustomization\NodeViewCustomizationLibrary.cs" />
    <Compile Include="Properties\AssemblyInfo.cs" />
    <Compile Include="Services\UsageReportingManager.cs" />
    <Compile Include="TestInfrastructure\AbstractMutator.cs" />
    <Compile Include="TestInfrastructure\CodeBlockNodeMutator.cs" />
    <Compile Include="TestInfrastructure\CopyNodeMutator.cs" />
    <Compile Include="TestInfrastructure\CustomNodeCompatibilityMutator.cs" />
    <Compile Include="TestInfrastructure\CustomNodeMutator.cs" />
    <Compile Include="TestInfrastructure\DeleteNodeMutator.cs" />
    <Compile Include="TestInfrastructure\DirectoryPathMutator.cs" />
    <Compile Include="TestInfrastructure\DoubleSliderMutator.cs" />
    <Compile Include="TestInfrastructure\FilePathMutator.cs" />
    <Compile Include="TestInfrastructure\IntegerSliderMutator.cs" />
    <Compile Include="TestInfrastructure\ListMutator.cs" />
    <Compile Include="TestInfrastructure\MutatorDriver.cs" />
    <Compile Include="TestInfrastructure\NumberInputMutator.cs" />
    <Compile Include="TestInfrastructure\NumberRangeMutator.cs" />
    <Compile Include="TestInfrastructure\NumberSequenceMutator.cs" />
    <Compile Include="TestInfrastructure\StringInputMutator.cs" />
    <Compile Include="NodeViewCustomization\NodeViewCustomizations\CodeBlockNodeViewCustomization.cs" />
    <Compile Include="Commands\AutomationSettings.cs" />
    <Compile Include="Commands\ConnectorCommands.cs" />
    <Compile Include="Commands\DynamoCommands.cs" />
    <Compile Include="Commands\InfoBubbleCommand.cs" />
    <Compile Include="Commands\NodeCommands.cs" />
    <Compile Include="Commands\NoteCommands.cs" />
    <Compile Include="Commands\PortCommands.cs" />
    <Compile Include="Commands\SearchCommands.cs" />
    <Compile Include="Commands\WorkspaceCommands.cs" />
    <Compile Include="Controls\ImageBasedControls.cs" />
    <Compile Include="Controls\ShortcutToolbar.xaml.cs">
      <DependentUpon>ShortcutToolbar.xaml</DependentUpon>
    </Compile>
    <Compile Include="Controls\StartPage.xaml.cs">
      <DependentUpon>StartPage.xaml</DependentUpon>
    </Compile>
    <Compile Include="UI\Converters.cs" />
    <Compile Include="Controls\DragCanvas.cs" />
    <Compile Include="Controls\DynamoNodeButton.cs" />
    <Compile Include="Controls\DynamoTextBox.cs" />
    <Compile Include="NodeViewCustomization\NodeViewCustomizations\FunctionNodeViewCustomization.cs" />
    <Compile Include="UI\HandlingEventTrigger.cs" />
    <Compile Include="Utilities\MouseClickManager.cs" />
    <Compile Include="NodeViewCustomization\NodeViewCustomizations\OutputNodeViewCustomization.cs" />
    <Compile Include="UI\Prompts\CrashPrompt.xaml.cs">
      <DependentUpon>CrashPrompt.xaml</DependentUpon>
    </Compile>
    <Compile Include="UI\Prompts\EditWindow.xaml.cs">
      <DependentUpon>EditWindow.xaml</DependentUpon>
    </Compile>
    <Compile Include="UI\Prompts\FunctionNamePrompt.xaml.cs">
      <DependentUpon>FunctionNamePrompt.xaml</DependentUpon>
    </Compile>
    <Compile Include="UI\Prompts\GenericTaskDialog.xaml.cs">
      <DependentUpon>GenericTaskDialog.xaml</DependentUpon>
    </Compile>
    <Compile Include="UI\Prompts\UsageReportingAgreementPrompt.xaml.cs">
      <DependentUpon>UsageReportingAgreementPrompt.xaml</DependentUpon>
    </Compile>
    <Compile Include="UI\SharedResourceDictionary.cs" />
    <Compile Include="Utilities\PreferencesPanelUtilities.cs" />
    <Compile Include="Utilities\WebView2Utilities.cs" />
    <Compile Include="ViewModels\Core\AnnotationExtension.cs" />
    <Compile Include="ViewModels\Core\AnnotationViewModel.cs" />
    <Compile Include="Utilities\ResourceUtilities.cs" />
    <Compile Include="ViewModels\Core\Converters\DynamoPythonScriptEditorTextOptions.cs" />
    <Compile Include="ViewModels\Core\Converters\SerializationConverters.cs" />
    <Compile Include="ViewModels\Core\CustomColorPickerViewModel.cs" />
    <Compile Include="ViewModels\Core\DynamoViewModelBranding.cs" />
    <Compile Include="ViewModels\Core\GeometryScalingViewModel.cs" />
    <Compile Include="ViewModels\Core\HomeWorkspaceViewModel.cs" />
    <Compile Include="ViewModels\Core\InPortViewModel.cs" />
    <Compile Include="ViewModels\Core\OutPortViewModel.cs" />
    <Compile Include="ViewModels\Core\SerializationExtensions.cs" />
    <Compile Include="ViewModels\Core\ShortcutToolbarViewModel.cs" />
    <Compile Include="ViewModels\FileTrust\FileTrustWarningViewModel.cs" />
    <Compile Include="ViewModels\GuidedTour\ExitGuideWindowViewModel.cs" />
    <Compile Include="ViewModels\GuidedTour\PopupWindowViewModel.cs" />
    <Compile Include="ViewModels\GuidedTour\SurveyPopupViewModel.cs" />
    <Compile Include="ViewModels\Menu\TrustedPathViewModel.cs" />
    <Compile Include="ViewModels\Menu\PreferencesViewModel.cs" />
    <Compile Include="ViewModels\PackageManager\IPackageInstaller.cs" />
    <Compile Include="ViewModels\PackageManager\PackageManagerViewModel.cs" />
    <Compile Include="ViewModels\PackageManager\PackagePathViewModel.cs" />
    <Compile Include="ViewModels\Preview\CompactBubbleViewModel.cs" />
    <Compile Include="ViewModels\Preview\ConnectorAnchorViewModel.cs" />
    <Compile Include="ViewModels\Preview\ConnectorContextMenuViewModel.cs" />
    <Compile Include="ViewModels\RunSettingsViewModel.cs" />
    <Compile Include="Utilities\ActionDebouncer.cs" />
    <Compile Include="ViewModels\Search\BrowserInternalElementViewModel.cs" />
    <Compile Include="ViewModels\Search\BrowserItemViewModel.cs" />
    <Compile Include="ViewModels\Search\NodeAutoCompleteSearchViewModel.cs" />
    <Compile Include="ViewModels\Search\NodeSearchElementViewModel.cs" />
    <Compile Include="ViewModels\Core\StateMachine.cs" />
    <Compile Include="ViewModels\Search\ClassInformationViewModel.cs" />
    <Compile Include="NodeViewCustomization\NodeViewCustomizations\SymbolViewCustomization.cs" />
    <Compile Include="NodeViewCustomization\NodeViewCustomizations\VariableInputNodeViewCustomization.cs" />
    <Compile Include="ViewModels\RenderPackageFactoryViewModel.cs" />
    <Compile Include="ViewModels\Search\SearchCategory.cs" />
    <Compile Include="ViewModels\Watch3D\DynamoGeometryModel3D.cs" />
    <Compile Include="ViewModels\Watch3D\DynamoLineGeometryModel3D.cs" />
    <Compile Include="ViewModels\Watch3D\DynamoPointGeometryModel3D.cs" />
    <Compile Include="ViewModels\Watch3D\DynamoPointLineRenderCore.cs" />
    <Compile Include="ViewModels\Watch3D\DynamoRenderCoreDataStore.cs" />
    <Compile Include="ViewModels\Watch3D\HelixWatch3DViewModel.cs" />
    <Compile Include="ViewModels\Watch3D\DefaultWatch3DViewModel.cs" />
    <Compile Include="ViewModels\Watch3D\IWatch3DViewModel.cs" />
    <Compile Include="ViewModels\Core\ConnectorPinViewModel.cs" />
    <Compile Include="Views\About\AboutWindow.xaml.cs">
      <DependentUpon>AboutWindow.xaml</DependentUpon>
    </Compile>
    <Compile Include="Views\CodeBlocks\CodeBlockEditor.cs" />
    <Compile Include="Views\Core\ConnectorAnchorView.xaml.cs">
      <DependentUpon>ConnectorAnchorView.xaml</DependentUpon>
    </Compile>
    <Compile Include="Views\Core\ConnectorContextMenuView.xaml.cs">
      <DependentUpon>ConnectorContextMenuView.xaml</DependentUpon>
    </Compile>
    <Compile Include="Views\Core\CustomColorPicker.xaml.cs" />
    <Compile Include="Views\Debug\UpdateNodeIconsWindow.xaml.cs">
      <DependentUpon>UpdateNodeIconsWindow.xaml</DependentUpon>
    </Compile>
    <Compile Include="Views\Core\DynamoOpenFileDialog.cs" />
    <Compile Include="Views\Core\ConnectorPinView.xaml.cs">
      <DependentUpon>ConnectorPinView.xaml</DependentUpon>
    </Compile>
    <Compile Include="Views\Core\GeometryScalingPopup.xaml.cs">
      <DependentUpon>GeometryScalingPopup.xaml</DependentUpon>
    </Compile>
    <Compile Include="Views\Debug\DebugModesWindow.xaml.cs">
      <DependentUpon>DebugModesWindow.xaml</DependentUpon>
    </Compile>
    <Compile Include="Views\FileTrust\FileTrustWarning.xaml.cs" />
    <Compile Include="Views\CodeCompletion\CodeCompletionEditor.xaml.cs">
      <DependentUpon>CodeCompletionEditor.xaml</DependentUpon>
    </Compile>
    <Compile Include="Views\GuidedTour\ExitGuideWindow.xaml.cs">
      <DependentUpon>ExitGuideWindow.xaml</DependentUpon>
    </Compile>
    <Compile Include="Views\GuidedTour\RealTimeInfoWindow.xaml.cs">
      <DependentUpon>RealTimeInfoWindow.xaml</DependentUpon>
    </Compile>
    <Compile Include="Views\GuidedTour\GuideBackground.xaml.cs">
      <DependentUpon>GuideBackground.xaml</DependentUpon>
    </Compile>
    <Compile Include="Views\GuidedTour\PopupWindow.xaml.cs">
      <DependentUpon>PopupWindow.xaml</DependentUpon>
    </Compile>
    <Compile Include="Views\GuidedTour\RatingControl.xaml.cs">
      <DependentUpon>RatingControl.xaml</DependentUpon>
    </Compile>
    <Compile Include="Views\GuidedTour\SurveyPopupWindow.xaml.cs">
      <DependentUpon>SurveyPopupWindow.xaml</DependentUpon>
    </Compile>
    <Compile Include="Views\HomePage\HomePage.xaml.cs" />
    <Compile Include="Views\Input\ParameterEditor.cs" />
    <Compile Include="Views\PackageManager\Controls\CustomBrowserControl.xaml.cs" />
    <Compile Include="Views\PackageManager\Controls\FilterTagControl.xaml.cs" />
    <Compile Include="Views\PackageManager\Controls\LoadingAnimationStripeControl.xaml.cs" />
    <Compile Include="Views\PackageManager\Controls\NumericUpDownControl.xaml.cs" />
    <Compile Include="Views\PackageManager\Controls\PackageManagePackageAnimationControl.xaml.cs" />
    <Compile Include="Views\PackageManager\Controls\PackageManagerPackagesControl.xaml.cs" />
    <Compile Include="Views\PackageManager\Controls\PackageManagerPublishControl.xaml.cs" />
    <Compile Include="Views\PackageManager\Controls\PackageManagerSearchControl.xaml.cs" />
    <Compile Include="Views\PackageManager\Controls\SearchBoxControl.xaml.cs" />
    <Compile Include="Views\PackageManager\PackageManagerView.xaml.cs" />
    <Compile Include="Views\Menu\TrustedPathView.xaml.cs" />
    <Compile Include="Views\Output\OutputEditor.cs" />
    <Compile Include="Views\PackageManager\PackagePathView.xaml.cs">
      <DependentUpon>PackagePathView.xaml</DependentUpon>
    </Compile>
    <Compile Include="Views\PackageManager\Pages\PublishPackageFinishPage.xaml.cs" />
    <Compile Include="Views\PackageManager\Pages\PublishPackagePreviewPage.xaml.cs" />
    <Compile Include="Views\PackageManager\Pages\PublishPackagePublishPage.xaml.cs" />
    <Compile Include="Views\PackageManager\Pages\PublishPackageSelectPage.xaml.cs" />
    <Compile Include="Views\PackageManager\TermsOfUseView.xaml.cs">
      <DependentUpon>TermsOfUseView.xaml</DependentUpon>
    </Compile>
    <Compile Include="ViewModels\Watch3D\AttachedProperties.cs" />
    <Compile Include="ViewModels\Watch3D\DynamoEffectsManager.cs" />
    <Compile Include="Views\Menu\PreferencesView.xaml.cs">
      <DependentUpon>PreferencesView.xaml</DependentUpon>
    </Compile>
    <Compile Include="Views\Preview\CameraExtensions.cs" />
    <Compile Include="Views\Preview\PreviewCompactView.xaml.cs">
      <DependentUpon>PreviewCompactView.xaml</DependentUpon>
    </Compile>
    <Compile Include="Views\Preview\Watch3DSettingsControl.xaml.cs">
      <DependentUpon>Watch3DSettingsControl.xaml</DependentUpon>
    </Compile>
    <Compile Include="Windows\BrowserWindow.xaml.cs">
      <DependentUpon>BrowserWindow.xaml</DependentUpon>
    </Compile>
    <Compile Include="Views\CodeBlocks\CodeBlockCompletionData.cs" />
    <Compile Include="Views\CodeBlocks\CodeBlockMethodInsightWindow.cs" />
    <Compile Include="Views\CodeBlocks\CodeBlockEditorUtils.cs" />
    <Compile Include="Views\Core\AnnotationView.xaml.cs">
      <DependentUpon>AnnotationView.xaml</DependentUpon>
    </Compile>
    <Compile Include="Views\Core\DynamoView.xaml.cs">
      <DependentUpon>DynamoView.xaml</DependentUpon>
    </Compile>
    <Compile Include="Views\Preview\InfoBubbleView.xaml.cs">
      <DependentUpon>InfoBubbleView.xaml</DependentUpon>
    </Compile>
    <Compile Include="Views\Search\LibraryView.xaml.cs">
      <DependentUpon>LibraryView.xaml</DependentUpon>
    </Compile>
    <Compile Include="Views\SplashScreen\SplashScreen.xaml.cs">
      <DependentUpon>SplashScreen.xaml</DependentUpon>
    </Compile>
    <Compile Include="Views\HomePage\HomePage.xaml.cs">
      <DependentUpon>HomePage.xaml</DependentUpon>
    </Compile>
    <Compile Include="Views\Core\NodeView.xaml.cs">
      <DependentUpon>NodeView.xaml</DependentUpon>
    </Compile>
    <Compile Include="Views\Core\NoteView.xaml.cs">
      <DependentUpon>NoteView.xaml</DependentUpon>
    </Compile>
    <Compile Include="Views\PackageManager\PackageManagerSearchView.xaml.cs">
      <DependentUpon>PackageManagerSearchView.xaml</DependentUpon>
    </Compile>
    <Compile Include="Views\Preview\PreviewControl.xaml.cs">
      <DependentUpon>PreviewControl.xaml</DependentUpon>
    </Compile>
    <Compile Include="Views\PackageManager\PublishPackageView.xaml.cs">
      <DependentUpon>PublishPackageView.xaml</DependentUpon>
    </Compile>
    <Compile Include="Controls\TooltipWindow.xaml.cs">
      <DependentUpon>TooltipWindow.xaml</DependentUpon>
    </Compile>
    <Compile Include="Views\Preview\Watch3DView.xaml.cs">
      <DependentUpon>Watch3DView.xaml</DependentUpon>
    </Compile>
    <Compile Include="Views\Preview\WatchTree.xaml.cs">
      <DependentUpon>WatchTree.xaml</DependentUpon>
    </Compile>
    <Compile Include="Views\Core\WorkspaceView.xaml.cs">
      <DependentUpon>WorkspaceView.xaml</DependentUpon>
    </Compile>
    <Compile Include="Utilities\WpfUtilities.cs" />
    <Compile Include="Controls\ZoomBorder.cs" />
    <Compile Include="Utilities\CursorLibrary.cs" />
    <Compile Include="Utilities\Extensions.cs" />
    <Compile Include="ViewModels\Core\ConnectorViewModel.cs" />
    <Compile Include="ViewModels\Core\DynamoViewModel.cs" />
    <Compile Include="ViewModels\Core\DynamoViewModelDelegateCommands.cs" />
    <Compile Include="ViewModels\Core\DynamoViewModelDelegates.cs" />
    <Compile Include="ViewModels\Core\DynamoViewModelEventArgs.cs" />
    <Compile Include="ViewModels\Core\DynamoViewModelEvents.cs" />
    <Compile Include="ViewModels\Preview\InfoBubbleViewModel.cs" />
    <Compile Include="ViewModels\PackageManager\InstalledPackagesViewModel.cs" />
    <Compile Include="ViewModels\Core\NodeViewModel.cs" />
    <Compile Include="ViewModels\Core\NoteViewModel.cs" />
    <Compile Include="ViewModels\PackageManager\PackageItemInternalViewModel.cs" />
    <Compile Include="ViewModels\PackageManager\PackageItemLeafViewModel.cs" />
    <Compile Include="ViewModels\PackageManager\PackageItemRootViewModel.cs" />
    <Compile Include="ViewModels\PackageManager\PackageItemViewModel.cs" />
    <Compile Include="ViewModels\PackageManager\PackageManagerClientViewModel.cs" />
    <Compile Include="ViewModels\PackageManager\PackageManagerSearchElementViewModel.cs" />
    <Compile Include="ViewModels\PackageManager\PackageManagerSearchViewModel.cs" />
    <Compile Include="ViewModels\PackageManager\PackageViewModel.cs" />
    <Compile Include="ViewModels\Core\PortViewModel.cs" />
    <Compile Include="ViewModels\PackageManager\PublishPackageViewModel.cs" />
    <Compile Include="ViewModels\Search\SearchViewModel.cs" />
    <Compile Include="ViewModels\ViewModelBase.cs" />
    <Compile Include="ViewModels\Preview\Watch3DFullscreenViewModel.cs" />
    <Compile Include="ViewModels\Preview\WatchViewModel.cs" />
    <Compile Include="ViewModels\Core\WorkspaceViewModel.cs" />
    <Compile Include="Windows\ExtensionWindow.xaml.cs">
      <DependentUpon>ExtensionWindow.xaml</DependentUpon>
    </Compile>
    <Compile Include="Windows\ModelessChildWindow.cs" />
  </ItemGroup>
  <ItemGroup>
    <Page Include="Controls\InstalledPackagesControl.xaml">
      <SubType>Designer</SubType>
      <Generator>MSBuild:Compile</Generator>
    </Page>
    <Page Include="Controls\NodeAutoCompleteSearchControl.xaml">
      <SubType>Designer</SubType>
      <Generator>MSBuild:Compile</Generator>
    </Page>
    <None Include="UI\Themes\Modern\InPorts.xaml">
      <SubType>Designer</SubType>
      <CopyToOutputDirectory>Always</CopyToOutputDirectory>
    </None>
    <None Include="UI\Themes\Modern\OutPorts.xaml">
      <SubType>Designer</SubType>
      <CopyToOutputDirectory>Always</CopyToOutputDirectory>
    </None>
    <Page Include="Controls\OutPortContextMenu.xaml">
      <SubType>Designer</SubType>
      <Generator>MSBuild:Compile</Generator>
    </Page>
    <Page Include="UI\Prompts\DynamoMessageBox.xaml">
      <Generator>MSBuild:Compile</Generator>
      <SubType>Designer</SubType>
    </Page>
    <Page Include="Controls\InPortContextMenu.xaml">
      <SubType>Designer</SubType>
      <Generator>MSBuild:Compile</Generator>
    </Page>
    <Page Include="UI\Prompts\PortPropertiesEditPrompt.xaml"></Page>
    <Page Include="Views\Core\CustomColorPicker.xaml">
      <CopyToOutputDirectory></CopyToOutputDirectory>
      <Generator>MSBuild:Compile</Generator>
    </Page>
    <Page Include="Views\Debug\UpdateNodeIconsWindow.xaml">
      <SubType>Designer</SubType>
      <Generator>MSBuild:Compile</Generator>
    </Page>
    <Page Include="Views\Core\GeometryScalingPopup.xaml">
      <Generator>MSBuild:Compile</Generator>
    </Page>
    <Page Include="Views\FileTrust\FileTrustWarning.xaml">
      <SubType>Designer</SubType>
      <Generator>MSBuild:Compile</Generator>
    </Page>
    <Page Include="Views\GuidedTour\ExitGuideWindow.xaml">
      <SubType>Designer</SubType>
      <Generator>MSBuild:Compile</Generator>
    </Page>
    <Page Include="Views\Core\ConnectorContextMenuView.xaml">
      <SubType>Designer</SubType>
      <Generator>MSBuild:Compile</Generator>
    </Page>
    <Page Include="Views\GuidedTour\RealTimeInfoWindow.xaml">
      <SubType>Designer</SubType>
      <Generator>MSBuild:Compile</Generator>
    </Page>
    <Page Include="Views\GuidedTour\GuideBackground.xaml">
      <SubType>Designer</SubType>
      <Generator>MSBuild:Compile</Generator>
    </Page>
    <Page Include="Views\Core\ConnectorAnchorView.xaml">
      <SubType>Designer</SubType>
      <Generator>MSBuild:Compile</Generator>
    </Page>
    <Page Include="Views\GuidedTour\PopupWindow.xaml">
      <SubType>Designer</SubType>
      <Generator>MSBuild:Compile</Generator>
    </Page>
    <Page Include="Views\GuidedTour\RatingControl.xaml">
      <SubType>Designer</SubType>
      <Generator>MSBuild:Compile</Generator>
    </Page>
    <Page Include="Views\GuidedTour\SurveyPopupWindow.xaml">
      <SubType>Designer</SubType>
      <Generator>MSBuild:Compile</Generator>
    </Page>
    <Page Include="Views\Core\ConnectorPinView.xaml">
      <SubType>Designer</SubType>
      <Generator>MSBuild:Compile</Generator>
    </Page>
    <Page Include="Views\PackageManager\Controls\ControlColorsAndBrushes.xaml">
      <SubType>Designer</SubType>
      <Generator>MSBuild:Compile</Generator>
    </Page>
    <Page Include="Views\PackageManager\Controls\LoadingAnimationStripeControl.xaml">
        <SubType>Designer</SubType>
        <Generator>MSBuild:Compile</Generator>
    </Page>
    <Page Include="Views\PackageManager\Controls\NumericUpDownControl.xaml">
        <SubType>Designer</SubType>
        <Generator>MSBuild:Compile</Generator>
    </Page>
    <Page Include="Views\PackageManager\Controls\PackageManagePackageAnimationControl.xaml">
      <SubType>Designer</SubType>
      <Generator>MSBuild:Compile</Generator>
    </Page>
    <Page Include="Views\PackageManager\Controls\SearchBoxControl.xaml">
      <SubType>Designer</SubType>
      <Generator>MSBuild:Compile</Generator>
    </Page>
    <Page Include="Views\PackageManager\Controls\CustomBrowserControl.xaml">
        <SubType>Designer</SubType>
        <Generator>MSBuild:Compile</Generator>
    </Page>
    <Page Include="Views\PackageManager\Controls\FilterTagControl.xaml">
        <SubType>Designer</SubType>
        <Generator>MSBuild:Compile</Generator>
    </Page>
    <Page Include="Views\Menu\TrustedPathView.xaml">
      <SubType>Designer</SubType>
      <Generator>MSBuild:Compile</Generator>
    </Page>
    <Page Include="Views\Menu\PreferencesView.xaml">
      <Generator>MSBuild:Compile</Generator>
      <SubType>Designer</SubType>
    </Page>
    <Page Include="Views\PackageManager\PackageManagerView.xaml">
        <Generator>MSBuild:Compile</Generator>
        <SubType>Designer</SubType>
    </Page>
    <Page Include="Views\PackageManager\Controls\PackageManagerPackagesControl.xaml">
        <Generator>MSBuild:Compile</Generator>
        <SubType>Designer</SubType>
    </Page>
    <Page Include="Views\PackageManager\Controls\PackageManagerSearchControl.xaml">
        <Generator>MSBuild:Compile</Generator>
        <SubType>Designer</SubType>
    </Page>
    <Page Include="Views\PackageManager\Controls\PackageManagerPublishControl.xaml">
        <Generator>MSBuild:Compile</Generator>
        <SubType>Designer</SubType>
    </Page>
    <Page Include="Windows\ExtensionWindow.xaml">
      <SubType>Designer</SubType>
      <Generator>MSBuild:Compile</Generator>
    </Page>      
    <Page Include="Views\PackageManager\Pages\PublishPackageFinishPage.xaml">
        <SubType>Designer</SubType>
        <Generator>MSBuild:Compile</Generator>
    </Page>   
    <Page Include="Views\PackageManager\Pages\PublishPackagePreviewPage.xaml">
        <SubType>Designer</SubType>
        <Generator>MSBuild:Compile</Generator>
    </Page>   
    <Page Include="Views\PackageManager\Pages\PublishPackagePublishPage.xaml">
        <SubType>Designer</SubType>
        <Generator>MSBuild:Compile</Generator>
    </Page>   
    <Page Include="Views\PackageManager\Pages\PublishPackageSelectPage.xaml">
        <SubType>Designer</SubType>
        <Generator>MSBuild:Compile</Generator>
    </Page>
  </ItemGroup>
  <ItemGroup>
    <Page Include="Controls\InCanvasSearchControl.xaml">
      <Generator>MSBuild:Compile</Generator>
      <SubType>Designer</SubType>
    </Page>
    <Page Include="Controls\InfiniteGridView.xaml">
      <SubType>Designer</SubType>
      <Generator>MSBuild:Compile</Generator>
    </Page>
    <Page Include="Controls\HeaderStrip.xaml">
      <SubType>Designer</SubType>
      <Generator>MSBuild:Compile</Generator>
    </Page>
    <Page Include="Controls\NotificationsControl.xaml">
      <SubType>Designer</SubType>
      <Generator>MSBuild:Compile</Generator>
    </Page>
    <Page Include="Controls\RunSettingsControl.xaml">
      <SubType>Designer</SubType>
      <Generator>MSBuild:Compile</Generator>
    </Page>
    <Page Include="Controls\ShortcutToolbar.xaml">
      <Generator>MSBuild:Compile</Generator>
      <SubType>Designer</SubType>
    </Page>
  </ItemGroup>
  <ItemGroup>
    <Page Include="Controls\ClassInformationView.xaml">
      <Generator>MSBuild:Compile</Generator>
      <SubType>Designer</SubType>
    </Page>
    <Page Include="Controls\StartPage.xaml">
      <Generator>MSBuild:Compile</Generator>
      <SubType>Designer</SubType>
    </Page>
  </ItemGroup>
  <ItemGroup>
    <EmbeddedResource Include="Properties\Resources.resx">
      <Generator>PublicResXFileCodeGenerator</Generator>
      <SubType>Designer</SubType>
      <LastGenOutput>Resources.Designer.cs</LastGenOutput>
    </EmbeddedResource>
    <EmbeddedResource Include="Properties\Resources.en-US.resx">
      <Generator>PublicResXFileCodeGenerator</Generator>
      <LastGenOutput>Resources.en-US.Designer.cs</LastGenOutput>
      <SubType>Designer</SubType>
    </EmbeddedResource>
    <EmbeddedResource Include="UI\Resources\DesignScript.Resources.SyntaxHighlighting.xshd" />
    <EmbeddedResource Include="Views\GuidedTour\HtmlPages\nodePackage.html" />
    <EmbeddedResource Include="Views\GuidedTour\HtmlPages\Resources\ConnectTheNode.gif" />
    <None Include="App.config">
      <SubType>Designer</SubType>
    </None>
    <None Include="UI\Fonts\Autodesk\Artifakt-Element-Bold.otf">
      <CopyToOutputDirectory>Always</CopyToOutputDirectory>
    </None>
    <None Include="UI\Fonts\Autodesk\Artifakt-Element-Regular.otf">
      <CopyToOutputDirectory>Always</CopyToOutputDirectory>
    </None>
    <None Include="UI\Fonts\CourierPrime-Regular.ttf">
      <CopyToOutputDirectory>Always</CopyToOutputDirectory>
    </None>
    <None Include="UI\Fonts\OpenSans-Bold.ttf">
      <CopyToOutputDirectory>Always</CopyToOutputDirectory>
    </None>
    <None Include="UI\Fonts\OpenSans-BoldItalic.ttf">
      <CopyToOutputDirectory>Always</CopyToOutputDirectory>
    </None>
    <None Include="UI\Fonts\OpenSans-ExtraBold.ttf">
      <CopyToOutputDirectory>Always</CopyToOutputDirectory>
    </None>
    <None Include="UI\Fonts\OpenSans-ExtraBoldItalic.ttf">
      <CopyToOutputDirectory>Always</CopyToOutputDirectory>
    </None>
    <None Include="UI\Fonts\OpenSans-Italic.ttf">
      <CopyToOutputDirectory>Always</CopyToOutputDirectory>
    </None>
    <None Include="UI\Fonts\OpenSans-Light.ttf">
      <CopyToOutputDirectory>Always</CopyToOutputDirectory>
    </None>
    <None Include="UI\Fonts\OpenSans-LightItalic.ttf">
      <CopyToOutputDirectory>Always</CopyToOutputDirectory>
    </None>
    <None Include="UI\Fonts\OpenSans-Regular.ttf">
      <CopyToOutputDirectory>Always</CopyToOutputDirectory>
    </None>
    <None Include="UI\Fonts\OpenSans-Semibold.ttf">
      <CopyToOutputDirectory>Always</CopyToOutputDirectory>
    </None>
    <None Include="UI\Fonts\OpenSans-SemiboldItalic.ttf">
      <CopyToOutputDirectory>Always</CopyToOutputDirectory>
    </None>
    <None Include="UI\Fonts\SourceCodePro-Regular.ttf">
      <CopyToOutputDirectory>Always</CopyToOutputDirectory>
    </None>
    <None Include="UI\GuidedTour\dynamo_guides.json">
      <CopyToOutputDirectory>Always</CopyToOutputDirectory>
    </None>
    <EmbeddedResource Include="UI\GuidedTour\DynamoOnboardingGuide_HouseCreationDS.dyn">
	</EmbeddedResource>
    <None Include="ViewModels\Watch3D\shaderSource\CompileShaders.bat" />
    <Resource Include="UI\Images\AboutWindow\logo_about_dark.png">
      <CopyToOutputDirectory></CopyToOutputDirectory>
    </Resource>
    <Resource Include="UI\Images\Alignment\align_bottom.png" />
    <Resource Include="UI\Images\Alignment\align_left.png" />
    <Resource Include="UI\Images\Alignment\align_right.png" />
    <Resource Include="UI\Images\Alignment\align_top.png" />
    <Resource Include="UI\Images\Alignment\align_x_average.png" />
    <Resource Include="UI\Images\Alignment\align_x_distribute.png" />
    <Resource Include="UI\Images\Alignment\align_y_average.png" />
    <Resource Include="UI\Images\Alignment\align_y_distribute.png" />
    <Resource Include="UI\Images\Canvas\canvas-button-geometry-scaling.png" />
    <Resource Include="UI\Images\caret_down_white_48px.png" />
    <Resource Include="UI\Images\caret_drop_down.png" />
    <Resource Include="UI\Images\caret_up.png" />
    <EmbeddedResource Include="Views\GuidedTour\HtmlPages\Resources\ArtifaktElement-Regular.woff" />
    <Resource Include="UI\Images\caret_up_white_48px.png" />
    <Resource Include="UI\Images\checkmark_16px.png" />
    <Resource Include="UI\Images\close_16px.png" />
    <Resource Include="UI\Images\cursors.psd" />
    <Resource Include="UI\Images\cursors1.psd" />
  </ItemGroup>
  <ItemGroup>
    <Resource Include="UI\Images\AboutWindow\aboutback.png" />
  </ItemGroup>
  <ItemGroup>
    <Resource Include="UI\Images\AboutWindow\autodeskLogo.png" />
  </ItemGroup>
  <ItemGroup>
    <Resource Include="UI\Images\AboutWindow\background_texture.png" />
  </ItemGroup>
  <ItemGroup>
    <Resource Include="UI\Images\AboutWindow\close_hover.png" />
  </ItemGroup>
  <ItemGroup>
    <Resource Include="UI\Images\AboutWindow\close_inactive.png" />
  </ItemGroup>
  <ItemGroup>
    <Resource Include="UI\Images\AboutWindow\collectinfo_titlebar.png" />
  </ItemGroup>
  <ItemGroup>
    <Resource Include="UI\Images\AboutWindow\DesignScriptLogo.png" />
  </ItemGroup>
  <ItemGroup>
    <Resource Include="UI\Images\AboutWindow\dynamo_logo_dark.png" />
  </ItemGroup>
  <ItemGroup>
    <Resource Include="UI\Images\AboutWindow\logo_about.png" />
  </ItemGroup>
  <ItemGroup>
    <Resource Include="UI\Images\add.png" />
  </ItemGroup>
  <ItemGroup>
    <Resource Include="UI\Images\add_32.png" />
  </ItemGroup>
  <ItemGroup>
    <Resource Include="UI\Images\add_32_white.png" />
  </ItemGroup>
  <ItemGroup>
    <Resource Include="UI\Images\Anonymous_Pencil_icon.png" />
  </ItemGroup>
  <ItemGroup>
    <Resource Include="UI\Images\Anonymous_Pencil_icon_white.png" />
  </ItemGroup>
  <ItemGroup>
    <Resource Include="UI\Images\Anonymous_Pencil_icon_white_24.png" />
  </ItemGroup>
  <ItemGroup>
    <Resource Include="UI\Images\Anonymous_Pencil_icon_white_32.png" />
  </ItemGroup>
  <ItemGroup>
    <Resource Include="UI\Images\arc_add.cur" />
  </ItemGroup>
  <ItemGroup>
    <Resource Include="UI\Images\arc_add.png" />
  </ItemGroup>
  <ItemGroup>
    <Resource Include="UI\Images\arc_remove.cur" />
  </ItemGroup>
  <ItemGroup>
    <Resource Include="UI\Images\arc_remove.png" />
  </ItemGroup>
  <ItemGroup>
    <Resource Include="UI\Images\arc_select.cur" />
  </ItemGroup>
  <ItemGroup>
    <Resource Include="UI\Images\arc_select.png" />
  </ItemGroup>
  <ItemGroup>
    <Resource Include="UI\Images\arrow-left-black.png" />
  </ItemGroup>
  <ItemGroup>
    <Resource Include="UI\Images\arrow-left-white.png" />
  </ItemGroup>
  <ItemGroup>
    <Resource Include="UI\Images\arrow-right-black.png" />
  </ItemGroup>
  <ItemGroup>
    <Resource Include="UI\Images\arrow-right-white.png" />
  </ItemGroup>
  <ItemGroup>
    <Resource Include="UI\Images\back.png" />
  </ItemGroup>
  <ItemGroup>
    <Resource Include="UI\Images\back_24.png" />
  </ItemGroup>
  <ItemGroup>
    <Resource Include="UI\Images\back_32.png" />
  </ItemGroup>
  <ItemGroup>
    <Resource Include="UI\Images\Canvas\canvas-button-fit-view-states.png" />
  </ItemGroup>
  <ItemGroup>
    <Resource Include="UI\Images\Canvas\canvas-button-geom-check.png" />
  </ItemGroup>
  <ItemGroup>
    <Resource Include="UI\Images\Canvas\canvas-button-geom-states.png" />
  </ItemGroup>
  <ItemGroup>
    <Resource Include="UI\Images\Canvas\canvas-button-node-check.png" />
  </ItemGroup>
  <ItemGroup>
    <Resource Include="UI\Images\Canvas\canvas-button-node-states.png" />
  </ItemGroup>
  <ItemGroup>
    <Resource Include="UI\Images\Canvas\canvas-button-orbit-check.png" />
  </ItemGroup>
  <ItemGroup>
    <Resource Include="UI\Images\Canvas\canvas-button-orbit-states.png" />
  </ItemGroup>
  <ItemGroup>
    <Resource Include="UI\Images\Canvas\canvas-button-pan-check.png" />
  </ItemGroup>
  <ItemGroup>
    <Resource Include="UI\Images\Canvas\canvas-button-pan-states.png" />
  </ItemGroup>
  <ItemGroup>
    <Resource Include="UI\Images\Canvas\canvas-button-zoom-in-states.png" />
  </ItemGroup>
  <ItemGroup>
    <Resource Include="UI\Images\Canvas\canvas-button-zoom-out-states.png" />
  </ItemGroup>
  <ItemGroup>
    <Resource Include="UI\Images\click_background.png" />
  </ItemGroup>
  <ItemGroup>
    <Resource Include="UI\Images\closetab_hover.png" />
  </ItemGroup>
  <ItemGroup>
    <Resource Include="UI\Images\closetab_normal.png" />
    <Resource Include="UI\Images\dynamonotext.png" />
    <Resource Include="UI\Images\error_48px.png" />
    <Resource Include="UI\Images\file-generic-16px.png" />
    <Resource Include="UI\Images\finished_checkmark_30px.png" />
    <Resource Include="UI\Images\folder-generic-16px.png" />
    <Resource Include="UI\Images\help-16px.png" />
    <Resource Include="UI\Images\info_48px.png" />
    <Resource Include="UI\Images\maximize_16px_blue.png" />
    <Resource Include="UI\Images\menu_white_48px.png" />
    <Resource Include="UI\Images\minimize_16px_blue.png" />
    <Resource Include="UI\Images\minus_16px_blue.png" />
    <Resource Include="UI\Images\NodeStates\alert-64px.png" />
    <Resource Include="UI\Images\NodeStates\error-64px.png" />
    <Resource Include="UI\Images\NodeStates\frozen-64px.png" />
    <Resource Include="UI\Images\NodeStates\hidden-64px.png" />
    <Resource Include="UI\Images\NodeStates\info-64px.png" />
    <Resource Include="UI\Images\NodeStates\package-64px.png" />
    <Resource Include="UI\Images\PackageManager\empty-state-first-use-light-gray.png" />
    <Resource Include="UI\Images\question-hover-blue-16px.png" />
    <Resource Include="UI\Images\search_icon_20px.png" />
    <Resource Include="UI\Images\TitleBarButtons\close-darktheme-default-16px.png" />
    <Resource Include="UI\Images\TitleBarButtons\close-darktheme-disabled-16px.png" />
    <Resource Include="UI\Images\TitleBarButtons\close-lighttheme-default-16px.png" />
    <Resource Include="UI\Images\TitleBarButtons\close-lighttheme-hover-16px.png" />
    <Resource Include="UI\Images\TitleBarButtons\max-darktheme-default-16px.png" />
    <Resource Include="UI\Images\TitleBarButtons\max-darktheme-hover-16px.png" />
    <Resource Include="UI\Images\TitleBarButtons\max-lighttheme-default-16px.png" />
    <Resource Include="UI\Images\TitleBarButtons\max-lighttheme-hover-16px.png" />
    <Resource Include="UI\Images\TitleBarButtons\min-darktheme-default-16px.png" />
    <Resource Include="UI\Images\TitleBarButtons\close-darktheme-hover-16px.png" />
    <Resource Include="UI\Images\TitleBarButtons\min-darktheme-hover-16px.png" />
    <Resource Include="UI\Images\TitleBarButtons\min-lighttheme-default-16px.png" />
    <Resource Include="UI\Images\TitleBarButtons\min-lighttheme-hover-16px.png" />
    <Resource Include="UI\Images\TitleBarButtons\restore-darktheme-default-16px.png" />
    <Resource Include="UI\Images\TitleBarButtons\restore-darktheme-hover-16px.png" />
    <Resource Include="UI\Images\TitleBarButtons\restore-lighttheme-default-16px.png" />
    <Resource Include="UI\Images\TitleBarButtons\restore-lighttheme-hover-16px.png" />
    <Resource Include="UI\Images\warning_16px.png" />
    <Resource Include="UI\Images\font-size.png" />
    <Resource Include="UI\Images\warning_48px.png" />
  </ItemGroup>
  <ItemGroup>
    <Resource Include="UI\Images\whiteclosetab.png" />
  </ItemGroup>
  <ItemGroup>
    <Resource Include="UI\Images\whiteinfotab.png" />
  </ItemGroup>
  <ItemGroup>
    <Resource Include="UI\Images\closewindow_hover.png" />
  </ItemGroup>
  <ItemGroup>
    <Resource Include="UI\Images\closewindow_normal.png" />
  </ItemGroup>
  <ItemGroup>
    <Resource Include="UI\Images\cloud_download_arrow.png" />
  </ItemGroup>
  <ItemGroup>
    <Resource Include="UI\Images\cloud_download_arrow_gray.png" />
  </ItemGroup>
  <ItemGroup>
    <Resource Include="UI\Images\cloud_download_arrow_white.png" />
  </ItemGroup>
  <ItemGroup>
    <Resource Include="UI\Images\collapse_hover.png" />
  </ItemGroup>
  <ItemGroup>
    <Resource Include="UI\Images\collapse_normal.png" />
  </ItemGroup>
  <ItemGroup>
    <Resource Include="UI\Images\collapsestate_hover.png" />
  </ItemGroup>
  <ItemGroup>
    <Resource Include="UI\Images\collapsestate_normal.png" />
  </ItemGroup>
  <ItemGroup>
    <Resource Include="UI\Images\condense.cur" />
  </ItemGroup>
  <ItemGroup>
    <Resource Include="UI\Images\condense.png" />
  </ItemGroup>
  <ItemGroup>
    <Resource Include="UI\Images\consent_form_image.png" />
  </ItemGroup>
  <ItemGroup>
    <Resource Include="UI\Images\DocumentHS.png" />
  </ItemGroup>
  <ItemGroup>
    <Resource Include="UI\Images\expand.cur" />
  </ItemGroup>
  <ItemGroup>
    <Resource Include="UI\Images\expand.png" />
  </ItemGroup>
  <ItemGroup>
    <Resource Include="UI\Images\expand_hover.png" />
  </ItemGroup>
  <ItemGroup>
    <Resource Include="UI\Images\expand_normal.png" />
  </ItemGroup>
  <ItemGroup>
    <Resource Include="UI\Images\expandstate_hover.png" />
  </ItemGroup>
  <ItemGroup>
    <Resource Include="UI\Images\expandstate_normal.png" />
  </ItemGroup>
  <ItemGroup>
    <Resource Include="UI\Images\hand.cur" />
  </ItemGroup>
  <ItemGroup>
    <Resource Include="UI\Images\hand.png" />
  </ItemGroup>
  <ItemGroup>
    <Resource Include="UI\Images\hand_drag.cur" />
  </ItemGroup>
  <ItemGroup>
    <Resource Include="UI\Images\hand_drag.png" />
  </ItemGroup>
  <ItemGroup>
    <Resource Include="UI\Images\hand_pan.cur" />
  </ItemGroup>
  <ItemGroup>
    <Resource Include="UI\Images\hand_pan.png" />
  </ItemGroup>
  <ItemGroup>
    <Resource Include="UI\Images\hand_pan_active.cur" />
  </ItemGroup>
  <ItemGroup>
    <Resource Include="UI\Images\hand_pan_active.png" />
  </ItemGroup>
  <ItemGroup>
    <Resource Include="UI\Images\HomeHS.png" />
  </ItemGroup>
  <ItemGroup>
    <Resource Include="UI\Images\librarycollapse_hover.png" />
  </ItemGroup>
  <ItemGroup>
    <Resource Include="UI\Images\librarycollapse_normal.png" />
  </ItemGroup>
  <ItemGroup>
    <Resource Include="UI\Images\maximizewindow_hover.png" />
  </ItemGroup>
  <ItemGroup>
    <Resource Include="UI\Images\maximizewindow_normal.png" />
  </ItemGroup>
  <ItemGroup>
    <Resource Include="UI\Images\minimizewindow_hover.png" />
  </ItemGroup>
  <ItemGroup>
    <Resource Include="UI\Images\minimizewindow_normal.png" />
  </ItemGroup>
  <ItemGroup>
    <Resource Include="UI\Images\move.png" />
  </ItemGroup>
  <ItemGroup>
    <Resource Include="UI\Images\new_disabled.png" />
  </ItemGroup>
  <ItemGroup>
    <Resource Include="UI\Images\new_hover.png" />
  </ItemGroup>
  <ItemGroup>
    <Resource Include="UI\Images\new_normal.png" />
  </ItemGroup>
  <ItemGroup>
    <Resource Include="UI\Images\open_disabled.png" />
  </ItemGroup>
  <ItemGroup>
    <Resource Include="UI\Images\open_hover.png" />
  </ItemGroup>
  <ItemGroup>
    <Resource Include="UI\Images\open_normal.png" />
  </ItemGroup>
  <ItemGroup>
    <Resource Include="UI\Images\openHS.png" />
  </ItemGroup>
  <ItemGroup>
    <Resource Include="UI\Images\OpenSelectedItemHS.png" />
  </ItemGroup>
  <ItemGroup>
    <Resource Include="UI\Images\padlock-closed-black.png" />
  </ItemGroup>
  <ItemGroup>
    <Resource Include="UI\Images\padlock-closed-black24x24.png" />
  </ItemGroup>
  <ItemGroup>
    <Resource Include="UI\Images\pause_disabled.png" />
  </ItemGroup>
  <ItemGroup>
    <Resource Include="UI\Images\pause_hover.png" />
  </ItemGroup>
  <ItemGroup>
    <Resource Include="UI\Images\pause_normal.png" />
  </ItemGroup>
  <ItemGroup>
    <Resource Include="UI\Images\pointer.cur" />
  </ItemGroup>
  <ItemGroup>
    <Resource Include="UI\Images\pointer.png" />
  </ItemGroup>
  <ItemGroup>
    <Resource Include="UI\Images\pointer_add.cur" />
  </ItemGroup>
  <ItemGroup>
    <Resource Include="UI\Images\pointer_add.png" />
  </ItemGroup>
  <ItemGroup>
    <Resource Include="UI\Images\rectangular_selection.cur" />
  </ItemGroup>
  <ItemGroup>
    <Resource Include="UI\Images\rectangular_selection.png" />
  </ItemGroup>
  <ItemGroup>
    <Resource Include="UI\Images\redo_disabled.png" />
  </ItemGroup>
  <ItemGroup>
    <Resource Include="UI\Images\redo_hover.png" />
  </ItemGroup>
  <ItemGroup>
    <Resource Include="UI\Images\redo_normal.png" />
  </ItemGroup>
  <ItemGroup>
    <Resource Include="UI\Images\resize_diagonal.cur" />
  </ItemGroup>
  <ItemGroup>
    <Resource Include="UI\Images\resize_diagonal.png" />
  </ItemGroup>
  <ItemGroup>
    <Resource Include="UI\Images\resize_horizontal.cur" />
  </ItemGroup>
  <ItemGroup>
    <Resource Include="UI\Images\resize_horizontal.png" />
  </ItemGroup>
  <ItemGroup>
    <Resource Include="UI\Images\resize_vertical.cur" />
  </ItemGroup>
  <ItemGroup>
    <Resource Include="UI\Images\resize_vertical.png" />
  </ItemGroup>
  <ItemGroup>
    <Resource Include="UI\Images\restorewindow_hover.png" />
  </ItemGroup>
  <ItemGroup>
    <Resource Include="UI\Images\restorewindow_normal.png" />
  </ItemGroup>
  <ItemGroup>
    <Resource Include="UI\Images\run_disabled.png" />
  </ItemGroup>
  <ItemGroup>
    <Resource Include="UI\Images\run_hover.png" />
  </ItemGroup>
  <ItemGroup>
    <Resource Include="UI\Images\run_normal.png" />
  </ItemGroup>
  <ItemGroup>
    <Resource Include="UI\Images\save_disabled.png" />
  </ItemGroup>
  <ItemGroup>
    <Resource Include="UI\Images\save_hover.png" />
  </ItemGroup>
  <ItemGroup>
    <Resource Include="UI\Images\save_normal.png" />
  </ItemGroup>
  <ItemGroup>
    <Resource Include="UI\Images\saveHS.png" />
  </ItemGroup>
  <ItemGroup>
    <Resource Include="UI\Images\screenshot_disabled.png" />
  </ItemGroup>
  <ItemGroup>
    <Resource Include="UI\Images\screenshot_hover.png" />
  </ItemGroup>
  <ItemGroup>
    <Resource Include="UI\Images\screenshot_normal.png" />
  </ItemGroup>
  <ItemGroup>
    <Resource Include="UI\Images\search.png" />
  </ItemGroup>
  <ItemGroup>
    <Resource Include="UI\Images\search_24.png" />
  </ItemGroup>
  <ItemGroup>
    <Resource Include="UI\Images\search_hover.png" />
  </ItemGroup>
  <ItemGroup>
    <Resource Include="UI\Images\search_normal.png" />
  </ItemGroup>
  <ItemGroup>
    <Resource Include="UI\Images\searchcancel_hover.png" />
  </ItemGroup>
  <ItemGroup>
    <Resource Include="UI\Images\searchcancel_normal.png" />
  </ItemGroup>
  <ItemGroup>
    <Resource Include="UI\Images\sendfeedback_disabled.png" />
  </ItemGroup>
  <ItemGroup>
    <Resource Include="UI\Images\sendfeedback_hover.png" />
  </ItemGroup>
  <ItemGroup>
    <Resource Include="UI\Images\sendfeedback_normal.png" />
  </ItemGroup>
  <ItemGroup>
    <Resource Include="UI\Images\StartPage\dynamo-logo.png" />
  </ItemGroup>
  <ItemGroup>
    <Resource Include="UI\Images\StartPage\icon-discussion.png" />
  </ItemGroup>
  <ItemGroup>
    <Resource Include="UI\Images\StartPage\icon-dynamobim.png" />
  </ItemGroup>
  <ItemGroup>
    <Resource Include="UI\Images\StartPage\icon-email.png" />
  </ItemGroup>
  <ItemGroup>
    <Resource Include="UI\Images\StartPage\icon-github.png" />
  </ItemGroup>
  <ItemGroup>
    <Resource Include="UI\Images\StartPage\icon-issues.png" />
  </ItemGroup>
  <ItemGroup>
    <Resource Include="UI\Images\StartPage\icon-new.png" />
  </ItemGroup>
  <ItemGroup>
    <Resource Include="UI\Images\StartPage\icon-open.png" />
  </ItemGroup>
  <ItemGroup>
    <Resource Include="UI\Images\StartPage\icon-reference.png" />
  </ItemGroup>
  <ItemGroup>
    <Resource Include="UI\Images\StartPage\icon-video.png" />
  </ItemGroup>
  <ItemGroup>
    <Resource Include="UI\Images\StartPage\icon-dictionary.png" />
  </ItemGroup>
  <ItemGroup>
    <Resource Include="UI\Images\task_dialog_crash.png" />
  </ItemGroup>
  <ItemGroup>
    <Resource Include="UI\Images\task_dialog_future_file.png" />
  </ItemGroup>
  <ItemGroup>
    <Resource Include="UI\Images\python-logo.png" />
  </ItemGroup>
  <ItemGroup>
    <Resource Include="UI\Images\task_dialog_obsolete_file.png" />
  </ItemGroup>
  <ItemGroup>
    <Resource Include="UI\Images\tick_selected.png" />
  </ItemGroup>
  <ItemGroup>
    <Resource Include="UI\Images\undo_disabled.png" />
  </ItemGroup>
  <ItemGroup>
    <Resource Include="UI\Images\undo_hover.png" />
  </ItemGroup>
  <ItemGroup>
    <Resource Include="UI\Images\undo_normal.png" />
  </ItemGroup>
  <ItemGroup>
    <Resource Include="UI\Images\Update\clickbox.png" />
  </ItemGroup>
  <ItemGroup>
    <Resource Include="UI\Images\Update\download_ani.png" />
  </ItemGroup>
  <ItemGroup>
    <Resource Include="UI\Images\Update\DownloadAnimation.png" />
  </ItemGroup>
  <ItemGroup>
    <Resource Include="UI\Images\Update\DownloadIcon.png" />
  </ItemGroup>
  <ItemGroup>
    <Resource Include="UI\Images\Update\update.png" />
  </ItemGroup>
  <ItemGroup>
    <Resource Include="UI\Images\Update\update_static.png" />
  </ItemGroup>
  <ItemGroup>
    <Page Include="UI\Prompts\CrashPrompt.xaml">
      <Generator>MSBuild:Compile</Generator>
      <SubType>Designer</SubType>
    </Page>
  </ItemGroup>
  <ItemGroup>
    <Page Include="UI\Prompts\EditWindow.xaml">
      <Generator>MSBuild:Compile</Generator>
      <SubType>Designer</SubType>
    </Page>
  </ItemGroup>
  <ItemGroup>
    <Page Include="UI\Prompts\FunctionNamePrompt.xaml">
      <Generator>MSBuild:Compile</Generator>
      <SubType>Designer</SubType>
    </Page>
  </ItemGroup>
  <ItemGroup>
    <Page Include="UI\Prompts\GenericTaskDialog.xaml">
      <Generator>MSBuild:Compile</Generator>
      <SubType>Designer</SubType>
    </Page>
  </ItemGroup>
  <ItemGroup>
    <Page Include="UI\Prompts\PresetOverwritePrompt.xaml">
      <Generator>MSBuild:Compile</Generator>
      <SubType>Designer</SubType>
    </Page>
    <Page Include="UI\Prompts\UsageReportingAgreementPrompt.xaml">
      <Generator>MSBuild:Compile</Generator>
      <SubType>Designer</SubType>
    </Page>
  </ItemGroup>
  <ItemGroup>
    <None Include="UI\Themes\Modern\Connectors.xaml">
      <Generator>MSBuild:Compile</Generator>
      <SubType>Designer</SubType>
      <CopyToOutputDirectory>Always</CopyToOutputDirectory>
    </None>
  </ItemGroup>
  <ItemGroup>
    <None Include="UI\Themes\Modern\DataTemplates.xaml">
      <Generator>MSBuild:Compile</Generator>
      <SubType>Designer</SubType>
      <CopyToOutputDirectory>Always</CopyToOutputDirectory>
    </None>
  </ItemGroup>
  <ItemGroup>
    <None Include="UI\Themes\Modern\DynamoColorsAndBrushes.xaml">
      <Generator>MSBuild:Compile</Generator>
      <SubType>Designer</SubType>
      <CopyToOutputDirectory>Always</CopyToOutputDirectory>
    </None>
  </ItemGroup>
  <ItemGroup>
    <None Include="UI\Themes\Modern\DynamoConverters.xaml">
      <Generator>MSBuild:Compile</Generator>
      <SubType>Designer</SubType>
      <CopyToOutputDirectory>Always</CopyToOutputDirectory>
    </None>
  </ItemGroup>
  <ItemGroup>
    <None Include="UI\Themes\Modern\DynamoModern.xaml">
      <Generator>MSBuild:Compile</Generator>
      <SubType>Designer</SubType>
      <CopyToOutputDirectory>Always</CopyToOutputDirectory>
    </None>
  </ItemGroup>
    <ItemGroup>
        <None Include="UI\Themes\Modern\LiveChartsStyle.xaml">
            <Generator>MSBuild:Compile</Generator>
            <SubType>Designer</SubType>
            <CopyToOutputDirectory>Always</CopyToOutputDirectory>
        </None>
    </ItemGroup>
  <ItemGroup>
    <None Include="UI\Themes\Modern\DynamoText.xaml">
      <Generator>MSBuild:Compile</Generator>
      <SubType>Designer</SubType>
      <CopyToOutputDirectory>Always</CopyToOutputDirectory>
    </None>
  </ItemGroup>
  <ItemGroup>
    <None Include="UI\Themes\Modern\MenuStyleDictionary.xaml">
      <Generator>MSBuild:Compile</Generator>
      <SubType>Designer</SubType>
      <CopyToOutputDirectory>Always</CopyToOutputDirectory>
    </None>
  </ItemGroup>
  <ItemGroup>
    <None Include="UI\Themes\Modern\Ports.xaml">
      <CopyToOutputDirectory>Always</CopyToOutputDirectory>
      <SubType>Designer</SubType>
    </None>
  </ItemGroup>
  <ItemGroup>
    <None Include="UI\Themes\Modern\ToolbarStyleDictionary.xaml">
      <Generator>MSBuild:Compile</Generator>
      <SubType>Designer</SubType>
      <CopyToOutputDirectory>Always</CopyToOutputDirectory>
    </None>
  </ItemGroup>
  <ItemGroup>
    <None Include="UI\Themes\Modern\SidebarGridStyleDictionary.xaml">
      <SubType>Designer</SubType>
      <Generator>MSBuild:Compile</Generator>
      <CopyToOutputDirectory>Always</CopyToOutputDirectory>
    </None>
    <Page Include="UI\Prompts\PresetPrompt.xaml">
      <SubType>Designer</SubType>
      <Generator>MSBuild:Compile</Generator>
    </Page>
    <Page Include="Views\About\AboutWindow.xaml">
      <Generator>MSBuild:Compile</Generator>
      <SubType>Designer</SubType>
    </Page>
  </ItemGroup>
  <ItemGroup>
    <Page Include="Views\Debug\DebugModesWindow.xaml">
      <SubType>Designer</SubType>
      <Generator>MSBuild:Compile</Generator>
    </Page>
    <Page Include="Views\CodeCompletion\CodeCompletionEditor.xaml">
      <SubType>Designer</SubType>
      <Generator>MSBuild:Compile</Generator>
    </Page>
    <Page Include="Views\PackageManager\PackagePathView.xaml">
      <SubType>Designer</SubType>
      <Generator>MSBuild:Compile</Generator>
    </Page>
    <Page Include="Views\PackageManager\TermsOfUseView.xaml">
      <SubType>Designer</SubType>
      <Generator>MSBuild:Compile</Generator>
    </Page>
    <Page Include="Views\Preview\PreviewCompactView.xaml">
      <SubType>Designer</SubType>
      <Generator>MSBuild:Compile</Generator>
    </Page>
    <Page Include="Views\Preview\Watch3DSettingsControl.xaml">
      <SubType>Designer</SubType>
      <Generator>MSBuild:Compile</Generator>
    </Page>
    <Page Include="Windows\BrowserWindow.xaml">
      <Generator>MSBuild:Compile</Generator>
      <SubType>Designer</SubType>
    </Page>
    <Page Include="Views\Core\AnnotationView.xaml">
      <SubType>Designer</SubType>
      <Generator>MSBuild:Compile</Generator>
    </Page>
    <Page Include="Views\Core\DynamoView.xaml">
      <Generator>MSBuild:Compile</Generator>
      <SubType>Designer</SubType>
    </Page>
  </ItemGroup>
  <ItemGroup>
    <Page Include="Views\Preview\InfoBubbleView.xaml">
      <Generator>MSBuild:Compile</Generator>
      <SubType>Designer</SubType>
    </Page>
  </ItemGroup>
  <ItemGroup>
    <Page Include="Views\Search\LibraryView.xaml">
      <Generator>MSBuild:Compile</Generator>
      <SubType>Designer</SubType>
    </Page>
    <Page Include="Views\Core\NodeView.xaml">
      <SubType>Designer</SubType>
    </Page>
  </ItemGroup>
  <ItemGroup>
    <Page Include="Views\Core\NoteView.xaml">
      <Generator>MSBuild:Compile</Generator>
      <SubType>Designer</SubType>
    </Page>
  </ItemGroup>
  <ItemGroup>
    <Page Include="Views\PackageManager\PackageManagerSearchView.xaml">
      <Generator>MSBuild:Compile</Generator>
      <SubType>Designer</SubType>
    </Page>
  </ItemGroup>
  <ItemGroup>
    <Page Include="Views\Preview\PreviewControl.xaml">
      <Generator>MSBuild:Compile</Generator>
      <SubType>Designer</SubType>
    </Page>
  </ItemGroup>
  <ItemGroup>
    <Page Include="Views\PackageManager\PublishPackageView.xaml">
      <Generator>MSBuild:Compile</Generator>
      <SubType>Designer</SubType>
    </Page>
    <Page Include="Controls\TooltipWindow.xaml">
      <Generator>MSBuild:Compile</Generator>
      <SubType>Designer</SubType>
    </Page>
    <Page Include="Views\Preview\Watch3DView.xaml">
      <Generator>MSBuild:Compile</Generator>
      <SubType>Designer</SubType>
    </Page>
  </ItemGroup>
  <ItemGroup>
    <Page Include="Views\Preview\WatchTree.xaml">
      <Generator>MSBuild:Compile</Generator>
      <SubType>Designer</SubType>
    </Page>
  </ItemGroup>
  <ItemGroup>
    <Page Include="Views\Core\WorkspaceView.xaml">
      <Generator>MSBuild:Compile</Generator>
      <SubType>Designer</SubType>
    </Page>
  </ItemGroup>
  <ItemGroup>
    <Page Include="Views\SplashScreen\SplashScreen.xaml">
      <Generator>MSBuild:Compile</Generator>
      <SubType>Designer</SubType>
    </Page>
  </ItemGroup>
  <ItemGroup>
    <Page Include="Views\HomePage\HomePage.xaml">
      <Generator>MSBuild:Compile</Generator>
      <SubType>Designer</SubType>
    </Page>
  </ItemGroup>
  <ItemGroup>
    <ProjectReference Include="..\DynamoCore\DynamoCore.csproj">
      <Project>{7858fa8c-475f-4b8e-b468-1f8200778cf8}</Project>
      <Name>DynamoCore</Name>
    </ProjectReference>
    <ProjectReference Include="..\DynamoPackages\DynamoPackages.csproj">
      <Project>{47533b7c-0e1a-44a4-8511-b438645f052a}</Project>
      <Name>DynamoPackages</Name>
      <Private>False</Private>
    </ProjectReference>
	<ProjectReference Include="..\DynamoMLDataPipeline\DynamoMLDataPipeline.csproj">
	  <Project>{F2FCFD49-84BC-4C0E-90C1-5A327D017C4E}</Project>
	  <Name>DynamoMLDataPipeline</Name>
	  <Private>False</Private>
	</ProjectReference>
    <ProjectReference Include="..\DynamoUtilities\DynamoUtilities.csproj">
      <Project>{b5f435cb-0d8a-40b1-a4f7-5ecb3ce792a9}</Project>
      <Name>DynamoUtilities</Name>
      <Private>False</Private>
    </ProjectReference>
    <ProjectReference Include="..\Engine\GraphLayout\GraphLayout.csproj">
      <Project>{c2595b04-856d-40ae-8b99-4804c7a70708}</Project>
      <Name>GraphLayout</Name>
    </ProjectReference>
    <ProjectReference Include="..\Engine\ProtoCore\ProtoCore.csproj">
      <Project>{7A9E0314-966F-4584-BAA3-7339CBB849D1}</Project>
      <Name>ProtoCore</Name>
    </ProjectReference>
    <ProjectReference Include="..\Libraries\CoreNodeModels\CoreNodeModels.csproj">
      <Project>{d8262d40-4880-41e4-91e4-af8f480c8637}</Project>
      <Name>CoreNodeModels</Name>
      <Private>False</Private>
    </ProjectReference>
    <ProjectReference Include="..\Libraries\DesignScriptBuiltin\DesignScriptBuiltin.csproj">
      <Project>{c0d6dee5-5532-4345-9c66-4c00d7fdb8be}</Project>
      <Name>DesignScriptBuiltin</Name>
    </ProjectReference>
    <ProjectReference Include="..\Libraries\CoreNodes\CoreNodes.csproj">
      <Project>{87550b2b-6cb8-461e-8965-dfafe3aafb5c}</Project>
      <Name>CoreNodes</Name>
    </ProjectReference>
    <ProjectReference Include="..\Libraries\DynamoUnits\UnitsCore.csproj">
      <Project>{6e0a079e-85f1-45a1-ad5b-9855e4344809}</Project>
      <Name>Units</Name>
    </ProjectReference>
    <ProjectReference Include="..\Libraries\PythonNodeModels\PythonNodeModels.csproj">
      <Project>{8872CA17-C10D-43B9-8393-5C5A57065EB0}</Project>
      <Name>PythonNodeModels</Name>
      <Private>False</Private>
    </ProjectReference>
    <ProjectReference Include="..\Libraries\VMDataBridge\VMDataBridge.csproj">
      <Project>{ccb6e56b-2da1-4eba-a1f9-e8510e129d12}</Project>
      <Name>VMDataBridge</Name>
    </ProjectReference>
    <ProjectReference Include="..\Libraries\Watch3DNodeModels\Watch3DNodeModels.csproj">
      <Project>{31183026-DE70-49CB-BC7C-0DFD0A088F62}</Project>
      <Name>Watch3DNodeModels</Name>
      <Private>False</Private>
    </ProjectReference>
    <ProjectReference Include="..\NodeServices\DynamoServices.csproj">
      <Project>{ef879a10-041d-4c68-83e7-3192685f1bae}</Project>
      <Name>DynamoServices</Name>
      <Private>False</Private>
    </ProjectReference>
  </ItemGroup>
  <ItemGroup>
    <Resource Include="UI\Images\StartPage\icon-customnode.png" />
  </ItemGroup>
  <ItemGroup>
    <EmbeddedResource Include="UI\Images\CodeBlock\class.png" />
    <EmbeddedResource Include="UI\Images\CodeBlock\constructor.png" />
    <EmbeddedResource Include="UI\Images\CodeBlock\keyword.png" />
    <EmbeddedResource Include="UI\Images\CodeBlock\method.png" />
    <EmbeddedResource Include="UI\Images\CodeBlock\property.png" />
    <EmbeddedResource Include="UI\Images\CodeBlock\variable.png" />
  </ItemGroup>
  <ItemGroup>
    <Resource Include="UI\Images\CustomNode\customNode.png" />
    <Resource Include="UI\Images\Tooltip\code.png" />
    <Resource Include="UI\Images\Tooltip\copy.png" />
    <Resource Include="UI\Images\Tooltip\copy_hover.png" />
    <Resource Include="UI\Images\assemblies.png" />
    <Resource Include="UI\Images\files.png" />
    <Resource Include="UI\Images\nodes.png" />
  </ItemGroup>
  <ItemGroup>
    <Resource Include="UI\Images\customizerWorkflow.png" />
    <Resource Include="UI\Images\dynamowithtext.png" />
    <Resource Include="UI\Images\PackageManager\custom-path-dialog-minus.png" />
    <Resource Include="UI\Images\PackageManager\custom-path-dialog-move-down.png" />
    <Resource Include="UI\Images\PackageManager\custom-path-dialog-move-up.png" />
    <Resource Include="UI\Images\PackageManager\custom-path-dialog-plus.png" />
    <Resource Include="UI\Images\drag_move.cur" />
    <Resource Include="UI\Images\profile_normal.png" />
  </ItemGroup>
  <ItemGroup>
    <EmbeddedResource Include="Views\GuidedTour\HtmlPages\Resources\PackageNodes.gif" />
    <EmbeddedResource Include="Views\GuidedTour\HtmlPages\connectTheNodes.html" />
    <EmbeddedResource Include="Views\GuidedTour\HtmlPages\installedPackage.html" />
    <EmbeddedResource Include="Views\GuidedTour\HtmlPages\Resources\successIcon.png" />
    <EmbeddedResource Include="Views\GuidedTour\HtmlPages\Resources\filterIcon.png" />
    <EmbeddedResource Include="Views\GuidedTour\HtmlPages\Resources\sortIcon.png" />
    <EmbeddedResource Include="Views\GuidedTour\HtmlPages\Resources\SearchPackages.gif" />
    <EmbeddedResource Include="Views\GuidedTour\HtmlPages\searchPackages.html" />
    <Resource Include="UI\Images\error-icon.png" />
    <Resource Include="UI\Images\searchmagnifier.png" />
    <Resource Include="UI\Images\info-grey.png" />
    <Resource Include="UI\Images\remove - default.png" />
    <Resource Include="UI\Images\Folder.png" />
    <Resource Include="UI\Images\caret_down_grey_48px.png" />
    <Resource Include="UI\Images\caret_up_grey_48px.png" />
    <Resource Include="UI\Images\caret_down_hover_48px.png" />
    <Resource Include="UI\Images\caret_up_hover_48px.png" />
    <Resource Include="UI\Images\menu_grey_48px.png" />
    <Resource Include="UI\Images\menu_hover_48px.png" />
    <Resource Include="UI\Images\NodeIcon_placeholder.png" />
    <Resource Include="UI\Images\custom-node.png" />
    <Resource Include="UI\Images\image-icon-default.png" />
    <Resource Include="UI\Images\image-icon.png" />
    <EmbeddedResource Include="Views\GuidedTour\HtmlPages\Resources\DynamoPackages_1_1.png" />
    <Resource Include="UI\Images\default_info_16px.png" />
    <Resource Include="UI\Images\clock-icon.png" />
    <Resource Include="UI\Images\question-default-16px.png" />
    <Resource Include="UI\Images\question-hover-16px.png" />
    <Resource Include="UI\Images\info-default-16px.png" />
    <Resource Include="UI\Images\info-hover-16px.png" />
    <Resource Include="UI\Images\Pin_NoBackground_16px.png" />
    <EmbeddedResource Include="Views\GuidedTour\HtmlPages\learnPackages.html" />
    <Resource Include="UI\Images\info_2.png" />
    <Resource Include="UI\Images\alert_2.png" />
    <Resource Include="UI\Images\pin_hidden_48_48.png" />
    <Resource Include="UI\Images\pin_hover_48_48.png" />
    <Resource Include="UI\Images\wire_anchor_48_48.png" />
    <Resource Include="UI\Images\watch_hidden_48_48.png" />
    <Resource Include="UI\Images\watch_hover_48_48.png" />
    <Resource Include="UI\Images\checkmark - grey.png" />
    <Resource Include="UI\Images\package_error.png" />
    <Resource Include="UI\Images\icon-shape.png" />
    <Resource Include="UI\Images\Progress circle.png" />
    <Resource Include="UI\Images\Requirements - disabled.png" />
    <Resource Include="UI\Images\View details - disabled.png" />
    <Resource Include="UI\Images\Add - default.png" />
    <Resource Include="UI\Images\Add - disabled.png" />
    <Resource Include="UI\Images\Checkmark - menu selected.png" />
    <Resource Include="UI\Images\Checkmark.png" />
    <Resource Include="UI\Images\Circle close.png" />
    <Resource Include="UI\Images\Copyright.png" />
    <Resource Include="UI\Images\Date.png" />
    <Resource Include="UI\Images\Download.png" />
    <Resource Include="UI\Images\Favorite.png" />
    <Resource Include="UI\Images\Filter.png" />
    <Resource Include="UI\Images\Flag.png" />
    <Resource Include="UI\Images\Profile.png" />
    <Resource Include="UI\Images\Profile_48px.png" />
    <Resource Include="UI\Images\Requirements.png" />
    <Resource Include="UI\Images\sort.png" />
    <Resource Include="UI\Images\switch.png" />
    <Resource Include="UI\Images\switch-hover-16px.png" />
    <Resource Include="UI\Images\View details.png" />
    <Resource Include="UI\Images\more-vertical_selected_16px.png" />
    <Resource Include="UI\Images\pin_default_48_48.png" />
    <Resource Include="UI\Images\pin_selected_48_48.png" />
    <Resource Include="UI\Images\watch_default_48_48.png" />
    <Resource Include="UI\Images\error.png" />
    <Resource Include="UI\Images\warning.png" />
    <Resource Include="UI\Images\info.png" />
    <Resource Include="UI\Images\hidden.png" />
    <Resource Include="UI\Images\default-node-icon.png" />
    <Resource Include="UI\Images\more-vertical.png" />
    <Resource Include="UI\Images\watch_hidden_16_16.png" />
    <Resource Include="UI\Images\alert.png" />
    <Resource Include="UI\Images\menu_16_16.png" />
    <Resource Include="UI\Images\menu-hover-16px.png" />
    <Resource Include="UI\Images\caret_down.png" />
    <Resource Include="UI\Images\down-hover-16px.png" />
    <Resource Include="UI\Images\down_16_16.png" />
    <Resource Include="UI\Images\edit_folder_16px_default.png" />
    <Resource Include="UI\Images\edit_folder_16px_hover.png" />
    <Resource Include="UI\Images\reset-default.png" />
    <Resource Include="UI\Images\reset-hover.png" />
    <Resource Include="UI\Images\up_16_16.png" />
    <Resource Include="UI\Images\up-hover-16px.png" />
    <Resource Include="UI\Images\link-16px.png" />
    <EmbeddedResource Include="Controls\Docs\NodeAutocompleteDocumentation.html" />
    <EmbeddedResource Include="Controls\Docs\FileTrustWarningDocumentation.html" />
    <Content Include="sharpdx_direct3d11_effects_x64.dll">
      <CopyToOutputDirectory>Always</CopyToOutputDirectory>
    </Content>
    <Content Include="sharpdx_direct3d11_effects_x86.dll">
      <CopyToOutputDirectory>Always</CopyToOutputDirectory>
    </Content>
    <Resource Include="UI\Images\add_icon.png" />
    <Resource Include="UI\Images\pin.png" />
    <EmbeddedResource Include="ViewModels\PackageManager\Docs\PublishPackageDocumentation.html" />
    <Resource Include="UI\Images\undock_hover.png" />
    <Resource Include="UI\Images\undock_normal.png" />
    <Resource Include="UI\Images\TitleBarButtons\dock-darktheme-default.png" />
    <Resource Include="UI\Images\TitleBarButtons\dock-darktheme-hover.png" />
    <None Include="ViewModels\Watch3D\shaderSource\helix_shader_defs\COMMON\Common.hlsl" />
    <None Include="ViewModels\Watch3D\shaderSource\helix_shader_defs\COMMON\CommonBuffers.hlsl" />
    <None Include="ViewModels\Watch3D\shaderSource\helix_shader_defs\COMMON\DataStructs.hlsl" />
    <None Include="ViewModels\Watch3D\shaderSource\psDynamoLine.hlsl" />
    <None Include="ViewModels\Watch3D\shaderSource\psDynamoMesh.hlsl" />
    <None Include="ViewModels\Watch3D\shaderSource\psDynamoPoint.hlsl" />
    <None Include="ViewModels\Watch3D\shaderSource\vsDynamoMesh.hlsl" />
    <None Include="ViewModels\Watch3D\shaderSource\vsDynamoPointLine.hlsl" />
    <Resource Include="UI\Images\bubble-arrow.png" />
    <Resource Include="UI\Images\icon-dictionary-small.png" />
    <Resource Include="UI\Images\no-recommendations.png" />
    <Resource Include="UI\Images\not-authenticated.png" />
  </ItemGroup>
  <ItemGroup>
    <None Update="Views\HomePage\HomePage.xaml">
      <Generator>MSBuild:Compile</Generator>
    </None>
    <None Update="Views\PackageManager\Controls\CustomBrowserControl.xaml">
      <Generator>MSBuild:Compile</Generator>
    </None>
    <None Update="Views\PackageManager\Controls\FilterTagControl.xaml">
      <Generator>MSBuild:Compile</Generator>
    </None>
    <None Update="Views\PackageManager\Controls\NumericUpDownControl.xaml">
      <Generator>MSBuild:Compile</Generator>
    </None>
    <None Update="Views\PackageManager\Pages\PublishPackageFinishPage.xaml">
      <Generator>MSBuild:Compile</Generator>
    </None>
    <None Update="Views\PackageManager\Pages\PublishPackagePreviewPage.xaml">
      <Generator>MSBuild:Compile</Generator>
    </None>
    <None Update="Views\PackageManager\Pages\PublishPackagePublishPage.xaml">
      <Generator>MSBuild:Compile</Generator>
    </None>
    <None Update="Views\PackageManager\Pages\PublishPackageSelectPage.xaml">
      <Generator>MSBuild:Compile</Generator>
    </None>
  </ItemGroup>
 <Target Name="AfterBuildOps" AfterTargets="Build">
    <ItemGroup>
      <ExternTuneUpPkg Include="$(SolutionDir)..\extern\TuneUp\**\*.*" />
    </ItemGroup>
    <MakeDir Directories="$(OutputPath)\viewExtensions\" />
    <Copy SourceFiles="@(ExternTuneUpPkg)" DestinationFolder="$(OutputPath)\Built-In Packages\packages\TuneUp\%(RecursiveDir)" />
  </Target>
</Project><|MERGE_RESOLUTION|>--- conflicted
+++ resolved
@@ -189,11 +189,8 @@
       <PackageReference Include="HelixToolkit.Core.Wpf" Version="2.24.0" />
       <PackageReference Include="HelixToolkit.SharpDX.Core.Wpf" Version="2.24.0" />
       <PackageReference Include="System.Configuration.ConfigurationManager" Version="5.0.0" />
-<<<<<<< HEAD
       <PackageReference Include="DynamoVisualProgramming.LibG_231_0_0" Version="3.4.0.3231" />
-=======
       <PackageReference Include="DynamoVisualProgramming.LibG_231_0_0" Version="3.4.0.3546"/>
->>>>>>> 10c145b1
     <PackageReference Include="FontAwesome5" Version="2.1.11" />
     <PackageReference Include="AvalonEdit" Version="6.3.0.90" CopyXML="true" />
     <PackageReference Include="Greg" Version="3.0.2.6533" />
