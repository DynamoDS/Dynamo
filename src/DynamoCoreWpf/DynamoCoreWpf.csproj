﻿<?xml version="1.0" encoding="utf-8"?>
<Project ToolsVersion="15.0" DefaultTargets="Build" xmlns="http://schemas.microsoft.com/developer/msbuild/2003">
  <Import Project="$(MSBuildExtensionsPath)\$(MSBuildToolsVersion)\Microsoft.Common.props" Condition="Exists('$(MSBuildExtensionsPath)\$(MSBuildToolsVersion)\Microsoft.Common.props')" />
  <ImportGroup Label="PropertySheets">
    <Import Project="$(SolutionDir)/Config/CS.props" />
    <Import Project="$(SolutionDir)/Config/Cleanup.targets" />
  </ImportGroup>
  <PropertyGroup>
    <Configuration Condition=" '$(Configuration)' == '' ">Debug</Configuration>
    <Platform Condition=" '$(Platform)' == '' ">AnyCPU</Platform>
    <ProjectGuid>{51BB6014-43F7-4F31-B8D3-E3C37EBEDAF4}</ProjectGuid>
    <OutputType>Library</OutputType>
    <AppDesignerFolder>Properties</AppDesignerFolder>
    <RootNamespace>Dynamo.Wpf</RootNamespace>
    <AssemblyName>DynamoCoreWpf</AssemblyName>
    <TargetFrameworkVersion>v4.8</TargetFrameworkVersion>
    <FileAlignment>512</FileAlignment>
    <TargetFrameworkProfile />
    <NuGetPackageImportStamp>
    </NuGetPackageImportStamp>
  </PropertyGroup>
  <PropertyGroup Condition=" '$(Configuration)|$(Platform)' == 'Debug|AnyCPU' ">
    <DebugSymbols>true</DebugSymbols>
    <DebugType>full</DebugType>
    <Optimize>false</Optimize>
    <OutputPath>$(OutputPath)</OutputPath>
    <DefineConstants>TRACE;DEBUG</DefineConstants>
    <ErrorReport>prompt</ErrorReport>
    <WarningLevel>4</WarningLevel>
    <Prefer32Bit>false</Prefer32Bit>
    <DocumentationFile>..\..\bin\AnyCPU\Debug\DynamoCoreWpf.XML</DocumentationFile>
    <UseVSHostingProcess>true</UseVSHostingProcess>
  </PropertyGroup>
  <PropertyGroup Condition=" '$(Configuration)|$(Platform)' == 'Release|AnyCPU' ">
    <DebugType>pdbonly</DebugType>
    <Optimize>true</Optimize>
    <OutputPath>$(OutputPath)</OutputPath>
    <DefineConstants>TRACE</DefineConstants>
    <ErrorReport>prompt</ErrorReport>
    <WarningLevel>4</WarningLevel>
    <Prefer32Bit>false</Prefer32Bit>
  </PropertyGroup>
  <ItemGroup>
    <Reference Include="Cyotek.Drawing.BitmapFont, Version=1.0.0.0, Culture=neutral, PublicKeyToken=58daa28b0b2de221, processorArchitecture=MSIL">
      <HintPath>..\packages\Cyotek.Drawing.BitmapFont.2.0.0\lib\net48\Cyotek.Drawing.BitmapFont.dll</HintPath>
    </Reference>
    <Reference Include="FontAwesome.WPF, Version=4.7.0.37774, Culture=neutral, PublicKeyToken=0758b07a11a4f466, processorArchitecture=MSIL">
      <HintPath>..\packages\FontAwesome.WPF.4.7.0.9\lib\net40\FontAwesome.WPF.dll</HintPath>
    </Reference>
    <Reference Include="Greg, Version=2.1.7962.24801, Culture=neutral, processorArchitecture=MSIL">
      <Private>True</Private>
      <HintPath>..\packages\Greg.2.1.7962.24801\lib\net48\Greg.dll</HintPath>
    </Reference>
    <Reference Include="HelixToolkit, Version=2.17.0.0, Culture=neutral, PublicKeyToken=52aa3500039caf0d, processorArchitecture=MSIL">
      <HintPath>..\packages\HelixToolkit.2.17.0\lib\netstandard1.1\HelixToolkit.dll</HintPath>
    </Reference>
    <Reference Include="HelixToolkit.Wpf, Version=2.17.0.0, Culture=neutral, PublicKeyToken=52aa3500039caf0d, processorArchitecture=MSIL">
      <HintPath>..\packages\HelixToolkit.Wpf.2.17.0\lib\net45\HelixToolkit.Wpf.dll</HintPath>
    </Reference>
    <Reference Include="HelixToolkit.Wpf.SharpDX, Version=2.17.0.0, Culture=neutral, PublicKeyToken=52aa3500039caf0d, processorArchitecture=MSIL">
      <HintPath>..\packages\HelixToolkit.Wpf.SharpDX.2.17.0\lib\net45\HelixToolkit.Wpf.SharpDX.dll</HintPath>
    </Reference>
    <Reference Include="ICSharpCode.AvalonEdit, Version=4.3.1.9429, Culture=neutral, PublicKeyToken=9cc39be672370310, processorArchitecture=MSIL">
      <HintPath>..\packages\AvalonEdit.4.3.1.9430\lib\Net40\ICSharpCode.AvalonEdit.dll</HintPath>
      <SpecificVersion>False</SpecificVersion>
    </Reference>
    <Reference Include="Microsoft.Practices.Prism">
      <HintPath>..\..\extern\prism\Microsoft.Practices.Prism.dll</HintPath>
    </Reference>
    <Reference Include="Newtonsoft.Json, Version=8.0.0.0, Culture=neutral, PublicKeyToken=30ad4fe6b2a6aeed, processorArchitecture=MSIL">
      <HintPath>..\packages\Newtonsoft.Json.8.0.3\lib\net45\Newtonsoft.Json.dll</HintPath>
      <Private>True</Private>
    </Reference>
    <Reference Include="PresentationCore" />
    <Reference Include="PresentationFramework" />
    <Reference Include="ProtoGeometry, Version=2.12.0.6565, Culture=neutral, processorArchitecture=AMD64">
      <SpecificVersion>False</SpecificVersion>
      <HintPath>..\packages\DynamoVisualProgramming.LibG_228_0_0.2.12.0.6565\lib\net48\ProtoGeometry.dll</HintPath>
    </Reference>
    <Reference Include="RestSharp, Version=106.12.0, Culture=neutral, processorArchitecture=MSIL">
      <HintPath>..\packages\RestSharp.106.12.0\lib\net452\RestSharp.dll</HintPath>
    </Reference>
    <Reference Include="SharpDX, Version=4.2.0.0, Culture=neutral, PublicKeyToken=b4dcf0f35e5521f1, processorArchitecture=MSIL">
      <HintPath>..\packages\SharpDX.4.2.0\lib\net45\SharpDX.dll</HintPath>
    </Reference>
    <Reference Include="SharpDX.D3DCompiler">
      <HintPath>..\packages\SharpDX.D3DCompiler.4.2.0\lib\net45\SharpDX.D3DCompiler.dll</HintPath>
      <Private>True</Private>
    </Reference>
    <Reference Include="SharpDX.D3DCompiler, Version=4.2.0.0, Culture=neutral, PublicKeyToken=b4dcf0f35e5521f1, processorArchitecture=MSIL" />
    <Reference Include="SharpDX.Direct2D1">
      <HintPath>..\packages\SharpDX.Direct2D1.4.2.0\lib\net45\SharpDX.Direct2D1.dll</HintPath>
      <Private>True</Private>
    </Reference>
    <Reference Include="SharpDX.Direct2D1, Version=4.2.0.0, Culture=neutral, PublicKeyToken=b4dcf0f35e5521f1, processorArchitecture=MSIL" />
    <Reference Include="SharpDX.Direct3D11, Version=4.2.0.0, Culture=neutral, PublicKeyToken=b4dcf0f35e5521f1, processorArchitecture=MSIL">
      <HintPath>..\packages\SharpDX.Direct3D11.4.2.0\lib\net45\SharpDX.Direct3D11.dll</HintPath>
    </Reference>
    <Reference Include="SharpDX.Direct3D9, Version=4.2.0.0, Culture=neutral, PublicKeyToken=b4dcf0f35e5521f1, processorArchitecture=MSIL">
      <HintPath>..\packages\SharpDX.Direct3D9.4.2.0\lib\net45\SharpDX.Direct3D9.dll</HintPath>
    </Reference>
    <Reference Include="SharpDX.DXGI, Version=4.2.0.0, Culture=neutral, PublicKeyToken=b4dcf0f35e5521f1, processorArchitecture=MSIL">
      <HintPath>..\packages\SharpDX.DXGI.4.2.0\lib\net45\SharpDX.DXGI.dll</HintPath>
    </Reference>
    <Reference Include="SharpDX.Mathematics, Version=4.2.0.0, Culture=neutral, PublicKeyToken=b4dcf0f35e5521f1, processorArchitecture=MSIL">
      <HintPath>..\packages\SharpDX.Mathematics.4.2.0\lib\net45\SharpDX.Mathematics.dll</HintPath>
    </Reference>
    <Reference Include="System" />
    <Reference Include="System.Configuration" />
    <Reference Include="System.Core" />
    <Reference Include="System.Data" />
    <Reference Include="System.Drawing" />
    <Reference Include="System.Runtime.Serialization" />
    <Reference Include="System.Windows.Forms" />
    <Reference Include="System.Windows.Interactivity, Version=4.0.0.0, Culture=neutral, PublicKeyToken=31bf3856ad364e35, processorArchitecture=MSIL">
      <SpecificVersion>False</SpecificVersion>
      <HintPath>..\..\extern\System.Windows.Interactivity\System.Windows.Interactivity.dll</HintPath>
    </Reference>
    <Reference Include="System.Xaml" />
    <Reference Include="Microsoft.CSharp" />
    <Reference Include="System.Xml" />
    <Reference Include="WindowsBase" />
  </ItemGroup>
  <ItemGroup>
    <Compile Include="Controls\InstalledPackagesControl.xaml.cs">
      <DependentUpon>InstalledPackagesControl.xaml</DependentUpon>
    </Compile>
    <Compile Include="Commands\ConnectorPinCommands.cs" />
    <Compile Include="Controls\NodeAutoCompleteSearchControl.xaml.cs">
      <DependentUpon>NodeAutoCompleteSearchControl.xaml</DependentUpon>
    </Compile>
    <Compile Include="Controls\InCanvasSearchControl.xaml.cs">
      <DependentUpon>InCanvasSearchControl.xaml</DependentUpon>
    </Compile>
    <Compile Include="Controls\InfiniteGridView.xaml.cs">
      <DependentUpon>InfiniteGridView.xaml</DependentUpon>
    </Compile>
    <Compile Include="Controls\Login.xaml.cs">
      <DependentUpon>Login.xaml</DependentUpon>
    </Compile>
    <Compile Include="Controls\HeaderStrip.xaml.cs">
      <DependentUpon>HeaderStrip.xaml</DependentUpon>
    </Compile>
    <Compile Include="Controls\NotificationsControl.xaml.cs">
      <DependentUpon>NotificationsControl.xaml</DependentUpon>
    </Compile>
    <Compile Include="Controls\OutPortContextMenu.xaml.cs">
      <DependentUpon>OutPortContextMenu.xaml</DependentUpon>
    </Compile>
    <Compile Include="Controls\ParentMenuItem.cs" />
    <Compile Include="Controls\RunSettingsControl.xaml.cs">
      <DependentUpon>RunSettingsControl.xaml</DependentUpon>
    </Compile>
    <Compile Include="Controls\ClassInformationView.xaml.cs">
      <DependentUpon>ClassInformationView.xaml</DependentUpon>
    </Compile>
    <Compile Include="..\AssemblySharedInfoGenerator\AssemblySharedInfo.cs">
      <Link>Properties\AssemblySharedInfo.cs</Link>
    </Compile>
    <Compile Include="Controls\UseLevelPopup.cs" />
    <Compile Include="Controls\UseLevelSpinner.cs" />
    <Compile Include="Extensions\ViewModelCommandExecutive.cs" />
    <Compile Include="Extensions\IViewExtension.cs" />
    <Compile Include="Extensions\ViewExtensionBase.cs" />
    <Compile Include="Extensions\IViewExtensionLoader.cs" />
    <Compile Include="Extensions\IViewExtensionManager.cs" />
    <Compile Include="Extensions\MenuBarTypeExtensions.cs" />
    <Compile Include="Extensions\ObservableCollectionExtension.cs" />
    <Compile Include="Extensions\ViewExtensionCommandExecutive.cs" />
    <Compile Include="Extensions\ViewExtensionLoader.cs" />
    <Compile Include="Extensions\ViewExtensionManager.cs" />
    <Compile Include="Extensions\ViewLoadedParams.cs" />
    <Compile Include="Extensions\ViewExtensionDefinition.cs" />
    <Compile Include="Extensions\ViewStartupParams.cs" />
    <Compile Include="Properties\Resources.Designer.cs">
      <AutoGen>True</AutoGen>
      <DesignTime>True</DesignTime>
      <DependentUpon>Resources.resx</DependentUpon>
    </Compile>
    <Compile Include="UI\GuidedTour\CustomRichTextBox.cs" />
    <Compile Include="UI\GuidedTour\CutOffArea.cs" />
    <Compile Include="UI\GuidedTour\ExitGuide.cs" />
    <Compile Include="UI\GuidedTour\Guide.cs" />
    <Compile Include="UI\GuidedTour\GuideFlowEvents.cs" />
    <Compile Include="UI\GuidedTour\GuidesManager.cs" />
    <Compile Include="UI\GuidedTour\GuidesValidationMethods.cs" />
    <Compile Include="UI\GuidedTour\HightlightArea.cs" />
    <Compile Include="UI\GuidedTour\HostControlInfo.cs" />
    <Compile Include="UI\GuidedTour\PreValidation.cs" />
    <Compile Include="UI\GuidedTour\Step.cs" />
    <Compile Include="UI\GuidedTour\StepUIAutomation.cs" />
    <Compile Include="UI\GuidedTour\Survey.cs" />
    <Compile Include="UI\GuidedTour\Tooltip.cs" />
    <Compile Include="UI\GuidedTour\Welcome.cs" />
    <Compile Include="UI\MouseBehaviour.cs" />
    <Compile Include="UI\Prompts\DynamoMessageBox.xaml.cs">
      <DependentUpon>DynamoMessageBox.xaml</DependentUpon>
    </Compile>
    <Compile Include="Controls\InPortContextMenu.xaml.cs">
      <DependentUpon>InPortContextMenu.xaml</DependentUpon>
    </Compile>
    <Compile Include="Utilities\CompactBubbleHandler.cs" />
    <Compile Include="Interfaces\IShellCom.cs" />
    <Compile Include="Rendering\HelixRenderPackage.cs" />
    <Compile Include="Interfaces\IBrandingResourceProvider.cs" />
    <Compile Include="NodeViewCustomization\AssemblyNodeViewCustomizations.cs" />
    <Compile Include="NodeViewCustomization\CoreNodeViewCustomizations.cs" />
    <Compile Include="NodeViewCustomization\NodeViewCustomizationLoader.cs" />
    <Compile Include="NodeViewCustomization\NodeViewCustomizations.cs" />
    <Compile Include="Rendering\RenderPackageExtensions.cs" />
    <Compile Include="Services\IconServices.cs" />
    <Compile Include="UI\ClassObjectTemplateSelector.cs" />
    <Compile Include="UI\DraggedAdorner.cs" />
    <Compile Include="UI\HeaderTemplateSelector.cs" />
    <Compile Include="Properties\Resources.en-US.Designer.cs">
      <AutoGen>True</AutoGen>
      <DesignTime>True</DesignTime>
      <DependentUpon>Resources.en-US.resx</DependentUpon>
    </Compile>
    <Compile Include="Services\LoginService.cs" />
    <Compile Include="UI\DefaultBrandingResourceProvider.cs" />
    <Compile Include="UI\FrozenResources.cs" />
    <Compile Include="UI\InOutPortPanel.cs" />
    <Compile Include="UI\LibraryTreeTemplateSelector.cs" />
    <Compile Include="UI\LibraryWrapPanel.cs" />
    <Compile Include="UI\Prompts\PresetOverwritePrompt.xaml.cs">
      <DependentUpon>PresetOverwritePrompt.xaml</DependentUpon>
    </Compile>
    <Compile Include="UI\Prompts\PresetPrompt.xaml.cs">
      <DependentUpon>PresetPrompt.xaml</DependentUpon>
    </Compile>
    <Compile Include="UI\VisualConfigurations.cs" />
    <Compile Include="Utilities\CrashUtilities.cs" />
    <Compile Include="Utilities\LibraryDragAndDrop.cs" />
    <Compile Include="Utilities\MessageBoxUtilities.cs" />
    <Compile Include="Utilities\NodeContextMenuBuilder.cs" />
    <Compile Include="Utilities\OnceDisposable.cs" />
    <Compile Include="TestInfrastructure\ConnectorMutator.cs" />
    <Compile Include="TestInfrastructure\MutationTestAttribute.cs" />
    <Compile Include="Utilities\DelegateCommand.cs" />
    <Compile Include="Interfaces\IViewModelView.cs" />
    <Compile Include="Interfaces\IWatchHandler.cs" />
    <Compile Include="NodeViewCustomization\INodeViewCustomizations.cs" />
    <Compile Include="NodeViewCustomization\INodeViewCustomization.cs" />
    <Compile Include="NodeViewCustomization\InternalNodeViewCustomization.cs" />
    <Compile Include="NodeViewCustomization\NodeViewCustomizations\DSVarArgFunctionNodeViewCustomization.cs" />
    <Compile Include="NodeViewCustomization\NodeViewCustomizationLibrary.cs" />
    <Compile Include="Properties\AssemblyInfo.cs" />
    <Compile Include="Services\UsageReportingManager.cs" />
    <Compile Include="TestInfrastructure\AbstractMutator.cs" />
    <Compile Include="TestInfrastructure\CodeBlockNodeMutator.cs" />
    <Compile Include="TestInfrastructure\CopyNodeMutator.cs" />
    <Compile Include="TestInfrastructure\CustomNodeCompatibilityMutator.cs" />
    <Compile Include="TestInfrastructure\CustomNodeMutator.cs" />
    <Compile Include="TestInfrastructure\DeleteNodeMutator.cs" />
    <Compile Include="TestInfrastructure\DirectoryPathMutator.cs" />
    <Compile Include="TestInfrastructure\DoubleSliderMutator.cs" />
    <Compile Include="TestInfrastructure\FilePathMutator.cs" />
    <Compile Include="TestInfrastructure\IntegerSliderMutator.cs" />
    <Compile Include="TestInfrastructure\ListMutator.cs" />
    <Compile Include="TestInfrastructure\MutatorDriver.cs" />
    <Compile Include="TestInfrastructure\NumberInputMutator.cs" />
    <Compile Include="TestInfrastructure\NumberRangeMutator.cs" />
    <Compile Include="TestInfrastructure\NumberSequenceMutator.cs" />
    <Compile Include="TestInfrastructure\StringInputMutator.cs" />
    <Compile Include="NodeViewCustomization\NodeViewCustomizations\CodeBlockNodeViewCustomization.cs" />
    <Compile Include="Commands\AutomationSettings.cs" />
    <Compile Include="Commands\ConnectorCommands.cs" />
    <Compile Include="Commands\DynamoCommands.cs" />
    <Compile Include="Commands\InfoBubbleCommand.cs" />
    <Compile Include="Commands\NodeCommands.cs" />
    <Compile Include="Commands\NoteCommands.cs" />
    <Compile Include="Commands\PortCommands.cs" />
    <Compile Include="Commands\SearchCommands.cs" />
    <Compile Include="Commands\WorkspaceCommands.cs" />
    <Compile Include="Controls\GraphUpdateNotificationControl.xaml.cs">
      <DependentUpon>GraphUpdateNotificationControl.xaml</DependentUpon>
    </Compile>
    <Compile Include="Controls\ImageBasedControls.cs" />
    <Compile Include="Controls\ShortcutToolbar.xaml.cs">
      <DependentUpon>ShortcutToolbar.xaml</DependentUpon>
    </Compile>
    <Compile Include="Controls\StartPage.xaml.cs">
      <DependentUpon>StartPage.xaml</DependentUpon>
    </Compile>
    <Compile Include="UI\Converters.cs" />
    <Compile Include="Controls\DragCanvas.cs" />
    <Compile Include="Controls\DynamoNodeButton.cs" />
    <Compile Include="Controls\DynamoTextBox.cs" />
    <Compile Include="NodeViewCustomization\NodeViewCustomizations\FunctionNodeViewCustomization.cs" />
    <Compile Include="UI\HandlingEventTrigger.cs" />
    <Compile Include="Utilities\MouseClickManager.cs" />
    <Compile Include="NodeViewCustomization\NodeViewCustomizations\OutputNodeViewCustomization.cs" />
    <Compile Include="UI\Prompts\CrashPrompt.xaml.cs">
      <DependentUpon>CrashPrompt.xaml</DependentUpon>
    </Compile>
    <Compile Include="UI\Prompts\EditWindow.xaml.cs">
      <DependentUpon>EditWindow.xaml</DependentUpon>
    </Compile>
    <Compile Include="UI\Prompts\FunctionNamePrompt.xaml.cs">
      <DependentUpon>FunctionNamePrompt.xaml</DependentUpon>
    </Compile>
    <Compile Include="UI\Prompts\GenericTaskDialog.xaml.cs">
      <DependentUpon>GenericTaskDialog.xaml</DependentUpon>
    </Compile>
    <Compile Include="UI\Prompts\UsageReportingAgreementPrompt.xaml.cs">
      <DependentUpon>UsageReportingAgreementPrompt.xaml</DependentUpon>
    </Compile>
    <Compile Include="UI\SharedResourceDictionary.cs" />
    <Compile Include="ViewModels\Core\AnnotationExtension.cs" />
    <Compile Include="ViewModels\Core\AnnotationViewModel.cs" />
    <Compile Include="Utilities\ResourceUtilities.cs" />
    <Compile Include="ViewModels\Core\Converters\DynamoPythonScriptEditorTextOptions.cs" />
    <Compile Include="ViewModels\Core\Converters\SerializationConverters.cs" />
    <Compile Include="ViewModels\Core\DynamoViewModelBranding.cs" />
    <Compile Include="ViewModels\Core\GalleryViewModel.cs" />
    <Compile Include="ViewModels\Core\HomeWorkspaceViewModel.cs" />
    <Compile Include="ViewModels\Core\InPortViewModel.cs" />
    <Compile Include="ViewModels\Core\OutPortViewModel.cs" />
    <Compile Include="ViewModels\Core\SerializationExtensions.cs" />
    <Compile Include="ViewModels\GuidedTour\ExitGuideWindowViewModel.cs" />
    <Compile Include="ViewModels\GuidedTour\PopupWindowViewModel.cs" />
    <Compile Include="ViewModels\GuidedTour\SurveyPopupViewModel.cs" />
    <Compile Include="ViewModels\Menu\PreferencesViewModel.cs" />
    <Compile Include="ViewModels\PackageManager\IPackageInstaller.cs" />
    <Compile Include="ViewModels\PackageManager\PackagePathViewModel.cs" />
    <Compile Include="ViewModels\Preview\CompactBubbleViewModel.cs" />
    <Compile Include="ViewModels\Preview\ConnectorAnchorViewModel.cs" />
    <Compile Include="ViewModels\Preview\ConnectorContextMenuViewModel.cs" />
    <Compile Include="ViewModels\RunSettingsViewModel.cs" />
    <Compile Include="ViewModels\Search\BrowserInternalElementViewModel.cs" />
    <Compile Include="ViewModels\Search\BrowserItemViewModel.cs" />
    <Compile Include="ViewModels\Search\NodeAutoCompleteSearchViewModel.cs" />
    <Compile Include="ViewModels\Search\NodeSearchElementViewModel.cs" />
    <Compile Include="ViewModels\Core\StateMachine.cs" />
    <Compile Include="ViewModels\Search\ClassInformationViewModel.cs" />
    <Compile Include="NodeViewCustomization\NodeViewCustomizations\SymbolViewCustomization.cs" />
    <Compile Include="NodeViewCustomization\NodeViewCustomizations\VariableInputNodeViewCustomization.cs" />
    <Compile Include="ViewModels\RenderPackageFactoryViewModel.cs" />
    <Compile Include="ViewModels\Search\SearchCategory.cs" />
    <Compile Include="ViewModels\Watch3D\DynamoGeometryModel3D.cs" />
    <Compile Include="ViewModels\Watch3D\DynamoLineGeometryModel3D.cs" />
    <Compile Include="ViewModels\Watch3D\DynamoPointGeometryModel3D.cs" />
    <Compile Include="ViewModels\Watch3D\DynamoPointLineRenderCore.cs" />
    <Compile Include="ViewModels\Watch3D\DynamoRenderCoreDataStore.cs" />
    <Compile Include="ViewModels\Watch3D\HelixWatch3DViewModel.cs" />
    <Compile Include="ViewModels\Watch3D\DefaultWatch3DViewModel.cs" />
    <Compile Include="ViewModels\Watch3D\IWatch3DViewModel.cs" />
    <Compile Include="ViewModels\Core\ConnectorPinViewModel.cs" />
    <Compile Include="Views\About\AboutWindow.xaml.cs">
      <DependentUpon>AboutWindow.xaml</DependentUpon>
    </Compile>
    <Compile Include="Views\CodeBlocks\CodeBlockEditor.cs" />
    <Compile Include="Views\Core\ConnectorAnchorView.xaml.cs">
      <DependentUpon>ConnectorAnchorView.xaml</DependentUpon>
    </Compile>
    <Compile Include="Views\Core\ConnectorContextMenuView.xaml.cs">
      <DependentUpon>ConnectorContextMenuView.xaml</DependentUpon>
    </Compile>
    <Compile Include="Views\Core\DynamoOpenFileDialog.cs" />
    <Compile Include="Views\Core\ConnectorPinView.xaml.cs">
      <DependentUpon>ConnectorPinView.xaml</DependentUpon>
    </Compile>
    <Compile Include="Views\Debug\DebugModesWindow.xaml.cs">
      <DependentUpon>DebugModesWindow.xaml</DependentUpon>
    </Compile>
    <Compile Include="Views\Gallery\GalleryView.xaml.cs">
      <DependentUpon>GalleryView.xaml</DependentUpon>
    </Compile>
    <Compile Include="Views\CodeCompletion\CodeCompletionEditor.xaml.cs">
      <DependentUpon>CodeCompletionEditor.xaml</DependentUpon>
    </Compile>
    <Compile Include="Views\GuidedTour\ExitGuideWindow.xaml.cs">
      <DependentUpon>ExitGuideWindow.xaml</DependentUpon>
    </Compile>
    <Compile Include="Views\GuidedTour\WebBrowserWindow.xaml.cs">
      <DependentUpon>WebBrowserWindow.xaml</DependentUpon>
    </Compile>
    <Compile Include="Views\GuidedTour\RealTimeInfoWindow.xaml.cs">
      <DependentUpon>RealTimeInfoWindow.xaml</DependentUpon>
    </Compile>
    <Compile Include="Views\GuidedTour\GuideBackground.xaml.cs">
      <DependentUpon>GuideBackground.xaml</DependentUpon>
    </Compile>
    <Compile Include="Views\GuidedTour\PopupWindow.xaml.cs">
      <DependentUpon>PopupWindow.xaml</DependentUpon>
    </Compile>
    <Compile Include="Views\GuidedTour\RatingControl.xaml.cs">
      <DependentUpon>RatingControl.xaml</DependentUpon>
    </Compile>
    <Compile Include="Views\GuidedTour\SurveyPopupWindow.xaml.cs">
      <DependentUpon>SurveyPopupWindow.xaml</DependentUpon>
    </Compile>
    <Compile Include="Views\Input\ParameterEditor.cs" />
    <Compile Include="Views\Output\OutputEditor.cs" />
    <Compile Include="Views\PackageManager\PackagePathView.xaml.cs">
      <DependentUpon>PackagePathView.xaml</DependentUpon>
    </Compile>
    <Compile Include="Views\PackageManager\TermsOfUseView.xaml.cs">
      <DependentUpon>TermsOfUseView.xaml</DependentUpon>
    </Compile>
    <Compile Include="ViewModels\Watch3D\AttachedProperties.cs" />
    <Compile Include="ViewModels\Watch3D\DynamoEffectsManager.cs" />
    <Compile Include="Views\Menu\PreferencesView.xaml.cs">
      <DependentUpon>PreferencesView.xaml</DependentUpon>
    </Compile>
    <Compile Include="Views\Preview\CameraExtensions.cs" />
    <Compile Include="Views\Preview\PreviewCompactView.xaml.cs">
      <DependentUpon>PreviewCompactView.xaml</DependentUpon>
    </Compile>
    <Compile Include="Views\Preview\Watch3DSettingsControl.xaml.cs">
      <DependentUpon>Watch3DSettingsControl.xaml</DependentUpon>
    </Compile>
    <Compile Include="Windows\BrowserWindow.xaml.cs">
      <DependentUpon>BrowserWindow.xaml</DependentUpon>
    </Compile>
    <Compile Include="Views\CodeBlocks\CodeBlockCompletionData.cs" />
    <Compile Include="Views\CodeBlocks\CodeBlockMethodInsightWindow.cs" />
    <Compile Include="Views\CodeBlocks\CodeBlockEditorUtils.cs" />
    <Compile Include="Views\Core\AnnotationView.xaml.cs">
      <DependentUpon>AnnotationView.xaml</DependentUpon>
    </Compile>
    <Compile Include="Views\Core\DynamoView.xaml.cs">
      <DependentUpon>DynamoView.xaml</DependentUpon>
    </Compile>
    <Compile Include="Views\Preview\InfoBubbleView.xaml.cs">
      <DependentUpon>InfoBubbleView.xaml</DependentUpon>
    </Compile>
    <Compile Include="Views\Search\LibraryView.xaml.cs">
      <DependentUpon>LibraryView.xaml</DependentUpon>
    </Compile>
    <Compile Include="Views\Core\NodeView.xaml.cs">
      <DependentUpon>NodeView.xaml</DependentUpon>
    </Compile>
    <Compile Include="Views\Core\NoteView.xaml.cs">
      <DependentUpon>NoteView.xaml</DependentUpon>
    </Compile>
    <Compile Include="Views\PackageManager\PackageManagerSearchView.xaml.cs">
      <DependentUpon>PackageManagerSearchView.xaml</DependentUpon>
    </Compile>
    <Compile Include="Views\Preview\PreviewControl.xaml.cs">
      <DependentUpon>PreviewControl.xaml</DependentUpon>
    </Compile>
    <Compile Include="Views\PackageManager\PublishPackageView.xaml.cs">
      <DependentUpon>PublishPackageView.xaml</DependentUpon>
    </Compile>
    <Compile Include="Controls\TooltipWindow.xaml.cs">
      <DependentUpon>TooltipWindow.xaml</DependentUpon>
    </Compile>
    <Compile Include="Views\Preview\Watch3DView.xaml.cs">
      <DependentUpon>Watch3DView.xaml</DependentUpon>
    </Compile>
    <Compile Include="Views\Preview\WatchTree.xaml.cs">
      <DependentUpon>WatchTree.xaml</DependentUpon>
    </Compile>
    <Compile Include="Views\Core\WorkspaceView.xaml.cs">
      <DependentUpon>WorkspaceView.xaml</DependentUpon>
    </Compile>
    <Compile Include="Utilities\WpfUtilities.cs" />
    <Compile Include="Controls\ZoomBorder.cs" />
    <Compile Include="Utilities\CursorLibrary.cs" />
    <Compile Include="Utilities\Extensions.cs" />
    <Compile Include="ViewModels\Core\ConnectorViewModel.cs" />
    <Compile Include="ViewModels\Core\DynamoViewModel.cs" />
    <Compile Include="ViewModels\Core\DynamoViewModelDelegateCommands.cs" />
    <Compile Include="ViewModels\Core\DynamoViewModelDelegates.cs" />
    <Compile Include="ViewModels\Core\DynamoViewModelEventArgs.cs" />
    <Compile Include="ViewModels\Core\DynamoViewModelEvents.cs" />
    <Compile Include="ViewModels\Preview\InfoBubbleViewModel.cs" />
    <Compile Include="ViewModels\PackageManager\InstalledPackagesViewModel.cs" />
    <Compile Include="ViewModels\Core\NodeViewModel.cs" />
    <Compile Include="ViewModels\Core\NoteViewModel.cs" />
    <Compile Include="ViewModels\PackageManager\PackageItemInternalViewModel.cs" />
    <Compile Include="ViewModels\PackageManager\PackageItemLeafViewModel.cs" />
    <Compile Include="ViewModels\PackageManager\PackageItemRootViewModel.cs" />
    <Compile Include="ViewModels\PackageManager\PackageItemViewModel.cs" />
    <Compile Include="ViewModels\PackageManager\PackageManagerClientViewModel.cs" />
    <Compile Include="ViewModels\PackageManager\PackageManagerSearchElementViewModel.cs" />
    <Compile Include="ViewModels\PackageManager\PackageManagerSearchViewModel.cs" />
    <Compile Include="ViewModels\PackageManager\PackageViewModel.cs" />
    <Compile Include="ViewModels\Core\PortViewModel.cs" />
    <Compile Include="ViewModels\PackageManager\PublishPackageViewModel.cs" />
    <Compile Include="ViewModels\Search\SearchViewModel.cs" />
    <Compile Include="ViewModels\ViewModelBase.cs" />
    <Compile Include="ViewModels\Preview\Watch3DFullscreenViewModel.cs" />
    <Compile Include="ViewModels\Preview\WatchViewModel.cs" />
    <Compile Include="ViewModels\Core\WorkspaceViewModel.cs" />
    <Compile Include="Windows\ExtensionWindow.xaml.cs">
      <DependentUpon>ExtensionWindow.xaml</DependentUpon>
    </Compile>
    <Compile Include="Windows\ModelessChildWindow.cs" />
  </ItemGroup>
  <ItemGroup>
    <Page Include="Controls\InstalledPackagesControl.xaml">
      <SubType>Designer</SubType>
      <Generator>MSBuild:Compile</Generator>
    </Page>
    <Page Include="Controls\NodeAutoCompleteSearchControl.xaml">
      <SubType>Designer</SubType>
      <Generator>MSBuild:Compile</Generator>
    </Page>
    <Page Include="Controls\GraphUpdateNotificationControl.xaml">
      <Generator>MSBuild:Compile</Generator>
      <SubType>Designer</SubType>
    </Page>
    <None Include="UI\Themes\Modern\InPorts.xaml">
      <SubType>Designer</SubType>
      <CopyToOutputDirectory>Always</CopyToOutputDirectory>
    </None>
    <None Include="UI\Themes\Modern\OutPorts.xaml">
      <SubType>Designer</SubType>
      <CopyToOutputDirectory>Always</CopyToOutputDirectory>
    </None>
    <Page Include="Controls\OutPortContextMenu.xaml">
      <SubType>Designer</SubType>
      <Generator>MSBuild:Compile</Generator>
    </Page>
    <Page Include="UI\Prompts\DynamoMessageBox.xaml">
      <Generator>MSBuild:Compile</Generator>
      <SubType>Designer</SubType>
    </Page>
    <Page Include="Controls\InPortContextMenu.xaml">
      <SubType>Designer</SubType>
      <Generator>MSBuild:Compile</Generator>
      </Page>
    <Page Include="Views\GuidedTour\ExitGuideWindow.xaml">
      <SubType>Designer</SubType>
      <Generator>MSBuild:Compile</Generator>
    </Page>
    <Page Include="Views\GuidedTour\WebBrowserWindow.xaml">
      <Generator>MSBuild:Compile</Generator>
      <SubType>Designer</SubType>
    </Page>
    <Page Include="Views\Core\ConnectorContextMenuView.xaml">
      <SubType>Designer</SubType>
      <Generator>MSBuild:Compile</Generator>
    </Page>
    <Page Include="Views\GuidedTour\RealTimeInfoWindow.xaml">
      <SubType>Designer</SubType>
      <Generator>MSBuild:Compile</Generator>
    </Page>
    <Page Include="Views\GuidedTour\GuideBackground.xaml">
      <SubType>Designer</SubType>
      <Generator>MSBuild:Compile</Generator>
    </Page>
    <Page Include="Views\Core\ConnectorAnchorView.xaml">
      <SubType>Designer</SubType>
      <Generator>MSBuild:Compile</Generator>
    </Page>
    <Page Include="Views\GuidedTour\PopupWindow.xaml">
      <SubType>Designer</SubType>
      <Generator>MSBuild:Compile</Generator>
    </Page>
    <Page Include="Views\GuidedTour\RatingControl.xaml">
      <SubType>Designer</SubType>
      <Generator>MSBuild:Compile</Generator>
    </Page>
    <Page Include="Views\GuidedTour\SurveyPopupWindow.xaml">
      <SubType>Designer</SubType>
      <Generator>MSBuild:Compile</Generator>
    </Page>
    <Page Include="Views\Core\ConnectorPinView.xaml">
      <SubType>Designer</SubType>
      <Generator>MSBuild:Compile</Generator>
    </Page>
    <Page Include="Views\Menu\PreferencesView.xaml">
      <Generator>MSBuild:Compile</Generator>
      <SubType>Designer</SubType>
    </Page>
    <Page Include="Windows\ExtensionWindow.xaml">
      <SubType>Designer</SubType>
      <Generator>MSBuild:Compile</Generator>
    </Page>
  </ItemGroup>
  <ItemGroup>
    <Page Include="Controls\InCanvasSearchControl.xaml">
      <Generator>MSBuild:Compile</Generator>
      <SubType>Designer</SubType>
    </Page>
    <Page Include="Controls\InfiniteGridView.xaml">
      <SubType>Designer</SubType>
      <Generator>MSBuild:Compile</Generator>
    </Page>
    <Page Include="Controls\Login.xaml">
      <SubType>Designer</SubType>
      <Generator>MSBuild:Compile</Generator>
    </Page>
    <Page Include="Controls\HeaderStrip.xaml">
      <SubType>Designer</SubType>
      <Generator>MSBuild:Compile</Generator>
    </Page>
    <Page Include="Controls\NotificationsControl.xaml">
      <SubType>Designer</SubType>
      <Generator>MSBuild:Compile</Generator>
    </Page>
    <Page Include="Controls\RunSettingsControl.xaml">
      <SubType>Designer</SubType>
      <Generator>MSBuild:Compile</Generator>
    </Page>
    <Page Include="Controls\ShortcutToolbar.xaml">
      <Generator>MSBuild:Compile</Generator>
      <SubType>Designer</SubType>
    </Page>
  </ItemGroup>
  <ItemGroup>
    <Page Include="Controls\ClassInformationView.xaml">
      <Generator>MSBuild:Compile</Generator>
      <SubType>Designer</SubType>
    </Page>
    <Page Include="Controls\StartPage.xaml">
      <Generator>MSBuild:Compile</Generator>
      <SubType>Designer</SubType>
    </Page>
  </ItemGroup>
  <ItemGroup>
    <EmbeddedResource Include="Properties\Resources.resx">
      <Generator>PublicResXFileCodeGenerator</Generator>
      <SubType>Designer</SubType>
      <LastGenOutput>Resources.Designer.cs</LastGenOutput>
    </EmbeddedResource>
    <EmbeddedResource Include="Properties\Resources.en-US.resx">
      <Generator>PublicResXFileCodeGenerator</Generator>
      <LastGenOutput>Resources.en-US.Designer.cs</LastGenOutput>
      <SubType>Designer</SubType>
    </EmbeddedResource>
    <EmbeddedResource Include="UI\Resources\DesignScript.Resources.SyntaxHighlighting.xshd" />
    <None Include="App.config">
      <SubType>Designer</SubType>
    </None>
    <None Include="packages.config" />
    <None Include="UI\Fonts\Autodesk\Artifakt-Element-Bold.otf">
      <CopyToOutputDirectory>Always</CopyToOutputDirectory>
    </None>
    <None Include="UI\Fonts\Autodesk\Artifakt-Element-Regular.otf">
      <CopyToOutputDirectory>Always</CopyToOutputDirectory>
    </None>
    <None Include="UI\Fonts\CourierPrime-Regular.ttf">
      <CopyToOutputDirectory>Always</CopyToOutputDirectory>
    </None>
    <None Include="UI\Fonts\OpenSans-Bold.ttf">
      <CopyToOutputDirectory>Always</CopyToOutputDirectory>
    </None>
    <None Include="UI\Fonts\OpenSans-BoldItalic.ttf">
      <CopyToOutputDirectory>Always</CopyToOutputDirectory>
    </None>
    <None Include="UI\Fonts\OpenSans-ExtraBold.ttf">
      <CopyToOutputDirectory>Always</CopyToOutputDirectory>
    </None>
    <None Include="UI\Fonts\OpenSans-ExtraBoldItalic.ttf">
      <CopyToOutputDirectory>Always</CopyToOutputDirectory>
    </None>
    <None Include="UI\Fonts\OpenSans-Italic.ttf">
      <CopyToOutputDirectory>Always</CopyToOutputDirectory>
    </None>
    <None Include="UI\Fonts\OpenSans-Light.ttf">
      <CopyToOutputDirectory>Always</CopyToOutputDirectory>
    </None>
    <None Include="UI\Fonts\OpenSans-LightItalic.ttf">
      <CopyToOutputDirectory>Always</CopyToOutputDirectory>
    </None>
    <None Include="UI\Fonts\OpenSans-Regular.ttf">
      <CopyToOutputDirectory>Always</CopyToOutputDirectory>
    </None>
    <None Include="UI\Fonts\OpenSans-Semibold.ttf">
      <CopyToOutputDirectory>Always</CopyToOutputDirectory>
    </None>
    <None Include="UI\Fonts\OpenSans-SemiboldItalic.ttf">
      <CopyToOutputDirectory>Always</CopyToOutputDirectory>
    </None>
    <None Include="UI\Fonts\SourceCodePro-Regular.ttf">
      <CopyToOutputDirectory>Always</CopyToOutputDirectory>
    </None>
    <None Include="UI\GuidedTour\dynamo_guides.json">
      <CopyToOutputDirectory>Always</CopyToOutputDirectory>
    </None>
    <None Include="ViewModels\Watch3D\shaderSource\CompileShaders.bat" />
    <Resource Include="UI\Images\caret_up.png" />
    <EmbeddedResource Include="Views\GuidedTour\HtmlPages\Resources\ArtifaktElement-Regular.woff" />
    <Resource Include="UI\Images\cursors.psd" />
    <Resource Include="UI\Images\cursors1.psd" />
  </ItemGroup>
  <ItemGroup>
    <Resource Include="UI\Images\AboutWindow\aboutback.png" />
  </ItemGroup>
  <ItemGroup>
    <Resource Include="UI\Images\AboutWindow\autodeskLogo.png" />
  </ItemGroup>
  <ItemGroup>
    <Resource Include="UI\Images\AboutWindow\background_texture.png" />
  </ItemGroup>
  <ItemGroup>
    <Resource Include="UI\Images\AboutWindow\close_hover.png" />
  </ItemGroup>
  <ItemGroup>
    <Resource Include="UI\Images\AboutWindow\close_inactive.png" />
  </ItemGroup>
  <ItemGroup>
    <Resource Include="UI\Images\AboutWindow\collectinfo_titlebar.png" />
  </ItemGroup>
  <ItemGroup>
    <Resource Include="UI\Images\AboutWindow\DesignScriptLogo.png" />
  </ItemGroup>
  <ItemGroup>
    <Resource Include="UI\Images\AboutWindow\dynamo_logo_dark.png" />
  </ItemGroup>
  <ItemGroup>
    <Resource Include="UI\Images\AboutWindow\logo_about.png" />
  </ItemGroup>
  <ItemGroup>
    <Resource Include="UI\Images\add.png" />
  </ItemGroup>
  <ItemGroup>
    <Resource Include="UI\Images\add_32.png" />
  </ItemGroup>
  <ItemGroup>
    <Resource Include="UI\Images\add_32_white.png" />
  </ItemGroup>
  <ItemGroup>
    <Resource Include="UI\Images\Anonymous_Pencil_icon.png" />
  </ItemGroup>
  <ItemGroup>
    <Resource Include="UI\Images\Anonymous_Pencil_icon_white.png" />
  </ItemGroup>
  <ItemGroup>
    <Resource Include="UI\Images\Anonymous_Pencil_icon_white_24.png" />
  </ItemGroup>
  <ItemGroup>
    <Resource Include="UI\Images\Anonymous_Pencil_icon_white_32.png" />
  </ItemGroup>
  <ItemGroup>
    <Resource Include="UI\Images\arc_add.cur" />
  </ItemGroup>
  <ItemGroup>
    <Resource Include="UI\Images\arc_add.png" />
  </ItemGroup>
  <ItemGroup>
    <Resource Include="UI\Images\arc_remove.cur" />
  </ItemGroup>
  <ItemGroup>
    <Resource Include="UI\Images\arc_remove.png" />
  </ItemGroup>
  <ItemGroup>
    <Resource Include="UI\Images\arc_select.cur" />
  </ItemGroup>
  <ItemGroup>
    <Resource Include="UI\Images\arc_select.png" />
  </ItemGroup>
  <ItemGroup>
    <Resource Include="UI\Images\arrow-left-black.png" />
  </ItemGroup>
  <ItemGroup>
    <Resource Include="UI\Images\arrow-left-white.png" />
  </ItemGroup>
  <ItemGroup>
    <Resource Include="UI\Images\arrow-right-black.png" />
  </ItemGroup>
  <ItemGroup>
    <Resource Include="UI\Images\arrow-right-white.png" />
  </ItemGroup>
  <ItemGroup>
    <Resource Include="UI\Images\back.png" />
  </ItemGroup>
  <ItemGroup>
    <Resource Include="UI\Images\back_24.png" />
  </ItemGroup>
  <ItemGroup>
    <Resource Include="UI\Images\back_32.png" />
  </ItemGroup>
  <ItemGroup>
    <Resource Include="UI\Images\Canvas\canvas-button-fit-view-states.png" />
  </ItemGroup>
  <ItemGroup>
    <Resource Include="UI\Images\Canvas\canvas-button-geom-check.png" />
  </ItemGroup>
  <ItemGroup>
    <Resource Include="UI\Images\Canvas\canvas-button-geom-states.png" />
  </ItemGroup>
  <ItemGroup>
    <Resource Include="UI\Images\Canvas\canvas-button-node-check.png" />
  </ItemGroup>
  <ItemGroup>
    <Resource Include="UI\Images\Canvas\canvas-button-node-states.png" />
  </ItemGroup>
  <ItemGroup>
    <Resource Include="UI\Images\Canvas\canvas-button-orbit-check.png" />
  </ItemGroup>
  <ItemGroup>
    <Resource Include="UI\Images\Canvas\canvas-button-orbit-states.png" />
  </ItemGroup>
  <ItemGroup>
    <Resource Include="UI\Images\Canvas\canvas-button-pan-check.png" />
  </ItemGroup>
  <ItemGroup>
    <Resource Include="UI\Images\Canvas\canvas-button-pan-states.png" />
  </ItemGroup>
  <ItemGroup>
    <Resource Include="UI\Images\Canvas\canvas-button-zoom-in-states.png" />
  </ItemGroup>
  <ItemGroup>
    <Resource Include="UI\Images\Canvas\canvas-button-zoom-out-states.png" />
  </ItemGroup>
  <ItemGroup>
    <Resource Include="UI\Images\click_background.png" />
  </ItemGroup>
  <ItemGroup>
    <Resource Include="UI\Images\closetab_hover.png" />
  </ItemGroup>
  <ItemGroup>
    <Resource Include="UI\Images\closetab_normal.png" />
  </ItemGroup>
  <ItemGroup>
    <Resource Include="UI\Images\whiteclosetab.png" />
  </ItemGroup>
  <ItemGroup>
    <Resource Include="UI\Images\whiteinfotab.png" />
  </ItemGroup>
  <ItemGroup>
    <Resource Include="UI\Images\closewindow_hover.png" />
  </ItemGroup>
  <ItemGroup>
    <Resource Include="UI\Images\closewindow_normal.png" />
  </ItemGroup>
  <ItemGroup>
    <Resource Include="UI\Images\cloud_download_arrow.png" />
  </ItemGroup>
  <ItemGroup>
    <Resource Include="UI\Images\cloud_download_arrow_gray.png" />
  </ItemGroup>
  <ItemGroup>
    <Resource Include="UI\Images\cloud_download_arrow_white.png" />
  </ItemGroup>
  <ItemGroup>
    <Resource Include="UI\Images\collapse_hover.png" />
  </ItemGroup>
  <ItemGroup>
    <Resource Include="UI\Images\collapse_normal.png" />
  </ItemGroup>
  <ItemGroup>
    <Resource Include="UI\Images\collapsestate_hover.png" />
  </ItemGroup>
  <ItemGroup>
    <Resource Include="UI\Images\collapsestate_normal.png" />
  </ItemGroup>
  <ItemGroup>
    <Resource Include="UI\Images\condense.cur" />
  </ItemGroup>
  <ItemGroup>
    <Resource Include="UI\Images\condense.png" />
  </ItemGroup>
  <ItemGroup>
    <Resource Include="UI\Images\consent_form_image.png" />
  </ItemGroup>
  <ItemGroup>
    <Resource Include="UI\Images\DocumentHS.png" />
  </ItemGroup>
  <ItemGroup>
    <Resource Include="UI\Images\expand.cur" />
  </ItemGroup>
  <ItemGroup>
    <Resource Include="UI\Images\expand.png" />
  </ItemGroup>
  <ItemGroup>
    <Resource Include="UI\Images\expand_hover.png" />
  </ItemGroup>
  <ItemGroup>
    <Resource Include="UI\Images\expand_normal.png" />
  </ItemGroup>
  <ItemGroup>
    <Resource Include="UI\Images\expandstate_hover.png" />
  </ItemGroup>
  <ItemGroup>
    <Resource Include="UI\Images\expandstate_normal.png" />
  </ItemGroup>
  <ItemGroup>
    <Resource Include="UI\Images\hand.cur" />
  </ItemGroup>
  <ItemGroup>
    <Resource Include="UI\Images\hand.png" />
  </ItemGroup>
  <ItemGroup>
    <Resource Include="UI\Images\hand_drag.cur" />
  </ItemGroup>
  <ItemGroup>
    <Resource Include="UI\Images\hand_drag.png" />
  </ItemGroup>
  <ItemGroup>
    <Resource Include="UI\Images\hand_pan.cur" />
  </ItemGroup>
  <ItemGroup>
    <Resource Include="UI\Images\hand_pan.png" />
  </ItemGroup>
  <ItemGroup>
    <Resource Include="UI\Images\hand_pan_active.cur" />
  </ItemGroup>
  <ItemGroup>
    <Resource Include="UI\Images\hand_pan_active.png" />
  </ItemGroup>
  <ItemGroup>
    <Resource Include="UI\Images\HomeHS.png" />
  </ItemGroup>
  <ItemGroup>
    <Resource Include="UI\Images\librarycollapse_hover.png" />
  </ItemGroup>
  <ItemGroup>
    <Resource Include="UI\Images\librarycollapse_normal.png" />
  </ItemGroup>
  <ItemGroup>
    <Resource Include="UI\Images\maximizewindow_hover.png" />
  </ItemGroup>
  <ItemGroup>
    <Resource Include="UI\Images\maximizewindow_normal.png" />
  </ItemGroup>
  <ItemGroup>
    <Resource Include="UI\Images\minimizewindow_hover.png" />
  </ItemGroup>
  <ItemGroup>
    <Resource Include="UI\Images\minimizewindow_normal.png" />
  </ItemGroup>
  <ItemGroup>
    <Resource Include="UI\Images\move.png" />
  </ItemGroup>
  <ItemGroup>
    <Resource Include="UI\Images\new_disabled.png" />
  </ItemGroup>
  <ItemGroup>
    <Resource Include="UI\Images\new_hover.png" />
  </ItemGroup>
  <ItemGroup>
    <Resource Include="UI\Images\new_normal.png" />
  </ItemGroup>
  <ItemGroup>
    <Resource Include="UI\Images\open_disabled.png" />
  </ItemGroup>
  <ItemGroup>
    <Resource Include="UI\Images\open_hover.png" />
  </ItemGroup>
  <ItemGroup>
    <Resource Include="UI\Images\open_normal.png" />
  </ItemGroup>
  <ItemGroup>
    <Resource Include="UI\Images\openHS.png" />
  </ItemGroup>
  <ItemGroup>
    <Resource Include="UI\Images\OpenSelectedItemHS.png" />
  </ItemGroup>
  <ItemGroup>
    <Resource Include="UI\Images\padlock-closed-black.png" />
  </ItemGroup>
  <ItemGroup>
    <Resource Include="UI\Images\padlock-closed-black24x24.png" />
  </ItemGroup>
  <ItemGroup>
    <Resource Include="UI\Images\pause_disabled.png" />
  </ItemGroup>
  <ItemGroup>
    <Resource Include="UI\Images\pause_hover.png" />
  </ItemGroup>
  <ItemGroup>
    <Resource Include="UI\Images\pause_normal.png" />
  </ItemGroup>
  <ItemGroup>
    <Resource Include="UI\Images\pointer.cur" />
  </ItemGroup>
  <ItemGroup>
    <Resource Include="UI\Images\pointer.png" />
  </ItemGroup>
  <ItemGroup>
    <Resource Include="UI\Images\pointer_add.cur" />
  </ItemGroup>
  <ItemGroup>
    <Resource Include="UI\Images\pointer_add.png" />
  </ItemGroup>
  <ItemGroup>
    <Resource Include="UI\Images\rectangular_selection.cur" />
  </ItemGroup>
  <ItemGroup>
    <Resource Include="UI\Images\rectangular_selection.png" />
  </ItemGroup>
  <ItemGroup>
    <Resource Include="UI\Images\redo_disabled.png" />
  </ItemGroup>
  <ItemGroup>
    <Resource Include="UI\Images\redo_hover.png" />
  </ItemGroup>
  <ItemGroup>
    <Resource Include="UI\Images\redo_normal.png" />
  </ItemGroup>
  <ItemGroup>
    <Resource Include="UI\Images\resize_diagonal.cur" />
  </ItemGroup>
  <ItemGroup>
    <Resource Include="UI\Images\resize_diagonal.png" />
  </ItemGroup>
  <ItemGroup>
    <Resource Include="UI\Images\resize_horizontal.cur" />
  </ItemGroup>
  <ItemGroup>
    <Resource Include="UI\Images\resize_horizontal.png" />
  </ItemGroup>
  <ItemGroup>
    <Resource Include="UI\Images\resize_vertical.cur" />
  </ItemGroup>
  <ItemGroup>
    <Resource Include="UI\Images\resize_vertical.png" />
  </ItemGroup>
  <ItemGroup>
    <Resource Include="UI\Images\restorewindow_hover.png" />
  </ItemGroup>
  <ItemGroup>
    <Resource Include="UI\Images\restorewindow_normal.png" />
  </ItemGroup>
  <ItemGroup>
    <Resource Include="UI\Images\run_disabled.png" />
  </ItemGroup>
  <ItemGroup>
    <Resource Include="UI\Images\run_hover.png" />
  </ItemGroup>
  <ItemGroup>
    <Resource Include="UI\Images\run_normal.png" />
  </ItemGroup>
  <ItemGroup>
    <Resource Include="UI\Images\save_disabled.png" />
  </ItemGroup>
  <ItemGroup>
    <Resource Include="UI\Images\save_hover.png" />
  </ItemGroup>
  <ItemGroup>
    <Resource Include="UI\Images\save_normal.png" />
  </ItemGroup>
  <ItemGroup>
    <Resource Include="UI\Images\saveHS.png" />
  </ItemGroup>
  <ItemGroup>
    <Resource Include="UI\Images\screenshot_disabled.png" />
  </ItemGroup>
  <ItemGroup>
    <Resource Include="UI\Images\screenshot_hover.png" />
  </ItemGroup>
  <ItemGroup>
    <Resource Include="UI\Images\screenshot_normal.png" />
  </ItemGroup>
  <ItemGroup>
    <Resource Include="UI\Images\search.png" />
  </ItemGroup>
  <ItemGroup>
    <Resource Include="UI\Images\search_24.png" />
  </ItemGroup>
  <ItemGroup>
    <Resource Include="UI\Images\search_hover.png" />
  </ItemGroup>
  <ItemGroup>
    <Resource Include="UI\Images\search_normal.png" />
  </ItemGroup>
  <ItemGroup>
    <Resource Include="UI\Images\searchcancel_hover.png" />
  </ItemGroup>
  <ItemGroup>
    <Resource Include="UI\Images\searchcancel_normal.png" />
  </ItemGroup>
  <ItemGroup>
    <Resource Include="UI\Images\sendfeedback_disabled.png" />
  </ItemGroup>
  <ItemGroup>
    <Resource Include="UI\Images\sendfeedback_hover.png" />
  </ItemGroup>
  <ItemGroup>
    <Resource Include="UI\Images\sendfeedback_normal.png" />
  </ItemGroup>
  <ItemGroup>
    <Resource Include="UI\Images\StartPage\dynamo-logo.png" />
  </ItemGroup>
  <ItemGroup>
    <Resource Include="UI\Images\StartPage\icon-discussion.png" />
  </ItemGroup>
  <ItemGroup>
    <Resource Include="UI\Images\StartPage\icon-dynamobim.png" />
  </ItemGroup>
  <ItemGroup>
    <Resource Include="UI\Images\StartPage\icon-email.png" />
  </ItemGroup>
  <ItemGroup>
    <Resource Include="UI\Images\StartPage\icon-github.png" />
  </ItemGroup>
  <ItemGroup>
    <Resource Include="UI\Images\StartPage\icon-issues.png" />
  </ItemGroup>
  <ItemGroup>
    <Resource Include="UI\Images\StartPage\icon-new.png" />
  </ItemGroup>
  <ItemGroup>
    <Resource Include="UI\Images\StartPage\icon-open.png" />
  </ItemGroup>
  <ItemGroup>
    <Resource Include="UI\Images\StartPage\icon-reference.png" />
  </ItemGroup>
  <ItemGroup>
    <Resource Include="UI\Images\StartPage\icon-video.png" />
  </ItemGroup>
  <ItemGroup>
    <Resource Include="UI\Images\StartPage\icon-dictionary.png" />
  </ItemGroup>
  <ItemGroup>
    <Resource Include="UI\Images\tabs_button_hover.png" />
  </ItemGroup>
  <ItemGroup>
    <Resource Include="UI\Images\tabs_button_normal.png" />
  </ItemGroup>
  <ItemGroup>
    <Resource Include="UI\Images\task_dialog_crash.png" />
  </ItemGroup>
  <ItemGroup>
    <Resource Include="UI\Images\task_dialog_future_file.png" />
  </ItemGroup>
  <ItemGroup>
    <Resource Include="UI\Images\python-logo.png" />
  </ItemGroup>
  <ItemGroup>
    <Resource Include="UI\Images\task_dialog_obsolete_file.png" />
  </ItemGroup>
  <ItemGroup>
    <Resource Include="UI\Images\tick_selected.png" />
  </ItemGroup>
  <ItemGroup>
    <Resource Include="UI\Images\undo_disabled.png" />
  </ItemGroup>
  <ItemGroup>
    <Resource Include="UI\Images\undo_hover.png" />
  </ItemGroup>
  <ItemGroup>
    <Resource Include="UI\Images\undo_normal.png" />
  </ItemGroup>
  <ItemGroup>
    <Resource Include="UI\Images\Update\clickbox.png" />
  </ItemGroup>
  <ItemGroup>
    <Resource Include="UI\Images\Update\download_ani.png" />
  </ItemGroup>
  <ItemGroup>
    <Resource Include="UI\Images\Update\DownloadAnimation.png" />
  </ItemGroup>
  <ItemGroup>
    <Resource Include="UI\Images\Update\DownloadIcon.png" />
  </ItemGroup>
  <ItemGroup>
    <Resource Include="UI\Images\Update\update.png" />
  </ItemGroup>
  <ItemGroup>
    <Resource Include="UI\Images\Update\update_static.png" />
  </ItemGroup>
  <ItemGroup>
    <Page Include="UI\Prompts\CrashPrompt.xaml">
      <Generator>MSBuild:Compile</Generator>
      <SubType>Designer</SubType>
    </Page>
  </ItemGroup>
  <ItemGroup>
    <Page Include="UI\Prompts\EditWindow.xaml">
      <Generator>MSBuild:Compile</Generator>
      <SubType>Designer</SubType>
    </Page>
  </ItemGroup>
  <ItemGroup>
    <Page Include="UI\Prompts\FunctionNamePrompt.xaml">
      <Generator>MSBuild:Compile</Generator>
      <SubType>Designer</SubType>
    </Page>
  </ItemGroup>
  <ItemGroup>
    <Page Include="UI\Prompts\GenericTaskDialog.xaml">
      <Generator>MSBuild:Compile</Generator>
      <SubType>Designer</SubType>
    </Page>
  </ItemGroup>
  <ItemGroup>
    <Page Include="UI\Prompts\PresetOverwritePrompt.xaml">
      <Generator>MSBuild:Compile</Generator>
      <SubType>Designer</SubType>
    </Page>
    <Page Include="UI\Prompts\UsageReportingAgreementPrompt.xaml">
      <Generator>MSBuild:Compile</Generator>
      <SubType>Designer</SubType>
    </Page>
  </ItemGroup>
  <ItemGroup>
    <None Include="UI\Themes\Modern\Connectors.xaml">
      <Generator>MSBuild:Compile</Generator>
      <SubType>Designer</SubType>
      <CopyToOutputDirectory>Always</CopyToOutputDirectory>
    </None>
  </ItemGroup>
  <ItemGroup>
    <None Include="UI\Themes\Modern\DataTemplates.xaml">
      <Generator>MSBuild:Compile</Generator>
      <SubType>Designer</SubType>
      <CopyToOutputDirectory>Always</CopyToOutputDirectory>
    </None>
  </ItemGroup>
  <ItemGroup>
    <None Include="UI\Themes\Modern\DynamoColorsAndBrushes.xaml">
      <Generator>MSBuild:Compile</Generator>
      <SubType>Designer</SubType>
      <CopyToOutputDirectory>Always</CopyToOutputDirectory>
    </None>
  </ItemGroup>
  <ItemGroup>
    <None Include="UI\Themes\Modern\DynamoConverters.xaml">
      <Generator>MSBuild:Compile</Generator>
      <SubType>Designer</SubType>
      <CopyToOutputDirectory>Always</CopyToOutputDirectory>
    </None>
  </ItemGroup>
  <ItemGroup>
    <None Include="UI\Themes\Modern\DynamoModern.xaml">
      <Generator>MSBuild:Compile</Generator>
      <SubType>Designer</SubType>
      <CopyToOutputDirectory>Always</CopyToOutputDirectory>
    </None>
  </ItemGroup>
  <ItemGroup>
    <None Include="UI\Themes\Modern\DynamoText.xaml">
      <Generator>MSBuild:Compile</Generator>
      <SubType>Designer</SubType>
      <CopyToOutputDirectory>Always</CopyToOutputDirectory>
    </None>
  </ItemGroup>
  <ItemGroup>
    <None Include="UI\Themes\Modern\MenuStyleDictionary.xaml">
      <Generator>MSBuild:Compile</Generator>
      <SubType>Designer</SubType>
      <CopyToOutputDirectory>Always</CopyToOutputDirectory>
    </None>
  </ItemGroup>
  <ItemGroup>
    <None Include="UI\Themes\Modern\Ports.xaml">
      <CopyToOutputDirectory>Always</CopyToOutputDirectory>
      <SubType>Designer</SubType>
    </None>
  </ItemGroup>
  <ItemGroup>
    <None Include="UI\Themes\Modern\ToolbarStyleDictionary.xaml">
      <Generator>MSBuild:Compile</Generator>
      <SubType>Designer</SubType>
      <CopyToOutputDirectory>Always</CopyToOutputDirectory>
    </None>
  </ItemGroup>
  <ItemGroup>
    <None Include="UI\Themes\Modern\SidebarGridStyleDictionary.xaml">
      <SubType>Designer</SubType>
      <Generator>MSBuild:Compile</Generator>
      <CopyToOutputDirectory>Always</CopyToOutputDirectory>
    </None>
    <Page Include="UI\Prompts\PresetPrompt.xaml">
      <SubType>Designer</SubType>
      <Generator>MSBuild:Compile</Generator>
    </Page>
    <Page Include="Views\About\AboutWindow.xaml">
      <Generator>MSBuild:Compile</Generator>
      <SubType>Designer</SubType>
    </Page>
  </ItemGroup>
  <ItemGroup>
    <Page Include="Views\Debug\DebugModesWindow.xaml">
      <SubType>Designer</SubType>
      <Generator>MSBuild:Compile</Generator>
    </Page>
    <Page Include="Views\Gallery\GalleryView.xaml">
      <SubType>Designer</SubType>
      <Generator>MSBuild:Compile</Generator>
    </Page>
    <Page Include="Views\CodeCompletion\CodeCompletionEditor.xaml">
      <SubType>Designer</SubType>
      <Generator>MSBuild:Compile</Generator>
    </Page>
    <Page Include="Views\PackageManager\PackagePathView.xaml">
      <SubType>Designer</SubType>
      <Generator>MSBuild:Compile</Generator>
    </Page>
    <Page Include="Views\PackageManager\TermsOfUseView.xaml">
      <SubType>Designer</SubType>
      <Generator>MSBuild:Compile</Generator>
    </Page>
    <Page Include="Views\Preview\PreviewCompactView.xaml">
      <SubType>Designer</SubType>
      <Generator>MSBuild:Compile</Generator>
    </Page>
    <Page Include="Views\Preview\Watch3DSettingsControl.xaml">
      <SubType>Designer</SubType>
      <Generator>MSBuild:Compile</Generator>
    </Page>
    <Page Include="Windows\BrowserWindow.xaml">
      <Generator>MSBuild:Compile</Generator>
      <SubType>Designer</SubType>
    </Page>
    <Page Include="Views\Core\AnnotationView.xaml">
      <SubType>Designer</SubType>
      <Generator>MSBuild:Compile</Generator>
    </Page>
    <Page Include="Views\Core\DynamoView.xaml">
      <Generator>MSBuild:Compile</Generator>
      <SubType>Designer</SubType>
    </Page>
  </ItemGroup>
  <ItemGroup>
    <Page Include="Views\Preview\InfoBubbleView.xaml">
      <Generator>MSBuild:Compile</Generator>
      <SubType>Designer</SubType>
    </Page>
  </ItemGroup>
  <ItemGroup>
    <Page Include="Views\Search\LibraryView.xaml">
      <Generator>MSBuild:Compile</Generator>
      <SubType>Designer</SubType>
    </Page>
    <Page Include="Views\Core\NodeView.xaml">
      <SubType>Designer</SubType>
    </Page>
  </ItemGroup>
  <ItemGroup>
    <Page Include="Views\Core\NoteView.xaml">
      <Generator>MSBuild:Compile</Generator>
      <SubType>Designer</SubType>
    </Page>
  </ItemGroup>
  <ItemGroup>
    <Page Include="Views\PackageManager\PackageManagerSearchView.xaml">
      <Generator>MSBuild:Compile</Generator>
      <SubType>Designer</SubType>
    </Page>
  </ItemGroup>
  <ItemGroup>
    <Page Include="Views\Preview\PreviewControl.xaml">
      <Generator>MSBuild:Compile</Generator>
      <SubType>Designer</SubType>
    </Page>
  </ItemGroup>
  <ItemGroup>
    <Page Include="Views\PackageManager\PublishPackageView.xaml">
      <Generator>MSBuild:Compile</Generator>
      <SubType>Designer</SubType>
    </Page>
    <Page Include="Controls\TooltipWindow.xaml">
      <Generator>MSBuild:Compile</Generator>
      <SubType>Designer</SubType>
    </Page>
    <Page Include="Views\Preview\Watch3DView.xaml">
      <Generator>MSBuild:Compile</Generator>
      <SubType>Designer</SubType>
    </Page>
  </ItemGroup>
  <ItemGroup>
    <Page Include="Views\Preview\WatchTree.xaml">
      <Generator>MSBuild:Compile</Generator>
      <SubType>Designer</SubType>
    </Page>
  </ItemGroup>
  <ItemGroup>
    <Page Include="Views\Core\WorkspaceView.xaml">
      <Generator>MSBuild:Compile</Generator>
      <SubType>Designer</SubType>
    </Page>
  </ItemGroup>
  <ItemGroup>
    <ProjectReference Include="..\DynamoCore\DynamoCore.csproj">
      <Project>{7858fa8c-475f-4b8e-b468-1f8200778cf8}</Project>
      <Name>DynamoCore</Name>
    </ProjectReference>
    <ProjectReference Include="..\DynamoPackages\DynamoPackages.csproj">
      <Project>{47533b7c-0e1a-44a4-8511-b438645f052a}</Project>
      <Name>DynamoPackages</Name>
      <Private>False</Private>
    </ProjectReference>
    <ProjectReference Include="..\DynamoUtilities\DynamoUtilities.csproj">
      <Project>{b5f435cb-0d8a-40b1-a4f7-5ecb3ce792a9}</Project>
      <Name>DynamoUtilities</Name>
      <Private>False</Private>
    </ProjectReference>
    <ProjectReference Include="..\Engine\GraphLayout\GraphLayout.csproj">
      <Project>{c2595b04-856d-40ae-8b99-4804c7a70708}</Project>
      <Name>GraphLayout</Name>
    </ProjectReference>
    <ProjectReference Include="..\Engine\ProtoCore\ProtoCore.csproj">
      <Project>{7A9E0314-966F-4584-BAA3-7339CBB849D1}</Project>
      <Name>ProtoCore</Name>
    </ProjectReference>
    <ProjectReference Include="..\Libraries\CoreNodeModels\CoreNodeModels.csproj">
      <Project>{d8262d40-4880-41e4-91e4-af8f480c8637}</Project>
      <Name>CoreNodeModels</Name>
      <Private>False</Private>
    </ProjectReference>
    <ProjectReference Include="..\Libraries\DesignScriptBuiltin\DesignScriptBuiltin.csproj">
      <Project>{c0d6dee5-5532-4345-9c66-4c00d7fdb8be}</Project>
      <Name>DesignScriptBuiltin</Name>
    </ProjectReference>
    <ProjectReference Include="..\Libraries\CoreNodes\CoreNodes.csproj">
      <Project>{87550b2b-6cb8-461e-8965-dfafe3aafb5c}</Project>
      <Name>CoreNodes</Name>
    </ProjectReference>
    <ProjectReference Include="..\Libraries\DynamoUnits\Units.csproj">
      <Project>{6e0a079e-85f1-45a1-ad5b-9855e4344809}</Project>
      <Name>Units</Name>
    </ProjectReference>
    <ProjectReference Include="..\Libraries\PythonNodeModels\PythonNodeModels.csproj">
      <Project>{8872CA17-C10D-43B9-8393-5C5A57065EB0}</Project>
      <Name>PythonNodeModels</Name>
      <Private>False</Private>
    </ProjectReference>
    <ProjectReference Include="..\Libraries\VMDataBridge\VMDataBridge.csproj">
      <Project>{ccb6e56b-2da1-4eba-a1f9-e8510e129d12}</Project>
      <Name>VMDataBridge</Name>
    </ProjectReference>
    <ProjectReference Include="..\NodeServices\DynamoServices.csproj">
      <Project>{ef879a10-041d-4c68-83e7-3192685f1bae}</Project>
      <Name>DynamoServices</Name>
      <Private>False</Private>
    </ProjectReference>
  </ItemGroup>
  <ItemGroup>
    <Resource Include="UI\Images\StartPage\icon-customnode.png" />
  </ItemGroup>
  <ItemGroup>
    <EmbeddedResource Include="UI\Images\CodeBlock\class.png" />
    <EmbeddedResource Include="UI\Images\CodeBlock\constructor.png" />
    <EmbeddedResource Include="UI\Images\CodeBlock\keyword.png" />
    <EmbeddedResource Include="UI\Images\CodeBlock\method.png" />
    <EmbeddedResource Include="UI\Images\CodeBlock\property.png" />
    <EmbeddedResource Include="UI\Images\CodeBlock\variable.png" />
  </ItemGroup>
  <ItemGroup>
    <Resource Include="UI\Images\CustomNode\customNode.png" />
    <Resource Include="UI\Images\Tooltip\code.png" />
    <Resource Include="UI\Images\Tooltip\copy.png" />
    <Resource Include="UI\Images\Tooltip\copy_hover.png" />
    <Resource Include="UI\Images\assemblies.png" />
    <Resource Include="UI\Images\files.png" />
    <Resource Include="UI\Images\nodes.png" />
  </ItemGroup>
  <ItemGroup>
    <Resource Include="UI\Images\customizerWorkflow.png" />
    <Resource Include="UI\Images\dynamowithtext.png" />
    <Resource Include="UI\Images\PackageManager\custom-path-dialog-minus.png" />
    <Resource Include="UI\Images\PackageManager\custom-path-dialog-move-down.png" />
    <Resource Include="UI\Images\PackageManager\custom-path-dialog-move-up.png" />
    <Resource Include="UI\Images\PackageManager\custom-path-dialog-plus.png" />
    <Resource Include="UI\Images\drag_move.cur" />
    <Resource Include="UI\Images\StartPage\icon-whats-new.png" />
    <Resource Include="UI\Images\Gallery\gallery-button-close-states.png" />
    <Resource Include="UI\Images\Gallery\gallery-button-next-prev-states.png" />
    <Resource Include="UI\Images\profile_normal.png" />
  </ItemGroup>
  <ItemGroup>
<<<<<<< HEAD
    <Resource Include="UI\Images\info-grey.png" />
    <Resource Include="UI\Images\remove - default.png" />
    <Resource Include="UI\Images\close_blue.png" />
    <Resource Include="UI\Images\close_grey.png" />
    <Resource Include="UI\Images\Folder.png" />
    <Resource Include="UI\Images\watch_selected_48_48.png" />
    <Resource Include="UI\Images\pin_48_48.png" />
    <Resource Include="UI\Images\pin_default_48_48.png" />
=======
    <Resource Include="UI\Images\caret_down_grey_48px.png" />
    <Resource Include="UI\Images\caret_up_grey_48px.png" />
    <Resource Include="UI\Images\menu_grey_48px.png" />
    <Resource Include="UI\Images\NodeIcon_placeholder.png" />
    <Resource Include="UI\Images\custom-node.png" />
    <Resource Include="UI\Images\image-icon-default.png" />
    <Resource Include="UI\Images\image-icon.png" />
    <EmbeddedResource Include="Views\GuidedTour\HtmlPages\Resources\DynamoPackages_1_1.png" />
    <Resource Include="UI\Images\default_info_16px.png" />
    <Resource Include="UI\Images\clock-icon.png" />
    <Resource Include="UI\Images\Pin_NoBackground_16px.png" />
    <EmbeddedResource Include="Views\GuidedTour\HtmlPages\learnPackages.html" />
    <Resource Include="UI\Images\info_2.png" />
    <Resource Include="UI\Images\alert_2.png" />
    <Resource Include="UI\Images\close_blue.png" />
    <Resource Include="UI\Images\close_grey.png" />
>>>>>>> e44d3347
    <Resource Include="UI\Images\pin_hidden_48_48.png" />
    <Resource Include="UI\Images\pin_hover_48_48.png" />
    <Resource Include="UI\Images\wire_anchor_48_48.png" />
    <Resource Include="UI\Images\watch_hidden_48_48.png" />
    <Resource Include="UI\Images\watch_hover_48_48.png" />
    <Resource Include="UI\Images\checkmark - grey.png" />
    <Resource Include="UI\Images\package_error.png" />
    <Resource Include="UI\Images\icon-shape.png" />
    <Resource Include="UI\Images\Progress circle.png" />
    <Resource Include="UI\Images\Requirements - disabled.png" />
    <Resource Include="UI\Images\View details - disabled.png" />
    <Resource Include="UI\Images\Add - default.png" />
    <Resource Include="UI\Images\Add - disabled.png" />
    <Resource Include="UI\Images\Checkmark - menu selected.png" />
    <Resource Include="UI\Images\Checkmark.png" />
    <Resource Include="UI\Images\Circle close.png" />
    <Resource Include="UI\Images\Copyright.png" />
    <Resource Include="UI\Images\Date.png" />
    <Resource Include="UI\Images\Download.png" />
    <Resource Include="UI\Images\Favorite.png" />
    <Resource Include="UI\Images\Filter.png" />
    <Resource Include="UI\Images\Flag.png" />
    <Resource Include="UI\Images\Profile.png" />
    <Resource Include="UI\Images\Requirements.png" />
    <Resource Include="UI\Images\Sort.png" />
    <Resource Include="UI\Images\View details.png" />
    <Resource Include="UI\Images\more-vertical_selected_16px.png" />
    <Resource Include="UI\Images\pin_default_48_48.png" />
    <Resource Include="UI\Images\pin_selected_48_48.png" />
    <Resource Include="UI\Images\watch_default_48_48.png" />
    <Resource Include="UI\Images\error.png" />
    <Resource Include="UI\Images\warning.png" />
    <Resource Include="UI\Images\info.png" />
    <Resource Include="UI\Images\hidden.png" />
    <Resource Include="UI\Images\default-node-icon.png" />
    <Resource Include="UI\Images\more-vertical.png" />
    <Resource Include="UI\Images\watch_hidden_16_16.png" />
    <Resource Include="UI\Images\alert.png" />
    <Resource Include="UI\Images\menu_16_16.png" />
    <Resource Include="UI\Images\caret_down.png" />
    <Resource Include="UI\Images\PackageManager\close_16_16.png" />
    <Resource Include="UI\Images\PackageManager\down_16_16.png" />
    <Resource Include="UI\Images\PackageManager\folder_16_16.png" />
    <Resource Include="UI\Images\PackageManager\up_16_16.png" />
    <EmbeddedResource Include="Controls\Docs\NodeAutocompleteDocumentation.html" />
    <Content Include="sharpdx_direct3d11_effects_x64.dll">
      <CopyToOutputDirectory>Always</CopyToOutputDirectory>
    </Content>
    <Content Include="sharpdx_direct3d11_effects_x86.dll">
      <CopyToOutputDirectory>Always</CopyToOutputDirectory>
    </Content>
    <Resource Include="UI\Images\add_icon.png" />
    <Resource Include="UI\Images\pin.png" />
    <EmbeddedResource Include="ViewModels\PackageManager\Docs\PublishPackageDocumentation.html" />
    <Resource Include="UI\Images\undock_hover.png" />
    <Resource Include="UI\Images\undock_normal.png" />
    <None Include="ViewModels\Watch3D\shaderSource\helix_shader_defs\COMMON\Common.hlsl" />
    <None Include="ViewModels\Watch3D\shaderSource\helix_shader_defs\COMMON\CommonBuffers.hlsl" />
    <None Include="ViewModels\Watch3D\shaderSource\helix_shader_defs\COMMON\DataStructs.hlsl" />
    <None Include="ViewModels\Watch3D\shaderSource\psDynamoLine.hlsl" />
    <None Include="ViewModels\Watch3D\shaderSource\psDynamoMesh.hlsl" />
    <None Include="ViewModels\Watch3D\shaderSource\psDynamoPoint.hlsl" />
    <None Include="ViewModels\Watch3D\shaderSource\vsDynamoMesh.hlsl" />
    <None Include="ViewModels\Watch3D\shaderSource\vsDynamoPointLine.hlsl" />
    <Resource Include="UI\Images\bubble-arrow.png" />
    <Resource Include="UI\Images\icon-whats-new-small.png" />
    <Resource Include="UI\Images\icon-dictionary-small.png" />
  </ItemGroup>
  <ItemGroup />
  <Import Project="$(MSBuildToolsPath)\Microsoft.CSharp.targets" />
  <Target Name="AfterBuild">
    <MakeDir Directories="$(OutputPath)\viewExtensions\" />
  </Target>
</Project><|MERGE_RESOLUTION|>--- conflicted
+++ resolved
@@ -1448,7 +1448,6 @@
     <Resource Include="UI\Images\profile_normal.png" />
   </ItemGroup>
   <ItemGroup>
-<<<<<<< HEAD
     <Resource Include="UI\Images\info-grey.png" />
     <Resource Include="UI\Images\remove - default.png" />
     <Resource Include="UI\Images\close_blue.png" />
@@ -1457,7 +1456,6 @@
     <Resource Include="UI\Images\watch_selected_48_48.png" />
     <Resource Include="UI\Images\pin_48_48.png" />
     <Resource Include="UI\Images\pin_default_48_48.png" />
-=======
     <Resource Include="UI\Images\caret_down_grey_48px.png" />
     <Resource Include="UI\Images\caret_up_grey_48px.png" />
     <Resource Include="UI\Images\menu_grey_48px.png" />
@@ -1474,7 +1472,6 @@
     <Resource Include="UI\Images\alert_2.png" />
     <Resource Include="UI\Images\close_blue.png" />
     <Resource Include="UI\Images\close_grey.png" />
->>>>>>> e44d3347
     <Resource Include="UI\Images\pin_hidden_48_48.png" />
     <Resource Include="UI\Images\pin_hover_48_48.png" />
     <Resource Include="UI\Images\wire_anchor_48_48.png" />
