--- conflicted
+++ resolved
@@ -190,11 +190,6 @@
     <PackageReference Include="FontAwesome5" Version="2.1.11" />
     <PackageReference Include="AvalonEdit" Version="6.3.0.90" CopyXML="true" />
     <PackageReference Include="Greg" Version="3.0.2.6284" />
-<<<<<<< HEAD
-    <PackageReference Include="Microsoft.Web.WebView2" Version="1.0.2045.28" />
-    <PackageReference Include="Greg" Version="3.0.2.5756" />
-=======
->>>>>>> 14d1b5c6
     <PackageReference Include="Microsoft.Web.WebView2" Version="1.0.2478.35" />
     <PackageReference Include="Newtonsoft.Json" Version="13.0.1" />
     <PackageReference Include="RestSharp" Version="112.0.0" />
