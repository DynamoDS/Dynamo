﻿<?xml version="1.0" encoding="utf-8"?>
<Project ToolsVersion="4.0" DefaultTargets="Build" xmlns="http://schemas.microsoft.com/developer/msbuild/2003">
  <Import Project="$(MSBuildExtensionsPath)\$(MSBuildToolsVersion)\Microsoft.Common.props" Condition="Exists('$(MSBuildExtensionsPath)\$(MSBuildToolsVersion)\Microsoft.Common.props')" />
  <ImportGroup Label="PropertySheets">
    <Import Project="$(SolutionDir)/Config/CS.props" />
  </ImportGroup>
  <PropertyGroup>
    <Configuration Condition=" '$(Configuration)' == '' ">Debug</Configuration>
    <Platform Condition=" '$(Platform)' == '' ">AnyCPU</Platform>
    <ProjectGuid>{51BB6014-43F7-4F31-B8D3-E3C37EBEDAF4}</ProjectGuid>
    <OutputType>Library</OutputType>
    <AppDesignerFolder>Properties</AppDesignerFolder>
    <RootNamespace>Dynamo.Wpf</RootNamespace>
    <AssemblyName>DynamoCoreWpf</AssemblyName>
    <TargetFrameworkVersion>v4.0</TargetFrameworkVersion>
    <FileAlignment>512</FileAlignment>
    <TargetFrameworkProfile />
  </PropertyGroup>
  <PropertyGroup Condition=" '$(Configuration)|$(Platform)' == 'Debug|AnyCPU' ">
    <DebugSymbols>true</DebugSymbols>
    <DebugType>full</DebugType>
    <Optimize>false</Optimize>
    <OutputPath>$(OutputPath)</OutputPath>
    <DefineConstants>TRACE;DEBUG</DefineConstants>
    <ErrorReport>prompt</ErrorReport>
    <WarningLevel>4</WarningLevel>
  </PropertyGroup>
  <PropertyGroup Condition=" '$(Configuration)|$(Platform)' == 'Release|AnyCPU' ">
    <DebugType>pdbonly</DebugType>
    <Optimize>true</Optimize>
    <OutputPath>$(OutputPath)</OutputPath>
    <DefineConstants>TRACE;ENABLE_DYNAMO_SCHEDULER</DefineConstants>
    <ErrorReport>prompt</ErrorReport>
    <WarningLevel>4</WarningLevel>
  </PropertyGroup>
  <ItemGroup>
    <Reference Include="Greg">
      <HintPath>..\..\extern\greg\Greg.dll</HintPath>
    </Reference>
    <Reference Include="HelixToolkit.Wpf">
      <HintPath>..\..\extern\Helix3D\NET40\HelixToolkit.Wpf.dll</HintPath>
    </Reference>
    <Reference Include="ICSharpCode.AvalonEdit, Version=4.3.1.9429, Culture=neutral, PublicKeyToken=9cc39be672370310, processorArchitecture=MSIL">
      <SpecificVersion>False</SpecificVersion>
      <HintPath>..\..\extern\avalonEdit\ICSharpCode.AvalonEdit.dll</HintPath>
    </Reference>
    <Reference Include="Microsoft.Practices.Prism">
      <HintPath>..\..\extern\prism\Microsoft.Practices.Prism.dll</HintPath>
    </Reference>
    <Reference Include="PresentationCore" />
    <Reference Include="PresentationFramework" />
    <Reference Include="ProtoInterface">
      <HintPath>..\..\extern\ProtoGeometry\ProtoInterface.dll</HintPath>
    </Reference>
    <Reference Include="RestSharp">
      <HintPath>..\..\extern\greg\RestSharp.dll</HintPath>
    </Reference>
    <Reference Include="System" />
    <Reference Include="System.Core" />
    <Reference Include="System.Drawing" />
    <Reference Include="System.Windows.Forms" />
    <Reference Include="System.Windows.Interactivity">
      <HintPath>..\..\extern\System.Windows.Interactivity\System.Windows.Interactivity.dll</HintPath>
    </Reference>
    <Reference Include="System.Xaml" />
    <Reference Include="System.Xml.Linq" />
    <Reference Include="System.Data.DataSetExtensions" />
    <Reference Include="Microsoft.CSharp" />
    <Reference Include="System.Data" />
    <Reference Include="System.Xml" />
    <Reference Include="WindowsBase" />
  </ItemGroup>
  <ItemGroup>
    <Compile Include="Controls\AddonsTreeView.xaml.cs">
      <DependentUpon>AddonsTreeView.xaml</DependentUpon>
    </Compile>
    <Compile Include="Controls\StandardPanel.xaml.cs">
      <DependentUpon>StandardPanel.xaml</DependentUpon>
    </Compile>
    <Compile Include="NodeViewCustomization\AssemblyNodeViewCustomizations.cs" />
    <Compile Include="NodeViewCustomization\CoreNodeViewCustomizations.cs" />
    <Compile Include="NodeViewCustomization\NodeViewCustomizationLoader.cs" />
    <Compile Include="NodeViewCustomization\NodeViewCustomizations.cs" />
    <Compile Include="UI\ClassObjectTemplateSelector.cs" />
    <Compile Include="UI\FrozenResources.cs" />
<<<<<<< HEAD
=======
    <Compile Include="UI\LibraryTreeTemplateSelector.cs" />
    <Compile Include="UI\LibraryWrapPanel.cs" />
    <Compile Include="UI\VisualCodeBlockUtils.cs" />
>>>>>>> b5a33113
    <Compile Include="UI\VisualConfigurations.cs" />
    <Compile Include="Utilities\OnceDisposable.cs" />
    <Compile Include="TestInfrastructure\ConnectorMutator.cs" />
    <Compile Include="TestInfrastructure\MutationTestAttribute.cs" />
    <Compile Include="Utilities\DelegateCommand.cs" />
    <Compile Include="Interfaces\IViewModelView.cs" />
    <Compile Include="Interfaces\IVisualizationManager.cs" />
    <Compile Include="Interfaces\IWatchHandler.cs" />
    <Compile Include="Nodes\WatchHandler.cs" />
    <Compile Include="NodeViewCustomization\INodeViewCustomizations.cs" />
    <Compile Include="NodeViewCustomization\INodeViewCustomization.cs" />
    <Compile Include="NodeViewCustomization\InternalNodeViewCustomization.cs" />
    <Compile Include="NodeViewCustomization\NodeViewCustomizations\DSVarArgFunctionNodeViewCustomization.cs" />
    <Compile Include="NodeViewCustomization\NodeViewCustomizationLibrary.cs" />
    <Compile Include="Properties\AssemblyInfo.cs" />
    <Compile Include="Services\UsageReportingManager.cs" />
    <Compile Include="TestInfrastructure\AbstractMutator.cs" />
    <Compile Include="TestInfrastructure\CodeBlockNodeMutator.cs" />
    <Compile Include="TestInfrastructure\CopyNodeMutator.cs" />
    <Compile Include="TestInfrastructure\CustomNodeCompatibilityMutator.cs" />
    <Compile Include="TestInfrastructure\CustomNodeMutator.cs" />
    <Compile Include="TestInfrastructure\DeleteNodeMutator.cs" />
    <Compile Include="TestInfrastructure\DirectoryPathMutator.cs" />
    <Compile Include="TestInfrastructure\DoubleSliderMutator.cs" />
    <Compile Include="TestInfrastructure\FilePathMutator.cs" />
    <Compile Include="TestInfrastructure\IntegerSliderMutator.cs" />
    <Compile Include="TestInfrastructure\ListMutator.cs" />
    <Compile Include="TestInfrastructure\MutatorDriver.cs" />
    <Compile Include="TestInfrastructure\NumberInputMutator.cs" />
    <Compile Include="TestInfrastructure\NumberRangeMutator.cs" />
    <Compile Include="TestInfrastructure\NumberSequenceMutator.cs" />
    <Compile Include="TestInfrastructure\StringInputMutator.cs" />
    <Compile Include="NodeViewCustomization\NodeViewCustomizations\CodeBlockNodeViewCustomization.cs" />
    <Compile Include="Commands\AutomationSettings.cs" />
    <Compile Include="Commands\ConnectorCommands.cs" />
    <Compile Include="Commands\DynamoCommands.cs" />
    <Compile Include="Commands\InfoBubbleCommand.cs" />
    <Compile Include="Commands\NodeCommands.cs" />
    <Compile Include="Commands\NoteCommands.cs" />
    <Compile Include="Commands\PortCommands.cs" />
    <Compile Include="Commands\SearchCommands.cs" />
    <Compile Include="Commands\WorkspaceCommands.cs" />
    <Compile Include="Controls\GraphUpdateNotificationControl.xaml.cs">
      <DependentUpon>GraphUpdateNotificationControl.xaml</DependentUpon>
    </Compile>
    <Compile Include="Controls\ImageBasedControls.cs" />
    <Compile Include="Controls\ShortcutToolbar.xaml.cs">
      <DependentUpon>ShortcutToolbar.xaml</DependentUpon>
    </Compile>
    <Compile Include="Controls\StartPage.xaml.cs">
      <DependentUpon>StartPage.xaml</DependentUpon>
    </Compile>
    <Compile Include="UI\Converters.cs" />
    <Compile Include="Controls\DragCanvas.cs" />
    <Compile Include="Controls\DynamoNodeButton.cs" />
    <Compile Include="Controls\DynamoTextBox.cs" />
    <Compile Include="NodeViewCustomization\NodeViewCustomizations\FunctionNodeViewCustomization.cs" />
    <Compile Include="UI\HandlingEventTrigger.cs" />
    <Compile Include="Utilities\MouseClickManager.cs" />
    <Compile Include="NodeViewCustomization\NodeViewCustomizations\OutputNodeViewCustomization.cs" />
    <Compile Include="UI\Prompts\CrashPrompt.xaml.cs">
      <DependentUpon>CrashPrompt.xaml</DependentUpon>
    </Compile>
    <Compile Include="UI\Prompts\EditWindow.xaml.cs">
      <DependentUpon>EditWindow.xaml</DependentUpon>
    </Compile>
    <Compile Include="UI\Prompts\FunctionNamePrompt.xaml.cs">
      <DependentUpon>FunctionNamePrompt.xaml</DependentUpon>
    </Compile>
    <Compile Include="UI\Prompts\GenericTaskDialog.xaml.cs">
      <DependentUpon>GenericTaskDialog.xaml</DependentUpon>
    </Compile>
    <Compile Include="UI\Prompts\NodeHelpPrompt.xaml.cs">
      <DependentUpon>NodeHelpPrompt.xaml</DependentUpon>
    </Compile>
    <Compile Include="UI\Prompts\UsageReportingAgreementPrompt.xaml.cs">
      <DependentUpon>UsageReportingAgreementPrompt.xaml</DependentUpon>
    </Compile>
    <Compile Include="UI\SharedResourceDictionary.cs" />
<<<<<<< HEAD
    <Compile Include="ViewModels\Search\BrowserInternalElementViewModel.cs" />
    <Compile Include="ViewModels\Search\BrowserItemViewModel.cs" />
    <Compile Include="ViewModels\Search\BrowserRootElementViewModel.cs" />
    <Compile Include="ViewModels\Search\NodeSearchElementViewModel.cs" />
    <Compile Include="ViewModels\Core\StateMachine.cs" />
=======
    <Compile Include="ViewModels\BrowserInternalElementViewModel.cs" />
    <Compile Include="ViewModels\BrowserItemViewModel.cs" />
    <Compile Include="ViewModels\BrowserRootElementViewModel.cs" />
    <Compile Include="ViewModels\ClassInformationViewModel.cs" />
    <Compile Include="ViewModels\NodeSearchElementViewModel.cs" />
    <Compile Include="ViewModels\StateMachine.cs" />
    <Compile Include="NodeViewCustomization\NodeViewCustomizations\SublistsViewCustomization.cs" />
>>>>>>> b5a33113
    <Compile Include="NodeViewCustomization\NodeViewCustomizations\SymbolViewCustomization.cs" />
    <Compile Include="NodeViewCustomization\NodeViewCustomizations\VariableInputNodeViewCustomization.cs" />
    <Compile Include="Views\About\AboutWindow.xaml.cs">
      <DependentUpon>AboutWindow.xaml</DependentUpon>
    </Compile>
    <Compile Include="Views\CodeBlocks\CodeBlockCompletionData.cs" />
    <Compile Include="Views\CodeBlocks\CodeBlockEditor.xaml.cs">
      <DependentUpon>CodeBlockEditor.xaml</DependentUpon>
    </Compile>
    <Compile Include="Views\CodeBlocks\CodeBlockMethodInsightWindow.cs" />
    <Compile Include="Views\CodeBlocks\CodeBlockEditorUtils.cs" />
    <Compile Include="Views\Core\DynamoView.xaml.cs">
      <DependentUpon>DynamoView.xaml</DependentUpon>
    </Compile>
    <Compile Include="Views\Preview\InfoBubbleView.xaml.cs">
      <DependentUpon>InfoBubbleView.xaml</DependentUpon>
    </Compile>
    <Compile Include="Views\PackageManager\InstalledPackagesView.xaml.cs">
      <DependentUpon>InstalledPackagesView.xaml</DependentUpon>
    </Compile>
    <Compile Include="Views\Search\LibraryContainerView.xaml.cs">
      <DependentUpon>LibraryContainerView.xaml</DependentUpon>
    </Compile>
<<<<<<< HEAD
    <Compile Include="Views\Core\NodeView.xaml.cs">
=======
    <Compile Include="Views\LibrarySearchView.xaml.cs">
      <DependentUpon>LibrarySearchView.xaml</DependentUpon>
    </Compile>
    <Compile Include="Views\LibraryView.xaml.cs">
      <DependentUpon>LibraryView.xaml</DependentUpon>
    </Compile>
    <Compile Include="Views\NodeView.xaml.cs">
>>>>>>> b5a33113
      <DependentUpon>NodeView.xaml</DependentUpon>
    </Compile>
    <Compile Include="Views\Core\NoteView.xaml.cs">
      <DependentUpon>NoteView.xaml</DependentUpon>
    </Compile>
    <Compile Include="Views\PackageManager\PackageManagerSearchView.xaml.cs">
      <DependentUpon>PackageManagerSearchView.xaml</DependentUpon>
    </Compile>
    <Compile Include="Views\Preview\PreviewControl.xaml.cs">
      <DependentUpon>PreviewControl.xaml</DependentUpon>
    </Compile>
    <Compile Include="Views\PackageManager\PublishPackageView.xaml.cs">
      <DependentUpon>PublishPackageView.xaml</DependentUpon>
    </Compile>
<<<<<<< HEAD
    <Compile Include="Views\Preview\Watch3DView.xaml.cs">
=======
    <Compile Include="Controls\TooltipWindow.xaml.cs">
      <DependentUpon>TooltipWindow.xaml</DependentUpon>
    </Compile>
    <Compile Include="Views\Watch3DView.xaml.cs">
>>>>>>> b5a33113
      <DependentUpon>Watch3DView.xaml</DependentUpon>
    </Compile>
    <Compile Include="Views\Preview\WatchTree.xaml.cs">
      <DependentUpon>WatchTree.xaml</DependentUpon>
    </Compile>
    <Compile Include="Views\Core\WorkspaceView.xaml.cs">
      <DependentUpon>WorkspaceView.xaml</DependentUpon>
    </Compile>
    <Compile Include="Utilities\WpfUtilities.cs" />
    <Compile Include="Controls\ZoomBorder.cs" />
    <Compile Include="Utilities\CursorLibrary.cs" />
    <Compile Include="Utilities\Extensions.cs" />
    <Compile Include="ViewModels\Core\ConnectorViewModel.cs" />
    <Compile Include="ViewModels\Core\DynamoViewModel.cs" />
    <Compile Include="ViewModels\Core\DynamoViewModelDelegateCommands.cs" />
    <Compile Include="ViewModels\Core\DynamoViewModelDelegates.cs" />
    <Compile Include="ViewModels\Core\DynamoViewModelEventArgs.cs" />
    <Compile Include="ViewModels\Core\DynamoViewModelEvents.cs" />
    <Compile Include="ViewModels\Core\EndlessGridViewModel.cs" />
    <Compile Include="ViewModels\Preview\InfoBubbleViewModel.cs" />
    <Compile Include="ViewModels\PackageManager\InstalledPackagesViewModel.cs" />
    <Compile Include="ViewModels\Preview\IWatchViewModel.cs" />
    <Compile Include="ViewModels\Core\NodeViewModel.cs" />
    <Compile Include="ViewModels\Core\NoteViewModel.cs" />
    <Compile Include="ViewModels\PackageManager\PackageItemInternalViewModel.cs" />
    <Compile Include="ViewModels\PackageManager\PackageItemLeafViewModel.cs" />
    <Compile Include="ViewModels\PackageManager\PackageItemRootViewModel.cs" />
    <Compile Include="ViewModels\PackageManager\PackageItemViewModel.cs" />
    <Compile Include="ViewModels\PackageManager\PackageManagerClientViewModel.cs" />
    <Compile Include="ViewModels\PackageManager\PackageManagerSearchElementViewModel.cs" />
    <Compile Include="ViewModels\PackageManager\PackageManagerSearchViewModel.cs" />
    <Compile Include="ViewModels\PackageManager\PackageViewModel.cs" />
    <Compile Include="ViewModels\Core\PortViewModel.cs" />
    <Compile Include="ViewModels\PackageManager\PublishPackageViewModel.cs" />
    <Compile Include="ViewModels\Search\SearchViewModel.cs" />
    <Compile Include="ViewModels\ViewModelBase.cs" />
    <Compile Include="ViewModels\Preview\Watch3DFullscreenViewModel.cs" />
    <Compile Include="ViewModels\Preview\WatchViewModel.cs" />
    <Compile Include="ViewModels\Core\WorkspaceViewModel.cs" />
    <Compile Include="VisualizationManager\octree\FastSerialization.cs" />
    <Compile Include="VisualizationManager\octree\IOctree.cs" />
    <Compile Include="VisualizationManager\octree\Octree.cs" />
    <Compile Include="VisualizationManager\octree\OctreeBox.cs" />
    <Compile Include="VisualizationManager\octree\OctreeDistance.cs" />
    <Compile Include="VisualizationManager\octree\OctreeLeaf.cs" />
    <Compile Include="VisualizationManager\octree\OctreeNode.cs" />
    <Compile Include="VisualizationManager\octree\Point3d.cs" />
    <Compile Include="VisualizationManager\octree\Point3f.cs" />
    <Compile Include="VisualizationManager\octree\Vector3d.cs" />
    <Compile Include="VisualizationManager\octree\Vector3f.cs" />
    <Compile Include="VisualizationManager\RenderDescription.cs" />
    <Compile Include="VisualizationManager\STLExport.cs" />
    <Compile Include="VisualizationManager\Visualization.cs" />
    <Compile Include="VisualizationManager\VisualizationManager.cs" />
  </ItemGroup>
  <ItemGroup>
    <Page Include="Controls\AddonsTreeView.xaml">
      <Generator>MSBuild:Compile</Generator>
      <SubType>Designer</SubType>
    </Page>
    <Page Include="Controls\GraphUpdateNotificationControl.xaml">
      <Generator>MSBuild:Compile</Generator>
      <SubType>Designer</SubType>
    </Page>
  </ItemGroup>
  <ItemGroup>
    <Page Include="Controls\ShortcutToolbar.xaml">
      <Generator>MSBuild:Compile</Generator>
      <SubType>Designer</SubType>
    </Page>
  </ItemGroup>
  <ItemGroup>
    <Page Include="Controls\StandardPanel.xaml">
      <Generator>MSBuild:Compile</Generator>
      <SubType>Designer</SubType>
    </Page>
    <Page Include="Controls\StartPage.xaml">
      <Generator>MSBuild:Compile</Generator>
      <SubType>Designer</SubType>
    </Page>
  </ItemGroup>
  <ItemGroup>
    <EmbeddedResource Include="UI\Resources\DesignScript.Resources.SyntaxHighlighting.xshd" />
    <None Include="UI\Fonts\OpenSans-Bold.ttf">
      <CopyToOutputDirectory>Always</CopyToOutputDirectory>
    </None>
    <None Include="UI\Fonts\OpenSans-BoldItalic.ttf">
      <CopyToOutputDirectory>Always</CopyToOutputDirectory>
    </None>
    <None Include="UI\Fonts\OpenSans-ExtraBold.ttf">
      <CopyToOutputDirectory>Always</CopyToOutputDirectory>
    </None>
    <None Include="UI\Fonts\OpenSans-ExtraBoldItalic.ttf">
      <CopyToOutputDirectory>Always</CopyToOutputDirectory>
    </None>
    <None Include="UI\Fonts\OpenSans-Italic.ttf">
      <CopyToOutputDirectory>Always</CopyToOutputDirectory>
    </None>
    <None Include="UI\Fonts\OpenSans-Light.ttf">
      <CopyToOutputDirectory>Always</CopyToOutputDirectory>
    </None>
    <None Include="UI\Fonts\OpenSans-LightItalic.ttf">
      <CopyToOutputDirectory>Always</CopyToOutputDirectory>
    </None>
    <None Include="UI\Fonts\OpenSans-Regular.ttf">
      <CopyToOutputDirectory>Always</CopyToOutputDirectory>
    </None>
    <None Include="UI\Fonts\OpenSans-Semibold.ttf">
      <CopyToOutputDirectory>Always</CopyToOutputDirectory>
    </None>
    <None Include="UI\Fonts\OpenSans-SemiboldItalic.ttf">
      <CopyToOutputDirectory>Always</CopyToOutputDirectory>
    </None>
    <Resource Include="UI\Images\cursors.psd" />
    <Resource Include="UI\Images\cursors1.psd" />
  </ItemGroup>
  <ItemGroup>
    <Resource Include="UI\Images\AboutWindow\aboutback.png" />
  </ItemGroup>
  <ItemGroup>
    <Resource Include="UI\Images\AboutWindow\autodeskLogo.png" />
  </ItemGroup>
  <ItemGroup>
    <Resource Include="UI\Images\AboutWindow\background_texture.png" />
  </ItemGroup>
  <ItemGroup>
    <Resource Include="UI\Images\AboutWindow\close_hover.png" />
  </ItemGroup>
  <ItemGroup>
    <Resource Include="UI\Images\AboutWindow\close_inactive.png" />
  </ItemGroup>
  <ItemGroup>
    <Resource Include="UI\Images\AboutWindow\collectinfo_titlebar.png" />
  </ItemGroup>
  <ItemGroup>
    <Resource Include="UI\Images\AboutWindow\DesignScriptLogo.png" />
  </ItemGroup>
  <ItemGroup>
    <Resource Include="UI\Images\AboutWindow\dynamo_logo_dark.png" />
  </ItemGroup>
  <ItemGroup>
    <Resource Include="UI\Images\AboutWindow\logo_about.png" />
  </ItemGroup>
  <ItemGroup>
    <Resource Include="UI\Images\add.png" />
  </ItemGroup>
  <ItemGroup>
    <Resource Include="UI\Images\add_32.png" />
  </ItemGroup>
  <ItemGroup>
    <Resource Include="UI\Images\add_32_white.png" />
  </ItemGroup>
  <ItemGroup>
    <Resource Include="UI\Images\Anonymous_Pencil_icon.png" />
  </ItemGroup>
  <ItemGroup>
    <Resource Include="UI\Images\Anonymous_Pencil_icon_white.png" />
  </ItemGroup>
  <ItemGroup>
    <Resource Include="UI\Images\Anonymous_Pencil_icon_white_24.png" />
  </ItemGroup>
  <ItemGroup>
    <Resource Include="UI\Images\Anonymous_Pencil_icon_white_32.png" />
  </ItemGroup>
  <ItemGroup>
    <Resource Include="UI\Images\arc_add.cur" />
  </ItemGroup>
  <ItemGroup>
    <Resource Include="UI\Images\arc_add.png" />
  </ItemGroup>
  <ItemGroup>
    <Resource Include="UI\Images\arc_remove.cur" />
  </ItemGroup>
  <ItemGroup>
    <Resource Include="UI\Images\arc_remove.png" />
  </ItemGroup>
  <ItemGroup>
    <Resource Include="UI\Images\arc_select.cur" />
  </ItemGroup>
  <ItemGroup>
    <Resource Include="UI\Images\arc_select.png" />
  </ItemGroup>
  <ItemGroup>
    <Resource Include="UI\Images\arrow-left-black.png" />
  </ItemGroup>
  <ItemGroup>
    <Resource Include="UI\Images\arrow-left-white.png" />
  </ItemGroup>
  <ItemGroup>
    <Resource Include="UI\Images\arrow-right-black.png" />
  </ItemGroup>
  <ItemGroup>
    <Resource Include="UI\Images\arrow-right-white.png" />
  </ItemGroup>
  <ItemGroup>
    <Resource Include="UI\Images\back.png" />
  </ItemGroup>
  <ItemGroup>
    <Resource Include="UI\Images\back_24.png" />
  </ItemGroup>
  <ItemGroup>
    <Resource Include="UI\Images\back_32.png" />
  </ItemGroup>
  <ItemGroup>
    <Resource Include="UI\Images\Canvas\canvas-button-fit-view-states.png" />
  </ItemGroup>
  <ItemGroup>
    <Resource Include="UI\Images\Canvas\canvas-button-geom-check.png" />
  </ItemGroup>
  <ItemGroup>
    <Resource Include="UI\Images\Canvas\canvas-button-geom-states.png" />
  </ItemGroup>
  <ItemGroup>
    <Resource Include="UI\Images\Canvas\canvas-button-node-check.png" />
  </ItemGroup>
  <ItemGroup>
    <Resource Include="UI\Images\Canvas\canvas-button-node-states.png" />
  </ItemGroup>
  <ItemGroup>
    <Resource Include="UI\Images\Canvas\canvas-button-orbit-check.png" />
  </ItemGroup>
  <ItemGroup>
    <Resource Include="UI\Images\Canvas\canvas-button-orbit-states.png" />
  </ItemGroup>
  <ItemGroup>
    <Resource Include="UI\Images\Canvas\canvas-button-pan-check.png" />
  </ItemGroup>
  <ItemGroup>
    <Resource Include="UI\Images\Canvas\canvas-button-pan-states.png" />
  </ItemGroup>
  <ItemGroup>
    <Resource Include="UI\Images\Canvas\canvas-button-zoom-in-states.png" />
  </ItemGroup>
  <ItemGroup>
    <Resource Include="UI\Images\Canvas\canvas-button-zoom-out-states.png" />
  </ItemGroup>
  <ItemGroup>
    <Resource Include="UI\Images\click_background.png" />
  </ItemGroup>
  <ItemGroup>
    <Resource Include="UI\Images\closetab_hover.png" />
  </ItemGroup>
  <ItemGroup>
    <Resource Include="UI\Images\closetab_normal.png" />
  </ItemGroup>
  <ItemGroup>
    <Resource Include="UI\Images\closewindow_hover.png" />
  </ItemGroup>
  <ItemGroup>
    <Resource Include="UI\Images\closewindow_normal.png" />
  </ItemGroup>
  <ItemGroup>
    <Resource Include="UI\Images\cloud_download_arrow.png" />
  </ItemGroup>
  <ItemGroup>
    <Resource Include="UI\Images\cloud_download_arrow_gray.png" />
  </ItemGroup>
  <ItemGroup>
    <Resource Include="UI\Images\cloud_download_arrow_white.png" />
  </ItemGroup>
  <ItemGroup>
    <Resource Include="UI\Images\collapse_hover.png" />
  </ItemGroup>
  <ItemGroup>
    <Resource Include="UI\Images\collapse_normal.png" />
  </ItemGroup>
  <ItemGroup>
    <Resource Include="UI\Images\collapsestate_hover.png" />
  </ItemGroup>
  <ItemGroup>
    <Resource Include="UI\Images\collapsestate_normal.png" />
  </ItemGroup>
  <ItemGroup>
    <Resource Include="UI\Images\condense.cur" />
  </ItemGroup>
  <ItemGroup>
    <Resource Include="UI\Images\condense.png" />
  </ItemGroup>
  <ItemGroup>
    <Resource Include="UI\Images\consent_form_image.png" />
  </ItemGroup>
  <ItemGroup>
    <Resource Include="UI\Images\DocumentHS.png" />
  </ItemGroup>
  <ItemGroup>
    <Resource Include="UI\Images\expand.cur" />
  </ItemGroup>
  <ItemGroup>
    <Resource Include="UI\Images\expand.png" />
  </ItemGroup>
  <ItemGroup>
    <Resource Include="UI\Images\expand_hover.png" />
  </ItemGroup>
  <ItemGroup>
    <Resource Include="UI\Images\expand_normal.png" />
  </ItemGroup>
  <ItemGroup>
    <Resource Include="UI\Images\expandstate_hover.png" />
  </ItemGroup>
  <ItemGroup>
    <Resource Include="UI\Images\expandstate_normal.png" />
  </ItemGroup>
  <ItemGroup>
    <Resource Include="UI\Images\hand.cur" />
  </ItemGroup>
  <ItemGroup>
    <Resource Include="UI\Images\hand.png" />
  </ItemGroup>
  <ItemGroup>
    <Resource Include="UI\Images\hand_drag.cur" />
  </ItemGroup>
  <ItemGroup>
    <Resource Include="UI\Images\hand_drag.png" />
  </ItemGroup>
  <ItemGroup>
    <Resource Include="UI\Images\hand_pan.cur" />
  </ItemGroup>
  <ItemGroup>
    <Resource Include="UI\Images\hand_pan.png" />
  </ItemGroup>
  <ItemGroup>
    <Resource Include="UI\Images\hand_pan_active.cur" />
  </ItemGroup>
  <ItemGroup>
    <Resource Include="UI\Images\hand_pan_active.png" />
  </ItemGroup>
  <ItemGroup>
    <Resource Include="UI\Images\HomeHS.png" />
  </ItemGroup>
  <ItemGroup>
    <Resource Include="UI\Images\librarycollapse_hover.png" />
  </ItemGroup>
  <ItemGroup>
    <Resource Include="UI\Images\librarycollapse_normal.png" />
  </ItemGroup>
  <ItemGroup>
    <Resource Include="UI\Images\maximizewindow_hover.png" />
  </ItemGroup>
  <ItemGroup>
    <Resource Include="UI\Images\maximizewindow_normal.png" />
  </ItemGroup>
  <ItemGroup>
    <Resource Include="UI\Images\minimizewindow_hover.png" />
  </ItemGroup>
  <ItemGroup>
    <Resource Include="UI\Images\minimizewindow_normal.png" />
  </ItemGroup>
  <ItemGroup>
    <Resource Include="UI\Images\move.png" />
  </ItemGroup>
  <ItemGroup>
    <Resource Include="UI\Images\new_disabled.png" />
  </ItemGroup>
  <ItemGroup>
    <Resource Include="UI\Images\new_hover.png" />
  </ItemGroup>
  <ItemGroup>
    <Resource Include="UI\Images\new_normal.png" />
  </ItemGroup>
  <ItemGroup>
    <Resource Include="UI\Images\open_disabled.png" />
  </ItemGroup>
  <ItemGroup>
    <Resource Include="UI\Images\open_hover.png" />
  </ItemGroup>
  <ItemGroup>
    <Resource Include="UI\Images\open_normal.png" />
  </ItemGroup>
  <ItemGroup>
    <Resource Include="UI\Images\openHS.png" />
  </ItemGroup>
  <ItemGroup>
    <Resource Include="UI\Images\OpenSelectedItemHS.png" />
  </ItemGroup>
  <ItemGroup>
    <Resource Include="UI\Images\padlock-closed-black.png" />
  </ItemGroup>
  <ItemGroup>
    <Resource Include="UI\Images\padlock-closed-black24x24.png" />
  </ItemGroup>
  <ItemGroup>
    <Resource Include="UI\Images\pause_disabled.png" />
  </ItemGroup>
  <ItemGroup>
    <Resource Include="UI\Images\pause_hover.png" />
  </ItemGroup>
  <ItemGroup>
    <Resource Include="UI\Images\pause_normal.png" />
  </ItemGroup>
  <ItemGroup>
    <Resource Include="UI\Images\pointer.cur" />
  </ItemGroup>
  <ItemGroup>
    <Resource Include="UI\Images\pointer.png" />
  </ItemGroup>
  <ItemGroup>
    <Resource Include="UI\Images\pointer_add.cur" />
  </ItemGroup>
  <ItemGroup>
    <Resource Include="UI\Images\pointer_add.png" />
  </ItemGroup>
  <ItemGroup>
    <Resource Include="UI\Images\rectangular_selection.cur" />
  </ItemGroup>
  <ItemGroup>
    <Resource Include="UI\Images\rectangular_selection.png" />
  </ItemGroup>
  <ItemGroup>
    <Resource Include="UI\Images\redo_disabled.png" />
  </ItemGroup>
  <ItemGroup>
    <Resource Include="UI\Images\redo_hover.png" />
  </ItemGroup>
  <ItemGroup>
    <Resource Include="UI\Images\redo_normal.png" />
  </ItemGroup>
  <ItemGroup>
    <Resource Include="UI\Images\resize_diagonal.cur" />
  </ItemGroup>
  <ItemGroup>
    <Resource Include="UI\Images\resize_diagonal.png" />
  </ItemGroup>
  <ItemGroup>
    <Resource Include="UI\Images\resize_horizontal.cur" />
  </ItemGroup>
  <ItemGroup>
    <Resource Include="UI\Images\resize_horizontal.png" />
  </ItemGroup>
  <ItemGroup>
    <Resource Include="UI\Images\resize_vertical.cur" />
  </ItemGroup>
  <ItemGroup>
    <Resource Include="UI\Images\resize_vertical.png" />
  </ItemGroup>
  <ItemGroup>
    <Resource Include="UI\Images\restorewindow_hover.png" />
  </ItemGroup>
  <ItemGroup>
    <Resource Include="UI\Images\restorewindow_normal.png" />
  </ItemGroup>
  <ItemGroup>
    <Resource Include="UI\Images\run_disabled.png" />
  </ItemGroup>
  <ItemGroup>
    <Resource Include="UI\Images\run_hover.png" />
  </ItemGroup>
  <ItemGroup>
    <Resource Include="UI\Images\run_normal.png" />
  </ItemGroup>
  <ItemGroup>
    <Resource Include="UI\Images\save_disabled.png" />
  </ItemGroup>
  <ItemGroup>
    <Resource Include="UI\Images\save_hover.png" />
  </ItemGroup>
  <ItemGroup>
    <Resource Include="UI\Images\save_normal.png" />
  </ItemGroup>
  <ItemGroup>
    <Resource Include="UI\Images\saveHS.png" />
  </ItemGroup>
  <ItemGroup>
    <Resource Include="UI\Images\screenshot_disabled.png" />
  </ItemGroup>
  <ItemGroup>
    <Resource Include="UI\Images\screenshot_hover.png" />
  </ItemGroup>
  <ItemGroup>
    <Resource Include="UI\Images\screenshot_normal.png" />
  </ItemGroup>
  <ItemGroup>
    <Resource Include="UI\Images\search.png" />
  </ItemGroup>
  <ItemGroup>
    <Resource Include="UI\Images\search_24.png" />
  </ItemGroup>
  <ItemGroup>
    <Resource Include="UI\Images\search_hover.png" />
  </ItemGroup>
  <ItemGroup>
    <Resource Include="UI\Images\search_normal.png" />
  </ItemGroup>
  <ItemGroup>
    <Resource Include="UI\Images\searchcancel_hover.png" />
  </ItemGroup>
  <ItemGroup>
    <Resource Include="UI\Images\searchcancel_normal.png" />
  </ItemGroup>
  <ItemGroup>
    <Resource Include="UI\Images\sendfeedback_disabled.png" />
  </ItemGroup>
  <ItemGroup>
    <Resource Include="UI\Images\sendfeedback_hover.png" />
  </ItemGroup>
  <ItemGroup>
    <Resource Include="UI\Images\sendfeedback_normal.png" />
  </ItemGroup>
  <ItemGroup>
    <Resource Include="UI\Images\StartPage\dynamo-logo.png" />
  </ItemGroup>
  <ItemGroup>
    <Resource Include="UI\Images\StartPage\icon-discussion.png" />
  </ItemGroup>
  <ItemGroup>
    <Resource Include="UI\Images\StartPage\icon-dynamobim.png" />
  </ItemGroup>
  <ItemGroup>
    <Resource Include="UI\Images\StartPage\icon-email.png" />
  </ItemGroup>
  <ItemGroup>
    <Resource Include="UI\Images\StartPage\icon-github.png" />
  </ItemGroup>
  <ItemGroup>
    <Resource Include="UI\Images\StartPage\icon-issues.png" />
  </ItemGroup>
  <ItemGroup>
    <Resource Include="UI\Images\StartPage\icon-new.png" />
  </ItemGroup>
  <ItemGroup>
    <Resource Include="UI\Images\StartPage\icon-open.png" />
  </ItemGroup>
  <ItemGroup>
    <Resource Include="UI\Images\StartPage\icon-reference.png" />
  </ItemGroup>
  <ItemGroup>
    <Resource Include="UI\Images\StartPage\icon-video.png" />
  </ItemGroup>
  <ItemGroup>
    <Resource Include="UI\Images\StartPage\icons-more-samples.png" />
  </ItemGroup>
  <ItemGroup>
    <Resource Include="UI\Images\tabs_button_hover.png" />
  </ItemGroup>
  <ItemGroup>
    <Resource Include="UI\Images\tabs_button_normal.png" />
  </ItemGroup>
  <ItemGroup>
    <Resource Include="UI\Images\task_dialog_crash.png" />
  </ItemGroup>
  <ItemGroup>
    <Resource Include="UI\Images\task_dialog_future_file.png" />
  </ItemGroup>
  <ItemGroup>
    <Resource Include="UI\Images\task_dialog_obsolete_file.png" />
  </ItemGroup>
  <ItemGroup>
    <Resource Include="UI\Images\tick_selected.png" />
  </ItemGroup>
  <ItemGroup>
    <Resource Include="UI\Images\undo_disabled.png" />
  </ItemGroup>
  <ItemGroup>
    <Resource Include="UI\Images\undo_hover.png" />
  </ItemGroup>
  <ItemGroup>
    <Resource Include="UI\Images\undo_normal.png" />
  </ItemGroup>
  <ItemGroup>
    <Resource Include="UI\Images\Update\clickbox.png" />
  </ItemGroup>
  <ItemGroup>
    <Resource Include="UI\Images\Update\download_ani.png" />
  </ItemGroup>
  <ItemGroup>
    <Resource Include="UI\Images\Update\DownloadAnimation.png" />
  </ItemGroup>
  <ItemGroup>
    <Resource Include="UI\Images\Update\DownloadIcon.png" />
  </ItemGroup>
  <ItemGroup>
    <Resource Include="UI\Images\Update\update.png" />
  </ItemGroup>
  <ItemGroup>
    <Resource Include="UI\Images\Update\update_static.png" />
  </ItemGroup>
  <ItemGroup>
    <Page Include="UI\Prompts\CrashPrompt.xaml">
      <Generator>MSBuild:Compile</Generator>
      <SubType>Designer</SubType>
    </Page>
  </ItemGroup>
  <ItemGroup>
    <Page Include="UI\Prompts\EditWindow.xaml">
      <Generator>MSBuild:Compile</Generator>
      <SubType>Designer</SubType>
    </Page>
  </ItemGroup>
  <ItemGroup>
    <Page Include="UI\Prompts\FunctionNamePrompt.xaml">
      <Generator>MSBuild:Compile</Generator>
      <SubType>Designer</SubType>
    </Page>
  </ItemGroup>
  <ItemGroup>
    <Page Include="UI\Prompts\GenericTaskDialog.xaml">
      <Generator>MSBuild:Compile</Generator>
      <SubType>Designer</SubType>
    </Page>
  </ItemGroup>
  <ItemGroup>
    <Page Include="UI\Prompts\NodeHelpPrompt.xaml">
      <Generator>MSBuild:Compile</Generator>
      <SubType>Designer</SubType>
    </Page>
  </ItemGroup>
  <ItemGroup>
    <Page Include="UI\Prompts\UsageReportingAgreementPrompt.xaml">
      <Generator>MSBuild:Compile</Generator>
      <SubType>Designer</SubType>
    </Page>
  </ItemGroup>
  <ItemGroup>
    <None Include="UI\Themes\Modern\Connectors.xaml">
      <Generator>MSBuild:Compile</Generator>
      <SubType>Designer</SubType>
      <CopyToOutputDirectory>Always</CopyToOutputDirectory>
    </None>
  </ItemGroup>
  <ItemGroup>
    <None Include="UI\Themes\Modern\DataTemplates.xaml">
      <Generator>MSBuild:Compile</Generator>
      <SubType>Designer</SubType>
      <CopyToOutputDirectory>Always</CopyToOutputDirectory>
    </None>
  </ItemGroup>
  <ItemGroup>
    <None Include="UI\Themes\Modern\DynamoColorsAndBrushes.xaml">
      <Generator>MSBuild:Compile</Generator>
      <SubType>Designer</SubType>
      <CopyToOutputDirectory>Always</CopyToOutputDirectory>
    </None>
  </ItemGroup>
  <ItemGroup>
    <None Include="UI\Themes\Modern\DynamoConverters.xaml">
      <Generator>MSBuild:Compile</Generator>
      <SubType>Designer</SubType>
      <CopyToOutputDirectory>Always</CopyToOutputDirectory>
    </None>
  </ItemGroup>
  <ItemGroup>
    <None Include="UI\Themes\Modern\DynamoModern.xaml">
      <Generator>MSBuild:Compile</Generator>
      <SubType>Designer</SubType>
      <CopyToOutputDirectory>Always</CopyToOutputDirectory>
    </None>
  </ItemGroup>
  <ItemGroup>
    <None Include="UI\Themes\Modern\DynamoText.xaml">
      <Generator>MSBuild:Compile</Generator>
      <SubType>Designer</SubType>
      <CopyToOutputDirectory>Always</CopyToOutputDirectory>
    </None>
  </ItemGroup>
  <ItemGroup>
    <None Include="UI\Themes\Modern\MenuStyleDictionary.xaml">
      <Generator>MSBuild:Compile</Generator>
      <SubType>Designer</SubType>
      <CopyToOutputDirectory>Always</CopyToOutputDirectory>
    </None>
  </ItemGroup>
  <ItemGroup>
    <None Include="UI\Themes\Modern\Ports.xaml">
      <CopyToOutputDirectory>Always</CopyToOutputDirectory>
      <SubType>Designer</SubType>
    </None>
  </ItemGroup>
  <ItemGroup>
    <None Include="UI\Themes\Modern\ToolbarStyleDictionary.xaml">
      <Generator>MSBuild:Compile</Generator>
      <SubType>Designer</SubType>
      <CopyToOutputDirectory>Always</CopyToOutputDirectory>
    </None>
  </ItemGroup>
  <ItemGroup>
    <Page Include="Views\About\AboutWindow.xaml">
      <Generator>MSBuild:Compile</Generator>
      <SubType>Designer</SubType>
    </Page>
  </ItemGroup>
  <ItemGroup>
    <Page Include="Views\CodeBlocks\CodeBlockEditor.xaml">
      <Generator>MSBuild:Compile</Generator>
      <SubType>Designer</SubType>
    </Page>
    <Page Include="Views\Core\DynamoView.xaml">
      <Generator>MSBuild:Compile</Generator>
      <SubType>Designer</SubType>
    </Page>
  </ItemGroup>
  <ItemGroup>
    <Page Include="Views\Preview\InfoBubbleView.xaml">
      <Generator>MSBuild:Compile</Generator>
      <SubType>Designer</SubType>
    </Page>
  </ItemGroup>
  <ItemGroup>
    <Page Include="Views\PackageManager\InstalledPackagesView.xaml">
      <Generator>MSBuild:Compile</Generator>
      <SubType>Designer</SubType>
    </Page>
  </ItemGroup>
  <ItemGroup>
    <Page Include="Views\Search\LibraryContainerView.xaml">
      <Generator>MSBuild:Compile</Generator>
      <SubType>Designer</SubType>
    </Page>
<<<<<<< HEAD
    <Page Include="Views\Core\NodeView.xaml">
=======
    <Page Include="Views\LibrarySearchView.xaml">
      <Generator>MSBuild:Compile</Generator>
      <SubType>Designer</SubType>
    </Page>
    <Page Include="Views\LibraryView.xaml">
      <Generator>MSBuild:Compile</Generator>
      <SubType>Designer</SubType>
    </Page>
    <Page Include="Views\NodeView.xaml">
>>>>>>> b5a33113
      <SubType>Designer</SubType>
    </Page>
  </ItemGroup>
  <ItemGroup>
    <Page Include="Views\Core\NoteView.xaml">
      <Generator>MSBuild:Compile</Generator>
      <SubType>Designer</SubType>
    </Page>
  </ItemGroup>
  <ItemGroup>
    <Page Include="Views\PackageManager\PackageManagerSearchView.xaml">
      <Generator>MSBuild:Compile</Generator>
      <SubType>Designer</SubType>
    </Page>
  </ItemGroup>
  <ItemGroup>
    <Page Include="Views\Preview\PreviewControl.xaml">
      <Generator>MSBuild:Compile</Generator>
      <SubType>Designer</SubType>
    </Page>
  </ItemGroup>
  <ItemGroup>
    <Page Include="Views\PackageManager\PublishPackageView.xaml">
      <Generator>MSBuild:Compile</Generator>
      <SubType>Designer</SubType>
    </Page>
<<<<<<< HEAD
    <Page Include="Views\Preview\Watch3DView.xaml">
=======
    <Page Include="Controls\TooltipWindow.xaml">
      <Generator>MSBuild:Compile</Generator>
      <SubType>Designer</SubType>
    </Page>
    <Page Include="Views\Watch3DView.xaml">
>>>>>>> b5a33113
      <Generator>MSBuild:Compile</Generator>
      <SubType>Designer</SubType>
    </Page>
  </ItemGroup>
  <ItemGroup>
    <Page Include="Views\Preview\WatchTree.xaml">
      <Generator>MSBuild:Compile</Generator>
      <SubType>Designer</SubType>
    </Page>
  </ItemGroup>
  <ItemGroup>
    <Page Include="Views\Core\WorkspaceView.xaml">
      <Generator>MSBuild:Compile</Generator>
      <SubType>Designer</SubType>
    </Page>
  </ItemGroup>
  <ItemGroup>
    <ProjectReference Include="..\DynamoCore\DynamoCore.csproj">
      <Project>{7858fa8c-475f-4b8e-b468-1f8200778cf8}</Project>
      <Name>DynamoCore</Name>
    </ProjectReference>
    <ProjectReference Include="..\DynamoUtilities\DynamoUtilities.csproj">
      <Project>{b5f435cb-0d8a-40b1-a4f7-5ecb3ce792a9}</Project>
      <Name>DynamoUtilities</Name>
    </ProjectReference>
    <ProjectReference Include="..\Engine\GraphLayout\GraphLayout.csproj">
      <Project>{c2595b04-856d-40ae-8b99-4804c7a70708}</Project>
      <Name>GraphLayout</Name>
    </ProjectReference>
    <ProjectReference Include="..\Engine\ProtoCore\ProtoCore.csproj">
      <Project>{7A9E0314-966F-4584-BAA3-7339CBB849D1}</Project>
      <Name>ProtoCore</Name>
    </ProjectReference>
    <ProjectReference Include="..\Libraries\DynamoUnits\Units.csproj">
      <Project>{6e0a079e-85f1-45a1-ad5b-9855e4344809}</Project>
      <Name>Units</Name>
    </ProjectReference>
    <ProjectReference Include="..\Libraries\VMDataBridge\VMDataBridge.csproj">
      <Project>{ccb6e56b-2da1-4eba-a1f9-e8510e129d12}</Project>
      <Name>VMDataBridge</Name>
    </ProjectReference>
    <ProjectReference Include="..\NodeServices\NodeServices.csproj">
      <Project>{ef879a10-041d-4c68-83e7-3192685f1bae}</Project>
      <Name>NodeServices</Name>
    </ProjectReference>
  </ItemGroup>
  <ItemGroup>
    <Resource Include="UI\Images\StartPage\icon-customnode.png" />
  </ItemGroup>
  <ItemGroup>
    <EmbeddedResource Include="UI\Images\CodeBlock\class.png" />
    <EmbeddedResource Include="UI\Images\CodeBlock\constructor.png" />
    <EmbeddedResource Include="UI\Images\CodeBlock\keyword.png" />
    <EmbeddedResource Include="UI\Images\CodeBlock\method.png" />
    <EmbeddedResource Include="UI\Images\CodeBlock\property.png" />
    <EmbeddedResource Include="UI\Images\CodeBlock\variable.png" />
  </ItemGroup>
  <ItemGroup>
    <Resource Include="UI\Images\CustomNode\customNode.png" />
    <Resource Include="UI\Images\Tooltip\code.png" />
    <Resource Include="UI\Images\Tooltip\copy.png" />
    <Resource Include="UI\Images\Tooltip\copy_hover.png" />
  </ItemGroup>
  <Import Project="$(MSBuildToolsPath)\Microsoft.CSharp.targets" />
  <!-- To modify your build process, add your task inside one of the targets below and uncomment it. 
       Other similar extension points exist, see Microsoft.Common.targets.
  <Target Name="BeforeBuild">
  </Target>
  <Target Name="AfterBuild">
  </Target>
  -->
</Project><|MERGE_RESOLUTION|>--- conflicted
+++ resolved
@@ -83,12 +83,9 @@
     <Compile Include="NodeViewCustomization\NodeViewCustomizations.cs" />
     <Compile Include="UI\ClassObjectTemplateSelector.cs" />
     <Compile Include="UI\FrozenResources.cs" />
-<<<<<<< HEAD
-=======
     <Compile Include="UI\LibraryTreeTemplateSelector.cs" />
     <Compile Include="UI\LibraryWrapPanel.cs" />
     <Compile Include="UI\VisualCodeBlockUtils.cs" />
->>>>>>> b5a33113
     <Compile Include="UI\VisualConfigurations.cs" />
     <Compile Include="Utilities\OnceDisposable.cs" />
     <Compile Include="TestInfrastructure\ConnectorMutator.cs" />
@@ -168,13 +165,11 @@
       <DependentUpon>UsageReportingAgreementPrompt.xaml</DependentUpon>
     </Compile>
     <Compile Include="UI\SharedResourceDictionary.cs" />
-<<<<<<< HEAD
     <Compile Include="ViewModels\Search\BrowserInternalElementViewModel.cs" />
     <Compile Include="ViewModels\Search\BrowserItemViewModel.cs" />
     <Compile Include="ViewModels\Search\BrowserRootElementViewModel.cs" />
     <Compile Include="ViewModels\Search\NodeSearchElementViewModel.cs" />
     <Compile Include="ViewModels\Core\StateMachine.cs" />
-=======
     <Compile Include="ViewModels\BrowserInternalElementViewModel.cs" />
     <Compile Include="ViewModels\BrowserItemViewModel.cs" />
     <Compile Include="ViewModels\BrowserRootElementViewModel.cs" />
@@ -182,7 +177,6 @@
     <Compile Include="ViewModels\NodeSearchElementViewModel.cs" />
     <Compile Include="ViewModels\StateMachine.cs" />
     <Compile Include="NodeViewCustomization\NodeViewCustomizations\SublistsViewCustomization.cs" />
->>>>>>> b5a33113
     <Compile Include="NodeViewCustomization\NodeViewCustomizations\SymbolViewCustomization.cs" />
     <Compile Include="NodeViewCustomization\NodeViewCustomizations\VariableInputNodeViewCustomization.cs" />
     <Compile Include="Views\About\AboutWindow.xaml.cs">
@@ -206,9 +200,7 @@
     <Compile Include="Views\Search\LibraryContainerView.xaml.cs">
       <DependentUpon>LibraryContainerView.xaml</DependentUpon>
     </Compile>
-<<<<<<< HEAD
     <Compile Include="Views\Core\NodeView.xaml.cs">
-=======
     <Compile Include="Views\LibrarySearchView.xaml.cs">
       <DependentUpon>LibrarySearchView.xaml</DependentUpon>
     </Compile>
@@ -216,7 +208,6 @@
       <DependentUpon>LibraryView.xaml</DependentUpon>
     </Compile>
     <Compile Include="Views\NodeView.xaml.cs">
->>>>>>> b5a33113
       <DependentUpon>NodeView.xaml</DependentUpon>
     </Compile>
     <Compile Include="Views\Core\NoteView.xaml.cs">
@@ -231,14 +222,11 @@
     <Compile Include="Views\PackageManager\PublishPackageView.xaml.cs">
       <DependentUpon>PublishPackageView.xaml</DependentUpon>
     </Compile>
-<<<<<<< HEAD
     <Compile Include="Views\Preview\Watch3DView.xaml.cs">
-=======
     <Compile Include="Controls\TooltipWindow.xaml.cs">
       <DependentUpon>TooltipWindow.xaml</DependentUpon>
     </Compile>
     <Compile Include="Views\Watch3DView.xaml.cs">
->>>>>>> b5a33113
       <DependentUpon>Watch3DView.xaml</DependentUpon>
     </Compile>
     <Compile Include="Views\Preview\WatchTree.xaml.cs">
@@ -945,9 +933,7 @@
       <Generator>MSBuild:Compile</Generator>
       <SubType>Designer</SubType>
     </Page>
-<<<<<<< HEAD
     <Page Include="Views\Core\NodeView.xaml">
-=======
     <Page Include="Views\LibrarySearchView.xaml">
       <Generator>MSBuild:Compile</Generator>
       <SubType>Designer</SubType>
@@ -957,7 +943,6 @@
       <SubType>Designer</SubType>
     </Page>
     <Page Include="Views\NodeView.xaml">
->>>>>>> b5a33113
       <SubType>Designer</SubType>
     </Page>
   </ItemGroup>
@@ -984,15 +969,12 @@
       <Generator>MSBuild:Compile</Generator>
       <SubType>Designer</SubType>
     </Page>
-<<<<<<< HEAD
     <Page Include="Views\Preview\Watch3DView.xaml">
-=======
     <Page Include="Controls\TooltipWindow.xaml">
       <Generator>MSBuild:Compile</Generator>
       <SubType>Designer</SubType>
     </Page>
     <Page Include="Views\Watch3DView.xaml">
->>>>>>> b5a33113
       <Generator>MSBuild:Compile</Generator>
       <SubType>Designer</SubType>
     </Page>
