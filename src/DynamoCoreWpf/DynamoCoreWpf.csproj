--- conflicted
+++ resolved
@@ -165,10 +165,8 @@
         <ExcludeAssets>runtime</ExcludeAssets>
     </PackageReference>
     <PackageReference Include="Prism.Core" Version="8.1.97" />
-<<<<<<< HEAD
-=======
+    <PackageReference Include="Prism.Core" Version="8.1.97" />
     <PackageReference Include="DotNetProjects.Extended.Wpf.Toolkit" Version="5.0.103" />
->>>>>>> 22862790
   </ItemGroup>
   <ItemGroup>
     <Compile Include="Controls\InstalledPackagesControl.xaml.cs">
