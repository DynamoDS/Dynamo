--- conflicted
+++ resolved
@@ -30,11 +30,8 @@
     <ErrorReport>prompt</ErrorReport>
     <WarningLevel>4</WarningLevel>
     <Prefer32Bit>false</Prefer32Bit>
-<<<<<<< HEAD
     <DocumentationFile>..\..\bin\AnyCPU\Debug\DynamoCoreWpf.XML</DocumentationFile>
-=======
     <UseVSHostingProcess>true</UseVSHostingProcess>
->>>>>>> 7c5f1d02
   </PropertyGroup>
   <PropertyGroup Condition=" '$(Configuration)|$(Platform)' == 'Release|AnyCPU' ">
     <DebugType>pdbonly</DebugType>
