﻿<?xml version="1.0" encoding="utf-8"?>
<Project ToolsVersion="15.0" DefaultTargets="Build" xmlns="http://schemas.microsoft.com/developer/msbuild/2003">
  <Import Project="$(MSBuildExtensionsPath)\$(MSBuildToolsVersion)\Microsoft.Common.props" Condition="Exists('$(MSBuildExtensionsPath)\$(MSBuildToolsVersion)\Microsoft.Common.props')" />
  <ImportGroup Label="PropertySheets">
    <Import Project="$(SolutionDir)/Config/CS.props" />
    <Import Project="$(SolutionDir)/Config/Cleanup.targets" />
  </ImportGroup>
  <PropertyGroup>
    <Configuration Condition=" '$(Configuration)' == '' ">Debug</Configuration>
    <Platform Condition=" '$(Platform)' == '' ">AnyCPU</Platform>
    <ProjectGuid>{51BB6014-43F7-4F31-B8D3-E3C37EBEDAF4}</ProjectGuid>
    <OutputType>Library</OutputType>
    <AppDesignerFolder>Properties</AppDesignerFolder>
    <RootNamespace>Dynamo.Wpf</RootNamespace>
    <AssemblyName>DynamoCoreWpf</AssemblyName>
    <TargetFrameworkVersion>v4.8</TargetFrameworkVersion>
    <FileAlignment>512</FileAlignment>
    <TargetFrameworkProfile />
    <NuGetPackageImportStamp>
    </NuGetPackageImportStamp>
  </PropertyGroup>
  <PropertyGroup Condition=" '$(Configuration)|$(Platform)' == 'Debug|AnyCPU' ">
    <DebugSymbols>true</DebugSymbols>
    <DebugType>full</DebugType>
    <Optimize>false</Optimize>
    <OutputPath>$(OutputPath)</OutputPath>
    <DefineConstants>TRACE;DEBUG</DefineConstants>
    <ErrorReport>prompt</ErrorReport>
    <WarningLevel>4</WarningLevel>
    <Prefer32Bit>false</Prefer32Bit>
    <DocumentationFile>..\..\bin\AnyCPU\Debug\DynamoCoreWpf.XML</DocumentationFile>
    <UseVSHostingProcess>true</UseVSHostingProcess>
  </PropertyGroup>
  <PropertyGroup Condition=" '$(Configuration)|$(Platform)' == 'Release|AnyCPU' ">
    <DebugType>pdbonly</DebugType>
    <Optimize>true</Optimize>
    <OutputPath>$(OutputPath)</OutputPath>
    <DefineConstants>TRACE</DefineConstants>
    <ErrorReport>prompt</ErrorReport>
    <WarningLevel>4</WarningLevel>
    <Prefer32Bit>false</Prefer32Bit>
  </PropertyGroup>
  <ItemGroup>
    <Reference Include="Cyotek.Drawing.BitmapFont, Version=1.0.0.0, Culture=neutral, PublicKeyToken=58daa28b0b2de221, processorArchitecture=MSIL">
      <HintPath>..\packages\Cyotek.Drawing.BitmapFont.2.0.0\lib\net48\Cyotek.Drawing.BitmapFont.dll</HintPath>
    </Reference>
    <Reference Include="FontAwesome.WPF, Version=4.7.0.37774, Culture=neutral, PublicKeyToken=0758b07a11a4f466, processorArchitecture=MSIL">
      <HintPath>..\packages\FontAwesome.WPF.4.7.0.9\lib\net40\FontAwesome.WPF.dll</HintPath>
    </Reference>
    <Reference Include="Greg, Version=2.1.7962.24801, Culture=neutral, processorArchitecture=MSIL">
      <Private>True</Private>
      <HintPath>..\packages\Greg.2.1.7962.24801\lib\net48\Greg.dll</HintPath>
    </Reference>
    <Reference Include="HelixToolkit, Version=2.17.0.0, Culture=neutral, PublicKeyToken=52aa3500039caf0d, processorArchitecture=MSIL">
      <HintPath>..\packages\HelixToolkit.2.17.0\lib\netstandard1.1\HelixToolkit.dll</HintPath>
    </Reference>
    <Reference Include="HelixToolkit.Wpf, Version=2.17.0.0, Culture=neutral, PublicKeyToken=52aa3500039caf0d, processorArchitecture=MSIL">
      <HintPath>..\packages\HelixToolkit.Wpf.2.17.0\lib\net45\HelixToolkit.Wpf.dll</HintPath>
    </Reference>
    <Reference Include="HelixToolkit.Wpf.SharpDX, Version=2.17.0.0, Culture=neutral, PublicKeyToken=52aa3500039caf0d, processorArchitecture=MSIL">
      <HintPath>..\packages\HelixToolkit.Wpf.SharpDX.2.17.0\lib\net45\HelixToolkit.Wpf.SharpDX.dll</HintPath>
    </Reference>
    <Reference Include="ICSharpCode.AvalonEdit, Version=4.3.1.9429, Culture=neutral, PublicKeyToken=9cc39be672370310, processorArchitecture=MSIL">
      <HintPath>..\packages\AvalonEdit.4.3.1.9430\lib\Net40\ICSharpCode.AvalonEdit.dll</HintPath>
      <SpecificVersion>False</SpecificVersion>
    </Reference>
    <Reference Include="Microsoft.Practices.Prism">
      <HintPath>..\..\extern\prism\Microsoft.Practices.Prism.dll</HintPath>
    </Reference>
    <Reference Include="Newtonsoft.Json, Version=8.0.0.0, Culture=neutral, PublicKeyToken=30ad4fe6b2a6aeed, processorArchitecture=MSIL">
      <HintPath>..\packages\Newtonsoft.Json.8.0.3\lib\net45\Newtonsoft.Json.dll</HintPath>
      <Private>True</Private>
    </Reference>
    <Reference Include="PresentationCore" />
    <Reference Include="PresentationFramework" />
    <Reference Include="ProtoGeometry, Version=2.13.0.6656, Culture=neutral, processorArchitecture=AMD64">
      <SpecificVersion>False</SpecificVersion>
      <HintPath>..\packages\DynamoVisualProgramming.LibG_228_0_0.2.13.0.6656\lib\net48\ProtoGeometry.dll</HintPath>
    </Reference>
    <Reference Include="RestSharp, Version=106.12.0, Culture=neutral, processorArchitecture=MSIL">
      <HintPath>..\packages\RestSharp.106.12.0\lib\net452\RestSharp.dll</HintPath>
    </Reference>
    <Reference Include="SharpDX, Version=4.2.0.0, Culture=neutral, PublicKeyToken=b4dcf0f35e5521f1, processorArchitecture=MSIL">
      <HintPath>..\packages\SharpDX.4.2.0\lib\net45\SharpDX.dll</HintPath>
    </Reference>
    <Reference Include="SharpDX.D3DCompiler">
      <HintPath>..\packages\SharpDX.D3DCompiler.4.2.0\lib\net45\SharpDX.D3DCompiler.dll</HintPath>
      <Private>True</Private>
    </Reference>
    <Reference Include="SharpDX.D3DCompiler, Version=4.2.0.0, Culture=neutral, PublicKeyToken=b4dcf0f35e5521f1, processorArchitecture=MSIL" />
    <Reference Include="SharpDX.Direct2D1">
      <HintPath>..\packages\SharpDX.Direct2D1.4.2.0\lib\net45\SharpDX.Direct2D1.dll</HintPath>
      <Private>True</Private>
    </Reference>
    <Reference Include="SharpDX.Direct2D1, Version=4.2.0.0, Culture=neutral, PublicKeyToken=b4dcf0f35e5521f1, processorArchitecture=MSIL" />
    <Reference Include="SharpDX.Direct3D11, Version=4.2.0.0, Culture=neutral, PublicKeyToken=b4dcf0f35e5521f1, processorArchitecture=MSIL">
      <HintPath>..\packages\SharpDX.Direct3D11.4.2.0\lib\net45\SharpDX.Direct3D11.dll</HintPath>
    </Reference>
    <Reference Include="SharpDX.Direct3D9, Version=4.2.0.0, Culture=neutral, PublicKeyToken=b4dcf0f35e5521f1, processorArchitecture=MSIL">
      <HintPath>..\packages\SharpDX.Direct3D9.4.2.0\lib\net45\SharpDX.Direct3D9.dll</HintPath>
    </Reference>
    <Reference Include="SharpDX.DXGI, Version=4.2.0.0, Culture=neutral, PublicKeyToken=b4dcf0f35e5521f1, processorArchitecture=MSIL">
      <HintPath>..\packages\SharpDX.DXGI.4.2.0\lib\net45\SharpDX.DXGI.dll</HintPath>
    </Reference>
    <Reference Include="SharpDX.Mathematics, Version=4.2.0.0, Culture=neutral, PublicKeyToken=b4dcf0f35e5521f1, processorArchitecture=MSIL">
      <HintPath>..\packages\SharpDX.Mathematics.4.2.0\lib\net45\SharpDX.Mathematics.dll</HintPath>
    </Reference>
    <Reference Include="System" />
    <Reference Include="System.Configuration" />
    <Reference Include="System.Core" />
    <Reference Include="System.Data" />
    <Reference Include="System.Drawing" />
    <Reference Include="System.Runtime.Serialization" />
    <Reference Include="System.Windows.Forms" />
    <Reference Include="System.Windows.Interactivity, Version=4.0.0.0, Culture=neutral, PublicKeyToken=31bf3856ad364e35, processorArchitecture=MSIL">
      <SpecificVersion>False</SpecificVersion>
      <HintPath>..\..\extern\System.Windows.Interactivity\System.Windows.Interactivity.dll</HintPath>
    </Reference>
    <Reference Include="System.Xaml" />
    <Reference Include="Microsoft.CSharp" />
    <Reference Include="System.Xml" />
    <Reference Include="WindowsBase" />
  </ItemGroup>
  <ItemGroup>
    <Compile Include="Controls\InstalledPackagesControl.xaml.cs">
      <DependentUpon>InstalledPackagesControl.xaml</DependentUpon>
    </Compile>
    <Compile Include="Commands\ConnectorPinCommands.cs" />
    <Compile Include="Controls\NodeAutoCompleteSearchControl.xaml.cs">
      <DependentUpon>NodeAutoCompleteSearchControl.xaml</DependentUpon>
    </Compile>
    <Compile Include="Controls\InCanvasSearchControl.xaml.cs">
      <DependentUpon>InCanvasSearchControl.xaml</DependentUpon>
    </Compile>
    <Compile Include="Controls\InfiniteGridView.xaml.cs">
      <DependentUpon>InfiniteGridView.xaml</DependentUpon>
    </Compile>
    <Compile Include="Controls\Login.xaml.cs">
      <DependentUpon>Login.xaml</DependentUpon>
    </Compile>
    <Compile Include="Controls\HeaderStrip.xaml.cs">
      <DependentUpon>HeaderStrip.xaml</DependentUpon>
    </Compile>
    <Compile Include="Controls\NotificationsControl.xaml.cs">
      <DependentUpon>NotificationsControl.xaml</DependentUpon>
    </Compile>
    <Compile Include="Controls\OutPortContextMenu.xaml.cs">
      <DependentUpon>OutPortContextMenu.xaml</DependentUpon>
    </Compile>
    <Compile Include="Controls\ParentMenuItem.cs" />
    <Compile Include="Controls\RunSettingsControl.xaml.cs">
      <DependentUpon>RunSettingsControl.xaml</DependentUpon>
    </Compile>
    <Compile Include="Controls\ClassInformationView.xaml.cs">
      <DependentUpon>ClassInformationView.xaml</DependentUpon>
    </Compile>
    <Compile Include="..\AssemblySharedInfoGenerator\AssemblySharedInfo.cs">
      <Link>Properties\AssemblySharedInfo.cs</Link>
    </Compile>
    <Compile Include="Controls\UseLevelPopup.cs" />
    <Compile Include="Controls\UseLevelSpinner.cs" />
    <Compile Include="Extensions\ViewModelCommandExecutive.cs" />
    <Compile Include="Extensions\IViewExtension.cs" />
    <Compile Include="Extensions\ViewExtensionBase.cs" />
    <Compile Include="Extensions\IViewExtensionLoader.cs" />
    <Compile Include="Extensions\IViewExtensionManager.cs" />
    <Compile Include="Extensions\MenuBarTypeExtensions.cs" />
    <Compile Include="Extensions\ObservableCollectionExtension.cs" />
    <Compile Include="Extensions\ViewExtensionCommandExecutive.cs" />
    <Compile Include="Extensions\ViewExtensionLoader.cs" />
    <Compile Include="Extensions\ViewExtensionManager.cs" />
    <Compile Include="Extensions\ViewLoadedParams.cs" />
    <Compile Include="Extensions\ViewExtensionDefinition.cs" />
    <Compile Include="Extensions\ViewStartupParams.cs" />
    <Compile Include="Properties\Resources.Designer.cs">
      <AutoGen>True</AutoGen>
      <DesignTime>True</DesignTime>
      <DependentUpon>Resources.resx</DependentUpon>
    </Compile>
    <Compile Include="UI\GuidedTour\CustomRichTextBox.cs" />
    <Compile Include="UI\GuidedTour\CutOffArea.cs" />
    <Compile Include="UI\GuidedTour\ExitGuide.cs" />
    <Compile Include="UI\GuidedTour\Guide.cs" />
    <Compile Include="UI\GuidedTour\GuideFlowEvents.cs" />
    <Compile Include="UI\GuidedTour\GuidesManager.cs" />
    <Compile Include="UI\GuidedTour\GuidesValidationMethods.cs" />
    <Compile Include="UI\GuidedTour\HightlightArea.cs" />
    <Compile Include="UI\GuidedTour\HostControlInfo.cs" />
    <Compile Include="UI\GuidedTour\PreValidation.cs" />
    <Compile Include="UI\GuidedTour\Step.cs" />
    <Compile Include="UI\GuidedTour\StepUIAutomation.cs" />
    <Compile Include="UI\GuidedTour\Survey.cs" />
    <Compile Include="UI\GuidedTour\Tooltip.cs" />
    <Compile Include="UI\GuidedTour\Welcome.cs" />
    <Compile Include="UI\MouseBehaviour.cs" />
    <Compile Include="UI\Prompts\DynamoMessageBox.xaml.cs">
      <DependentUpon>DynamoMessageBox.xaml</DependentUpon>
    </Compile>
    <Compile Include="Controls\InPortContextMenu.xaml.cs">
      <DependentUpon>InPortContextMenu.xaml</DependentUpon>
    </Compile>
    <Compile Include="Utilities\CompactBubbleHandler.cs" />
    <Compile Include="Interfaces\IShellCom.cs" />
    <Compile Include="Rendering\HelixRenderPackage.cs" />
    <Compile Include="Interfaces\IBrandingResourceProvider.cs" />
    <Compile Include="NodeViewCustomization\AssemblyNodeViewCustomizations.cs" />
    <Compile Include="NodeViewCustomization\CoreNodeViewCustomizations.cs" />
    <Compile Include="NodeViewCustomization\NodeViewCustomizationLoader.cs" />
    <Compile Include="NodeViewCustomization\NodeViewCustomizations.cs" />
    <Compile Include="Rendering\RenderPackageExtensions.cs" />
    <Compile Include="Services\IconServices.cs" />
    <Compile Include="UI\ClassObjectTemplateSelector.cs" />
    <Compile Include="UI\DraggedAdorner.cs" />
    <Compile Include="UI\HeaderTemplateSelector.cs" />
    <Compile Include="Properties\Resources.en-US.Designer.cs">
      <AutoGen>True</AutoGen>
      <DesignTime>True</DesignTime>
      <DependentUpon>Resources.en-US.resx</DependentUpon>
    </Compile>
    <Compile Include="Services\LoginService.cs" />
    <Compile Include="UI\DefaultBrandingResourceProvider.cs" />
    <Compile Include="UI\FrozenResources.cs" />
    <Compile Include="UI\InOutPortPanel.cs" />
    <Compile Include="UI\LibraryTreeTemplateSelector.cs" />
    <Compile Include="UI\LibraryWrapPanel.cs" />
    <Compile Include="UI\Prompts\PresetOverwritePrompt.xaml.cs">
      <DependentUpon>PresetOverwritePrompt.xaml</DependentUpon>
    </Compile>
    <Compile Include="UI\Prompts\PresetPrompt.xaml.cs">
      <DependentUpon>PresetPrompt.xaml</DependentUpon>
    </Compile>
    <Compile Include="UI\VisualConfigurations.cs" />
    <Compile Include="Utilities\CrashUtilities.cs" />
    <Compile Include="Utilities\LibraryDragAndDrop.cs" />
    <Compile Include="Utilities\MessageBoxUtilities.cs" />
    <Compile Include="Utilities\NodeContextMenuBuilder.cs" />
    <Compile Include="Utilities\OnceDisposable.cs" />
    <Compile Include="TestInfrastructure\ConnectorMutator.cs" />
    <Compile Include="TestInfrastructure\MutationTestAttribute.cs" />
    <Compile Include="Utilities\DelegateCommand.cs" />
    <Compile Include="Interfaces\IViewModelView.cs" />
    <Compile Include="Interfaces\IWatchHandler.cs" />
    <Compile Include="NodeViewCustomization\INodeViewCustomizations.cs" />
    <Compile Include="NodeViewCustomization\INodeViewCustomization.cs" />
    <Compile Include="NodeViewCustomization\InternalNodeViewCustomization.cs" />
    <Compile Include="NodeViewCustomization\NodeViewCustomizations\DSVarArgFunctionNodeViewCustomization.cs" />
    <Compile Include="NodeViewCustomization\NodeViewCustomizationLibrary.cs" />
    <Compile Include="Properties\AssemblyInfo.cs" />
    <Compile Include="Services\UsageReportingManager.cs" />
    <Compile Include="TestInfrastructure\AbstractMutator.cs" />
    <Compile Include="TestInfrastructure\CodeBlockNodeMutator.cs" />
    <Compile Include="TestInfrastructure\CopyNodeMutator.cs" />
    <Compile Include="TestInfrastructure\CustomNodeCompatibilityMutator.cs" />
    <Compile Include="TestInfrastructure\CustomNodeMutator.cs" />
    <Compile Include="TestInfrastructure\DeleteNodeMutator.cs" />
    <Compile Include="TestInfrastructure\DirectoryPathMutator.cs" />
    <Compile Include="TestInfrastructure\DoubleSliderMutator.cs" />
    <Compile Include="TestInfrastructure\FilePathMutator.cs" />
    <Compile Include="TestInfrastructure\IntegerSliderMutator.cs" />
    <Compile Include="TestInfrastructure\ListMutator.cs" />
    <Compile Include="TestInfrastructure\MutatorDriver.cs" />
    <Compile Include="TestInfrastructure\NumberInputMutator.cs" />
    <Compile Include="TestInfrastructure\NumberRangeMutator.cs" />
    <Compile Include="TestInfrastructure\NumberSequenceMutator.cs" />
    <Compile Include="TestInfrastructure\StringInputMutator.cs" />
    <Compile Include="NodeViewCustomization\NodeViewCustomizations\CodeBlockNodeViewCustomization.cs" />
    <Compile Include="Commands\AutomationSettings.cs" />
    <Compile Include="Commands\ConnectorCommands.cs" />
    <Compile Include="Commands\DynamoCommands.cs" />
    <Compile Include="Commands\InfoBubbleCommand.cs" />
    <Compile Include="Commands\NodeCommands.cs" />
    <Compile Include="Commands\NoteCommands.cs" />
    <Compile Include="Commands\PortCommands.cs" />
    <Compile Include="Commands\SearchCommands.cs" />
    <Compile Include="Commands\WorkspaceCommands.cs" />
    <Compile Include="Controls\GraphUpdateNotificationControl.xaml.cs">
      <DependentUpon>GraphUpdateNotificationControl.xaml</DependentUpon>
    </Compile>
    <Compile Include="Controls\ImageBasedControls.cs" />
    <Compile Include="Controls\ShortcutToolbar.xaml.cs">
      <DependentUpon>ShortcutToolbar.xaml</DependentUpon>
    </Compile>
    <Compile Include="Controls\StartPage.xaml.cs">
      <DependentUpon>StartPage.xaml</DependentUpon>
    </Compile>
    <Compile Include="UI\Converters.cs" />
    <Compile Include="Controls\DragCanvas.cs" />
    <Compile Include="Controls\DynamoNodeButton.cs" />
    <Compile Include="Controls\DynamoTextBox.cs" />
    <Compile Include="NodeViewCustomization\NodeViewCustomizations\FunctionNodeViewCustomization.cs" />
    <Compile Include="UI\HandlingEventTrigger.cs" />
    <Compile Include="Utilities\MouseClickManager.cs" />
    <Compile Include="NodeViewCustomization\NodeViewCustomizations\OutputNodeViewCustomization.cs" />
    <Compile Include="UI\Prompts\CrashPrompt.xaml.cs">
      <DependentUpon>CrashPrompt.xaml</DependentUpon>
    </Compile>
    <Compile Include="UI\Prompts\EditWindow.xaml.cs">
      <DependentUpon>EditWindow.xaml</DependentUpon>
    </Compile>
    <Compile Include="UI\Prompts\FunctionNamePrompt.xaml.cs">
      <DependentUpon>FunctionNamePrompt.xaml</DependentUpon>
    </Compile>
    <Compile Include="UI\Prompts\GenericTaskDialog.xaml.cs">
      <DependentUpon>GenericTaskDialog.xaml</DependentUpon>
    </Compile>
    <Compile Include="UI\Prompts\UsageReportingAgreementPrompt.xaml.cs">
      <DependentUpon>UsageReportingAgreementPrompt.xaml</DependentUpon>
    </Compile>
    <Compile Include="UI\SharedResourceDictionary.cs" />
    <Compile Include="ViewModels\Core\AnnotationExtension.cs" />
    <Compile Include="ViewModels\Core\AnnotationViewModel.cs" />
    <Compile Include="Utilities\ResourceUtilities.cs" />
    <Compile Include="ViewModels\Core\Converters\DynamoPythonScriptEditorTextOptions.cs" />
    <Compile Include="ViewModels\Core\Converters\SerializationConverters.cs" />
    <Compile Include="ViewModels\Core\DynamoViewModelBranding.cs" />
    <Compile Include="ViewModels\Core\GalleryViewModel.cs" />
    <Compile Include="ViewModels\Core\HomeWorkspaceViewModel.cs" />
    <Compile Include="ViewModels\Core\InPortViewModel.cs" />
    <Compile Include="ViewModels\Core\OutPortViewModel.cs" />
    <Compile Include="ViewModels\Core\SerializationExtensions.cs" />
    <Compile Include="ViewModels\GuidedTour\ExitGuideWindowViewModel.cs" />
    <Compile Include="ViewModels\GuidedTour\PopupWindowViewModel.cs" />
    <Compile Include="ViewModels\GuidedTour\SurveyPopupViewModel.cs" />
    <Compile Include="ViewModels\Menu\PreferencesViewModel.cs" />
    <Compile Include="ViewModels\PackageManager\IPackageInstaller.cs" />
    <Compile Include="ViewModels\PackageManager\PackagePathViewModel.cs" />
    <Compile Include="ViewModels\Preview\CompactBubbleViewModel.cs" />
    <Compile Include="ViewModels\Preview\ConnectorAnchorViewModel.cs" />
    <Compile Include="ViewModels\Preview\ConnectorContextMenuViewModel.cs" />
    <Compile Include="ViewModels\RunSettingsViewModel.cs" />
    <Compile Include="ViewModels\Search\BrowserInternalElementViewModel.cs" />
    <Compile Include="ViewModels\Search\BrowserItemViewModel.cs" />
    <Compile Include="ViewModels\Search\NodeAutoCompleteSearchViewModel.cs" />
    <Compile Include="ViewModels\Search\NodeSearchElementViewModel.cs" />
    <Compile Include="ViewModels\Core\StateMachine.cs" />
    <Compile Include="ViewModels\Search\ClassInformationViewModel.cs" />
    <Compile Include="NodeViewCustomization\NodeViewCustomizations\SymbolViewCustomization.cs" />
    <Compile Include="NodeViewCustomization\NodeViewCustomizations\VariableInputNodeViewCustomization.cs" />
    <Compile Include="ViewModels\RenderPackageFactoryViewModel.cs" />
    <Compile Include="ViewModels\Search\SearchCategory.cs" />
    <Compile Include="ViewModels\Watch3D\DynamoGeometryModel3D.cs" />
    <Compile Include="ViewModels\Watch3D\DynamoLineGeometryModel3D.cs" />
    <Compile Include="ViewModels\Watch3D\DynamoPointGeometryModel3D.cs" />
    <Compile Include="ViewModels\Watch3D\DynamoPointLineRenderCore.cs" />
    <Compile Include="ViewModels\Watch3D\DynamoRenderCoreDataStore.cs" />
    <Compile Include="ViewModels\Watch3D\HelixWatch3DViewModel.cs" />
    <Compile Include="ViewModels\Watch3D\DefaultWatch3DViewModel.cs" />
    <Compile Include="ViewModels\Watch3D\IWatch3DViewModel.cs" />
    <Compile Include="ViewModels\Core\ConnectorPinViewModel.cs" />
    <Compile Include="Views\About\AboutWindow.xaml.cs">
      <DependentUpon>AboutWindow.xaml</DependentUpon>
    </Compile>
    <Compile Include="Views\CodeBlocks\CodeBlockEditor.cs" />
    <Compile Include="Views\Core\ConnectorAnchorView.xaml.cs">
      <DependentUpon>ConnectorAnchorView.xaml</DependentUpon>
    </Compile>
    <Compile Include="Views\Core\ConnectorContextMenuView.xaml.cs">
      <DependentUpon>ConnectorContextMenuView.xaml</DependentUpon>
    </Compile>
    <Compile Include="Views\Core\DynamoOpenFileDialog.cs" />
    <Compile Include="Views\Core\ConnectorPinView.xaml.cs">
      <DependentUpon>ConnectorPinView.xaml</DependentUpon>
    </Compile>
    <Compile Include="Views\Debug\DebugModesWindow.xaml.cs">
      <DependentUpon>DebugModesWindow.xaml</DependentUpon>
    </Compile>
    <Compile Include="Views\Gallery\GalleryView.xaml.cs">
      <DependentUpon>GalleryView.xaml</DependentUpon>
    </Compile>
    <Compile Include="Views\CodeCompletion\CodeCompletionEditor.xaml.cs">
      <DependentUpon>CodeCompletionEditor.xaml</DependentUpon>
    </Compile>
    <Compile Include="Views\GuidedTour\ExitGuideWindow.xaml.cs">
      <DependentUpon>ExitGuideWindow.xaml</DependentUpon>
    </Compile>
    <Compile Include="Views\GuidedTour\WebBrowserWindow.xaml.cs">
      <DependentUpon>WebBrowserWindow.xaml</DependentUpon>
    </Compile>
    <Compile Include="Views\GuidedTour\RealTimeInfoWindow.xaml.cs">
      <DependentUpon>RealTimeInfoWindow.xaml</DependentUpon>
    </Compile>
    <Compile Include="Views\GuidedTour\GuideBackground.xaml.cs">
      <DependentUpon>GuideBackground.xaml</DependentUpon>
    </Compile>
    <Compile Include="Views\GuidedTour\PopupWindow.xaml.cs">
      <DependentUpon>PopupWindow.xaml</DependentUpon>
    </Compile>
    <Compile Include="Views\GuidedTour\RatingControl.xaml.cs">
      <DependentUpon>RatingControl.xaml</DependentUpon>
    </Compile>
    <Compile Include="Views\GuidedTour\SurveyPopupWindow.xaml.cs">
      <DependentUpon>SurveyPopupWindow.xaml</DependentUpon>
    </Compile>
    <Compile Include="Views\Input\ParameterEditor.cs" />
    <Compile Include="Views\Output\OutputEditor.cs" />
    <Compile Include="Views\PackageManager\PackagePathView.xaml.cs">
      <DependentUpon>PackagePathView.xaml</DependentUpon>
    </Compile>
    <Compile Include="Views\PackageManager\TermsOfUseView.xaml.cs">
      <DependentUpon>TermsOfUseView.xaml</DependentUpon>
    </Compile>
    <Compile Include="ViewModels\Watch3D\AttachedProperties.cs" />
    <Compile Include="ViewModels\Watch3D\DynamoEffectsManager.cs" />
    <Compile Include="Views\Menu\PreferencesView.xaml.cs">
      <DependentUpon>PreferencesView.xaml</DependentUpon>
    </Compile>
    <Compile Include="Views\Preview\CameraExtensions.cs" />
    <Compile Include="Views\Preview\PreviewCompactView.xaml.cs">
      <DependentUpon>PreviewCompactView.xaml</DependentUpon>
    </Compile>
    <Compile Include="Views\Preview\Watch3DSettingsControl.xaml.cs">
      <DependentUpon>Watch3DSettingsControl.xaml</DependentUpon>
    </Compile>
    <Compile Include="Windows\BrowserWindow.xaml.cs">
      <DependentUpon>BrowserWindow.xaml</DependentUpon>
    </Compile>
    <Compile Include="Views\CodeBlocks\CodeBlockCompletionData.cs" />
    <Compile Include="Views\CodeBlocks\CodeBlockMethodInsightWindow.cs" />
    <Compile Include="Views\CodeBlocks\CodeBlockEditorUtils.cs" />
    <Compile Include="Views\Core\AnnotationView.xaml.cs">
      <DependentUpon>AnnotationView.xaml</DependentUpon>
    </Compile>
    <Compile Include="Views\Core\DynamoView.xaml.cs">
      <DependentUpon>DynamoView.xaml</DependentUpon>
    </Compile>
    <Compile Include="Views\Preview\InfoBubbleView.xaml.cs">
      <DependentUpon>InfoBubbleView.xaml</DependentUpon>
    </Compile>
    <Compile Include="Views\Search\LibraryView.xaml.cs">
      <DependentUpon>LibraryView.xaml</DependentUpon>
    </Compile>
    <Compile Include="Views\Core\NodeView.xaml.cs">
      <DependentUpon>NodeView.xaml</DependentUpon>
    </Compile>
    <Compile Include="Views\Core\NoteView.xaml.cs">
      <DependentUpon>NoteView.xaml</DependentUpon>
    </Compile>
    <Compile Include="Views\PackageManager\PackageManagerSearchView.xaml.cs">
      <DependentUpon>PackageManagerSearchView.xaml</DependentUpon>
    </Compile>
    <Compile Include="Views\Preview\PreviewControl.xaml.cs">
      <DependentUpon>PreviewControl.xaml</DependentUpon>
    </Compile>
    <Compile Include="Views\PackageManager\PublishPackageView.xaml.cs">
      <DependentUpon>PublishPackageView.xaml</DependentUpon>
    </Compile>
    <Compile Include="Controls\TooltipWindow.xaml.cs">
      <DependentUpon>TooltipWindow.xaml</DependentUpon>
    </Compile>
    <Compile Include="Views\Preview\Watch3DView.xaml.cs">
      <DependentUpon>Watch3DView.xaml</DependentUpon>
    </Compile>
    <Compile Include="Views\Preview\WatchTree.xaml.cs">
      <DependentUpon>WatchTree.xaml</DependentUpon>
    </Compile>
    <Compile Include="Views\Core\WorkspaceView.xaml.cs">
      <DependentUpon>WorkspaceView.xaml</DependentUpon>
    </Compile>
    <Compile Include="Utilities\WpfUtilities.cs" />
    <Compile Include="Controls\ZoomBorder.cs" />
    <Compile Include="Utilities\CursorLibrary.cs" />
    <Compile Include="Utilities\Extensions.cs" />
    <Compile Include="ViewModels\Core\ConnectorViewModel.cs" />
    <Compile Include="ViewModels\Core\DynamoViewModel.cs" />
    <Compile Include="ViewModels\Core\DynamoViewModelDelegateCommands.cs" />
    <Compile Include="ViewModels\Core\DynamoViewModelDelegates.cs" />
    <Compile Include="ViewModels\Core\DynamoViewModelEventArgs.cs" />
    <Compile Include="ViewModels\Core\DynamoViewModelEvents.cs" />
    <Compile Include="ViewModels\Preview\InfoBubbleViewModel.cs" />
    <Compile Include="ViewModels\PackageManager\InstalledPackagesViewModel.cs" />
    <Compile Include="ViewModels\Core\NodeViewModel.cs" />
    <Compile Include="ViewModels\Core\NoteViewModel.cs" />
    <Compile Include="ViewModels\PackageManager\PackageItemInternalViewModel.cs" />
    <Compile Include="ViewModels\PackageManager\PackageItemLeafViewModel.cs" />
    <Compile Include="ViewModels\PackageManager\PackageItemRootViewModel.cs" />
    <Compile Include="ViewModels\PackageManager\PackageItemViewModel.cs" />
    <Compile Include="ViewModels\PackageManager\PackageManagerClientViewModel.cs" />
    <Compile Include="ViewModels\PackageManager\PackageManagerSearchElementViewModel.cs" />
    <Compile Include="ViewModels\PackageManager\PackageManagerSearchViewModel.cs" />
    <Compile Include="ViewModels\PackageManager\PackageViewModel.cs" />
    <Compile Include="ViewModels\Core\PortViewModel.cs" />
    <Compile Include="ViewModels\PackageManager\PublishPackageViewModel.cs" />
    <Compile Include="ViewModels\Search\SearchViewModel.cs" />
    <Compile Include="ViewModels\ViewModelBase.cs" />
    <Compile Include="ViewModels\Preview\Watch3DFullscreenViewModel.cs" />
    <Compile Include="ViewModels\Preview\WatchViewModel.cs" />
    <Compile Include="ViewModels\Core\WorkspaceViewModel.cs" />
    <Compile Include="Windows\ExtensionWindow.xaml.cs">
      <DependentUpon>ExtensionWindow.xaml</DependentUpon>
    </Compile>
    <Compile Include="Windows\ModelessChildWindow.cs" />
  </ItemGroup>
  <ItemGroup>
    <Page Include="Controls\InstalledPackagesControl.xaml">
      <SubType>Designer</SubType>
      <Generator>MSBuild:Compile</Generator>
    </Page>
    <Page Include="Controls\NodeAutoCompleteSearchControl.xaml">
      <SubType>Designer</SubType>
      <Generator>MSBuild:Compile</Generator>
    </Page>
    <Page Include="Controls\GraphUpdateNotificationControl.xaml">
      <Generator>MSBuild:Compile</Generator>
      <SubType>Designer</SubType>
    </Page>
    <None Include="UI\Themes\Modern\InPorts.xaml">
      <SubType>Designer</SubType>
      <CopyToOutputDirectory>Always</CopyToOutputDirectory>
    </None>
    <None Include="UI\Themes\Modern\OutPorts.xaml">
      <SubType>Designer</SubType>
      <CopyToOutputDirectory>Always</CopyToOutputDirectory>
    </None>
    <Page Include="Controls\OutPortContextMenu.xaml">
      <SubType>Designer</SubType>
      <Generator>MSBuild:Compile</Generator>
    </Page>
    <Page Include="UI\Prompts\DynamoMessageBox.xaml">
      <Generator>MSBuild:Compile</Generator>
      <SubType>Designer</SubType>
    </Page>
    <Page Include="Controls\InPortContextMenu.xaml">
      <SubType>Designer</SubType>
      <Generator>MSBuild:Compile</Generator>
     </Page>
    <Page Include="Views\GuidedTour\ExitGuideWindow.xaml">
      <SubType>Designer</SubType>
      <Generator>MSBuild:Compile</Generator>
    </Page>
    <Page Include="Views\GuidedTour\WebBrowserWindow.xaml">
      <Generator>MSBuild:Compile</Generator>
      <SubType>Designer</SubType>
    </Page>
    <Page Include="Views\Core\ConnectorContextMenuView.xaml">
      <SubType>Designer</SubType>
      <Generator>MSBuild:Compile</Generator>
    </Page>
    <Page Include="Views\GuidedTour\RealTimeInfoWindow.xaml">
      <SubType>Designer</SubType>
      <Generator>MSBuild:Compile</Generator>
    </Page>
    <Page Include="Views\GuidedTour\GuideBackground.xaml">
      <SubType>Designer</SubType>
      <Generator>MSBuild:Compile</Generator>
    </Page>
    <Page Include="Views\Core\ConnectorAnchorView.xaml">
      <SubType>Designer</SubType>
      <Generator>MSBuild:Compile</Generator>
    </Page>
    <Page Include="Views\GuidedTour\PopupWindow.xaml">
      <SubType>Designer</SubType>
      <Generator>MSBuild:Compile</Generator>
    </Page>
    <Page Include="Views\GuidedTour\RatingControl.xaml">
      <SubType>Designer</SubType>
      <Generator>MSBuild:Compile</Generator>
    </Page>
    <Page Include="Views\GuidedTour\SurveyPopupWindow.xaml">
      <SubType>Designer</SubType>
      <Generator>MSBuild:Compile</Generator>
    </Page>
    <Page Include="Views\Core\ConnectorPinView.xaml">
      <SubType>Designer</SubType>
      <Generator>MSBuild:Compile</Generator>
    </Page>
    <Page Include="Views\Menu\PreferencesView.xaml">
      <Generator>MSBuild:Compile</Generator>
      <SubType>Designer</SubType>
    </Page>
    <Page Include="Windows\ExtensionWindow.xaml">
      <SubType>Designer</SubType>
      <Generator>MSBuild:Compile</Generator>
    </Page>
  </ItemGroup>
  <ItemGroup>
    <Page Include="Controls\InCanvasSearchControl.xaml">
      <Generator>MSBuild:Compile</Generator>
      <SubType>Designer</SubType>
    </Page>
    <Page Include="Controls\InfiniteGridView.xaml">
      <SubType>Designer</SubType>
      <Generator>MSBuild:Compile</Generator>
    </Page>
    <Page Include="Controls\Login.xaml">
      <SubType>Designer</SubType>
      <Generator>MSBuild:Compile</Generator>
    </Page>
    <Page Include="Controls\HeaderStrip.xaml">
      <SubType>Designer</SubType>
      <Generator>MSBuild:Compile</Generator>
    </Page>
    <Page Include="Controls\NotificationsControl.xaml">
      <SubType>Designer</SubType>
      <Generator>MSBuild:Compile</Generator>
    </Page>
    <Page Include="Controls\RunSettingsControl.xaml">
      <SubType>Designer</SubType>
      <Generator>MSBuild:Compile</Generator>
    </Page>
    <Page Include="Controls\ShortcutToolbar.xaml">
      <Generator>MSBuild:Compile</Generator>
      <SubType>Designer</SubType>
    </Page>
  </ItemGroup>
  <ItemGroup>
    <Page Include="Controls\ClassInformationView.xaml">
      <Generator>MSBuild:Compile</Generator>
      <SubType>Designer</SubType>
    </Page>
    <Page Include="Controls\StartPage.xaml">
      <Generator>MSBuild:Compile</Generator>
      <SubType>Designer</SubType>
    </Page>
  </ItemGroup>
  <ItemGroup>
    <EmbeddedResource Include="Properties\Resources.resx">
      <Generator>PublicResXFileCodeGenerator</Generator>
      <SubType>Designer</SubType>
      <LastGenOutput>Resources.Designer.cs</LastGenOutput>
    </EmbeddedResource>
    <EmbeddedResource Include="Properties\Resources.en-US.resx">
      <Generator>PublicResXFileCodeGenerator</Generator>
      <LastGenOutput>Resources.en-US.Designer.cs</LastGenOutput>
      <SubType>Designer</SubType>
    </EmbeddedResource>
    <EmbeddedResource Include="UI\Resources\DesignScript.Resources.SyntaxHighlighting.xshd" />
    <None Include="App.config">
      <SubType>Designer</SubType>
    </None>
    <None Include="packages.config" />
    <None Include="UI\Fonts\Autodesk\Artifakt-Element-Bold.otf">
      <CopyToOutputDirectory>Always</CopyToOutputDirectory>
    </None>
    <None Include="UI\Fonts\Autodesk\Artifakt-Element-Regular.otf">
      <CopyToOutputDirectory>Always</CopyToOutputDirectory>
    </None>
    <None Include="UI\Fonts\CourierPrime-Regular.ttf">
      <CopyToOutputDirectory>Always</CopyToOutputDirectory>
    </None>
    <None Include="UI\Fonts\OpenSans-Bold.ttf">
      <CopyToOutputDirectory>Always</CopyToOutputDirectory>
    </None>
    <None Include="UI\Fonts\OpenSans-BoldItalic.ttf">
      <CopyToOutputDirectory>Always</CopyToOutputDirectory>
    </None>
    <None Include="UI\Fonts\OpenSans-ExtraBold.ttf">
      <CopyToOutputDirectory>Always</CopyToOutputDirectory>
    </None>
    <None Include="UI\Fonts\OpenSans-ExtraBoldItalic.ttf">
      <CopyToOutputDirectory>Always</CopyToOutputDirectory>
    </None>
    <None Include="UI\Fonts\OpenSans-Italic.ttf">
      <CopyToOutputDirectory>Always</CopyToOutputDirectory>
    </None>
    <None Include="UI\Fonts\OpenSans-Light.ttf">
      <CopyToOutputDirectory>Always</CopyToOutputDirectory>
    </None>
    <None Include="UI\Fonts\OpenSans-LightItalic.ttf">
      <CopyToOutputDirectory>Always</CopyToOutputDirectory>
    </None>
    <None Include="UI\Fonts\OpenSans-Regular.ttf">
      <CopyToOutputDirectory>Always</CopyToOutputDirectory>
    </None>
    <None Include="UI\Fonts\OpenSans-Semibold.ttf">
      <CopyToOutputDirectory>Always</CopyToOutputDirectory>
    </None>
    <None Include="UI\Fonts\OpenSans-SemiboldItalic.ttf">
      <CopyToOutputDirectory>Always</CopyToOutputDirectory>
    </None>
    <None Include="UI\Fonts\SourceCodePro-Regular.ttf">
      <CopyToOutputDirectory>Always</CopyToOutputDirectory>
    </None>
    <None Include="UI\GuidedTour\dynamo_guides.json">
      <CopyToOutputDirectory>Always</CopyToOutputDirectory>
    </None>
    <None Include="ViewModels\Watch3D\shaderSource\CompileShaders.bat" />
    <Resource Include="UI\Images\caret_up.png" />
    <EmbeddedResource Include="Views\GuidedTour\HtmlPages\Resources\ArtifaktElement-Regular.woff" />
    <Resource Include="UI\Images\cursors.psd" />
    <Resource Include="UI\Images\cursors1.psd" />
  </ItemGroup>
  <ItemGroup>
    <Resource Include="UI\Images\AboutWindow\aboutback.png" />
  </ItemGroup>
  <ItemGroup>
    <Resource Include="UI\Images\AboutWindow\autodeskLogo.png" />
  </ItemGroup>
  <ItemGroup>
    <Resource Include="UI\Images\AboutWindow\background_texture.png" />
  </ItemGroup>
  <ItemGroup>
    <Resource Include="UI\Images\AboutWindow\close_hover.png" />
  </ItemGroup>
  <ItemGroup>
    <Resource Include="UI\Images\AboutWindow\close_inactive.png" />
  </ItemGroup>
  <ItemGroup>
    <Resource Include="UI\Images\AboutWindow\collectinfo_titlebar.png" />
  </ItemGroup>
  <ItemGroup>
    <Resource Include="UI\Images\AboutWindow\DesignScriptLogo.png" />
  </ItemGroup>
  <ItemGroup>
    <Resource Include="UI\Images\AboutWindow\dynamo_logo_dark.png" />
  </ItemGroup>
  <ItemGroup>
    <Resource Include="UI\Images\AboutWindow\logo_about.png" />
  </ItemGroup>
  <ItemGroup>
    <Resource Include="UI\Images\add.png" />
  </ItemGroup>
  <ItemGroup>
    <Resource Include="UI\Images\add_32.png" />
  </ItemGroup>
  <ItemGroup>
    <Resource Include="UI\Images\add_32_white.png" />
  </ItemGroup>
  <ItemGroup>
    <Resource Include="UI\Images\Anonymous_Pencil_icon.png" />
  </ItemGroup>
  <ItemGroup>
    <Resource Include="UI\Images\Anonymous_Pencil_icon_white.png" />
  </ItemGroup>
  <ItemGroup>
    <Resource Include="UI\Images\Anonymous_Pencil_icon_white_24.png" />
  </ItemGroup>
  <ItemGroup>
    <Resource Include="UI\Images\Anonymous_Pencil_icon_white_32.png" />
  </ItemGroup>
  <ItemGroup>
    <Resource Include="UI\Images\arc_add.cur" />
  </ItemGroup>
  <ItemGroup>
    <Resource Include="UI\Images\arc_add.png" />
  </ItemGroup>
  <ItemGroup>
    <Resource Include="UI\Images\arc_remove.cur" />
  </ItemGroup>
  <ItemGroup>
    <Resource Include="UI\Images\arc_remove.png" />
  </ItemGroup>
  <ItemGroup>
    <Resource Include="UI\Images\arc_select.cur" />
  </ItemGroup>
  <ItemGroup>
    <Resource Include="UI\Images\arc_select.png" />
  </ItemGroup>
  <ItemGroup>
    <Resource Include="UI\Images\arrow-left-black.png" />
  </ItemGroup>
  <ItemGroup>
    <Resource Include="UI\Images\arrow-left-white.png" />
  </ItemGroup>
  <ItemGroup>
    <Resource Include="UI\Images\arrow-right-black.png" />
  </ItemGroup>
  <ItemGroup>
    <Resource Include="UI\Images\arrow-right-white.png" />
  </ItemGroup>
  <ItemGroup>
    <Resource Include="UI\Images\back.png" />
  </ItemGroup>
  <ItemGroup>
    <Resource Include="UI\Images\back_24.png" />
  </ItemGroup>
  <ItemGroup>
    <Resource Include="UI\Images\back_32.png" />
  </ItemGroup>
  <ItemGroup>
    <Resource Include="UI\Images\Canvas\canvas-button-fit-view-states.png" />
  </ItemGroup>
  <ItemGroup>
    <Resource Include="UI\Images\Canvas\canvas-button-geom-check.png" />
  </ItemGroup>
  <ItemGroup>
    <Resource Include="UI\Images\Canvas\canvas-button-geom-states.png" />
  </ItemGroup>
  <ItemGroup>
    <Resource Include="UI\Images\Canvas\canvas-button-node-check.png" />
  </ItemGroup>
  <ItemGroup>
    <Resource Include="UI\Images\Canvas\canvas-button-node-states.png" />
  </ItemGroup>
  <ItemGroup>
    <Resource Include="UI\Images\Canvas\canvas-button-orbit-check.png" />
  </ItemGroup>
  <ItemGroup>
    <Resource Include="UI\Images\Canvas\canvas-button-orbit-states.png" />
  </ItemGroup>
  <ItemGroup>
    <Resource Include="UI\Images\Canvas\canvas-button-pan-check.png" />
  </ItemGroup>
  <ItemGroup>
    <Resource Include="UI\Images\Canvas\canvas-button-pan-states.png" />
  </ItemGroup>
  <ItemGroup>
    <Resource Include="UI\Images\Canvas\canvas-button-zoom-in-states.png" />
  </ItemGroup>
  <ItemGroup>
    <Resource Include="UI\Images\Canvas\canvas-button-zoom-out-states.png" />
  </ItemGroup>
  <ItemGroup>
    <Resource Include="UI\Images\click_background.png" />
  </ItemGroup>
  <ItemGroup>
    <Resource Include="UI\Images\closetab_hover.png" />
  </ItemGroup>
  <ItemGroup>
    <Resource Include="UI\Images\closetab_normal.png" />
  </ItemGroup>
  <ItemGroup>
    <Resource Include="UI\Images\whiteclosetab.png" />
  </ItemGroup>
  <ItemGroup>
    <Resource Include="UI\Images\whiteinfotab.png" />
  </ItemGroup>
  <ItemGroup>
    <Resource Include="UI\Images\closewindow_hover.png" />
  </ItemGroup>
  <ItemGroup>
    <Resource Include="UI\Images\closewindow_normal.png" />
  </ItemGroup>
  <ItemGroup>
    <Resource Include="UI\Images\cloud_download_arrow.png" />
  </ItemGroup>
  <ItemGroup>
    <Resource Include="UI\Images\cloud_download_arrow_gray.png" />
  </ItemGroup>
  <ItemGroup>
    <Resource Include="UI\Images\cloud_download_arrow_white.png" />
  </ItemGroup>
  <ItemGroup>
    <Resource Include="UI\Images\collapse_hover.png" />
  </ItemGroup>
  <ItemGroup>
    <Resource Include="UI\Images\collapse_normal.png" />
  </ItemGroup>
  <ItemGroup>
    <Resource Include="UI\Images\collapsestate_hover.png" />
  </ItemGroup>
  <ItemGroup>
    <Resource Include="UI\Images\collapsestate_normal.png" />
  </ItemGroup>
  <ItemGroup>
    <Resource Include="UI\Images\condense.cur" />
  </ItemGroup>
  <ItemGroup>
    <Resource Include="UI\Images\condense.png" />
  </ItemGroup>
  <ItemGroup>
    <Resource Include="UI\Images\consent_form_image.png" />
  </ItemGroup>
  <ItemGroup>
    <Resource Include="UI\Images\DocumentHS.png" />
  </ItemGroup>
  <ItemGroup>
    <Resource Include="UI\Images\expand.cur" />
  </ItemGroup>
  <ItemGroup>
    <Resource Include="UI\Images\expand.png" />
  </ItemGroup>
  <ItemGroup>
    <Resource Include="UI\Images\expand_hover.png" />
  </ItemGroup>
  <ItemGroup>
    <Resource Include="UI\Images\expand_normal.png" />
  </ItemGroup>
  <ItemGroup>
    <Resource Include="UI\Images\expandstate_hover.png" />
  </ItemGroup>
  <ItemGroup>
    <Resource Include="UI\Images\expandstate_normal.png" />
  </ItemGroup>
  <ItemGroup>
    <Resource Include="UI\Images\hand.cur" />
  </ItemGroup>
  <ItemGroup>
    <Resource Include="UI\Images\hand.png" />
  </ItemGroup>
  <ItemGroup>
    <Resource Include="UI\Images\hand_drag.cur" />
  </ItemGroup>
  <ItemGroup>
    <Resource Include="UI\Images\hand_drag.png" />
  </ItemGroup>
  <ItemGroup>
    <Resource Include="UI\Images\hand_pan.cur" />
  </ItemGroup>
  <ItemGroup>
    <Resource Include="UI\Images\hand_pan.png" />
  </ItemGroup>
  <ItemGroup>
    <Resource Include="UI\Images\hand_pan_active.cur" />
  </ItemGroup>
  <ItemGroup>
    <Resource Include="UI\Images\hand_pan_active.png" />
  </ItemGroup>
  <ItemGroup>
    <Resource Include="UI\Images\HomeHS.png" />
  </ItemGroup>
  <ItemGroup>
    <Resource Include="UI\Images\librarycollapse_hover.png" />
  </ItemGroup>
  <ItemGroup>
    <Resource Include="UI\Images\librarycollapse_normal.png" />
  </ItemGroup>
  <ItemGroup>
    <Resource Include="UI\Images\maximizewindow_hover.png" />
  </ItemGroup>
  <ItemGroup>
    <Resource Include="UI\Images\maximizewindow_normal.png" />
  </ItemGroup>
  <ItemGroup>
    <Resource Include="UI\Images\minimizewindow_hover.png" />
  </ItemGroup>
  <ItemGroup>
    <Resource Include="UI\Images\minimizewindow_normal.png" />
  </ItemGroup>
  <ItemGroup>
    <Resource Include="UI\Images\move.png" />
  </ItemGroup>
  <ItemGroup>
    <Resource Include="UI\Images\new_disabled.png" />
  </ItemGroup>
  <ItemGroup>
    <Resource Include="UI\Images\new_hover.png" />
  </ItemGroup>
  <ItemGroup>
    <Resource Include="UI\Images\new_normal.png" />
  </ItemGroup>
  <ItemGroup>
    <Resource Include="UI\Images\open_disabled.png" />
  </ItemGroup>
  <ItemGroup>
    <Resource Include="UI\Images\open_hover.png" />
  </ItemGroup>
  <ItemGroup>
    <Resource Include="UI\Images\open_normal.png" />
  </ItemGroup>
  <ItemGroup>
    <Resource Include="UI\Images\openHS.png" />
  </ItemGroup>
  <ItemGroup>
    <Resource Include="UI\Images\OpenSelectedItemHS.png" />
  </ItemGroup>
  <ItemGroup>
    <Resource Include="UI\Images\padlock-closed-black.png" />
  </ItemGroup>
  <ItemGroup>
    <Resource Include="UI\Images\padlock-closed-black24x24.png" />
  </ItemGroup>
  <ItemGroup>
    <Resource Include="UI\Images\pause_disabled.png" />
  </ItemGroup>
  <ItemGroup>
    <Resource Include="UI\Images\pause_hover.png" />
  </ItemGroup>
  <ItemGroup>
    <Resource Include="UI\Images\pause_normal.png" />
  </ItemGroup>
  <ItemGroup>
    <Resource Include="UI\Images\pointer.cur" />
  </ItemGroup>
  <ItemGroup>
    <Resource Include="UI\Images\pointer.png" />
  </ItemGroup>
  <ItemGroup>
    <Resource Include="UI\Images\pointer_add.cur" />
  </ItemGroup>
  <ItemGroup>
    <Resource Include="UI\Images\pointer_add.png" />
  </ItemGroup>
  <ItemGroup>
    <Resource Include="UI\Images\rectangular_selection.cur" />
  </ItemGroup>
  <ItemGroup>
    <Resource Include="UI\Images\rectangular_selection.png" />
  </ItemGroup>
  <ItemGroup>
    <Resource Include="UI\Images\redo_disabled.png" />
  </ItemGroup>
  <ItemGroup>
    <Resource Include="UI\Images\redo_hover.png" />
  </ItemGroup>
  <ItemGroup>
    <Resource Include="UI\Images\redo_normal.png" />
  </ItemGroup>
  <ItemGroup>
    <Resource Include="UI\Images\resize_diagonal.cur" />
  </ItemGroup>
  <ItemGroup>
    <Resource Include="UI\Images\resize_diagonal.png" />
  </ItemGroup>
  <ItemGroup>
    <Resource Include="UI\Images\resize_horizontal.cur" />
  </ItemGroup>
  <ItemGroup>
    <Resource Include="UI\Images\resize_horizontal.png" />
  </ItemGroup>
  <ItemGroup>
    <Resource Include="UI\Images\resize_vertical.cur" />
  </ItemGroup>
  <ItemGroup>
    <Resource Include="UI\Images\resize_vertical.png" />
  </ItemGroup>
  <ItemGroup>
    <Resource Include="UI\Images\restorewindow_hover.png" />
  </ItemGroup>
  <ItemGroup>
    <Resource Include="UI\Images\restorewindow_normal.png" />
  </ItemGroup>
  <ItemGroup>
    <Resource Include="UI\Images\run_disabled.png" />
  </ItemGroup>
  <ItemGroup>
    <Resource Include="UI\Images\run_hover.png" />
  </ItemGroup>
  <ItemGroup>
    <Resource Include="UI\Images\run_normal.png" />
  </ItemGroup>
  <ItemGroup>
    <Resource Include="UI\Images\save_disabled.png" />
  </ItemGroup>
  <ItemGroup>
    <Resource Include="UI\Images\save_hover.png" />
  </ItemGroup>
  <ItemGroup>
    <Resource Include="UI\Images\save_normal.png" />
  </ItemGroup>
  <ItemGroup>
    <Resource Include="UI\Images\saveHS.png" />
  </ItemGroup>
  <ItemGroup>
    <Resource Include="UI\Images\screenshot_disabled.png" />
  </ItemGroup>
  <ItemGroup>
    <Resource Include="UI\Images\screenshot_hover.png" />
  </ItemGroup>
  <ItemGroup>
    <Resource Include="UI\Images\screenshot_normal.png" />
  </ItemGroup>
  <ItemGroup>
    <Resource Include="UI\Images\search.png" />
  </ItemGroup>
  <ItemGroup>
    <Resource Include="UI\Images\search_24.png" />
  </ItemGroup>
  <ItemGroup>
    <Resource Include="UI\Images\search_hover.png" />
  </ItemGroup>
  <ItemGroup>
    <Resource Include="UI\Images\search_normal.png" />
  </ItemGroup>
  <ItemGroup>
    <Resource Include="UI\Images\searchcancel_hover.png" />
  </ItemGroup>
  <ItemGroup>
    <Resource Include="UI\Images\searchcancel_normal.png" />
  </ItemGroup>
  <ItemGroup>
    <Resource Include="UI\Images\sendfeedback_disabled.png" />
  </ItemGroup>
  <ItemGroup>
    <Resource Include="UI\Images\sendfeedback_hover.png" />
  </ItemGroup>
  <ItemGroup>
    <Resource Include="UI\Images\sendfeedback_normal.png" />
  </ItemGroup>
  <ItemGroup>
    <Resource Include="UI\Images\StartPage\dynamo-logo.png" />
  </ItemGroup>
  <ItemGroup>
    <Resource Include="UI\Images\StartPage\icon-discussion.png" />
  </ItemGroup>
  <ItemGroup>
    <Resource Include="UI\Images\StartPage\icon-dynamobim.png" />
  </ItemGroup>
  <ItemGroup>
    <Resource Include="UI\Images\StartPage\icon-email.png" />
  </ItemGroup>
  <ItemGroup>
    <Resource Include="UI\Images\StartPage\icon-github.png" />
  </ItemGroup>
  <ItemGroup>
    <Resource Include="UI\Images\StartPage\icon-issues.png" />
  </ItemGroup>
  <ItemGroup>
    <Resource Include="UI\Images\StartPage\icon-new.png" />
  </ItemGroup>
  <ItemGroup>
    <Resource Include="UI\Images\StartPage\icon-open.png" />
  </ItemGroup>
  <ItemGroup>
    <Resource Include="UI\Images\StartPage\icon-reference.png" />
  </ItemGroup>
  <ItemGroup>
    <Resource Include="UI\Images\StartPage\icon-video.png" />
  </ItemGroup>
  <ItemGroup>
    <Resource Include="UI\Images\StartPage\icon-dictionary.png" />
  </ItemGroup>
  <ItemGroup>
    <Resource Include="UI\Images\task_dialog_crash.png" />
  </ItemGroup>
  <ItemGroup>
    <Resource Include="UI\Images\task_dialog_future_file.png" />
  </ItemGroup>
  <ItemGroup>
    <Resource Include="UI\Images\python-logo.png" />
  </ItemGroup>
  <ItemGroup>
    <Resource Include="UI\Images\task_dialog_obsolete_file.png" />
  </ItemGroup>
  <ItemGroup>
    <Resource Include="UI\Images\tick_selected.png" />
  </ItemGroup>
  <ItemGroup>
    <Resource Include="UI\Images\undo_disabled.png" />
  </ItemGroup>
  <ItemGroup>
    <Resource Include="UI\Images\undo_hover.png" />
  </ItemGroup>
  <ItemGroup>
    <Resource Include="UI\Images\undo_normal.png" />
  </ItemGroup>
  <ItemGroup>
    <Resource Include="UI\Images\Update\clickbox.png" />
  </ItemGroup>
  <ItemGroup>
    <Resource Include="UI\Images\Update\download_ani.png" />
  </ItemGroup>
  <ItemGroup>
    <Resource Include="UI\Images\Update\DownloadAnimation.png" />
  </ItemGroup>
  <ItemGroup>
    <Resource Include="UI\Images\Update\DownloadIcon.png" />
  </ItemGroup>
  <ItemGroup>
    <Resource Include="UI\Images\Update\update.png" />
  </ItemGroup>
  <ItemGroup>
    <Resource Include="UI\Images\Update\update_static.png" />
  </ItemGroup>
  <ItemGroup>
    <Page Include="UI\Prompts\CrashPrompt.xaml">
      <Generator>MSBuild:Compile</Generator>
      <SubType>Designer</SubType>
    </Page>
  </ItemGroup>
  <ItemGroup>
    <Page Include="UI\Prompts\EditWindow.xaml">
      <Generator>MSBuild:Compile</Generator>
      <SubType>Designer</SubType>
    </Page>
  </ItemGroup>
  <ItemGroup>
    <Page Include="UI\Prompts\FunctionNamePrompt.xaml">
      <Generator>MSBuild:Compile</Generator>
      <SubType>Designer</SubType>
    </Page>
  </ItemGroup>
  <ItemGroup>
    <Page Include="UI\Prompts\GenericTaskDialog.xaml">
      <Generator>MSBuild:Compile</Generator>
      <SubType>Designer</SubType>
    </Page>
  </ItemGroup>
  <ItemGroup>
    <Page Include="UI\Prompts\PresetOverwritePrompt.xaml">
      <Generator>MSBuild:Compile</Generator>
      <SubType>Designer</SubType>
    </Page>
    <Page Include="UI\Prompts\UsageReportingAgreementPrompt.xaml">
      <Generator>MSBuild:Compile</Generator>
      <SubType>Designer</SubType>
    </Page>
  </ItemGroup>
  <ItemGroup>
    <None Include="UI\Themes\Modern\Connectors.xaml">
      <Generator>MSBuild:Compile</Generator>
      <SubType>Designer</SubType>
      <CopyToOutputDirectory>Always</CopyToOutputDirectory>
    </None>
  </ItemGroup>
  <ItemGroup>
    <None Include="UI\Themes\Modern\DataTemplates.xaml">
      <Generator>MSBuild:Compile</Generator>
      <SubType>Designer</SubType>
      <CopyToOutputDirectory>Always</CopyToOutputDirectory>
    </None>
  </ItemGroup>
  <ItemGroup>
    <None Include="UI\Themes\Modern\DynamoColorsAndBrushes.xaml">
      <Generator>MSBuild:Compile</Generator>
      <SubType>Designer</SubType>
      <CopyToOutputDirectory>Always</CopyToOutputDirectory>
    </None>
  </ItemGroup>
  <ItemGroup>
    <None Include="UI\Themes\Modern\DynamoConverters.xaml">
      <Generator>MSBuild:Compile</Generator>
      <SubType>Designer</SubType>
      <CopyToOutputDirectory>Always</CopyToOutputDirectory>
    </None>
  </ItemGroup>
  <ItemGroup>
    <None Include="UI\Themes\Modern\DynamoModern.xaml">
      <Generator>MSBuild:Compile</Generator>
      <SubType>Designer</SubType>
      <CopyToOutputDirectory>Always</CopyToOutputDirectory>
    </None>
  </ItemGroup>
  <ItemGroup>
    <None Include="UI\Themes\Modern\DynamoText.xaml">
      <Generator>MSBuild:Compile</Generator>
      <SubType>Designer</SubType>
      <CopyToOutputDirectory>Always</CopyToOutputDirectory>
    </None>
  </ItemGroup>
  <ItemGroup>
    <None Include="UI\Themes\Modern\MenuStyleDictionary.xaml">
      <Generator>MSBuild:Compile</Generator>
      <SubType>Designer</SubType>
      <CopyToOutputDirectory>Always</CopyToOutputDirectory>
    </None>
  </ItemGroup>
  <ItemGroup>
    <None Include="UI\Themes\Modern\Ports.xaml">
      <CopyToOutputDirectory>Always</CopyToOutputDirectory>
      <SubType>Designer</SubType>
    </None>
  </ItemGroup>
  <ItemGroup>
    <None Include="UI\Themes\Modern\ToolbarStyleDictionary.xaml">
      <Generator>MSBuild:Compile</Generator>
      <SubType>Designer</SubType>
      <CopyToOutputDirectory>Always</CopyToOutputDirectory>
    </None>
  </ItemGroup>
  <ItemGroup>
    <None Include="UI\Themes\Modern\SidebarGridStyleDictionary.xaml">
      <SubType>Designer</SubType>
      <Generator>MSBuild:Compile</Generator>
      <CopyToOutputDirectory>Always</CopyToOutputDirectory>
    </None>
    <Page Include="UI\Prompts\PresetPrompt.xaml">
      <SubType>Designer</SubType>
      <Generator>MSBuild:Compile</Generator>
    </Page>
    <Page Include="Views\About\AboutWindow.xaml">
      <Generator>MSBuild:Compile</Generator>
      <SubType>Designer</SubType>
    </Page>
  </ItemGroup>
  <ItemGroup>
    <Page Include="Views\Debug\DebugModesWindow.xaml">
      <SubType>Designer</SubType>
      <Generator>MSBuild:Compile</Generator>
    </Page>
    <Page Include="Views\Gallery\GalleryView.xaml">
      <SubType>Designer</SubType>
      <Generator>MSBuild:Compile</Generator>
    </Page>
    <Page Include="Views\CodeCompletion\CodeCompletionEditor.xaml">
      <SubType>Designer</SubType>
      <Generator>MSBuild:Compile</Generator>
    </Page>
    <Page Include="Views\PackageManager\PackagePathView.xaml">
      <SubType>Designer</SubType>
      <Generator>MSBuild:Compile</Generator>
    </Page>
    <Page Include="Views\PackageManager\TermsOfUseView.xaml">
      <SubType>Designer</SubType>
      <Generator>MSBuild:Compile</Generator>
    </Page>
    <Page Include="Views\Preview\PreviewCompactView.xaml">
      <SubType>Designer</SubType>
      <Generator>MSBuild:Compile</Generator>
    </Page>
    <Page Include="Views\Preview\Watch3DSettingsControl.xaml">
      <SubType>Designer</SubType>
      <Generator>MSBuild:Compile</Generator>
    </Page>
    <Page Include="Windows\BrowserWindow.xaml">
      <Generator>MSBuild:Compile</Generator>
      <SubType>Designer</SubType>
    </Page>
    <Page Include="Views\Core\AnnotationView.xaml">
      <SubType>Designer</SubType>
      <Generator>MSBuild:Compile</Generator>
    </Page>
    <Page Include="Views\Core\DynamoView.xaml">
      <Generator>MSBuild:Compile</Generator>
      <SubType>Designer</SubType>
    </Page>
  </ItemGroup>
  <ItemGroup>
    <Page Include="Views\Preview\InfoBubbleView.xaml">
      <Generator>MSBuild:Compile</Generator>
      <SubType>Designer</SubType>
    </Page>
  </ItemGroup>
  <ItemGroup>
    <Page Include="Views\Search\LibraryView.xaml">
      <Generator>MSBuild:Compile</Generator>
      <SubType>Designer</SubType>
    </Page>
    <Page Include="Views\Core\NodeView.xaml">
      <SubType>Designer</SubType>
    </Page>
  </ItemGroup>
  <ItemGroup>
    <Page Include="Views\Core\NoteView.xaml">
      <Generator>MSBuild:Compile</Generator>
      <SubType>Designer</SubType>
    </Page>
  </ItemGroup>
  <ItemGroup>
    <Page Include="Views\PackageManager\PackageManagerSearchView.xaml">
      <Generator>MSBuild:Compile</Generator>
      <SubType>Designer</SubType>
    </Page>
  </ItemGroup>
  <ItemGroup>
    <Page Include="Views\Preview\PreviewControl.xaml">
      <Generator>MSBuild:Compile</Generator>
      <SubType>Designer</SubType>
    </Page>
  </ItemGroup>
  <ItemGroup>
    <Page Include="Views\PackageManager\PublishPackageView.xaml">
      <Generator>MSBuild:Compile</Generator>
      <SubType>Designer</SubType>
    </Page>
    <Page Include="Controls\TooltipWindow.xaml">
      <Generator>MSBuild:Compile</Generator>
      <SubType>Designer</SubType>
    </Page>
    <Page Include="Views\Preview\Watch3DView.xaml">
      <Generator>MSBuild:Compile</Generator>
      <SubType>Designer</SubType>
    </Page>
  </ItemGroup>
  <ItemGroup>
    <Page Include="Views\Preview\WatchTree.xaml">
      <Generator>MSBuild:Compile</Generator>
      <SubType>Designer</SubType>
    </Page>
  </ItemGroup>
  <ItemGroup>
    <Page Include="Views\Core\WorkspaceView.xaml">
      <Generator>MSBuild:Compile</Generator>
      <SubType>Designer</SubType>
    </Page>
  </ItemGroup>
  <ItemGroup>
    <ProjectReference Include="..\DynamoCore\DynamoCore.csproj">
      <Project>{7858fa8c-475f-4b8e-b468-1f8200778cf8}</Project>
      <Name>DynamoCore</Name>
    </ProjectReference>
    <ProjectReference Include="..\DynamoPackages\DynamoPackages.csproj">
      <Project>{47533b7c-0e1a-44a4-8511-b438645f052a}</Project>
      <Name>DynamoPackages</Name>
      <Private>False</Private>
    </ProjectReference>
    <ProjectReference Include="..\DynamoUtilities\DynamoUtilities.csproj">
      <Project>{b5f435cb-0d8a-40b1-a4f7-5ecb3ce792a9}</Project>
      <Name>DynamoUtilities</Name>
      <Private>False</Private>
    </ProjectReference>
    <ProjectReference Include="..\Engine\GraphLayout\GraphLayout.csproj">
      <Project>{c2595b04-856d-40ae-8b99-4804c7a70708}</Project>
      <Name>GraphLayout</Name>
    </ProjectReference>
    <ProjectReference Include="..\Engine\ProtoCore\ProtoCore.csproj">
      <Project>{7A9E0314-966F-4584-BAA3-7339CBB849D1}</Project>
      <Name>ProtoCore</Name>
    </ProjectReference>
    <ProjectReference Include="..\Libraries\CoreNodeModels\CoreNodeModels.csproj">
      <Project>{d8262d40-4880-41e4-91e4-af8f480c8637}</Project>
      <Name>CoreNodeModels</Name>
      <Private>False</Private>
    </ProjectReference>
    <ProjectReference Include="..\Libraries\DesignScriptBuiltin\DesignScriptBuiltin.csproj">
      <Project>{c0d6dee5-5532-4345-9c66-4c00d7fdb8be}</Project>
      <Name>DesignScriptBuiltin</Name>
    </ProjectReference>
    <ProjectReference Include="..\Libraries\CoreNodes\CoreNodes.csproj">
      <Project>{87550b2b-6cb8-461e-8965-dfafe3aafb5c}</Project>
      <Name>CoreNodes</Name>
    </ProjectReference>
    <ProjectReference Include="..\Libraries\DynamoUnits\Units.csproj">
      <Project>{6e0a079e-85f1-45a1-ad5b-9855e4344809}</Project>
      <Name>Units</Name>
    </ProjectReference>
    <ProjectReference Include="..\Libraries\PythonNodeModels\PythonNodeModels.csproj">
      <Project>{8872CA17-C10D-43B9-8393-5C5A57065EB0}</Project>
      <Name>PythonNodeModels</Name>
      <Private>False</Private>
    </ProjectReference>
    <ProjectReference Include="..\Libraries\VMDataBridge\VMDataBridge.csproj">
      <Project>{ccb6e56b-2da1-4eba-a1f9-e8510e129d12}</Project>
      <Name>VMDataBridge</Name>
    </ProjectReference>
    <ProjectReference Include="..\NodeServices\DynamoServices.csproj">
      <Project>{ef879a10-041d-4c68-83e7-3192685f1bae}</Project>
      <Name>DynamoServices</Name>
      <Private>False</Private>
    </ProjectReference>
  </ItemGroup>
  <ItemGroup>
    <Resource Include="UI\Images\StartPage\icon-customnode.png" />
  </ItemGroup>
  <ItemGroup>
    <EmbeddedResource Include="UI\Images\CodeBlock\class.png" />
    <EmbeddedResource Include="UI\Images\CodeBlock\constructor.png" />
    <EmbeddedResource Include="UI\Images\CodeBlock\keyword.png" />
    <EmbeddedResource Include="UI\Images\CodeBlock\method.png" />
    <EmbeddedResource Include="UI\Images\CodeBlock\property.png" />
    <EmbeddedResource Include="UI\Images\CodeBlock\variable.png" />
  </ItemGroup>
  <ItemGroup>
    <Resource Include="UI\Images\CustomNode\customNode.png" />
    <Resource Include="UI\Images\Tooltip\code.png" />
    <Resource Include="UI\Images\Tooltip\copy.png" />
    <Resource Include="UI\Images\Tooltip\copy_hover.png" />
    <Resource Include="UI\Images\assemblies.png" />
    <Resource Include="UI\Images\files.png" />
    <Resource Include="UI\Images\nodes.png" />
  </ItemGroup>
  <ItemGroup>
    <Resource Include="UI\Images\customizerWorkflow.png" />
    <Resource Include="UI\Images\dynamowithtext.png" />
    <Resource Include="UI\Images\PackageManager\custom-path-dialog-minus.png" />
    <Resource Include="UI\Images\PackageManager\custom-path-dialog-move-down.png" />
    <Resource Include="UI\Images\PackageManager\custom-path-dialog-move-up.png" />
    <Resource Include="UI\Images\PackageManager\custom-path-dialog-plus.png" />
    <Resource Include="UI\Images\drag_move.cur" />
    <Resource Include="UI\Images\StartPage\icon-whats-new.png" />
    <Resource Include="UI\Images\Gallery\gallery-button-close-states.png" />
    <Resource Include="UI\Images\Gallery\gallery-button-next-prev-states.png" />
    <Resource Include="UI\Images\profile_normal.png" />
  </ItemGroup>
  <ItemGroup>
<<<<<<< HEAD
    <Resource Include="UI\Images\add-thick-grey-16px.png" />
    <Resource Include="UI\Images\close-thick-grey-16px.png" />
=======
    <Resource Include="UI\Images\searchmagnifier.png" />
    <Resource Include="UI\Images\info-grey.png" />
    <Resource Include="UI\Images\remove - default.png" />
    <Resource Include="UI\Images\close_blue.png" />
    <Resource Include="UI\Images\close_grey.png" />
    <Resource Include="UI\Images\Folder.png" />
    <Resource Include="UI\Images\caret_down_grey_48px.png" />
    <Resource Include="UI\Images\caret_up_grey_48px.png" />
    <Resource Include="UI\Images\menu_grey_48px.png" />
    <Resource Include="UI\Images\NodeIcon_placeholder.png" />
>>>>>>> 0c0495a3
    <Resource Include="UI\Images\custom-node.png" />
    <Resource Include="UI\Images\image-icon-default.png" />
    <Resource Include="UI\Images\image-icon.png" />
    <EmbeddedResource Include="Views\GuidedTour\HtmlPages\Resources\DynamoPackages_1_1.png" />
    <Resource Include="UI\Images\default_info_16px.png" />
    <Resource Include="UI\Images\clock-icon.png" />
    <Resource Include="UI\Images\Pin_NoBackground_16px.png" />
    <EmbeddedResource Include="Views\GuidedTour\HtmlPages\learnPackages.html" />
    <Resource Include="UI\Images\info_2.png" />
    <Resource Include="UI\Images\alert_2.png" />
    <Resource Include="UI\Images\pin_hidden_48_48.png" />
    <Resource Include="UI\Images\pin_hover_48_48.png" />
    <Resource Include="UI\Images\wire_anchor_48_48.png" />
    <Resource Include="UI\Images\watch_hidden_48_48.png" />
    <Resource Include="UI\Images\watch_hover_48_48.png" />
    <Resource Include="UI\Images\checkmark - grey.png" />
    <Resource Include="UI\Images\package_error.png" />
    <Resource Include="UI\Images\icon-shape.png" />
    <Resource Include="UI\Images\Progress circle.png" />
    <Resource Include="UI\Images\Requirements - disabled.png" />
    <Resource Include="UI\Images\View details - disabled.png" />
    <Resource Include="UI\Images\Add - default.png" />
    <Resource Include="UI\Images\Add - disabled.png" />
    <Resource Include="UI\Images\Checkmark - menu selected.png" />
    <Resource Include="UI\Images\Checkmark.png" />
    <Resource Include="UI\Images\Circle close.png" />
    <Resource Include="UI\Images\Copyright.png" />
    <Resource Include="UI\Images\Date.png" />
    <Resource Include="UI\Images\Download.png" />
    <Resource Include="UI\Images\Favorite.png" />
    <Resource Include="UI\Images\Filter.png" />
    <Resource Include="UI\Images\Flag.png" />
    <Resource Include="UI\Images\Profile.png" />
    <Resource Include="UI\Images\Requirements.png" />
    <Resource Include="UI\Images\Sort.png" />
    <Resource Include="UI\Images\View details.png" />
    <Resource Include="UI\Images\more-vertical_selected_16px.png" />
    <Resource Include="UI\Images\pin_default_48_48.png" />
    <Resource Include="UI\Images\pin_selected_48_48.png" />
    <Resource Include="UI\Images\watch_default_48_48.png" />
    <Resource Include="UI\Images\error.png" />
    <Resource Include="UI\Images\warning.png" />
    <Resource Include="UI\Images\info.png" />
    <Resource Include="UI\Images\hidden.png" />
    <Resource Include="UI\Images\default-node-icon.png" />
    <Resource Include="UI\Images\more-vertical.png" />
    <Resource Include="UI\Images\watch_hidden_16_16.png" />
    <Resource Include="UI\Images\alert.png" />
    <Resource Include="UI\Images\menu_16_16.png" />
    <Resource Include="UI\Images\caret_down.png" />
    <Resource Include="UI\Images\PackageManager\close_16_16.png" />
    <Resource Include="UI\Images\PackageManager\down_16_16.png" />
    <Resource Include="UI\Images\PackageManager\folder_16_16.png" />
    <Resource Include="UI\Images\PackageManager\up_16_16.png" />
    <EmbeddedResource Include="Controls\Docs\NodeAutocompleteDocumentation.html" />
    <Content Include="sharpdx_direct3d11_effects_x64.dll">
      <CopyToOutputDirectory>Always</CopyToOutputDirectory>
    </Content>
    <Content Include="sharpdx_direct3d11_effects_x86.dll">
      <CopyToOutputDirectory>Always</CopyToOutputDirectory>
    </Content>
    <Resource Include="UI\Images\add_icon.png" />
    <Resource Include="UI\Images\pin.png" />
    <EmbeddedResource Include="ViewModels\PackageManager\Docs\PublishPackageDocumentation.html" />
    <Resource Include="UI\Images\undock_hover.png" />
    <Resource Include="UI\Images\undock_normal.png" />
    <None Include="ViewModels\Watch3D\shaderSource\helix_shader_defs\COMMON\Common.hlsl" />
    <None Include="ViewModels\Watch3D\shaderSource\helix_shader_defs\COMMON\CommonBuffers.hlsl" />
    <None Include="ViewModels\Watch3D\shaderSource\helix_shader_defs\COMMON\DataStructs.hlsl" />
    <None Include="ViewModels\Watch3D\shaderSource\psDynamoLine.hlsl" />
    <None Include="ViewModels\Watch3D\shaderSource\psDynamoMesh.hlsl" />
    <None Include="ViewModels\Watch3D\shaderSource\psDynamoPoint.hlsl" />
    <None Include="ViewModels\Watch3D\shaderSource\vsDynamoMesh.hlsl" />
    <None Include="ViewModels\Watch3D\shaderSource\vsDynamoPointLine.hlsl" />
    <Resource Include="UI\Images\bubble-arrow.png" />
    <Resource Include="UI\Images\icon-whats-new-small.png" />
    <Resource Include="UI\Images\icon-dictionary-small.png" />
  </ItemGroup>
  <ItemGroup />
  <Import Project="$(MSBuildToolsPath)\Microsoft.CSharp.targets" />
  <Target Name="AfterBuild">
    <MakeDir Directories="$(OutputPath)\viewExtensions\" />
  </Target>
</Project><|MERGE_RESOLUTION|>--- conflicted
+++ resolved
@@ -1442,10 +1442,8 @@
     <Resource Include="UI\Images\profile_normal.png" />
   </ItemGroup>
   <ItemGroup>
-<<<<<<< HEAD
     <Resource Include="UI\Images\add-thick-grey-16px.png" />
     <Resource Include="UI\Images\close-thick-grey-16px.png" />
-=======
     <Resource Include="UI\Images\searchmagnifier.png" />
     <Resource Include="UI\Images\info-grey.png" />
     <Resource Include="UI\Images\remove - default.png" />
@@ -1456,7 +1454,6 @@
     <Resource Include="UI\Images\caret_up_grey_48px.png" />
     <Resource Include="UI\Images\menu_grey_48px.png" />
     <Resource Include="UI\Images\NodeIcon_placeholder.png" />
->>>>>>> 0c0495a3
     <Resource Include="UI\Images\custom-node.png" />
     <Resource Include="UI\Images\image-icon-default.png" />
     <Resource Include="UI\Images\image-icon.png" />
