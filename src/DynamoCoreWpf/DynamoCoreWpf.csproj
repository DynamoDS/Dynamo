--- conflicted
+++ resolved
@@ -46,7 +46,6 @@
     </Reference>
     <Reference Include="PresentationCore" />
     <Reference Include="PresentationFramework" />
-<<<<<<< HEAD
     <Reference Include="ProtoGeometry, Version=2.9.0.2744, Culture=neutral, processorArchitecture=AMD64">
       <HintPath>..\packages\DynamoVisualProgramming.LibG_227_0_0.2.9.0.2745\lib\net48\ProtoGeometry.dll</HintPath>
       <Private>False</Private>
@@ -61,8 +60,6 @@
       <HintPath>..\packages\SharpDX.D3DCompiler.4.2.0\lib\net45\SharpDX.D3DCompiler.dll</HintPath>
       <Private>True</Private>
     </Reference>
-=======
->>>>>>> 95008a97
     <Reference Include="SharpDX.D3DCompiler, Version=4.2.0.0, Culture=neutral, PublicKeyToken=b4dcf0f35e5521f1, processorArchitecture=MSIL" />
     <Reference Include="SharpDX.Direct2D1, Version=4.2.0.0, Culture=neutral, PublicKeyToken=b4dcf0f35e5521f1, processorArchitecture=MSIL" />
     <Reference Include="System" />
