--- conflicted
+++ resolved
@@ -1442,15 +1442,12 @@
     <Resource Include="UI\Images\profile_normal.png" />
   </ItemGroup>
   <ItemGroup>
-<<<<<<< HEAD
     <Resource Include="UI\Images\searchmagnifier.png" />
-=======
     <Resource Include="UI\Images\info-grey.png" />
     <Resource Include="UI\Images\remove - default.png" />
     <Resource Include="UI\Images\close_blue.png" />
     <Resource Include="UI\Images\close_grey.png" />
     <Resource Include="UI\Images\Folder.png" />
->>>>>>> f757338d
     <Resource Include="UI\Images\caret_down_grey_48px.png" />
     <Resource Include="UI\Images\caret_up_grey_48px.png" />
     <Resource Include="UI\Images\menu_grey_48px.png" />
