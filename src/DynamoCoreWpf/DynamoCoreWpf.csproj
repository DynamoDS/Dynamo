﻿<?xml version="1.0" encoding="utf-8"?>
<Project ToolsVersion="15.0" DefaultTargets="Build" xmlns="http://schemas.microsoft.com/developer/msbuild/2003">
  <Import Project="$(MSBuildExtensionsPath)\$(MSBuildToolsVersion)\Microsoft.Common.props" Condition="Exists('$(MSBuildExtensionsPath)\$(MSBuildToolsVersion)\Microsoft.Common.props')" />
  <ImportGroup Label="PropertySheets">
    <Import Project="$(SolutionDir)/Config/CS.props" />
    <Import Project="$(SolutionDir)/Config/Cleanup.targets" />
  </ImportGroup>
  <PropertyGroup>
    <Configuration Condition=" '$(Configuration)' == '' ">Debug</Configuration>
    <Platform Condition=" '$(Platform)' == '' ">AnyCPU</Platform>
    <ProjectGuid>{51BB6014-43F7-4F31-B8D3-E3C37EBEDAF4}</ProjectGuid>
    <OutputType>Library</OutputType>
    <AppDesignerFolder>Properties</AppDesignerFolder>
    <RootNamespace>Dynamo.Wpf</RootNamespace>
    <AssemblyName>DynamoCoreWpf</AssemblyName>
    <TargetFrameworkVersion>v4.8</TargetFrameworkVersion>
    <FileAlignment>512</FileAlignment>
    <TargetFrameworkProfile />
    <NuGetPackageImportStamp>
    </NuGetPackageImportStamp>
  </PropertyGroup>
  <PropertyGroup Condition=" '$(Configuration)|$(Platform)' == 'Debug|AnyCPU' ">
    <DebugSymbols>true</DebugSymbols>
    <DebugType>full</DebugType>
    <Optimize>false</Optimize>
    <OutputPath>$(OutputPath)</OutputPath>
    <DefineConstants>TRACE;DEBUG</DefineConstants>
    <ErrorReport>prompt</ErrorReport>
    <WarningLevel>4</WarningLevel>
    <Prefer32Bit>false</Prefer32Bit>
    <DocumentationFile>..\..\bin\AnyCPU\Debug\DynamoCoreWpf.XML</DocumentationFile>
    <UseVSHostingProcess>true</UseVSHostingProcess>
  </PropertyGroup>
  <PropertyGroup Condition=" '$(Configuration)|$(Platform)' == 'Release|AnyCPU' ">
    <DebugType>pdbonly</DebugType>
    <Optimize>true</Optimize>
    <OutputPath>$(OutputPath)</OutputPath>
    <DefineConstants>TRACE</DefineConstants>
    <ErrorReport>prompt</ErrorReport>
    <WarningLevel>4</WarningLevel>
    <Prefer32Bit>false</Prefer32Bit>
  </PropertyGroup>
  <ItemGroup>
    <Reference Include="Cyotek.Drawing.BitmapFont, Version=1.0.0.0, Culture=neutral, PublicKeyToken=58daa28b0b2de221, processorArchitecture=MSIL">
      <HintPath>..\packages\Cyotek.Drawing.BitmapFont.2.0.0\lib\net48\Cyotek.Drawing.BitmapFont.dll</HintPath>
    </Reference>
    <Reference Include="FontAwesome.WPF, Version=4.7.0.37774, Culture=neutral, PublicKeyToken=0758b07a11a4f466, processorArchitecture=MSIL">
      <HintPath>..\packages\FontAwesome.WPF.4.7.0.9\lib\net40\FontAwesome.WPF.dll</HintPath>
    </Reference>
    <Reference Include="Greg, Version=2.0.7843.19074, Culture=neutral, processorArchitecture=MSIL">
      <Private>True</Private>
      <HintPath>..\packages\Greg.2.0.7843.19074\lib\net48\Greg.dll</HintPath>
    </Reference>
    <Reference Include="HelixToolkit, Version=2.17.0.0, Culture=neutral, PublicKeyToken=52aa3500039caf0d, processorArchitecture=MSIL">
      <HintPath>..\packages\HelixToolkit.2.17.0\lib\netstandard1.1\HelixToolkit.dll</HintPath>
    </Reference>
    <Reference Include="HelixToolkit.Wpf, Version=2.17.0.0, Culture=neutral, PublicKeyToken=52aa3500039caf0d, processorArchitecture=MSIL">
      <HintPath>..\packages\HelixToolkit.Wpf.2.17.0\lib\net45\HelixToolkit.Wpf.dll</HintPath>
    </Reference>
    <Reference Include="HelixToolkit.Wpf.SharpDX, Version=2.17.0.0, Culture=neutral, PublicKeyToken=52aa3500039caf0d, processorArchitecture=MSIL">
      <HintPath>..\packages\HelixToolkit.Wpf.SharpDX.2.17.0\lib\net45\HelixToolkit.Wpf.SharpDX.dll</HintPath>
    </Reference>
    <Reference Include="ICSharpCode.AvalonEdit, Version=4.3.1.9429, Culture=neutral, PublicKeyToken=9cc39be672370310, processorArchitecture=MSIL">
      <HintPath>..\packages\AvalonEdit.4.3.1.9430\lib\Net40\ICSharpCode.AvalonEdit.dll</HintPath>
      <SpecificVersion>False</SpecificVersion>
    </Reference>
    <Reference Include="Microsoft.Practices.Prism">
      <HintPath>..\..\extern\prism\Microsoft.Practices.Prism.dll</HintPath>
    </Reference>
    <Reference Include="Newtonsoft.Json, Version=8.0.0.0, Culture=neutral, PublicKeyToken=30ad4fe6b2a6aeed, processorArchitecture=MSIL">
      <HintPath>..\packages\Newtonsoft.Json.8.0.3\lib\net45\Newtonsoft.Json.dll</HintPath>
      <Private>True</Private>
    </Reference>
    <Reference Include="PresentationCore" />
    <Reference Include="PresentationFramework" />
    <Reference Include="ProtoGeometry, Version=2.12.0.6216, Culture=neutral, processorArchitecture=AMD64">
      <SpecificVersion>False</SpecificVersion>
      <HintPath>..\packages\DynamoVisualProgramming.LibG_227_0_0.2.12.0.6216\lib\net48\ProtoGeometry.dll</HintPath>
    </Reference>
    <Reference Include="RestSharp, Version=105.2.3.0, Culture=neutral, processorArchitecture=MSIL">
      <HintPath>..\packages\RestSharp.105.2.3\lib\net46\RestSharp.dll</HintPath>
    </Reference>
    <Reference Include="SharpDX, Version=4.2.0.0, Culture=neutral, PublicKeyToken=b4dcf0f35e5521f1, processorArchitecture=MSIL">
      <HintPath>..\packages\SharpDX.4.2.0\lib\net45\SharpDX.dll</HintPath>
    </Reference>
    <Reference Include="SharpDX.D3DCompiler">
      <HintPath>..\packages\SharpDX.D3DCompiler.4.2.0\lib\net45\SharpDX.D3DCompiler.dll</HintPath>
      <Private>True</Private>
    </Reference>
    <Reference Include="SharpDX.D3DCompiler, Version=4.2.0.0, Culture=neutral, PublicKeyToken=b4dcf0f35e5521f1, processorArchitecture=MSIL" />
    <Reference Include="SharpDX.Direct2D1">
      <HintPath>..\packages\SharpDX.Direct2D1.4.2.0\lib\net45\SharpDX.Direct2D1.dll</HintPath>
      <Private>True</Private>
    </Reference>
    <Reference Include="SharpDX.Direct2D1, Version=4.2.0.0, Culture=neutral, PublicKeyToken=b4dcf0f35e5521f1, processorArchitecture=MSIL" />
    <Reference Include="SharpDX.Direct3D11, Version=4.2.0.0, Culture=neutral, PublicKeyToken=b4dcf0f35e5521f1, processorArchitecture=MSIL">
      <HintPath>..\packages\SharpDX.Direct3D11.4.2.0\lib\net45\SharpDX.Direct3D11.dll</HintPath>
    </Reference>
    <Reference Include="SharpDX.Direct3D9, Version=4.2.0.0, Culture=neutral, PublicKeyToken=b4dcf0f35e5521f1, processorArchitecture=MSIL">
      <HintPath>..\packages\SharpDX.Direct3D9.4.2.0\lib\net45\SharpDX.Direct3D9.dll</HintPath>
    </Reference>
    <Reference Include="SharpDX.DXGI, Version=4.2.0.0, Culture=neutral, PublicKeyToken=b4dcf0f35e5521f1, processorArchitecture=MSIL">
      <HintPath>..\packages\SharpDX.DXGI.4.2.0\lib\net45\SharpDX.DXGI.dll</HintPath>
    </Reference>
    <Reference Include="SharpDX.Mathematics, Version=4.2.0.0, Culture=neutral, PublicKeyToken=b4dcf0f35e5521f1, processorArchitecture=MSIL">
      <HintPath>..\packages\SharpDX.Mathematics.4.2.0\lib\net45\SharpDX.Mathematics.dll</HintPath>
    </Reference>
    <Reference Include="System" />
    <Reference Include="System.Configuration" />
    <Reference Include="System.Core" />
    <Reference Include="System.Data" />
    <Reference Include="System.Drawing" />
    <Reference Include="System.Runtime.Serialization" />
    <Reference Include="System.Windows.Forms" />
    <Reference Include="System.Windows.Interactivity, Version=4.0.0.0, Culture=neutral, PublicKeyToken=31bf3856ad364e35, processorArchitecture=MSIL">
      <SpecificVersion>False</SpecificVersion>
      <HintPath>..\..\extern\System.Windows.Interactivity\System.Windows.Interactivity.dll</HintPath>
    </Reference>
    <Reference Include="System.Xaml" />
    <Reference Include="Microsoft.CSharp" />
    <Reference Include="System.Xml" />
    <Reference Include="WindowsBase" />
  </ItemGroup>
  <ItemGroup>
    <Compile Include="Controls\InstalledPackagesControl.xaml.cs">
      <DependentUpon>InstalledPackagesControl.xaml</DependentUpon>
    </Compile>
    <Compile Include="Commands\ConnectorPinCommands.cs" />
    <Compile Include="Controls\NodeAutoCompleteSearchControl.xaml.cs">
      <DependentUpon>NodeAutoCompleteSearchControl.xaml</DependentUpon>
    </Compile>
    <Compile Include="Controls\InCanvasSearchControl.xaml.cs">
      <DependentUpon>InCanvasSearchControl.xaml</DependentUpon>
    </Compile>
    <Compile Include="Controls\InfiniteGridView.xaml.cs">
      <DependentUpon>InfiniteGridView.xaml</DependentUpon>
    </Compile>
    <Compile Include="Controls\Login.xaml.cs">
      <DependentUpon>Login.xaml</DependentUpon>
    </Compile>
    <Compile Include="Controls\HeaderStrip.xaml.cs">
      <DependentUpon>HeaderStrip.xaml</DependentUpon>
    </Compile>
    <Compile Include="Controls\NotificationsControl.xaml.cs">
      <DependentUpon>NotificationsControl.xaml</DependentUpon>
    </Compile>
    <Compile Include="Controls\ParentMenuItem.cs" />
    <Compile Include="Controls\RunSettingsControl.xaml.cs">
      <DependentUpon>RunSettingsControl.xaml</DependentUpon>
    </Compile>
    <Compile Include="Controls\ClassInformationView.xaml.cs">
      <DependentUpon>ClassInformationView.xaml</DependentUpon>
    </Compile>
    <Compile Include="..\AssemblySharedInfoGenerator\AssemblySharedInfo.cs">
      <Link>Properties\AssemblySharedInfo.cs</Link>
    </Compile>
    <Compile Include="Controls\UseLevelPopup.cs" />
    <Compile Include="Controls\UseLevelSpinner.cs" />
    <Compile Include="Extensions\ViewModelCommandExecutive.cs" />
    <Compile Include="Extensions\IViewExtension.cs" />
    <Compile Include="Extensions\ViewExtensionBase.cs" />
    <Compile Include="Extensions\IViewExtensionLoader.cs" />
    <Compile Include="Extensions\IViewExtensionManager.cs" />
    <Compile Include="Extensions\MenuBarTypeExtensions.cs" />
    <Compile Include="Extensions\ObservableCollectionExtension.cs" />
    <Compile Include="Extensions\ViewExtensionCommandExecutive.cs" />
    <Compile Include="Extensions\ViewExtensionLoader.cs" />
    <Compile Include="Extensions\ViewExtensionManager.cs" />
    <Compile Include="Extensions\ViewLoadedParams.cs" />
    <Compile Include="Extensions\ViewExtensionDefinition.cs" />
    <Compile Include="Extensions\ViewStartupParams.cs" />
    <Compile Include="Properties\Resources.Designer.cs">
      <AutoGen>True</AutoGen>
      <DesignTime>True</DesignTime>
      <DependentUpon>Resources.resx</DependentUpon>
    </Compile>
    <Compile Include="UI\GuidedTour\CustomRichTextBox.cs" />
    <Compile Include="UI\GuidedTour\Guide.cs" />
    <Compile Include="UI\GuidedTour\GuideFlowEvents.cs" />
    <Compile Include="UI\GuidedTour\GuidesManager.cs" />
    <Compile Include="UI\GuidedTour\HostControlInfo.cs" />
    <Compile Include="UI\GuidedTour\Step.cs" />
    <Compile Include="UI\GuidedTour\StepUIAutomation.cs" />
    <Compile Include="UI\GuidedTour\Survey.cs" />
    <Compile Include="UI\GuidedTour\Tooltip.cs" />
    <Compile Include="UI\GuidedTour\Welcome.cs" />
    <Compile Include="UI\MouseBehaviour.cs" />
    <Compile Include="Utilities\CompactBubbleHandler.cs" />
    <Compile Include="Interfaces\IShellCom.cs" />
    <Compile Include="Rendering\HelixRenderPackage.cs" />
    <Compile Include="Interfaces\IBrandingResourceProvider.cs" />
    <Compile Include="NodeViewCustomization\AssemblyNodeViewCustomizations.cs" />
    <Compile Include="NodeViewCustomization\CoreNodeViewCustomizations.cs" />
    <Compile Include="NodeViewCustomization\NodeViewCustomizationLoader.cs" />
    <Compile Include="NodeViewCustomization\NodeViewCustomizations.cs" />
    <Compile Include="Rendering\RenderPackageExtensions.cs" />
    <Compile Include="Services\IconServices.cs" />
    <Compile Include="UI\ClassObjectTemplateSelector.cs" />
    <Compile Include="UI\DraggedAdorner.cs" />
    <Compile Include="UI\HeaderTemplateSelector.cs" />
    <Compile Include="Properties\Resources.en-US.Designer.cs">
      <AutoGen>True</AutoGen>
      <DesignTime>True</DesignTime>
      <DependentUpon>Resources.en-US.resx</DependentUpon>
    </Compile>
    <Compile Include="Services\LoginService.cs" />
    <Compile Include="UI\DefaultBrandingResourceProvider.cs" />
    <Compile Include="UI\FrozenResources.cs" />
    <Compile Include="UI\InOutPortPanel.cs" />
    <Compile Include="UI\LibraryTreeTemplateSelector.cs" />
    <Compile Include="UI\LibraryWrapPanel.cs" />
    <Compile Include="UI\Prompts\PresetOverwritePrompt.xaml.cs">
      <DependentUpon>PresetOverwritePrompt.xaml</DependentUpon>
    </Compile>
    <Compile Include="UI\Prompts\PresetPrompt.xaml.cs">
      <DependentUpon>PresetPrompt.xaml</DependentUpon>
    </Compile>
    <Compile Include="UI\VisualConfigurations.cs" />
    <Compile Include="Utilities\CrashUtilities.cs" />
    <Compile Include="Utilities\LibraryDragAndDrop.cs" />
    <Compile Include="Utilities\MessageBoxUtilities.cs" />
    <Compile Include="Utilities\OnceDisposable.cs" />
    <Compile Include="TestInfrastructure\ConnectorMutator.cs" />
    <Compile Include="TestInfrastructure\MutationTestAttribute.cs" />
    <Compile Include="Utilities\DelegateCommand.cs" />
    <Compile Include="Interfaces\IViewModelView.cs" />
    <Compile Include="Interfaces\IWatchHandler.cs" />
    <Compile Include="NodeViewCustomization\INodeViewCustomizations.cs" />
    <Compile Include="NodeViewCustomization\INodeViewCustomization.cs" />
    <Compile Include="NodeViewCustomization\InternalNodeViewCustomization.cs" />
    <Compile Include="NodeViewCustomization\NodeViewCustomizations\DSVarArgFunctionNodeViewCustomization.cs" />
    <Compile Include="NodeViewCustomization\NodeViewCustomizationLibrary.cs" />
    <Compile Include="Properties\AssemblyInfo.cs" />
    <Compile Include="Services\UsageReportingManager.cs" />
    <Compile Include="TestInfrastructure\AbstractMutator.cs" />
    <Compile Include="TestInfrastructure\CodeBlockNodeMutator.cs" />
    <Compile Include="TestInfrastructure\CopyNodeMutator.cs" />
    <Compile Include="TestInfrastructure\CustomNodeCompatibilityMutator.cs" />
    <Compile Include="TestInfrastructure\CustomNodeMutator.cs" />
    <Compile Include="TestInfrastructure\DeleteNodeMutator.cs" />
    <Compile Include="TestInfrastructure\DirectoryPathMutator.cs" />
    <Compile Include="TestInfrastructure\DoubleSliderMutator.cs" />
    <Compile Include="TestInfrastructure\FilePathMutator.cs" />
    <Compile Include="TestInfrastructure\IntegerSliderMutator.cs" />
    <Compile Include="TestInfrastructure\ListMutator.cs" />
    <Compile Include="TestInfrastructure\MutatorDriver.cs" />
    <Compile Include="TestInfrastructure\NumberInputMutator.cs" />
    <Compile Include="TestInfrastructure\NumberRangeMutator.cs" />
    <Compile Include="TestInfrastructure\NumberSequenceMutator.cs" />
    <Compile Include="TestInfrastructure\StringInputMutator.cs" />
    <Compile Include="NodeViewCustomization\NodeViewCustomizations\CodeBlockNodeViewCustomization.cs" />
    <Compile Include="Commands\AutomationSettings.cs" />
    <Compile Include="Commands\ConnectorCommands.cs" />
    <Compile Include="Commands\DynamoCommands.cs" />
    <Compile Include="Commands\InfoBubbleCommand.cs" />
    <Compile Include="Commands\NodeCommands.cs" />
    <Compile Include="Commands\NoteCommands.cs" />
    <Compile Include="Commands\PortCommands.cs" />
    <Compile Include="Commands\SearchCommands.cs" />
    <Compile Include="Commands\WorkspaceCommands.cs" />
    <Compile Include="Controls\GraphUpdateNotificationControl.xaml.cs">
      <DependentUpon>GraphUpdateNotificationControl.xaml</DependentUpon>
    </Compile>
    <Compile Include="Controls\ImageBasedControls.cs" />
    <Compile Include="Controls\ShortcutToolbar.xaml.cs">
      <DependentUpon>ShortcutToolbar.xaml</DependentUpon>
    </Compile>
    <Compile Include="Controls\StartPage.xaml.cs">
      <DependentUpon>StartPage.xaml</DependentUpon>
    </Compile>
    <Compile Include="UI\Converters.cs" />
    <Compile Include="Controls\DragCanvas.cs" />
    <Compile Include="Controls\DynamoNodeButton.cs" />
    <Compile Include="Controls\DynamoTextBox.cs" />
    <Compile Include="NodeViewCustomization\NodeViewCustomizations\FunctionNodeViewCustomization.cs" />
    <Compile Include="UI\HandlingEventTrigger.cs" />
    <Compile Include="Utilities\MouseClickManager.cs" />
    <Compile Include="NodeViewCustomization\NodeViewCustomizations\OutputNodeViewCustomization.cs" />
    <Compile Include="UI\Prompts\CrashPrompt.xaml.cs">
      <DependentUpon>CrashPrompt.xaml</DependentUpon>
    </Compile>
    <Compile Include="UI\Prompts\EditWindow.xaml.cs">
      <DependentUpon>EditWindow.xaml</DependentUpon>
    </Compile>
    <Compile Include="UI\Prompts\FunctionNamePrompt.xaml.cs">
      <DependentUpon>FunctionNamePrompt.xaml</DependentUpon>
    </Compile>
    <Compile Include="UI\Prompts\GenericTaskDialog.xaml.cs">
      <DependentUpon>GenericTaskDialog.xaml</DependentUpon>
    </Compile>
    <Compile Include="UI\Prompts\UsageReportingAgreementPrompt.xaml.cs">
      <DependentUpon>UsageReportingAgreementPrompt.xaml</DependentUpon>
    </Compile>
    <Compile Include="UI\SharedResourceDictionary.cs" />
    <Compile Include="ViewModels\Core\AnnotationExtension.cs" />
    <Compile Include="ViewModels\Core\AnnotationViewModel.cs" />
    <Compile Include="Utilities\ResourceUtilities.cs" />
    <Compile Include="ViewModels\Core\Converters\DynamoPythonScriptEditorTextOptions.cs" />
    <Compile Include="ViewModels\Core\Converters\SerializationConverters.cs" />
    <Compile Include="ViewModels\Core\DynamoViewModelBranding.cs" />
    <Compile Include="ViewModels\Core\GalleryViewModel.cs" />
    <Compile Include="ViewModels\Core\HomeWorkspaceViewModel.cs" />
    <Compile Include="ViewModels\Core\SerializationExtensions.cs" />
    <Compile Include="ViewModels\GuidedTour\PopupWindowViewModel.cs" />
    <Compile Include="ViewModels\GuidedTour\SurveyPopupViewModel.cs" />
    <Compile Include="ViewModels\Menu\PreferencesViewModel.cs" />
    <Compile Include="ViewModels\PackageManager\IPackageInstaller.cs" />
    <Compile Include="ViewModels\PackageManager\PackagePathViewModel.cs" />
    <Compile Include="ViewModels\Preview\CompactBubbleViewModel.cs" />
    <Compile Include="ViewModels\Preview\ConnectorAnchorViewModel.cs" />
    <Compile Include="ViewModels\RunSettingsViewModel.cs" />
    <Compile Include="ViewModels\Search\BrowserInternalElementViewModel.cs" />
    <Compile Include="ViewModels\Search\BrowserItemViewModel.cs" />
    <Compile Include="ViewModels\Search\NodeAutoCompleteSearchViewModel.cs" />
    <Compile Include="ViewModels\Search\NodeSearchElementViewModel.cs" />
    <Compile Include="ViewModels\Core\StateMachine.cs" />
    <Compile Include="ViewModels\Search\ClassInformationViewModel.cs" />
    <Compile Include="NodeViewCustomization\NodeViewCustomizations\SymbolViewCustomization.cs" />
    <Compile Include="NodeViewCustomization\NodeViewCustomizations\VariableInputNodeViewCustomization.cs" />
    <Compile Include="ViewModels\RenderPackageFactoryViewModel.cs" />
    <Compile Include="ViewModels\Search\SearchCategory.cs" />
    <Compile Include="ViewModels\Watch3D\DynamoGeometryModel3D.cs" />
    <Compile Include="ViewModels\Watch3D\DynamoLineGeometryModel3D.cs" />
    <Compile Include="ViewModels\Watch3D\DynamoPointGeometryModel3D.cs" />
    <Compile Include="ViewModels\Watch3D\DynamoPointLineRenderCore.cs" />
    <Compile Include="ViewModels\Watch3D\DynamoRenderCoreDataStore.cs" />
    <Compile Include="ViewModels\Watch3D\HelixWatch3DViewModel.cs" />
    <Compile Include="ViewModels\Watch3D\DefaultWatch3DViewModel.cs" />
    <Compile Include="ViewModels\Watch3D\IWatch3DViewModel.cs" />
    <Compile Include="ViewModels\Core\ConnectorPinViewModel.cs" />
    <Compile Include="Views\About\AboutWindow.xaml.cs">
      <DependentUpon>AboutWindow.xaml</DependentUpon>
    </Compile>
    <Compile Include="Views\CodeBlocks\CodeBlockEditor.cs" />
    <Compile Include="Views\Core\ConnectorAnchorView.xaml.cs">
      <DependentUpon>ConnectorAnchorView.xaml</DependentUpon>
    </Compile>
    <Compile Include="Views\Core\DynamoOpenFileDialog.cs" />
    <Compile Include="Views\Core\ConnectorPinView.xaml.cs">
      <DependentUpon>ConnectorPinView.xaml</DependentUpon>
    </Compile>
    <Compile Include="Views\Debug\DebugModesWindow.xaml.cs">
      <DependentUpon>DebugModesWindow.xaml</DependentUpon>
    </Compile>
    <Compile Include="Views\Gallery\GalleryView.xaml.cs">
      <DependentUpon>GalleryView.xaml</DependentUpon>
    </Compile>
    <Compile Include="Views\CodeCompletion\CodeCompletionEditor.xaml.cs">
      <DependentUpon>CodeCompletionEditor.xaml</DependentUpon>
    </Compile>
    <Compile Include="Views\GuidedTour\WebBrowserWindow.xaml.cs">
      <DependentUpon>WebBrowserWindow.xaml</DependentUpon>
    </Compile>
    <Compile Include="Views\GuidedTour\RealTimeInfoWindow.xaml.cs">
      <DependentUpon>RealTimeInfoWindow.xaml</DependentUpon>
    </Compile>
    <Compile Include="Views\GuidedTour\GuideBackground.xaml.cs">
      <DependentUpon>GuideBackground.xaml</DependentUpon>
    </Compile>
    <Compile Include="Views\GuidedTour\PopupWindow.xaml.cs">
      <DependentUpon>PopupWindow.xaml</DependentUpon>
    </Compile>
    <Compile Include="Views\GuidedTour\RatingControl.xaml.cs">
      <DependentUpon>RatingControl.xaml</DependentUpon>
    </Compile>
    <Compile Include="Views\GuidedTour\SurveyPopupWindow.xaml.cs">
      <DependentUpon>SurveyPopupWindow.xaml</DependentUpon>
    </Compile>
    <Compile Include="Views\Input\ParameterEditor.cs" />
    <Compile Include="Views\Output\OutputEditor.cs" />
    <Compile Include="Views\PackageManager\PackagePathView.xaml.cs">
      <DependentUpon>PackagePathView.xaml</DependentUpon>
    </Compile>
    <Compile Include="Views\PackageManager\TermsOfUseView.xaml.cs">
      <DependentUpon>TermsOfUseView.xaml</DependentUpon>
    </Compile>
    <Compile Include="ViewModels\Watch3D\AttachedProperties.cs" />
    <Compile Include="ViewModels\Watch3D\DynamoEffectsManager.cs" />
    <Compile Include="Views\Menu\PreferencesView.xaml.cs">
      <DependentUpon>PreferencesView.xaml</DependentUpon>
    </Compile>
    <Compile Include="Views\Preview\CameraExtensions.cs" />
    <Compile Include="Views\Preview\PreviewCompactView.xaml.cs">
      <DependentUpon>PreviewCompactView.xaml</DependentUpon>
    </Compile>
    <Compile Include="Views\Preview\Watch3DSettingsControl.xaml.cs">
      <DependentUpon>Watch3DSettingsControl.xaml</DependentUpon>
    </Compile>
    <Compile Include="Windows\BrowserWindow.xaml.cs">
      <DependentUpon>BrowserWindow.xaml</DependentUpon>
    </Compile>
    <Compile Include="Views\CodeBlocks\CodeBlockCompletionData.cs" />
    <Compile Include="Views\CodeBlocks\CodeBlockMethodInsightWindow.cs" />
    <Compile Include="Views\CodeBlocks\CodeBlockEditorUtils.cs" />
    <Compile Include="Views\Core\AnnotationView.xaml.cs">
      <DependentUpon>AnnotationView.xaml</DependentUpon>
    </Compile>
    <Compile Include="Views\Core\DynamoView.xaml.cs">
      <DependentUpon>DynamoView.xaml</DependentUpon>
    </Compile>
    <Compile Include="Views\Preview\InfoBubbleView.xaml.cs">
      <DependentUpon>InfoBubbleView.xaml</DependentUpon>
    </Compile>
    <Compile Include="Views\Search\LibraryView.xaml.cs">
      <DependentUpon>LibraryView.xaml</DependentUpon>
    </Compile>
    <Compile Include="Views\Core\NodeView.xaml.cs">
      <DependentUpon>NodeView.xaml</DependentUpon>
    </Compile>
    <Compile Include="Views\Core\NoteView.xaml.cs">
      <DependentUpon>NoteView.xaml</DependentUpon>
    </Compile>
    <Compile Include="Views\PackageManager\PackageManagerSearchView.xaml.cs">
      <DependentUpon>PackageManagerSearchView.xaml</DependentUpon>
    </Compile>
    <Compile Include="Views\Preview\PreviewControl.xaml.cs">
      <DependentUpon>PreviewControl.xaml</DependentUpon>
    </Compile>
    <Compile Include="Views\PackageManager\PublishPackageView.xaml.cs">
      <DependentUpon>PublishPackageView.xaml</DependentUpon>
    </Compile>
    <Compile Include="Controls\TooltipWindow.xaml.cs">
      <DependentUpon>TooltipWindow.xaml</DependentUpon>
    </Compile>
    <Compile Include="Views\Preview\Watch3DView.xaml.cs">
      <DependentUpon>Watch3DView.xaml</DependentUpon>
    </Compile>
    <Compile Include="Views\Preview\WatchTree.xaml.cs">
      <DependentUpon>WatchTree.xaml</DependentUpon>
    </Compile>
    <Compile Include="Views\Core\WorkspaceView.xaml.cs">
      <DependentUpon>WorkspaceView.xaml</DependentUpon>
    </Compile>
    <Compile Include="Utilities\WpfUtilities.cs" />
    <Compile Include="Controls\ZoomBorder.cs" />
    <Compile Include="Utilities\CursorLibrary.cs" />
    <Compile Include="Utilities\Extensions.cs" />
    <Compile Include="ViewModels\Core\ConnectorViewModel.cs" />
    <Compile Include="ViewModels\Core\DynamoViewModel.cs" />
    <Compile Include="ViewModels\Core\DynamoViewModelDelegateCommands.cs" />
    <Compile Include="ViewModels\Core\DynamoViewModelDelegates.cs" />
    <Compile Include="ViewModels\Core\DynamoViewModelEventArgs.cs" />
    <Compile Include="ViewModels\Core\DynamoViewModelEvents.cs" />
    <Compile Include="ViewModels\Preview\InfoBubbleViewModel.cs" />
    <Compile Include="ViewModels\PackageManager\InstalledPackagesViewModel.cs" />
    <Compile Include="ViewModels\Core\NodeViewModel.cs" />
    <Compile Include="ViewModels\Core\NoteViewModel.cs" />
    <Compile Include="ViewModels\PackageManager\PackageItemInternalViewModel.cs" />
    <Compile Include="ViewModels\PackageManager\PackageItemLeafViewModel.cs" />
    <Compile Include="ViewModels\PackageManager\PackageItemRootViewModel.cs" />
    <Compile Include="ViewModels\PackageManager\PackageItemViewModel.cs" />
    <Compile Include="ViewModels\PackageManager\PackageManagerClientViewModel.cs" />
    <Compile Include="ViewModels\PackageManager\PackageManagerSearchElementViewModel.cs" />
    <Compile Include="ViewModels\PackageManager\PackageManagerSearchViewModel.cs" />
    <Compile Include="ViewModels\PackageManager\PackageViewModel.cs" />
    <Compile Include="ViewModels\Core\PortViewModel.cs" />
    <Compile Include="ViewModels\PackageManager\PublishPackageViewModel.cs" />
    <Compile Include="ViewModels\Search\SearchViewModel.cs" />
    <Compile Include="ViewModels\ViewModelBase.cs" />
    <Compile Include="ViewModels\Preview\Watch3DFullscreenViewModel.cs" />
    <Compile Include="ViewModels\Preview\WatchViewModel.cs" />
    <Compile Include="ViewModels\Core\WorkspaceViewModel.cs" />
    <Compile Include="Windows\ExtensionWindow.xaml.cs">
      <DependentUpon>ExtensionWindow.xaml</DependentUpon>
    </Compile>
    <Compile Include="Windows\ModelessChildWindow.cs" />
  </ItemGroup>
  <ItemGroup>
    <Page Include="Controls\InstalledPackagesControl.xaml">
      <SubType>Designer</SubType>
      <Generator>MSBuild:Compile</Generator>
    </Page>
    <Page Include="Controls\NodeAutoCompleteSearchControl.xaml">
      <SubType>Designer</SubType>
      <Generator>MSBuild:Compile</Generator>
    </Page>
    <Page Include="Controls\GraphUpdateNotificationControl.xaml">
      <Generator>MSBuild:Compile</Generator>
      <SubType>Designer</SubType>
    </Page>
    <Page Include="Views\GuidedTour\WebBrowserWindow.xaml">
      <Generator>MSBuild:Compile</Generator>
      <SubType>Designer</SubType>
    </Page>
    <Page Include="Views\GuidedTour\RealTimeInfoWindow.xaml">
      <SubType>Designer</SubType>
      <Generator>MSBuild:Compile</Generator>
    </Page>
    <Page Include="Views\GuidedTour\GuideBackground.xaml">
      <SubType>Designer</SubType>
      <Generator>MSBuild:Compile</Generator>
    </Page>
    <Page Include="Views\Core\ConnectorAnchorView.xaml">
      <SubType>Designer</SubType>
      <Generator>MSBuild:Compile</Generator>
    </Page>
    <Page Include="Views\GuidedTour\PopupWindow.xaml">
      <SubType>Designer</SubType>
      <Generator>MSBuild:Compile</Generator>
    </Page>
    <Page Include="Views\GuidedTour\RatingControl.xaml">
      <SubType>Designer</SubType>
      <Generator>MSBuild:Compile</Generator>
    </Page>
    <Page Include="Views\GuidedTour\SurveyPopupWindow.xaml">
      <SubType>Designer</SubType>
      <Generator>MSBuild:Compile</Generator>
    </Page>
    <Page Include="Views\Core\ConnectorPinView.xaml">
      <SubType>Designer</SubType>
      <Generator>MSBuild:Compile</Generator>
    </Page>
    <Page Include="Views\Menu\PreferencesView.xaml">
      <Generator>MSBuild:Compile</Generator>
      <SubType>Designer</SubType>
    </Page>
    <Page Include="Windows\ExtensionWindow.xaml">
      <SubType>Designer</SubType>
      <Generator>MSBuild:Compile</Generator>
    </Page>
  </ItemGroup>
  <ItemGroup>
    <Page Include="Controls\InCanvasSearchControl.xaml">
      <Generator>MSBuild:Compile</Generator>
      <SubType>Designer</SubType>
    </Page>
    <Page Include="Controls\InfiniteGridView.xaml">
      <SubType>Designer</SubType>
      <Generator>MSBuild:Compile</Generator>
    </Page>
    <Page Include="Controls\Login.xaml">
      <SubType>Designer</SubType>
      <Generator>MSBuild:Compile</Generator>
    </Page>
    <Page Include="Controls\HeaderStrip.xaml">
      <SubType>Designer</SubType>
      <Generator>MSBuild:Compile</Generator>
    </Page>
    <Page Include="Controls\NotificationsControl.xaml">
      <SubType>Designer</SubType>
      <Generator>MSBuild:Compile</Generator>
    </Page>
    <Page Include="Controls\RunSettingsControl.xaml">
      <SubType>Designer</SubType>
      <Generator>MSBuild:Compile</Generator>
    </Page>
    <Page Include="Controls\ShortcutToolbar.xaml">
      <Generator>MSBuild:Compile</Generator>
      <SubType>Designer</SubType>
    </Page>
  </ItemGroup>
  <ItemGroup>
    <Page Include="Controls\ClassInformationView.xaml">
      <Generator>MSBuild:Compile</Generator>
      <SubType>Designer</SubType>
    </Page>
    <Page Include="Controls\StartPage.xaml">
      <Generator>MSBuild:Compile</Generator>
      <SubType>Designer</SubType>
    </Page>
  </ItemGroup>
  <ItemGroup>
    <EmbeddedResource Include="Properties\Resources.resx">
      <Generator>PublicResXFileCodeGenerator</Generator>
      <SubType>Designer</SubType>
      <LastGenOutput>Resources.Designer.cs</LastGenOutput>
    </EmbeddedResource>
    <EmbeddedResource Include="Properties\Resources.en-US.resx">
      <Generator>PublicResXFileCodeGenerator</Generator>
      <LastGenOutput>Resources.en-US.Designer.cs</LastGenOutput>
      <SubType>Designer</SubType>
    </EmbeddedResource>
    <EmbeddedResource Include="UI\Resources\DesignScript.Resources.SyntaxHighlighting.xshd" />
    <None Include="App.config">
      <SubType>Designer</SubType>
    </None>
    <None Include="packages.config" />
    <None Include="UI\Fonts\Autodesk\Artifakt-Element-Bold.otf">
      <CopyToOutputDirectory>Always</CopyToOutputDirectory>
    </None>
    <None Include="UI\Fonts\Autodesk\Artifakt-Element-Regular.otf">
      <CopyToOutputDirectory>Always</CopyToOutputDirectory>
    </None>
    <None Include="UI\Fonts\CourierPrime-Regular.ttf">
      <CopyToOutputDirectory>Always</CopyToOutputDirectory>
    </None>
    <None Include="UI\Fonts\OpenSans-Bold.ttf">
      <CopyToOutputDirectory>Always</CopyToOutputDirectory>
    </None>
    <None Include="UI\Fonts\OpenSans-BoldItalic.ttf">
      <CopyToOutputDirectory>Always</CopyToOutputDirectory>
    </None>
    <None Include="UI\Fonts\OpenSans-ExtraBold.ttf">
      <CopyToOutputDirectory>Always</CopyToOutputDirectory>
    </None>
    <None Include="UI\Fonts\OpenSans-ExtraBoldItalic.ttf">
      <CopyToOutputDirectory>Always</CopyToOutputDirectory>
    </None>
    <None Include="UI\Fonts\OpenSans-Italic.ttf">
      <CopyToOutputDirectory>Always</CopyToOutputDirectory>
    </None>
    <None Include="UI\Fonts\OpenSans-Light.ttf">
      <CopyToOutputDirectory>Always</CopyToOutputDirectory>
    </None>
    <None Include="UI\Fonts\OpenSans-LightItalic.ttf">
      <CopyToOutputDirectory>Always</CopyToOutputDirectory>
    </None>
    <None Include="UI\Fonts\OpenSans-Regular.ttf">
      <CopyToOutputDirectory>Always</CopyToOutputDirectory>
    </None>
    <None Include="UI\Fonts\OpenSans-Semibold.ttf">
      <CopyToOutputDirectory>Always</CopyToOutputDirectory>
    </None>
    <None Include="UI\Fonts\OpenSans-SemiboldItalic.ttf">
      <CopyToOutputDirectory>Always</CopyToOutputDirectory>
    </None>
    <None Include="UI\Fonts\SourceCodePro-Regular.ttf">
      <CopyToOutputDirectory>Always</CopyToOutputDirectory>
    </None>
    <None Include="UI\GuidedTour\dynamo_guides.json">
      <CopyToOutputDirectory>Always</CopyToOutputDirectory>
    </None>
    <None Include="ViewModels\Watch3D\shaderSource\CompileShaders.bat" />
    <Resource Include="UI\Images\cursors.psd" />
    <Resource Include="UI\Images\cursors1.psd" />
  </ItemGroup>
  <ItemGroup>
    <Resource Include="UI\Images\AboutWindow\aboutback.png" />
  </ItemGroup>
  <ItemGroup>
    <Resource Include="UI\Images\AboutWindow\autodeskLogo.png" />
  </ItemGroup>
  <ItemGroup>
    <Resource Include="UI\Images\AboutWindow\background_texture.png" />
  </ItemGroup>
  <ItemGroup>
    <Resource Include="UI\Images\AboutWindow\close_hover.png" />
  </ItemGroup>
  <ItemGroup>
    <Resource Include="UI\Images\AboutWindow\close_inactive.png" />
  </ItemGroup>
  <ItemGroup>
    <Resource Include="UI\Images\AboutWindow\collectinfo_titlebar.png" />
  </ItemGroup>
  <ItemGroup>
    <Resource Include="UI\Images\AboutWindow\DesignScriptLogo.png" />
  </ItemGroup>
  <ItemGroup>
    <Resource Include="UI\Images\AboutWindow\dynamo_logo_dark.png" />
  </ItemGroup>
  <ItemGroup>
    <Resource Include="UI\Images\AboutWindow\logo_about.png" />
  </ItemGroup>
  <ItemGroup>
    <Resource Include="UI\Images\add.png" />
  </ItemGroup>
  <ItemGroup>
    <Resource Include="UI\Images\add_32.png" />
  </ItemGroup>
  <ItemGroup>
    <Resource Include="UI\Images\add_32_white.png" />
  </ItemGroup>
  <ItemGroup>
    <Resource Include="UI\Images\Anonymous_Pencil_icon.png" />
  </ItemGroup>
  <ItemGroup>
    <Resource Include="UI\Images\Anonymous_Pencil_icon_white.png" />
  </ItemGroup>
  <ItemGroup>
    <Resource Include="UI\Images\Anonymous_Pencil_icon_white_24.png" />
  </ItemGroup>
  <ItemGroup>
    <Resource Include="UI\Images\Anonymous_Pencil_icon_white_32.png" />
  </ItemGroup>
  <ItemGroup>
    <Resource Include="UI\Images\arc_add.cur" />
  </ItemGroup>
  <ItemGroup>
    <Resource Include="UI\Images\arc_add.png" />
  </ItemGroup>
  <ItemGroup>
    <Resource Include="UI\Images\arc_remove.cur" />
  </ItemGroup>
  <ItemGroup>
    <Resource Include="UI\Images\arc_remove.png" />
  </ItemGroup>
  <ItemGroup>
    <Resource Include="UI\Images\arc_select.cur" />
  </ItemGroup>
  <ItemGroup>
    <Resource Include="UI\Images\arc_select.png" />
  </ItemGroup>
  <ItemGroup>
    <Resource Include="UI\Images\arrow-left-black.png" />
  </ItemGroup>
  <ItemGroup>
    <Resource Include="UI\Images\arrow-left-white.png" />
  </ItemGroup>
  <ItemGroup>
    <Resource Include="UI\Images\arrow-right-black.png" />
  </ItemGroup>
  <ItemGroup>
    <Resource Include="UI\Images\arrow-right-white.png" />
  </ItemGroup>
  <ItemGroup>
    <Resource Include="UI\Images\back.png" />
  </ItemGroup>
  <ItemGroup>
    <Resource Include="UI\Images\back_24.png" />
  </ItemGroup>
  <ItemGroup>
    <Resource Include="UI\Images\back_32.png" />
  </ItemGroup>
  <ItemGroup>
    <Resource Include="UI\Images\Canvas\canvas-button-fit-view-states.png" />
  </ItemGroup>
  <ItemGroup>
    <Resource Include="UI\Images\Canvas\canvas-button-geom-check.png" />
  </ItemGroup>
  <ItemGroup>
    <Resource Include="UI\Images\Canvas\canvas-button-geom-states.png" />
  </ItemGroup>
  <ItemGroup>
    <Resource Include="UI\Images\Canvas\canvas-button-node-check.png" />
  </ItemGroup>
  <ItemGroup>
    <Resource Include="UI\Images\Canvas\canvas-button-node-states.png" />
  </ItemGroup>
  <ItemGroup>
    <Resource Include="UI\Images\Canvas\canvas-button-orbit-check.png" />
  </ItemGroup>
  <ItemGroup>
    <Resource Include="UI\Images\Canvas\canvas-button-orbit-states.png" />
  </ItemGroup>
  <ItemGroup>
    <Resource Include="UI\Images\Canvas\canvas-button-pan-check.png" />
  </ItemGroup>
  <ItemGroup>
    <Resource Include="UI\Images\Canvas\canvas-button-pan-states.png" />
  </ItemGroup>
  <ItemGroup>
    <Resource Include="UI\Images\Canvas\canvas-button-zoom-in-states.png" />
  </ItemGroup>
  <ItemGroup>
    <Resource Include="UI\Images\Canvas\canvas-button-zoom-out-states.png" />
  </ItemGroup>
  <ItemGroup>
    <Resource Include="UI\Images\click_background.png" />
  </ItemGroup>
  <ItemGroup>
    <Resource Include="UI\Images\closetab_hover.png" />
  </ItemGroup>
  <ItemGroup>
    <Resource Include="UI\Images\closetab_normal.png" />
  </ItemGroup>
  <ItemGroup>
    <Resource Include="UI\Images\whiteclosetab.png" />
  </ItemGroup>
  <ItemGroup>
    <Resource Include="UI\Images\whiteinfotab.png" />
  </ItemGroup>
  <ItemGroup>
    <Resource Include="UI\Images\closewindow_hover.png" />
  </ItemGroup>
  <ItemGroup>
    <Resource Include="UI\Images\closewindow_normal.png" />
  </ItemGroup>
  <ItemGroup>
    <Resource Include="UI\Images\cloud_download_arrow.png" />
  </ItemGroup>
  <ItemGroup>
    <Resource Include="UI\Images\cloud_download_arrow_gray.png" />
  </ItemGroup>
  <ItemGroup>
    <Resource Include="UI\Images\cloud_download_arrow_white.png" />
  </ItemGroup>
  <ItemGroup>
    <Resource Include="UI\Images\collapse_hover.png" />
  </ItemGroup>
  <ItemGroup>
    <Resource Include="UI\Images\collapse_normal.png" />
  </ItemGroup>
  <ItemGroup>
    <Resource Include="UI\Images\collapsestate_hover.png" />
  </ItemGroup>
  <ItemGroup>
    <Resource Include="UI\Images\collapsestate_normal.png" />
  </ItemGroup>
  <ItemGroup>
    <Resource Include="UI\Images\condense.cur" />
  </ItemGroup>
  <ItemGroup>
    <Resource Include="UI\Images\condense.png" />
  </ItemGroup>
  <ItemGroup>
    <Resource Include="UI\Images\consent_form_image.png" />
  </ItemGroup>
  <ItemGroup>
    <Resource Include="UI\Images\DocumentHS.png" />
  </ItemGroup>
  <ItemGroup>
    <Resource Include="UI\Images\expand.cur" />
  </ItemGroup>
  <ItemGroup>
    <Resource Include="UI\Images\expand.png" />
  </ItemGroup>
  <ItemGroup>
    <Resource Include="UI\Images\expand_hover.png" />
  </ItemGroup>
  <ItemGroup>
    <Resource Include="UI\Images\expand_normal.png" />
  </ItemGroup>
  <ItemGroup>
    <Resource Include="UI\Images\expandstate_hover.png" />
  </ItemGroup>
  <ItemGroup>
    <Resource Include="UI\Images\expandstate_normal.png" />
  </ItemGroup>
  <ItemGroup>
    <Resource Include="UI\Images\hand.cur" />
  </ItemGroup>
  <ItemGroup>
    <Resource Include="UI\Images\hand.png" />
  </ItemGroup>
  <ItemGroup>
    <Resource Include="UI\Images\hand_drag.cur" />
  </ItemGroup>
  <ItemGroup>
    <Resource Include="UI\Images\hand_drag.png" />
  </ItemGroup>
  <ItemGroup>
    <Resource Include="UI\Images\hand_pan.cur" />
  </ItemGroup>
  <ItemGroup>
    <Resource Include="UI\Images\hand_pan.png" />
  </ItemGroup>
  <ItemGroup>
    <Resource Include="UI\Images\hand_pan_active.cur" />
  </ItemGroup>
  <ItemGroup>
    <Resource Include="UI\Images\hand_pan_active.png" />
  </ItemGroup>
  <ItemGroup>
    <Resource Include="UI\Images\HomeHS.png" />
  </ItemGroup>
  <ItemGroup>
    <Resource Include="UI\Images\librarycollapse_hover.png" />
  </ItemGroup>
  <ItemGroup>
    <Resource Include="UI\Images\librarycollapse_normal.png" />
  </ItemGroup>
  <ItemGroup>
    <Resource Include="UI\Images\maximizewindow_hover.png" />
  </ItemGroup>
  <ItemGroup>
    <Resource Include="UI\Images\maximizewindow_normal.png" />
  </ItemGroup>
  <ItemGroup>
    <Resource Include="UI\Images\minimizewindow_hover.png" />
  </ItemGroup>
  <ItemGroup>
    <Resource Include="UI\Images\minimizewindow_normal.png" />
  </ItemGroup>
  <ItemGroup>
    <Resource Include="UI\Images\move.png" />
  </ItemGroup>
  <ItemGroup>
    <Resource Include="UI\Images\new_disabled.png" />
  </ItemGroup>
  <ItemGroup>
    <Resource Include="UI\Images\new_hover.png" />
  </ItemGroup>
  <ItemGroup>
    <Resource Include="UI\Images\new_normal.png" />
  </ItemGroup>
  <ItemGroup>
    <Resource Include="UI\Images\open_disabled.png" />
  </ItemGroup>
  <ItemGroup>
    <Resource Include="UI\Images\open_hover.png" />
  </ItemGroup>
  <ItemGroup>
    <Resource Include="UI\Images\open_normal.png" />
  </ItemGroup>
  <ItemGroup>
    <Resource Include="UI\Images\openHS.png" />
  </ItemGroup>
  <ItemGroup>
    <Resource Include="UI\Images\OpenSelectedItemHS.png" />
  </ItemGroup>
  <ItemGroup>
    <Resource Include="UI\Images\padlock-closed-black.png" />
  </ItemGroup>
  <ItemGroup>
    <Resource Include="UI\Images\padlock-closed-black24x24.png" />
  </ItemGroup>
  <ItemGroup>
    <Resource Include="UI\Images\pause_disabled.png" />
  </ItemGroup>
  <ItemGroup>
    <Resource Include="UI\Images\pause_hover.png" />
  </ItemGroup>
  <ItemGroup>
    <Resource Include="UI\Images\pause_normal.png" />
  </ItemGroup>
  <ItemGroup>
    <Resource Include="UI\Images\pointer.cur" />
  </ItemGroup>
  <ItemGroup>
    <Resource Include="UI\Images\pointer.png" />
  </ItemGroup>
  <ItemGroup>
    <Resource Include="UI\Images\pointer_add.cur" />
  </ItemGroup>
  <ItemGroup>
    <Resource Include="UI\Images\pointer_add.png" />
  </ItemGroup>
  <ItemGroup>
    <Resource Include="UI\Images\rectangular_selection.cur" />
  </ItemGroup>
  <ItemGroup>
    <Resource Include="UI\Images\rectangular_selection.png" />
  </ItemGroup>
  <ItemGroup>
    <Resource Include="UI\Images\redo_disabled.png" />
  </ItemGroup>
  <ItemGroup>
    <Resource Include="UI\Images\redo_hover.png" />
  </ItemGroup>
  <ItemGroup>
    <Resource Include="UI\Images\redo_normal.png" />
  </ItemGroup>
  <ItemGroup>
    <Resource Include="UI\Images\resize_diagonal.cur" />
  </ItemGroup>
  <ItemGroup>
    <Resource Include="UI\Images\resize_diagonal.png" />
  </ItemGroup>
  <ItemGroup>
    <Resource Include="UI\Images\resize_horizontal.cur" />
  </ItemGroup>
  <ItemGroup>
    <Resource Include="UI\Images\resize_horizontal.png" />
  </ItemGroup>
  <ItemGroup>
    <Resource Include="UI\Images\resize_vertical.cur" />
  </ItemGroup>
  <ItemGroup>
    <Resource Include="UI\Images\resize_vertical.png" />
  </ItemGroup>
  <ItemGroup>
    <Resource Include="UI\Images\restorewindow_hover.png" />
  </ItemGroup>
  <ItemGroup>
    <Resource Include="UI\Images\restorewindow_normal.png" />
  </ItemGroup>
  <ItemGroup>
    <Resource Include="UI\Images\run_disabled.png" />
  </ItemGroup>
  <ItemGroup>
    <Resource Include="UI\Images\run_hover.png" />
  </ItemGroup>
  <ItemGroup>
    <Resource Include="UI\Images\run_normal.png" />
  </ItemGroup>
  <ItemGroup>
    <Resource Include="UI\Images\save_disabled.png" />
  </ItemGroup>
  <ItemGroup>
    <Resource Include="UI\Images\save_hover.png" />
  </ItemGroup>
  <ItemGroup>
    <Resource Include="UI\Images\save_normal.png" />
  </ItemGroup>
  <ItemGroup>
    <Resource Include="UI\Images\saveHS.png" />
  </ItemGroup>
  <ItemGroup>
    <Resource Include="UI\Images\screenshot_disabled.png" />
  </ItemGroup>
  <ItemGroup>
    <Resource Include="UI\Images\screenshot_hover.png" />
  </ItemGroup>
  <ItemGroup>
    <Resource Include="UI\Images\screenshot_normal.png" />
  </ItemGroup>
  <ItemGroup>
    <Resource Include="UI\Images\search.png" />
  </ItemGroup>
  <ItemGroup>
    <Resource Include="UI\Images\search_24.png" />
  </ItemGroup>
  <ItemGroup>
    <Resource Include="UI\Images\search_hover.png" />
  </ItemGroup>
  <ItemGroup>
    <Resource Include="UI\Images\search_normal.png" />
  </ItemGroup>
  <ItemGroup>
    <Resource Include="UI\Images\searchcancel_hover.png" />
  </ItemGroup>
  <ItemGroup>
    <Resource Include="UI\Images\searchcancel_normal.png" />
  </ItemGroup>
  <ItemGroup>
    <Resource Include="UI\Images\sendfeedback_disabled.png" />
  </ItemGroup>
  <ItemGroup>
    <Resource Include="UI\Images\sendfeedback_hover.png" />
  </ItemGroup>
  <ItemGroup>
    <Resource Include="UI\Images\sendfeedback_normal.png" />
  </ItemGroup>
  <ItemGroup>
    <Resource Include="UI\Images\StartPage\dynamo-logo.png" />
  </ItemGroup>
  <ItemGroup>
    <Resource Include="UI\Images\StartPage\icon-discussion.png" />
  </ItemGroup>
  <ItemGroup>
    <Resource Include="UI\Images\StartPage\icon-dynamobim.png" />
  </ItemGroup>
  <ItemGroup>
    <Resource Include="UI\Images\StartPage\icon-email.png" />
  </ItemGroup>
  <ItemGroup>
    <Resource Include="UI\Images\StartPage\icon-github.png" />
  </ItemGroup>
  <ItemGroup>
    <Resource Include="UI\Images\StartPage\icon-issues.png" />
  </ItemGroup>
  <ItemGroup>
    <Resource Include="UI\Images\StartPage\icon-new.png" />
  </ItemGroup>
  <ItemGroup>
    <Resource Include="UI\Images\StartPage\icon-open.png" />
  </ItemGroup>
  <ItemGroup>
    <Resource Include="UI\Images\StartPage\icon-reference.png" />
  </ItemGroup>
  <ItemGroup>
    <Resource Include="UI\Images\StartPage\icon-video.png" />
  </ItemGroup>
  <ItemGroup>
    <Resource Include="UI\Images\StartPage\icon-dictionary.png" />
  </ItemGroup>
  <ItemGroup>
    <Resource Include="UI\Images\tabs_button_hover.png" />
  </ItemGroup>
  <ItemGroup>
    <Resource Include="UI\Images\tabs_button_normal.png" />
  </ItemGroup>
  <ItemGroup>
    <Resource Include="UI\Images\task_dialog_crash.png" />
  </ItemGroup>
  <ItemGroup>
    <Resource Include="UI\Images\task_dialog_future_file.png" />
  </ItemGroup>
  <ItemGroup>
    <Resource Include="UI\Images\python-logo.png" />
  </ItemGroup>
  <ItemGroup>
    <Resource Include="UI\Images\task_dialog_obsolete_file.png" />
  </ItemGroup>
  <ItemGroup>
    <Resource Include="UI\Images\tick_selected.png" />
  </ItemGroup>
  <ItemGroup>
    <Resource Include="UI\Images\undo_disabled.png" />
  </ItemGroup>
  <ItemGroup>
    <Resource Include="UI\Images\undo_hover.png" />
  </ItemGroup>
  <ItemGroup>
    <Resource Include="UI\Images\undo_normal.png" />
  </ItemGroup>
  <ItemGroup>
    <Resource Include="UI\Images\Update\clickbox.png" />
  </ItemGroup>
  <ItemGroup>
    <Resource Include="UI\Images\Update\download_ani.png" />
  </ItemGroup>
  <ItemGroup>
    <Resource Include="UI\Images\Update\DownloadAnimation.png" />
  </ItemGroup>
  <ItemGroup>
    <Resource Include="UI\Images\Update\DownloadIcon.png" />
  </ItemGroup>
  <ItemGroup>
    <Resource Include="UI\Images\Update\update.png" />
  </ItemGroup>
  <ItemGroup>
    <Resource Include="UI\Images\Update\update_static.png" />
  </ItemGroup>
  <ItemGroup>
    <Page Include="UI\Prompts\CrashPrompt.xaml">
      <Generator>MSBuild:Compile</Generator>
      <SubType>Designer</SubType>
    </Page>
  </ItemGroup>
  <ItemGroup>
    <Page Include="UI\Prompts\EditWindow.xaml">
      <Generator>MSBuild:Compile</Generator>
      <SubType>Designer</SubType>
    </Page>
  </ItemGroup>
  <ItemGroup>
    <Page Include="UI\Prompts\FunctionNamePrompt.xaml">
      <Generator>MSBuild:Compile</Generator>
      <SubType>Designer</SubType>
    </Page>
  </ItemGroup>
  <ItemGroup>
    <Page Include="UI\Prompts\GenericTaskDialog.xaml">
      <Generator>MSBuild:Compile</Generator>
      <SubType>Designer</SubType>
    </Page>
  </ItemGroup>
  <ItemGroup>
    <Page Include="UI\Prompts\PresetOverwritePrompt.xaml">
      <Generator>MSBuild:Compile</Generator>
      <SubType>Designer</SubType>
    </Page>
    <Page Include="UI\Prompts\UsageReportingAgreementPrompt.xaml">
      <Generator>MSBuild:Compile</Generator>
      <SubType>Designer</SubType>
    </Page>
  </ItemGroup>
  <ItemGroup>
    <None Include="UI\Themes\Modern\Connectors.xaml">
      <Generator>MSBuild:Compile</Generator>
      <SubType>Designer</SubType>
      <CopyToOutputDirectory>Always</CopyToOutputDirectory>
    </None>
  </ItemGroup>
  <ItemGroup>
    <None Include="UI\Themes\Modern\DataTemplates.xaml">
      <Generator>MSBuild:Compile</Generator>
      <SubType>Designer</SubType>
      <CopyToOutputDirectory>Always</CopyToOutputDirectory>
    </None>
  </ItemGroup>
  <ItemGroup>
    <None Include="UI\Themes\Modern\DynamoColorsAndBrushes.xaml">
      <Generator>MSBuild:Compile</Generator>
      <SubType>Designer</SubType>
      <CopyToOutputDirectory>Always</CopyToOutputDirectory>
    </None>
  </ItemGroup>
  <ItemGroup>
    <None Include="UI\Themes\Modern\DynamoConverters.xaml">
      <Generator>MSBuild:Compile</Generator>
      <SubType>Designer</SubType>
      <CopyToOutputDirectory>Always</CopyToOutputDirectory>
    </None>
  </ItemGroup>
  <ItemGroup>
    <None Include="UI\Themes\Modern\DynamoModern.xaml">
      <Generator>MSBuild:Compile</Generator>
      <SubType>Designer</SubType>
      <CopyToOutputDirectory>Always</CopyToOutputDirectory>
    </None>
  </ItemGroup>
  <ItemGroup>
    <None Include="UI\Themes\Modern\DynamoText.xaml">
      <Generator>MSBuild:Compile</Generator>
      <SubType>Designer</SubType>
      <CopyToOutputDirectory>Always</CopyToOutputDirectory>
    </None>
  </ItemGroup>
  <ItemGroup>
    <None Include="UI\Themes\Modern\MenuStyleDictionary.xaml">
      <Generator>MSBuild:Compile</Generator>
      <SubType>Designer</SubType>
      <CopyToOutputDirectory>Always</CopyToOutputDirectory>
    </None>
  </ItemGroup>
  <ItemGroup>
    <None Include="UI\Themes\Modern\Ports.xaml">
      <CopyToOutputDirectory>Always</CopyToOutputDirectory>
      <SubType>Designer</SubType>
    </None>
  </ItemGroup>
  <ItemGroup>
    <None Include="UI\Themes\Modern\ToolbarStyleDictionary.xaml">
      <Generator>MSBuild:Compile</Generator>
      <SubType>Designer</SubType>
      <CopyToOutputDirectory>Always</CopyToOutputDirectory>
    </None>
  </ItemGroup>
  <ItemGroup>
    <None Include="UI\Themes\Modern\SidebarGridStyleDictionary.xaml">
      <SubType>Designer</SubType>
      <Generator>MSBuild:Compile</Generator>
      <CopyToOutputDirectory>Always</CopyToOutputDirectory>
    </None>
    <Page Include="UI\Prompts\PresetPrompt.xaml">
      <SubType>Designer</SubType>
      <Generator>MSBuild:Compile</Generator>
    </Page>
    <Page Include="Views\About\AboutWindow.xaml">
      <Generator>MSBuild:Compile</Generator>
      <SubType>Designer</SubType>
    </Page>
  </ItemGroup>
  <ItemGroup>
    <Page Include="Views\Debug\DebugModesWindow.xaml">
      <SubType>Designer</SubType>
      <Generator>MSBuild:Compile</Generator>
    </Page>
    <Page Include="Views\Gallery\GalleryView.xaml">
      <SubType>Designer</SubType>
      <Generator>MSBuild:Compile</Generator>
    </Page>
    <Page Include="Views\CodeCompletion\CodeCompletionEditor.xaml">
      <SubType>Designer</SubType>
      <Generator>MSBuild:Compile</Generator>
    </Page>
    <Page Include="Views\PackageManager\PackagePathView.xaml">
      <SubType>Designer</SubType>
      <Generator>MSBuild:Compile</Generator>
    </Page>
    <Page Include="Views\PackageManager\TermsOfUseView.xaml">
      <SubType>Designer</SubType>
      <Generator>MSBuild:Compile</Generator>
    </Page>
    <Page Include="Views\Preview\PreviewCompactView.xaml">
      <SubType>Designer</SubType>
      <Generator>MSBuild:Compile</Generator>
    </Page>
    <Page Include="Views\Preview\Watch3DSettingsControl.xaml">
      <SubType>Designer</SubType>
      <Generator>MSBuild:Compile</Generator>
    </Page>
    <Page Include="Windows\BrowserWindow.xaml">
      <Generator>MSBuild:Compile</Generator>
      <SubType>Designer</SubType>
    </Page>
    <Page Include="Views\Core\AnnotationView.xaml">
      <SubType>Designer</SubType>
      <Generator>MSBuild:Compile</Generator>
    </Page>
    <Page Include="Views\Core\DynamoView.xaml">
      <Generator>MSBuild:Compile</Generator>
      <SubType>Designer</SubType>
    </Page>
  </ItemGroup>
  <ItemGroup>
    <Page Include="Views\Preview\InfoBubbleView.xaml">
      <Generator>MSBuild:Compile</Generator>
      <SubType>Designer</SubType>
    </Page>
  </ItemGroup>
  <ItemGroup>
    <Page Include="Views\Search\LibraryView.xaml">
      <Generator>MSBuild:Compile</Generator>
      <SubType>Designer</SubType>
    </Page>
    <Page Include="Views\Core\NodeView.xaml">
      <SubType>Designer</SubType>
    </Page>
  </ItemGroup>
  <ItemGroup>
    <Page Include="Views\Core\NoteView.xaml">
      <Generator>MSBuild:Compile</Generator>
      <SubType>Designer</SubType>
    </Page>
  </ItemGroup>
  <ItemGroup>
    <Page Include="Views\PackageManager\PackageManagerSearchView.xaml">
      <Generator>MSBuild:Compile</Generator>
      <SubType>Designer</SubType>
    </Page>
  </ItemGroup>
  <ItemGroup>
    <Page Include="Views\Preview\PreviewControl.xaml">
      <Generator>MSBuild:Compile</Generator>
      <SubType>Designer</SubType>
    </Page>
  </ItemGroup>
  <ItemGroup>
    <Page Include="Views\PackageManager\PublishPackageView.xaml">
      <Generator>MSBuild:Compile</Generator>
      <SubType>Designer</SubType>
    </Page>
    <Page Include="Controls\TooltipWindow.xaml">
      <Generator>MSBuild:Compile</Generator>
      <SubType>Designer</SubType>
    </Page>
    <Page Include="Views\Preview\Watch3DView.xaml">
      <Generator>MSBuild:Compile</Generator>
      <SubType>Designer</SubType>
    </Page>
  </ItemGroup>
  <ItemGroup>
    <Page Include="Views\Preview\WatchTree.xaml">
      <Generator>MSBuild:Compile</Generator>
      <SubType>Designer</SubType>
    </Page>
  </ItemGroup>
  <ItemGroup>
    <Page Include="Views\Core\WorkspaceView.xaml">
      <Generator>MSBuild:Compile</Generator>
      <SubType>Designer</SubType>
    </Page>
  </ItemGroup>
  <ItemGroup>
    <ProjectReference Include="..\DynamoCore\DynamoCore.csproj">
      <Project>{7858fa8c-475f-4b8e-b468-1f8200778cf8}</Project>
      <Name>DynamoCore</Name>
    </ProjectReference>
    <ProjectReference Include="..\DynamoPackages\DynamoPackages.csproj">
      <Project>{47533b7c-0e1a-44a4-8511-b438645f052a}</Project>
      <Name>DynamoPackages</Name>
      <Private>False</Private>
    </ProjectReference>
    <ProjectReference Include="..\DynamoUtilities\DynamoUtilities.csproj">
      <Project>{b5f435cb-0d8a-40b1-a4f7-5ecb3ce792a9}</Project>
      <Name>DynamoUtilities</Name>
      <Private>False</Private>
    </ProjectReference>
    <ProjectReference Include="..\Engine\GraphLayout\GraphLayout.csproj">
      <Project>{c2595b04-856d-40ae-8b99-4804c7a70708}</Project>
      <Name>GraphLayout</Name>
    </ProjectReference>
    <ProjectReference Include="..\Engine\ProtoCore\ProtoCore.csproj">
      <Project>{7A9E0314-966F-4584-BAA3-7339CBB849D1}</Project>
      <Name>ProtoCore</Name>
    </ProjectReference>
    <ProjectReference Include="..\Libraries\CoreNodeModels\CoreNodeModels.csproj">
      <Project>{d8262d40-4880-41e4-91e4-af8f480c8637}</Project>
      <Name>CoreNodeModels</Name>
      <Private>False</Private>
    </ProjectReference>
    <ProjectReference Include="..\Libraries\DesignScriptBuiltin\DesignScriptBuiltin.csproj">
      <Project>{c0d6dee5-5532-4345-9c66-4c00d7fdb8be}</Project>
      <Name>DesignScriptBuiltin</Name>
    </ProjectReference>
    <ProjectReference Include="..\Libraries\CoreNodes\CoreNodes.csproj">
      <Project>{87550b2b-6cb8-461e-8965-dfafe3aafb5c}</Project>
      <Name>CoreNodes</Name>
    </ProjectReference>
    <ProjectReference Include="..\Libraries\DynamoUnits\Units.csproj">
      <Project>{6e0a079e-85f1-45a1-ad5b-9855e4344809}</Project>
      <Name>Units</Name>
    </ProjectReference>
    <ProjectReference Include="..\Libraries\PythonNodeModels\PythonNodeModels.csproj">
      <Project>{8872CA17-C10D-43B9-8393-5C5A57065EB0}</Project>
      <Name>PythonNodeModels</Name>
      <Private>False</Private>
    </ProjectReference>
    <ProjectReference Include="..\Libraries\VMDataBridge\VMDataBridge.csproj">
      <Project>{ccb6e56b-2da1-4eba-a1f9-e8510e129d12}</Project>
      <Name>VMDataBridge</Name>
    </ProjectReference>
    <ProjectReference Include="..\NodeServices\DynamoServices.csproj">
      <Project>{ef879a10-041d-4c68-83e7-3192685f1bae}</Project>
      <Name>DynamoServices</Name>
      <Private>False</Private>
    </ProjectReference>
  </ItemGroup>
  <ItemGroup>
    <Resource Include="UI\Images\StartPage\icon-customnode.png" />
  </ItemGroup>
  <ItemGroup>
    <EmbeddedResource Include="UI\Images\CodeBlock\class.png" />
    <EmbeddedResource Include="UI\Images\CodeBlock\constructor.png" />
    <EmbeddedResource Include="UI\Images\CodeBlock\keyword.png" />
    <EmbeddedResource Include="UI\Images\CodeBlock\method.png" />
    <EmbeddedResource Include="UI\Images\CodeBlock\property.png" />
    <EmbeddedResource Include="UI\Images\CodeBlock\variable.png" />
  </ItemGroup>
  <ItemGroup>
    <Resource Include="UI\Images\CustomNode\customNode.png" />
    <Resource Include="UI\Images\Tooltip\code.png" />
    <Resource Include="UI\Images\Tooltip\copy.png" />
    <Resource Include="UI\Images\Tooltip\copy_hover.png" />
    <Resource Include="UI\Images\assemblies.png" />
    <Resource Include="UI\Images\files.png" />
    <Resource Include="UI\Images\nodes.png" />
  </ItemGroup>
  <ItemGroup>
    <Resource Include="UI\Images\customizerWorkflow.png" />
    <Resource Include="UI\Images\dynamowithtext.png" />
    <Resource Include="UI\Images\PackageManager\custom-path-dialog-minus.png" />
    <Resource Include="UI\Images\PackageManager\custom-path-dialog-move-down.png" />
    <Resource Include="UI\Images\PackageManager\custom-path-dialog-move-up.png" />
    <Resource Include="UI\Images\PackageManager\custom-path-dialog-plus.png" />
    <Resource Include="UI\Images\drag_move.cur" />
    <Resource Include="UI\Images\StartPage\icon-whats-new.png" />
    <Resource Include="UI\Images\Gallery\gallery-button-close-states.png" />
    <Resource Include="UI\Images\Gallery\gallery-button-next-prev-states.png" />
    <Resource Include="UI\Images\profile_normal.png" />
  </ItemGroup>
  <ItemGroup>
<<<<<<< HEAD
    <Content Include="Views\GuidedTour\HtmlPages\learnPackages.html">
      <CopyToOutputDirectory>Always</CopyToOutputDirectory>
    </Content>
    <Content Include="Views\GuidedTour\HtmlPages\Resources\DynamoPackages_1.png">
      <CopyToOutputDirectory>Always</CopyToOutputDirectory>
    </Content>
=======
    <Resource Include="UI\Images\checkmark - grey.png" />
    <Resource Include="UI\Images\package_error.png" />
    <Resource Include="UI\Images\close.png" />
    <Resource Include="UI\Images\icon-shape.png" />
    <Resource Include="UI\Images\Progress circle.png" />
    <Resource Include="UI\Images\Requirements - disabled.png" />
    <Resource Include="UI\Images\View details - disabled.png" />
    <Resource Include="UI\Images\Add - default.png" />
    <Resource Include="UI\Images\Add - disabled.png" />
    <Resource Include="UI\Images\Checkmark - menu selected.png" />
    <Resource Include="UI\Images\Checkmark.png" />
    <Resource Include="UI\Images\Circle close.png" />
    <Resource Include="UI\Images\Copyright.png" />
    <Resource Include="UI\Images\Date.png" />
    <Resource Include="UI\Images\Download.png" />
    <Resource Include="UI\Images\Favorite.png" />
    <Resource Include="UI\Images\Filter.png" />
    <Resource Include="UI\Images\Flag.png" />
    <Resource Include="UI\Images\Profile.png" />
    <Resource Include="UI\Images\Requirements.png" />
    <Resource Include="UI\Images\Sort.png" />
    <Resource Include="UI\Images\View details.png" />
>>>>>>> b3b8f0d7
    <Resource Include="UI\Images\more-vertical_selected_16px.png" />
    <Resource Include="UI\Images\watch_selected_48_48.png" />
    <Resource Include="UI\Images\pin_48_48.png" />
    <Resource Include="UI\Images\pin_default_48_48.png" />
    <Resource Include="UI\Images\pin_hidden_48_48.png" />
    <Resource Include="UI\Images\pin_selected_48_48.png" />
    <Resource Include="UI\Images\watch_default_48_48.png" />
    <Resource Include="UI\Images\watch_hidden_48_48.png" />
    <Resource Include="UI\Images\error.png" />
    <Resource Include="UI\Images\info.png" />
    <Resource Include="UI\Images\warning.png" />
    <Resource Include="UI\Images\menu_grey_48px.png" />
    <Resource Include="UI\Images\caret_down_grey_48px.png" />
    <Resource Include="UI\Images\caret_up_grey_48px.png" />
    <Resource Include="UI\Images\NodeIcon_placeholder.png" />
    <Resource Include="UI\Images\hidden.png" />
    <Resource Include="UI\Images\default-node-icon.png" />
    <Resource Include="UI\Images\more-vertical.png" />
    <Resource Include="UI\Images\pin_default_16_16.png" />
    <Resource Include="UI\Images\watch_default_16_16.png" />
    <Resource Include="UI\Images\wire_anchor_12_12.png" />
    <Resource Include="UI\Images\watch_hidden_16_16.png" />
    <Resource Include="UI\Images\alert.png" />
    <Resource Include="UI\Images\Pin_NoBackground_16_16.png" />
    <Resource Include="UI\Images\menu_16_16.png" />
    <Resource Include="UI\Images\caret_down.png" />
    <Resource Include="UI\Images\caret_up.png" />
    <Resource Include="UI\Images\PackageManager\close_16_16.png" />
    <Resource Include="UI\Images\PackageManager\down_16_16.png" />
    <Resource Include="UI\Images\PackageManager\folder_16_16.png" />
    <Resource Include="UI\Images\PackageManager\up_16_16.png" />
    <Resource Include="UI\Images\pin_hidden_16_16.png" />
    <Resource Include="UI\Images\pin_selected_16_16.png" />
    <Resource Include="UI\Images\Pin_16_16.png" />
    <Resource Include="UI\Images\Watch_16_16.png" />
    <EmbeddedResource Include="Controls\Docs\NodeAutocompleteDocumentation.html" />
    <Content Include="sharpdx_direct3d11_effects_x64.dll">
      <CopyToOutputDirectory>Always</CopyToOutputDirectory>
    </Content>
    <Content Include="sharpdx_direct3d11_effects_x86.dll">
      <CopyToOutputDirectory>Always</CopyToOutputDirectory>
    </Content>
    <Resource Include="UI\Images\add_icon.png" />
    <Resource Include="UI\Images\pin.png" />
    <EmbeddedResource Include="ViewModels\PackageManager\Docs\PublishPackageDocumentation.html" />
    <Resource Include="UI\Images\undock_hover.png" />
    <Resource Include="UI\Images\undock_normal.png" />
    <None Include="ViewModels\Watch3D\shaderSource\helix_shader_defs\COMMON\Common.hlsl" />
    <None Include="ViewModels\Watch3D\shaderSource\helix_shader_defs\COMMON\CommonBuffers.hlsl" />
    <None Include="ViewModels\Watch3D\shaderSource\helix_shader_defs\COMMON\DataStructs.hlsl" />
    <None Include="ViewModels\Watch3D\shaderSource\psDynamoLine.hlsl" />
    <None Include="ViewModels\Watch3D\shaderSource\psDynamoMesh.hlsl" />
    <None Include="ViewModels\Watch3D\shaderSource\psDynamoPoint.hlsl" />
    <None Include="ViewModels\Watch3D\shaderSource\vsDynamoMesh.hlsl" />
    <None Include="ViewModels\Watch3D\shaderSource\vsDynamoPointLine.hlsl" />
    <Resource Include="UI\Images\bubble-arrow.png" />
    <Resource Include="UI\Images\icon-whats-new-small.png" />
    <Resource Include="UI\Images\icon-dictionary-small.png" />
  </ItemGroup>
  <ItemGroup />
  <Import Project="$(MSBuildToolsPath)\Microsoft.CSharp.targets" />
  <Target Name="AfterBuild">
    <MakeDir Directories="$(OutputPath)\viewExtensions\" />
  </Target>
</Project><|MERGE_RESOLUTION|>--- conflicted
+++ resolved
@@ -1393,14 +1393,12 @@
     <Resource Include="UI\Images\profile_normal.png" />
   </ItemGroup>
   <ItemGroup>
-<<<<<<< HEAD
     <Content Include="Views\GuidedTour\HtmlPages\learnPackages.html">
       <CopyToOutputDirectory>Always</CopyToOutputDirectory>
     </Content>
     <Content Include="Views\GuidedTour\HtmlPages\Resources\DynamoPackages_1.png">
       <CopyToOutputDirectory>Always</CopyToOutputDirectory>
     </Content>
-=======
     <Resource Include="UI\Images\checkmark - grey.png" />
     <Resource Include="UI\Images\package_error.png" />
     <Resource Include="UI\Images\close.png" />
@@ -1423,7 +1421,6 @@
     <Resource Include="UI\Images\Requirements.png" />
     <Resource Include="UI\Images\Sort.png" />
     <Resource Include="UI\Images\View details.png" />
->>>>>>> b3b8f0d7
     <Resource Include="UI\Images\more-vertical_selected_16px.png" />
     <Resource Include="UI\Images\watch_selected_48_48.png" />
     <Resource Include="UI\Images\pin_48_48.png" />
