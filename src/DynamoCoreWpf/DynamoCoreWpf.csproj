--- conflicted
+++ resolved
@@ -79,11 +79,7 @@
     </Compile>
     <Compile Include="Controls\StandardPanel.xaml.cs">
       <DependentUpon>StandardPanel.xaml</DependentUpon>
-<<<<<<< HEAD
-	</Compile>
-=======
-    </Compile>
->>>>>>> ed3888c3
+	</Compile>   
     <Compile Include="..\AssemblySharedInfoGenerator\AssemblySharedInfo.cs">
       <Link>Properties\AssemblySharedInfo.cs</Link>
     </Compile>
@@ -92,10 +88,7 @@
     <Compile Include="NodeViewCustomization\CoreNodeViewCustomizations.cs" />
     <Compile Include="NodeViewCustomization\NodeViewCustomizationLoader.cs" />
     <Compile Include="NodeViewCustomization\NodeViewCustomizations.cs" />
-<<<<<<< HEAD
     <Compile Include="Services\IconServices.cs" />
-=======
->>>>>>> ed3888c3
     <Compile Include="UI\ClassObjectTemplateSelector.cs" />
     <Compile Include="UI\HeaderTemplateSelector.cs" />
     <Compile Include="Properties\Resources.Designer.cs">
