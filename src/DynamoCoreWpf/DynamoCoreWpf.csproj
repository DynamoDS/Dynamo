--- conflicted
+++ resolved
@@ -19,12 +19,9 @@
   <ItemGroup>
     <None Remove="node_modules\%40dynamods\splash-screen\build\index.bundle.js" />
     <None Remove="node_modules\%40dynamods\splash-screen\build\index.html" />
-<<<<<<< HEAD
     <None Remove="UI\Images\Canvas\canvas-button-geometry-scaling.png" />
     <None Remove="Views\Core\GeometryScalingPopup.xaml" />
-=======
     <None Remove="UI\Images\question-hover-blue-16px.png" />
->>>>>>> e55b4538
     <None Remove="Views\SplashScreen\WebApp\splashScreenBackground.png" />
   </ItemGroup>
   <ItemGroup>
