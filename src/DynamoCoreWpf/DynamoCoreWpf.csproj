﻿<?xml version="1.0" encoding="utf-8"?>
<Project ToolsVersion="15.0" DefaultTargets="Build" xmlns="http://schemas.microsoft.com/developer/msbuild/2003">
  <Import Project="$(MSBuildExtensionsPath)\$(MSBuildToolsVersion)\Microsoft.Common.props" Condition="Exists('$(MSBuildExtensionsPath)\$(MSBuildToolsVersion)\Microsoft.Common.props')" />
  <ImportGroup Label="PropertySheets">
    <Import Project="$(SolutionDir)/Config/CS.props" />
    <Import Project="$(SolutionDir)/Config/Cleanup.targets" />
  </ImportGroup>
  <PropertyGroup>
    <Configuration Condition=" '$(Configuration)' == '' ">Debug</Configuration>
    <Platform Condition=" '$(Platform)' == '' ">AnyCPU</Platform>
    <ProjectGuid>{51BB6014-43F7-4F31-B8D3-E3C37EBEDAF4}</ProjectGuid>
    <OutputType>Library</OutputType>
    <AppDesignerFolder>Properties</AppDesignerFolder>
    <RootNamespace>Dynamo.Wpf</RootNamespace>
    <AssemblyName>DynamoCoreWpf</AssemblyName>
    <TargetFrameworkVersion>v4.8</TargetFrameworkVersion>
    <FileAlignment>512</FileAlignment>
    <TargetFrameworkProfile />
    <NuGetPackageImportStamp>
    </NuGetPackageImportStamp>
  </PropertyGroup>
  <PropertyGroup Condition=" '$(Configuration)|$(Platform)' == 'Debug|AnyCPU' ">
    <DebugSymbols>true</DebugSymbols>
    <DebugType>full</DebugType>
    <Optimize>false</Optimize>
    <OutputPath>$(OutputPath)</OutputPath>
    <DefineConstants>TRACE;DEBUG</DefineConstants>
    <ErrorReport>prompt</ErrorReport>
    <WarningLevel>4</WarningLevel>
    <Prefer32Bit>false</Prefer32Bit>
    <DocumentationFile>..\..\bin\AnyCPU\Debug\DynamoCoreWpf.XML</DocumentationFile>
    <UseVSHostingProcess>true</UseVSHostingProcess>
  </PropertyGroup>
  <PropertyGroup Condition=" '$(Configuration)|$(Platform)' == 'Release|AnyCPU' ">
    <DebugType>pdbonly</DebugType>
    <Optimize>true</Optimize>
    <OutputPath>$(OutputPath)</OutputPath>
    <DefineConstants>TRACE</DefineConstants>
    <ErrorReport>prompt</ErrorReport>
    <WarningLevel>4</WarningLevel>
    <Prefer32Bit>false</Prefer32Bit>
  </PropertyGroup>
  <ItemGroup>
    <Reference Include="Cyotek.Drawing.BitmapFont, Version=1.0.0.0, Culture=neutral, PublicKeyToken=58daa28b0b2de221, processorArchitecture=MSIL">
      <HintPath>..\packages\Cyotek.Drawing.BitmapFont.2.0.0\lib\net48\Cyotek.Drawing.BitmapFont.dll</HintPath>
    </Reference>
    <Reference Include="FontAwesome.WPF, Version=4.7.0.37774, Culture=neutral, PublicKeyToken=0758b07a11a4f466, processorArchitecture=MSIL">
      <HintPath>..\packages\FontAwesome.WPF.4.7.0.9\lib\net40\FontAwesome.WPF.dll</HintPath>
    </Reference>
    <Reference Include="Greg, Version=2.0.7843.19074, Culture=neutral, processorArchitecture=MSIL">
      <Private>True</Private>
      <HintPath>..\packages\Greg.2.0.7843.19074\lib\net48\Greg.dll</HintPath>
    </Reference>
    <Reference Include="HelixToolkit, Version=2.17.0.0, Culture=neutral, PublicKeyToken=52aa3500039caf0d, processorArchitecture=MSIL">
      <HintPath>..\packages\HelixToolkit.2.17.0\lib\netstandard1.1\HelixToolkit.dll</HintPath>
    </Reference>
    <Reference Include="HelixToolkit.Wpf, Version=2.17.0.0, Culture=neutral, PublicKeyToken=52aa3500039caf0d, processorArchitecture=MSIL">
      <HintPath>..\packages\HelixToolkit.Wpf.2.17.0\lib\net45\HelixToolkit.Wpf.dll</HintPath>
    </Reference>
    <Reference Include="HelixToolkit.Wpf.SharpDX, Version=2.17.0.0, Culture=neutral, PublicKeyToken=52aa3500039caf0d, processorArchitecture=MSIL">
      <HintPath>..\packages\HelixToolkit.Wpf.SharpDX.2.17.0\lib\net45\HelixToolkit.Wpf.SharpDX.dll</HintPath>
    </Reference>
    <Reference Include="ICSharpCode.AvalonEdit, Version=4.3.1.9429, Culture=neutral, PublicKeyToken=9cc39be672370310, processorArchitecture=MSIL">
      <HintPath>..\packages\AvalonEdit.4.3.1.9430\lib\Net40\ICSharpCode.AvalonEdit.dll</HintPath>
      <SpecificVersion>False</SpecificVersion>
    </Reference>
    <Reference Include="Microsoft.Practices.Prism">
      <HintPath>..\..\extern\prism\Microsoft.Practices.Prism.dll</HintPath>
    </Reference>
    <Reference Include="Newtonsoft.Json, Version=8.0.0.0, Culture=neutral, PublicKeyToken=30ad4fe6b2a6aeed, processorArchitecture=MSIL">
      <HintPath>..\packages\Newtonsoft.Json.8.0.3\lib\net45\Newtonsoft.Json.dll</HintPath>
      <Private>True</Private>
    </Reference>
    <Reference Include="PresentationCore" />
    <Reference Include="PresentationFramework" />
    <Reference Include="ProtoGeometry, Version=2.12.0.6315, Culture=neutral, processorArchitecture=AMD64">
      <SpecificVersion>False</SpecificVersion>
      <HintPath>..\packages\DynamoVisualProgramming.LibG_227_0_0.2.12.0.6315\lib\net48\ProtoGeometry.dll</HintPath>
    </Reference>
    <Reference Include="RestSharp, Version=105.2.3.0, Culture=neutral, processorArchitecture=MSIL">
      <HintPath>..\packages\RestSharp.105.2.3\lib\net46\RestSharp.dll</HintPath>
    </Reference>
    <Reference Include="SharpDX, Version=4.2.0.0, Culture=neutral, PublicKeyToken=b4dcf0f35e5521f1, processorArchitecture=MSIL">
      <HintPath>..\packages\SharpDX.4.2.0\lib\net45\SharpDX.dll</HintPath>
    </Reference>
    <Reference Include="SharpDX.D3DCompiler">
      <HintPath>..\packages\SharpDX.D3DCompiler.4.2.0\lib\net45\SharpDX.D3DCompiler.dll</HintPath>
      <Private>True</Private>
    </Reference>
    <Reference Include="SharpDX.D3DCompiler, Version=4.2.0.0, Culture=neutral, PublicKeyToken=b4dcf0f35e5521f1, processorArchitecture=MSIL" />
    <Reference Include="SharpDX.Direct2D1">
      <HintPath>..\packages\SharpDX.Direct2D1.4.2.0\lib\net45\SharpDX.Direct2D1.dll</HintPath>
      <Private>True</Private>
    </Reference>
    <Reference Include="SharpDX.Direct2D1, Version=4.2.0.0, Culture=neutral, PublicKeyToken=b4dcf0f35e5521f1, processorArchitecture=MSIL" />
    <Reference Include="SharpDX.Direct3D11, Version=4.2.0.0, Culture=neutral, PublicKeyToken=b4dcf0f35e5521f1, processorArchitecture=MSIL">
      <HintPath>..\packages\SharpDX.Direct3D11.4.2.0\lib\net45\SharpDX.Direct3D11.dll</HintPath>
    </Reference>
    <Reference Include="SharpDX.Direct3D9, Version=4.2.0.0, Culture=neutral, PublicKeyToken=b4dcf0f35e5521f1, processorArchitecture=MSIL">
      <HintPath>..\packages\SharpDX.Direct3D9.4.2.0\lib\net45\SharpDX.Direct3D9.dll</HintPath>
    </Reference>
    <Reference Include="SharpDX.DXGI, Version=4.2.0.0, Culture=neutral, PublicKeyToken=b4dcf0f35e5521f1, processorArchitecture=MSIL">
      <HintPath>..\packages\SharpDX.DXGI.4.2.0\lib\net45\SharpDX.DXGI.dll</HintPath>
    </Reference>
    <Reference Include="SharpDX.Mathematics, Version=4.2.0.0, Culture=neutral, PublicKeyToken=b4dcf0f35e5521f1, processorArchitecture=MSIL">
      <HintPath>..\packages\SharpDX.Mathematics.4.2.0\lib\net45\SharpDX.Mathematics.dll</HintPath>
    </Reference>
    <Reference Include="System" />
    <Reference Include="System.Configuration" />
    <Reference Include="System.Core" />
    <Reference Include="System.Data" />
    <Reference Include="System.Drawing" />
    <Reference Include="System.Runtime.Serialization" />
    <Reference Include="System.Windows.Forms" />
    <Reference Include="System.Windows.Interactivity, Version=4.0.0.0, Culture=neutral, PublicKeyToken=31bf3856ad364e35, processorArchitecture=MSIL">
      <SpecificVersion>False</SpecificVersion>
      <HintPath>..\..\extern\System.Windows.Interactivity\System.Windows.Interactivity.dll</HintPath>
    </Reference>
    <Reference Include="System.Xaml" />
    <Reference Include="Microsoft.CSharp" />
    <Reference Include="System.Xml" />
    <Reference Include="WindowsBase" />
  </ItemGroup>
  <ItemGroup>
    <Compile Include="Controls\InstalledPackagesControl.xaml.cs">
      <DependentUpon>InstalledPackagesControl.xaml</DependentUpon>
    </Compile>
    <Compile Include="Commands\ConnectorPinCommands.cs" />
    <Compile Include="Controls\NodeAutoCompleteSearchControl.xaml.cs">
      <DependentUpon>NodeAutoCompleteSearchControl.xaml</DependentUpon>
    </Compile>
    <Compile Include="Controls\InCanvasSearchControl.xaml.cs">
      <DependentUpon>InCanvasSearchControl.xaml</DependentUpon>
    </Compile>
    <Compile Include="Controls\InfiniteGridView.xaml.cs">
      <DependentUpon>InfiniteGridView.xaml</DependentUpon>
    </Compile>
    <Compile Include="Controls\Login.xaml.cs">
      <DependentUpon>Login.xaml</DependentUpon>
    </Compile>
    <Compile Include="Controls\HeaderStrip.xaml.cs">
      <DependentUpon>HeaderStrip.xaml</DependentUpon>
    </Compile>
    <Compile Include="Controls\NotificationsControl.xaml.cs">
      <DependentUpon>NotificationsControl.xaml</DependentUpon>
    </Compile>
    <Compile Include="Controls\ParentMenuItem.cs" />
    <Compile Include="Controls\RunSettingsControl.xaml.cs">
      <DependentUpon>RunSettingsControl.xaml</DependentUpon>
    </Compile>
    <Compile Include="Controls\ClassInformationView.xaml.cs">
      <DependentUpon>ClassInformationView.xaml</DependentUpon>
    </Compile>
    <Compile Include="..\AssemblySharedInfoGenerator\AssemblySharedInfo.cs">
      <Link>Properties\AssemblySharedInfo.cs</Link>
    </Compile>
    <Compile Include="Controls\UseLevelPopup.cs" />
    <Compile Include="Controls\UseLevelSpinner.cs" />
    <Compile Include="Extensions\ViewModelCommandExecutive.cs" />
    <Compile Include="Extensions\IViewExtension.cs" />
    <Compile Include="Extensions\ViewExtensionBase.cs" />
    <Compile Include="Extensions\IViewExtensionLoader.cs" />
    <Compile Include="Extensions\IViewExtensionManager.cs" />
    <Compile Include="Extensions\MenuBarTypeExtensions.cs" />
    <Compile Include="Extensions\ObservableCollectionExtension.cs" />
    <Compile Include="Extensions\ViewExtensionCommandExecutive.cs" />
    <Compile Include="Extensions\ViewExtensionLoader.cs" />
    <Compile Include="Extensions\ViewExtensionManager.cs" />
    <Compile Include="Extensions\ViewLoadedParams.cs" />
    <Compile Include="Extensions\ViewExtensionDefinition.cs" />
    <Compile Include="Extensions\ViewStartupParams.cs" />
    <Compile Include="Properties\Resources.Designer.cs">
      <AutoGen>True</AutoGen>
      <DesignTime>True</DesignTime>
      <DependentUpon>Resources.resx</DependentUpon>
    </Compile>
    <Compile Include="UI\GuidedTour\CustomRichTextBox.cs" />
    <Compile Include="UI\GuidedTour\Guide.cs" />
    <Compile Include="UI\GuidedTour\GuideFlowEvents.cs" />
    <Compile Include="UI\GuidedTour\GuidesManager.cs" />
    <Compile Include="UI\GuidedTour\HostControlInfo.cs" />
    <Compile Include="UI\GuidedTour\Step.cs" />
    <Compile Include="UI\GuidedTour\StepUIAutomation.cs" />
    <Compile Include="UI\GuidedTour\Survey.cs" />
    <Compile Include="UI\GuidedTour\Tooltip.cs" />
    <Compile Include="UI\GuidedTour\Welcome.cs" />
    <Compile Include="UI\MouseBehaviour.cs" />
    <Compile Include="Utilities\CompactBubbleHandler.cs" />
    <Compile Include="Interfaces\IShellCom.cs" />
    <Compile Include="Rendering\HelixRenderPackage.cs" />
    <Compile Include="Interfaces\IBrandingResourceProvider.cs" />
    <Compile Include="NodeViewCustomization\AssemblyNodeViewCustomizations.cs" />
    <Compile Include="NodeViewCustomization\CoreNodeViewCustomizations.cs" />
    <Compile Include="NodeViewCustomization\NodeViewCustomizationLoader.cs" />
    <Compile Include="NodeViewCustomization\NodeViewCustomizations.cs" />
    <Compile Include="Rendering\RenderPackageExtensions.cs" />
    <Compile Include="Services\IconServices.cs" />
    <Compile Include="UI\ClassObjectTemplateSelector.cs" />
    <Compile Include="UI\DraggedAdorner.cs" />
    <Compile Include="UI\HeaderTemplateSelector.cs" />
    <Compile Include="Properties\Resources.en-US.Designer.cs">
      <AutoGen>True</AutoGen>
      <DesignTime>True</DesignTime>
      <DependentUpon>Resources.en-US.resx</DependentUpon>
    </Compile>
    <Compile Include="Services\LoginService.cs" />
    <Compile Include="UI\DefaultBrandingResourceProvider.cs" />
    <Compile Include="UI\FrozenResources.cs" />
    <Compile Include="UI\InOutPortPanel.cs" />
    <Compile Include="UI\LibraryTreeTemplateSelector.cs" />
    <Compile Include="UI\LibraryWrapPanel.cs" />
    <Compile Include="UI\Prompts\PresetOverwritePrompt.xaml.cs">
      <DependentUpon>PresetOverwritePrompt.xaml</DependentUpon>
    </Compile>
    <Compile Include="UI\Prompts\PresetPrompt.xaml.cs">
      <DependentUpon>PresetPrompt.xaml</DependentUpon>
    </Compile>
    <Compile Include="UI\VisualConfigurations.cs" />
    <Compile Include="Utilities\CrashUtilities.cs" />
    <Compile Include="Utilities\LibraryDragAndDrop.cs" />
    <Compile Include="Utilities\MessageBoxUtilities.cs" />
    <Compile Include="Utilities\OnceDisposable.cs" />
    <Compile Include="TestInfrastructure\ConnectorMutator.cs" />
    <Compile Include="TestInfrastructure\MutationTestAttribute.cs" />
    <Compile Include="Utilities\DelegateCommand.cs" />
    <Compile Include="Interfaces\IViewModelView.cs" />
    <Compile Include="Interfaces\IWatchHandler.cs" />
    <Compile Include="NodeViewCustomization\INodeViewCustomizations.cs" />
    <Compile Include="NodeViewCustomization\INodeViewCustomization.cs" />
    <Compile Include="NodeViewCustomization\InternalNodeViewCustomization.cs" />
    <Compile Include="NodeViewCustomization\NodeViewCustomizations\DSVarArgFunctionNodeViewCustomization.cs" />
    <Compile Include="NodeViewCustomization\NodeViewCustomizationLibrary.cs" />
    <Compile Include="Properties\AssemblyInfo.cs" />
    <Compile Include="Services\UsageReportingManager.cs" />
    <Compile Include="TestInfrastructure\AbstractMutator.cs" />
    <Compile Include="TestInfrastructure\CodeBlockNodeMutator.cs" />
    <Compile Include="TestInfrastructure\CopyNodeMutator.cs" />
    <Compile Include="TestInfrastructure\CustomNodeCompatibilityMutator.cs" />
    <Compile Include="TestInfrastructure\CustomNodeMutator.cs" />
    <Compile Include="TestInfrastructure\DeleteNodeMutator.cs" />
    <Compile Include="TestInfrastructure\DirectoryPathMutator.cs" />
    <Compile Include="TestInfrastructure\DoubleSliderMutator.cs" />
    <Compile Include="TestInfrastructure\FilePathMutator.cs" />
    <Compile Include="TestInfrastructure\IntegerSliderMutator.cs" />
    <Compile Include="TestInfrastructure\ListMutator.cs" />
    <Compile Include="TestInfrastructure\MutatorDriver.cs" />
    <Compile Include="TestInfrastructure\NumberInputMutator.cs" />
    <Compile Include="TestInfrastructure\NumberRangeMutator.cs" />
    <Compile Include="TestInfrastructure\NumberSequenceMutator.cs" />
    <Compile Include="TestInfrastructure\StringInputMutator.cs" />
    <Compile Include="NodeViewCustomization\NodeViewCustomizations\CodeBlockNodeViewCustomization.cs" />
    <Compile Include="Commands\AutomationSettings.cs" />
    <Compile Include="Commands\ConnectorCommands.cs" />
    <Compile Include="Commands\DynamoCommands.cs" />
    <Compile Include="Commands\InfoBubbleCommand.cs" />
    <Compile Include="Commands\NodeCommands.cs" />
    <Compile Include="Commands\NoteCommands.cs" />
    <Compile Include="Commands\PortCommands.cs" />
    <Compile Include="Commands\SearchCommands.cs" />
    <Compile Include="Commands\WorkspaceCommands.cs" />
    <Compile Include="Controls\GraphUpdateNotificationControl.xaml.cs">
      <DependentUpon>GraphUpdateNotificationControl.xaml</DependentUpon>
    </Compile>
    <Compile Include="Controls\ImageBasedControls.cs" />
    <Compile Include="Controls\ShortcutToolbar.xaml.cs">
      <DependentUpon>ShortcutToolbar.xaml</DependentUpon>
    </Compile>
    <Compile Include="Controls\StartPage.xaml.cs">
      <DependentUpon>StartPage.xaml</DependentUpon>
    </Compile>
    <Compile Include="UI\Converters.cs" />
    <Compile Include="Controls\DragCanvas.cs" />
    <Compile Include="Controls\DynamoNodeButton.cs" />
    <Compile Include="Controls\DynamoTextBox.cs" />
    <Compile Include="NodeViewCustomization\NodeViewCustomizations\FunctionNodeViewCustomization.cs" />
    <Compile Include="UI\HandlingEventTrigger.cs" />
    <Compile Include="Utilities\MouseClickManager.cs" />
    <Compile Include="NodeViewCustomization\NodeViewCustomizations\OutputNodeViewCustomization.cs" />
    <Compile Include="UI\Prompts\CrashPrompt.xaml.cs">
      <DependentUpon>CrashPrompt.xaml</DependentUpon>
    </Compile>
    <Compile Include="UI\Prompts\EditWindow.xaml.cs">
      <DependentUpon>EditWindow.xaml</DependentUpon>
    </Compile>
    <Compile Include="UI\Prompts\FunctionNamePrompt.xaml.cs">
      <DependentUpon>FunctionNamePrompt.xaml</DependentUpon>
    </Compile>
    <Compile Include="UI\Prompts\GenericTaskDialog.xaml.cs">
      <DependentUpon>GenericTaskDialog.xaml</DependentUpon>
    </Compile>
    <Compile Include="UI\Prompts\UsageReportingAgreementPrompt.xaml.cs">
      <DependentUpon>UsageReportingAgreementPrompt.xaml</DependentUpon>
    </Compile>
    <Compile Include="UI\SharedResourceDictionary.cs" />
    <Compile Include="ViewModels\Core\AnnotationExtension.cs" />
    <Compile Include="ViewModels\Core\AnnotationViewModel.cs" />
    <Compile Include="Utilities\ResourceUtilities.cs" />
    <Compile Include="ViewModels\Core\Converters\DynamoPythonScriptEditorTextOptions.cs" />
    <Compile Include="ViewModels\Core\Converters\SerializationConverters.cs" />
    <Compile Include="ViewModels\Core\DynamoViewModelBranding.cs" />
    <Compile Include="ViewModels\Core\GalleryViewModel.cs" />
    <Compile Include="ViewModels\Core\HomeWorkspaceViewModel.cs" />
    <Compile Include="ViewModels\Core\InPortViewModel.cs" />
    <Compile Include="ViewModels\Core\OutPortViewModel.cs" />
    <Compile Include="ViewModels\Core\SerializationExtensions.cs" />
    <Compile Include="ViewModels\GuidedTour\PopupWindowViewModel.cs" />
    <Compile Include="ViewModels\GuidedTour\SurveyPopupViewModel.cs" />
    <Compile Include="ViewModels\Menu\PreferencesViewModel.cs" />
    <Compile Include="ViewModels\PackageManager\IPackageInstaller.cs" />
    <Compile Include="ViewModels\PackageManager\PackagePathViewModel.cs" />
    <Compile Include="ViewModels\Preview\CompactBubbleViewModel.cs" />
    <Compile Include="ViewModels\Preview\ConnectorAnchorViewModel.cs" />
    <Compile Include="ViewModels\Preview\ConnectorContextMenuViewModel.cs" />
    <Compile Include="ViewModels\RunSettingsViewModel.cs" />
    <Compile Include="ViewModels\Search\BrowserInternalElementViewModel.cs" />
    <Compile Include="ViewModels\Search\BrowserItemViewModel.cs" />
    <Compile Include="ViewModels\Search\NodeAutoCompleteSearchViewModel.cs" />
    <Compile Include="ViewModels\Search\NodeSearchElementViewModel.cs" />
    <Compile Include="ViewModels\Core\StateMachine.cs" />
    <Compile Include="ViewModels\Search\ClassInformationViewModel.cs" />
    <Compile Include="NodeViewCustomization\NodeViewCustomizations\SymbolViewCustomization.cs" />
    <Compile Include="NodeViewCustomization\NodeViewCustomizations\VariableInputNodeViewCustomization.cs" />
    <Compile Include="ViewModels\RenderPackageFactoryViewModel.cs" />
    <Compile Include="ViewModels\Search\SearchCategory.cs" />
    <Compile Include="ViewModels\Watch3D\DynamoGeometryModel3D.cs" />
    <Compile Include="ViewModels\Watch3D\DynamoLineGeometryModel3D.cs" />
    <Compile Include="ViewModels\Watch3D\DynamoPointGeometryModel3D.cs" />
    <Compile Include="ViewModels\Watch3D\DynamoPointLineRenderCore.cs" />
    <Compile Include="ViewModels\Watch3D\DynamoRenderCoreDataStore.cs" />
    <Compile Include="ViewModels\Watch3D\HelixWatch3DViewModel.cs" />
    <Compile Include="ViewModels\Watch3D\DefaultWatch3DViewModel.cs" />
    <Compile Include="ViewModels\Watch3D\IWatch3DViewModel.cs" />
    <Compile Include="ViewModels\Core\ConnectorPinViewModel.cs" />
    <Compile Include="Views\About\AboutWindow.xaml.cs">
      <DependentUpon>AboutWindow.xaml</DependentUpon>
    </Compile>
    <Compile Include="Views\CodeBlocks\CodeBlockEditor.cs" />
    <Compile Include="Views\Core\ConnectorAnchorView.xaml.cs">
      <DependentUpon>ConnectorAnchorView.xaml</DependentUpon>
    </Compile>
    <Compile Include="Views\Core\ConnectorContextMenuView.xaml.cs">
      <DependentUpon>ConnectorContextMenuView.xaml</DependentUpon>
    </Compile>
    <Compile Include="Views\Core\DynamoOpenFileDialog.cs" />
    <Compile Include="Views\Core\ConnectorPinView.xaml.cs">
      <DependentUpon>ConnectorPinView.xaml</DependentUpon>
    </Compile>
    <Compile Include="Views\Debug\DebugModesWindow.xaml.cs">
      <DependentUpon>DebugModesWindow.xaml</DependentUpon>
    </Compile>
    <Compile Include="Views\Gallery\GalleryView.xaml.cs">
      <DependentUpon>GalleryView.xaml</DependentUpon>
    </Compile>
    <Compile Include="Views\CodeCompletion\CodeCompletionEditor.xaml.cs">
      <DependentUpon>CodeCompletionEditor.xaml</DependentUpon>
    </Compile>
    <Compile Include="Views\GuidedTour\RealTimeInfoWindow.xaml.cs">
      <DependentUpon>RealTimeInfoWindow.xaml</DependentUpon>
    </Compile>
    <Compile Include="Views\GuidedTour\GuideBackground.xaml.cs">
      <DependentUpon>GuideBackground.xaml</DependentUpon>
    </Compile>
    <Compile Include="Views\GuidedTour\PopupWindow.xaml.cs">
      <DependentUpon>PopupWindow.xaml</DependentUpon>
    </Compile>
    <Compile Include="Views\GuidedTour\RatingControl.xaml.cs">
      <DependentUpon>RatingControl.xaml</DependentUpon>
    </Compile>
    <Compile Include="Views\GuidedTour\SurveyPopupWindow.xaml.cs">
      <DependentUpon>SurveyPopupWindow.xaml</DependentUpon>
    </Compile>
    <Compile Include="Views\Input\ParameterEditor.cs" />
    <Compile Include="Views\Output\OutputEditor.cs" />
    <Compile Include="Views\PackageManager\PackagePathView.xaml.cs">
      <DependentUpon>PackagePathView.xaml</DependentUpon>
    </Compile>
    <Compile Include="Views\PackageManager\TermsOfUseView.xaml.cs">
      <DependentUpon>TermsOfUseView.xaml</DependentUpon>
    </Compile>
    <Compile Include="ViewModels\Watch3D\AttachedProperties.cs" />
    <Compile Include="ViewModels\Watch3D\DynamoEffectsManager.cs" />
    <Compile Include="Views\Menu\PreferencesView.xaml.cs">
      <DependentUpon>PreferencesView.xaml</DependentUpon>
    </Compile>
    <Compile Include="Views\Preview\CameraExtensions.cs" />
    <Compile Include="Views\Preview\PreviewCompactView.xaml.cs">
      <DependentUpon>PreviewCompactView.xaml</DependentUpon>
    </Compile>
    <Compile Include="Views\Preview\Watch3DSettingsControl.xaml.cs">
      <DependentUpon>Watch3DSettingsControl.xaml</DependentUpon>
    </Compile>
    <Compile Include="Windows\BrowserWindow.xaml.cs">
      <DependentUpon>BrowserWindow.xaml</DependentUpon>
    </Compile>
    <Compile Include="Views\CodeBlocks\CodeBlockCompletionData.cs" />
    <Compile Include="Views\CodeBlocks\CodeBlockMethodInsightWindow.cs" />
    <Compile Include="Views\CodeBlocks\CodeBlockEditorUtils.cs" />
    <Compile Include="Views\Core\AnnotationView.xaml.cs">
      <DependentUpon>AnnotationView.xaml</DependentUpon>
    </Compile>
    <Compile Include="Views\Core\DynamoView.xaml.cs">
      <DependentUpon>DynamoView.xaml</DependentUpon>
    </Compile>
    <Compile Include="Views\Preview\InfoBubbleView.xaml.cs">
      <DependentUpon>InfoBubbleView.xaml</DependentUpon>
    </Compile>
    <Compile Include="Views\Search\LibraryView.xaml.cs">
      <DependentUpon>LibraryView.xaml</DependentUpon>
    </Compile>
    <Compile Include="Views\Core\NodeView.xaml.cs">
      <DependentUpon>NodeView.xaml</DependentUpon>
    </Compile>
    <Compile Include="Views\Core\NoteView.xaml.cs">
      <DependentUpon>NoteView.xaml</DependentUpon>
    </Compile>
    <Compile Include="Views\PackageManager\PackageManagerSearchView.xaml.cs">
      <DependentUpon>PackageManagerSearchView.xaml</DependentUpon>
    </Compile>
    <Compile Include="Views\Preview\PreviewControl.xaml.cs">
      <DependentUpon>PreviewControl.xaml</DependentUpon>
    </Compile>
    <Compile Include="Views\PackageManager\PublishPackageView.xaml.cs">
      <DependentUpon>PublishPackageView.xaml</DependentUpon>
    </Compile>
    <Compile Include="Controls\TooltipWindow.xaml.cs">
      <DependentUpon>TooltipWindow.xaml</DependentUpon>
    </Compile>
    <Compile Include="Views\Preview\Watch3DView.xaml.cs">
      <DependentUpon>Watch3DView.xaml</DependentUpon>
    </Compile>
    <Compile Include="Views\Preview\WatchTree.xaml.cs">
      <DependentUpon>WatchTree.xaml</DependentUpon>
    </Compile>
    <Compile Include="Views\Core\WorkspaceView.xaml.cs">
      <DependentUpon>WorkspaceView.xaml</DependentUpon>
    </Compile>
    <Compile Include="Utilities\WpfUtilities.cs" />
    <Compile Include="Controls\ZoomBorder.cs" />
    <Compile Include="Utilities\CursorLibrary.cs" />
    <Compile Include="Utilities\Extensions.cs" />
    <Compile Include="ViewModels\Core\ConnectorViewModel.cs" />
    <Compile Include="ViewModels\Core\DynamoViewModel.cs" />
    <Compile Include="ViewModels\Core\DynamoViewModelDelegateCommands.cs" />
    <Compile Include="ViewModels\Core\DynamoViewModelDelegates.cs" />
    <Compile Include="ViewModels\Core\DynamoViewModelEventArgs.cs" />
    <Compile Include="ViewModels\Core\DynamoViewModelEvents.cs" />
    <Compile Include="ViewModels\Preview\InfoBubbleViewModel.cs" />
    <Compile Include="ViewModels\PackageManager\InstalledPackagesViewModel.cs" />
    <Compile Include="ViewModels\Core\NodeViewModel.cs" />
    <Compile Include="ViewModels\Core\NoteViewModel.cs" />
    <Compile Include="ViewModels\PackageManager\PackageItemInternalViewModel.cs" />
    <Compile Include="ViewModels\PackageManager\PackageItemLeafViewModel.cs" />
    <Compile Include="ViewModels\PackageManager\PackageItemRootViewModel.cs" />
    <Compile Include="ViewModels\PackageManager\PackageItemViewModel.cs" />
    <Compile Include="ViewModels\PackageManager\PackageManagerClientViewModel.cs" />
    <Compile Include="ViewModels\PackageManager\PackageManagerSearchElementViewModel.cs" />
    <Compile Include="ViewModels\PackageManager\PackageManagerSearchViewModel.cs" />
    <Compile Include="ViewModels\PackageManager\PackageViewModel.cs" />
    <Compile Include="ViewModels\Core\PortViewModel.cs" />
    <Compile Include="ViewModels\PackageManager\PublishPackageViewModel.cs" />
    <Compile Include="ViewModels\Search\SearchViewModel.cs" />
    <Compile Include="ViewModels\ViewModelBase.cs" />
    <Compile Include="ViewModels\Preview\Watch3DFullscreenViewModel.cs" />
    <Compile Include="ViewModels\Preview\WatchViewModel.cs" />
    <Compile Include="ViewModels\Core\WorkspaceViewModel.cs" />
    <Compile Include="Windows\ExtensionWindow.xaml.cs">
      <DependentUpon>ExtensionWindow.xaml</DependentUpon>
    </Compile>
    <Compile Include="Windows\ModelessChildWindow.cs" />
  </ItemGroup>
  <ItemGroup>
    <Page Include="Controls\InstalledPackagesControl.xaml">
      <SubType>Designer</SubType>
      <Generator>MSBuild:Compile</Generator>
    </Page>
    <Page Include="Controls\NodeAutoCompleteSearchControl.xaml">
      <SubType>Designer</SubType>
      <Generator>MSBuild:Compile</Generator>
    </Page>
    <Page Include="Controls\GraphUpdateNotificationControl.xaml">
      <Generator>MSBuild:Compile</Generator>
      <SubType>Designer</SubType>
    </Page>
<<<<<<< HEAD
    <None Include="UI\Themes\Modern\InPorts.xaml">
      <SubType>Designer</SubType>
      <CopyToOutputDirectory>Always</CopyToOutputDirectory>
    </None>
    <None Include="UI\Themes\Modern\OutPorts.xaml">
      <SubType>Designer</SubType>
      <CopyToOutputDirectory>Always</CopyToOutputDirectory>
    </None>
=======
    <Page Include="Views\Core\ConnectorContextMenuView.xaml">
      <SubType>Designer</SubType>
      <Generator>MSBuild:Compile</Generator>
    </Page>
>>>>>>> f9c7691d
    <Page Include="Views\GuidedTour\RealTimeInfoWindow.xaml">
      <SubType>Designer</SubType>
      <Generator>MSBuild:Compile</Generator>
    </Page>
    <Page Include="Views\GuidedTour\GuideBackground.xaml">
      <SubType>Designer</SubType>
      <Generator>MSBuild:Compile</Generator>
    </Page>
    <Page Include="Views\Core\ConnectorAnchorView.xaml">
      <SubType>Designer</SubType>
      <Generator>MSBuild:Compile</Generator>
    </Page>
    <Page Include="Views\GuidedTour\PopupWindow.xaml">
      <SubType>Designer</SubType>
      <Generator>MSBuild:Compile</Generator>
    </Page>
    <Page Include="Views\GuidedTour\RatingControl.xaml">
      <SubType>Designer</SubType>
      <Generator>MSBuild:Compile</Generator>
    </Page>
    <Page Include="Views\GuidedTour\SurveyPopupWindow.xaml">
      <SubType>Designer</SubType>
      <Generator>MSBuild:Compile</Generator>
    </Page>
    <Page Include="Views\Core\ConnectorPinView.xaml">
      <SubType>Designer</SubType>
      <Generator>MSBuild:Compile</Generator>
    </Page>
    <Page Include="Views\Menu\PreferencesView.xaml">
      <Generator>MSBuild:Compile</Generator>
      <SubType>Designer</SubType>
    </Page>
    <Page Include="Windows\ExtensionWindow.xaml">
      <SubType>Designer</SubType>
      <Generator>MSBuild:Compile</Generator>
    </Page>
  </ItemGroup>
  <ItemGroup>
    <Page Include="Controls\InCanvasSearchControl.xaml">
      <Generator>MSBuild:Compile</Generator>
      <SubType>Designer</SubType>
    </Page>
    <Page Include="Controls\InfiniteGridView.xaml">
      <SubType>Designer</SubType>
      <Generator>MSBuild:Compile</Generator>
    </Page>
    <Page Include="Controls\Login.xaml">
      <SubType>Designer</SubType>
      <Generator>MSBuild:Compile</Generator>
    </Page>
    <Page Include="Controls\HeaderStrip.xaml">
      <SubType>Designer</SubType>
      <Generator>MSBuild:Compile</Generator>
    </Page>
    <Page Include="Controls\NotificationsControl.xaml">
      <SubType>Designer</SubType>
      <Generator>MSBuild:Compile</Generator>
    </Page>
    <Page Include="Controls\RunSettingsControl.xaml">
      <SubType>Designer</SubType>
      <Generator>MSBuild:Compile</Generator>
    </Page>
    <Page Include="Controls\ShortcutToolbar.xaml">
      <Generator>MSBuild:Compile</Generator>
      <SubType>Designer</SubType>
    </Page>
  </ItemGroup>
  <ItemGroup>
    <Page Include="Controls\ClassInformationView.xaml">
      <Generator>MSBuild:Compile</Generator>
      <SubType>Designer</SubType>
    </Page>
    <Page Include="Controls\StartPage.xaml">
      <Generator>MSBuild:Compile</Generator>
      <SubType>Designer</SubType>
    </Page>
  </ItemGroup>
  <ItemGroup>
    <EmbeddedResource Include="Properties\Resources.resx">
      <Generator>PublicResXFileCodeGenerator</Generator>
      <SubType>Designer</SubType>
      <LastGenOutput>Resources.Designer.cs</LastGenOutput>
    </EmbeddedResource>
    <EmbeddedResource Include="Properties\Resources.en-US.resx">
      <Generator>PublicResXFileCodeGenerator</Generator>
      <LastGenOutput>Resources.en-US.Designer.cs</LastGenOutput>
      <SubType>Designer</SubType>
    </EmbeddedResource>
    <EmbeddedResource Include="UI\Resources\DesignScript.Resources.SyntaxHighlighting.xshd" />
    <None Include="App.config">
      <SubType>Designer</SubType>
    </None>
    <None Include="packages.config" />
    <None Include="UI\Fonts\Autodesk\Artifakt-Element-Bold.otf">
      <CopyToOutputDirectory>Always</CopyToOutputDirectory>
    </None>
    <None Include="UI\Fonts\Autodesk\Artifakt-Element-Regular.otf">
      <CopyToOutputDirectory>Always</CopyToOutputDirectory>
    </None>
    <None Include="UI\Fonts\CourierPrime-Regular.ttf">
      <CopyToOutputDirectory>Always</CopyToOutputDirectory>
    </None>
    <None Include="UI\Fonts\OpenSans-Bold.ttf">
      <CopyToOutputDirectory>Always</CopyToOutputDirectory>
    </None>
    <None Include="UI\Fonts\OpenSans-BoldItalic.ttf">
      <CopyToOutputDirectory>Always</CopyToOutputDirectory>
    </None>
    <None Include="UI\Fonts\OpenSans-ExtraBold.ttf">
      <CopyToOutputDirectory>Always</CopyToOutputDirectory>
    </None>
    <None Include="UI\Fonts\OpenSans-ExtraBoldItalic.ttf">
      <CopyToOutputDirectory>Always</CopyToOutputDirectory>
    </None>
    <None Include="UI\Fonts\OpenSans-Italic.ttf">
      <CopyToOutputDirectory>Always</CopyToOutputDirectory>
    </None>
    <None Include="UI\Fonts\OpenSans-Light.ttf">
      <CopyToOutputDirectory>Always</CopyToOutputDirectory>
    </None>
    <None Include="UI\Fonts\OpenSans-LightItalic.ttf">
      <CopyToOutputDirectory>Always</CopyToOutputDirectory>
    </None>
    <None Include="UI\Fonts\OpenSans-Regular.ttf">
      <CopyToOutputDirectory>Always</CopyToOutputDirectory>
    </None>
    <None Include="UI\Fonts\OpenSans-Semibold.ttf">
      <CopyToOutputDirectory>Always</CopyToOutputDirectory>
    </None>
    <None Include="UI\Fonts\OpenSans-SemiboldItalic.ttf">
      <CopyToOutputDirectory>Always</CopyToOutputDirectory>
    </None>
    <None Include="UI\Fonts\SourceCodePro-Regular.ttf">
      <CopyToOutputDirectory>Always</CopyToOutputDirectory>
    </None>
    <None Include="UI\GuidedTour\dynamo_guides.json">
      <CopyToOutputDirectory>Always</CopyToOutputDirectory>
    </None>
    <None Include="ViewModels\Watch3D\shaderSource\CompileShaders.bat" />
    <Resource Include="UI\Images\cursors.psd" />
    <Resource Include="UI\Images\cursors1.psd" />
  </ItemGroup>
  <ItemGroup>
    <Resource Include="UI\Images\AboutWindow\aboutback.png" />
  </ItemGroup>
  <ItemGroup>
    <Resource Include="UI\Images\AboutWindow\autodeskLogo.png" />
  </ItemGroup>
  <ItemGroup>
    <Resource Include="UI\Images\AboutWindow\background_texture.png" />
  </ItemGroup>
  <ItemGroup>
    <Resource Include="UI\Images\AboutWindow\close_hover.png" />
  </ItemGroup>
  <ItemGroup>
    <Resource Include="UI\Images\AboutWindow\close_inactive.png" />
  </ItemGroup>
  <ItemGroup>
    <Resource Include="UI\Images\AboutWindow\collectinfo_titlebar.png" />
  </ItemGroup>
  <ItemGroup>
    <Resource Include="UI\Images\AboutWindow\DesignScriptLogo.png" />
  </ItemGroup>
  <ItemGroup>
    <Resource Include="UI\Images\AboutWindow\dynamo_logo_dark.png" />
  </ItemGroup>
  <ItemGroup>
    <Resource Include="UI\Images\AboutWindow\logo_about.png" />
  </ItemGroup>
  <ItemGroup>
    <Resource Include="UI\Images\add.png" />
  </ItemGroup>
  <ItemGroup>
    <Resource Include="UI\Images\add_32.png" />
  </ItemGroup>
  <ItemGroup>
    <Resource Include="UI\Images\add_32_white.png" />
  </ItemGroup>
  <ItemGroup>
    <Resource Include="UI\Images\Anonymous_Pencil_icon.png" />
  </ItemGroup>
  <ItemGroup>
    <Resource Include="UI\Images\Anonymous_Pencil_icon_white.png" />
  </ItemGroup>
  <ItemGroup>
    <Resource Include="UI\Images\Anonymous_Pencil_icon_white_24.png" />
  </ItemGroup>
  <ItemGroup>
    <Resource Include="UI\Images\Anonymous_Pencil_icon_white_32.png" />
  </ItemGroup>
  <ItemGroup>
    <Resource Include="UI\Images\arc_add.cur" />
  </ItemGroup>
  <ItemGroup>
    <Resource Include="UI\Images\arc_add.png" />
  </ItemGroup>
  <ItemGroup>
    <Resource Include="UI\Images\arc_remove.cur" />
  </ItemGroup>
  <ItemGroup>
    <Resource Include="UI\Images\arc_remove.png" />
  </ItemGroup>
  <ItemGroup>
    <Resource Include="UI\Images\arc_select.cur" />
  </ItemGroup>
  <ItemGroup>
    <Resource Include="UI\Images\arc_select.png" />
  </ItemGroup>
  <ItemGroup>
    <Resource Include="UI\Images\arrow-left-black.png" />
  </ItemGroup>
  <ItemGroup>
    <Resource Include="UI\Images\arrow-left-white.png" />
  </ItemGroup>
  <ItemGroup>
    <Resource Include="UI\Images\arrow-right-black.png" />
  </ItemGroup>
  <ItemGroup>
    <Resource Include="UI\Images\arrow-right-white.png" />
  </ItemGroup>
  <ItemGroup>
    <Resource Include="UI\Images\back.png" />
  </ItemGroup>
  <ItemGroup>
    <Resource Include="UI\Images\back_24.png" />
  </ItemGroup>
  <ItemGroup>
    <Resource Include="UI\Images\back_32.png" />
  </ItemGroup>
  <ItemGroup>
    <Resource Include="UI\Images\Canvas\canvas-button-fit-view-states.png" />
  </ItemGroup>
  <ItemGroup>
    <Resource Include="UI\Images\Canvas\canvas-button-geom-check.png" />
  </ItemGroup>
  <ItemGroup>
    <Resource Include="UI\Images\Canvas\canvas-button-geom-states.png" />
  </ItemGroup>
  <ItemGroup>
    <Resource Include="UI\Images\Canvas\canvas-button-node-check.png" />
  </ItemGroup>
  <ItemGroup>
    <Resource Include="UI\Images\Canvas\canvas-button-node-states.png" />
  </ItemGroup>
  <ItemGroup>
    <Resource Include="UI\Images\Canvas\canvas-button-orbit-check.png" />
  </ItemGroup>
  <ItemGroup>
    <Resource Include="UI\Images\Canvas\canvas-button-orbit-states.png" />
  </ItemGroup>
  <ItemGroup>
    <Resource Include="UI\Images\Canvas\canvas-button-pan-check.png" />
  </ItemGroup>
  <ItemGroup>
    <Resource Include="UI\Images\Canvas\canvas-button-pan-states.png" />
  </ItemGroup>
  <ItemGroup>
    <Resource Include="UI\Images\Canvas\canvas-button-zoom-in-states.png" />
  </ItemGroup>
  <ItemGroup>
    <Resource Include="UI\Images\Canvas\canvas-button-zoom-out-states.png" />
  </ItemGroup>
  <ItemGroup>
    <Resource Include="UI\Images\click_background.png" />
  </ItemGroup>
  <ItemGroup>
    <Resource Include="UI\Images\closetab_hover.png" />
  </ItemGroup>
  <ItemGroup>
    <Resource Include="UI\Images\closetab_normal.png" />
  </ItemGroup>
  <ItemGroup>
    <Resource Include="UI\Images\whiteclosetab.png" />
  </ItemGroup>
  <ItemGroup>
    <Resource Include="UI\Images\whiteinfotab.png" />
  </ItemGroup>
  <ItemGroup>
    <Resource Include="UI\Images\closewindow_hover.png" />
  </ItemGroup>
  <ItemGroup>
    <Resource Include="UI\Images\closewindow_normal.png" />
  </ItemGroup>
  <ItemGroup>
    <Resource Include="UI\Images\cloud_download_arrow.png" />
  </ItemGroup>
  <ItemGroup>
    <Resource Include="UI\Images\cloud_download_arrow_gray.png" />
  </ItemGroup>
  <ItemGroup>
    <Resource Include="UI\Images\cloud_download_arrow_white.png" />
  </ItemGroup>
  <ItemGroup>
    <Resource Include="UI\Images\collapse_hover.png" />
  </ItemGroup>
  <ItemGroup>
    <Resource Include="UI\Images\collapse_normal.png" />
  </ItemGroup>
  <ItemGroup>
    <Resource Include="UI\Images\collapsestate_hover.png" />
  </ItemGroup>
  <ItemGroup>
    <Resource Include="UI\Images\collapsestate_normal.png" />
  </ItemGroup>
  <ItemGroup>
    <Resource Include="UI\Images\condense.cur" />
  </ItemGroup>
  <ItemGroup>
    <Resource Include="UI\Images\condense.png" />
  </ItemGroup>
  <ItemGroup>
    <Resource Include="UI\Images\consent_form_image.png" />
  </ItemGroup>
  <ItemGroup>
    <Resource Include="UI\Images\DocumentHS.png" />
  </ItemGroup>
  <ItemGroup>
    <Resource Include="UI\Images\expand.cur" />
  </ItemGroup>
  <ItemGroup>
    <Resource Include="UI\Images\expand.png" />
  </ItemGroup>
  <ItemGroup>
    <Resource Include="UI\Images\expand_hover.png" />
  </ItemGroup>
  <ItemGroup>
    <Resource Include="UI\Images\expand_normal.png" />
  </ItemGroup>
  <ItemGroup>
    <Resource Include="UI\Images\expandstate_hover.png" />
  </ItemGroup>
  <ItemGroup>
    <Resource Include="UI\Images\expandstate_normal.png" />
  </ItemGroup>
  <ItemGroup>
    <Resource Include="UI\Images\hand.cur" />
  </ItemGroup>
  <ItemGroup>
    <Resource Include="UI\Images\hand.png" />
  </ItemGroup>
  <ItemGroup>
    <Resource Include="UI\Images\hand_drag.cur" />
  </ItemGroup>
  <ItemGroup>
    <Resource Include="UI\Images\hand_drag.png" />
  </ItemGroup>
  <ItemGroup>
    <Resource Include="UI\Images\hand_pan.cur" />
  </ItemGroup>
  <ItemGroup>
    <Resource Include="UI\Images\hand_pan.png" />
  </ItemGroup>
  <ItemGroup>
    <Resource Include="UI\Images\hand_pan_active.cur" />
  </ItemGroup>
  <ItemGroup>
    <Resource Include="UI\Images\hand_pan_active.png" />
  </ItemGroup>
  <ItemGroup>
    <Resource Include="UI\Images\HomeHS.png" />
  </ItemGroup>
  <ItemGroup>
    <Resource Include="UI\Images\librarycollapse_hover.png" />
  </ItemGroup>
  <ItemGroup>
    <Resource Include="UI\Images\librarycollapse_normal.png" />
  </ItemGroup>
  <ItemGroup>
    <Resource Include="UI\Images\maximizewindow_hover.png" />
  </ItemGroup>
  <ItemGroup>
    <Resource Include="UI\Images\maximizewindow_normal.png" />
  </ItemGroup>
  <ItemGroup>
    <Resource Include="UI\Images\minimizewindow_hover.png" />
  </ItemGroup>
  <ItemGroup>
    <Resource Include="UI\Images\minimizewindow_normal.png" />
  </ItemGroup>
  <ItemGroup>
    <Resource Include="UI\Images\move.png" />
  </ItemGroup>
  <ItemGroup>
    <Resource Include="UI\Images\new_disabled.png" />
  </ItemGroup>
  <ItemGroup>
    <Resource Include="UI\Images\new_hover.png" />
  </ItemGroup>
  <ItemGroup>
    <Resource Include="UI\Images\new_normal.png" />
  </ItemGroup>
  <ItemGroup>
    <Resource Include="UI\Images\open_disabled.png" />
  </ItemGroup>
  <ItemGroup>
    <Resource Include="UI\Images\open_hover.png" />
  </ItemGroup>
  <ItemGroup>
    <Resource Include="UI\Images\open_normal.png" />
  </ItemGroup>
  <ItemGroup>
    <Resource Include="UI\Images\openHS.png" />
  </ItemGroup>
  <ItemGroup>
    <Resource Include="UI\Images\OpenSelectedItemHS.png" />
  </ItemGroup>
  <ItemGroup>
    <Resource Include="UI\Images\padlock-closed-black.png" />
  </ItemGroup>
  <ItemGroup>
    <Resource Include="UI\Images\padlock-closed-black24x24.png" />
  </ItemGroup>
  <ItemGroup>
    <Resource Include="UI\Images\pause_disabled.png" />
  </ItemGroup>
  <ItemGroup>
    <Resource Include="UI\Images\pause_hover.png" />
  </ItemGroup>
  <ItemGroup>
    <Resource Include="UI\Images\pause_normal.png" />
  </ItemGroup>
  <ItemGroup>
    <Resource Include="UI\Images\pointer.cur" />
  </ItemGroup>
  <ItemGroup>
    <Resource Include="UI\Images\pointer.png" />
  </ItemGroup>
  <ItemGroup>
    <Resource Include="UI\Images\pointer_add.cur" />
  </ItemGroup>
  <ItemGroup>
    <Resource Include="UI\Images\pointer_add.png" />
  </ItemGroup>
  <ItemGroup>
    <Resource Include="UI\Images\rectangular_selection.cur" />
  </ItemGroup>
  <ItemGroup>
    <Resource Include="UI\Images\rectangular_selection.png" />
  </ItemGroup>
  <ItemGroup>
    <Resource Include="UI\Images\redo_disabled.png" />
  </ItemGroup>
  <ItemGroup>
    <Resource Include="UI\Images\redo_hover.png" />
  </ItemGroup>
  <ItemGroup>
    <Resource Include="UI\Images\redo_normal.png" />
  </ItemGroup>
  <ItemGroup>
    <Resource Include="UI\Images\resize_diagonal.cur" />
  </ItemGroup>
  <ItemGroup>
    <Resource Include="UI\Images\resize_diagonal.png" />
  </ItemGroup>
  <ItemGroup>
    <Resource Include="UI\Images\resize_horizontal.cur" />
  </ItemGroup>
  <ItemGroup>
    <Resource Include="UI\Images\resize_horizontal.png" />
  </ItemGroup>
  <ItemGroup>
    <Resource Include="UI\Images\resize_vertical.cur" />
  </ItemGroup>
  <ItemGroup>
    <Resource Include="UI\Images\resize_vertical.png" />
  </ItemGroup>
  <ItemGroup>
    <Resource Include="UI\Images\restorewindow_hover.png" />
  </ItemGroup>
  <ItemGroup>
    <Resource Include="UI\Images\restorewindow_normal.png" />
  </ItemGroup>
  <ItemGroup>
    <Resource Include="UI\Images\run_disabled.png" />
  </ItemGroup>
  <ItemGroup>
    <Resource Include="UI\Images\run_hover.png" />
  </ItemGroup>
  <ItemGroup>
    <Resource Include="UI\Images\run_normal.png" />
  </ItemGroup>
  <ItemGroup>
    <Resource Include="UI\Images\save_disabled.png" />
  </ItemGroup>
  <ItemGroup>
    <Resource Include="UI\Images\save_hover.png" />
  </ItemGroup>
  <ItemGroup>
    <Resource Include="UI\Images\save_normal.png" />
  </ItemGroup>
  <ItemGroup>
    <Resource Include="UI\Images\saveHS.png" />
  </ItemGroup>
  <ItemGroup>
    <Resource Include="UI\Images\screenshot_disabled.png" />
  </ItemGroup>
  <ItemGroup>
    <Resource Include="UI\Images\screenshot_hover.png" />
  </ItemGroup>
  <ItemGroup>
    <Resource Include="UI\Images\screenshot_normal.png" />
  </ItemGroup>
  <ItemGroup>
    <Resource Include="UI\Images\search.png" />
  </ItemGroup>
  <ItemGroup>
    <Resource Include="UI\Images\search_24.png" />
  </ItemGroup>
  <ItemGroup>
    <Resource Include="UI\Images\search_hover.png" />
  </ItemGroup>
  <ItemGroup>
    <Resource Include="UI\Images\search_normal.png" />
  </ItemGroup>
  <ItemGroup>
    <Resource Include="UI\Images\searchcancel_hover.png" />
  </ItemGroup>
  <ItemGroup>
    <Resource Include="UI\Images\searchcancel_normal.png" />
  </ItemGroup>
  <ItemGroup>
    <Resource Include="UI\Images\sendfeedback_disabled.png" />
  </ItemGroup>
  <ItemGroup>
    <Resource Include="UI\Images\sendfeedback_hover.png" />
  </ItemGroup>
  <ItemGroup>
    <Resource Include="UI\Images\sendfeedback_normal.png" />
  </ItemGroup>
  <ItemGroup>
    <Resource Include="UI\Images\StartPage\dynamo-logo.png" />
  </ItemGroup>
  <ItemGroup>
    <Resource Include="UI\Images\StartPage\icon-discussion.png" />
  </ItemGroup>
  <ItemGroup>
    <Resource Include="UI\Images\StartPage\icon-dynamobim.png" />
  </ItemGroup>
  <ItemGroup>
    <Resource Include="UI\Images\StartPage\icon-email.png" />
  </ItemGroup>
  <ItemGroup>
    <Resource Include="UI\Images\StartPage\icon-github.png" />
  </ItemGroup>
  <ItemGroup>
    <Resource Include="UI\Images\StartPage\icon-issues.png" />
  </ItemGroup>
  <ItemGroup>
    <Resource Include="UI\Images\StartPage\icon-new.png" />
  </ItemGroup>
  <ItemGroup>
    <Resource Include="UI\Images\StartPage\icon-open.png" />
  </ItemGroup>
  <ItemGroup>
    <Resource Include="UI\Images\StartPage\icon-reference.png" />
  </ItemGroup>
  <ItemGroup>
    <Resource Include="UI\Images\StartPage\icon-video.png" />
  </ItemGroup>
  <ItemGroup>
    <Resource Include="UI\Images\StartPage\icon-dictionary.png" />
  </ItemGroup>
  <ItemGroup>
    <Resource Include="UI\Images\tabs_button_hover.png" />
  </ItemGroup>
  <ItemGroup>
    <Resource Include="UI\Images\tabs_button_normal.png" />
  </ItemGroup>
  <ItemGroup>
    <Resource Include="UI\Images\task_dialog_crash.png" />
  </ItemGroup>
  <ItemGroup>
    <Resource Include="UI\Images\task_dialog_future_file.png" />
  </ItemGroup>
  <ItemGroup>
    <Resource Include="UI\Images\python-logo.png" />
  </ItemGroup>
  <ItemGroup>
    <Resource Include="UI\Images\task_dialog_obsolete_file.png" />
  </ItemGroup>
  <ItemGroup>
    <Resource Include="UI\Images\tick_selected.png" />
  </ItemGroup>
  <ItemGroup>
    <Resource Include="UI\Images\undo_disabled.png" />
  </ItemGroup>
  <ItemGroup>
    <Resource Include="UI\Images\undo_hover.png" />
  </ItemGroup>
  <ItemGroup>
    <Resource Include="UI\Images\undo_normal.png" />
  </ItemGroup>
  <ItemGroup>
    <Resource Include="UI\Images\Update\clickbox.png" />
  </ItemGroup>
  <ItemGroup>
    <Resource Include="UI\Images\Update\download_ani.png" />
  </ItemGroup>
  <ItemGroup>
    <Resource Include="UI\Images\Update\DownloadAnimation.png" />
  </ItemGroup>
  <ItemGroup>
    <Resource Include="UI\Images\Update\DownloadIcon.png" />
  </ItemGroup>
  <ItemGroup>
    <Resource Include="UI\Images\Update\update.png" />
  </ItemGroup>
  <ItemGroup>
    <Resource Include="UI\Images\Update\update_static.png" />
  </ItemGroup>
  <ItemGroup>
    <Page Include="UI\Prompts\CrashPrompt.xaml">
      <Generator>MSBuild:Compile</Generator>
      <SubType>Designer</SubType>
    </Page>
  </ItemGroup>
  <ItemGroup>
    <Page Include="UI\Prompts\EditWindow.xaml">
      <Generator>MSBuild:Compile</Generator>
      <SubType>Designer</SubType>
    </Page>
  </ItemGroup>
  <ItemGroup>
    <Page Include="UI\Prompts\FunctionNamePrompt.xaml">
      <Generator>MSBuild:Compile</Generator>
      <SubType>Designer</SubType>
    </Page>
  </ItemGroup>
  <ItemGroup>
    <Page Include="UI\Prompts\GenericTaskDialog.xaml">
      <Generator>MSBuild:Compile</Generator>
      <SubType>Designer</SubType>
    </Page>
  </ItemGroup>
  <ItemGroup>
    <Page Include="UI\Prompts\PresetOverwritePrompt.xaml">
      <Generator>MSBuild:Compile</Generator>
      <SubType>Designer</SubType>
    </Page>
    <Page Include="UI\Prompts\UsageReportingAgreementPrompt.xaml">
      <Generator>MSBuild:Compile</Generator>
      <SubType>Designer</SubType>
    </Page>
  </ItemGroup>
  <ItemGroup>
    <None Include="UI\Themes\Modern\Connectors.xaml">
      <Generator>MSBuild:Compile</Generator>
      <SubType>Designer</SubType>
      <CopyToOutputDirectory>Always</CopyToOutputDirectory>
    </None>
  </ItemGroup>
  <ItemGroup>
    <None Include="UI\Themes\Modern\DataTemplates.xaml">
      <Generator>MSBuild:Compile</Generator>
      <SubType>Designer</SubType>
      <CopyToOutputDirectory>Always</CopyToOutputDirectory>
    </None>
  </ItemGroup>
  <ItemGroup>
    <None Include="UI\Themes\Modern\DynamoColorsAndBrushes.xaml">
      <Generator>MSBuild:Compile</Generator>
      <SubType>Designer</SubType>
      <CopyToOutputDirectory>Always</CopyToOutputDirectory>
    </None>
  </ItemGroup>
  <ItemGroup>
    <None Include="UI\Themes\Modern\DynamoConverters.xaml">
      <Generator>MSBuild:Compile</Generator>
      <SubType>Designer</SubType>
      <CopyToOutputDirectory>Always</CopyToOutputDirectory>
    </None>
  </ItemGroup>
  <ItemGroup>
    <None Include="UI\Themes\Modern\DynamoModern.xaml">
      <Generator>MSBuild:Compile</Generator>
      <SubType>Designer</SubType>
      <CopyToOutputDirectory>Always</CopyToOutputDirectory>
    </None>
  </ItemGroup>
  <ItemGroup>
    <None Include="UI\Themes\Modern\DynamoText.xaml">
      <Generator>MSBuild:Compile</Generator>
      <SubType>Designer</SubType>
      <CopyToOutputDirectory>Always</CopyToOutputDirectory>
    </None>
  </ItemGroup>
  <ItemGroup>
    <None Include="UI\Themes\Modern\MenuStyleDictionary.xaml">
      <Generator>MSBuild:Compile</Generator>
      <SubType>Designer</SubType>
      <CopyToOutputDirectory>Always</CopyToOutputDirectory>
    </None>
  </ItemGroup>
  <ItemGroup>
    <None Include="UI\Themes\Modern\Ports.xaml">
      <CopyToOutputDirectory>Always</CopyToOutputDirectory>
      <SubType>Designer</SubType>
    </None>
  </ItemGroup>
  <ItemGroup>
    <None Include="UI\Themes\Modern\ToolbarStyleDictionary.xaml">
      <Generator>MSBuild:Compile</Generator>
      <SubType>Designer</SubType>
      <CopyToOutputDirectory>Always</CopyToOutputDirectory>
    </None>
  </ItemGroup>
  <ItemGroup>
    <None Include="UI\Themes\Modern\SidebarGridStyleDictionary.xaml">
      <SubType>Designer</SubType>
      <Generator>MSBuild:Compile</Generator>
      <CopyToOutputDirectory>Always</CopyToOutputDirectory>
    </None>
    <Page Include="UI\Prompts\PresetPrompt.xaml">
      <SubType>Designer</SubType>
      <Generator>MSBuild:Compile</Generator>
    </Page>
    <Page Include="Views\About\AboutWindow.xaml">
      <Generator>MSBuild:Compile</Generator>
      <SubType>Designer</SubType>
    </Page>
  </ItemGroup>
  <ItemGroup>
    <Page Include="Views\Debug\DebugModesWindow.xaml">
      <SubType>Designer</SubType>
      <Generator>MSBuild:Compile</Generator>
    </Page>
    <Page Include="Views\Gallery\GalleryView.xaml">
      <SubType>Designer</SubType>
      <Generator>MSBuild:Compile</Generator>
    </Page>
    <Page Include="Views\CodeCompletion\CodeCompletionEditor.xaml">
      <SubType>Designer</SubType>
      <Generator>MSBuild:Compile</Generator>
    </Page>
    <Page Include="Views\PackageManager\PackagePathView.xaml">
      <SubType>Designer</SubType>
      <Generator>MSBuild:Compile</Generator>
    </Page>
    <Page Include="Views\PackageManager\TermsOfUseView.xaml">
      <SubType>Designer</SubType>
      <Generator>MSBuild:Compile</Generator>
    </Page>
    <Page Include="Views\Preview\PreviewCompactView.xaml">
      <SubType>Designer</SubType>
      <Generator>MSBuild:Compile</Generator>
    </Page>
    <Page Include="Views\Preview\Watch3DSettingsControl.xaml">
      <SubType>Designer</SubType>
      <Generator>MSBuild:Compile</Generator>
    </Page>
    <Page Include="Windows\BrowserWindow.xaml">
      <Generator>MSBuild:Compile</Generator>
      <SubType>Designer</SubType>
    </Page>
    <Page Include="Views\Core\AnnotationView.xaml">
      <SubType>Designer</SubType>
      <Generator>MSBuild:Compile</Generator>
    </Page>
    <Page Include="Views\Core\DynamoView.xaml">
      <Generator>MSBuild:Compile</Generator>
      <SubType>Designer</SubType>
    </Page>
  </ItemGroup>
  <ItemGroup>
    <Page Include="Views\Preview\InfoBubbleView.xaml">
      <Generator>MSBuild:Compile</Generator>
      <SubType>Designer</SubType>
    </Page>
  </ItemGroup>
  <ItemGroup>
    <Page Include="Views\Search\LibraryView.xaml">
      <Generator>MSBuild:Compile</Generator>
      <SubType>Designer</SubType>
    </Page>
    <Page Include="Views\Core\NodeView.xaml">
      <SubType>Designer</SubType>
    </Page>
  </ItemGroup>
  <ItemGroup>
    <Page Include="Views\Core\NoteView.xaml">
      <Generator>MSBuild:Compile</Generator>
      <SubType>Designer</SubType>
    </Page>
  </ItemGroup>
  <ItemGroup>
    <Page Include="Views\PackageManager\PackageManagerSearchView.xaml">
      <Generator>MSBuild:Compile</Generator>
      <SubType>Designer</SubType>
    </Page>
  </ItemGroup>
  <ItemGroup>
    <Page Include="Views\Preview\PreviewControl.xaml">
      <Generator>MSBuild:Compile</Generator>
      <SubType>Designer</SubType>
    </Page>
  </ItemGroup>
  <ItemGroup>
    <Page Include="Views\PackageManager\PublishPackageView.xaml">
      <Generator>MSBuild:Compile</Generator>
      <SubType>Designer</SubType>
    </Page>
    <Page Include="Controls\TooltipWindow.xaml">
      <Generator>MSBuild:Compile</Generator>
      <SubType>Designer</SubType>
    </Page>
    <Page Include="Views\Preview\Watch3DView.xaml">
      <Generator>MSBuild:Compile</Generator>
      <SubType>Designer</SubType>
    </Page>
  </ItemGroup>
  <ItemGroup>
    <Page Include="Views\Preview\WatchTree.xaml">
      <Generator>MSBuild:Compile</Generator>
      <SubType>Designer</SubType>
    </Page>
  </ItemGroup>
  <ItemGroup>
    <Page Include="Views\Core\WorkspaceView.xaml">
      <Generator>MSBuild:Compile</Generator>
      <SubType>Designer</SubType>
    </Page>
  </ItemGroup>
  <ItemGroup>
    <ProjectReference Include="..\DynamoCore\DynamoCore.csproj">
      <Project>{7858fa8c-475f-4b8e-b468-1f8200778cf8}</Project>
      <Name>DynamoCore</Name>
    </ProjectReference>
    <ProjectReference Include="..\DynamoPackages\DynamoPackages.csproj">
      <Project>{47533b7c-0e1a-44a4-8511-b438645f052a}</Project>
      <Name>DynamoPackages</Name>
      <Private>False</Private>
    </ProjectReference>
    <ProjectReference Include="..\DynamoUtilities\DynamoUtilities.csproj">
      <Project>{b5f435cb-0d8a-40b1-a4f7-5ecb3ce792a9}</Project>
      <Name>DynamoUtilities</Name>
      <Private>False</Private>
    </ProjectReference>
    <ProjectReference Include="..\Engine\GraphLayout\GraphLayout.csproj">
      <Project>{c2595b04-856d-40ae-8b99-4804c7a70708}</Project>
      <Name>GraphLayout</Name>
    </ProjectReference>
    <ProjectReference Include="..\Engine\ProtoCore\ProtoCore.csproj">
      <Project>{7A9E0314-966F-4584-BAA3-7339CBB849D1}</Project>
      <Name>ProtoCore</Name>
    </ProjectReference>
    <ProjectReference Include="..\Libraries\CoreNodeModels\CoreNodeModels.csproj">
      <Project>{d8262d40-4880-41e4-91e4-af8f480c8637}</Project>
      <Name>CoreNodeModels</Name>
      <Private>False</Private>
    </ProjectReference>
    <ProjectReference Include="..\Libraries\DesignScriptBuiltin\DesignScriptBuiltin.csproj">
      <Project>{c0d6dee5-5532-4345-9c66-4c00d7fdb8be}</Project>
      <Name>DesignScriptBuiltin</Name>
    </ProjectReference>
    <ProjectReference Include="..\Libraries\CoreNodes\CoreNodes.csproj">
      <Project>{87550b2b-6cb8-461e-8965-dfafe3aafb5c}</Project>
      <Name>CoreNodes</Name>
    </ProjectReference>
    <ProjectReference Include="..\Libraries\DynamoUnits\Units.csproj">
      <Project>{6e0a079e-85f1-45a1-ad5b-9855e4344809}</Project>
      <Name>Units</Name>
    </ProjectReference>
    <ProjectReference Include="..\Libraries\PythonNodeModels\PythonNodeModels.csproj">
      <Project>{8872CA17-C10D-43B9-8393-5C5A57065EB0}</Project>
      <Name>PythonNodeModels</Name>
      <Private>False</Private>
    </ProjectReference>
    <ProjectReference Include="..\Libraries\VMDataBridge\VMDataBridge.csproj">
      <Project>{ccb6e56b-2da1-4eba-a1f9-e8510e129d12}</Project>
      <Name>VMDataBridge</Name>
    </ProjectReference>
    <ProjectReference Include="..\NodeServices\DynamoServices.csproj">
      <Project>{ef879a10-041d-4c68-83e7-3192685f1bae}</Project>
      <Name>DynamoServices</Name>
      <Private>False</Private>
    </ProjectReference>
  </ItemGroup>
  <ItemGroup>
    <Resource Include="UI\Images\StartPage\icon-customnode.png" />
  </ItemGroup>
  <ItemGroup>
    <EmbeddedResource Include="UI\Images\CodeBlock\class.png" />
    <EmbeddedResource Include="UI\Images\CodeBlock\constructor.png" />
    <EmbeddedResource Include="UI\Images\CodeBlock\keyword.png" />
    <EmbeddedResource Include="UI\Images\CodeBlock\method.png" />
    <EmbeddedResource Include="UI\Images\CodeBlock\property.png" />
    <EmbeddedResource Include="UI\Images\CodeBlock\variable.png" />
  </ItemGroup>
  <ItemGroup>
    <Resource Include="UI\Images\CustomNode\customNode.png" />
    <Resource Include="UI\Images\Tooltip\code.png" />
    <Resource Include="UI\Images\Tooltip\copy.png" />
    <Resource Include="UI\Images\Tooltip\copy_hover.png" />
    <Resource Include="UI\Images\assemblies.png" />
    <Resource Include="UI\Images\files.png" />
    <Resource Include="UI\Images\nodes.png" />
  </ItemGroup>
  <ItemGroup>
    <Resource Include="UI\Images\customizerWorkflow.png" />
    <Resource Include="UI\Images\dynamowithtext.png" />
    <Resource Include="UI\Images\PackageManager\custom-path-dialog-minus.png" />
    <Resource Include="UI\Images\PackageManager\custom-path-dialog-move-down.png" />
    <Resource Include="UI\Images\PackageManager\custom-path-dialog-move-up.png" />
    <Resource Include="UI\Images\PackageManager\custom-path-dialog-plus.png" />
    <Resource Include="UI\Images\drag_move.cur" />
    <Resource Include="UI\Images\StartPage\icon-whats-new.png" />
    <Resource Include="UI\Images\Gallery\gallery-button-close-states.png" />
    <Resource Include="UI\Images\Gallery\gallery-button-next-prev-states.png" />
    <Resource Include="UI\Images\profile_normal.png" />
  </ItemGroup>
  <ItemGroup>
    <Resource Include="UI\Images\pin_hidden_48_48.png" />
    <Resource Include="UI\Images\pin_hover_48_48.png" />
    <Resource Include="UI\Images\wire_anchor_48_48.png" />
    <Resource Include="UI\Images\watch_hidden_48_48.png" />
    <Resource Include="UI\Images\watch_hover_48_48.png" />
    <Resource Include="UI\Images\checkmark - grey.png" />
    <Resource Include="UI\Images\package_error.png" />
    <Resource Include="UI\Images\close.png" />
    <Resource Include="UI\Images\icon-shape.png" />
    <Resource Include="UI\Images\Progress circle.png" />
    <Resource Include="UI\Images\Requirements - disabled.png" />
    <Resource Include="UI\Images\View details - disabled.png" />
    <Resource Include="UI\Images\Add - default.png" />
    <Resource Include="UI\Images\Add - disabled.png" />
    <Resource Include="UI\Images\Checkmark - menu selected.png" />
    <Resource Include="UI\Images\Checkmark.png" />
    <Resource Include="UI\Images\Circle close.png" />
    <Resource Include="UI\Images\Copyright.png" />
    <Resource Include="UI\Images\Date.png" />
    <Resource Include="UI\Images\Download.png" />
    <Resource Include="UI\Images\Favorite.png" />
    <Resource Include="UI\Images\Filter.png" />
    <Resource Include="UI\Images\Flag.png" />
    <Resource Include="UI\Images\Profile.png" />
    <Resource Include="UI\Images\Requirements.png" />
    <Resource Include="UI\Images\Sort.png" />
    <Resource Include="UI\Images\View details.png" />
    <Resource Include="UI\Images\more-vertical_selected_16px.png" />
    <Resource Include="UI\Images\pin_default_48_48.png" />
    <Resource Include="UI\Images\pin_selected_48_48.png" />
    <Resource Include="UI\Images\watch_default_48_48.png" />
    <Resource Include="UI\Images\error.png" />
    <Resource Include="UI\Images\info.png" />
    <Resource Include="UI\Images\warning.png" />
    <Resource Include="UI\Images\menu_grey_48px.png" />
    <Resource Include="UI\Images\caret_down_grey_48px.png" />
    <Resource Include="UI\Images\caret_up_grey_48px.png" />
    <Resource Include="UI\Images\NodeIcon_placeholder.png" />
    <Resource Include="UI\Images\hidden.png" />
    <Resource Include="UI\Images\default-node-icon.png" />
    <Resource Include="UI\Images\more-vertical.png" />
    <Resource Include="UI\Images\watch_hidden_16_16.png" />
    <Resource Include="UI\Images\alert.png" />
    <Resource Include="UI\Images\menu_16_16.png" />
    <Resource Include="UI\Images\caret_down.png" />
    <Resource Include="UI\Images\caret_up.png" />
    <Resource Include="UI\Images\PackageManager\close_16_16.png" />
    <Resource Include="UI\Images\PackageManager\down_16_16.png" />
    <Resource Include="UI\Images\PackageManager\folder_16_16.png" />
    <Resource Include="UI\Images\PackageManager\up_16_16.png" />
    <EmbeddedResource Include="Controls\Docs\NodeAutocompleteDocumentation.html" />
    <Content Include="sharpdx_direct3d11_effects_x64.dll">
      <CopyToOutputDirectory>Always</CopyToOutputDirectory>
    </Content>
    <Content Include="sharpdx_direct3d11_effects_x86.dll">
      <CopyToOutputDirectory>Always</CopyToOutputDirectory>
    </Content>
    <Resource Include="UI\Images\add_icon.png" />
    <Resource Include="UI\Images\pin.png" />
    <EmbeddedResource Include="ViewModels\PackageManager\Docs\PublishPackageDocumentation.html" />
    <Resource Include="UI\Images\undock_hover.png" />
    <Resource Include="UI\Images\undock_normal.png" />
    <None Include="ViewModels\Watch3D\shaderSource\helix_shader_defs\COMMON\Common.hlsl" />
    <None Include="ViewModels\Watch3D\shaderSource\helix_shader_defs\COMMON\CommonBuffers.hlsl" />
    <None Include="ViewModels\Watch3D\shaderSource\helix_shader_defs\COMMON\DataStructs.hlsl" />
    <None Include="ViewModels\Watch3D\shaderSource\psDynamoLine.hlsl" />
    <None Include="ViewModels\Watch3D\shaderSource\psDynamoMesh.hlsl" />
    <None Include="ViewModels\Watch3D\shaderSource\psDynamoPoint.hlsl" />
    <None Include="ViewModels\Watch3D\shaderSource\vsDynamoMesh.hlsl" />
    <None Include="ViewModels\Watch3D\shaderSource\vsDynamoPointLine.hlsl" />
    <Resource Include="UI\Images\bubble-arrow.png" />
    <Resource Include="UI\Images\icon-whats-new-small.png" />
    <Resource Include="UI\Images\icon-dictionary-small.png" />
  </ItemGroup>
  <ItemGroup />
  <Import Project="$(MSBuildToolsPath)\Microsoft.CSharp.targets" />
  <Target Name="AfterBuild">
    <MakeDir Directories="$(OutputPath)\viewExtensions\" />
  </Target>
</Project><|MERGE_RESOLUTION|>--- conflicted
+++ resolved
@@ -481,7 +481,6 @@
       <Generator>MSBuild:Compile</Generator>
       <SubType>Designer</SubType>
     </Page>
-<<<<<<< HEAD
     <None Include="UI\Themes\Modern\InPorts.xaml">
       <SubType>Designer</SubType>
       <CopyToOutputDirectory>Always</CopyToOutputDirectory>
@@ -490,12 +489,10 @@
       <SubType>Designer</SubType>
       <CopyToOutputDirectory>Always</CopyToOutputDirectory>
     </None>
-=======
     <Page Include="Views\Core\ConnectorContextMenuView.xaml">
       <SubType>Designer</SubType>
       <Generator>MSBuild:Compile</Generator>
     </Page>
->>>>>>> f9c7691d
     <Page Include="Views\GuidedTour\RealTimeInfoWindow.xaml">
       <SubType>Designer</SubType>
       <Generator>MSBuild:Compile</Generator>
