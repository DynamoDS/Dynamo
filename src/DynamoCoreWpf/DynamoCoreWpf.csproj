﻿<Project Sdk="Microsoft.NET.Sdk">
  <ImportGroup Label="PropertySheets">
    <Import Project="$(SolutionDir)Config\CS_SDK.props" />
  </ImportGroup>
  <PropertyGroup>
    <ProjectGuid>{51BB6014-43F7-4F31-B8D3-E3C37EBEDAF4}</ProjectGuid>
    <OutputType>Library</OutputType>
    <AppDesignerFolder>Properties</AppDesignerFolder>
    <RootNamespace>Dynamo.Wpf</RootNamespace>
    <AssemblyName>DynamoCoreWpf</AssemblyName>
    <DocumentationFile>$(OutputPath)\DynamoCoreWpf.XML</DocumentationFile>
    <EnableDefaultCompileItems>False</EnableDefaultCompileItems>
    <EnableDefaultEmbeddedResourceItems>False</EnableDefaultEmbeddedResourceItems>
  </PropertyGroup>
  <ItemGroup>
    <None Remove="UI\Images\NodeStates\alert-64px.png" />
    <None Remove="UI\Images\NodeStates\error-64px.png" />
    <None Remove="UI\Images\NodeStates\frozen-64px.png" />
    <None Remove="UI\Images\NodeStates\hidden-64px.png" />
    <None Remove="UI\Images\NodeStates\info-64px.png" />
<<<<<<< HEAD
    <None Remove="UI\Images\warning_16px.png" />
=======
    <None Remove="Views\GuidedTour\HtmlPages\getStartedOnboarding.html" />
    <None Remove="Views\GuidedTour\HtmlPages\Resources\emptyImage.png" />
>>>>>>> 728fb9f1
  </ItemGroup>
  <ItemGroup>
	<PackageReference Include="DynamoVisualProgramming.LibG_228_0_0" Version="2.13.0.7686" />
	<PackageReference Include="Greg" Version="2.1.8122.28281" />
	<PackageReference Include="Newtonsoft.Json" Version="8.0.3" />
	<PackageReference Include="RestSharp" Version="106.12.0" />
	<PackageReference Include="FontAwesome.WPF" Version="4.7.0.9" CopyXML="true" />
	<PackageReference Include="Cyotek.Drawing.BitmapFont" Version="2.0.0" />
	<PackageReference Include="HelixToolkit" Version="2.17.0" />
	<PackageReference Include="HelixToolkit.Wpf" Version="2.17.0" />
	<PackageReference Include="HelixToolkit.Wpf.SharpDX" Version="2.17.0" />
	<PackageReference Include="SharpDX" Version="4.2.0" />
	<PackageReference Include="SharpDX.D3DCompiler" Version="4.2.0">
	  <IncludeAssets>none</IncludeAssets>
	</PackageReference>
	<PackageReference Include="SharpDX.Direct2D1" Version="4.2.0">
	  <IncludeAssets>none</IncludeAssets>
	</PackageReference>
	<PackageReference Include="SharpDX.Direct3D11" Version="4.2.0" />
	<PackageReference Include="SharpDX.Direct3D9" Version="4.2.0" />
	<PackageReference Include="SharpDX.DXGI" Version="4.2.0" />
	<PackageReference Include="SharpDX.Mathematics" Version="4.2.0" />
    <Reference Include="Dynamo.Microsoft.Xaml.Behaviors, Version=1.1.0.0, Culture=neutral, processorArchitecture=MSIL">
      <SpecificVersion>False</SpecificVersion>
      <HintPath>..\..\extern\Microsoft.Xaml.Behaviors\Dynamo.Microsoft.Xaml.Behaviors.dll</HintPath>
    </Reference>
    <Reference Include="Microsoft.Practices.Prism">
      <HintPath>..\..\extern\prism\Microsoft.Practices.Prism.dll</HintPath>
    </Reference>
    <Reference Include="PresentationCore" />
    <Reference Include="PresentationFramework" />
    <Reference Include="System" />
    <Reference Include="System.Configuration" />
    <Reference Include="System.Core" />
    <Reference Include="System.Data" />
    <Reference Include="System.Drawing" />
    <Reference Include="System.Runtime.Serialization" />
    <Reference Include="System.Web" />
    <Reference Include="System.Windows.Forms" />
    <Reference Include="System.Xaml" />
    <Reference Include="Microsoft.CSharp" />
    <Reference Include="System.Xml" />
    <Reference Include="WindowsBase" />
  </ItemGroup>
  <ItemGroup>
    <Compile Include="Controls\InstalledPackagesControl.xaml.cs">
      <DependentUpon>InstalledPackagesControl.xaml</DependentUpon>
    </Compile>
    <Compile Include="Commands\ConnectorPinCommands.cs" />
    <Compile Include="Controls\NodeAutoCompleteSearchControl.xaml.cs">
      <DependentUpon>NodeAutoCompleteSearchControl.xaml</DependentUpon>
    </Compile>
    <Compile Include="Controls\InCanvasSearchControl.xaml.cs">
      <DependentUpon>InCanvasSearchControl.xaml</DependentUpon>
    </Compile>
    <Compile Include="Controls\InfiniteGridView.xaml.cs">
      <DependentUpon>InfiniteGridView.xaml</DependentUpon>
    </Compile>
    <Compile Include="Controls\Login.xaml.cs">
      <DependentUpon>Login.xaml</DependentUpon>
    </Compile>
    <Compile Include="Controls\HeaderStrip.xaml.cs">
      <DependentUpon>HeaderStrip.xaml</DependentUpon>
    </Compile>
    <Compile Include="Controls\NotificationsControl.xaml.cs">
      <DependentUpon>NotificationsControl.xaml</DependentUpon>
    </Compile>
    <Compile Include="Controls\OutPortContextMenu.xaml.cs">
      <DependentUpon>OutPortContextMenu.xaml</DependentUpon>
    </Compile>
    <Compile Include="Controls\ParentMenuItem.cs" />
    <Compile Include="Controls\RunSettingsControl.xaml.cs">
      <DependentUpon>RunSettingsControl.xaml</DependentUpon>
    </Compile>
    <Compile Include="Controls\ClassInformationView.xaml.cs">
      <DependentUpon>ClassInformationView.xaml</DependentUpon>
    </Compile>
    <Compile Include="..\AssemblySharedInfoGenerator\AssemblySharedInfo.cs">
      <Link>Properties\AssemblySharedInfo.cs</Link>
    </Compile>
    <Compile Include="Controls\UseLevelPopup.cs" />
    <Compile Include="Controls\UseLevelSpinner.cs" />
    <Compile Include="Extensions\ViewModelCommandExecutive.cs" />
    <Compile Include="Extensions\IViewExtension.cs" />
    <Compile Include="Extensions\ViewExtensionBase.cs" />
    <Compile Include="Extensions\IViewExtensionLoader.cs" />
    <Compile Include="Extensions\IViewExtensionManager.cs" />
    <Compile Include="Extensions\MenuBarTypeExtensions.cs" />
    <Compile Include="Extensions\ObservableCollectionExtension.cs" />
    <Compile Include="Extensions\ViewExtensionCommandExecutive.cs" />
    <Compile Include="Extensions\ViewExtensionLoader.cs" />
    <Compile Include="Extensions\ViewExtensionManager.cs" />
    <Compile Include="Extensions\ViewLoadedParams.cs" />
    <Compile Include="Extensions\ViewExtensionDefinition.cs" />
    <Compile Include="Extensions\ViewStartupParams.cs" />
    <Compile Include="Properties\Resources.Designer.cs">
      <AutoGen>True</AutoGen>
      <DesignTime>True</DesignTime>
      <DependentUpon>Resources.resx</DependentUpon>
    </Compile>
    <Compile Include="UI\GuidedTour\CustomRichTextBox.cs" />
    <Compile Include="UI\GuidedTour\CutOffArea.cs" />
    <Compile Include="UI\GuidedTour\ExitGuide.cs" />
    <Compile Include="UI\GuidedTour\Guide.cs" />
    <Compile Include="UI\GuidedTour\GuideFlowEvents.cs" />
    <Compile Include="UI\GuidedTour\GuidesManager.cs" />
    <Compile Include="UI\GuidedTour\GuidesValidationMethods.cs" />
    <Compile Include="UI\GuidedTour\HightlightArea.cs" />
    <Compile Include="UI\GuidedTour\HostControlInfo.cs" />
    <Compile Include="UI\GuidedTour\PreValidation.cs" />
    <Compile Include="UI\GuidedTour\Step.cs" />
    <Compile Include="UI\GuidedTour\StepUIAutomation.cs" />
    <Compile Include="UI\GuidedTour\Survey.cs" />
    <Compile Include="UI\GuidedTour\Tooltip.cs" />
    <Compile Include="UI\GuidedTour\Welcome.cs" />
    <Compile Include="UI\MouseBehaviour.cs" />
    <Compile Include="UI\Prompts\DynamoMessageBox.xaml.cs">
      <DependentUpon>DynamoMessageBox.xaml</DependentUpon>
    </Compile>
    <Compile Include="Controls\InPortContextMenu.xaml.cs">
      <DependentUpon>InPortContextMenu.xaml</DependentUpon>
    </Compile>
    <Compile Include="Utilities\CompactBubbleHandler.cs" />
    <Compile Include="Interfaces\IShellCom.cs" />
    <Compile Include="Rendering\HelixRenderPackage.cs" />
    <Compile Include="Interfaces\IBrandingResourceProvider.cs" />
    <Compile Include="NodeViewCustomization\AssemblyNodeViewCustomizations.cs" />
    <Compile Include="NodeViewCustomization\CoreNodeViewCustomizations.cs" />
    <Compile Include="NodeViewCustomization\NodeViewCustomizationLoader.cs" />
    <Compile Include="NodeViewCustomization\NodeViewCustomizations.cs" />
    <Compile Include="Rendering\RenderPackageExtensions.cs" />
    <Compile Include="Services\IconServices.cs" />
    <Compile Include="UI\ClassObjectTemplateSelector.cs" />
    <Compile Include="UI\DraggedAdorner.cs" />
    <Compile Include="UI\HeaderTemplateSelector.cs" />
    <Compile Include="Properties\Resources.en-US.Designer.cs">
      <AutoGen>True</AutoGen>
      <DesignTime>True</DesignTime>
      <DependentUpon>Resources.en-US.resx</DependentUpon>
    </Compile>
    <Compile Include="Services\LoginService.cs" />
    <Compile Include="UI\DefaultBrandingResourceProvider.cs" />
    <Compile Include="UI\FrozenResources.cs" />
    <Compile Include="UI\InOutPortPanel.cs" />
    <Compile Include="UI\LibraryTreeTemplateSelector.cs" />
    <Compile Include="UI\LibraryWrapPanel.cs" />
    <Compile Include="UI\Prompts\PresetOverwritePrompt.xaml.cs">
      <DependentUpon>PresetOverwritePrompt.xaml</DependentUpon>
    </Compile>
    <Compile Include="UI\Prompts\PresetPrompt.xaml.cs">
      <DependentUpon>PresetPrompt.xaml</DependentUpon>
    </Compile>
    <Compile Include="UI\VisualConfigurations.cs" />
    <Compile Include="Utilities\CrashUtilities.cs" />
    <Compile Include="Utilities\GroupStyleItemSelector.cs" />
    <Compile Include="Utilities\LibraryDragAndDrop.cs" />
    <Compile Include="Utilities\MessageBoxUtilities.cs" />
    <Compile Include="Utilities\NodeContextMenuBuilder.cs" />
    <Compile Include="Utilities\OnceDisposable.cs" />
    <Compile Include="TestInfrastructure\ConnectorMutator.cs" />
    <Compile Include="TestInfrastructure\MutationTestAttribute.cs" />
    <Compile Include="Utilities\DelegateCommand.cs" />
    <Compile Include="Interfaces\IViewModelView.cs" />
    <Compile Include="Interfaces\IWatchHandler.cs" />
    <Compile Include="NodeViewCustomization\INodeViewCustomizations.cs" />
    <Compile Include="NodeViewCustomization\INodeViewCustomization.cs" />
    <Compile Include="NodeViewCustomization\InternalNodeViewCustomization.cs" />
    <Compile Include="NodeViewCustomization\NodeViewCustomizations\DSVarArgFunctionNodeViewCustomization.cs" />
    <Compile Include="NodeViewCustomization\NodeViewCustomizationLibrary.cs" />
    <Compile Include="Properties\AssemblyInfo.cs" />
    <Compile Include="Services\UsageReportingManager.cs" />
    <Compile Include="TestInfrastructure\AbstractMutator.cs" />
    <Compile Include="TestInfrastructure\CodeBlockNodeMutator.cs" />
    <Compile Include="TestInfrastructure\CopyNodeMutator.cs" />
    <Compile Include="TestInfrastructure\CustomNodeCompatibilityMutator.cs" />
    <Compile Include="TestInfrastructure\CustomNodeMutator.cs" />
    <Compile Include="TestInfrastructure\DeleteNodeMutator.cs" />
    <Compile Include="TestInfrastructure\DirectoryPathMutator.cs" />
    <Compile Include="TestInfrastructure\DoubleSliderMutator.cs" />
    <Compile Include="TestInfrastructure\FilePathMutator.cs" />
    <Compile Include="TestInfrastructure\IntegerSliderMutator.cs" />
    <Compile Include="TestInfrastructure\ListMutator.cs" />
    <Compile Include="TestInfrastructure\MutatorDriver.cs" />
    <Compile Include="TestInfrastructure\NumberInputMutator.cs" />
    <Compile Include="TestInfrastructure\NumberRangeMutator.cs" />
    <Compile Include="TestInfrastructure\NumberSequenceMutator.cs" />
    <Compile Include="TestInfrastructure\StringInputMutator.cs" />
    <Compile Include="NodeViewCustomization\NodeViewCustomizations\CodeBlockNodeViewCustomization.cs" />
    <Compile Include="Commands\AutomationSettings.cs" />
    <Compile Include="Commands\ConnectorCommands.cs" />
    <Compile Include="Commands\DynamoCommands.cs" />
    <Compile Include="Commands\InfoBubbleCommand.cs" />
    <Compile Include="Commands\NodeCommands.cs" />
    <Compile Include="Commands\NoteCommands.cs" />
    <Compile Include="Commands\PortCommands.cs" />
    <Compile Include="Commands\SearchCommands.cs" />
    <Compile Include="Commands\WorkspaceCommands.cs" />
    <Compile Include="Controls\GraphUpdateNotificationControl.xaml.cs">
      <DependentUpon>GraphUpdateNotificationControl.xaml</DependentUpon>
    </Compile>
    <Compile Include="Controls\ImageBasedControls.cs" />
    <Compile Include="Controls\ShortcutToolbar.xaml.cs">
      <DependentUpon>ShortcutToolbar.xaml</DependentUpon>
    </Compile>
    <Compile Include="Controls\StartPage.xaml.cs">
      <DependentUpon>StartPage.xaml</DependentUpon>
    </Compile>
    <Compile Include="UI\Converters.cs" />
    <Compile Include="Controls\DragCanvas.cs" />
    <Compile Include="Controls\DynamoNodeButton.cs" />
    <Compile Include="Controls\DynamoTextBox.cs" />
    <Compile Include="NodeViewCustomization\NodeViewCustomizations\FunctionNodeViewCustomization.cs" />
    <Compile Include="UI\HandlingEventTrigger.cs" />
    <Compile Include="Utilities\MouseClickManager.cs" />
    <Compile Include="NodeViewCustomization\NodeViewCustomizations\OutputNodeViewCustomization.cs" />
    <Compile Include="UI\Prompts\CrashPrompt.xaml.cs">
      <DependentUpon>CrashPrompt.xaml</DependentUpon>
    </Compile>
    <Compile Include="UI\Prompts\EditWindow.xaml.cs">
      <DependentUpon>EditWindow.xaml</DependentUpon>
    </Compile>
    <Compile Include="UI\Prompts\FunctionNamePrompt.xaml.cs">
      <DependentUpon>FunctionNamePrompt.xaml</DependentUpon>
    </Compile>
    <Compile Include="UI\Prompts\GenericTaskDialog.xaml.cs">
      <DependentUpon>GenericTaskDialog.xaml</DependentUpon>
    </Compile>
    <Compile Include="UI\Prompts\UsageReportingAgreementPrompt.xaml.cs">
      <DependentUpon>UsageReportingAgreementPrompt.xaml</DependentUpon>
    </Compile>
    <Compile Include="UI\SharedResourceDictionary.cs" />
    <Compile Include="ViewModels\Core\AnnotationExtension.cs" />
    <Compile Include="ViewModels\Core\AnnotationViewModel.cs" />
    <Compile Include="Utilities\ResourceUtilities.cs" />
    <Compile Include="ViewModels\Core\Converters\DynamoPythonScriptEditorTextOptions.cs" />
    <Compile Include="ViewModels\Core\Converters\SerializationConverters.cs" />
    <Compile Include="ViewModels\Core\DynamoViewModelBranding.cs" />
    <Compile Include="ViewModels\Core\GalleryViewModel.cs" />
    <Compile Include="ViewModels\Core\HomeWorkspaceViewModel.cs" />
    <Compile Include="ViewModels\Core\InPortViewModel.cs" />
    <Compile Include="ViewModels\Core\OutPortViewModel.cs" />
    <Compile Include="ViewModels\Core\SerializationExtensions.cs" />
    <Compile Include="ViewModels\GuidedTour\ExitGuideWindowViewModel.cs" />
    <Compile Include="ViewModels\GuidedTour\PopupWindowViewModel.cs" />
    <Compile Include="ViewModels\GuidedTour\SurveyPopupViewModel.cs" />
    <Compile Include="ViewModels\Menu\PreferencesViewModel.cs" />
    <Compile Include="ViewModels\PackageManager\IPackageInstaller.cs" />
    <Compile Include="ViewModels\PackageManager\PackagePathViewModel.cs" />
    <Compile Include="ViewModels\Preview\CompactBubbleViewModel.cs" />
    <Compile Include="ViewModels\Preview\ConnectorAnchorViewModel.cs" />
    <Compile Include="ViewModels\Preview\ConnectorContextMenuViewModel.cs" />
    <Compile Include="ViewModels\RunSettingsViewModel.cs" />
    <Compile Include="ViewModels\Search\BrowserInternalElementViewModel.cs" />
    <Compile Include="ViewModels\Search\BrowserItemViewModel.cs" />
    <Compile Include="ViewModels\Search\NodeAutoCompleteSearchViewModel.cs" />
    <Compile Include="ViewModels\Search\NodeSearchElementViewModel.cs" />
    <Compile Include="ViewModels\Core\StateMachine.cs" />
    <Compile Include="ViewModels\Search\ClassInformationViewModel.cs" />
    <Compile Include="NodeViewCustomization\NodeViewCustomizations\SymbolViewCustomization.cs" />
    <Compile Include="NodeViewCustomization\NodeViewCustomizations\VariableInputNodeViewCustomization.cs" />
    <Compile Include="ViewModels\RenderPackageFactoryViewModel.cs" />
    <Compile Include="ViewModels\Search\SearchCategory.cs" />
    <Compile Include="ViewModels\Watch3D\DynamoGeometryModel3D.cs" />
    <Compile Include="ViewModels\Watch3D\DynamoLineGeometryModel3D.cs" />
    <Compile Include="ViewModels\Watch3D\DynamoPointGeometryModel3D.cs" />
    <Compile Include="ViewModels\Watch3D\DynamoPointLineRenderCore.cs" />
    <Compile Include="ViewModels\Watch3D\DynamoRenderCoreDataStore.cs" />
    <Compile Include="ViewModels\Watch3D\HelixWatch3DViewModel.cs" />
    <Compile Include="ViewModels\Watch3D\DefaultWatch3DViewModel.cs" />
    <Compile Include="ViewModels\Watch3D\IWatch3DViewModel.cs" />
    <Compile Include="ViewModels\Core\ConnectorPinViewModel.cs" />
    <Compile Include="Views\About\AboutWindow.xaml.cs">
      <DependentUpon>AboutWindow.xaml</DependentUpon>
    </Compile>
    <Compile Include="Views\CodeBlocks\CodeBlockEditor.cs" />
    <Compile Include="Views\Core\ConnectorAnchorView.xaml.cs">
      <DependentUpon>ConnectorAnchorView.xaml</DependentUpon>
    </Compile>
    <Compile Include="Views\Core\ConnectorContextMenuView.xaml.cs">
      <DependentUpon>ConnectorContextMenuView.xaml</DependentUpon>
    </Compile>
    <Compile Include="Views\Core\DynamoOpenFileDialog.cs" />
    <Compile Include="Views\Core\ConnectorPinView.xaml.cs">
      <DependentUpon>ConnectorPinView.xaml</DependentUpon>
    </Compile>
    <Compile Include="Views\Debug\DebugModesWindow.xaml.cs">
      <DependentUpon>DebugModesWindow.xaml</DependentUpon>
    </Compile>
    <Compile Include="Views\Gallery\GalleryView.xaml.cs">
      <DependentUpon>GalleryView.xaml</DependentUpon>
    </Compile>
    <Compile Include="Views\CodeCompletion\CodeCompletionEditor.xaml.cs">
      <DependentUpon>CodeCompletionEditor.xaml</DependentUpon>
    </Compile>
    <Compile Include="Views\GuidedTour\ExitGuideWindow.xaml.cs">
      <DependentUpon>ExitGuideWindow.xaml</DependentUpon>
    </Compile>
    <Compile Include="Views\GuidedTour\WebBrowserWindow.xaml.cs">
      <DependentUpon>WebBrowserWindow.xaml</DependentUpon>
    </Compile>
    <Compile Include="Views\GuidedTour\RealTimeInfoWindow.xaml.cs">
      <DependentUpon>RealTimeInfoWindow.xaml</DependentUpon>
    </Compile>
    <Compile Include="Views\GuidedTour\GuideBackground.xaml.cs">
      <DependentUpon>GuideBackground.xaml</DependentUpon>
    </Compile>
    <Compile Include="Views\GuidedTour\PopupWindow.xaml.cs">
      <DependentUpon>PopupWindow.xaml</DependentUpon>
    </Compile>
    <Compile Include="Views\GuidedTour\RatingControl.xaml.cs">
      <DependentUpon>RatingControl.xaml</DependentUpon>
    </Compile>
    <Compile Include="Views\GuidedTour\SurveyPopupWindow.xaml.cs">
      <DependentUpon>SurveyPopupWindow.xaml</DependentUpon>
    </Compile>
    <Compile Include="Views\Input\ParameterEditor.cs" />
    <Compile Include="Views\Output\OutputEditor.cs" />
    <Compile Include="Views\PackageManager\PackagePathView.xaml.cs">
      <DependentUpon>PackagePathView.xaml</DependentUpon>
    </Compile>
    <Compile Include="Views\PackageManager\TermsOfUseView.xaml.cs">
      <DependentUpon>TermsOfUseView.xaml</DependentUpon>
    </Compile>
    <Compile Include="ViewModels\Watch3D\AttachedProperties.cs" />
    <Compile Include="ViewModels\Watch3D\DynamoEffectsManager.cs" />
    <Compile Include="Views\Menu\PreferencesView.xaml.cs">
      <DependentUpon>PreferencesView.xaml</DependentUpon>
    </Compile>
    <Compile Include="Views\Preview\CameraExtensions.cs" />
    <Compile Include="Views\Preview\PreviewCompactView.xaml.cs">
      <DependentUpon>PreviewCompactView.xaml</DependentUpon>
    </Compile>
    <Compile Include="Views\Preview\Watch3DSettingsControl.xaml.cs">
      <DependentUpon>Watch3DSettingsControl.xaml</DependentUpon>
    </Compile>
    <Compile Include="Windows\BrowserWindow.xaml.cs">
      <DependentUpon>BrowserWindow.xaml</DependentUpon>
    </Compile>
    <Compile Include="Views\CodeBlocks\CodeBlockCompletionData.cs" />
    <Compile Include="Views\CodeBlocks\CodeBlockMethodInsightWindow.cs" />
    <Compile Include="Views\CodeBlocks\CodeBlockEditorUtils.cs" />
    <Compile Include="Views\Core\AnnotationView.xaml.cs">
      <DependentUpon>AnnotationView.xaml</DependentUpon>
    </Compile>
    <Compile Include="Views\Core\DynamoView.xaml.cs">
      <DependentUpon>DynamoView.xaml</DependentUpon>
    </Compile>
    <Compile Include="Views\Preview\InfoBubbleView.xaml.cs">
      <DependentUpon>InfoBubbleView.xaml</DependentUpon>
    </Compile>
    <Compile Include="Views\Search\LibraryView.xaml.cs">
      <DependentUpon>LibraryView.xaml</DependentUpon>
    </Compile>
    <Compile Include="Views\Core\NodeView.xaml.cs">
      <DependentUpon>NodeView.xaml</DependentUpon>
    </Compile>
    <Compile Include="Views\Core\NoteView.xaml.cs">
      <DependentUpon>NoteView.xaml</DependentUpon>
    </Compile>
    <Compile Include="Views\PackageManager\PackageManagerSearchView.xaml.cs">
      <DependentUpon>PackageManagerSearchView.xaml</DependentUpon>
    </Compile>
    <Compile Include="Views\Preview\PreviewControl.xaml.cs">
      <DependentUpon>PreviewControl.xaml</DependentUpon>
    </Compile>
    <Compile Include="Views\PackageManager\PublishPackageView.xaml.cs">
      <DependentUpon>PublishPackageView.xaml</DependentUpon>
    </Compile>
    <Compile Include="Controls\TooltipWindow.xaml.cs">
      <DependentUpon>TooltipWindow.xaml</DependentUpon>
    </Compile>
    <Compile Include="Views\Preview\Watch3DView.xaml.cs">
      <DependentUpon>Watch3DView.xaml</DependentUpon>
    </Compile>
    <Compile Include="Views\Preview\WatchTree.xaml.cs">
      <DependentUpon>WatchTree.xaml</DependentUpon>
    </Compile>
    <Compile Include="Views\Core\WorkspaceView.xaml.cs">
      <DependentUpon>WorkspaceView.xaml</DependentUpon>
    </Compile>
    <Compile Include="Utilities\WpfUtilities.cs" />
    <Compile Include="Controls\ZoomBorder.cs" />
    <Compile Include="Utilities\CursorLibrary.cs" />
    <Compile Include="Utilities\Extensions.cs" />
    <Compile Include="ViewModels\Core\ConnectorViewModel.cs" />
    <Compile Include="ViewModels\Core\DynamoViewModel.cs" />
    <Compile Include="ViewModels\Core\DynamoViewModelDelegateCommands.cs" />
    <Compile Include="ViewModels\Core\DynamoViewModelDelegates.cs" />
    <Compile Include="ViewModels\Core\DynamoViewModelEventArgs.cs" />
    <Compile Include="ViewModels\Core\DynamoViewModelEvents.cs" />
    <Compile Include="ViewModels\Preview\InfoBubbleViewModel.cs" />
    <Compile Include="ViewModels\PackageManager\InstalledPackagesViewModel.cs" />
    <Compile Include="ViewModels\Core\NodeViewModel.cs" />
    <Compile Include="ViewModels\Core\NoteViewModel.cs" />
    <Compile Include="ViewModels\PackageManager\PackageItemInternalViewModel.cs" />
    <Compile Include="ViewModels\PackageManager\PackageItemLeafViewModel.cs" />
    <Compile Include="ViewModels\PackageManager\PackageItemRootViewModel.cs" />
    <Compile Include="ViewModels\PackageManager\PackageItemViewModel.cs" />
    <Compile Include="ViewModels\PackageManager\PackageManagerClientViewModel.cs" />
    <Compile Include="ViewModels\PackageManager\PackageManagerSearchElementViewModel.cs" />
    <Compile Include="ViewModels\PackageManager\PackageManagerSearchViewModel.cs" />
    <Compile Include="ViewModels\PackageManager\PackageViewModel.cs" />
    <Compile Include="ViewModels\Core\PortViewModel.cs" />
    <Compile Include="ViewModels\PackageManager\PublishPackageViewModel.cs" />
    <Compile Include="ViewModels\Search\SearchViewModel.cs" />
    <Compile Include="ViewModels\ViewModelBase.cs" />
    <Compile Include="ViewModels\Preview\Watch3DFullscreenViewModel.cs" />
    <Compile Include="ViewModels\Preview\WatchViewModel.cs" />
    <Compile Include="ViewModels\Core\WorkspaceViewModel.cs" />
    <Compile Include="Windows\ExtensionWindow.xaml.cs">
      <DependentUpon>ExtensionWindow.xaml</DependentUpon>
    </Compile>
    <Compile Include="Windows\ModelessChildWindow.cs" />
  </ItemGroup>
  <ItemGroup>
    <Page Include="Controls\InstalledPackagesControl.xaml">
      <SubType>Designer</SubType>
      <Generator>MSBuild:Compile</Generator>
    </Page>
    <Page Include="Controls\NodeAutoCompleteSearchControl.xaml">
      <SubType>Designer</SubType>
      <Generator>MSBuild:Compile</Generator>
    </Page>
    <Page Include="Controls\GraphUpdateNotificationControl.xaml">
      <Generator>MSBuild:Compile</Generator>
      <SubType>Designer</SubType>
    </Page>
    <None Include="UI\Themes\Modern\InPorts.xaml">
      <SubType>Designer</SubType>
      <CopyToOutputDirectory>Always</CopyToOutputDirectory>
    </None>
    <None Include="UI\Themes\Modern\OutPorts.xaml">
      <SubType>Designer</SubType>
      <CopyToOutputDirectory>Always</CopyToOutputDirectory>
    </None>
    <Page Include="Controls\OutPortContextMenu.xaml">
      <SubType>Designer</SubType>
      <Generator>MSBuild:Compile</Generator>
    </Page>
    <Page Include="UI\Prompts\DynamoMessageBox.xaml">
      <Generator>MSBuild:Compile</Generator>
      <SubType>Designer</SubType>
    </Page>
    <Page Include="Controls\InPortContextMenu.xaml">
      <SubType>Designer</SubType>
      <Generator>MSBuild:Compile</Generator>
    </Page>
    <Page Include="Views\GuidedTour\ExitGuideWindow.xaml">
      <SubType>Designer</SubType>
      <Generator>MSBuild:Compile</Generator>
    </Page>
    <Page Include="Views\GuidedTour\WebBrowserWindow.xaml">
      <Generator>MSBuild:Compile</Generator>
      <SubType>Designer</SubType>
    </Page>
    <Page Include="Views\Core\ConnectorContextMenuView.xaml">
      <SubType>Designer</SubType>
      <Generator>MSBuild:Compile</Generator>
    </Page>
    <Page Include="Views\GuidedTour\RealTimeInfoWindow.xaml">
      <SubType>Designer</SubType>
      <Generator>MSBuild:Compile</Generator>
    </Page>
    <Page Include="Views\GuidedTour\GuideBackground.xaml">
      <SubType>Designer</SubType>
      <Generator>MSBuild:Compile</Generator>
    </Page>
    <Page Include="Views\Core\ConnectorAnchorView.xaml">
      <SubType>Designer</SubType>
      <Generator>MSBuild:Compile</Generator>
    </Page>
    <Page Include="Views\GuidedTour\PopupWindow.xaml">
      <SubType>Designer</SubType>
      <Generator>MSBuild:Compile</Generator>
    </Page>
    <Page Include="Views\GuidedTour\RatingControl.xaml">
      <SubType>Designer</SubType>
      <Generator>MSBuild:Compile</Generator>
    </Page>
    <Page Include="Views\GuidedTour\SurveyPopupWindow.xaml">
      <SubType>Designer</SubType>
      <Generator>MSBuild:Compile</Generator>
    </Page>
    <Page Include="Views\Core\ConnectorPinView.xaml">
      <SubType>Designer</SubType>
      <Generator>MSBuild:Compile</Generator>
    </Page>
    <Page Include="Views\Menu\PreferencesView.xaml">
      <Generator>MSBuild:Compile</Generator>
      <SubType>Designer</SubType>
    </Page>
    <Page Include="Windows\ExtensionWindow.xaml">
      <SubType>Designer</SubType>
      <Generator>MSBuild:Compile</Generator>
    </Page>
  </ItemGroup>
  <ItemGroup>
    <Page Include="Controls\InCanvasSearchControl.xaml">
      <Generator>MSBuild:Compile</Generator>
      <SubType>Designer</SubType>
    </Page>
    <Page Include="Controls\InfiniteGridView.xaml">
      <SubType>Designer</SubType>
      <Generator>MSBuild:Compile</Generator>
    </Page>
    <Page Include="Controls\Login.xaml">
      <SubType>Designer</SubType>
      <Generator>MSBuild:Compile</Generator>
    </Page>
    <Page Include="Controls\HeaderStrip.xaml">
      <SubType>Designer</SubType>
      <Generator>MSBuild:Compile</Generator>
    </Page>
    <Page Include="Controls\NotificationsControl.xaml">
      <SubType>Designer</SubType>
      <Generator>MSBuild:Compile</Generator>
    </Page>
    <Page Include="Controls\RunSettingsControl.xaml">
      <SubType>Designer</SubType>
      <Generator>MSBuild:Compile</Generator>
    </Page>
    <Page Include="Controls\ShortcutToolbar.xaml">
      <Generator>MSBuild:Compile</Generator>
      <SubType>Designer</SubType>
    </Page>
  </ItemGroup>
  <ItemGroup>
    <Page Include="Controls\ClassInformationView.xaml">
      <Generator>MSBuild:Compile</Generator>
      <SubType>Designer</SubType>
    </Page>
    <Page Include="Controls\StartPage.xaml">
      <Generator>MSBuild:Compile</Generator>
      <SubType>Designer</SubType>
    </Page>
  </ItemGroup>
  <ItemGroup>
    <EmbeddedResource Include="Properties\Resources.resx">
      <Generator>PublicResXFileCodeGenerator</Generator>
      <SubType>Designer</SubType>
      <LastGenOutput>Resources.Designer.cs</LastGenOutput>
    </EmbeddedResource>
    <EmbeddedResource Include="Properties\Resources.en-US.resx">
      <Generator>PublicResXFileCodeGenerator</Generator>
      <LastGenOutput>Resources.en-US.Designer.cs</LastGenOutput>
      <SubType>Designer</SubType>
    </EmbeddedResource>
    <EmbeddedResource Include="UI\Resources\DesignScript.Resources.SyntaxHighlighting.xshd" />
    <EmbeddedResource Include="Views\GuidedTour\HtmlPages\getStartedOnboarding.html" />
    <None Include="App.config">
      <SubType>Designer</SubType>
    </None>
    <None Include="UI\Fonts\Autodesk\Artifakt-Element-Bold.otf">
      <CopyToOutputDirectory>Always</CopyToOutputDirectory>
    </None>
    <None Include="UI\Fonts\Autodesk\Artifakt-Element-Regular.otf">
      <CopyToOutputDirectory>Always</CopyToOutputDirectory>
    </None>
    <None Include="UI\Fonts\CourierPrime-Regular.ttf">
      <CopyToOutputDirectory>Always</CopyToOutputDirectory>
    </None>
    <None Include="UI\Fonts\OpenSans-Bold.ttf">
      <CopyToOutputDirectory>Always</CopyToOutputDirectory>
    </None>
    <None Include="UI\Fonts\OpenSans-BoldItalic.ttf">
      <CopyToOutputDirectory>Always</CopyToOutputDirectory>
    </None>
    <None Include="UI\Fonts\OpenSans-ExtraBold.ttf">
      <CopyToOutputDirectory>Always</CopyToOutputDirectory>
    </None>
    <None Include="UI\Fonts\OpenSans-ExtraBoldItalic.ttf">
      <CopyToOutputDirectory>Always</CopyToOutputDirectory>
    </None>
    <None Include="UI\Fonts\OpenSans-Italic.ttf">
      <CopyToOutputDirectory>Always</CopyToOutputDirectory>
    </None>
    <None Include="UI\Fonts\OpenSans-Light.ttf">
      <CopyToOutputDirectory>Always</CopyToOutputDirectory>
    </None>
    <None Include="UI\Fonts\OpenSans-LightItalic.ttf">
      <CopyToOutputDirectory>Always</CopyToOutputDirectory>
    </None>
    <None Include="UI\Fonts\OpenSans-Regular.ttf">
      <CopyToOutputDirectory>Always</CopyToOutputDirectory>
    </None>
    <None Include="UI\Fonts\OpenSans-Semibold.ttf">
      <CopyToOutputDirectory>Always</CopyToOutputDirectory>
    </None>
    <None Include="UI\Fonts\OpenSans-SemiboldItalic.ttf">
      <CopyToOutputDirectory>Always</CopyToOutputDirectory>
    </None>
    <None Include="UI\Fonts\SourceCodePro-Regular.ttf">
      <CopyToOutputDirectory>Always</CopyToOutputDirectory>
    </None>
    <None Include="UI\GuidedTour\dynamo_guides.json">
      <CopyToOutputDirectory>Always</CopyToOutputDirectory>
    </None>
    <None Include="ViewModels\Watch3D\shaderSource\CompileShaders.bat" />
    <Resource Include="UI\Images\caret_up.png" />
    <EmbeddedResource Include="Views\GuidedTour\HtmlPages\Resources\ArtifaktElement-Regular.woff" />
    <Resource Include="UI\Images\cursors.psd" />
    <Resource Include="UI\Images\cursors1.psd" />
  </ItemGroup>
  <ItemGroup>
    <Resource Include="UI\Images\AboutWindow\aboutback.png" />
  </ItemGroup>
  <ItemGroup>
    <Resource Include="UI\Images\AboutWindow\autodeskLogo.png" />
  </ItemGroup>
  <ItemGroup>
    <Resource Include="UI\Images\AboutWindow\background_texture.png" />
  </ItemGroup>
  <ItemGroup>
    <Resource Include="UI\Images\AboutWindow\close_hover.png" />
  </ItemGroup>
  <ItemGroup>
    <Resource Include="UI\Images\AboutWindow\close_inactive.png" />
  </ItemGroup>
  <ItemGroup>
    <Resource Include="UI\Images\AboutWindow\collectinfo_titlebar.png" />
  </ItemGroup>
  <ItemGroup>
    <Resource Include="UI\Images\AboutWindow\DesignScriptLogo.png" />
  </ItemGroup>
  <ItemGroup>
    <Resource Include="UI\Images\AboutWindow\dynamo_logo_dark.png" />
  </ItemGroup>
  <ItemGroup>
    <Resource Include="UI\Images\AboutWindow\logo_about.png" />
  </ItemGroup>
  <ItemGroup>
    <Resource Include="UI\Images\add.png" />
  </ItemGroup>
  <ItemGroup>
    <Resource Include="UI\Images\add_32.png" />
  </ItemGroup>
  <ItemGroup>
    <Resource Include="UI\Images\add_32_white.png" />
  </ItemGroup>
  <ItemGroup>
    <Resource Include="UI\Images\Anonymous_Pencil_icon.png" />
  </ItemGroup>
  <ItemGroup>
    <Resource Include="UI\Images\Anonymous_Pencil_icon_white.png" />
  </ItemGroup>
  <ItemGroup>
    <Resource Include="UI\Images\Anonymous_Pencil_icon_white_24.png" />
  </ItemGroup>
  <ItemGroup>
    <Resource Include="UI\Images\Anonymous_Pencil_icon_white_32.png" />
  </ItemGroup>
  <ItemGroup>
    <Resource Include="UI\Images\arc_add.cur" />
  </ItemGroup>
  <ItemGroup>
    <Resource Include="UI\Images\arc_add.png" />
  </ItemGroup>
  <ItemGroup>
    <Resource Include="UI\Images\arc_remove.cur" />
  </ItemGroup>
  <ItemGroup>
    <Resource Include="UI\Images\arc_remove.png" />
  </ItemGroup>
  <ItemGroup>
    <Resource Include="UI\Images\arc_select.cur" />
  </ItemGroup>
  <ItemGroup>
    <Resource Include="UI\Images\arc_select.png" />
  </ItemGroup>
  <ItemGroup>
    <Resource Include="UI\Images\arrow-left-black.png" />
  </ItemGroup>
  <ItemGroup>
    <Resource Include="UI\Images\arrow-left-white.png" />
  </ItemGroup>
  <ItemGroup>
    <Resource Include="UI\Images\arrow-right-black.png" />
  </ItemGroup>
  <ItemGroup>
    <Resource Include="UI\Images\arrow-right-white.png" />
  </ItemGroup>
  <ItemGroup>
    <Resource Include="UI\Images\back.png" />
  </ItemGroup>
  <ItemGroup>
    <Resource Include="UI\Images\back_24.png" />
  </ItemGroup>
  <ItemGroup>
    <Resource Include="UI\Images\back_32.png" />
  </ItemGroup>
  <ItemGroup>
    <Resource Include="UI\Images\Canvas\canvas-button-fit-view-states.png" />
  </ItemGroup>
  <ItemGroup>
    <Resource Include="UI\Images\Canvas\canvas-button-geom-check.png" />
  </ItemGroup>
  <ItemGroup>
    <Resource Include="UI\Images\Canvas\canvas-button-geom-states.png" />
  </ItemGroup>
  <ItemGroup>
    <Resource Include="UI\Images\Canvas\canvas-button-node-check.png" />
  </ItemGroup>
  <ItemGroup>
    <Resource Include="UI\Images\Canvas\canvas-button-node-states.png" />
  </ItemGroup>
  <ItemGroup>
    <Resource Include="UI\Images\Canvas\canvas-button-orbit-check.png" />
  </ItemGroup>
  <ItemGroup>
    <Resource Include="UI\Images\Canvas\canvas-button-orbit-states.png" />
  </ItemGroup>
  <ItemGroup>
    <Resource Include="UI\Images\Canvas\canvas-button-pan-check.png" />
  </ItemGroup>
  <ItemGroup>
    <Resource Include="UI\Images\Canvas\canvas-button-pan-states.png" />
  </ItemGroup>
  <ItemGroup>
    <Resource Include="UI\Images\Canvas\canvas-button-zoom-in-states.png" />
  </ItemGroup>
  <ItemGroup>
    <Resource Include="UI\Images\Canvas\canvas-button-zoom-out-states.png" />
  </ItemGroup>
  <ItemGroup>
    <Resource Include="UI\Images\click_background.png" />
  </ItemGroup>
  <ItemGroup>
    <Resource Include="UI\Images\closetab_hover.png" />
  </ItemGroup>
  <ItemGroup>
    <Resource Include="UI\Images\closetab_normal.png" />
    <Resource Include="UI\Images\NodeStates\alert-64px.png" />
    <Resource Include="UI\Images\NodeStates\error-64px.png" />
    <Resource Include="UI\Images\NodeStates\frozen-64px.png" />
    <Resource Include="UI\Images\NodeStates\hidden-64px.png" />
    <Resource Include="UI\Images\NodeStates\info-64px.png" />
    <Resource Include="UI\Images\warning_16px.png" />
  </ItemGroup>
  <ItemGroup>
    <Resource Include="UI\Images\whiteclosetab.png" />
  </ItemGroup>
  <ItemGroup>
    <Resource Include="UI\Images\whiteinfotab.png" />
  </ItemGroup>
  <ItemGroup>
    <Resource Include="UI\Images\closewindow_hover.png" />
  </ItemGroup>
  <ItemGroup>
    <Resource Include="UI\Images\closewindow_normal.png" />
  </ItemGroup>
  <ItemGroup>
    <Resource Include="UI\Images\cloud_download_arrow.png" />
  </ItemGroup>
  <ItemGroup>
    <Resource Include="UI\Images\cloud_download_arrow_gray.png" />
  </ItemGroup>
  <ItemGroup>
    <Resource Include="UI\Images\cloud_download_arrow_white.png" />
  </ItemGroup>
  <ItemGroup>
    <Resource Include="UI\Images\collapse_hover.png" />
  </ItemGroup>
  <ItemGroup>
    <Resource Include="UI\Images\collapse_normal.png" />
  </ItemGroup>
  <ItemGroup>
    <Resource Include="UI\Images\collapsestate_hover.png" />
  </ItemGroup>
  <ItemGroup>
    <Resource Include="UI\Images\collapsestate_normal.png" />
  </ItemGroup>
  <ItemGroup>
    <Resource Include="UI\Images\condense.cur" />
  </ItemGroup>
  <ItemGroup>
    <Resource Include="UI\Images\condense.png" />
  </ItemGroup>
  <ItemGroup>
    <Resource Include="UI\Images\consent_form_image.png" />
  </ItemGroup>
  <ItemGroup>
    <Resource Include="UI\Images\DocumentHS.png" />
  </ItemGroup>
  <ItemGroup>
    <Resource Include="UI\Images\expand.cur" />
  </ItemGroup>
  <ItemGroup>
    <Resource Include="UI\Images\expand.png" />
  </ItemGroup>
  <ItemGroup>
    <Resource Include="UI\Images\expand_hover.png" />
  </ItemGroup>
  <ItemGroup>
    <Resource Include="UI\Images\expand_normal.png" />
  </ItemGroup>
  <ItemGroup>
    <Resource Include="UI\Images\expandstate_hover.png" />
  </ItemGroup>
  <ItemGroup>
    <Resource Include="UI\Images\expandstate_normal.png" />
  </ItemGroup>
  <ItemGroup>
    <Resource Include="UI\Images\hand.cur" />
  </ItemGroup>
  <ItemGroup>
    <Resource Include="UI\Images\hand.png" />
  </ItemGroup>
  <ItemGroup>
    <Resource Include="UI\Images\hand_drag.cur" />
  </ItemGroup>
  <ItemGroup>
    <Resource Include="UI\Images\hand_drag.png" />
  </ItemGroup>
  <ItemGroup>
    <Resource Include="UI\Images\hand_pan.cur" />
  </ItemGroup>
  <ItemGroup>
    <Resource Include="UI\Images\hand_pan.png" />
  </ItemGroup>
  <ItemGroup>
    <Resource Include="UI\Images\hand_pan_active.cur" />
  </ItemGroup>
  <ItemGroup>
    <Resource Include="UI\Images\hand_pan_active.png" />
  </ItemGroup>
  <ItemGroup>
    <Resource Include="UI\Images\HomeHS.png" />
  </ItemGroup>
  <ItemGroup>
    <Resource Include="UI\Images\librarycollapse_hover.png" />
  </ItemGroup>
  <ItemGroup>
    <Resource Include="UI\Images\librarycollapse_normal.png" />
  </ItemGroup>
  <ItemGroup>
    <Resource Include="UI\Images\maximizewindow_hover.png" />
  </ItemGroup>
  <ItemGroup>
    <Resource Include="UI\Images\maximizewindow_normal.png" />
  </ItemGroup>
  <ItemGroup>
    <Resource Include="UI\Images\minimizewindow_hover.png" />
  </ItemGroup>
  <ItemGroup>
    <Resource Include="UI\Images\minimizewindow_normal.png" />
  </ItemGroup>
  <ItemGroup>
    <Resource Include="UI\Images\move.png" />
  </ItemGroup>
  <ItemGroup>
    <Resource Include="UI\Images\new_disabled.png" />
  </ItemGroup>
  <ItemGroup>
    <Resource Include="UI\Images\new_hover.png" />
  </ItemGroup>
  <ItemGroup>
    <Resource Include="UI\Images\new_normal.png" />
  </ItemGroup>
  <ItemGroup>
    <Resource Include="UI\Images\open_disabled.png" />
  </ItemGroup>
  <ItemGroup>
    <Resource Include="UI\Images\open_hover.png" />
  </ItemGroup>
  <ItemGroup>
    <Resource Include="UI\Images\open_normal.png" />
  </ItemGroup>
  <ItemGroup>
    <Resource Include="UI\Images\openHS.png" />
  </ItemGroup>
  <ItemGroup>
    <Resource Include="UI\Images\OpenSelectedItemHS.png" />
  </ItemGroup>
  <ItemGroup>
    <Resource Include="UI\Images\padlock-closed-black.png" />
  </ItemGroup>
  <ItemGroup>
    <Resource Include="UI\Images\padlock-closed-black24x24.png" />
  </ItemGroup>
  <ItemGroup>
    <Resource Include="UI\Images\pause_disabled.png" />
  </ItemGroup>
  <ItemGroup>
    <Resource Include="UI\Images\pause_hover.png" />
  </ItemGroup>
  <ItemGroup>
    <Resource Include="UI\Images\pause_normal.png" />
  </ItemGroup>
  <ItemGroup>
    <Resource Include="UI\Images\pointer.cur" />
  </ItemGroup>
  <ItemGroup>
    <Resource Include="UI\Images\pointer.png" />
  </ItemGroup>
  <ItemGroup>
    <Resource Include="UI\Images\pointer_add.cur" />
  </ItemGroup>
  <ItemGroup>
    <Resource Include="UI\Images\pointer_add.png" />
  </ItemGroup>
  <ItemGroup>
    <Resource Include="UI\Images\rectangular_selection.cur" />
  </ItemGroup>
  <ItemGroup>
    <Resource Include="UI\Images\rectangular_selection.png" />
  </ItemGroup>
  <ItemGroup>
    <Resource Include="UI\Images\redo_disabled.png" />
  </ItemGroup>
  <ItemGroup>
    <Resource Include="UI\Images\redo_hover.png" />
  </ItemGroup>
  <ItemGroup>
    <Resource Include="UI\Images\redo_normal.png" />
  </ItemGroup>
  <ItemGroup>
    <Resource Include="UI\Images\resize_diagonal.cur" />
  </ItemGroup>
  <ItemGroup>
    <Resource Include="UI\Images\resize_diagonal.png" />
  </ItemGroup>
  <ItemGroup>
    <Resource Include="UI\Images\resize_horizontal.cur" />
  </ItemGroup>
  <ItemGroup>
    <Resource Include="UI\Images\resize_horizontal.png" />
  </ItemGroup>
  <ItemGroup>
    <Resource Include="UI\Images\resize_vertical.cur" />
  </ItemGroup>
  <ItemGroup>
    <Resource Include="UI\Images\resize_vertical.png" />
  </ItemGroup>
  <ItemGroup>
    <Resource Include="UI\Images\restorewindow_hover.png" />
  </ItemGroup>
  <ItemGroup>
    <Resource Include="UI\Images\restorewindow_normal.png" />
  </ItemGroup>
  <ItemGroup>
    <Resource Include="UI\Images\run_disabled.png" />
  </ItemGroup>
  <ItemGroup>
    <Resource Include="UI\Images\run_hover.png" />
  </ItemGroup>
  <ItemGroup>
    <Resource Include="UI\Images\run_normal.png" />
  </ItemGroup>
  <ItemGroup>
    <Resource Include="UI\Images\save_disabled.png" />
  </ItemGroup>
  <ItemGroup>
    <Resource Include="UI\Images\save_hover.png" />
  </ItemGroup>
  <ItemGroup>
    <Resource Include="UI\Images\save_normal.png" />
  </ItemGroup>
  <ItemGroup>
    <Resource Include="UI\Images\saveHS.png" />
  </ItemGroup>
  <ItemGroup>
    <Resource Include="UI\Images\screenshot_disabled.png" />
  </ItemGroup>
  <ItemGroup>
    <Resource Include="UI\Images\screenshot_hover.png" />
  </ItemGroup>
  <ItemGroup>
    <Resource Include="UI\Images\screenshot_normal.png" />
  </ItemGroup>
  <ItemGroup>
    <Resource Include="UI\Images\search.png" />
  </ItemGroup>
  <ItemGroup>
    <Resource Include="UI\Images\search_24.png" />
  </ItemGroup>
  <ItemGroup>
    <Resource Include="UI\Images\search_hover.png" />
  </ItemGroup>
  <ItemGroup>
    <Resource Include="UI\Images\search_normal.png" />
  </ItemGroup>
  <ItemGroup>
    <Resource Include="UI\Images\searchcancel_hover.png" />
  </ItemGroup>
  <ItemGroup>
    <Resource Include="UI\Images\searchcancel_normal.png" />
  </ItemGroup>
  <ItemGroup>
    <Resource Include="UI\Images\sendfeedback_disabled.png" />
  </ItemGroup>
  <ItemGroup>
    <Resource Include="UI\Images\sendfeedback_hover.png" />
  </ItemGroup>
  <ItemGroup>
    <Resource Include="UI\Images\sendfeedback_normal.png" />
  </ItemGroup>
  <ItemGroup>
    <Resource Include="UI\Images\StartPage\dynamo-logo.png" />
  </ItemGroup>
  <ItemGroup>
    <Resource Include="UI\Images\StartPage\icon-discussion.png" />
  </ItemGroup>
  <ItemGroup>
    <Resource Include="UI\Images\StartPage\icon-dynamobim.png" />
  </ItemGroup>
  <ItemGroup>
    <Resource Include="UI\Images\StartPage\icon-email.png" />
  </ItemGroup>
  <ItemGroup>
    <Resource Include="UI\Images\StartPage\icon-github.png" />
  </ItemGroup>
  <ItemGroup>
    <Resource Include="UI\Images\StartPage\icon-issues.png" />
  </ItemGroup>
  <ItemGroup>
    <Resource Include="UI\Images\StartPage\icon-new.png" />
  </ItemGroup>
  <ItemGroup>
    <Resource Include="UI\Images\StartPage\icon-open.png" />
  </ItemGroup>
  <ItemGroup>
    <Resource Include="UI\Images\StartPage\icon-reference.png" />
  </ItemGroup>
  <ItemGroup>
    <Resource Include="UI\Images\StartPage\icon-video.png" />
  </ItemGroup>
  <ItemGroup>
    <Resource Include="UI\Images\StartPage\icon-dictionary.png" />
  </ItemGroup>
  <ItemGroup>
    <Resource Include="UI\Images\task_dialog_crash.png" />
  </ItemGroup>
  <ItemGroup>
    <Resource Include="UI\Images\task_dialog_future_file.png" />
  </ItemGroup>
  <ItemGroup>
    <Resource Include="UI\Images\python-logo.png" />
  </ItemGroup>
  <ItemGroup>
    <Resource Include="UI\Images\task_dialog_obsolete_file.png" />
  </ItemGroup>
  <ItemGroup>
    <Resource Include="UI\Images\tick_selected.png" />
  </ItemGroup>
  <ItemGroup>
    <Resource Include="UI\Images\undo_disabled.png" />
  </ItemGroup>
  <ItemGroup>
    <Resource Include="UI\Images\undo_hover.png" />
  </ItemGroup>
  <ItemGroup>
    <Resource Include="UI\Images\undo_normal.png" />
  </ItemGroup>
  <ItemGroup>
    <Resource Include="UI\Images\Update\clickbox.png" />
  </ItemGroup>
  <ItemGroup>
    <Resource Include="UI\Images\Update\download_ani.png" />
  </ItemGroup>
  <ItemGroup>
    <Resource Include="UI\Images\Update\DownloadAnimation.png" />
  </ItemGroup>
  <ItemGroup>
    <Resource Include="UI\Images\Update\DownloadIcon.png" />
  </ItemGroup>
  <ItemGroup>
    <Resource Include="UI\Images\Update\update.png" />
  </ItemGroup>
  <ItemGroup>
    <Resource Include="UI\Images\Update\update_static.png" />
  </ItemGroup>
  <ItemGroup>
    <Page Include="UI\Prompts\CrashPrompt.xaml">
      <Generator>MSBuild:Compile</Generator>
      <SubType>Designer</SubType>
    </Page>
  </ItemGroup>
  <ItemGroup>
    <Page Include="UI\Prompts\EditWindow.xaml">
      <Generator>MSBuild:Compile</Generator>
      <SubType>Designer</SubType>
    </Page>
  </ItemGroup>
  <ItemGroup>
    <Page Include="UI\Prompts\FunctionNamePrompt.xaml">
      <Generator>MSBuild:Compile</Generator>
      <SubType>Designer</SubType>
    </Page>
  </ItemGroup>
  <ItemGroup>
    <Page Include="UI\Prompts\GenericTaskDialog.xaml">
      <Generator>MSBuild:Compile</Generator>
      <SubType>Designer</SubType>
    </Page>
  </ItemGroup>
  <ItemGroup>
    <Page Include="UI\Prompts\PresetOverwritePrompt.xaml">
      <Generator>MSBuild:Compile</Generator>
      <SubType>Designer</SubType>
    </Page>
    <Page Include="UI\Prompts\UsageReportingAgreementPrompt.xaml">
      <Generator>MSBuild:Compile</Generator>
      <SubType>Designer</SubType>
    </Page>
  </ItemGroup>
  <ItemGroup>
    <None Include="UI\Themes\Modern\Connectors.xaml">
      <Generator>MSBuild:Compile</Generator>
      <SubType>Designer</SubType>
      <CopyToOutputDirectory>Always</CopyToOutputDirectory>
    </None>
  </ItemGroup>
  <ItemGroup>
    <None Include="UI\Themes\Modern\DataTemplates.xaml">
      <Generator>MSBuild:Compile</Generator>
      <SubType>Designer</SubType>
      <CopyToOutputDirectory>Always</CopyToOutputDirectory>
    </None>
  </ItemGroup>
  <ItemGroup>
    <None Include="UI\Themes\Modern\DynamoColorsAndBrushes.xaml">
      <Generator>MSBuild:Compile</Generator>
      <SubType>Designer</SubType>
      <CopyToOutputDirectory>Always</CopyToOutputDirectory>
    </None>
  </ItemGroup>
  <ItemGroup>
    <None Include="UI\Themes\Modern\DynamoConverters.xaml">
      <Generator>MSBuild:Compile</Generator>
      <SubType>Designer</SubType>
      <CopyToOutputDirectory>Always</CopyToOutputDirectory>
    </None>
  </ItemGroup>
  <ItemGroup>
    <None Include="UI\Themes\Modern\DynamoModern.xaml">
      <Generator>MSBuild:Compile</Generator>
      <SubType>Designer</SubType>
      <CopyToOutputDirectory>Always</CopyToOutputDirectory>
    </None>
  </ItemGroup>
  <ItemGroup>
    <None Include="UI\Themes\Modern\DynamoText.xaml">
      <Generator>MSBuild:Compile</Generator>
      <SubType>Designer</SubType>
      <CopyToOutputDirectory>Always</CopyToOutputDirectory>
    </None>
  </ItemGroup>
  <ItemGroup>
    <None Include="UI\Themes\Modern\MenuStyleDictionary.xaml">
      <Generator>MSBuild:Compile</Generator>
      <SubType>Designer</SubType>
      <CopyToOutputDirectory>Always</CopyToOutputDirectory>
    </None>
  </ItemGroup>
  <ItemGroup>
    <None Include="UI\Themes\Modern\Ports.xaml">
      <CopyToOutputDirectory>Always</CopyToOutputDirectory>
      <SubType>Designer</SubType>
    </None>
  </ItemGroup>
  <ItemGroup>
    <None Include="UI\Themes\Modern\ToolbarStyleDictionary.xaml">
      <Generator>MSBuild:Compile</Generator>
      <SubType>Designer</SubType>
      <CopyToOutputDirectory>Always</CopyToOutputDirectory>
    </None>
  </ItemGroup>
  <ItemGroup>
    <None Include="UI\Themes\Modern\SidebarGridStyleDictionary.xaml">
      <SubType>Designer</SubType>
      <Generator>MSBuild:Compile</Generator>
      <CopyToOutputDirectory>Always</CopyToOutputDirectory>
    </None>
    <Page Include="UI\Prompts\PresetPrompt.xaml">
      <SubType>Designer</SubType>
      <Generator>MSBuild:Compile</Generator>
    </Page>
    <Page Include="Views\About\AboutWindow.xaml">
      <Generator>MSBuild:Compile</Generator>
      <SubType>Designer</SubType>
    </Page>
  </ItemGroup>
  <ItemGroup>
    <Page Include="Views\Debug\DebugModesWindow.xaml">
      <SubType>Designer</SubType>
      <Generator>MSBuild:Compile</Generator>
    </Page>
    <Page Include="Views\Gallery\GalleryView.xaml">
      <SubType>Designer</SubType>
      <Generator>MSBuild:Compile</Generator>
    </Page>
    <Page Include="Views\CodeCompletion\CodeCompletionEditor.xaml">
      <SubType>Designer</SubType>
      <Generator>MSBuild:Compile</Generator>
    </Page>
    <Page Include="Views\PackageManager\PackagePathView.xaml">
      <SubType>Designer</SubType>
      <Generator>MSBuild:Compile</Generator>
    </Page>
    <Page Include="Views\PackageManager\TermsOfUseView.xaml">
      <SubType>Designer</SubType>
      <Generator>MSBuild:Compile</Generator>
    </Page>
    <Page Include="Views\Preview\PreviewCompactView.xaml">
      <SubType>Designer</SubType>
      <Generator>MSBuild:Compile</Generator>
    </Page>
    <Page Include="Views\Preview\Watch3DSettingsControl.xaml">
      <SubType>Designer</SubType>
      <Generator>MSBuild:Compile</Generator>
    </Page>
    <Page Include="Windows\BrowserWindow.xaml">
      <Generator>MSBuild:Compile</Generator>
      <SubType>Designer</SubType>
    </Page>
    <Page Include="Views\Core\AnnotationView.xaml">
      <SubType>Designer</SubType>
      <Generator>MSBuild:Compile</Generator>
    </Page>
    <Page Include="Views\Core\DynamoView.xaml">
      <Generator>MSBuild:Compile</Generator>
      <SubType>Designer</SubType>
    </Page>
  </ItemGroup>
  <ItemGroup>
    <Page Include="Views\Preview\InfoBubbleView.xaml">
      <Generator>MSBuild:Compile</Generator>
      <SubType>Designer</SubType>
    </Page>
  </ItemGroup>
  <ItemGroup>
    <Page Include="Views\Search\LibraryView.xaml">
      <Generator>MSBuild:Compile</Generator>
      <SubType>Designer</SubType>
    </Page>
    <Page Include="Views\Core\NodeView.xaml">
      <SubType>Designer</SubType>
    </Page>
  </ItemGroup>
  <ItemGroup>
    <Page Include="Views\Core\NoteView.xaml">
      <Generator>MSBuild:Compile</Generator>
      <SubType>Designer</SubType>
    </Page>
  </ItemGroup>
  <ItemGroup>
    <Page Include="Views\PackageManager\PackageManagerSearchView.xaml">
      <Generator>MSBuild:Compile</Generator>
      <SubType>Designer</SubType>
    </Page>
  </ItemGroup>
  <ItemGroup>
    <Page Include="Views\Preview\PreviewControl.xaml">
      <Generator>MSBuild:Compile</Generator>
      <SubType>Designer</SubType>
    </Page>
  </ItemGroup>
  <ItemGroup>
    <Page Include="Views\PackageManager\PublishPackageView.xaml">
      <Generator>MSBuild:Compile</Generator>
      <SubType>Designer</SubType>
    </Page>
    <Page Include="Controls\TooltipWindow.xaml">
      <Generator>MSBuild:Compile</Generator>
      <SubType>Designer</SubType>
    </Page>
    <Page Include="Views\Preview\Watch3DView.xaml">
      <Generator>MSBuild:Compile</Generator>
      <SubType>Designer</SubType>
    </Page>
  </ItemGroup>
  <ItemGroup>
    <Page Include="Views\Preview\WatchTree.xaml">
      <Generator>MSBuild:Compile</Generator>
      <SubType>Designer</SubType>
    </Page>
  </ItemGroup>
  <ItemGroup>
    <Page Include="Views\Core\WorkspaceView.xaml">
      <Generator>MSBuild:Compile</Generator>
      <SubType>Designer</SubType>
    </Page>
  </ItemGroup>
  <ItemGroup>
    <ProjectReference Include="..\DynamoCore\DynamoCore.csproj">
      <Project>{7858fa8c-475f-4b8e-b468-1f8200778cf8}</Project>
      <Name>DynamoCore</Name>
    </ProjectReference>
    <ProjectReference Include="..\DynamoPackages\DynamoPackages.csproj">
      <Project>{47533b7c-0e1a-44a4-8511-b438645f052a}</Project>
      <Name>DynamoPackages</Name>
      <Private>False</Private>
    </ProjectReference>
    <ProjectReference Include="..\DynamoUtilities\DynamoUtilities.csproj">
      <Project>{b5f435cb-0d8a-40b1-a4f7-5ecb3ce792a9}</Project>
      <Name>DynamoUtilities</Name>
      <Private>False</Private>
    </ProjectReference>
    <ProjectReference Include="..\Engine\GraphLayout\GraphLayout.csproj">
      <Project>{c2595b04-856d-40ae-8b99-4804c7a70708}</Project>
      <Name>GraphLayout</Name>
    </ProjectReference>
    <ProjectReference Include="..\Engine\ProtoCore\ProtoCore.csproj">
      <Project>{7A9E0314-966F-4584-BAA3-7339CBB849D1}</Project>
      <Name>ProtoCore</Name>
    </ProjectReference>
    <ProjectReference Include="..\Libraries\CoreNodeModels\CoreNodeModels.csproj">
      <Project>{d8262d40-4880-41e4-91e4-af8f480c8637}</Project>
      <Name>CoreNodeModels</Name>
      <Private>False</Private>
    </ProjectReference>
    <ProjectReference Include="..\Libraries\DesignScriptBuiltin\DesignScriptBuiltin.csproj">
      <Project>{c0d6dee5-5532-4345-9c66-4c00d7fdb8be}</Project>
      <Name>DesignScriptBuiltin</Name>
    </ProjectReference>
    <ProjectReference Include="..\Libraries\CoreNodes\CoreNodes.csproj">
      <Project>{87550b2b-6cb8-461e-8965-dfafe3aafb5c}</Project>
      <Name>CoreNodes</Name>
    </ProjectReference>
    <ProjectReference Include="..\Libraries\DynamoUnits\Units.csproj">
      <Project>{6e0a079e-85f1-45a1-ad5b-9855e4344809}</Project>
      <Name>Units</Name>
    </ProjectReference>
    <ProjectReference Include="..\Libraries\PythonNodeModels\PythonNodeModels.csproj">
      <Project>{8872CA17-C10D-43B9-8393-5C5A57065EB0}</Project>
      <Name>PythonNodeModels</Name>
      <Private>False</Private>
    </ProjectReference>
    <ProjectReference Include="..\Libraries\VMDataBridge\VMDataBridge.csproj">
      <Project>{ccb6e56b-2da1-4eba-a1f9-e8510e129d12}</Project>
      <Name>VMDataBridge</Name>
    </ProjectReference>
    <ProjectReference Include="..\NodeServices\DynamoServices.csproj">
      <Project>{ef879a10-041d-4c68-83e7-3192685f1bae}</Project>
      <Name>DynamoServices</Name>
      <Private>False</Private>
    </ProjectReference>
  </ItemGroup>
  <ItemGroup>
    <Resource Include="UI\Images\StartPage\icon-customnode.png" />
  </ItemGroup>
  <ItemGroup>
    <EmbeddedResource Include="UI\Images\CodeBlock\class.png" />
    <EmbeddedResource Include="UI\Images\CodeBlock\constructor.png" />
    <EmbeddedResource Include="UI\Images\CodeBlock\keyword.png" />
    <EmbeddedResource Include="UI\Images\CodeBlock\method.png" />
    <EmbeddedResource Include="UI\Images\CodeBlock\property.png" />
    <EmbeddedResource Include="UI\Images\CodeBlock\variable.png" />
  </ItemGroup>
  <ItemGroup>
    <Resource Include="UI\Images\CustomNode\customNode.png" />
    <Resource Include="UI\Images\Tooltip\code.png" />
    <Resource Include="UI\Images\Tooltip\copy.png" />
    <Resource Include="UI\Images\Tooltip\copy_hover.png" />
    <Resource Include="UI\Images\assemblies.png" />
    <Resource Include="UI\Images\files.png" />
    <Resource Include="UI\Images\nodes.png" />
  </ItemGroup>
  <ItemGroup>
    <Resource Include="UI\Images\customizerWorkflow.png" />
    <Resource Include="UI\Images\dynamowithtext.png" />
    <Resource Include="UI\Images\PackageManager\custom-path-dialog-minus.png" />
    <Resource Include="UI\Images\PackageManager\custom-path-dialog-move-down.png" />
    <Resource Include="UI\Images\PackageManager\custom-path-dialog-move-up.png" />
    <Resource Include="UI\Images\PackageManager\custom-path-dialog-plus.png" />
    <Resource Include="UI\Images\drag_move.cur" />
    <Resource Include="UI\Images\StartPage\icon-whats-new.png" />
    <Resource Include="UI\Images\Gallery\gallery-button-close-states.png" />
    <Resource Include="UI\Images\Gallery\gallery-button-next-prev-states.png" />
    <Resource Include="UI\Images\profile_normal.png" />
  </ItemGroup>
  <ItemGroup>
    <Resource Include="UI\Images\max-default.png" />
    <Resource Include="UI\Images\min-default.png" />
    <Resource Include="UI\Images\minimize-hover.png" />
    <Resource Include="UI\Images\minimize-hover-16px.png" />
    <Resource Include="UI\Images\minimize-default-16px.png" />
    <Resource Include="UI\Images\maximize-hover.png" />
    <EmbeddedResource Include="Views\GuidedTour\HtmlPages\Resources\PackageNodes.gif" />
    <EmbeddedResource Include="Views\GuidedTour\HtmlPages\nodePackage.html" />
    <EmbeddedResource Include="Views\GuidedTour\HtmlPages\installedPackage.html" />
    <EmbeddedResource Include="Views\GuidedTour\HtmlPages\Resources\successIcon.png" />
    <EmbeddedResource Include="Views\GuidedTour\HtmlPages\Resources\filterIcon.png" />
    <EmbeddedResource Include="Views\GuidedTour\HtmlPages\Resources\sortIcon.png" />
    <EmbeddedResource Include="Views\GuidedTour\HtmlPages\Resources\SearchPackages.gif" />
    <EmbeddedResource Include="Views\GuidedTour\HtmlPages\searchPackages.html" />
    <Resource Include="UI\Images\error-icon.png" />
    <Resource Include="UI\Images\searchmagnifier.png" />
    <Resource Include="UI\Images\info-grey.png" />
    <Resource Include="UI\Images\remove - default.png" />
    <Resource Include="UI\Images\close_blue.png" />
    <Resource Include="UI\Images\close_grey.png" />
    <Resource Include="UI\Images\Folder.png" />
    <Resource Include="UI\Images\caret_down_grey_48px.png" />
    <Resource Include="UI\Images\caret_up_grey_48px.png" />
    <Resource Include="UI\Images\menu_grey_48px.png" />
    <Resource Include="UI\Images\NodeIcon_placeholder.png" />
    <Resource Include="UI\Images\custom-node.png" />
    <Resource Include="UI\Images\image-icon-default.png" />
    <Resource Include="UI\Images\image-icon.png" />
    <EmbeddedResource Include="Views\GuidedTour\HtmlPages\Resources\DynamoPackages_1_1.png" />
    <Resource Include="UI\Images\default_info_16px.png" />
    <Resource Include="UI\Images\clock-icon.png" />
    <Resource Include="UI\Images\Pin_NoBackground_16px.png" />
    <EmbeddedResource Include="Views\GuidedTour\HtmlPages\learnPackages.html" />
    <Resource Include="UI\Images\info_2.png" />
    <Resource Include="UI\Images\alert_2.png" />
    <Resource Include="UI\Images\pin_hidden_48_48.png" />
    <Resource Include="UI\Images\pin_hover_48_48.png" />
    <Resource Include="UI\Images\wire_anchor_48_48.png" />
    <Resource Include="UI\Images\watch_hidden_48_48.png" />
    <Resource Include="UI\Images\watch_hover_48_48.png" />
    <Resource Include="UI\Images\checkmark - grey.png" />
    <Resource Include="UI\Images\package_error.png" />
    <Resource Include="UI\Images\icon-shape.png" />
    <Resource Include="UI\Images\Progress circle.png" />
    <Resource Include="UI\Images\Requirements - disabled.png" />
    <Resource Include="UI\Images\View details - disabled.png" />
    <Resource Include="UI\Images\Add - default.png" />
    <Resource Include="UI\Images\Add - disabled.png" />
    <Resource Include="UI\Images\Checkmark - menu selected.png" />
    <Resource Include="UI\Images\Checkmark.png" />
    <Resource Include="UI\Images\Circle close.png" />
    <Resource Include="UI\Images\Copyright.png" />
    <Resource Include="UI\Images\Date.png" />
    <Resource Include="UI\Images\Download.png" />
    <Resource Include="UI\Images\Favorite.png" />
    <Resource Include="UI\Images\Filter.png" />
    <Resource Include="UI\Images\Flag.png" />
    <Resource Include="UI\Images\Profile.png" />
    <Resource Include="UI\Images\Requirements.png" />
    <Resource Include="UI\Images\Sort.png" />
    <Resource Include="UI\Images\View details.png" />
    <Resource Include="UI\Images\more-vertical_selected_16px.png" />
    <Resource Include="UI\Images\pin_default_48_48.png" />
    <Resource Include="UI\Images\pin_selected_48_48.png" />
    <Resource Include="UI\Images\watch_default_48_48.png" />
    <Resource Include="UI\Images\error.png" />
    <Resource Include="UI\Images\warning.png" />
    <Resource Include="UI\Images\info.png" />
    <Resource Include="UI\Images\hidden.png" />
    <Resource Include="UI\Images\default-node-icon.png" />
    <Resource Include="UI\Images\more-vertical.png" />
    <Resource Include="UI\Images\watch_hidden_16_16.png" />
    <Resource Include="UI\Images\alert.png" />
    <Resource Include="UI\Images\menu_16_16.png" />
    <Resource Include="UI\Images\menu-hover-16px.png" />
    <Resource Include="UI\Images\caret_down.png" />
    <Resource Include="UI\Images\down-hover-16px.png" />
    <Resource Include="UI\Images\down_16_16.png" />
    <Resource Include="UI\Images\folder_16_16.png" />
    <Resource Include="UI\Images\folder-hover-16px.png" />
    <Resource Include="UI\Images\up_16_16.png" />
    <Resource Include="UI\Images\up-hover-16px.png" />
    <EmbeddedResource Include="Controls\Docs\NodeAutocompleteDocumentation.html" />
    <Content Include="sharpdx_direct3d11_effects_x64.dll">
      <CopyToOutputDirectory>Always</CopyToOutputDirectory>
    </Content>
    <Content Include="sharpdx_direct3d11_effects_x86.dll">
      <CopyToOutputDirectory>Always</CopyToOutputDirectory>
    </Content>
    <Resource Include="UI\Images\add_icon.png" />
    <Resource Include="UI\Images\pin.png" />
    <EmbeddedResource Include="ViewModels\PackageManager\Docs\PublishPackageDocumentation.html" />
    <Resource Include="UI\Images\undock_hover.png" />
    <Resource Include="UI\Images\undock_normal.png" />
    <None Include="ViewModels\Watch3D\shaderSource\helix_shader_defs\COMMON\Common.hlsl" />
    <None Include="ViewModels\Watch3D\shaderSource\helix_shader_defs\COMMON\CommonBuffers.hlsl" />
    <None Include="ViewModels\Watch3D\shaderSource\helix_shader_defs\COMMON\DataStructs.hlsl" />
    <None Include="ViewModels\Watch3D\shaderSource\psDynamoLine.hlsl" />
    <None Include="ViewModels\Watch3D\shaderSource\psDynamoMesh.hlsl" />
    <None Include="ViewModels\Watch3D\shaderSource\psDynamoPoint.hlsl" />
    <None Include="ViewModels\Watch3D\shaderSource\vsDynamoMesh.hlsl" />
    <None Include="ViewModels\Watch3D\shaderSource\vsDynamoPointLine.hlsl" />
    <Resource Include="UI\Images\bubble-arrow.png" />
    <Resource Include="UI\Images\icon-whats-new-small.png" />
    <Resource Include="UI\Images\icon-dictionary-small.png" />
    <EmbeddedResource Include="Views\GuidedTour\HtmlPages\Resources\emptyImage.png" />
  </ItemGroup>
  <Target Name="AfterBuildOps" AfterTargets="Build">
    <MakeDir Directories="$(OutputPath)\viewExtensions\" />
  </Target>
</Project><|MERGE_RESOLUTION|>--- conflicted
+++ resolved
@@ -18,12 +18,9 @@
     <None Remove="UI\Images\NodeStates\frozen-64px.png" />
     <None Remove="UI\Images\NodeStates\hidden-64px.png" />
     <None Remove="UI\Images\NodeStates\info-64px.png" />
-<<<<<<< HEAD
     <None Remove="UI\Images\warning_16px.png" />
-=======
     <None Remove="Views\GuidedTour\HtmlPages\getStartedOnboarding.html" />
     <None Remove="Views\GuidedTour\HtmlPages\Resources\emptyImage.png" />
->>>>>>> 728fb9f1
   </ItemGroup>
   <ItemGroup>
 	<PackageReference Include="DynamoVisualProgramming.LibG_228_0_0" Version="2.13.0.7686" />
