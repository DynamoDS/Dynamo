--- conflicted
+++ resolved
@@ -1442,12 +1442,9 @@
     <Resource Include="UI\Images\profile_normal.png" />
   </ItemGroup>
   <ItemGroup>
-<<<<<<< HEAD
     <Resource Include="UI\Images\add-thick-grey-16px.png" />
     <Resource Include="UI\Images\close-thick-grey-16px.png" />
-=======
     <Resource Include="UI\Images\error-icon.png" />
->>>>>>> b8ddaeb8
     <Resource Include="UI\Images\searchmagnifier.png" />
     <Resource Include="UI\Images\info-grey.png" />
     <Resource Include="UI\Images\remove - default.png" />
