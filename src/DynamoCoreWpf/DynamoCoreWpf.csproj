﻿<?xml version="1.0" encoding="utf-8"?>
<Project ToolsVersion="15.0" DefaultTargets="Build" xmlns="http://schemas.microsoft.com/developer/msbuild/2003">
  <Import Project="$(MSBuildExtensionsPath)\$(MSBuildToolsVersion)\Microsoft.Common.props" Condition="Exists('$(MSBuildExtensionsPath)\$(MSBuildToolsVersion)\Microsoft.Common.props')" />
  <ImportGroup Label="PropertySheets">
    <Import Project="$(SolutionDir)/Config/CS.props" />
    <Import Project="$(SolutionDir)/Config/Cleanup.targets" />
  </ImportGroup>
  <PropertyGroup>
    <Configuration Condition=" '$(Configuration)' == '' ">Debug</Configuration>
    <Platform Condition=" '$(Platform)' == '' ">AnyCPU</Platform>
    <ProjectGuid>{51BB6014-43F7-4F31-B8D3-E3C37EBEDAF4}</ProjectGuid>
    <OutputType>Library</OutputType>
    <AppDesignerFolder>Properties</AppDesignerFolder>
    <RootNamespace>Dynamo.Wpf</RootNamespace>
    <AssemblyName>DynamoCoreWpf</AssemblyName>
    <TargetFrameworkVersion>v4.8</TargetFrameworkVersion>
    <FileAlignment>512</FileAlignment>
    <TargetFrameworkProfile />
    <NuGetPackageImportStamp>
    </NuGetPackageImportStamp>
  </PropertyGroup>
  <PropertyGroup Condition=" '$(Configuration)|$(Platform)' == 'Debug|AnyCPU' ">
    <DebugSymbols>true</DebugSymbols>
    <DebugType>full</DebugType>
    <Optimize>false</Optimize>
    <OutputPath>$(OutputPath)</OutputPath>
    <DefineConstants>TRACE;DEBUG</DefineConstants>
    <ErrorReport>prompt</ErrorReport>
    <WarningLevel>4</WarningLevel>
    <Prefer32Bit>false</Prefer32Bit>
    <DocumentationFile>..\..\bin\AnyCPU\Debug\DynamoCoreWpf.XML</DocumentationFile>
    <UseVSHostingProcess>true</UseVSHostingProcess>
  </PropertyGroup>
  <PropertyGroup Condition=" '$(Configuration)|$(Platform)' == 'Release|AnyCPU' ">
    <DebugType>pdbonly</DebugType>
    <Optimize>true</Optimize>
    <OutputPath>$(OutputPath)</OutputPath>
    <DefineConstants>TRACE</DefineConstants>
    <ErrorReport>prompt</ErrorReport>
    <WarningLevel>4</WarningLevel>
    <Prefer32Bit>false</Prefer32Bit>
  </PropertyGroup>
  <ItemGroup>
    <Reference Include="Cyotek.Drawing.BitmapFont, Version=1.0.0.0, Culture=neutral, PublicKeyToken=58daa28b0b2de221, processorArchitecture=MSIL">
      <HintPath>..\packages\Cyotek.Drawing.BitmapFont.2.0.0\lib\net48\Cyotek.Drawing.BitmapFont.dll</HintPath>
    </Reference>
    <Reference Include="FontAwesome.WPF, Version=4.7.0.37774, Culture=neutral, PublicKeyToken=0758b07a11a4f466, processorArchitecture=MSIL">
      <HintPath>..\packages\FontAwesome.WPF.4.7.0.9\lib\net40\FontAwesome.WPF.dll</HintPath>
    </Reference>
    <Reference Include="Greg, Version=2.0.7843.19074, Culture=neutral, processorArchitecture=MSIL">
      <Private>True</Private>
      <HintPath>..\packages\Greg.2.0.7843.19074\lib\net48\Greg.dll</HintPath>
    </Reference>
    <Reference Include="HelixToolkit, Version=2.17.0.0, Culture=neutral, PublicKeyToken=52aa3500039caf0d, processorArchitecture=MSIL">
      <HintPath>..\packages\HelixToolkit.2.17.0\lib\netstandard1.1\HelixToolkit.dll</HintPath>
    </Reference>
    <Reference Include="HelixToolkit.Wpf, Version=2.17.0.0, Culture=neutral, PublicKeyToken=52aa3500039caf0d, processorArchitecture=MSIL">
      <HintPath>..\packages\HelixToolkit.Wpf.2.17.0\lib\net45\HelixToolkit.Wpf.dll</HintPath>
    </Reference>
    <Reference Include="HelixToolkit.Wpf.SharpDX, Version=2.17.0.0, Culture=neutral, PublicKeyToken=52aa3500039caf0d, processorArchitecture=MSIL">
      <HintPath>..\packages\HelixToolkit.Wpf.SharpDX.2.17.0\lib\net45\HelixToolkit.Wpf.SharpDX.dll</HintPath>
    </Reference>
    <Reference Include="ICSharpCode.AvalonEdit, Version=4.3.1.9429, Culture=neutral, PublicKeyToken=9cc39be672370310, processorArchitecture=MSIL">
      <HintPath>..\packages\AvalonEdit.4.3.1.9430\lib\Net40\ICSharpCode.AvalonEdit.dll</HintPath>
      <SpecificVersion>False</SpecificVersion>
    </Reference>
    <Reference Include="Microsoft.Practices.Prism">
      <HintPath>..\..\extern\prism\Microsoft.Practices.Prism.dll</HintPath>
    </Reference>
    <Reference Include="Newtonsoft.Json, Version=8.0.0.0, Culture=neutral, PublicKeyToken=30ad4fe6b2a6aeed, processorArchitecture=MSIL">
      <HintPath>..\packages\Newtonsoft.Json.8.0.3\lib\net45\Newtonsoft.Json.dll</HintPath>
      <Private>True</Private>
    </Reference>
    <Reference Include="PresentationCore" />
    <Reference Include="PresentationFramework" />
    <Reference Include="ProtoGeometry, Version=2.12.0.5595, Culture=neutral, processorArchitecture=AMD64">
      <HintPath>..\packages\DynamoVisualProgramming.LibG_227_0_0.2.12.0.5595\lib\net48\ProtoGeometry.dll</HintPath>
      <Private>False</Private>
    </Reference>
    <Reference Include="RestSharp, Version=105.2.3.0, Culture=neutral, processorArchitecture=MSIL">
      <HintPath>..\packages\RestSharp.105.2.3\lib\net46\RestSharp.dll</HintPath>
    </Reference>
    <Reference Include="SharpDX, Version=4.2.0.0, Culture=neutral, PublicKeyToken=b4dcf0f35e5521f1, processorArchitecture=MSIL">
      <HintPath>..\packages\SharpDX.4.2.0\lib\net45\SharpDX.dll</HintPath>
    </Reference>
    <Reference Include="SharpDX.D3DCompiler">
      <HintPath>..\packages\SharpDX.D3DCompiler.4.2.0\lib\net45\SharpDX.D3DCompiler.dll</HintPath>
      <Private>True</Private>
    </Reference>
    <Reference Include="SharpDX.D3DCompiler, Version=4.2.0.0, Culture=neutral, PublicKeyToken=b4dcf0f35e5521f1, processorArchitecture=MSIL" />
    <Reference Include="SharpDX.Direct2D1">
      <HintPath>..\packages\SharpDX.Direct2D1.4.2.0\lib\net45\SharpDX.Direct2D1.dll</HintPath>
      <Private>True</Private>
    </Reference>
    <Reference Include="SharpDX.Direct2D1, Version=4.2.0.0, Culture=neutral, PublicKeyToken=b4dcf0f35e5521f1, processorArchitecture=MSIL" />
    <Reference Include="SharpDX.Direct3D11, Version=4.2.0.0, Culture=neutral, PublicKeyToken=b4dcf0f35e5521f1, processorArchitecture=MSIL">
      <HintPath>..\packages\SharpDX.Direct3D11.4.2.0\lib\net45\SharpDX.Direct3D11.dll</HintPath>
    </Reference>
    <Reference Include="SharpDX.Direct3D9, Version=4.2.0.0, Culture=neutral, PublicKeyToken=b4dcf0f35e5521f1, processorArchitecture=MSIL">
      <HintPath>..\packages\SharpDX.Direct3D9.4.2.0\lib\net45\SharpDX.Direct3D9.dll</HintPath>
    </Reference>
    <Reference Include="SharpDX.DXGI, Version=4.2.0.0, Culture=neutral, PublicKeyToken=b4dcf0f35e5521f1, processorArchitecture=MSIL">
      <HintPath>..\packages\SharpDX.DXGI.4.2.0\lib\net45\SharpDX.DXGI.dll</HintPath>
    </Reference>
    <Reference Include="SharpDX.Mathematics, Version=4.2.0.0, Culture=neutral, PublicKeyToken=b4dcf0f35e5521f1, processorArchitecture=MSIL">
      <HintPath>..\packages\SharpDX.Mathematics.4.2.0\lib\net45\SharpDX.Mathematics.dll</HintPath>
    </Reference>
    <Reference Include="System" />
    <Reference Include="System.Configuration" />
    <Reference Include="System.Core" />
    <Reference Include="System.Data" />
    <Reference Include="System.Drawing" />
    <Reference Include="System.Runtime.Serialization" />
    <Reference Include="System.Windows.Forms" />
    <Reference Include="System.Windows.Interactivity, Version=4.0.0.0, Culture=neutral, PublicKeyToken=31bf3856ad364e35, processorArchitecture=MSIL">
      <SpecificVersion>False</SpecificVersion>
      <HintPath>..\..\extern\System.Windows.Interactivity\System.Windows.Interactivity.dll</HintPath>
    </Reference>
    <Reference Include="System.Xaml" />
    <Reference Include="Microsoft.CSharp" />
    <Reference Include="System.Xml" />
    <Reference Include="WindowsBase" />
  </ItemGroup>
  <ItemGroup>
    <Compile Include="Controls\InstalledPackagesControl.xaml.cs">
      <DependentUpon>InstalledPackagesControl.xaml</DependentUpon>
    </Compile>
    <Compile Include="Commands\ConnectorPinCommands.cs" />
    <Compile Include="Controls\NodeAutoCompleteSearchControl.xaml.cs">
      <DependentUpon>NodeAutoCompleteSearchControl.xaml</DependentUpon>
    </Compile>
    <Compile Include="Controls\InCanvasSearchControl.xaml.cs">
      <DependentUpon>InCanvasSearchControl.xaml</DependentUpon>
    </Compile>
    <Compile Include="Controls\InfiniteGridView.xaml.cs">
      <DependentUpon>InfiniteGridView.xaml</DependentUpon>
    </Compile>
    <Compile Include="Controls\Login.xaml.cs">
      <DependentUpon>Login.xaml</DependentUpon>
    </Compile>
    <Compile Include="Controls\HeaderStrip.xaml.cs">
      <DependentUpon>HeaderStrip.xaml</DependentUpon>
    </Compile>
    <Compile Include="Controls\NotificationsControl.xaml.cs">
      <DependentUpon>NotificationsControl.xaml</DependentUpon>
    </Compile>
    <Compile Include="Controls\ParentMenuItem.cs" />
    <Compile Include="Controls\RunSettingsControl.xaml.cs">
      <DependentUpon>RunSettingsControl.xaml</DependentUpon>
    </Compile>
    <Compile Include="Controls\ClassInformationView.xaml.cs">
      <DependentUpon>ClassInformationView.xaml</DependentUpon>
    </Compile>
    <Compile Include="..\AssemblySharedInfoGenerator\AssemblySharedInfo.cs">
      <Link>Properties\AssemblySharedInfo.cs</Link>
    </Compile>
    <Compile Include="Controls\UseLevelPopup.cs" />
    <Compile Include="Controls\UseLevelSpinner.cs" />
    <Compile Include="Extensions\ViewModelCommandExecutive.cs" />
    <Compile Include="Extensions\IViewExtension.cs" />
    <Compile Include="Extensions\ViewExtensionBase.cs" />
    <Compile Include="Extensions\IViewExtensionLoader.cs" />
    <Compile Include="Extensions\IViewExtensionManager.cs" />
    <Compile Include="Extensions\MenuBarTypeExtensions.cs" />
    <Compile Include="Extensions\ObservableCollectionExtension.cs" />
    <Compile Include="Extensions\ViewExtensionCommandExecutive.cs" />
    <Compile Include="Extensions\ViewExtensionLoader.cs" />
    <Compile Include="Extensions\ViewExtensionManager.cs" />
    <Compile Include="Extensions\ViewLoadedParams.cs" />
    <Compile Include="Extensions\ViewExtensionDefinition.cs" />
    <Compile Include="Extensions\ViewStartupParams.cs" />
    <Compile Include="Properties\Resources.Designer.cs">
      <AutoGen>True</AutoGen>
      <DesignTime>True</DesignTime>
      <DependentUpon>Resources.resx</DependentUpon>
    </Compile>
    <Compile Include="UI\GuidedTour\CustomRichTextBox.cs" />
    <Compile Include="UI\GuidedTour\Guide.cs" />
    <Compile Include="UI\GuidedTour\GuideFlowEvents.cs" />
    <Compile Include="UI\GuidedTour\GuidesManager.cs" />
    <Compile Include="UI\GuidedTour\HostControlInfo.cs" />
    <Compile Include="UI\GuidedTour\Step.cs" />
    <Compile Include="UI\GuidedTour\StepUIAutomation.cs" />
    <Compile Include="UI\GuidedTour\Survey.cs" />
    <Compile Include="UI\GuidedTour\Tooltip.cs" />
    <Compile Include="UI\GuidedTour\Welcome.cs" />
    <Compile Include="UI\MouseBehaviour.cs" />
    <Compile Include="Utilities\CompactBubbleHandler.cs" />
    <Compile Include="Interfaces\IShellCom.cs" />
    <Compile Include="Rendering\HelixRenderPackage.cs" />
    <Compile Include="Interfaces\IBrandingResourceProvider.cs" />
    <Compile Include="NodeViewCustomization\AssemblyNodeViewCustomizations.cs" />
    <Compile Include="NodeViewCustomization\CoreNodeViewCustomizations.cs" />
    <Compile Include="NodeViewCustomization\NodeViewCustomizationLoader.cs" />
    <Compile Include="NodeViewCustomization\NodeViewCustomizations.cs" />
    <Compile Include="Rendering\RenderPackageExtensions.cs" />
    <Compile Include="Services\IconServices.cs" />
    <Compile Include="UI\ClassObjectTemplateSelector.cs" />
    <Compile Include="UI\DraggedAdorner.cs" />
    <Compile Include="UI\HeaderTemplateSelector.cs" />
    <Compile Include="Properties\Resources.en-US.Designer.cs">
      <AutoGen>True</AutoGen>
      <DesignTime>True</DesignTime>
      <DependentUpon>Resources.en-US.resx</DependentUpon>
    </Compile>
    <Compile Include="Services\LoginService.cs" />
    <Compile Include="UI\DefaultBrandingResourceProvider.cs" />
    <Compile Include="UI\FrozenResources.cs" />
    <Compile Include="UI\InOutPortPanel.cs" />
    <Compile Include="UI\LibraryTreeTemplateSelector.cs" />
    <Compile Include="UI\LibraryWrapPanel.cs" />
    <Compile Include="UI\Prompts\PresetOverwritePrompt.xaml.cs">
      <DependentUpon>PresetOverwritePrompt.xaml</DependentUpon>
    </Compile>
    <Compile Include="UI\Prompts\PresetPrompt.xaml.cs">
      <DependentUpon>PresetPrompt.xaml</DependentUpon>
    </Compile>
    <Compile Include="UI\VisualConfigurations.cs" />
    <Compile Include="Utilities\CrashUtilities.cs" />
    <Compile Include="Utilities\LibraryDragAndDrop.cs" />
    <Compile Include="Utilities\MessageBoxUtilities.cs" />
    <Compile Include="Utilities\OnceDisposable.cs" />
    <Compile Include="TestInfrastructure\ConnectorMutator.cs" />
    <Compile Include="TestInfrastructure\MutationTestAttribute.cs" />
    <Compile Include="Utilities\DelegateCommand.cs" />
    <Compile Include="Interfaces\IViewModelView.cs" />
    <Compile Include="Interfaces\IWatchHandler.cs" />
    <Compile Include="NodeViewCustomization\INodeViewCustomizations.cs" />
    <Compile Include="NodeViewCustomization\INodeViewCustomization.cs" />
    <Compile Include="NodeViewCustomization\InternalNodeViewCustomization.cs" />
    <Compile Include="NodeViewCustomization\NodeViewCustomizations\DSVarArgFunctionNodeViewCustomization.cs" />
    <Compile Include="NodeViewCustomization\NodeViewCustomizationLibrary.cs" />
    <Compile Include="Properties\AssemblyInfo.cs" />
    <Compile Include="Services\UsageReportingManager.cs" />
    <Compile Include="TestInfrastructure\AbstractMutator.cs" />
    <Compile Include="TestInfrastructure\CodeBlockNodeMutator.cs" />
    <Compile Include="TestInfrastructure\CopyNodeMutator.cs" />
    <Compile Include="TestInfrastructure\CustomNodeCompatibilityMutator.cs" />
    <Compile Include="TestInfrastructure\CustomNodeMutator.cs" />
    <Compile Include="TestInfrastructure\DeleteNodeMutator.cs" />
    <Compile Include="TestInfrastructure\DirectoryPathMutator.cs" />
    <Compile Include="TestInfrastructure\DoubleSliderMutator.cs" />
    <Compile Include="TestInfrastructure\FilePathMutator.cs" />
    <Compile Include="TestInfrastructure\IntegerSliderMutator.cs" />
    <Compile Include="TestInfrastructure\ListMutator.cs" />
    <Compile Include="TestInfrastructure\MutatorDriver.cs" />
    <Compile Include="TestInfrastructure\NumberInputMutator.cs" />
    <Compile Include="TestInfrastructure\NumberRangeMutator.cs" />
    <Compile Include="TestInfrastructure\NumberSequenceMutator.cs" />
    <Compile Include="TestInfrastructure\StringInputMutator.cs" />
    <Compile Include="NodeViewCustomization\NodeViewCustomizations\CodeBlockNodeViewCustomization.cs" />
    <Compile Include="Commands\AutomationSettings.cs" />
    <Compile Include="Commands\ConnectorCommands.cs" />
    <Compile Include="Commands\DynamoCommands.cs" />
    <Compile Include="Commands\InfoBubbleCommand.cs" />
    <Compile Include="Commands\NodeCommands.cs" />
    <Compile Include="Commands\NoteCommands.cs" />
    <Compile Include="Commands\PortCommands.cs" />
    <Compile Include="Commands\SearchCommands.cs" />
    <Compile Include="Commands\WorkspaceCommands.cs" />
    <Compile Include="Controls\GraphUpdateNotificationControl.xaml.cs">
      <DependentUpon>GraphUpdateNotificationControl.xaml</DependentUpon>
    </Compile>
    <Compile Include="Controls\ImageBasedControls.cs" />
    <Compile Include="Controls\ShortcutToolbar.xaml.cs">
      <DependentUpon>ShortcutToolbar.xaml</DependentUpon>
    </Compile>
    <Compile Include="Controls\StartPage.xaml.cs">
      <DependentUpon>StartPage.xaml</DependentUpon>
    </Compile>
    <Compile Include="UI\Converters.cs" />
    <Compile Include="Controls\DragCanvas.cs" />
    <Compile Include="Controls\DynamoNodeButton.cs" />
    <Compile Include="Controls\DynamoTextBox.cs" />
    <Compile Include="NodeViewCustomization\NodeViewCustomizations\FunctionNodeViewCustomization.cs" />
    <Compile Include="UI\HandlingEventTrigger.cs" />
    <Compile Include="Utilities\MouseClickManager.cs" />
    <Compile Include="NodeViewCustomization\NodeViewCustomizations\OutputNodeViewCustomization.cs" />
    <Compile Include="UI\Prompts\CrashPrompt.xaml.cs">
      <DependentUpon>CrashPrompt.xaml</DependentUpon>
    </Compile>
    <Compile Include="UI\Prompts\EditWindow.xaml.cs">
      <DependentUpon>EditWindow.xaml</DependentUpon>
    </Compile>
    <Compile Include="UI\Prompts\FunctionNamePrompt.xaml.cs">
      <DependentUpon>FunctionNamePrompt.xaml</DependentUpon>
    </Compile>
    <Compile Include="UI\Prompts\GenericTaskDialog.xaml.cs">
      <DependentUpon>GenericTaskDialog.xaml</DependentUpon>
    </Compile>
    <Compile Include="UI\Prompts\UsageReportingAgreementPrompt.xaml.cs">
      <DependentUpon>UsageReportingAgreementPrompt.xaml</DependentUpon>
    </Compile>
    <Compile Include="UI\SharedResourceDictionary.cs" />
    <Compile Include="ViewModels\Core\AnnotationExtension.cs" />
    <Compile Include="ViewModels\Core\AnnotationViewModel.cs" />
    <Compile Include="Utilities\ResourceUtilities.cs" />
    <Compile Include="ViewModels\Core\Converters\DynamoPythonScriptEditorTextOptions.cs" />
    <Compile Include="ViewModels\Core\Converters\SerializationConverters.cs" />
    <Compile Include="ViewModels\Core\DynamoViewModelBranding.cs" />
    <Compile Include="ViewModels\Core\GalleryViewModel.cs" />
    <Compile Include="ViewModels\Core\HomeWorkspaceViewModel.cs" />
    <Compile Include="ViewModels\Core\SerializationExtensions.cs" />
    <Compile Include="ViewModels\GuidedTour\PopupWindowViewModel.cs" />
    <Compile Include="ViewModels\GuidedTour\SurveyPopupViewModel.cs" />
    <Compile Include="ViewModels\Menu\PreferencesViewModel.cs" />
    <Compile Include="ViewModels\PackageManager\IPackageInstaller.cs" />
    <Compile Include="ViewModels\PackageManager\PackagePathViewModel.cs" />
    <Compile Include="ViewModels\Preview\CompactBubbleViewModel.cs" />
    <Compile Include="ViewModels\Preview\ConnectorAnchorViewModel.cs" />
    <Compile Include="ViewModels\RunSettingsViewModel.cs" />
    <Compile Include="ViewModels\Search\BrowserInternalElementViewModel.cs" />
    <Compile Include="ViewModels\Search\BrowserItemViewModel.cs" />
    <Compile Include="ViewModels\Search\NodeAutoCompleteSearchViewModel.cs" />
    <Compile Include="ViewModels\Search\NodeSearchElementViewModel.cs" />
    <Compile Include="ViewModels\Core\StateMachine.cs" />
    <Compile Include="ViewModels\Search\ClassInformationViewModel.cs" />
    <Compile Include="NodeViewCustomization\NodeViewCustomizations\SymbolViewCustomization.cs" />
    <Compile Include="NodeViewCustomization\NodeViewCustomizations\VariableInputNodeViewCustomization.cs" />
    <Compile Include="ViewModels\RenderPackageFactoryViewModel.cs" />
    <Compile Include="ViewModels\Search\SearchCategory.cs" />
    <Compile Include="ViewModels\Watch3D\DynamoGeometryModel3D.cs" />
    <Compile Include="ViewModels\Watch3D\DynamoLineGeometryModel3D.cs" />
    <Compile Include="ViewModels\Watch3D\DynamoPointGeometryModel3D.cs" />
    <Compile Include="ViewModels\Watch3D\DynamoPointLineRenderCore.cs" />
    <Compile Include="ViewModels\Watch3D\DynamoRenderCoreDataStore.cs" />
    <Compile Include="ViewModels\Watch3D\HelixWatch3DViewModel.cs" />
    <Compile Include="ViewModels\Watch3D\DefaultWatch3DViewModel.cs" />
    <Compile Include="ViewModels\Watch3D\IWatch3DViewModel.cs" />
    <Compile Include="ViewModels\Core\ConnectorPinViewModel.cs" />
    <Compile Include="Views\About\AboutWindow.xaml.cs">
      <DependentUpon>AboutWindow.xaml</DependentUpon>
    </Compile>
    <Compile Include="Views\CodeBlocks\CodeBlockEditor.cs" />
    <Compile Include="Views\Core\ConnectorAnchorView.xaml.cs">
      <DependentUpon>ConnectorAnchorView.xaml</DependentUpon>
    </Compile>
    <Compile Include="Views\Core\DynamoOpenFileDialog.cs" />
    <Compile Include="Views\Core\ConnectorPinView.xaml.cs">
      <DependentUpon>ConnectorPinView.xaml</DependentUpon>
    </Compile>
    <Compile Include="Views\Debug\DebugModesWindow.xaml.cs">
      <DependentUpon>DebugModesWindow.xaml</DependentUpon>
    </Compile>
    <Compile Include="Views\Gallery\GalleryView.xaml.cs">
      <DependentUpon>GalleryView.xaml</DependentUpon>
    </Compile>
    <Compile Include="Views\CodeCompletion\CodeCompletionEditor.xaml.cs">
      <DependentUpon>CodeCompletionEditor.xaml</DependentUpon>
    </Compile>
    <Compile Include="Views\GuidedTour\RealTimeInfoWindow.xaml.cs">
      <DependentUpon>RealTimeInfoWindow.xaml</DependentUpon>
    </Compile>
    <Compile Include="Views\GuidedTour\GuideBackground.xaml.cs">
      <DependentUpon>GuideBackground.xaml</DependentUpon>
    </Compile>
    <Compile Include="Views\GuidedTour\PopupWindow.xaml.cs">
      <DependentUpon>PopupWindow.xaml</DependentUpon>
    </Compile>
    <Compile Include="Views\GuidedTour\RatingControl.xaml.cs">
      <DependentUpon>RatingControl.xaml</DependentUpon>
    </Compile>
    <Compile Include="Views\GuidedTour\SurveyPopupWindow.xaml.cs">
      <DependentUpon>SurveyPopupWindow.xaml</DependentUpon>
    </Compile>
    <Compile Include="Views\Input\ParameterEditor.cs" />
    <Compile Include="Views\Output\OutputEditor.cs" />
    <Compile Include="Views\PackageManager\PackagePathView.xaml.cs">
      <DependentUpon>PackagePathView.xaml</DependentUpon>
    </Compile>
    <Compile Include="Views\PackageManager\TermsOfUseView.xaml.cs">
      <DependentUpon>TermsOfUseView.xaml</DependentUpon>
    </Compile>
    <Compile Include="ViewModels\Watch3D\AttachedProperties.cs" />
    <Compile Include="ViewModels\Watch3D\DynamoEffectsManager.cs" />
    <Compile Include="Views\Menu\PreferencesView.xaml.cs">
      <DependentUpon>PreferencesView.xaml</DependentUpon>
    </Compile>
    <Compile Include="Views\Preview\CameraExtensions.cs" />
    <Compile Include="Views\Preview\PreviewCompactView.xaml.cs">
      <DependentUpon>PreviewCompactView.xaml</DependentUpon>
    </Compile>
    <Compile Include="Views\Preview\Watch3DSettingsControl.xaml.cs">
      <DependentUpon>Watch3DSettingsControl.xaml</DependentUpon>
    </Compile>
    <Compile Include="Windows\BrowserWindow.xaml.cs">
      <DependentUpon>BrowserWindow.xaml</DependentUpon>
    </Compile>
    <Compile Include="Views\CodeBlocks\CodeBlockCompletionData.cs" />
    <Compile Include="Views\CodeBlocks\CodeBlockMethodInsightWindow.cs" />
    <Compile Include="Views\CodeBlocks\CodeBlockEditorUtils.cs" />
    <Compile Include="Views\Core\AnnotationView.xaml.cs">
      <DependentUpon>AnnotationView.xaml</DependentUpon>
    </Compile>
    <Compile Include="Views\Core\DynamoView.xaml.cs">
      <DependentUpon>DynamoView.xaml</DependentUpon>
    </Compile>
    <Compile Include="Views\Preview\InfoBubbleView.xaml.cs">
      <DependentUpon>InfoBubbleView.xaml</DependentUpon>
    </Compile>
    <Compile Include="Views\Search\LibraryView.xaml.cs">
      <DependentUpon>LibraryView.xaml</DependentUpon>
    </Compile>
    <Compile Include="Views\Core\NodeView.xaml.cs">
      <DependentUpon>NodeView.xaml</DependentUpon>
    </Compile>
    <Compile Include="Views\Core\NoteView.xaml.cs">
      <DependentUpon>NoteView.xaml</DependentUpon>
    </Compile>
    <Compile Include="Views\PackageManager\PackageManagerSearchView.xaml.cs">
      <DependentUpon>PackageManagerSearchView.xaml</DependentUpon>
    </Compile>
    <Compile Include="Views\Preview\PreviewControl.xaml.cs">
      <DependentUpon>PreviewControl.xaml</DependentUpon>
    </Compile>
    <Compile Include="Views\PackageManager\PublishPackageView.xaml.cs">
      <DependentUpon>PublishPackageView.xaml</DependentUpon>
    </Compile>
    <Compile Include="Controls\TooltipWindow.xaml.cs">
      <DependentUpon>TooltipWindow.xaml</DependentUpon>
    </Compile>
    <Compile Include="Views\Preview\Watch3DView.xaml.cs">
      <DependentUpon>Watch3DView.xaml</DependentUpon>
    </Compile>
    <Compile Include="Views\Preview\WatchTree.xaml.cs">
      <DependentUpon>WatchTree.xaml</DependentUpon>
    </Compile>
    <Compile Include="Views\Core\WorkspaceView.xaml.cs">
      <DependentUpon>WorkspaceView.xaml</DependentUpon>
    </Compile>
    <Compile Include="Utilities\WpfUtilities.cs" />
    <Compile Include="Controls\ZoomBorder.cs" />
    <Compile Include="Utilities\CursorLibrary.cs" />
    <Compile Include="Utilities\Extensions.cs" />
    <Compile Include="ViewModels\Core\ConnectorViewModel.cs" />
    <Compile Include="ViewModels\Core\DynamoViewModel.cs" />
    <Compile Include="ViewModels\Core\DynamoViewModelDelegateCommands.cs" />
    <Compile Include="ViewModels\Core\DynamoViewModelDelegates.cs" />
    <Compile Include="ViewModels\Core\DynamoViewModelEventArgs.cs" />
    <Compile Include="ViewModels\Core\DynamoViewModelEvents.cs" />
    <Compile Include="ViewModels\Preview\InfoBubbleViewModel.cs" />
    <Compile Include="ViewModels\PackageManager\InstalledPackagesViewModel.cs" />
    <Compile Include="ViewModels\Core\NodeViewModel.cs" />
    <Compile Include="ViewModels\Core\NoteViewModel.cs" />
    <Compile Include="ViewModels\PackageManager\PackageItemInternalViewModel.cs" />
    <Compile Include="ViewModels\PackageManager\PackageItemLeafViewModel.cs" />
    <Compile Include="ViewModels\PackageManager\PackageItemRootViewModel.cs" />
    <Compile Include="ViewModels\PackageManager\PackageItemViewModel.cs" />
    <Compile Include="ViewModels\PackageManager\PackageManagerClientViewModel.cs" />
    <Compile Include="ViewModels\PackageManager\PackageManagerSearchElementViewModel.cs" />
    <Compile Include="ViewModels\PackageManager\PackageManagerSearchViewModel.cs" />
    <Compile Include="ViewModels\PackageManager\PackageViewModel.cs" />
    <Compile Include="ViewModels\Core\PortViewModel.cs" />
    <Compile Include="ViewModels\PackageManager\PublishPackageViewModel.cs" />
    <Compile Include="ViewModels\Search\SearchViewModel.cs" />
    <Compile Include="ViewModels\ViewModelBase.cs" />
    <Compile Include="ViewModels\Preview\Watch3DFullscreenViewModel.cs" />
    <Compile Include="ViewModels\Preview\WatchViewModel.cs" />
    <Compile Include="ViewModels\Core\WorkspaceViewModel.cs" />
    <Compile Include="Windows\ExtensionWindow.xaml.cs">
      <DependentUpon>ExtensionWindow.xaml</DependentUpon>
    </Compile>
    <Compile Include="Windows\ModelessChildWindow.cs" />
  </ItemGroup>
  <ItemGroup>
    <Page Include="Controls\InstalledPackagesControl.xaml">
      <SubType>Designer</SubType>
      <Generator>MSBuild:Compile</Generator>
    </Page>
    <Page Include="Controls\NodeAutoCompleteSearchControl.xaml">
      <SubType>Designer</SubType>
      <Generator>MSBuild:Compile</Generator>
    </Page>
    <Page Include="Controls\GraphUpdateNotificationControl.xaml">
      <Generator>MSBuild:Compile</Generator>
      <SubType>Designer</SubType>
    </Page>
    <Page Include="Views\GuidedTour\RealTimeInfoWindow.xaml">
      <SubType>Designer</SubType>
      <Generator>MSBuild:Compile</Generator>
    </Page>
    <Page Include="Views\GuidedTour\GuideBackground.xaml">
      <SubType>Designer</SubType>
      <Generator>MSBuild:Compile</Generator>
    </Page>
    <Page Include="Views\Core\ConnectorAnchorView.xaml">
      <SubType>Designer</SubType>
      <Generator>MSBuild:Compile</Generator>
    </Page>
    <Page Include="Views\GuidedTour\PopupWindow.xaml">
      <SubType>Designer</SubType>
      <Generator>MSBuild:Compile</Generator>
    </Page>
    <Page Include="Views\GuidedTour\RatingControl.xaml">
      <SubType>Designer</SubType>
      <Generator>MSBuild:Compile</Generator>
    </Page>
    <Page Include="Views\GuidedTour\SurveyPopupWindow.xaml">
      <SubType>Designer</SubType>
      <Generator>MSBuild:Compile</Generator>
    </Page>
    <Page Include="Views\Core\ConnectorPinView.xaml">
      <SubType>Designer</SubType>
      <Generator>MSBuild:Compile</Generator>
    </Page>
    <Page Include="Views\Menu\PreferencesView.xaml">
      <Generator>MSBuild:Compile</Generator>
      <SubType>Designer</SubType>
    </Page>
    <Page Include="Windows\ExtensionWindow.xaml">
      <SubType>Designer</SubType>
      <Generator>MSBuild:Compile</Generator>
    </Page>
  </ItemGroup>
  <ItemGroup>
    <Page Include="Controls\InCanvasSearchControl.xaml">
      <Generator>MSBuild:Compile</Generator>
      <SubType>Designer</SubType>
    </Page>
    <Page Include="Controls\InfiniteGridView.xaml">
      <SubType>Designer</SubType>
      <Generator>MSBuild:Compile</Generator>
    </Page>
    <Page Include="Controls\Login.xaml">
      <SubType>Designer</SubType>
      <Generator>MSBuild:Compile</Generator>
    </Page>
    <Page Include="Controls\HeaderStrip.xaml">
      <SubType>Designer</SubType>
      <Generator>MSBuild:Compile</Generator>
    </Page>
    <Page Include="Controls\NotificationsControl.xaml">
      <SubType>Designer</SubType>
      <Generator>MSBuild:Compile</Generator>
    </Page>
    <Page Include="Controls\RunSettingsControl.xaml">
      <SubType>Designer</SubType>
      <Generator>MSBuild:Compile</Generator>
    </Page>
    <Page Include="Controls\ShortcutToolbar.xaml">
      <Generator>MSBuild:Compile</Generator>
      <SubType>Designer</SubType>
    </Page>
  </ItemGroup>
  <ItemGroup>
    <Page Include="Controls\ClassInformationView.xaml">
      <Generator>MSBuild:Compile</Generator>
      <SubType>Designer</SubType>
    </Page>
    <Page Include="Controls\StartPage.xaml">
      <Generator>MSBuild:Compile</Generator>
      <SubType>Designer</SubType>
    </Page>
  </ItemGroup>
  <ItemGroup>
    <EmbeddedResource Include="Properties\Resources.resx">
      <Generator>PublicResXFileCodeGenerator</Generator>
      <SubType>Designer</SubType>
      <LastGenOutput>Resources.Designer.cs</LastGenOutput>
    </EmbeddedResource>
    <EmbeddedResource Include="Properties\Resources.en-US.resx">
      <Generator>PublicResXFileCodeGenerator</Generator>
      <LastGenOutput>Resources.en-US.Designer.cs</LastGenOutput>
      <SubType>Designer</SubType>
    </EmbeddedResource>
    <EmbeddedResource Include="UI\Resources\DesignScript.Resources.SyntaxHighlighting.xshd" />
    <None Include="App.config">
      <SubType>Designer</SubType>
    </None>
    <None Include="packages.config" />
    <None Include="UI\Fonts\Autodesk\Artifakt-Element-Bold.otf">
      <CopyToOutputDirectory>Always</CopyToOutputDirectory>
    </None>
    <None Include="UI\Fonts\Autodesk\Artifakt-Element-Regular.otf">
      <CopyToOutputDirectory>Always</CopyToOutputDirectory>
    </None>
    <None Include="UI\Fonts\CourierPrime-Regular.ttf">
      <CopyToOutputDirectory>Always</CopyToOutputDirectory>
    </None>
    <None Include="UI\Fonts\CourierPrime-Regular.ttf">
      <CopyToOutputDirectory>Always</CopyToOutputDirectory>
    </None>
    <None Include="UI\Fonts\OpenSans-Bold.ttf">
      <CopyToOutputDirectory>Always</CopyToOutputDirectory>
    </None>
    <None Include="UI\Fonts\OpenSans-BoldItalic.ttf">
      <CopyToOutputDirectory>Always</CopyToOutputDirectory>
    </None>
    <None Include="UI\Fonts\OpenSans-ExtraBold.ttf">
      <CopyToOutputDirectory>Always</CopyToOutputDirectory>
    </None>
    <None Include="UI\Fonts\OpenSans-ExtraBoldItalic.ttf">
      <CopyToOutputDirectory>Always</CopyToOutputDirectory>
    </None>
    <None Include="UI\Fonts\OpenSans-Italic.ttf">
      <CopyToOutputDirectory>Always</CopyToOutputDirectory>
    </None>
    <None Include="UI\Fonts\OpenSans-Light.ttf">
      <CopyToOutputDirectory>Always</CopyToOutputDirectory>
    </None>
    <None Include="UI\Fonts\OpenSans-LightItalic.ttf">
      <CopyToOutputDirectory>Always</CopyToOutputDirectory>
    </None>
    <None Include="UI\Fonts\OpenSans-Regular.ttf">
      <CopyToOutputDirectory>Always</CopyToOutputDirectory>
    </None>
    <None Include="UI\Fonts\OpenSans-Semibold.ttf">
      <CopyToOutputDirectory>Always</CopyToOutputDirectory>
    </None>
    <None Include="UI\Fonts\OpenSans-SemiboldItalic.ttf">
      <CopyToOutputDirectory>Always</CopyToOutputDirectory>
    </None>
    <None Include="UI\GuidedTour\dynamo_guides.json">
      <CopyToOutputDirectory>Always</CopyToOutputDirectory>
    </None>
    <None Include="ViewModels\Watch3D\shaderSource\CompileShaders.bat" />
    <Resource Include="UI\Images\caret_up.png" />
    <Resource Include="UI\Images\cursors.psd" />
    <Resource Include="UI\Images\cursors1.psd" />
  </ItemGroup>
  <ItemGroup>
    <Resource Include="UI\Images\AboutWindow\aboutback.png" />
  </ItemGroup>
  <ItemGroup>
    <Resource Include="UI\Images\AboutWindow\autodeskLogo.png" />
  </ItemGroup>
  <ItemGroup>
    <Resource Include="UI\Images\AboutWindow\background_texture.png" />
  </ItemGroup>
  <ItemGroup>
    <Resource Include="UI\Images\AboutWindow\close_hover.png" />
  </ItemGroup>
  <ItemGroup>
    <Resource Include="UI\Images\AboutWindow\close_inactive.png" />
  </ItemGroup>
  <ItemGroup>
    <Resource Include="UI\Images\AboutWindow\collectinfo_titlebar.png" />
  </ItemGroup>
  <ItemGroup>
    <Resource Include="UI\Images\AboutWindow\DesignScriptLogo.png" />
  </ItemGroup>
  <ItemGroup>
    <Resource Include="UI\Images\AboutWindow\dynamo_logo_dark.png" />
  </ItemGroup>
  <ItemGroup>
    <Resource Include="UI\Images\AboutWindow\logo_about.png" />
  </ItemGroup>
  <ItemGroup>
    <Resource Include="UI\Images\add.png" />
  </ItemGroup>
  <ItemGroup>
    <Resource Include="UI\Images\add_32.png" />
  </ItemGroup>
  <ItemGroup>
    <Resource Include="UI\Images\add_32_white.png" />
  </ItemGroup>
  <ItemGroup>
    <Resource Include="UI\Images\Anonymous_Pencil_icon.png" />
  </ItemGroup>
  <ItemGroup>
    <Resource Include="UI\Images\Anonymous_Pencil_icon_white.png" />
  </ItemGroup>
  <ItemGroup>
    <Resource Include="UI\Images\Anonymous_Pencil_icon_white_24.png" />
  </ItemGroup>
  <ItemGroup>
    <Resource Include="UI\Images\Anonymous_Pencil_icon_white_32.png" />
  </ItemGroup>
  <ItemGroup>
    <Resource Include="UI\Images\arc_add.cur" />
  </ItemGroup>
  <ItemGroup>
    <Resource Include="UI\Images\arc_add.png" />
  </ItemGroup>
  <ItemGroup>
    <Resource Include="UI\Images\arc_remove.cur" />
  </ItemGroup>
  <ItemGroup>
    <Resource Include="UI\Images\arc_remove.png" />
  </ItemGroup>
  <ItemGroup>
    <Resource Include="UI\Images\arc_select.cur" />
  </ItemGroup>
  <ItemGroup>
    <Resource Include="UI\Images\arc_select.png" />
  </ItemGroup>
  <ItemGroup>
    <Resource Include="UI\Images\arrow-left-black.png" />
  </ItemGroup>
  <ItemGroup>
    <Resource Include="UI\Images\arrow-left-white.png" />
  </ItemGroup>
  <ItemGroup>
    <Resource Include="UI\Images\arrow-right-black.png" />
  </ItemGroup>
  <ItemGroup>
    <Resource Include="UI\Images\arrow-right-white.png" />
  </ItemGroup>
  <ItemGroup>
    <Resource Include="UI\Images\back.png" />
  </ItemGroup>
  <ItemGroup>
    <Resource Include="UI\Images\back_24.png" />
  </ItemGroup>
  <ItemGroup>
    <Resource Include="UI\Images\back_32.png" />
  </ItemGroup>
  <ItemGroup>
    <Resource Include="UI\Images\Canvas\canvas-button-fit-view-states.png" />
  </ItemGroup>
  <ItemGroup>
    <Resource Include="UI\Images\Canvas\canvas-button-geom-check.png" />
  </ItemGroup>
  <ItemGroup>
    <Resource Include="UI\Images\Canvas\canvas-button-geom-states.png" />
  </ItemGroup>
  <ItemGroup>
    <Resource Include="UI\Images\Canvas\canvas-button-node-check.png" />
  </ItemGroup>
  <ItemGroup>
    <Resource Include="UI\Images\Canvas\canvas-button-node-states.png" />
  </ItemGroup>
  <ItemGroup>
    <Resource Include="UI\Images\Canvas\canvas-button-orbit-check.png" />
  </ItemGroup>
  <ItemGroup>
    <Resource Include="UI\Images\Canvas\canvas-button-orbit-states.png" />
  </ItemGroup>
  <ItemGroup>
    <Resource Include="UI\Images\Canvas\canvas-button-pan-check.png" />
  </ItemGroup>
  <ItemGroup>
    <Resource Include="UI\Images\Canvas\canvas-button-pan-states.png" />
  </ItemGroup>
  <ItemGroup>
    <Resource Include="UI\Images\Canvas\canvas-button-zoom-in-states.png" />
  </ItemGroup>
  <ItemGroup>
    <Resource Include="UI\Images\Canvas\canvas-button-zoom-out-states.png" />
  </ItemGroup>
  <ItemGroup>
    <Resource Include="UI\Images\click_background.png" />
  </ItemGroup>
  <ItemGroup>
    <Resource Include="UI\Images\closetab_hover.png" />
  </ItemGroup>
  <ItemGroup>
    <Resource Include="UI\Images\closetab_normal.png" />
  </ItemGroup>
  <ItemGroup>
    <Resource Include="UI\Images\whiteclosetab.png" />
  </ItemGroup>
  <ItemGroup>
    <Resource Include="UI\Images\whiteinfotab.png" />
  </ItemGroup>
  <ItemGroup>
    <Resource Include="UI\Images\closewindow_hover.png" />
  </ItemGroup>
  <ItemGroup>
    <Resource Include="UI\Images\closewindow_normal.png" />
  </ItemGroup>
  <ItemGroup>
    <Resource Include="UI\Images\cloud_download_arrow.png" />
  </ItemGroup>
  <ItemGroup>
    <Resource Include="UI\Images\cloud_download_arrow_gray.png" />
  </ItemGroup>
  <ItemGroup>
    <Resource Include="UI\Images\cloud_download_arrow_white.png" />
  </ItemGroup>
  <ItemGroup>
    <Resource Include="UI\Images\collapse_hover.png" />
  </ItemGroup>
  <ItemGroup>
    <Resource Include="UI\Images\collapse_normal.png" />
  </ItemGroup>
  <ItemGroup>
    <Resource Include="UI\Images\collapsestate_hover.png" />
  </ItemGroup>
  <ItemGroup>
    <Resource Include="UI\Images\collapsestate_normal.png" />
  </ItemGroup>
  <ItemGroup>
    <Resource Include="UI\Images\condense.cur" />
  </ItemGroup>
  <ItemGroup>
    <Resource Include="UI\Images\condense.png" />
  </ItemGroup>
  <ItemGroup>
    <Resource Include="UI\Images\consent_form_image.png" />
  </ItemGroup>
  <ItemGroup>
    <Resource Include="UI\Images\DocumentHS.png" />
  </ItemGroup>
  <ItemGroup>
    <Resource Include="UI\Images\expand.cur" />
  </ItemGroup>
  <ItemGroup>
    <Resource Include="UI\Images\expand.png" />
  </ItemGroup>
  <ItemGroup>
    <Resource Include="UI\Images\expand_hover.png" />
  </ItemGroup>
  <ItemGroup>
    <Resource Include="UI\Images\expand_normal.png" />
  </ItemGroup>
  <ItemGroup>
    <Resource Include="UI\Images\expandstate_hover.png" />
  </ItemGroup>
  <ItemGroup>
    <Resource Include="UI\Images\expandstate_normal.png" />
  </ItemGroup>
  <ItemGroup>
    <Resource Include="UI\Images\hand.cur" />
  </ItemGroup>
  <ItemGroup>
    <Resource Include="UI\Images\hand.png" />
  </ItemGroup>
  <ItemGroup>
    <Resource Include="UI\Images\hand_drag.cur" />
  </ItemGroup>
  <ItemGroup>
    <Resource Include="UI\Images\hand_drag.png" />
  </ItemGroup>
  <ItemGroup>
    <Resource Include="UI\Images\hand_pan.cur" />
  </ItemGroup>
  <ItemGroup>
    <Resource Include="UI\Images\hand_pan.png" />
  </ItemGroup>
  <ItemGroup>
    <Resource Include="UI\Images\hand_pan_active.cur" />
  </ItemGroup>
  <ItemGroup>
    <Resource Include="UI\Images\hand_pan_active.png" />
  </ItemGroup>
  <ItemGroup>
    <Resource Include="UI\Images\HomeHS.png" />
  </ItemGroup>
  <ItemGroup>
    <Resource Include="UI\Images\librarycollapse_hover.png" />
  </ItemGroup>
  <ItemGroup>
    <Resource Include="UI\Images\librarycollapse_normal.png" />
  </ItemGroup>
  <ItemGroup>
    <Resource Include="UI\Images\maximizewindow_hover.png" />
  </ItemGroup>
  <ItemGroup>
    <Resource Include="UI\Images\maximizewindow_normal.png" />
  </ItemGroup>
  <ItemGroup>
    <Resource Include="UI\Images\minimizewindow_hover.png" />
  </ItemGroup>
  <ItemGroup>
    <Resource Include="UI\Images\minimizewindow_normal.png" />
  </ItemGroup>
  <ItemGroup>
    <Resource Include="UI\Images\move.png" />
  </ItemGroup>
  <ItemGroup>
    <Resource Include="UI\Images\new_disabled.png" />
  </ItemGroup>
  <ItemGroup>
    <Resource Include="UI\Images\new_hover.png" />
  </ItemGroup>
  <ItemGroup>
    <Resource Include="UI\Images\new_normal.png" />
  </ItemGroup>
  <ItemGroup>
    <Resource Include="UI\Images\open_disabled.png" />
  </ItemGroup>
  <ItemGroup>
    <Resource Include="UI\Images\open_hover.png" />
  </ItemGroup>
  <ItemGroup>
    <Resource Include="UI\Images\open_normal.png" />
  </ItemGroup>
  <ItemGroup>
    <Resource Include="UI\Images\openHS.png" />
  </ItemGroup>
  <ItemGroup>
    <Resource Include="UI\Images\OpenSelectedItemHS.png" />
  </ItemGroup>
  <ItemGroup>
    <Resource Include="UI\Images\padlock-closed-black.png" />
  </ItemGroup>
  <ItemGroup>
    <Resource Include="UI\Images\padlock-closed-black24x24.png" />
  </ItemGroup>
  <ItemGroup>
    <Resource Include="UI\Images\pause_disabled.png" />
  </ItemGroup>
  <ItemGroup>
    <Resource Include="UI\Images\pause_hover.png" />
  </ItemGroup>
  <ItemGroup>
    <Resource Include="UI\Images\pause_normal.png" />
  </ItemGroup>
  <ItemGroup>
    <Resource Include="UI\Images\pointer.cur" />
  </ItemGroup>
  <ItemGroup>
    <Resource Include="UI\Images\pointer.png" />
  </ItemGroup>
  <ItemGroup>
    <Resource Include="UI\Images\pointer_add.cur" />
  </ItemGroup>
  <ItemGroup>
    <Resource Include="UI\Images\pointer_add.png" />
  </ItemGroup>
  <ItemGroup>
    <Resource Include="UI\Images\rectangular_selection.cur" />
  </ItemGroup>
  <ItemGroup>
    <Resource Include="UI\Images\rectangular_selection.png" />
  </ItemGroup>
  <ItemGroup>
    <Resource Include="UI\Images\redo_disabled.png" />
  </ItemGroup>
  <ItemGroup>
    <Resource Include="UI\Images\redo_hover.png" />
  </ItemGroup>
  <ItemGroup>
    <Resource Include="UI\Images\redo_normal.png" />
  </ItemGroup>
  <ItemGroup>
    <Resource Include="UI\Images\resize_diagonal.cur" />
  </ItemGroup>
  <ItemGroup>
    <Resource Include="UI\Images\resize_diagonal.png" />
  </ItemGroup>
  <ItemGroup>
    <Resource Include="UI\Images\resize_horizontal.cur" />
  </ItemGroup>
  <ItemGroup>
    <Resource Include="UI\Images\resize_horizontal.png" />
  </ItemGroup>
  <ItemGroup>
    <Resource Include="UI\Images\resize_vertical.cur" />
  </ItemGroup>
  <ItemGroup>
    <Resource Include="UI\Images\resize_vertical.png" />
  </ItemGroup>
  <ItemGroup>
    <Resource Include="UI\Images\restorewindow_hover.png" />
  </ItemGroup>
  <ItemGroup>
    <Resource Include="UI\Images\restorewindow_normal.png" />
  </ItemGroup>
  <ItemGroup>
    <Resource Include="UI\Images\run_disabled.png" />
  </ItemGroup>
  <ItemGroup>
    <Resource Include="UI\Images\run_hover.png" />
  </ItemGroup>
  <ItemGroup>
    <Resource Include="UI\Images\run_normal.png" />
  </ItemGroup>
  <ItemGroup>
    <Resource Include="UI\Images\save_disabled.png" />
  </ItemGroup>
  <ItemGroup>
    <Resource Include="UI\Images\save_hover.png" />
  </ItemGroup>
  <ItemGroup>
    <Resource Include="UI\Images\save_normal.png" />
  </ItemGroup>
  <ItemGroup>
    <Resource Include="UI\Images\saveHS.png" />
  </ItemGroup>
  <ItemGroup>
    <Resource Include="UI\Images\screenshot_disabled.png" />
  </ItemGroup>
  <ItemGroup>
    <Resource Include="UI\Images\screenshot_hover.png" />
  </ItemGroup>
  <ItemGroup>
    <Resource Include="UI\Images\screenshot_normal.png" />
  </ItemGroup>
  <ItemGroup>
    <Resource Include="UI\Images\search.png" />
  </ItemGroup>
  <ItemGroup>
    <Resource Include="UI\Images\search_24.png" />
  </ItemGroup>
  <ItemGroup>
    <Resource Include="UI\Images\search_hover.png" />
  </ItemGroup>
  <ItemGroup>
    <Resource Include="UI\Images\search_normal.png" />
  </ItemGroup>
  <ItemGroup>
    <Resource Include="UI\Images\searchcancel_hover.png" />
  </ItemGroup>
  <ItemGroup>
    <Resource Include="UI\Images\searchcancel_normal.png" />
  </ItemGroup>
  <ItemGroup>
    <Resource Include="UI\Images\sendfeedback_disabled.png" />
  </ItemGroup>
  <ItemGroup>
    <Resource Include="UI\Images\sendfeedback_hover.png" />
  </ItemGroup>
  <ItemGroup>
    <Resource Include="UI\Images\sendfeedback_normal.png" />
  </ItemGroup>
  <ItemGroup>
    <Resource Include="UI\Images\StartPage\dynamo-logo.png" />
  </ItemGroup>
  <ItemGroup>
    <Resource Include="UI\Images\StartPage\icon-discussion.png" />
  </ItemGroup>
  <ItemGroup>
    <Resource Include="UI\Images\StartPage\icon-dynamobim.png" />
  </ItemGroup>
  <ItemGroup>
    <Resource Include="UI\Images\StartPage\icon-email.png" />
  </ItemGroup>
  <ItemGroup>
    <Resource Include="UI\Images\StartPage\icon-github.png" />
  </ItemGroup>
  <ItemGroup>
    <Resource Include="UI\Images\StartPage\icon-issues.png" />
  </ItemGroup>
  <ItemGroup>
    <Resource Include="UI\Images\StartPage\icon-new.png" />
  </ItemGroup>
  <ItemGroup>
    <Resource Include="UI\Images\StartPage\icon-open.png" />
  </ItemGroup>
  <ItemGroup>
    <Resource Include="UI\Images\StartPage\icon-reference.png" />
  </ItemGroup>
  <ItemGroup>
    <Resource Include="UI\Images\StartPage\icon-video.png" />
  </ItemGroup>
  <ItemGroup>
    <Resource Include="UI\Images\StartPage\icon-dictionary.png" />
  </ItemGroup>
  <ItemGroup>
    <Resource Include="UI\Images\tabs_button_hover.png" />
  </ItemGroup>
  <ItemGroup>
    <Resource Include="UI\Images\tabs_button_normal.png" />
  </ItemGroup>
  <ItemGroup>
    <Resource Include="UI\Images\task_dialog_crash.png" />
  </ItemGroup>
  <ItemGroup>
    <Resource Include="UI\Images\task_dialog_future_file.png" />
  </ItemGroup>
  <ItemGroup>
    <Resource Include="UI\Images\python-logo.png" />
  </ItemGroup>
  <ItemGroup>
    <Resource Include="UI\Images\task_dialog_obsolete_file.png" />
  </ItemGroup>
  <ItemGroup>
    <Resource Include="UI\Images\tick_selected.png" />
  </ItemGroup>
  <ItemGroup>
    <Resource Include="UI\Images\undo_disabled.png" />
  </ItemGroup>
  <ItemGroup>
    <Resource Include="UI\Images\undo_hover.png" />
  </ItemGroup>
  <ItemGroup>
    <Resource Include="UI\Images\undo_normal.png" />
  </ItemGroup>
  <ItemGroup>
    <Resource Include="UI\Images\Update\clickbox.png" />
  </ItemGroup>
  <ItemGroup>
    <Resource Include="UI\Images\Update\download_ani.png" />
  </ItemGroup>
  <ItemGroup>
    <Resource Include="UI\Images\Update\DownloadAnimation.png" />
  </ItemGroup>
  <ItemGroup>
    <Resource Include="UI\Images\Update\DownloadIcon.png" />
  </ItemGroup>
  <ItemGroup>
    <Resource Include="UI\Images\Update\update.png" />
  </ItemGroup>
  <ItemGroup>
    <Resource Include="UI\Images\Update\update_static.png" />
  </ItemGroup>
  <ItemGroup>
    <Page Include="UI\Prompts\CrashPrompt.xaml">
      <Generator>MSBuild:Compile</Generator>
      <SubType>Designer</SubType>
    </Page>
  </ItemGroup>
  <ItemGroup>
    <Page Include="UI\Prompts\EditWindow.xaml">
      <Generator>MSBuild:Compile</Generator>
      <SubType>Designer</SubType>
    </Page>
  </ItemGroup>
  <ItemGroup>
    <Page Include="UI\Prompts\FunctionNamePrompt.xaml">
      <Generator>MSBuild:Compile</Generator>
      <SubType>Designer</SubType>
    </Page>
  </ItemGroup>
  <ItemGroup>
    <Page Include="UI\Prompts\GenericTaskDialog.xaml">
      <Generator>MSBuild:Compile</Generator>
      <SubType>Designer</SubType>
    </Page>
  </ItemGroup>
  <ItemGroup>
    <Page Include="UI\Prompts\PresetOverwritePrompt.xaml">
      <Generator>MSBuild:Compile</Generator>
      <SubType>Designer</SubType>
    </Page>
    <Page Include="UI\Prompts\UsageReportingAgreementPrompt.xaml">
      <Generator>MSBuild:Compile</Generator>
      <SubType>Designer</SubType>
    </Page>
  </ItemGroup>
  <ItemGroup>
    <None Include="UI\Themes\Modern\Connectors.xaml">
      <Generator>MSBuild:Compile</Generator>
      <SubType>Designer</SubType>
      <CopyToOutputDirectory>Always</CopyToOutputDirectory>
    </None>
  </ItemGroup>
  <ItemGroup>
    <None Include="UI\Themes\Modern\DataTemplates.xaml">
      <Generator>MSBuild:Compile</Generator>
      <SubType>Designer</SubType>
      <CopyToOutputDirectory>Always</CopyToOutputDirectory>
    </None>
  </ItemGroup>
  <ItemGroup>
    <None Include="UI\Themes\Modern\DynamoColorsAndBrushes.xaml">
      <Generator>MSBuild:Compile</Generator>
      <SubType>Designer</SubType>
      <CopyToOutputDirectory>Always</CopyToOutputDirectory>
    </None>
  </ItemGroup>
  <ItemGroup>
    <None Include="UI\Themes\Modern\DynamoConverters.xaml">
      <Generator>MSBuild:Compile</Generator>
      <SubType>Designer</SubType>
      <CopyToOutputDirectory>Always</CopyToOutputDirectory>
    </None>
  </ItemGroup>
  <ItemGroup>
    <None Include="UI\Themes\Modern\DynamoModern.xaml">
      <Generator>MSBuild:Compile</Generator>
      <SubType>Designer</SubType>
      <CopyToOutputDirectory>Always</CopyToOutputDirectory>
    </None>
  </ItemGroup>
  <ItemGroup>
    <None Include="UI\Themes\Modern\DynamoText.xaml">
      <Generator>MSBuild:Compile</Generator>
      <SubType>Designer</SubType>
      <CopyToOutputDirectory>Always</CopyToOutputDirectory>
    </None>
  </ItemGroup>
  <ItemGroup>
    <None Include="UI\Themes\Modern\MenuStyleDictionary.xaml">
      <Generator>MSBuild:Compile</Generator>
      <SubType>Designer</SubType>
      <CopyToOutputDirectory>Always</CopyToOutputDirectory>
    </None>
  </ItemGroup>
  <ItemGroup>
    <None Include="UI\Themes\Modern\Ports.xaml">
      <CopyToOutputDirectory>Always</CopyToOutputDirectory>
      <SubType>Designer</SubType>
    </None>
  </ItemGroup>
  <ItemGroup>
    <None Include="UI\Themes\Modern\ToolbarStyleDictionary.xaml">
      <Generator>MSBuild:Compile</Generator>
      <SubType>Designer</SubType>
      <CopyToOutputDirectory>Always</CopyToOutputDirectory>
    </None>
  </ItemGroup>
  <ItemGroup>
    <None Include="UI\Themes\Modern\SidebarGridStyleDictionary.xaml">
      <SubType>Designer</SubType>
      <Generator>MSBuild:Compile</Generator>
      <CopyToOutputDirectory>Always</CopyToOutputDirectory>
    </None>
    <Page Include="UI\Prompts\PresetPrompt.xaml">
      <SubType>Designer</SubType>
      <Generator>MSBuild:Compile</Generator>
    </Page>
    <Page Include="Views\About\AboutWindow.xaml">
      <Generator>MSBuild:Compile</Generator>
      <SubType>Designer</SubType>
    </Page>
  </ItemGroup>
  <ItemGroup>
    <Page Include="Views\Debug\DebugModesWindow.xaml">
      <SubType>Designer</SubType>
      <Generator>MSBuild:Compile</Generator>
    </Page>
    <Page Include="Views\Gallery\GalleryView.xaml">
      <SubType>Designer</SubType>
      <Generator>MSBuild:Compile</Generator>
    </Page>
    <Page Include="Views\CodeCompletion\CodeCompletionEditor.xaml">
      <SubType>Designer</SubType>
      <Generator>MSBuild:Compile</Generator>
    </Page>
    <Page Include="Views\PackageManager\PackagePathView.xaml">
      <SubType>Designer</SubType>
      <Generator>MSBuild:Compile</Generator>
    </Page>
    <Page Include="Views\PackageManager\TermsOfUseView.xaml">
      <SubType>Designer</SubType>
      <Generator>MSBuild:Compile</Generator>
    </Page>
    <Page Include="Views\Preview\PreviewCompactView.xaml">
      <SubType>Designer</SubType>
      <Generator>MSBuild:Compile</Generator>
    </Page>
    <Page Include="Views\Preview\Watch3DSettingsControl.xaml">
      <SubType>Designer</SubType>
      <Generator>MSBuild:Compile</Generator>
    </Page>
    <Page Include="Windows\BrowserWindow.xaml">
      <Generator>MSBuild:Compile</Generator>
      <SubType>Designer</SubType>
    </Page>
    <Page Include="Views\Core\AnnotationView.xaml">
      <SubType>Designer</SubType>
      <Generator>MSBuild:Compile</Generator>
    </Page>
    <Page Include="Views\Core\DynamoView.xaml">
      <Generator>MSBuild:Compile</Generator>
      <SubType>Designer</SubType>
    </Page>
  </ItemGroup>
  <ItemGroup>
    <Page Include="Views\Preview\InfoBubbleView.xaml">
      <Generator>MSBuild:Compile</Generator>
      <SubType>Designer</SubType>
    </Page>
  </ItemGroup>
  <ItemGroup>
    <Page Include="Views\Search\LibraryView.xaml">
      <Generator>MSBuild:Compile</Generator>
      <SubType>Designer</SubType>
    </Page>
    <Page Include="Views\Core\NodeView.xaml">
      <SubType>Designer</SubType>
    </Page>
  </ItemGroup>
  <ItemGroup>
    <Page Include="Views\Core\NoteView.xaml">
      <Generator>MSBuild:Compile</Generator>
      <SubType>Designer</SubType>
    </Page>
  </ItemGroup>
  <ItemGroup>
    <Page Include="Views\PackageManager\PackageManagerSearchView.xaml">
      <Generator>MSBuild:Compile</Generator>
      <SubType>Designer</SubType>
    </Page>
  </ItemGroup>
  <ItemGroup>
    <Page Include="Views\Preview\PreviewControl.xaml">
      <Generator>MSBuild:Compile</Generator>
      <SubType>Designer</SubType>
    </Page>
  </ItemGroup>
  <ItemGroup>
    <Page Include="Views\PackageManager\PublishPackageView.xaml">
      <Generator>MSBuild:Compile</Generator>
      <SubType>Designer</SubType>
    </Page>
    <Page Include="Controls\TooltipWindow.xaml">
      <Generator>MSBuild:Compile</Generator>
      <SubType>Designer</SubType>
    </Page>
    <Page Include="Views\Preview\Watch3DView.xaml">
      <Generator>MSBuild:Compile</Generator>
      <SubType>Designer</SubType>
    </Page>
  </ItemGroup>
  <ItemGroup>
    <Page Include="Views\Preview\WatchTree.xaml">
      <Generator>MSBuild:Compile</Generator>
      <SubType>Designer</SubType>
    </Page>
  </ItemGroup>
  <ItemGroup>
    <Page Include="Views\Core\WorkspaceView.xaml">
      <Generator>MSBuild:Compile</Generator>
      <SubType>Designer</SubType>
    </Page>
  </ItemGroup>
  <ItemGroup>
    <ProjectReference Include="..\DynamoCore\DynamoCore.csproj">
      <Project>{7858fa8c-475f-4b8e-b468-1f8200778cf8}</Project>
      <Name>DynamoCore</Name>
    </ProjectReference>
    <ProjectReference Include="..\DynamoPackages\DynamoPackages.csproj">
      <Project>{47533b7c-0e1a-44a4-8511-b438645f052a}</Project>
      <Name>DynamoPackages</Name>
      <Private>False</Private>
    </ProjectReference>
    <ProjectReference Include="..\DynamoUtilities\DynamoUtilities.csproj">
      <Project>{b5f435cb-0d8a-40b1-a4f7-5ecb3ce792a9}</Project>
      <Name>DynamoUtilities</Name>
      <Private>False</Private>
    </ProjectReference>
    <ProjectReference Include="..\Engine\GraphLayout\GraphLayout.csproj">
      <Project>{c2595b04-856d-40ae-8b99-4804c7a70708}</Project>
      <Name>GraphLayout</Name>
    </ProjectReference>
    <ProjectReference Include="..\Engine\ProtoCore\ProtoCore.csproj">
      <Project>{7A9E0314-966F-4584-BAA3-7339CBB849D1}</Project>
      <Name>ProtoCore</Name>
    </ProjectReference>
    <ProjectReference Include="..\Libraries\CoreNodeModels\CoreNodeModels.csproj">
      <Project>{d8262d40-4880-41e4-91e4-af8f480c8637}</Project>
      <Name>CoreNodeModels</Name>
      <Private>False</Private>
    </ProjectReference>
    <ProjectReference Include="..\Libraries\DesignScriptBuiltin\DesignScriptBuiltin.csproj">
      <Project>{c0d6dee5-5532-4345-9c66-4c00d7fdb8be}</Project>
      <Name>DesignScriptBuiltin</Name>
    </ProjectReference>
    <ProjectReference Include="..\Libraries\CoreNodes\CoreNodes.csproj">
      <Project>{87550b2b-6cb8-461e-8965-dfafe3aafb5c}</Project>
      <Name>CoreNodes</Name>
    </ProjectReference>
    <ProjectReference Include="..\Libraries\DynamoUnits\Units.csproj">
      <Project>{6e0a079e-85f1-45a1-ad5b-9855e4344809}</Project>
      <Name>Units</Name>
    </ProjectReference>
    <ProjectReference Include="..\Libraries\PythonNodeModels\PythonNodeModels.csproj">
      <Project>{8872CA17-C10D-43B9-8393-5C5A57065EB0}</Project>
      <Name>PythonNodeModels</Name>
      <Private>False</Private>
    </ProjectReference>
    <ProjectReference Include="..\Libraries\VMDataBridge\VMDataBridge.csproj">
      <Project>{ccb6e56b-2da1-4eba-a1f9-e8510e129d12}</Project>
      <Name>VMDataBridge</Name>
    </ProjectReference>
    <ProjectReference Include="..\NodeServices\DynamoServices.csproj">
      <Project>{ef879a10-041d-4c68-83e7-3192685f1bae}</Project>
      <Name>DynamoServices</Name>
      <Private>False</Private>
    </ProjectReference>
  </ItemGroup>
  <ItemGroup>
    <Resource Include="UI\Images\StartPage\icon-customnode.png" />
  </ItemGroup>
  <ItemGroup>
    <EmbeddedResource Include="UI\Images\CodeBlock\class.png" />
    <EmbeddedResource Include="UI\Images\CodeBlock\constructor.png" />
    <EmbeddedResource Include="UI\Images\CodeBlock\keyword.png" />
    <EmbeddedResource Include="UI\Images\CodeBlock\method.png" />
    <EmbeddedResource Include="UI\Images\CodeBlock\property.png" />
    <EmbeddedResource Include="UI\Images\CodeBlock\variable.png" />
  </ItemGroup>
  <ItemGroup>
    <Resource Include="UI\Images\CustomNode\customNode.png" />
    <Resource Include="UI\Images\Tooltip\code.png" />
    <Resource Include="UI\Images\Tooltip\copy.png" />
    <Resource Include="UI\Images\Tooltip\copy_hover.png" />
    <Resource Include="UI\Images\assemblies.png" />
    <Resource Include="UI\Images\files.png" />
    <Resource Include="UI\Images\nodes.png" />
  </ItemGroup>
  <ItemGroup>
    <Resource Include="UI\Images\customizerWorkflow.png" />
    <Resource Include="UI\Images\dynamowithtext.png" />
    <Resource Include="UI\Images\PackageManager\custom-path-dialog-minus.png" />
    <Resource Include="UI\Images\PackageManager\custom-path-dialog-move-down.png" />
    <Resource Include="UI\Images\PackageManager\custom-path-dialog-move-up.png" />
    <Resource Include="UI\Images\PackageManager\custom-path-dialog-plus.png" />
    <Resource Include="UI\Images\drag_move.cur" />
    <Resource Include="UI\Images\StartPage\icon-whats-new.png" />
    <Resource Include="UI\Images\Gallery\gallery-button-close-states.png" />
    <Resource Include="UI\Images\Gallery\gallery-button-next-prev-states.png" />
    <Resource Include="UI\Images\profile_normal.png" />
  </ItemGroup>
  <ItemGroup>
<<<<<<< HEAD
    <Resource Include="UI\Images\menu_grey_48px.png" />
    <Resource Include="UI\Images\caret_down_grey_48px.png" />
    <Resource Include="UI\Images\caret_up_grey_48px.png" />
    <Resource Include="UI\Images\NodeIcon_placeholder.png" />
=======
    <Resource Include="UI\Images\hidden.png" />
    <Resource Include="UI\Images\default-node-icon.png" />
    <Resource Include="UI\Images\more-vertical.png" />
    <Resource Include="UI\Images\warning.png" />
    <Resource Include="UI\Images\pin_default_16_16.png" />
    <Resource Include="UI\Images\watch_default_16_16.png" />
    <Resource Include="UI\Images\wire_anchor_12_12.png" />
    <Resource Include="UI\Images\watch_hidden_16_16.png" />
>>>>>>> fb49bcb3
    <Resource Include="UI\Images\alert.png" />
    <Resource Include="UI\Images\Pin_NoBackground_16_16.png" />
    <Resource Include="UI\Images\menu_16_16.png" />
    <Resource Include="UI\Images\caret_down.png" />
    <Resource Include="UI\Images\PackageManager\close_16_16.png" />
    <Resource Include="UI\Images\PackageManager\down_16_16.png" />
    <Resource Include="UI\Images\PackageManager\folder_16_16.png" />
    <Resource Include="UI\Images\PackageManager\up_16_16.png" />
    <Resource Include="UI\Images\pin_hidden_16_16.png" />
    <Resource Include="UI\Images\pin_selected_16_16.png" />
    <Resource Include="UI\Images\Pin_16_16.png" />
    <Resource Include="UI\Images\Watch_16_16.png" />
    <EmbeddedResource Include="Controls\Docs\NodeAutocompleteDocumentation.html" />
    <Content Include="sharpdx_direct3d11_effects_x64.dll">
      <CopyToOutputDirectory>Always</CopyToOutputDirectory>
    </Content>
    <Content Include="sharpdx_direct3d11_effects_x86.dll">
      <CopyToOutputDirectory>Always</CopyToOutputDirectory>
    </Content>
    <Resource Include="UI\Images\add_icon.png" />
    <Resource Include="UI\Images\pin.png" />
    <EmbeddedResource Include="ViewModels\PackageManager\Docs\PublishPackageDocumentation.html" />
    <Resource Include="UI\Images\undock_hover.png" />
    <Resource Include="UI\Images\undock_normal.png" />
    <None Include="ViewModels\Watch3D\shaderSource\helix_shader_defs\COMMON\Common.hlsl" />
    <None Include="ViewModels\Watch3D\shaderSource\helix_shader_defs\COMMON\CommonBuffers.hlsl" />
    <None Include="ViewModels\Watch3D\shaderSource\helix_shader_defs\COMMON\DataStructs.hlsl" />
    <None Include="ViewModels\Watch3D\shaderSource\psDynamoLine.hlsl" />
    <None Include="ViewModels\Watch3D\shaderSource\psDynamoMesh.hlsl" />
    <None Include="ViewModels\Watch3D\shaderSource\psDynamoPoint.hlsl" />
    <None Include="ViewModels\Watch3D\shaderSource\vsDynamoMesh.hlsl" />
    <None Include="ViewModels\Watch3D\shaderSource\vsDynamoPointLine.hlsl" />
    <Resource Include="UI\Images\bubble-arrow.png" />
    <Resource Include="UI\Images\icon-whats-new-small.png" />
    <Resource Include="UI\Images\icon-dictionary-small.png" />
  </ItemGroup>
  <ItemGroup />
  <Import Project="$(MSBuildToolsPath)\Microsoft.CSharp.targets" />
  <Target Name="AfterBuild">
    <MakeDir Directories="$(OutputPath)\viewExtensions\" />
  </Target>
</Project><|MERGE_RESOLUTION|>--- conflicted
+++ resolved
@@ -1387,12 +1387,10 @@
     <Resource Include="UI\Images\profile_normal.png" />
   </ItemGroup>
   <ItemGroup>
-<<<<<<< HEAD
     <Resource Include="UI\Images\menu_grey_48px.png" />
     <Resource Include="UI\Images\caret_down_grey_48px.png" />
     <Resource Include="UI\Images\caret_up_grey_48px.png" />
     <Resource Include="UI\Images\NodeIcon_placeholder.png" />
-=======
     <Resource Include="UI\Images\hidden.png" />
     <Resource Include="UI\Images\default-node-icon.png" />
     <Resource Include="UI\Images\more-vertical.png" />
@@ -1401,7 +1399,6 @@
     <Resource Include="UI\Images\watch_default_16_16.png" />
     <Resource Include="UI\Images\wire_anchor_12_12.png" />
     <Resource Include="UI\Images\watch_hidden_16_16.png" />
->>>>>>> fb49bcb3
     <Resource Include="UI\Images\alert.png" />
     <Resource Include="UI\Images\Pin_NoBackground_16_16.png" />
     <Resource Include="UI\Images\menu_16_16.png" />
