--- conflicted
+++ resolved
@@ -1424,16 +1424,12 @@
     <Resource Include="UI\Images\profile_normal.png" />
   </ItemGroup>
   <ItemGroup>
-<<<<<<< HEAD
     <Resource Include="UI\Images\add-thick-grey-16px.png" />
     <Resource Include="UI\Images\close-thick-grey-16px.png" />
-    <Resource Include="UI\Images\alert.png" />
-=======
     <Resource Include="UI\Images\custom-node.png" />
     <EmbeddedResource Include="Views\GuidedTour\HtmlPages\Resources\DynamoPackages_1_1.png" />
     <Resource Include="UI\Images\default_info_16px.png" />
     <Resource Include="UI\Images\clock-icon.png" />
->>>>>>> 7226c096
     <Resource Include="UI\Images\Pin_NoBackground_16px.png" />
     <EmbeddedResource Include="Views\GuidedTour\HtmlPages\learnPackages.html" />
     <Resource Include="UI\Images\info_2.png" />
