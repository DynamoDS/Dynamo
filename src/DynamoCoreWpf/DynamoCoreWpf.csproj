<Project Sdk="Microsoft.NET.Sdk">
  <PropertyGroup>
    <UILib>true</UILib>
  </PropertyGroup>
  <ImportGroup Label="PropertySheets">
    <Import Project="$(SolutionDir)Config\CS_SDK.props" />
  </ImportGroup>
  <PropertyGroup>
    <ProjectGuid>{51BB6014-43F7-4F31-B8D3-E3C37EBEDAF4}</ProjectGuid>
    <OutputType>Library</OutputType> 
    <AppDesignerFolder>Properties</AppDesignerFolder>
    <RootNamespace>Dynamo.Wpf</RootNamespace>
    <AssemblyName>DynamoCoreWpf</AssemblyName>
    <DocumentationFile>$(OutputPath)\DynamoCoreWpf.XML</DocumentationFile>
    <EnableDefaultCompileItems>False</EnableDefaultCompileItems>
    <EnableDefaultEmbeddedResourceItems>False</EnableDefaultEmbeddedResourceItems>
    <EnableDefaultPageItems>false</EnableDefaultPageItems>
    <PreferredToolArchitecture>x64</PreferredToolArchitecture> 
  </PropertyGroup> 
  <PropertyGroup>
    <NoWarn>MSB3539;CS1591;NUnit2005;NUnit2007;CS0618;CS0612;CS0672</NoWarn>
  </PropertyGroup>

  <Target Name="NpmRunBuild" BeforeTargets="BeforeBuild">
      <PropertyGroup>
<<<<<<< HEAD
          <PackageVersion>1.0.21</PackageVersion>
=======
          <PackageVersion>1.0.26</PackageVersion>
>>>>>>> 060920f2
          <PackageName>SplashScreen</PackageName>
      </PropertyGroup>
      <Exec Command="$(PowerShellCommand) -ExecutionPolicy Bypass -File &quot;$(SolutionDir)pkgexist.ps1&quot; &quot;$(PackageName)&quot; &quot;$(PackageVersion)&quot;" ConsoleToMSBuild="true">
          <Output TaskParameter="ConsoleOutput" PropertyName="ShouldInstall" />
      </Exec>
      <Message Text="Skipping Install for $(PackageName) $(PackageVersion), package up to date." Condition="!$(ShouldInstall)" Importance="high" />
      <!--This command updates the npm registry configuration if necessary-->
      <Exec Command="$(PowerShellCommand) -ExecutionPolicy Bypass -File &quot;$(SolutionDir)setnpmreg.ps1&quot;" Condition="$(ShouldInstall)" />
      <!--This command gets a specific splash screen build from npm-->
      <Exec Command="npm pack @dynamods/splash-screen@$(PackageVersion)" Condition="$(ShouldInstall)" />
  </Target>

    <Target Name="ExtractTGZFile" DependsOnTargets="NpmRunBuild" BeforeTargets="BeforeBuild" Condition="$(ShouldInstall)">      
        <!--Locates the .tgz files-->
        <ItemGroup>
            <TGZFiles Include="./dynamods-splash-screen-*.tgz" />
        </ItemGroup>

        <PropertyGroup>
            <Last>%(TGZFiles.Filename)</Last>
        </PropertyGroup>

        <!--Creates the folder for the package-->
        <MakeDir Directories="Packages/SplashScreen" />

        <!--Extracts the file to /package-->
        <Exec Command="tar -xzf &quot;$(MSBuildProjectDirectory)\$(Last).tgz&quot; --strip-components=1 --directory=&quot;Packages/SplashScreen&quot;" />

        <!--Deletes the tgz file-->
        <Delete Files="$(MSBuildProjectDirectory)\$(Last).tgz" />
    </Target>


    <Target Name="NpmRunBuildHomePage" BeforeTargets="BeforeBuild">
        <PropertyGroup>
            <PackageVersion>1.0.20</PackageVersion>
            <PackageName>DynamoHome</PackageName>
        </PropertyGroup>
        <Exec Command="$(PowerShellCommand) -ExecutionPolicy Bypass -File &quot;$(SolutionDir)pkgexist.ps1&quot; &quot;$(PackageName)&quot; &quot;$(PackageVersion)&quot;" ConsoleToMSBuild="true">
            <Output TaskParameter="ConsoleOutput" PropertyName="ShouldInstall" />
        </Exec>
        <Message Text="Skipping Install for $(PackageName) $(PackageVersion), package up to date." Condition="!$(ShouldInstall)" Importance="high"></Message>
        <!--This command updates the npm registry configuration if necessary-->
        <Exec Command="&quot;$(PowerShellCommand)&quot; -ExecutionPolicy ByPass -Command &quot;&amp; '$(SolutionDir)setnpmreg.ps1'&quot;" Condition="$(ShouldInstall)" />
        <!--Download a specific build of the Dynamo Home package from npm-->
        <Exec Command="npm pack @dynamods/dynamo-home@$(PackageVersion)" Condition="$(ShouldInstall)" />
    </Target>

    <Target Name="ExtractTGZFileDynamoHome" DependsOnTargets="NpmRunBuildHomePage" BeforeTargets="BeforeBuild" Condition="$(ShouldInstall)">
        <!--Locate the .tgz files for the Dynamo Home package-->
        <ItemGroup>
            <TGZFilesDynamoHome Include="./dynamods-dynamo-home-*.tgz" />
        </ItemGroup>

        <PropertyGroup>
            <Last>%(TGZFilesDynamoHome.Filename)</Last>
        </PropertyGroup>

        <!--Create the folder for the Dynamo Home package-->
        <MakeDir Directories="Packages/DynamoHome" />

        <!--Extract the file to the specified directory-->
        <Exec Command="tar -xzf &quot;$(MSBuildProjectDirectory)\$(Last).tgz&quot; --strip-components=1 --directory=&quot;Packages/DynamoHome&quot;" />

        <!--Delete the tgz file-->
        <Delete Files="$(MSBuildProjectDirectory)\$(Last).tgz" />
    </Target>

    <ItemGroup>
    <None Remove="Packages\SplashScreen\build\index.bundle.js" />
    <None Remove="Packages\SplashScreen\build\index.html" />
    <None Remove="Packages\DynamoHome\build\index.bundle.js" />
    <None Remove="Packages\DynamoHome\build\index.html" />
    <None Remove="UI\Images\Canvas\canvas-button-geometry-scaling.png" />
    <None Remove="UI\Images\checkmark_16px.png" />
    <None Remove="UI\Images\close_16px.png" />
    <None Remove="UI\Images\caret_drop_down.png" />
    <None Remove="UI\Images\error_48px.png" />
    <None Remove="UI\Images\file-generic-16px.png" />
    <None Remove="UI\Images\finished_checkmark_30px.png" />
    <None Remove="UI\Images\folder-generic-16px.png" />
    <None Remove="UI\Images\help-16px.png" />
    <None Remove="UI\Images\info_48px.png" />
    <None Remove="UI\Images\NodeStates\package-64px.png" />
    <None Remove="UI\Images\PackageManager\empty-state-first-use-light-gray.png" />
    <None Remove="UI\Images\search_icon_20px.png" />
    <None Remove="UI\Images\TitleBarButtons\close-darktheme-disabled-16px.png" />
    <None Remove="UI\Images\warning_48px.png" />
    <None Remove="UI\Prompts\PortPropertiesEditPrompt.xaml" />
    <None Remove="Views\Core\CustomColorPicker.xaml" />
    <None Remove="Views\Core\GeometryScalingPopup.xaml" />
    <None Remove="UI\Images\question-hover-blue-16px.png" />
    <None Remove="Views\Core\UpdateIconWindow.xaml" />
    <None Remove="Views\PackageManager\Controls\ControlColorsAndBrushes.xaml" />      
    <None Remove="Views\PackageManager\Controls\LoadingAnimationStripeControl.xaml" />
    <None Remove="Views\PackageManager\Controls\NumericUpDownControl.xaml" />
    <None Remove="Views\PackageManager\Controls\PackageManagePackageAnimationControl.xaml" />
    <None Remove="Views\PackageManager\Controls\PackageManagerPublishControl.xaml" />
    <None Remove="Views\PackageManager\Controls\PackageManagerPackagesControl.xaml" />
    <None Remove="Views\PackageManager\Controls\PackageManagerSearchControl.xaml" />
    <None Remove="Views\PackageManager\Controls\SearchBoxControl.xaml" />
    <None Remove="Views\PackageManager\Pages\PublishPackageFinishPage.xaml" />
    <None Remove="Views\PackageManager\Pages\PublishPackagePreviewPage.xaml" />
    <None Remove="Views\PackageManager\Pages\PublishPackagePublishPage.xaml" />
    <None Remove="Views\PackageManager\Pages\PublishPackageSelectPage.xaml" />
    <None Remove="Views\SplashScreen\WebApp\splashScreenBackground.png" />
  </ItemGroup>
  <ItemGroup>
    <EmbeddedResource Include="Packages\SplashScreen\build\index.bundle.js" />
    <EmbeddedResource Include="Packages\SplashScreen\build\index.html" />
    <EmbeddedResource Include="Views\SplashScreen\WebApp\splashScreenBackground.png" />
    <EmbeddedResource Include="Packages\DynamoHome\build\index.bundle.js" />
    <EmbeddedResource Include="Packages\DynamoHome\build\index.html" />
  </ItemGroup>

  <ItemGroup>
    <None Remove="UI\Images\AboutWindow\logo_about_dark.png" />
    <None Remove="UI\Images\Alignment\align_bottom.png" />
    <None Remove="UI\Images\Alignment\align_left.png" />
    <None Remove="UI\Images\Alignment\align_right.png" />
    <None Remove="UI\Images\Alignment\align_top.png" />
    <None Remove="UI\Images\Alignment\align_x_average.png" />
    <None Remove="UI\Images\Alignment\align_x_distribute.png" />
    <None Remove="UI\Images\Alignment\align_y_average.png" />
    <None Remove="UI\Images\Alignment\align_y_distribute.png" />
    <None Remove="UI\Images\dynamonotext.png" />
    <None Remove="UI\Images\maximize_16px_blue.png" />
    <None Remove="UI\Images\minimize_16px_blue.png" />
    <None Remove="UI\Images\minus_16px_blue.png" />
    <None Remove="UI\Images\NodeStates\alert-64px.png" />
    <None Remove="UI\Images\NodeStates\error-64px.png" />
    <None Remove="UI\Images\NodeStates\frozen-64px.png" />
    <None Remove="UI\Images\NodeStates\hidden-64px.png" />
    <None Remove="UI\Images\NodeStates\info-64px.png" />
    <None Remove="UI\Images\TitleBarButtons\close-darktheme-default-16px.png" />
    <None Remove="UI\Images\TitleBarButtons\close-darktheme-hover-16px.png" />
    <None Remove="UI\Images\TitleBarButtons\close-lighttheme-default-16px.png" />
    <None Remove="UI\Images\TitleBarButtons\close-lighttheme-hover-16px.png" />
    <None Remove="UI\Images\TitleBarButtons\max-darktheme-default-16px.png" />
    <None Remove="UI\Images\TitleBarButtons\max-darktheme-hover-16px.png" />
    <None Remove="UI\Images\TitleBarButtons\max-lighttheme-default-16px.png" />
    <None Remove="UI\Images\TitleBarButtons\max-lighttheme-hover-16px.png" />
    <None Remove="UI\Images\TitleBarButtons\min-darktheme-default-16px.png" />
    <None Remove="UI\Images\TitleBarButtons\min-darktheme-hover-16px.png" />
    <None Remove="UI\Images\TitleBarButtons\min-lighttheme-default-16px.png" />
    <None Remove="UI\Images\TitleBarButtons\min-lighttheme-hover-16px.png" />
    <None Remove="UI\Images\TitleBarButtons\restore-darktheme-default-16px.png" />
    <None Remove="UI\Images\TitleBarButtons\restore-darktheme-hover-16px.png" />
    <None Remove="UI\Images\TitleBarButtons\restore-lighttheme-default-16px.png" />
    <None Remove="UI\Images\TitleBarButtons\restore-lighttheme-hover-16px.png" />
    <None Remove="UI\Images\warning_16px.png" />
    <None Remove="Views\FileTrust\FileTrustWarning.xaml" />
    <None Remove="Views\GuidedTour\HtmlPages\nodePackage.html" />
    <None Remove="Views\Menu\TrustedPathView.xaml" />
    <None Remove="Views\GuidedTour\HtmlPages\Resources\ConnectTheNode.gif" />
  </ItemGroup>

  <ItemGroup>
      <PackageReference Include="HelixToolkit" Version="2.24.0" />
      <PackageReference Include="HelixToolkit.Core.Wpf" Version="2.24.0" />
      <PackageReference Include="HelixToolkit.SharpDX.Core.Wpf" Version="2.24.0" />
      <PackageReference Include="System.Configuration.ConfigurationManager" Version="5.0.0" />
      <PackageReference Include="DynamoVisualProgramming.LibG_231_0_0" Version="3.4.0.3055"/>
    <PackageReference Include="FontAwesome5" Version="2.1.11" />
    <PackageReference Include="AvalonEdit" Version="6.3.0.90" CopyXML="true" />
    <PackageReference Include="Greg" Version="3.0.2.6533" />
    <PackageReference Include="Microsoft.Web.WebView2" Version="1.0.2478.35" />
    <PackageReference Include="Newtonsoft.Json" Version="13.0.1" />
    <PackageReference Include="RestSharp" Version="112.0.0" />
    <PackageReference Include="Cyotek.Drawing.BitmapFont" Version="2.0.0" />
    <PackageReference Include="SharpDX" Version="4.2.0" />
    <PackageReference Include="SharpDX.D3DCompiler" Version="4.2.0">
	  <IncludeAssets>none</IncludeAssets>
	</PackageReference>
	<PackageReference Include="SharpDX.Direct2D1" Version="4.2.0">
	  <IncludeAssets>none</IncludeAssets>
	</PackageReference>
	<PackageReference Include="SharpDX.Direct3D11" Version="4.2.0" />
	<PackageReference Include="SharpDX.Direct3D9" Version="4.2.0" />
	<PackageReference Include="SharpDX.DXGI" Version="4.2.0" />
	<PackageReference Include="SharpDX.Mathematics" Version="4.2.0" />
	<PackageReference Include="System.Reflection.MetadataLoadContext" Version="8.0.0" />
    <Reference Include="Dynamo.Microsoft.Xaml.Behaviors">
      <HintPath>..\..\extern\Microsoft.Xaml.Behaviors\net6.0-windows\Dynamo.Microsoft.Xaml.Behaviors.dll</HintPath>
    </Reference> 
      <PackageReference Include="Microsoft.CodeAnalysis.PublicApiAnalyzers" Version="3.3.4">
          <PrivateAssets>all</PrivateAssets>
          <IncludeAssets>runtime; build; native; contentfiles; analyzers; buildtransitive</IncludeAssets>
      </PackageReference>
    <PackageReference Include="Prism.Core" Version="8.1.97" />
    <PackageReference Include="DotNetProjects.Extended.Wpf.Toolkit" Version="5.0.103" />
  </ItemGroup>
  <ItemGroup>
    <Compile Include="Controls\InstalledPackagesControl.xaml.cs">
      <DependentUpon>InstalledPackagesControl.xaml</DependentUpon>
    </Compile>
    <Compile Include="Commands\ConnectorPinCommands.cs" />
    <Compile Include="Controls\NodeAutoCompleteSearchControl.xaml.cs">
      <DependentUpon>NodeAutoCompleteSearchControl.xaml</DependentUpon>
    </Compile>
    <Compile Include="Controls\InCanvasSearchControl.xaml.cs">
      <DependentUpon>InCanvasSearchControl.xaml</DependentUpon>
    </Compile>
    <Compile Include="Controls\InfiniteGridView.xaml.cs">
      <DependentUpon>InfiniteGridView.xaml</DependentUpon>
    </Compile>
    <Compile Include="Controls\HeaderStrip.xaml.cs">
      <DependentUpon>HeaderStrip.xaml</DependentUpon>
    </Compile>
    <Compile Include="Controls\NotificationsControl.xaml.cs">
      <DependentUpon>NotificationsControl.xaml</DependentUpon>
    </Compile>
    <Compile Include="Controls\OutPortContextMenu.xaml.cs">
      <DependentUpon>OutPortContextMenu.xaml</DependentUpon>
    </Compile>
    <Compile Include="Controls\ParentMenuItem.cs" />
    <Compile Include="Controls\RunSettingsControl.xaml.cs">
      <DependentUpon>RunSettingsControl.xaml</DependentUpon>
    </Compile>
    <Compile Include="Controls\ClassInformationView.xaml.cs">
      <DependentUpon>ClassInformationView.xaml</DependentUpon>
    </Compile>
    <Compile Include="..\AssemblySharedInfoGenerator\AssemblySharedInfo.cs">
      <Link>Properties\AssemblySharedInfo.cs</Link>
    </Compile>
    <Compile Include="Controls\UseLevelPopup.cs" />
    <Compile Include="Controls\UseLevelSpinner.cs" />
    <Compile Include="Extensions\ViewModelCommandExecutive.cs" />
    <Compile Include="Extensions\IViewExtension.cs" />
    <Compile Include="Extensions\ViewExtensionBase.cs" />
    <Compile Include="Extensions\IViewExtensionLoader.cs" />
    <Compile Include="Extensions\IViewExtensionManager.cs" />
    <Compile Include="Extensions\MenuBarTypeExtensions.cs" />
    <Compile Include="Extensions\ObservableCollectionExtension.cs" />
    <Compile Include="Extensions\ViewExtensionCommandExecutive.cs" />
    <Compile Include="Extensions\ViewExtensionLoader.cs" />
    <Compile Include="Extensions\ViewExtensionManager.cs" />
    <Compile Include="Extensions\ViewLoadedParams.cs" />
    <Compile Include="Extensions\ViewExtensionDefinition.cs" />
    <Compile Include="Extensions\ViewStartupParams.cs" />
    <Compile Include="Properties\Resources.Designer.cs">
      <AutoGen>True</AutoGen>
      <DesignTime>True</DesignTime>
      <DependentUpon>Resources.resx</DependentUpon>
    </Compile>
    <Compile Include="UI\GuidedTour\CustomRichTextBox.cs" />
    <Compile Include="UI\GuidedTour\CutOffArea.cs" />
    <Compile Include="UI\GuidedTour\ExitGuide.cs" />
	<Compile Include="UI\GuidedTour\Guide.cs" />
    <Compile Include="UI\GuidedTour\GuideFlowEvents.cs" />
    <Compile Include="UI\GuidedTour\GuidesManager.cs" />
    <Compile Include="UI\GuidedTour\GuidesValidationMethods.cs" />
    <Compile Include="UI\GuidedTour\GuideUtilities.cs" />
    <Compile Include="UI\GuidedTour\HightlightArea.cs" />
    <Compile Include="UI\GuidedTour\HostControlInfo.cs" />
    <Compile Include="UI\GuidedTour\PreValidation.cs" />
    <Compile Include="UI\GuidedTour\Step.cs" />
    <Compile Include="UI\GuidedTour\StepUIAutomation.cs" />
    <Compile Include="UI\GuidedTour\Survey.cs" />
    <Compile Include="UI\GuidedTour\Tooltip.cs" />
    <Compile Include="UI\GuidedTour\Welcome.cs" />
    <Compile Include="UI\MouseBehaviour.cs" />
    <Compile Include="UI\Prompts\DynamoMessageBox.xaml.cs">
      <DependentUpon>DynamoMessageBox.xaml</DependentUpon>
    </Compile>
    <Compile Include="Controls\InPortContextMenu.xaml.cs">
      <DependentUpon>InPortContextMenu.xaml</DependentUpon>
    </Compile>
    <Compile Include="UI\Prompts\PortPropertiesEditPrompt.xaml.cs" />
    <Compile Include="Utilities\CerDLL.cs" />
    <Compile Include="Utilities\CompactBubbleHandler.cs" />
    <Compile Include="Interfaces\IShellCom.cs" />
    <Compile Include="Rendering\HelixRenderPackage.cs" />
    <Compile Include="Interfaces\IBrandingResourceProvider.cs" />
    <Compile Include="NodeViewCustomization\AssemblyNodeViewCustomizations.cs" />
    <Compile Include="NodeViewCustomization\CoreNodeViewCustomizations.cs" />
    <Compile Include="NodeViewCustomization\NodeViewCustomizationLoader.cs" />
    <Compile Include="NodeViewCustomization\NodeViewCustomizations.cs" />
    <Compile Include="Rendering\RenderPackageExtensions.cs" />
    <Compile Include="Services\IconServices.cs" />
    <Compile Include="UI\ClassObjectTemplateSelector.cs" />
    <Compile Include="UI\DraggedAdorner.cs" />
    <Compile Include="UI\HeaderTemplateSelector.cs" />
    <Compile Include="Properties\Resources.en-US.Designer.cs">
      <AutoGen>True</AutoGen>
      <DesignTime>True</DesignTime>
      <DependentUpon>Resources.en-US.resx</DependentUpon>
    </Compile>
    <Compile Include="Services\LoginService.cs" />
    <Compile Include="UI\DefaultBrandingResourceProvider.cs" />
    <Compile Include="UI\FrozenResources.cs" />
    <Compile Include="UI\InOutPortPanel.cs" />
    <Compile Include="UI\LibraryTreeTemplateSelector.cs" />
    <Compile Include="UI\LibraryWrapPanel.cs" />
    <Compile Include="UI\Prompts\PresetOverwritePrompt.xaml.cs">
      <DependentUpon>PresetOverwritePrompt.xaml</DependentUpon>
    </Compile>
    <Compile Include="UI\Prompts\PresetPrompt.xaml.cs">
      <DependentUpon>PresetPrompt.xaml</DependentUpon>
    </Compile>
    <Compile Include="UI\VisualConfigurations.cs" />
    <Compile Include="Utilities\CrashReportTool.cs" />
    <Compile Include="Utilities\CrashUtilities.cs" />
    <Compile Include="Utilities\GroupStyleItemSelector.cs" />
    <Compile Include="Utilities\LibraryDragAndDrop.cs" />
    <Compile Include="Utilities\MessageBoxUtilities.cs" />
    <Compile Include="Utilities\NodeContextMenuBuilder.cs" />
    <Compile Include="Utilities\OnceDisposable.cs" />
    <Compile Include="TestInfrastructure\ConnectorMutator.cs" />
    <Compile Include="TestInfrastructure\MutationTestAttribute.cs" />
    <Compile Include="Utilities\DelegateCommand.cs" />
    <Compile Include="Interfaces\IViewModelView.cs" />
    <Compile Include="Interfaces\IWatchHandler.cs" />
    <Compile Include="NodeViewCustomization\INodeViewCustomizations.cs" />
    <Compile Include="NodeViewCustomization\INodeViewCustomization.cs" />
    <Compile Include="NodeViewCustomization\InternalNodeViewCustomization.cs" />
    <Compile Include="NodeViewCustomization\NodeViewCustomizations\DSVarArgFunctionNodeViewCustomization.cs" />
    <Compile Include="NodeViewCustomization\NodeViewCustomizationLibrary.cs" />
    <Compile Include="Properties\AssemblyInfo.cs" />
    <Compile Include="Services\UsageReportingManager.cs" />
    <Compile Include="TestInfrastructure\AbstractMutator.cs" />
    <Compile Include="TestInfrastructure\CodeBlockNodeMutator.cs" />
    <Compile Include="TestInfrastructure\CopyNodeMutator.cs" />
    <Compile Include="TestInfrastructure\CustomNodeCompatibilityMutator.cs" />
    <Compile Include="TestInfrastructure\CustomNodeMutator.cs" />
    <Compile Include="TestInfrastructure\DeleteNodeMutator.cs" />
    <Compile Include="TestInfrastructure\DirectoryPathMutator.cs" />
    <Compile Include="TestInfrastructure\DoubleSliderMutator.cs" />
    <Compile Include="TestInfrastructure\FilePathMutator.cs" />
    <Compile Include="TestInfrastructure\IntegerSliderMutator.cs" />
    <Compile Include="TestInfrastructure\ListMutator.cs" />
    <Compile Include="TestInfrastructure\MutatorDriver.cs" />
    <Compile Include="TestInfrastructure\NumberInputMutator.cs" />
    <Compile Include="TestInfrastructure\NumberRangeMutator.cs" />
    <Compile Include="TestInfrastructure\NumberSequenceMutator.cs" />
    <Compile Include="TestInfrastructure\StringInputMutator.cs" />
    <Compile Include="NodeViewCustomization\NodeViewCustomizations\CodeBlockNodeViewCustomization.cs" />
    <Compile Include="Commands\AutomationSettings.cs" />
    <Compile Include="Commands\ConnectorCommands.cs" />
    <Compile Include="Commands\DynamoCommands.cs" />
    <Compile Include="Commands\InfoBubbleCommand.cs" />
    <Compile Include="Commands\NodeCommands.cs" />
    <Compile Include="Commands\NoteCommands.cs" />
    <Compile Include="Commands\PortCommands.cs" />
    <Compile Include="Commands\SearchCommands.cs" />
    <Compile Include="Commands\WorkspaceCommands.cs" />
    <Compile Include="Controls\ImageBasedControls.cs" />
    <Compile Include="Controls\ShortcutToolbar.xaml.cs">
      <DependentUpon>ShortcutToolbar.xaml</DependentUpon>
    </Compile>
    <Compile Include="Controls\StartPage.xaml.cs">
      <DependentUpon>StartPage.xaml</DependentUpon>
    </Compile>
    <Compile Include="UI\Converters.cs" />
    <Compile Include="Controls\DragCanvas.cs" />
    <Compile Include="Controls\DynamoNodeButton.cs" />
    <Compile Include="Controls\DynamoTextBox.cs" />
    <Compile Include="NodeViewCustomization\NodeViewCustomizations\FunctionNodeViewCustomization.cs" />
    <Compile Include="UI\HandlingEventTrigger.cs" />
    <Compile Include="Utilities\MouseClickManager.cs" />
    <Compile Include="NodeViewCustomization\NodeViewCustomizations\OutputNodeViewCustomization.cs" />
    <Compile Include="UI\Prompts\CrashPrompt.xaml.cs">
      <DependentUpon>CrashPrompt.xaml</DependentUpon>
    </Compile>
    <Compile Include="UI\Prompts\EditWindow.xaml.cs">
      <DependentUpon>EditWindow.xaml</DependentUpon>
    </Compile>
    <Compile Include="UI\Prompts\FunctionNamePrompt.xaml.cs">
      <DependentUpon>FunctionNamePrompt.xaml</DependentUpon>
    </Compile>
    <Compile Include="UI\Prompts\GenericTaskDialog.xaml.cs">
      <DependentUpon>GenericTaskDialog.xaml</DependentUpon>
    </Compile>
    <Compile Include="UI\Prompts\UsageReportingAgreementPrompt.xaml.cs">
      <DependentUpon>UsageReportingAgreementPrompt.xaml</DependentUpon>
    </Compile>
    <Compile Include="UI\SharedResourceDictionary.cs" />
    <Compile Include="Utilities\PreferencesPanelUtilities.cs" />
    <Compile Include="Utilities\WebView2Utilities.cs" />
    <Compile Include="ViewModels\Core\AnnotationExtension.cs" />
    <Compile Include="ViewModels\Core\AnnotationViewModel.cs" />
    <Compile Include="Utilities\ResourceUtilities.cs" />
    <Compile Include="ViewModels\Core\Converters\DynamoPythonScriptEditorTextOptions.cs" />
    <Compile Include="ViewModels\Core\Converters\SerializationConverters.cs" />
    <Compile Include="ViewModels\Core\CustomColorPickerViewModel.cs" />
    <Compile Include="ViewModels\Core\DynamoViewModelBranding.cs" />
    <Compile Include="ViewModels\Core\GeometryScalingViewModel.cs" />
    <Compile Include="ViewModels\Core\HomeWorkspaceViewModel.cs" />
    <Compile Include="ViewModels\Core\InPortViewModel.cs" />
    <Compile Include="ViewModels\Core\OutPortViewModel.cs" />
    <Compile Include="ViewModels\Core\SerializationExtensions.cs" />
    <Compile Include="ViewModels\Core\ShortcutToolbarViewModel.cs" />
    <Compile Include="ViewModels\FileTrust\FileTrustWarningViewModel.cs" />
    <Compile Include="ViewModels\GuidedTour\ExitGuideWindowViewModel.cs" />
    <Compile Include="ViewModels\GuidedTour\PopupWindowViewModel.cs" />
    <Compile Include="ViewModels\GuidedTour\SurveyPopupViewModel.cs" />
    <Compile Include="ViewModels\Menu\TrustedPathViewModel.cs" />
    <Compile Include="ViewModels\Menu\PreferencesViewModel.cs" />
    <Compile Include="ViewModels\PackageManager\IPackageInstaller.cs" />
    <Compile Include="ViewModels\PackageManager\PackageManagerViewModel.cs" />
    <Compile Include="ViewModels\PackageManager\PackagePathViewModel.cs" />
    <Compile Include="ViewModels\Preview\CompactBubbleViewModel.cs" />
    <Compile Include="ViewModels\Preview\ConnectorAnchorViewModel.cs" />
    <Compile Include="ViewModels\Preview\ConnectorContextMenuViewModel.cs" />
    <Compile Include="ViewModels\RunSettingsViewModel.cs" />
    <Compile Include="ViewModels\Search\BrowserInternalElementViewModel.cs" />
    <Compile Include="ViewModels\Search\BrowserItemViewModel.cs" />
    <Compile Include="ViewModels\Search\NodeAutoCompleteSearchViewModel.cs" />
    <Compile Include="ViewModels\Search\NodeSearchElementViewModel.cs" />
    <Compile Include="ViewModels\Core\StateMachine.cs" />
    <Compile Include="ViewModels\Search\ClassInformationViewModel.cs" />
    <Compile Include="NodeViewCustomization\NodeViewCustomizations\SymbolViewCustomization.cs" />
    <Compile Include="NodeViewCustomization\NodeViewCustomizations\VariableInputNodeViewCustomization.cs" />
    <Compile Include="ViewModels\RenderPackageFactoryViewModel.cs" />
    <Compile Include="ViewModels\Search\SearchCategory.cs" />
    <Compile Include="ViewModels\Watch3D\DynamoGeometryModel3D.cs" />
    <Compile Include="ViewModels\Watch3D\DynamoLineGeometryModel3D.cs" />
    <Compile Include="ViewModels\Watch3D\DynamoPointGeometryModel3D.cs" />
    <Compile Include="ViewModels\Watch3D\DynamoPointLineRenderCore.cs" />
    <Compile Include="ViewModels\Watch3D\DynamoRenderCoreDataStore.cs" />
    <Compile Include="ViewModels\Watch3D\HelixWatch3DViewModel.cs" />
    <Compile Include="ViewModels\Watch3D\DefaultWatch3DViewModel.cs" />
    <Compile Include="ViewModels\Watch3D\IWatch3DViewModel.cs" />
    <Compile Include="ViewModels\Core\ConnectorPinViewModel.cs" />
    <Compile Include="Views\About\AboutWindow.xaml.cs">
      <DependentUpon>AboutWindow.xaml</DependentUpon>
    </Compile>
    <Compile Include="Views\CodeBlocks\CodeBlockEditor.cs" />
    <Compile Include="Views\Core\ConnectorAnchorView.xaml.cs">
      <DependentUpon>ConnectorAnchorView.xaml</DependentUpon>
    </Compile>
    <Compile Include="Views\Core\ConnectorContextMenuView.xaml.cs">
      <DependentUpon>ConnectorContextMenuView.xaml</DependentUpon>
    </Compile>
    <Compile Include="Views\Core\CustomColorPicker.xaml.cs" />
    <Compile Include="Views\Debug\UpdateNodeIconsWindow.xaml.cs">
      <DependentUpon>UpdateNodeIconsWindow.xaml</DependentUpon>
    </Compile>
    <Compile Include="Views\Core\DynamoOpenFileDialog.cs" />
    <Compile Include="Views\Core\ConnectorPinView.xaml.cs">
      <DependentUpon>ConnectorPinView.xaml</DependentUpon>
    </Compile>
    <Compile Include="Views\Core\GeometryScalingPopup.xaml.cs">
      <DependentUpon>GeometryScalingPopup.xaml</DependentUpon>
    </Compile>
    <Compile Include="Views\Debug\DebugModesWindow.xaml.cs">
      <DependentUpon>DebugModesWindow.xaml</DependentUpon>
    </Compile>
    <Compile Include="Views\FileTrust\FileTrustWarning.xaml.cs" />
    <Compile Include="Views\CodeCompletion\CodeCompletionEditor.xaml.cs">
      <DependentUpon>CodeCompletionEditor.xaml</DependentUpon>
    </Compile>
    <Compile Include="Views\GuidedTour\ExitGuideWindow.xaml.cs">
      <DependentUpon>ExitGuideWindow.xaml</DependentUpon>
    </Compile>
    <Compile Include="Views\GuidedTour\RealTimeInfoWindow.xaml.cs">
      <DependentUpon>RealTimeInfoWindow.xaml</DependentUpon>
    </Compile>
    <Compile Include="Views\GuidedTour\GuideBackground.xaml.cs">
      <DependentUpon>GuideBackground.xaml</DependentUpon>
    </Compile>
    <Compile Include="Views\GuidedTour\PopupWindow.xaml.cs">
      <DependentUpon>PopupWindow.xaml</DependentUpon>
    </Compile>
    <Compile Include="Views\GuidedTour\RatingControl.xaml.cs">
      <DependentUpon>RatingControl.xaml</DependentUpon>
    </Compile>
    <Compile Include="Views\GuidedTour\SurveyPopupWindow.xaml.cs">
      <DependentUpon>SurveyPopupWindow.xaml</DependentUpon>
    </Compile>
    <Compile Include="Views\HomePage\HomePage.xaml.cs" />
    <Compile Include="Views\Input\ParameterEditor.cs" />
    <Compile Include="Views\PackageManager\Controls\CustomBrowserControl.xaml.cs" />
    <Compile Include="Views\PackageManager\Controls\FilterTagControl.xaml.cs" />
    <Compile Include="Views\PackageManager\Controls\LoadingAnimationStripeControl.xaml.cs" />
    <Compile Include="Views\PackageManager\Controls\NumericUpDownControl.xaml.cs" />
    <Compile Include="Views\PackageManager\Controls\PackageManagePackageAnimationControl.xaml.cs" />
    <Compile Include="Views\PackageManager\Controls\PackageManagerPackagesControl.xaml.cs" />
    <Compile Include="Views\PackageManager\Controls\PackageManagerPublishControl.xaml.cs" />
    <Compile Include="Views\PackageManager\Controls\PackageManagerSearchControl.xaml.cs" />
    <Compile Include="Views\PackageManager\Controls\SearchBoxControl.xaml.cs" />
    <Compile Include="Views\PackageManager\PackageManagerView.xaml.cs" />
    <Compile Include="Views\Menu\TrustedPathView.xaml.cs" />
    <Compile Include="Views\Output\OutputEditor.cs" />
    <Compile Include="Views\PackageManager\PackagePathView.xaml.cs">
      <DependentUpon>PackagePathView.xaml</DependentUpon>
    </Compile>
    <Compile Include="Views\PackageManager\Pages\PublishPackageFinishPage.xaml.cs" />
    <Compile Include="Views\PackageManager\Pages\PublishPackagePreviewPage.xaml.cs" />
    <Compile Include="Views\PackageManager\Pages\PublishPackagePublishPage.xaml.cs" />
    <Compile Include="Views\PackageManager\Pages\PublishPackageSelectPage.xaml.cs" />
    <Compile Include="Views\PackageManager\TermsOfUseView.xaml.cs">
      <DependentUpon>TermsOfUseView.xaml</DependentUpon>
    </Compile>
    <Compile Include="ViewModels\Watch3D\AttachedProperties.cs" />
    <Compile Include="ViewModels\Watch3D\DynamoEffectsManager.cs" />
    <Compile Include="Views\Menu\PreferencesView.xaml.cs">
      <DependentUpon>PreferencesView.xaml</DependentUpon>
    </Compile>
    <Compile Include="Views\Preview\CameraExtensions.cs" />
    <Compile Include="Views\Preview\PreviewCompactView.xaml.cs">
      <DependentUpon>PreviewCompactView.xaml</DependentUpon>
    </Compile>
    <Compile Include="Views\Preview\Watch3DSettingsControl.xaml.cs">
      <DependentUpon>Watch3DSettingsControl.xaml</DependentUpon>
    </Compile>
    <Compile Include="Windows\BrowserWindow.xaml.cs">
      <DependentUpon>BrowserWindow.xaml</DependentUpon>
    </Compile>
    <Compile Include="Views\CodeBlocks\CodeBlockCompletionData.cs" />
    <Compile Include="Views\CodeBlocks\CodeBlockMethodInsightWindow.cs" />
    <Compile Include="Views\CodeBlocks\CodeBlockEditorUtils.cs" />
    <Compile Include="Views\Core\AnnotationView.xaml.cs">
      <DependentUpon>AnnotationView.xaml</DependentUpon>
    </Compile>
    <Compile Include="Views\Core\DynamoView.xaml.cs">
      <DependentUpon>DynamoView.xaml</DependentUpon>
    </Compile>
    <Compile Include="Views\Preview\InfoBubbleView.xaml.cs">
      <DependentUpon>InfoBubbleView.xaml</DependentUpon>
    </Compile>
    <Compile Include="Views\Search\LibraryView.xaml.cs">
      <DependentUpon>LibraryView.xaml</DependentUpon>
    </Compile>
    <Compile Include="Views\SplashScreen\SplashScreen.xaml.cs">
      <DependentUpon>SplashScreen.xaml</DependentUpon>
    </Compile>
    <Compile Include="Views\HomePage\HomePage.xaml.cs">
      <DependentUpon>HomePage.xaml</DependentUpon>
    </Compile>
    <Compile Include="Views\Core\NodeView.xaml.cs">
      <DependentUpon>NodeView.xaml</DependentUpon>
    </Compile>
    <Compile Include="Views\Core\NoteView.xaml.cs">
      <DependentUpon>NoteView.xaml</DependentUpon>
    </Compile>
    <Compile Include="Views\PackageManager\PackageManagerSearchView.xaml.cs">
      <DependentUpon>PackageManagerSearchView.xaml</DependentUpon>
    </Compile>
    <Compile Include="Views\Preview\PreviewControl.xaml.cs">
      <DependentUpon>PreviewControl.xaml</DependentUpon>
    </Compile>
    <Compile Include="Views\PackageManager\PublishPackageView.xaml.cs">
      <DependentUpon>PublishPackageView.xaml</DependentUpon>
    </Compile>
    <Compile Include="Controls\TooltipWindow.xaml.cs">
      <DependentUpon>TooltipWindow.xaml</DependentUpon>
    </Compile>
    <Compile Include="Views\Preview\Watch3DView.xaml.cs">
      <DependentUpon>Watch3DView.xaml</DependentUpon>
    </Compile>
    <Compile Include="Views\Preview\WatchTree.xaml.cs">
      <DependentUpon>WatchTree.xaml</DependentUpon>
    </Compile>
    <Compile Include="Views\Core\WorkspaceView.xaml.cs">
      <DependentUpon>WorkspaceView.xaml</DependentUpon>
    </Compile>
    <Compile Include="Utilities\WpfUtilities.cs" />
    <Compile Include="Controls\ZoomBorder.cs" />
    <Compile Include="Utilities\CursorLibrary.cs" />
    <Compile Include="Utilities\Extensions.cs" />
    <Compile Include="ViewModels\Core\ConnectorViewModel.cs" />
    <Compile Include="ViewModels\Core\DynamoViewModel.cs" />
    <Compile Include="ViewModels\Core\DynamoViewModelDelegateCommands.cs" />
    <Compile Include="ViewModels\Core\DynamoViewModelDelegates.cs" />
    <Compile Include="ViewModels\Core\DynamoViewModelEventArgs.cs" />
    <Compile Include="ViewModels\Core\DynamoViewModelEvents.cs" />
    <Compile Include="ViewModels\Preview\InfoBubbleViewModel.cs" />
    <Compile Include="ViewModels\PackageManager\InstalledPackagesViewModel.cs" />
    <Compile Include="ViewModels\Core\NodeViewModel.cs" />
    <Compile Include="ViewModels\Core\NoteViewModel.cs" />
    <Compile Include="ViewModels\PackageManager\PackageItemInternalViewModel.cs" />
    <Compile Include="ViewModels\PackageManager\PackageItemLeafViewModel.cs" />
    <Compile Include="ViewModels\PackageManager\PackageItemRootViewModel.cs" />
    <Compile Include="ViewModels\PackageManager\PackageItemViewModel.cs" />
    <Compile Include="ViewModels\PackageManager\PackageManagerClientViewModel.cs" />
    <Compile Include="ViewModels\PackageManager\PackageManagerSearchElementViewModel.cs" />
    <Compile Include="ViewModels\PackageManager\PackageManagerSearchViewModel.cs" />
    <Compile Include="ViewModels\PackageManager\PackageViewModel.cs" />
    <Compile Include="ViewModels\Core\PortViewModel.cs" />
    <Compile Include="ViewModels\PackageManager\PublishPackageViewModel.cs" />
    <Compile Include="ViewModels\Search\SearchViewModel.cs" />
    <Compile Include="ViewModels\ViewModelBase.cs" />
    <Compile Include="ViewModels\Preview\Watch3DFullscreenViewModel.cs" />
    <Compile Include="ViewModels\Preview\WatchViewModel.cs" />
    <Compile Include="ViewModels\Core\WorkspaceViewModel.cs" />
    <Compile Include="Windows\ExtensionWindow.xaml.cs">
      <DependentUpon>ExtensionWindow.xaml</DependentUpon>
    </Compile>
    <Compile Include="Windows\ModelessChildWindow.cs" />
  </ItemGroup>
  <ItemGroup>
    <Page Include="Controls\InstalledPackagesControl.xaml">
      <SubType>Designer</SubType>
      <Generator>MSBuild:Compile</Generator>
    </Page>
    <Page Include="Controls\NodeAutoCompleteSearchControl.xaml">
      <SubType>Designer</SubType>
      <Generator>MSBuild:Compile</Generator>
    </Page>
    <None Include="UI\Themes\Modern\InPorts.xaml">
      <SubType>Designer</SubType>
      <CopyToOutputDirectory>Always</CopyToOutputDirectory>
    </None>
    <None Include="UI\Themes\Modern\OutPorts.xaml">
      <SubType>Designer</SubType>
      <CopyToOutputDirectory>Always</CopyToOutputDirectory>
    </None>
    <Page Include="Controls\OutPortContextMenu.xaml">
      <SubType>Designer</SubType>
      <Generator>MSBuild:Compile</Generator>
    </Page>
    <Page Include="UI\Prompts\DynamoMessageBox.xaml">
      <Generator>MSBuild:Compile</Generator>
      <SubType>Designer</SubType>
    </Page>
    <Page Include="Controls\InPortContextMenu.xaml">
      <SubType>Designer</SubType>
      <Generator>MSBuild:Compile</Generator>
    </Page>
    <Page Include="UI\Prompts\PortPropertiesEditPrompt.xaml"></Page>
    <Page Include="Views\Core\CustomColorPicker.xaml">
      <CopyToOutputDirectory></CopyToOutputDirectory>
      <Generator>MSBuild:Compile</Generator>
    </Page>
    <Page Include="Views\Debug\UpdateNodeIconsWindow.xaml">
      <SubType>Designer</SubType>
      <Generator>MSBuild:Compile</Generator>
    </Page>
    <Page Include="Views\Core\GeometryScalingPopup.xaml">
      <Generator>MSBuild:Compile</Generator>
    </Page>
    <Page Include="Views\FileTrust\FileTrustWarning.xaml">
      <SubType>Designer</SubType>
      <Generator>MSBuild:Compile</Generator>
    </Page>
    <Page Include="Views\GuidedTour\ExitGuideWindow.xaml">
      <SubType>Designer</SubType>
      <Generator>MSBuild:Compile</Generator>
    </Page>
    <Page Include="Views\Core\ConnectorContextMenuView.xaml">
      <SubType>Designer</SubType>
      <Generator>MSBuild:Compile</Generator>
    </Page>
    <Page Include="Views\GuidedTour\RealTimeInfoWindow.xaml">
      <SubType>Designer</SubType>
      <Generator>MSBuild:Compile</Generator>
    </Page>
    <Page Include="Views\GuidedTour\GuideBackground.xaml">
      <SubType>Designer</SubType>
      <Generator>MSBuild:Compile</Generator>
    </Page>
    <Page Include="Views\Core\ConnectorAnchorView.xaml">
      <SubType>Designer</SubType>
      <Generator>MSBuild:Compile</Generator>
    </Page>
    <Page Include="Views\GuidedTour\PopupWindow.xaml">
      <SubType>Designer</SubType>
      <Generator>MSBuild:Compile</Generator>
    </Page>
    <Page Include="Views\GuidedTour\RatingControl.xaml">
      <SubType>Designer</SubType>
      <Generator>MSBuild:Compile</Generator>
    </Page>
    <Page Include="Views\GuidedTour\SurveyPopupWindow.xaml">
      <SubType>Designer</SubType>
      <Generator>MSBuild:Compile</Generator>
    </Page>
    <Page Include="Views\Core\ConnectorPinView.xaml">
      <SubType>Designer</SubType>
      <Generator>MSBuild:Compile</Generator>
    </Page>
    <Page Include="Views\PackageManager\Controls\ControlColorsAndBrushes.xaml">
      <SubType>Designer</SubType>
      <Generator>MSBuild:Compile</Generator>
    </Page>
    <Page Include="Views\PackageManager\Controls\LoadingAnimationStripeControl.xaml">
        <SubType>Designer</SubType>
        <Generator>MSBuild:Compile</Generator>
    </Page>
    <Page Include="Views\PackageManager\Controls\NumericUpDownControl.xaml">
        <SubType>Designer</SubType>
        <Generator>MSBuild:Compile</Generator>
    </Page>
    <Page Include="Views\PackageManager\Controls\PackageManagePackageAnimationControl.xaml">
      <SubType>Designer</SubType>
      <Generator>MSBuild:Compile</Generator>
    </Page>
    <Page Include="Views\PackageManager\Controls\SearchBoxControl.xaml">
      <SubType>Designer</SubType>
      <Generator>MSBuild:Compile</Generator>
    </Page>
    <Page Include="Views\PackageManager\Controls\CustomBrowserControl.xaml">
        <SubType>Designer</SubType>
        <Generator>MSBuild:Compile</Generator>
    </Page>
    <Page Include="Views\PackageManager\Controls\FilterTagControl.xaml">
        <SubType>Designer</SubType>
        <Generator>MSBuild:Compile</Generator>
    </Page>
    <Page Include="Views\Menu\TrustedPathView.xaml">
      <SubType>Designer</SubType>
      <Generator>MSBuild:Compile</Generator>
    </Page>
    <Page Include="Views\Menu\PreferencesView.xaml">
      <Generator>MSBuild:Compile</Generator>
      <SubType>Designer</SubType>
    </Page>
    <Page Include="Views\PackageManager\PackageManagerView.xaml">
        <Generator>MSBuild:Compile</Generator>
        <SubType>Designer</SubType>
    </Page>
    <Page Include="Views\PackageManager\Controls\PackageManagerPackagesControl.xaml">
        <Generator>MSBuild:Compile</Generator>
        <SubType>Designer</SubType>
    </Page>
    <Page Include="Views\PackageManager\Controls\PackageManagerSearchControl.xaml">
        <Generator>MSBuild:Compile</Generator>
        <SubType>Designer</SubType>
    </Page>
    <Page Include="Views\PackageManager\Controls\PackageManagerPublishControl.xaml">
        <Generator>MSBuild:Compile</Generator>
        <SubType>Designer</SubType>
    </Page>
    <Page Include="Windows\ExtensionWindow.xaml">
      <SubType>Designer</SubType>
      <Generator>MSBuild:Compile</Generator>
    </Page>      
    <Page Include="Views\PackageManager\Pages\PublishPackageFinishPage.xaml">
        <SubType>Designer</SubType>
        <Generator>MSBuild:Compile</Generator>
    </Page>   
    <Page Include="Views\PackageManager\Pages\PublishPackagePreviewPage.xaml">
        <SubType>Designer</SubType>
        <Generator>MSBuild:Compile</Generator>
    </Page>   
    <Page Include="Views\PackageManager\Pages\PublishPackagePublishPage.xaml">
        <SubType>Designer</SubType>
        <Generator>MSBuild:Compile</Generator>
    </Page>   
    <Page Include="Views\PackageManager\Pages\PublishPackageSelectPage.xaml">
        <SubType>Designer</SubType>
        <Generator>MSBuild:Compile</Generator>
    </Page>
  </ItemGroup>
  <ItemGroup>
    <Page Include="Controls\InCanvasSearchControl.xaml">
      <Generator>MSBuild:Compile</Generator>
      <SubType>Designer</SubType>
    </Page>
    <Page Include="Controls\InfiniteGridView.xaml">
      <SubType>Designer</SubType>
      <Generator>MSBuild:Compile</Generator>
    </Page>
    <Page Include="Controls\HeaderStrip.xaml">
      <SubType>Designer</SubType>
      <Generator>MSBuild:Compile</Generator>
    </Page>
    <Page Include="Controls\NotificationsControl.xaml">
      <SubType>Designer</SubType>
      <Generator>MSBuild:Compile</Generator>
    </Page>
    <Page Include="Controls\RunSettingsControl.xaml">
      <SubType>Designer</SubType>
      <Generator>MSBuild:Compile</Generator>
    </Page>
    <Page Include="Controls\ShortcutToolbar.xaml">
      <Generator>MSBuild:Compile</Generator>
      <SubType>Designer</SubType>
    </Page>
  </ItemGroup>
  <ItemGroup>
    <Page Include="Controls\ClassInformationView.xaml">
      <Generator>MSBuild:Compile</Generator>
      <SubType>Designer</SubType>
    </Page>
    <Page Include="Controls\StartPage.xaml">
      <Generator>MSBuild:Compile</Generator>
      <SubType>Designer</SubType>
    </Page>
  </ItemGroup>
  <ItemGroup>
    <EmbeddedResource Include="Properties\Resources.resx">
      <Generator>PublicResXFileCodeGenerator</Generator>
      <SubType>Designer</SubType>
      <LastGenOutput>Resources.Designer.cs</LastGenOutput>
    </EmbeddedResource>
    <EmbeddedResource Include="Properties\Resources.en-US.resx">
      <Generator>PublicResXFileCodeGenerator</Generator>
      <LastGenOutput>Resources.en-US.Designer.cs</LastGenOutput>
      <SubType>Designer</SubType>
    </EmbeddedResource>
    <EmbeddedResource Include="UI\Resources\DesignScript.Resources.SyntaxHighlighting.xshd" />
    <EmbeddedResource Include="Views\GuidedTour\HtmlPages\nodePackage.html" />
    <EmbeddedResource Include="Views\GuidedTour\HtmlPages\Resources\ConnectTheNode.gif" />
    <None Include="App.config">
      <SubType>Designer</SubType>
    </None>
    <None Include="UI\Fonts\Autodesk\Artifakt-Element-Bold.otf">
      <CopyToOutputDirectory>Always</CopyToOutputDirectory>
    </None>
    <None Include="UI\Fonts\Autodesk\Artifakt-Element-Regular.otf">
      <CopyToOutputDirectory>Always</CopyToOutputDirectory>
    </None>
    <None Include="UI\Fonts\CourierPrime-Regular.ttf">
      <CopyToOutputDirectory>Always</CopyToOutputDirectory>
    </None>
    <None Include="UI\Fonts\OpenSans-Bold.ttf">
      <CopyToOutputDirectory>Always</CopyToOutputDirectory>
    </None>
    <None Include="UI\Fonts\OpenSans-BoldItalic.ttf">
      <CopyToOutputDirectory>Always</CopyToOutputDirectory>
    </None>
    <None Include="UI\Fonts\OpenSans-ExtraBold.ttf">
      <CopyToOutputDirectory>Always</CopyToOutputDirectory>
    </None>
    <None Include="UI\Fonts\OpenSans-ExtraBoldItalic.ttf">
      <CopyToOutputDirectory>Always</CopyToOutputDirectory>
    </None>
    <None Include="UI\Fonts\OpenSans-Italic.ttf">
      <CopyToOutputDirectory>Always</CopyToOutputDirectory>
    </None>
    <None Include="UI\Fonts\OpenSans-Light.ttf">
      <CopyToOutputDirectory>Always</CopyToOutputDirectory>
    </None>
    <None Include="UI\Fonts\OpenSans-LightItalic.ttf">
      <CopyToOutputDirectory>Always</CopyToOutputDirectory>
    </None>
    <None Include="UI\Fonts\OpenSans-Regular.ttf">
      <CopyToOutputDirectory>Always</CopyToOutputDirectory>
    </None>
    <None Include="UI\Fonts\OpenSans-Semibold.ttf">
      <CopyToOutputDirectory>Always</CopyToOutputDirectory>
    </None>
    <None Include="UI\Fonts\OpenSans-SemiboldItalic.ttf">
      <CopyToOutputDirectory>Always</CopyToOutputDirectory>
    </None>
    <None Include="UI\Fonts\SourceCodePro-Regular.ttf">
      <CopyToOutputDirectory>Always</CopyToOutputDirectory>
    </None>
    <None Include="UI\GuidedTour\dynamo_guides.json">
      <CopyToOutputDirectory>Always</CopyToOutputDirectory>
    </None>
    <EmbeddedResource Include="UI\GuidedTour\DynamoOnboardingGuide_HouseCreationDS.dyn">
	</EmbeddedResource>
    <None Include="ViewModels\Watch3D\shaderSource\CompileShaders.bat" />
    <Resource Include="UI\Images\AboutWindow\logo_about_dark.png">
      <CopyToOutputDirectory></CopyToOutputDirectory>
    </Resource>
    <Resource Include="UI\Images\Alignment\align_bottom.png" />
    <Resource Include="UI\Images\Alignment\align_left.png" />
    <Resource Include="UI\Images\Alignment\align_right.png" />
    <Resource Include="UI\Images\Alignment\align_top.png" />
    <Resource Include="UI\Images\Alignment\align_x_average.png" />
    <Resource Include="UI\Images\Alignment\align_x_distribute.png" />
    <Resource Include="UI\Images\Alignment\align_y_average.png" />
    <Resource Include="UI\Images\Alignment\align_y_distribute.png" />
    <Resource Include="UI\Images\Canvas\canvas-button-geometry-scaling.png" />
    <Resource Include="UI\Images\caret_drop_down.png" />
    <Resource Include="UI\Images\caret_up.png" />
    <EmbeddedResource Include="Views\GuidedTour\HtmlPages\Resources\ArtifaktElement-Regular.woff" />
    <Resource Include="UI\Images\checkmark_16px.png" />
    <Resource Include="UI\Images\close_16px.png" />
    <Resource Include="UI\Images\cursors.psd" />
    <Resource Include="UI\Images\cursors1.psd" />
  </ItemGroup>
  <ItemGroup>
    <Resource Include="UI\Images\AboutWindow\aboutback.png" />
  </ItemGroup>
  <ItemGroup>
    <Resource Include="UI\Images\AboutWindow\autodeskLogo.png" />
  </ItemGroup>
  <ItemGroup>
    <Resource Include="UI\Images\AboutWindow\background_texture.png" />
  </ItemGroup>
  <ItemGroup>
    <Resource Include="UI\Images\AboutWindow\close_hover.png" />
  </ItemGroup>
  <ItemGroup>
    <Resource Include="UI\Images\AboutWindow\close_inactive.png" />
  </ItemGroup>
  <ItemGroup>
    <Resource Include="UI\Images\AboutWindow\collectinfo_titlebar.png" />
  </ItemGroup>
  <ItemGroup>
    <Resource Include="UI\Images\AboutWindow\DesignScriptLogo.png" />
  </ItemGroup>
  <ItemGroup>
    <Resource Include="UI\Images\AboutWindow\dynamo_logo_dark.png" />
  </ItemGroup>
  <ItemGroup>
    <Resource Include="UI\Images\AboutWindow\logo_about.png" />
  </ItemGroup>
  <ItemGroup>
    <Resource Include="UI\Images\add.png" />
  </ItemGroup>
  <ItemGroup>
    <Resource Include="UI\Images\add_32.png" />
  </ItemGroup>
  <ItemGroup>
    <Resource Include="UI\Images\add_32_white.png" />
  </ItemGroup>
  <ItemGroup>
    <Resource Include="UI\Images\Anonymous_Pencil_icon.png" />
  </ItemGroup>
  <ItemGroup>
    <Resource Include="UI\Images\Anonymous_Pencil_icon_white.png" />
  </ItemGroup>
  <ItemGroup>
    <Resource Include="UI\Images\Anonymous_Pencil_icon_white_24.png" />
  </ItemGroup>
  <ItemGroup>
    <Resource Include="UI\Images\Anonymous_Pencil_icon_white_32.png" />
  </ItemGroup>
  <ItemGroup>
    <Resource Include="UI\Images\arc_add.cur" />
  </ItemGroup>
  <ItemGroup>
    <Resource Include="UI\Images\arc_add.png" />
  </ItemGroup>
  <ItemGroup>
    <Resource Include="UI\Images\arc_remove.cur" />
  </ItemGroup>
  <ItemGroup>
    <Resource Include="UI\Images\arc_remove.png" />
  </ItemGroup>
  <ItemGroup>
    <Resource Include="UI\Images\arc_select.cur" />
  </ItemGroup>
  <ItemGroup>
    <Resource Include="UI\Images\arc_select.png" />
  </ItemGroup>
  <ItemGroup>
    <Resource Include="UI\Images\arrow-left-black.png" />
  </ItemGroup>
  <ItemGroup>
    <Resource Include="UI\Images\arrow-left-white.png" />
  </ItemGroup>
  <ItemGroup>
    <Resource Include="UI\Images\arrow-right-black.png" />
  </ItemGroup>
  <ItemGroup>
    <Resource Include="UI\Images\arrow-right-white.png" />
  </ItemGroup>
  <ItemGroup>
    <Resource Include="UI\Images\back.png" />
  </ItemGroup>
  <ItemGroup>
    <Resource Include="UI\Images\back_24.png" />
  </ItemGroup>
  <ItemGroup>
    <Resource Include="UI\Images\back_32.png" />
  </ItemGroup>
  <ItemGroup>
    <Resource Include="UI\Images\Canvas\canvas-button-fit-view-states.png" />
  </ItemGroup>
  <ItemGroup>
    <Resource Include="UI\Images\Canvas\canvas-button-geom-check.png" />
  </ItemGroup>
  <ItemGroup>
    <Resource Include="UI\Images\Canvas\canvas-button-geom-states.png" />
  </ItemGroup>
  <ItemGroup>
    <Resource Include="UI\Images\Canvas\canvas-button-node-check.png" />
  </ItemGroup>
  <ItemGroup>
    <Resource Include="UI\Images\Canvas\canvas-button-node-states.png" />
  </ItemGroup>
  <ItemGroup>
    <Resource Include="UI\Images\Canvas\canvas-button-orbit-check.png" />
  </ItemGroup>
  <ItemGroup>
    <Resource Include="UI\Images\Canvas\canvas-button-orbit-states.png" />
  </ItemGroup>
  <ItemGroup>
    <Resource Include="UI\Images\Canvas\canvas-button-pan-check.png" />
  </ItemGroup>
  <ItemGroup>
    <Resource Include="UI\Images\Canvas\canvas-button-pan-states.png" />
  </ItemGroup>
  <ItemGroup>
    <Resource Include="UI\Images\Canvas\canvas-button-zoom-in-states.png" />
  </ItemGroup>
  <ItemGroup>
    <Resource Include="UI\Images\Canvas\canvas-button-zoom-out-states.png" />
  </ItemGroup>
  <ItemGroup>
    <Resource Include="UI\Images\click_background.png" />
  </ItemGroup>
  <ItemGroup>
    <Resource Include="UI\Images\closetab_hover.png" />
  </ItemGroup>
  <ItemGroup>
    <Resource Include="UI\Images\closetab_normal.png" />
    <Resource Include="UI\Images\dynamonotext.png" />
    <Resource Include="UI\Images\error_48px.png" />
    <Resource Include="UI\Images\file-generic-16px.png" />
    <Resource Include="UI\Images\finished_checkmark_30px.png" />
    <Resource Include="UI\Images\folder-generic-16px.png" />
    <Resource Include="UI\Images\help-16px.png" />
    <Resource Include="UI\Images\info_48px.png" />
    <Resource Include="UI\Images\maximize_16px_blue.png" />
    <Resource Include="UI\Images\minimize_16px_blue.png" />
    <Resource Include="UI\Images\minus_16px_blue.png" />
    <Resource Include="UI\Images\NodeStates\alert-64px.png" />
    <Resource Include="UI\Images\NodeStates\error-64px.png" />
    <Resource Include="UI\Images\NodeStates\frozen-64px.png" />
    <Resource Include="UI\Images\NodeStates\hidden-64px.png" />
    <Resource Include="UI\Images\NodeStates\info-64px.png" />
    <Resource Include="UI\Images\NodeStates\package-64px.png" />
    <Resource Include="UI\Images\PackageManager\empty-state-first-use-light-gray.png" />
    <Resource Include="UI\Images\question-hover-blue-16px.png" />
    <Resource Include="UI\Images\search_icon_20px.png" />
    <Resource Include="UI\Images\TitleBarButtons\close-darktheme-default-16px.png" />
    <Resource Include="UI\Images\TitleBarButtons\close-darktheme-disabled-16px.png" />
    <Resource Include="UI\Images\TitleBarButtons\close-lighttheme-default-16px.png" />
    <Resource Include="UI\Images\TitleBarButtons\close-lighttheme-hover-16px.png" />
    <Resource Include="UI\Images\TitleBarButtons\max-darktheme-default-16px.png" />
    <Resource Include="UI\Images\TitleBarButtons\max-darktheme-hover-16px.png" />
    <Resource Include="UI\Images\TitleBarButtons\max-lighttheme-default-16px.png" />
    <Resource Include="UI\Images\TitleBarButtons\max-lighttheme-hover-16px.png" />
    <Resource Include="UI\Images\TitleBarButtons\min-darktheme-default-16px.png" />
    <Resource Include="UI\Images\TitleBarButtons\close-darktheme-hover-16px.png" />
    <Resource Include="UI\Images\TitleBarButtons\min-darktheme-hover-16px.png" />
    <Resource Include="UI\Images\TitleBarButtons\min-lighttheme-default-16px.png" />
    <Resource Include="UI\Images\TitleBarButtons\min-lighttheme-hover-16px.png" />
    <Resource Include="UI\Images\TitleBarButtons\restore-darktheme-default-16px.png" />
    <Resource Include="UI\Images\TitleBarButtons\restore-darktheme-hover-16px.png" />
    <Resource Include="UI\Images\TitleBarButtons\restore-lighttheme-default-16px.png" />
    <Resource Include="UI\Images\TitleBarButtons\restore-lighttheme-hover-16px.png" />
    <Resource Include="UI\Images\warning_16px.png" />
    <Resource Include="UI\Images\font-size.png" />
    <Resource Include="UI\Images\warning_48px.png" />
  </ItemGroup>
  <ItemGroup>
    <Resource Include="UI\Images\whiteclosetab.png" />
  </ItemGroup>
  <ItemGroup>
    <Resource Include="UI\Images\whiteinfotab.png" />
  </ItemGroup>
  <ItemGroup>
    <Resource Include="UI\Images\closewindow_hover.png" />
  </ItemGroup>
  <ItemGroup>
    <Resource Include="UI\Images\closewindow_normal.png" />
  </ItemGroup>
  <ItemGroup>
    <Resource Include="UI\Images\cloud_download_arrow.png" />
  </ItemGroup>
  <ItemGroup>
    <Resource Include="UI\Images\cloud_download_arrow_gray.png" />
  </ItemGroup>
  <ItemGroup>
    <Resource Include="UI\Images\cloud_download_arrow_white.png" />
  </ItemGroup>
  <ItemGroup>
    <Resource Include="UI\Images\collapse_hover.png" />
  </ItemGroup>
  <ItemGroup>
    <Resource Include="UI\Images\collapse_normal.png" />
  </ItemGroup>
  <ItemGroup>
    <Resource Include="UI\Images\collapsestate_hover.png" />
  </ItemGroup>
  <ItemGroup>
    <Resource Include="UI\Images\collapsestate_normal.png" />
  </ItemGroup>
  <ItemGroup>
    <Resource Include="UI\Images\condense.cur" />
  </ItemGroup>
  <ItemGroup>
    <Resource Include="UI\Images\condense.png" />
  </ItemGroup>
  <ItemGroup>
    <Resource Include="UI\Images\consent_form_image.png" />
  </ItemGroup>
  <ItemGroup>
    <Resource Include="UI\Images\DocumentHS.png" />
  </ItemGroup>
  <ItemGroup>
    <Resource Include="UI\Images\expand.cur" />
  </ItemGroup>
  <ItemGroup>
    <Resource Include="UI\Images\expand.png" />
  </ItemGroup>
  <ItemGroup>
    <Resource Include="UI\Images\expand_hover.png" />
  </ItemGroup>
  <ItemGroup>
    <Resource Include="UI\Images\expand_normal.png" />
  </ItemGroup>
  <ItemGroup>
    <Resource Include="UI\Images\expandstate_hover.png" />
  </ItemGroup>
  <ItemGroup>
    <Resource Include="UI\Images\expandstate_normal.png" />
  </ItemGroup>
  <ItemGroup>
    <Resource Include="UI\Images\hand.cur" />
  </ItemGroup>
  <ItemGroup>
    <Resource Include="UI\Images\hand.png" />
  </ItemGroup>
  <ItemGroup>
    <Resource Include="UI\Images\hand_drag.cur" />
  </ItemGroup>
  <ItemGroup>
    <Resource Include="UI\Images\hand_drag.png" />
  </ItemGroup>
  <ItemGroup>
    <Resource Include="UI\Images\hand_pan.cur" />
  </ItemGroup>
  <ItemGroup>
    <Resource Include="UI\Images\hand_pan.png" />
  </ItemGroup>
  <ItemGroup>
    <Resource Include="UI\Images\hand_pan_active.cur" />
  </ItemGroup>
  <ItemGroup>
    <Resource Include="UI\Images\hand_pan_active.png" />
  </ItemGroup>
  <ItemGroup>
    <Resource Include="UI\Images\HomeHS.png" />
  </ItemGroup>
  <ItemGroup>
    <Resource Include="UI\Images\librarycollapse_hover.png" />
  </ItemGroup>
  <ItemGroup>
    <Resource Include="UI\Images\librarycollapse_normal.png" />
  </ItemGroup>
  <ItemGroup>
    <Resource Include="UI\Images\maximizewindow_hover.png" />
  </ItemGroup>
  <ItemGroup>
    <Resource Include="UI\Images\maximizewindow_normal.png" />
  </ItemGroup>
  <ItemGroup>
    <Resource Include="UI\Images\minimizewindow_hover.png" />
  </ItemGroup>
  <ItemGroup>
    <Resource Include="UI\Images\minimizewindow_normal.png" />
  </ItemGroup>
  <ItemGroup>
    <Resource Include="UI\Images\move.png" />
  </ItemGroup>
  <ItemGroup>
    <Resource Include="UI\Images\new_disabled.png" />
  </ItemGroup>
  <ItemGroup>
    <Resource Include="UI\Images\new_hover.png" />
  </ItemGroup>
  <ItemGroup>
    <Resource Include="UI\Images\new_normal.png" />
  </ItemGroup>
  <ItemGroup>
    <Resource Include="UI\Images\open_disabled.png" />
  </ItemGroup>
  <ItemGroup>
    <Resource Include="UI\Images\open_hover.png" />
  </ItemGroup>
  <ItemGroup>
    <Resource Include="UI\Images\open_normal.png" />
  </ItemGroup>
  <ItemGroup>
    <Resource Include="UI\Images\openHS.png" />
  </ItemGroup>
  <ItemGroup>
    <Resource Include="UI\Images\OpenSelectedItemHS.png" />
  </ItemGroup>
  <ItemGroup>
    <Resource Include="UI\Images\padlock-closed-black.png" />
  </ItemGroup>
  <ItemGroup>
    <Resource Include="UI\Images\padlock-closed-black24x24.png" />
  </ItemGroup>
  <ItemGroup>
    <Resource Include="UI\Images\pause_disabled.png" />
  </ItemGroup>
  <ItemGroup>
    <Resource Include="UI\Images\pause_hover.png" />
  </ItemGroup>
  <ItemGroup>
    <Resource Include="UI\Images\pause_normal.png" />
  </ItemGroup>
  <ItemGroup>
    <Resource Include="UI\Images\pointer.cur" />
  </ItemGroup>
  <ItemGroup>
    <Resource Include="UI\Images\pointer.png" />
  </ItemGroup>
  <ItemGroup>
    <Resource Include="UI\Images\pointer_add.cur" />
  </ItemGroup>
  <ItemGroup>
    <Resource Include="UI\Images\pointer_add.png" />
  </ItemGroup>
  <ItemGroup>
    <Resource Include="UI\Images\rectangular_selection.cur" />
  </ItemGroup>
  <ItemGroup>
    <Resource Include="UI\Images\rectangular_selection.png" />
  </ItemGroup>
  <ItemGroup>
    <Resource Include="UI\Images\redo_disabled.png" />
  </ItemGroup>
  <ItemGroup>
    <Resource Include="UI\Images\redo_hover.png" />
  </ItemGroup>
  <ItemGroup>
    <Resource Include="UI\Images\redo_normal.png" />
  </ItemGroup>
  <ItemGroup>
    <Resource Include="UI\Images\resize_diagonal.cur" />
  </ItemGroup>
  <ItemGroup>
    <Resource Include="UI\Images\resize_diagonal.png" />
  </ItemGroup>
  <ItemGroup>
    <Resource Include="UI\Images\resize_horizontal.cur" />
  </ItemGroup>
  <ItemGroup>
    <Resource Include="UI\Images\resize_horizontal.png" />
  </ItemGroup>
  <ItemGroup>
    <Resource Include="UI\Images\resize_vertical.cur" />
  </ItemGroup>
  <ItemGroup>
    <Resource Include="UI\Images\resize_vertical.png" />
  </ItemGroup>
  <ItemGroup>
    <Resource Include="UI\Images\restorewindow_hover.png" />
  </ItemGroup>
  <ItemGroup>
    <Resource Include="UI\Images\restorewindow_normal.png" />
  </ItemGroup>
  <ItemGroup>
    <Resource Include="UI\Images\run_disabled.png" />
  </ItemGroup>
  <ItemGroup>
    <Resource Include="UI\Images\run_hover.png" />
  </ItemGroup>
  <ItemGroup>
    <Resource Include="UI\Images\run_normal.png" />
  </ItemGroup>
  <ItemGroup>
    <Resource Include="UI\Images\save_disabled.png" />
  </ItemGroup>
  <ItemGroup>
    <Resource Include="UI\Images\save_hover.png" />
  </ItemGroup>
  <ItemGroup>
    <Resource Include="UI\Images\save_normal.png" />
  </ItemGroup>
  <ItemGroup>
    <Resource Include="UI\Images\saveHS.png" />
  </ItemGroup>
  <ItemGroup>
    <Resource Include="UI\Images\screenshot_disabled.png" />
  </ItemGroup>
  <ItemGroup>
    <Resource Include="UI\Images\screenshot_hover.png" />
  </ItemGroup>
  <ItemGroup>
    <Resource Include="UI\Images\screenshot_normal.png" />
  </ItemGroup>
  <ItemGroup>
    <Resource Include="UI\Images\search.png" />
  </ItemGroup>
  <ItemGroup>
    <Resource Include="UI\Images\search_24.png" />
  </ItemGroup>
  <ItemGroup>
    <Resource Include="UI\Images\search_hover.png" />
  </ItemGroup>
  <ItemGroup>
    <Resource Include="UI\Images\search_normal.png" />
  </ItemGroup>
  <ItemGroup>
    <Resource Include="UI\Images\searchcancel_hover.png" />
  </ItemGroup>
  <ItemGroup>
    <Resource Include="UI\Images\searchcancel_normal.png" />
  </ItemGroup>
  <ItemGroup>
    <Resource Include="UI\Images\sendfeedback_disabled.png" />
  </ItemGroup>
  <ItemGroup>
    <Resource Include="UI\Images\sendfeedback_hover.png" />
  </ItemGroup>
  <ItemGroup>
    <Resource Include="UI\Images\sendfeedback_normal.png" />
  </ItemGroup>
  <ItemGroup>
    <Resource Include="UI\Images\StartPage\dynamo-logo.png" />
  </ItemGroup>
  <ItemGroup>
    <Resource Include="UI\Images\StartPage\icon-discussion.png" />
  </ItemGroup>
  <ItemGroup>
    <Resource Include="UI\Images\StartPage\icon-dynamobim.png" />
  </ItemGroup>
  <ItemGroup>
    <Resource Include="UI\Images\StartPage\icon-email.png" />
  </ItemGroup>
  <ItemGroup>
    <Resource Include="UI\Images\StartPage\icon-github.png" />
  </ItemGroup>
  <ItemGroup>
    <Resource Include="UI\Images\StartPage\icon-issues.png" />
  </ItemGroup>
  <ItemGroup>
    <Resource Include="UI\Images\StartPage\icon-new.png" />
  </ItemGroup>
  <ItemGroup>
    <Resource Include="UI\Images\StartPage\icon-open.png" />
  </ItemGroup>
  <ItemGroup>
    <Resource Include="UI\Images\StartPage\icon-reference.png" />
  </ItemGroup>
  <ItemGroup>
    <Resource Include="UI\Images\StartPage\icon-video.png" />
  </ItemGroup>
  <ItemGroup>
    <Resource Include="UI\Images\StartPage\icon-dictionary.png" />
  </ItemGroup>
  <ItemGroup>
    <Resource Include="UI\Images\task_dialog_crash.png" />
  </ItemGroup>
  <ItemGroup>
    <Resource Include="UI\Images\task_dialog_future_file.png" />
  </ItemGroup>
  <ItemGroup>
    <Resource Include="UI\Images\python-logo.png" />
  </ItemGroup>
  <ItemGroup>
    <Resource Include="UI\Images\task_dialog_obsolete_file.png" />
  </ItemGroup>
  <ItemGroup>
    <Resource Include="UI\Images\tick_selected.png" />
  </ItemGroup>
  <ItemGroup>
    <Resource Include="UI\Images\undo_disabled.png" />
  </ItemGroup>
  <ItemGroup>
    <Resource Include="UI\Images\undo_hover.png" />
  </ItemGroup>
  <ItemGroup>
    <Resource Include="UI\Images\undo_normal.png" />
  </ItemGroup>
  <ItemGroup>
    <Resource Include="UI\Images\Update\clickbox.png" />
  </ItemGroup>
  <ItemGroup>
    <Resource Include="UI\Images\Update\download_ani.png" />
  </ItemGroup>
  <ItemGroup>
    <Resource Include="UI\Images\Update\DownloadAnimation.png" />
  </ItemGroup>
  <ItemGroup>
    <Resource Include="UI\Images\Update\DownloadIcon.png" />
  </ItemGroup>
  <ItemGroup>
    <Resource Include="UI\Images\Update\update.png" />
  </ItemGroup>
  <ItemGroup>
    <Resource Include="UI\Images\Update\update_static.png" />
  </ItemGroup>
  <ItemGroup>
    <Page Include="UI\Prompts\CrashPrompt.xaml">
      <Generator>MSBuild:Compile</Generator>
      <SubType>Designer</SubType>
    </Page>
  </ItemGroup>
  <ItemGroup>
    <Page Include="UI\Prompts\EditWindow.xaml">
      <Generator>MSBuild:Compile</Generator>
      <SubType>Designer</SubType>
    </Page>
  </ItemGroup>
  <ItemGroup>
    <Page Include="UI\Prompts\FunctionNamePrompt.xaml">
      <Generator>MSBuild:Compile</Generator>
      <SubType>Designer</SubType>
    </Page>
  </ItemGroup>
  <ItemGroup>
    <Page Include="UI\Prompts\GenericTaskDialog.xaml">
      <Generator>MSBuild:Compile</Generator>
      <SubType>Designer</SubType>
    </Page>
  </ItemGroup>
  <ItemGroup>
    <Page Include="UI\Prompts\PresetOverwritePrompt.xaml">
      <Generator>MSBuild:Compile</Generator>
      <SubType>Designer</SubType>
    </Page>
    <Page Include="UI\Prompts\UsageReportingAgreementPrompt.xaml">
      <Generator>MSBuild:Compile</Generator>
      <SubType>Designer</SubType>
    </Page>
  </ItemGroup>
  <ItemGroup>
    <None Include="UI\Themes\Modern\Connectors.xaml">
      <Generator>MSBuild:Compile</Generator>
      <SubType>Designer</SubType>
      <CopyToOutputDirectory>Always</CopyToOutputDirectory>
    </None>
  </ItemGroup>
  <ItemGroup>
    <None Include="UI\Themes\Modern\DataTemplates.xaml">
      <Generator>MSBuild:Compile</Generator>
      <SubType>Designer</SubType>
      <CopyToOutputDirectory>Always</CopyToOutputDirectory>
    </None>
  </ItemGroup>
  <ItemGroup>
    <None Include="UI\Themes\Modern\DynamoColorsAndBrushes.xaml">
      <Generator>MSBuild:Compile</Generator>
      <SubType>Designer</SubType>
      <CopyToOutputDirectory>Always</CopyToOutputDirectory>
    </None>
  </ItemGroup>
  <ItemGroup>
    <None Include="UI\Themes\Modern\DynamoConverters.xaml">
      <Generator>MSBuild:Compile</Generator>
      <SubType>Designer</SubType>
      <CopyToOutputDirectory>Always</CopyToOutputDirectory>
    </None>
  </ItemGroup>
  <ItemGroup>
    <None Include="UI\Themes\Modern\DynamoModern.xaml">
      <Generator>MSBuild:Compile</Generator>
      <SubType>Designer</SubType>
      <CopyToOutputDirectory>Always</CopyToOutputDirectory>
    </None>
  </ItemGroup>
    <ItemGroup>
        <None Include="UI\Themes\Modern\LiveChartsStyle.xaml">
            <Generator>MSBuild:Compile</Generator>
            <SubType>Designer</SubType>
            <CopyToOutputDirectory>Always</CopyToOutputDirectory>
        </None>
    </ItemGroup>
  <ItemGroup>
    <None Include="UI\Themes\Modern\DynamoText.xaml">
      <Generator>MSBuild:Compile</Generator>
      <SubType>Designer</SubType>
      <CopyToOutputDirectory>Always</CopyToOutputDirectory>
    </None>
  </ItemGroup>
  <ItemGroup>
    <None Include="UI\Themes\Modern\MenuStyleDictionary.xaml">
      <Generator>MSBuild:Compile</Generator>
      <SubType>Designer</SubType>
      <CopyToOutputDirectory>Always</CopyToOutputDirectory>
    </None>
  </ItemGroup>
  <ItemGroup>
    <None Include="UI\Themes\Modern\Ports.xaml">
      <CopyToOutputDirectory>Always</CopyToOutputDirectory>
      <SubType>Designer</SubType>
    </None>
  </ItemGroup>
  <ItemGroup>
    <None Include="UI\Themes\Modern\ToolbarStyleDictionary.xaml">
      <Generator>MSBuild:Compile</Generator>
      <SubType>Designer</SubType>
      <CopyToOutputDirectory>Always</CopyToOutputDirectory>
    </None>
  </ItemGroup>
  <ItemGroup>
    <None Include="UI\Themes\Modern\SidebarGridStyleDictionary.xaml">
      <SubType>Designer</SubType>
      <Generator>MSBuild:Compile</Generator>
      <CopyToOutputDirectory>Always</CopyToOutputDirectory>
    </None>
    <Page Include="UI\Prompts\PresetPrompt.xaml">
      <SubType>Designer</SubType>
      <Generator>MSBuild:Compile</Generator>
    </Page>
    <Page Include="Views\About\AboutWindow.xaml">
      <Generator>MSBuild:Compile</Generator>
      <SubType>Designer</SubType>
    </Page>
  </ItemGroup>
  <ItemGroup>
    <Page Include="Views\Debug\DebugModesWindow.xaml">
      <SubType>Designer</SubType>
      <Generator>MSBuild:Compile</Generator>
    </Page>
    <Page Include="Views\CodeCompletion\CodeCompletionEditor.xaml">
      <SubType>Designer</SubType>
      <Generator>MSBuild:Compile</Generator>
    </Page>
    <Page Include="Views\PackageManager\PackagePathView.xaml">
      <SubType>Designer</SubType>
      <Generator>MSBuild:Compile</Generator>
    </Page>
    <Page Include="Views\PackageManager\TermsOfUseView.xaml">
      <SubType>Designer</SubType>
      <Generator>MSBuild:Compile</Generator>
    </Page>
    <Page Include="Views\Preview\PreviewCompactView.xaml">
      <SubType>Designer</SubType>
      <Generator>MSBuild:Compile</Generator>
    </Page>
    <Page Include="Views\Preview\Watch3DSettingsControl.xaml">
      <SubType>Designer</SubType>
      <Generator>MSBuild:Compile</Generator>
    </Page>
    <Page Include="Windows\BrowserWindow.xaml">
      <Generator>MSBuild:Compile</Generator>
      <SubType>Designer</SubType>
    </Page>
    <Page Include="Views\Core\AnnotationView.xaml">
      <SubType>Designer</SubType>
      <Generator>MSBuild:Compile</Generator>
    </Page>
    <Page Include="Views\Core\DynamoView.xaml">
      <Generator>MSBuild:Compile</Generator>
      <SubType>Designer</SubType>
    </Page>
  </ItemGroup>
  <ItemGroup>
    <Page Include="Views\Preview\InfoBubbleView.xaml">
      <Generator>MSBuild:Compile</Generator>
      <SubType>Designer</SubType>
    </Page>
  </ItemGroup>
  <ItemGroup>
    <Page Include="Views\Search\LibraryView.xaml">
      <Generator>MSBuild:Compile</Generator>
      <SubType>Designer</SubType>
    </Page>
    <Page Include="Views\Core\NodeView.xaml">
      <SubType>Designer</SubType>
    </Page>
  </ItemGroup>
  <ItemGroup>
    <Page Include="Views\Core\NoteView.xaml">
      <Generator>MSBuild:Compile</Generator>
      <SubType>Designer</SubType>
    </Page>
  </ItemGroup>
  <ItemGroup>
    <Page Include="Views\PackageManager\PackageManagerSearchView.xaml">
      <Generator>MSBuild:Compile</Generator>
      <SubType>Designer</SubType>
    </Page>
  </ItemGroup>
  <ItemGroup>
    <Page Include="Views\Preview\PreviewControl.xaml">
      <Generator>MSBuild:Compile</Generator>
      <SubType>Designer</SubType>
    </Page>
  </ItemGroup>
  <ItemGroup>
    <Page Include="Views\PackageManager\PublishPackageView.xaml">
      <Generator>MSBuild:Compile</Generator>
      <SubType>Designer</SubType>
    </Page>
    <Page Include="Controls\TooltipWindow.xaml">
      <Generator>MSBuild:Compile</Generator>
      <SubType>Designer</SubType>
    </Page>
    <Page Include="Views\Preview\Watch3DView.xaml">
      <Generator>MSBuild:Compile</Generator>
      <SubType>Designer</SubType>
    </Page>
  </ItemGroup>
  <ItemGroup>
    <Page Include="Views\Preview\WatchTree.xaml">
      <Generator>MSBuild:Compile</Generator>
      <SubType>Designer</SubType>
    </Page>
  </ItemGroup>
  <ItemGroup>
    <Page Include="Views\Core\WorkspaceView.xaml">
      <Generator>MSBuild:Compile</Generator>
      <SubType>Designer</SubType>
    </Page>
  </ItemGroup>
  <ItemGroup>
    <Page Include="Views\SplashScreen\SplashScreen.xaml">
      <Generator>MSBuild:Compile</Generator>
      <SubType>Designer</SubType>
    </Page>
  </ItemGroup>
  <ItemGroup>
    <Page Include="Views\HomePage\HomePage.xaml">
      <Generator>MSBuild:Compile</Generator>
      <SubType>Designer</SubType>
    </Page>
  </ItemGroup>
  <ItemGroup>
    <ProjectReference Include="..\DynamoCore\DynamoCore.csproj">
      <Project>{7858fa8c-475f-4b8e-b468-1f8200778cf8}</Project>
      <Name>DynamoCore</Name>
    </ProjectReference>
    <ProjectReference Include="..\DynamoPackages\DynamoPackages.csproj">
      <Project>{47533b7c-0e1a-44a4-8511-b438645f052a}</Project>
      <Name>DynamoPackages</Name>
      <Private>False</Private>
    </ProjectReference>
	<ProjectReference Include="..\DynamoMLDataPipeline\DynamoMLDataPipeline.csproj">
	  <Project>{F2FCFD49-84BC-4C0E-90C1-5A327D017C4E}</Project>
	  <Name>DynamoMLDataPipeline</Name>
	  <Private>False</Private>
	</ProjectReference>
    <ProjectReference Include="..\DynamoUtilities\DynamoUtilities.csproj">
      <Project>{b5f435cb-0d8a-40b1-a4f7-5ecb3ce792a9}</Project>
      <Name>DynamoUtilities</Name>
      <Private>False</Private>
    </ProjectReference>
    <ProjectReference Include="..\Engine\GraphLayout\GraphLayout.csproj">
      <Project>{c2595b04-856d-40ae-8b99-4804c7a70708}</Project>
      <Name>GraphLayout</Name>
    </ProjectReference>
    <ProjectReference Include="..\Engine\ProtoCore\ProtoCore.csproj">
      <Project>{7A9E0314-966F-4584-BAA3-7339CBB849D1}</Project>
      <Name>ProtoCore</Name>
    </ProjectReference>
    <ProjectReference Include="..\Libraries\CoreNodeModels\CoreNodeModels.csproj">
      <Project>{d8262d40-4880-41e4-91e4-af8f480c8637}</Project>
      <Name>CoreNodeModels</Name>
      <Private>False</Private>
    </ProjectReference>
    <ProjectReference Include="..\Libraries\DesignScriptBuiltin\DesignScriptBuiltin.csproj">
      <Project>{c0d6dee5-5532-4345-9c66-4c00d7fdb8be}</Project>
      <Name>DesignScriptBuiltin</Name>
    </ProjectReference>
    <ProjectReference Include="..\Libraries\CoreNodes\CoreNodes.csproj">
      <Project>{87550b2b-6cb8-461e-8965-dfafe3aafb5c}</Project>
      <Name>CoreNodes</Name>
    </ProjectReference>
    <ProjectReference Include="..\Libraries\DynamoUnits\UnitsCore.csproj">
      <Project>{6e0a079e-85f1-45a1-ad5b-9855e4344809}</Project>
      <Name>Units</Name>
    </ProjectReference>
    <ProjectReference Include="..\Libraries\PythonNodeModels\PythonNodeModels.csproj">
      <Project>{8872CA17-C10D-43B9-8393-5C5A57065EB0}</Project>
      <Name>PythonNodeModels</Name>
      <Private>False</Private>
    </ProjectReference>
    <ProjectReference Include="..\Libraries\VMDataBridge\VMDataBridge.csproj">
      <Project>{ccb6e56b-2da1-4eba-a1f9-e8510e129d12}</Project>
      <Name>VMDataBridge</Name>
    </ProjectReference>
    <ProjectReference Include="..\Libraries\Watch3DNodeModels\Watch3DNodeModels.csproj">
      <Project>{31183026-DE70-49CB-BC7C-0DFD0A088F62}</Project>
      <Name>Watch3DNodeModels</Name>
      <Private>False</Private>
    </ProjectReference>
    <ProjectReference Include="..\NodeServices\DynamoServices.csproj">
      <Project>{ef879a10-041d-4c68-83e7-3192685f1bae}</Project>
      <Name>DynamoServices</Name>
      <Private>False</Private>
    </ProjectReference>
  </ItemGroup>
  <ItemGroup>
    <Resource Include="UI\Images\StartPage\icon-customnode.png" />
  </ItemGroup>
  <ItemGroup>
    <EmbeddedResource Include="UI\Images\CodeBlock\class.png" />
    <EmbeddedResource Include="UI\Images\CodeBlock\constructor.png" />
    <EmbeddedResource Include="UI\Images\CodeBlock\keyword.png" />
    <EmbeddedResource Include="UI\Images\CodeBlock\method.png" />
    <EmbeddedResource Include="UI\Images\CodeBlock\property.png" />
    <EmbeddedResource Include="UI\Images\CodeBlock\variable.png" />
  </ItemGroup>
  <ItemGroup>
    <Resource Include="UI\Images\CustomNode\customNode.png" />
    <Resource Include="UI\Images\Tooltip\code.png" />
    <Resource Include="UI\Images\Tooltip\copy.png" />
    <Resource Include="UI\Images\Tooltip\copy_hover.png" />
    <Resource Include="UI\Images\assemblies.png" />
    <Resource Include="UI\Images\files.png" />
    <Resource Include="UI\Images\nodes.png" />
  </ItemGroup>
  <ItemGroup>
    <Resource Include="UI\Images\customizerWorkflow.png" />
    <Resource Include="UI\Images\dynamowithtext.png" />
    <Resource Include="UI\Images\PackageManager\custom-path-dialog-minus.png" />
    <Resource Include="UI\Images\PackageManager\custom-path-dialog-move-down.png" />
    <Resource Include="UI\Images\PackageManager\custom-path-dialog-move-up.png" />
    <Resource Include="UI\Images\PackageManager\custom-path-dialog-plus.png" />
    <Resource Include="UI\Images\drag_move.cur" />
    <Resource Include="UI\Images\profile_normal.png" />
  </ItemGroup>
  <ItemGroup>
    <EmbeddedResource Include="Views\GuidedTour\HtmlPages\Resources\PackageNodes.gif" />
    <EmbeddedResource Include="Views\GuidedTour\HtmlPages\connectTheNodes.html" />
    <EmbeddedResource Include="Views\GuidedTour\HtmlPages\installedPackage.html" />
    <EmbeddedResource Include="Views\GuidedTour\HtmlPages\Resources\successIcon.png" />
    <EmbeddedResource Include="Views\GuidedTour\HtmlPages\Resources\filterIcon.png" />
    <EmbeddedResource Include="Views\GuidedTour\HtmlPages\Resources\sortIcon.png" />
    <EmbeddedResource Include="Views\GuidedTour\HtmlPages\Resources\SearchPackages.gif" />
    <EmbeddedResource Include="Views\GuidedTour\HtmlPages\searchPackages.html" />
    <Resource Include="UI\Images\error-icon.png" />
    <Resource Include="UI\Images\searchmagnifier.png" />
    <Resource Include="UI\Images\info-grey.png" />
    <Resource Include="UI\Images\remove - default.png" />
    <Resource Include="UI\Images\Folder.png" />
    <Resource Include="UI\Images\caret_down_grey_48px.png" />
    <Resource Include="UI\Images\caret_up_grey_48px.png" />
    <Resource Include="UI\Images\caret_down_hover_48px.png" />
    <Resource Include="UI\Images\caret_up_hover_48px.png" />
    <Resource Include="UI\Images\menu_grey_48px.png" />
    <Resource Include="UI\Images\menu_hover_48px.png" />
    <Resource Include="UI\Images\NodeIcon_placeholder.png" />
    <Resource Include="UI\Images\custom-node.png" />
    <Resource Include="UI\Images\image-icon-default.png" />
    <Resource Include="UI\Images\image-icon.png" />
    <EmbeddedResource Include="Views\GuidedTour\HtmlPages\Resources\DynamoPackages_1_1.png" />
    <Resource Include="UI\Images\default_info_16px.png" />
    <Resource Include="UI\Images\clock-icon.png" />
    <Resource Include="UI\Images\question-default-16px.png" />
    <Resource Include="UI\Images\question-hover-16px.png" />
    <Resource Include="UI\Images\info-default-16px.png" />
    <Resource Include="UI\Images\info-hover-16px.png" />
    <Resource Include="UI\Images\Pin_NoBackground_16px.png" />
    <EmbeddedResource Include="Views\GuidedTour\HtmlPages\learnPackages.html" />
    <Resource Include="UI\Images\info_2.png" />
    <Resource Include="UI\Images\alert_2.png" />
    <Resource Include="UI\Images\pin_hidden_48_48.png" />
    <Resource Include="UI\Images\pin_hover_48_48.png" />
    <Resource Include="UI\Images\wire_anchor_48_48.png" />
    <Resource Include="UI\Images\watch_hidden_48_48.png" />
    <Resource Include="UI\Images\watch_hover_48_48.png" />
    <Resource Include="UI\Images\checkmark - grey.png" />
    <Resource Include="UI\Images\package_error.png" />
    <Resource Include="UI\Images\icon-shape.png" />
    <Resource Include="UI\Images\Progress circle.png" />
    <Resource Include="UI\Images\Requirements - disabled.png" />
    <Resource Include="UI\Images\View details - disabled.png" />
    <Resource Include="UI\Images\Add - default.png" />
    <Resource Include="UI\Images\Add - disabled.png" />
    <Resource Include="UI\Images\Checkmark - menu selected.png" />
    <Resource Include="UI\Images\Checkmark.png" />
    <Resource Include="UI\Images\Circle close.png" />
    <Resource Include="UI\Images\Copyright.png" />
    <Resource Include="UI\Images\Date.png" />
    <Resource Include="UI\Images\Download.png" />
    <Resource Include="UI\Images\Favorite.png" />
    <Resource Include="UI\Images\Filter.png" />
    <Resource Include="UI\Images\Flag.png" />
    <Resource Include="UI\Images\Profile.png" />
    <Resource Include="UI\Images\Profile_48px.png" />
    <Resource Include="UI\Images\Requirements.png" />
    <Resource Include="UI\Images\sort.png" />
    <Resource Include="UI\Images\switch.png" />
    <Resource Include="UI\Images\switch-hover-16px.png" />
    <Resource Include="UI\Images\View details.png" />
    <Resource Include="UI\Images\more-vertical_selected_16px.png" />
    <Resource Include="UI\Images\pin_default_48_48.png" />
    <Resource Include="UI\Images\pin_selected_48_48.png" />
    <Resource Include="UI\Images\watch_default_48_48.png" />
    <Resource Include="UI\Images\error.png" />
    <Resource Include="UI\Images\warning.png" />
    <Resource Include="UI\Images\info.png" />
    <Resource Include="UI\Images\hidden.png" />
    <Resource Include="UI\Images\default-node-icon.png" />
    <Resource Include="UI\Images\more-vertical.png" />
    <Resource Include="UI\Images\watch_hidden_16_16.png" />
    <Resource Include="UI\Images\alert.png" />
    <Resource Include="UI\Images\menu_16_16.png" />
    <Resource Include="UI\Images\menu-hover-16px.png" />
    <Resource Include="UI\Images\caret_down.png" />
    <Resource Include="UI\Images\down-hover-16px.png" />
    <Resource Include="UI\Images\down_16_16.png" />
    <Resource Include="UI\Images\edit_folder_16px_default.png" />
    <Resource Include="UI\Images\edit_folder_16px_hover.png" />
    <Resource Include="UI\Images\reset-default.png" />
    <Resource Include="UI\Images\reset-hover.png" />
    <Resource Include="UI\Images\up_16_16.png" />
    <Resource Include="UI\Images\up-hover-16px.png" />
    <Resource Include="UI\Images\link-16px.png" />
    <EmbeddedResource Include="Controls\Docs\NodeAutocompleteDocumentation.html" />
    <EmbeddedResource Include="Controls\Docs\FileTrustWarningDocumentation.html" />
    <Content Include="sharpdx_direct3d11_effects_x64.dll">
      <CopyToOutputDirectory>Always</CopyToOutputDirectory>
    </Content>
    <Content Include="sharpdx_direct3d11_effects_x86.dll">
      <CopyToOutputDirectory>Always</CopyToOutputDirectory>
    </Content>
    <Resource Include="UI\Images\add_icon.png" />
    <Resource Include="UI\Images\pin.png" />
    <EmbeddedResource Include="ViewModels\PackageManager\Docs\PublishPackageDocumentation.html" />
    <Resource Include="UI\Images\undock_hover.png" />
    <Resource Include="UI\Images\undock_normal.png" />
    <Resource Include="UI\Images\TitleBarButtons\dock-darktheme-default.png" />
    <Resource Include="UI\Images\TitleBarButtons\dock-darktheme-hover.png" />
    <None Include="ViewModels\Watch3D\shaderSource\helix_shader_defs\COMMON\Common.hlsl" />
    <None Include="ViewModels\Watch3D\shaderSource\helix_shader_defs\COMMON\CommonBuffers.hlsl" />
    <None Include="ViewModels\Watch3D\shaderSource\helix_shader_defs\COMMON\DataStructs.hlsl" />
    <None Include="ViewModels\Watch3D\shaderSource\psDynamoLine.hlsl" />
    <None Include="ViewModels\Watch3D\shaderSource\psDynamoMesh.hlsl" />
    <None Include="ViewModels\Watch3D\shaderSource\psDynamoPoint.hlsl" />
    <None Include="ViewModels\Watch3D\shaderSource\vsDynamoMesh.hlsl" />
    <None Include="ViewModels\Watch3D\shaderSource\vsDynamoPointLine.hlsl" />
    <Resource Include="UI\Images\bubble-arrow.png" />
    <Resource Include="UI\Images\icon-dictionary-small.png" />
    <Resource Include="UI\Images\no-recommendations.png" />
    <Resource Include="UI\Images\not-authenticated.png" />
  </ItemGroup>
  <ItemGroup>
    <None Update="Views\HomePage\HomePage.xaml">
      <Generator>MSBuild:Compile</Generator>
    </None>
    <None Update="Views\PackageManager\Controls\CustomBrowserControl.xaml">
      <Generator>MSBuild:Compile</Generator>
    </None>
    <None Update="Views\PackageManager\Controls\FilterTagControl.xaml">
      <Generator>MSBuild:Compile</Generator>
    </None>
    <None Update="Views\PackageManager\Controls\NumericUpDownControl.xaml">
      <Generator>MSBuild:Compile</Generator>
    </None>
    <None Update="Views\PackageManager\Pages\PublishPackageFinishPage.xaml">
      <Generator>MSBuild:Compile</Generator>
    </None>
    <None Update="Views\PackageManager\Pages\PublishPackagePreviewPage.xaml">
      <Generator>MSBuild:Compile</Generator>
    </None>
    <None Update="Views\PackageManager\Pages\PublishPackagePublishPage.xaml">
      <Generator>MSBuild:Compile</Generator>
    </None>
    <None Update="Views\PackageManager\Pages\PublishPackageSelectPage.xaml">
      <Generator>MSBuild:Compile</Generator>
    </None>
  </ItemGroup>
 <Target Name="AfterBuildOps" AfterTargets="Build">
    <ItemGroup>
      <ExternTuneUpPkg Include="$(SolutionDir)..\extern\TuneUp\**\*.*" />
    </ItemGroup>
    <MakeDir Directories="$(OutputPath)\viewExtensions\" />
    <Copy SourceFiles="@(ExternTuneUpPkg)" DestinationFolder="$(OutputPath)\Built-In Packages\packages\TuneUp\%(RecursiveDir)" />
  </Target>
</Project><|MERGE_RESOLUTION|>--- conflicted
+++ resolved
@@ -23,11 +23,8 @@
 
   <Target Name="NpmRunBuild" BeforeTargets="BeforeBuild">
       <PropertyGroup>
-<<<<<<< HEAD
           <PackageVersion>1.0.21</PackageVersion>
-=======
           <PackageVersion>1.0.26</PackageVersion>
->>>>>>> 060920f2
           <PackageName>SplashScreen</PackageName>
       </PropertyGroup>
       <Exec Command="$(PowerShellCommand) -ExecutionPolicy Bypass -File &quot;$(SolutionDir)pkgexist.ps1&quot; &quot;$(PackageName)&quot; &quot;$(PackageVersion)&quot;" ConsoleToMSBuild="true">
