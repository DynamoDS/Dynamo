--- conflicted
+++ resolved
@@ -1403,14 +1403,11 @@
     <Resource Include="UI\Images\profile_normal.png" />
   </ItemGroup>
   <ItemGroup>
-<<<<<<< HEAD
     <Resource Include="UI\Images\caret_down_grey_48px.png" />
     <Resource Include="UI\Images\caret_up_grey_48px.png" />
     <Resource Include="UI\Images\menu_grey_48px.png" />
     <Resource Include="UI\Images\NodeIcon_placeholder.png" />
-=======
     <EmbeddedResource Include="Views\GuidedTour\HtmlPages\learnPackages.html" />
->>>>>>> 226dad00
     <Resource Include="UI\Images\pin_hidden_48_48.png" />
     <Resource Include="UI\Images\pin_hover_48_48.png" />
     <Resource Include="UI\Images\wire_anchor_48_48.png" />
