﻿<?xml version="1.0" encoding="utf-8"?>
<Project ToolsVersion="4.0" DefaultTargets="Build" xmlns="http://schemas.microsoft.com/developer/msbuild/2003">
  <Import Project="$(MSBuildExtensionsPath)\$(MSBuildToolsVersion)\Microsoft.Common.props" Condition="Exists('$(MSBuildExtensionsPath)\$(MSBuildToolsVersion)\Microsoft.Common.props')" />
  <ImportGroup Label="PropertySheets">
    <Import Project="$(SolutionDir)/Config/CS.props" />
    <Import Project="..\packages\SharpDX.2.6.3\build\SharpDX.targets" Condition="Exists('..\packages\SharpDX.2.6.3\build\SharpDX.targets')" />
    <Import Project="..\packages\SharpDX.Toolkit.2.6.3\build\SharpDX.Toolkit.targets" Condition="Exists('..\packages\SharpDX.Toolkit.2.6.3\build\SharpDX.Toolkit.targets')" />
    <Import Project="$(SolutionDir)/Config/Cleanup.targets" />
  </ImportGroup>
  <PropertyGroup>
    <Configuration Condition=" '$(Configuration)' == '' ">Debug</Configuration>
    <Platform Condition=" '$(Platform)' == '' ">AnyCPU</Platform>
    <ProjectGuid>{51BB6014-43F7-4F31-B8D3-E3C37EBEDAF4}</ProjectGuid>
    <OutputType>Library</OutputType>
    <AppDesignerFolder>Properties</AppDesignerFolder>
    <RootNamespace>Dynamo.Wpf</RootNamespace>
    <AssemblyName>DynamoCoreWpf</AssemblyName>
    <TargetFrameworkVersion>v4.5</TargetFrameworkVersion>
    <FileAlignment>512</FileAlignment>
    <TargetFrameworkProfile />
    <NuGetPackageImportStamp>
    </NuGetPackageImportStamp>
  </PropertyGroup>
  <PropertyGroup Condition=" '$(Configuration)|$(Platform)' == 'Debug|AnyCPU' ">
    <DebugSymbols>true</DebugSymbols>
    <DebugType>full</DebugType>
    <Optimize>false</Optimize>
    <OutputPath>$(OutputPath)</OutputPath>
    <DefineConstants>TRACE;DEBUG</DefineConstants>
    <ErrorReport>prompt</ErrorReport>
    <WarningLevel>4</WarningLevel>
    <Prefer32Bit>false</Prefer32Bit>
    <DocumentationFile>..\..\bin\AnyCPU\Debug\DynamoCoreWpf.XML</DocumentationFile>
    <UseVSHostingProcess>true</UseVSHostingProcess>
  </PropertyGroup>
  <PropertyGroup Condition=" '$(Configuration)|$(Platform)' == 'Release|AnyCPU' ">
    <DebugType>pdbonly</DebugType>
    <Optimize>true</Optimize>
    <OutputPath>$(OutputPath)</OutputPath>
    <DefineConstants>TRACE</DefineConstants>
    <ErrorReport>prompt</ErrorReport>
    <WarningLevel>4</WarningLevel>
    <Prefer32Bit>false</Prefer32Bit>
  </PropertyGroup>
  <ItemGroup>
    <Reference Include="Cyotek.Drawing.BitmapFont, Version=1.0.2.0, Culture=neutral, PublicKeyToken=58daa28b0b2de221, processorArchitecture=MSIL">
      <HintPath>..\packages\Cyotek.Drawing.BitmapFont.1.0.2.0\lib\net20\Cyotek.Drawing.BitmapFont.dll</HintPath>
      <Private>True</Private>
    </Reference>
    <Reference Include="FontAwesome.WPF">
      <HintPath>..\..\extern\FontAwesome\FontAwesome.WPF.dll</HintPath>
    </Reference>
<<<<<<< HEAD
    <Reference Include="Greg, Version=1.0.5959.26179, Culture=neutral, processorArchitecture=MSIL">
      <SpecificVersion>False</SpecificVersion>
      <HintPath>..\packages\Greg.1.0.5959.26179\lib\net45\Greg.dll</HintPath>
=======
    <Reference Include="Greg, Version=1.0.6176.18754, Culture=neutral, processorArchitecture=MSIL">
      <HintPath>..\packages\Greg.1.0.6176.18754\lib\net45\Greg.dll</HintPath>
      <Private>True</Private>
>>>>>>> e5d667d6
    </Reference>
    <Reference Include="HelixToolkit, Version=2015.1.629.0, Culture=neutral, PublicKeyToken=52aa3500039caf0d, processorArchitecture=MSIL">
      <HintPath>..\packages\HelixToolkit.2015.1.629\lib\portable-net4+sl4+wp71+win8\HelixToolkit.dll</HintPath>
      <Private>True</Private>
    </Reference>
    <Reference Include="HelixToolkit.Wpf, Version=2015.1.629.0, Culture=neutral, PublicKeyToken=52aa3500039caf0d, processorArchitecture=MSIL">
      <HintPath>..\packages\HelixToolkit.Wpf.2015.1.629\lib\net45\HelixToolkit.Wpf.dll</HintPath>
      <Private>True</Private>
    </Reference>
    <Reference Include="HelixToolkit.Wpf.SharpDX, Version=2015.1.629.0, Culture=neutral, PublicKeyToken=52aa3500039caf0d, processorArchitecture=MSIL">
      <HintPath>..\packages\HelixToolkit.Wpf.SharpDX.2015.1.629\lib\net45\HelixToolkit.Wpf.SharpDX.dll</HintPath>
      <Private>True</Private>
    </Reference>
    <Reference Include="ICSharpCode.AvalonEdit, Version=4.3.1.9429, Culture=neutral, PublicKeyToken=9cc39be672370310, processorArchitecture=MSIL">
      <SpecificVersion>False</SpecificVersion>
      <HintPath>..\..\extern\avalonEdit\ICSharpCode.AvalonEdit.dll</HintPath>
    </Reference>
    <Reference Include="Ionic.Zip, Version=1.9.1.8, Culture=neutral, PublicKeyToken=edbe51ad942a3f5c, processorArchitecture=MSIL">
      <HintPath>..\packages\Unofficial.Ionic.Zip.1.9.1.8\lib\Ionic.Zip.dll</HintPath>
      <Private>True</Private>
    </Reference>
    <Reference Include="Microsoft.Practices.Prism">
      <HintPath>..\..\extern\prism\Microsoft.Practices.Prism.dll</HintPath>
    </Reference>
    <Reference Include="Newtonsoft.Json, Version=8.0.0.0, Culture=neutral, PublicKeyToken=30ad4fe6b2a6aeed, processorArchitecture=MSIL">
      <HintPath>..\packages\Newtonsoft.Json.8.0.3\lib\net45\Newtonsoft.Json.dll</HintPath>
      <Private>True</Private>
    </Reference>
    <Reference Include="PresentationCore" />
    <Reference Include="PresentationFramework" />
    <Reference Include="ProtoGeometry, Version=1.0.0.0, Culture=neutral, processorArchitecture=MSIL">
      <SpecificVersion>False</SpecificVersion>
      <HintPath>Y:\Dynamo\extern\ProtoGeometry\ProtoGeometry.dll</HintPath>
      <Private>False</Private>
    </Reference>
    <Reference Include="RestSharp, Version=105.2.3.0, Culture=neutral, processorArchitecture=MSIL">
      <HintPath>..\packages\RestSharp.105.2.3\lib\net45\RestSharp.dll</HintPath>
      <Private>True</Private>
    </Reference>
    <Reference Include="SharpDX, Version=2.6.3.0, Culture=neutral, PublicKeyToken=b4dcf0f35e5521f1, processorArchitecture=MSIL">
      <HintPath>$(SharpDXPackageBinDir)\SharpDX.dll</HintPath>
    </Reference>
    <Reference Include="SharpDX.D3DCompiler">
      <HintPath>$(SharpDXPackageBinDir)\SharpDX.D3DCompiler.dll</HintPath>
    </Reference>
    <Reference Include="SharpDX.D3DCompiler, Version=2.6.3.0, Culture=neutral, PublicKeyToken=b4dcf0f35e5521f1, processorArchitecture=MSIL" />
    <Reference Include="SharpDX.Direct2D1">
      <HintPath>$(SharpDXPackageBinDir)\SharpDX.Direct2D1.dll</HintPath>
    </Reference>
    <Reference Include="SharpDX.Direct2D1, Version=2.6.3.0, Culture=neutral, PublicKeyToken=b4dcf0f35e5521f1, processorArchitecture=MSIL" />
    <Reference Include="SharpDX.Direct3D11, Version=2.6.3.0, Culture=neutral, PublicKeyToken=b4dcf0f35e5521f1, processorArchitecture=MSIL">
      <HintPath>$(SharpDXPackageBinDir)\SharpDX.Direct3D11.dll</HintPath>
    </Reference>
    <Reference Include="SharpDX.Direct3D11.Effects, Version=2.6.3.0, Culture=neutral, PublicKeyToken=b4dcf0f35e5521f1, processorArchitecture=MSIL">
      <HintPath>$(SharpDXPackageBinDir)\SharpDX.Direct3D11.Effects.dll</HintPath>
    </Reference>
    <Reference Include="SharpDX.Direct3D9, Version=2.6.3.0, Culture=neutral, PublicKeyToken=b4dcf0f35e5521f1, processorArchitecture=MSIL">
      <HintPath>$(SharpDXPackageBinDir)\SharpDX.Direct3D9.dll</HintPath>
    </Reference>
    <Reference Include="SharpDX.DXGI, Version=2.6.3.0, Culture=neutral, PublicKeyToken=b4dcf0f35e5521f1, processorArchitecture=MSIL">
      <HintPath>$(SharpDXPackageBinDir)\SharpDX.DXGI.dll</HintPath>
    </Reference>
    <Reference Include="SharpDX.Toolkit, Version=2.6.3.0, Culture=neutral, PublicKeyToken=b4dcf0f35e5521f1, processorArchitecture=MSIL">
      <HintPath>$(SharpDXPackageBinDir)\SharpDX.Toolkit.dll</HintPath>
    </Reference>
    <Reference Include="SharpDX.Toolkit.Graphics, Version=2.6.3.0, Culture=neutral, PublicKeyToken=b4dcf0f35e5521f1, processorArchitecture=MSIL">
      <HintPath>$(SharpDXPackageBinDir)\SharpDX.Toolkit.Graphics.dll</HintPath>
    </Reference>
    <Reference Include="System" />
    <Reference Include="System.Core" />
    <Reference Include="System.Data" />
    <Reference Include="System.Drawing" />
    <Reference Include="System.Runtime.Serialization" />
    <Reference Include="System.Windows.Forms" />
    <Reference Include="System.Windows.Interactivity">
      <HintPath>..\..\extern\System.Windows.Interactivity\System.Windows.Interactivity.dll</HintPath>
    </Reference>
    <Reference Include="System.Xaml" />
    <Reference Include="Microsoft.CSharp" />
    <Reference Include="System.Xml" />
    <Reference Include="WindowsBase" />
  </ItemGroup>
  <ItemGroup>
    <Compile Include="Controls\InCanvasSearchControl.xaml.cs">
      <DependentUpon>InCanvasSearchControl.xaml</DependentUpon>
    </Compile>
    <Compile Include="Controls\InfiniteGridView.xaml.cs">
      <DependentUpon>InfiniteGridView.xaml</DependentUpon>
    </Compile>
    <Compile Include="Controls\Login.xaml.cs">
      <DependentUpon>Login.xaml</DependentUpon>
    </Compile>
    <Compile Include="Controls\HeaderStrip.xaml.cs">
      <DependentUpon>HeaderStrip.xaml</DependentUpon>
    </Compile>
    <Compile Include="Controls\NotificationsControl.xaml.cs">
      <DependentUpon>NotificationsControl.xaml</DependentUpon>
    </Compile>
    <Compile Include="Controls\ParentMenuItem.cs" />
    <Compile Include="Controls\RunSettingsControl.xaml.cs">
      <DependentUpon>RunSettingsControl.xaml</DependentUpon>
    </Compile>
    <Compile Include="Controls\ClassInformationView.xaml.cs">
      <DependentUpon>ClassInformationView.xaml</DependentUpon>
    </Compile>
    <Compile Include="..\AssemblySharedInfoGenerator\AssemblySharedInfo.cs">
      <Link>Properties\AssemblySharedInfo.cs</Link>
    </Compile>
    <Compile Include="Controls\UseLevelPopup.cs" />
    <Compile Include="Controls\UseLevelSpinner.cs" />
    <Compile Include="Extensions\IViewExtension.cs" />
    <Compile Include="Extensions\IViewExtensionLoader.cs" />
    <Compile Include="Extensions\IViewExtensionManager.cs" />
    <Compile Include="Extensions\MenuBarTypeExtensions.cs" />
    <Compile Include="Extensions\ObservableCollectionExtension.cs" />
    <Compile Include="Extensions\ViewExtensionCommandExecutive.cs" />
    <Compile Include="Extensions\ViewExtensionLoader.cs" />
    <Compile Include="Extensions\ViewExtensionManager.cs" />
    <Compile Include="Extensions\ViewLoadedParams.cs" />
    <Compile Include="Extensions\ViewExtensionDefinition.cs" />
    <Compile Include="Extensions\ViewStartupParams.cs" />
    <Compile Include="Utilities\CompactBubbleHandler.cs" />
    <Compile Include="Interfaces\IShellCom.cs" />
    <Compile Include="Rendering\HelixRenderPackage.cs" />
    <Compile Include="Interfaces\IBrandingResourceProvider.cs" />
    <Compile Include="NodeViewCustomization\AssemblyNodeViewCustomizations.cs" />
    <Compile Include="NodeViewCustomization\CoreNodeViewCustomizations.cs" />
    <Compile Include="NodeViewCustomization\NodeViewCustomizationLoader.cs" />
    <Compile Include="NodeViewCustomization\NodeViewCustomizations.cs" />
    <Compile Include="Rendering\RenderPackageExtensions.cs" />
    <Compile Include="Services\IconServices.cs" />
    <Compile Include="UI\ClassObjectTemplateSelector.cs" />
    <Compile Include="UI\DraggedAdorner.cs" />
    <Compile Include="UI\HeaderTemplateSelector.cs" />
    <Compile Include="Properties\Resources.Designer.cs">
      <AutoGen>True</AutoGen>
      <DesignTime>True</DesignTime>
      <DependentUpon>Resources.resx</DependentUpon>
    </Compile>
    <Compile Include="Properties\Resources.en-US.Designer.cs">
      <AutoGen>True</AutoGen>
      <DesignTime>True</DesignTime>
      <DependentUpon>Resources.en-US.resx</DependentUpon>
    </Compile>
    <Compile Include="Services\LoginService.cs" />
    <Compile Include="UI\DefaultBrandingResourceProvider.cs" />
    <Compile Include="UI\FrozenResources.cs" />
    <Compile Include="UI\InOutPortPanel.cs" />
    <Compile Include="UI\LibraryTreeTemplateSelector.cs" />
    <Compile Include="UI\LibraryWrapPanel.cs" />
    <Compile Include="UI\Prompts\PresetOverwritePrompt.xaml.cs">
      <DependentUpon>PresetOverwritePrompt.xaml</DependentUpon>
    </Compile>
    <Compile Include="UI\Prompts\PresetPrompt.xaml.cs">
      <DependentUpon>PresetPrompt.xaml</DependentUpon>
    </Compile>
    <Compile Include="UI\VisualConfigurations.cs" />
    <Compile Include="Utilities\LibraryDragAndDrop.cs" />
    <Compile Include="Utilities\OnceDisposable.cs" />
    <Compile Include="TestInfrastructure\ConnectorMutator.cs" />
    <Compile Include="TestInfrastructure\MutationTestAttribute.cs" />
    <Compile Include="Utilities\DelegateCommand.cs" />
    <Compile Include="Interfaces\IViewModelView.cs" />
    <Compile Include="Interfaces\IWatchHandler.cs" />
    <Compile Include="NodeViewCustomization\INodeViewCustomizations.cs" />
    <Compile Include="NodeViewCustomization\INodeViewCustomization.cs" />
    <Compile Include="NodeViewCustomization\InternalNodeViewCustomization.cs" />
    <Compile Include="NodeViewCustomization\NodeViewCustomizations\DSVarArgFunctionNodeViewCustomization.cs" />
    <Compile Include="NodeViewCustomization\NodeViewCustomizationLibrary.cs" />
    <Compile Include="Properties\AssemblyInfo.cs" />
    <Compile Include="Services\UsageReportingManager.cs" />
    <Compile Include="TestInfrastructure\AbstractMutator.cs" />
    <Compile Include="TestInfrastructure\CodeBlockNodeMutator.cs" />
    <Compile Include="TestInfrastructure\CopyNodeMutator.cs" />
    <Compile Include="TestInfrastructure\CustomNodeCompatibilityMutator.cs" />
    <Compile Include="TestInfrastructure\CustomNodeMutator.cs" />
    <Compile Include="TestInfrastructure\DeleteNodeMutator.cs" />
    <Compile Include="TestInfrastructure\DirectoryPathMutator.cs" />
    <Compile Include="TestInfrastructure\DoubleSliderMutator.cs" />
    <Compile Include="TestInfrastructure\FilePathMutator.cs" />
    <Compile Include="TestInfrastructure\IntegerSliderMutator.cs" />
    <Compile Include="TestInfrastructure\ListMutator.cs" />
    <Compile Include="TestInfrastructure\MutatorDriver.cs" />
    <Compile Include="TestInfrastructure\NumberInputMutator.cs" />
    <Compile Include="TestInfrastructure\NumberRangeMutator.cs" />
    <Compile Include="TestInfrastructure\NumberSequenceMutator.cs" />
    <Compile Include="TestInfrastructure\StringInputMutator.cs" />
    <Compile Include="NodeViewCustomization\NodeViewCustomizations\CodeBlockNodeViewCustomization.cs" />
    <Compile Include="Commands\AutomationSettings.cs" />
    <Compile Include="Commands\ConnectorCommands.cs" />
    <Compile Include="Commands\DynamoCommands.cs" />
    <Compile Include="Commands\InfoBubbleCommand.cs" />
    <Compile Include="Commands\NodeCommands.cs" />
    <Compile Include="Commands\NoteCommands.cs" />
    <Compile Include="Commands\PortCommands.cs" />
    <Compile Include="Commands\SearchCommands.cs" />
    <Compile Include="Commands\WorkspaceCommands.cs" />
    <Compile Include="Controls\GraphUpdateNotificationControl.xaml.cs">
      <DependentUpon>GraphUpdateNotificationControl.xaml</DependentUpon>
    </Compile>
    <Compile Include="Controls\ImageBasedControls.cs" />
    <Compile Include="Controls\ShortcutToolbar.xaml.cs">
      <DependentUpon>ShortcutToolbar.xaml</DependentUpon>
    </Compile>
    <Compile Include="Controls\StartPage.xaml.cs">
      <DependentUpon>StartPage.xaml</DependentUpon>
    </Compile>
    <Compile Include="UI\Converters.cs" />
    <Compile Include="Controls\DragCanvas.cs" />
    <Compile Include="Controls\DynamoNodeButton.cs" />
    <Compile Include="Controls\DynamoTextBox.cs" />
    <Compile Include="NodeViewCustomization\NodeViewCustomizations\FunctionNodeViewCustomization.cs" />
    <Compile Include="UI\HandlingEventTrigger.cs" />
    <Compile Include="Utilities\MouseClickManager.cs" />
    <Compile Include="NodeViewCustomization\NodeViewCustomizations\OutputNodeViewCustomization.cs" />
    <Compile Include="UI\Prompts\CrashPrompt.xaml.cs">
      <DependentUpon>CrashPrompt.xaml</DependentUpon>
    </Compile>
    <Compile Include="UI\Prompts\EditWindow.xaml.cs">
      <DependentUpon>EditWindow.xaml</DependentUpon>
    </Compile>
    <Compile Include="UI\Prompts\FunctionNamePrompt.xaml.cs">
      <DependentUpon>FunctionNamePrompt.xaml</DependentUpon>
    </Compile>
    <Compile Include="UI\Prompts\GenericTaskDialog.xaml.cs">
      <DependentUpon>GenericTaskDialog.xaml</DependentUpon>
    </Compile>
    <Compile Include="UI\Prompts\NodeHelpPrompt.xaml.cs">
      <DependentUpon>NodeHelpPrompt.xaml</DependentUpon>
    </Compile>
    <Compile Include="UI\Prompts\UsageReportingAgreementPrompt.xaml.cs">
      <DependentUpon>UsageReportingAgreementPrompt.xaml</DependentUpon>
    </Compile>
    <Compile Include="UI\SharedResourceDictionary.cs" />
    <Compile Include="ViewModels\Core\AnnotationExtension.cs" />
    <Compile Include="ViewModels\Core\AnnotationViewModel.cs" />
    <Compile Include="Utilities\ResourceUtilities.cs" />
    <Compile Include="ViewModels\Core\DynamoViewModelBranding.cs" />
    <Compile Include="ViewModels\Core\GalleryViewModel.cs" />
    <Compile Include="ViewModels\Core\HomeWorkspaceViewModel.cs" />
    <Compile Include="ViewModels\PackageManager\PackagePathViewModel.cs" />
    <Compile Include="ViewModels\Preview\CompactBubbleViewModel.cs" />
    <Compile Include="ViewModels\RunSettingsViewModel.cs" />
    <Compile Include="ViewModels\Search\BrowserInternalElementViewModel.cs" />
    <Compile Include="ViewModels\Search\BrowserItemViewModel.cs" />
    <Compile Include="ViewModels\Search\NodeSearchElementViewModel.cs" />
    <Compile Include="ViewModels\Core\StateMachine.cs" />
    <Compile Include="ViewModels\Search\ClassInformationViewModel.cs" />
    <Compile Include="NodeViewCustomization\NodeViewCustomizations\SymbolViewCustomization.cs" />
    <Compile Include="NodeViewCustomization\NodeViewCustomizations\VariableInputNodeViewCustomization.cs" />
    <Compile Include="ViewModels\RenderPackageFactoryViewModel.cs" />
    <Compile Include="ViewModels\Search\SearchCategory.cs" />
    <Compile Include="ViewModels\Watch3D\DynamoGeometryModel3D.cs" />
    <Compile Include="ViewModels\Watch3D\DynamoLineGeometryModel3D.cs" />
    <Compile Include="ViewModels\Watch3D\DynamoPointGeometryModel3D.cs" />
    <Compile Include="ViewModels\Watch3D\HelixWatch3DViewModel.cs" />
    <Compile Include="ViewModels\Watch3D\DefaultWatch3DViewModel.cs" />
    <Compile Include="ViewModels\Watch3D\IWatch3DViewModel.cs" />
    <Compile Include="Views\About\AboutWindow.xaml.cs">
      <DependentUpon>AboutWindow.xaml</DependentUpon>
    </Compile>
    <Compile Include="Views\CodeBlocks\CodeBlockEditor.cs" />
    <Compile Include="Views\Core\DynamoOpenFileDialog.cs" />
    <Compile Include="Views\Gallery\GalleryView.xaml.cs">
      <DependentUpon>GalleryView.xaml</DependentUpon>
    </Compile>
    <Compile Include="Views\CodeCompletion\CodeCompletionEditor.xaml.cs">
      <DependentUpon>CodeCompletionEditor.xaml</DependentUpon>
    </Compile>
    <Compile Include="Views\Input\ParameterEditor.cs" />
    <Compile Include="Views\Output\OutputEditor.cs" />
    <Compile Include="Views\PackageManager\PackagePathView.xaml.cs">
      <DependentUpon>PackagePathView.xaml</DependentUpon>
    </Compile>
    <Compile Include="Views\PackageManager\TermsOfUseView.xaml.cs">
      <DependentUpon>TermsOfUseView.xaml</DependentUpon>
    </Compile>
    <Compile Include="ViewModels\Watch3D\AttachedProperties.cs" />
    <Compile Include="ViewModels\Watch3D\DynamoEffectsManager.cs" />
    <Compile Include="ViewModels\Watch3D\DynamoRenderTechniquesManager.cs" />
    <Compile Include="Views\Preview\CameraExtensions.cs" />
    <Compile Include="Views\Preview\PreviewCompactView.xaml.cs">
      <DependentUpon>PreviewCompactView.xaml</DependentUpon>
    </Compile>
    <Compile Include="Views\Preview\Watch3DSettingsControl.xaml.cs">
      <DependentUpon>Watch3DSettingsControl.xaml</DependentUpon>
    </Compile>
    <Compile Include="Windows\BrowserWindow.xaml.cs">
      <DependentUpon>BrowserWindow.xaml</DependentUpon>
    </Compile>
    <Compile Include="Views\CodeBlocks\CodeBlockCompletionData.cs" />
    <Compile Include="Views\CodeBlocks\CodeBlockMethodInsightWindow.cs" />
    <Compile Include="Views\CodeBlocks\CodeBlockEditorUtils.cs" />
    <Compile Include="Views\Core\AnnotationView.xaml.cs">
      <DependentUpon>AnnotationView.xaml</DependentUpon>
    </Compile>
    <Compile Include="Views\Core\DynamoView.xaml.cs">
      <DependentUpon>DynamoView.xaml</DependentUpon>
    </Compile>
    <Compile Include="Views\Preview\InfoBubbleView.xaml.cs">
      <DependentUpon>InfoBubbleView.xaml</DependentUpon>
    </Compile>
    <Compile Include="Views\PackageManager\InstalledPackagesView.xaml.cs">
      <DependentUpon>InstalledPackagesView.xaml</DependentUpon>
    </Compile>
    <Compile Include="Views\Search\LibraryContainerView.xaml.cs">
      <DependentUpon>LibraryContainerView.xaml</DependentUpon>
    </Compile>
    <Compile Include="Views\Search\LibrarySearchView.xaml.cs">
      <DependentUpon>LibrarySearchView.xaml</DependentUpon>
    </Compile>
    <Compile Include="Views\Search\LibraryView.xaml.cs">
      <DependentUpon>LibraryView.xaml</DependentUpon>
    </Compile>
    <Compile Include="Views\Core\NodeView.xaml.cs">
      <DependentUpon>NodeView.xaml</DependentUpon>
    </Compile>
    <Compile Include="Views\Core\NoteView.xaml.cs">
      <DependentUpon>NoteView.xaml</DependentUpon>
    </Compile>
    <Compile Include="Views\PackageManager\PackageManagerSearchView.xaml.cs">
      <DependentUpon>PackageManagerSearchView.xaml</DependentUpon>
    </Compile>
    <Compile Include="Views\Preview\PreviewControl.xaml.cs">
      <DependentUpon>PreviewControl.xaml</DependentUpon>
    </Compile>
    <Compile Include="Views\PackageManager\PublishPackageView.xaml.cs">
      <DependentUpon>PublishPackageView.xaml</DependentUpon>
    </Compile>
    <Compile Include="Controls\TooltipWindow.xaml.cs">
      <DependentUpon>TooltipWindow.xaml</DependentUpon>
    </Compile>
    <Compile Include="Views\Preview\Watch3DView.xaml.cs">
      <DependentUpon>Watch3DView.xaml</DependentUpon>
    </Compile>
    <Compile Include="Views\Preview\WatchTree.xaml.cs">
      <DependentUpon>WatchTree.xaml</DependentUpon>
    </Compile>
    <Compile Include="Views\Core\WorkspaceView.xaml.cs">
      <DependentUpon>WorkspaceView.xaml</DependentUpon>
    </Compile>
    <Compile Include="Utilities\WpfUtilities.cs" />
    <Compile Include="Controls\ZoomBorder.cs" />
    <Compile Include="Utilities\CursorLibrary.cs" />
    <Compile Include="Utilities\Extensions.cs" />
    <Compile Include="ViewModels\Core\ConnectorViewModel.cs" />
    <Compile Include="ViewModels\Core\DynamoViewModel.cs" />
    <Compile Include="ViewModels\Core\DynamoViewModelDelegateCommands.cs" />
    <Compile Include="ViewModels\Core\DynamoViewModelDelegates.cs" />
    <Compile Include="ViewModels\Core\DynamoViewModelEventArgs.cs" />
    <Compile Include="ViewModels\Core\DynamoViewModelEvents.cs" />
    <Compile Include="ViewModels\Preview\InfoBubbleViewModel.cs" />
    <Compile Include="ViewModels\PackageManager\InstalledPackagesViewModel.cs" />
    <Compile Include="ViewModels\Core\NodeViewModel.cs" />
    <Compile Include="ViewModels\Core\NoteViewModel.cs" />
    <Compile Include="ViewModels\PackageManager\PackageItemInternalViewModel.cs" />
    <Compile Include="ViewModels\PackageManager\PackageItemLeafViewModel.cs" />
    <Compile Include="ViewModels\PackageManager\PackageItemRootViewModel.cs" />
    <Compile Include="ViewModels\PackageManager\PackageItemViewModel.cs" />
    <Compile Include="ViewModels\PackageManager\PackageManagerClientViewModel.cs" />
    <Compile Include="ViewModels\PackageManager\PackageManagerSearchElementViewModel.cs" />
    <Compile Include="ViewModels\PackageManager\PackageManagerSearchViewModel.cs" />
    <Compile Include="ViewModels\PackageManager\PackageViewModel.cs" />
    <Compile Include="ViewModels\Core\PortViewModel.cs" />
    <Compile Include="ViewModels\PackageManager\PublishPackageViewModel.cs" />
    <Compile Include="ViewModels\Search\SearchViewModel.cs" />
    <Compile Include="ViewModels\ViewModelBase.cs" />
    <Compile Include="ViewModels\Preview\Watch3DFullscreenViewModel.cs" />
    <Compile Include="ViewModels\Preview\WatchViewModel.cs" />
    <Compile Include="ViewModels\Core\WorkspaceViewModel.cs" />
  </ItemGroup>
  <ItemGroup>
    <Page Include="Controls\GraphUpdateNotificationControl.xaml">
      <Generator>MSBuild:Compile</Generator>
      <SubType>Designer</SubType>
    </Page>
  </ItemGroup>
  <ItemGroup>
    <Page Include="Controls\InCanvasSearchControl.xaml">
      <Generator>MSBuild:Compile</Generator>
      <SubType>Designer</SubType>
    </Page>
    <Page Include="Controls\InfiniteGridView.xaml">
      <SubType>Designer</SubType>
      <Generator>MSBuild:Compile</Generator>
    </Page>
    <Page Include="Controls\Login.xaml">
      <SubType>Designer</SubType>
      <Generator>MSBuild:Compile</Generator>
    </Page>
    <Page Include="Controls\HeaderStrip.xaml">
      <SubType>Designer</SubType>
      <Generator>MSBuild:Compile</Generator>
    </Page>
    <Page Include="Controls\NotificationsControl.xaml">
      <SubType>Designer</SubType>
      <Generator>MSBuild:Compile</Generator>
    </Page>
    <Page Include="Controls\RunSettingsControl.xaml">
      <SubType>Designer</SubType>
      <Generator>MSBuild:Compile</Generator>
    </Page>
    <Page Include="Controls\ShortcutToolbar.xaml">
      <Generator>MSBuild:Compile</Generator>
      <SubType>Designer</SubType>
    </Page>
  </ItemGroup>
  <ItemGroup>
    <Page Include="Controls\ClassInformationView.xaml">
      <Generator>MSBuild:Compile</Generator>
      <SubType>Designer</SubType>
    </Page>
    <Page Include="Controls\StartPage.xaml">
      <Generator>MSBuild:Compile</Generator>
      <SubType>Designer</SubType>
    </Page>
  </ItemGroup>
  <ItemGroup>
    <EmbeddedResource Include="Properties\Resources.resx">
      <Generator>PublicResXFileCodeGenerator</Generator>
      <LastGenOutput>Resources.Designer.cs</LastGenOutput>
      <SubType>Designer</SubType>
    </EmbeddedResource>
    <EmbeddedResource Include="Properties\Resources.en-US.resx">
      <Generator>PublicResXFileCodeGenerator</Generator>
      <LastGenOutput>Resources.en-US.Designer.cs</LastGenOutput>
      <SubType>Designer</SubType>
    </EmbeddedResource>
    <EmbeddedResource Include="UI\Resources\DesignScript.Resources.SyntaxHighlighting.xshd" />
    <None Include="packages.config" />
    <None Include="UI\Fonts\OpenSans-Bold.ttf">
      <CopyToOutputDirectory>Always</CopyToOutputDirectory>
    </None>
    <None Include="UI\Fonts\OpenSans-BoldItalic.ttf">
      <CopyToOutputDirectory>Always</CopyToOutputDirectory>
    </None>
    <None Include="UI\Fonts\OpenSans-ExtraBold.ttf">
      <CopyToOutputDirectory>Always</CopyToOutputDirectory>
    </None>
    <None Include="UI\Fonts\OpenSans-ExtraBoldItalic.ttf">
      <CopyToOutputDirectory>Always</CopyToOutputDirectory>
    </None>
    <None Include="UI\Fonts\OpenSans-Italic.ttf">
      <CopyToOutputDirectory>Always</CopyToOutputDirectory>
    </None>
    <None Include="UI\Fonts\OpenSans-Light.ttf">
      <CopyToOutputDirectory>Always</CopyToOutputDirectory>
    </None>
    <None Include="UI\Fonts\OpenSans-LightItalic.ttf">
      <CopyToOutputDirectory>Always</CopyToOutputDirectory>
    </None>
    <None Include="UI\Fonts\OpenSans-Regular.ttf">
      <CopyToOutputDirectory>Always</CopyToOutputDirectory>
    </None>
    <None Include="UI\Fonts\OpenSans-Semibold.ttf">
      <CopyToOutputDirectory>Always</CopyToOutputDirectory>
    </None>
    <None Include="UI\Fonts\OpenSans-SemiboldItalic.ttf">
      <CopyToOutputDirectory>Always</CopyToOutputDirectory>
    </None>
    <None Include="ViewModels\Watch3D\Resources\_dynamo.bfx" />
    <None Include="ViewModels\Watch3D\Shaders\CompileShaders.bat" />
    <Resource Include="UI\Images\cursors.psd" />
    <Resource Include="UI\Images\cursors1.psd" />
  </ItemGroup>
  <ItemGroup>
    <Resource Include="UI\Images\AboutWindow\aboutback.png" />
  </ItemGroup>
  <ItemGroup>
    <Resource Include="UI\Images\AboutWindow\autodeskLogo.png" />
  </ItemGroup>
  <ItemGroup>
    <Resource Include="UI\Images\AboutWindow\background_texture.png" />
  </ItemGroup>
  <ItemGroup>
    <Resource Include="UI\Images\AboutWindow\close_hover.png" />
  </ItemGroup>
  <ItemGroup>
    <Resource Include="UI\Images\AboutWindow\close_inactive.png" />
  </ItemGroup>
  <ItemGroup>
    <Resource Include="UI\Images\AboutWindow\collectinfo_titlebar.png" />
  </ItemGroup>
  <ItemGroup>
    <Resource Include="UI\Images\AboutWindow\DesignScriptLogo.png" />
  </ItemGroup>
  <ItemGroup>
    <Resource Include="UI\Images\AboutWindow\dynamo_logo_dark.png" />
  </ItemGroup>
  <ItemGroup>
    <Resource Include="UI\Images\AboutWindow\logo_about.png" />
  </ItemGroup>
  <ItemGroup>
    <Resource Include="UI\Images\add.png" />
  </ItemGroup>
  <ItemGroup>
    <Resource Include="UI\Images\add_32.png" />
  </ItemGroup>
  <ItemGroup>
    <Resource Include="UI\Images\add_32_white.png" />
  </ItemGroup>
  <ItemGroup>
    <Resource Include="UI\Images\Anonymous_Pencil_icon.png" />
  </ItemGroup>
  <ItemGroup>
    <Resource Include="UI\Images\Anonymous_Pencil_icon_white.png" />
  </ItemGroup>
  <ItemGroup>
    <Resource Include="UI\Images\Anonymous_Pencil_icon_white_24.png" />
  </ItemGroup>
  <ItemGroup>
    <Resource Include="UI\Images\Anonymous_Pencil_icon_white_32.png" />
  </ItemGroup>
  <ItemGroup>
    <Resource Include="UI\Images\arc_add.cur" />
  </ItemGroup>
  <ItemGroup>
    <Resource Include="UI\Images\arc_add.png" />
  </ItemGroup>
  <ItemGroup>
    <Resource Include="UI\Images\arc_remove.cur" />
  </ItemGroup>
  <ItemGroup>
    <Resource Include="UI\Images\arc_remove.png" />
  </ItemGroup>
  <ItemGroup>
    <Resource Include="UI\Images\arc_select.cur" />
  </ItemGroup>
  <ItemGroup>
    <Resource Include="UI\Images\arc_select.png" />
  </ItemGroup>
  <ItemGroup>
    <Resource Include="UI\Images\arrow-left-black.png" />
  </ItemGroup>
  <ItemGroup>
    <Resource Include="UI\Images\arrow-left-white.png" />
  </ItemGroup>
  <ItemGroup>
    <Resource Include="UI\Images\arrow-right-black.png" />
  </ItemGroup>
  <ItemGroup>
    <Resource Include="UI\Images\arrow-right-white.png" />
  </ItemGroup>
  <ItemGroup>
    <Resource Include="UI\Images\back.png" />
  </ItemGroup>
  <ItemGroup>
    <Resource Include="UI\Images\back_24.png" />
  </ItemGroup>
  <ItemGroup>
    <Resource Include="UI\Images\back_32.png" />
  </ItemGroup>
  <ItemGroup>
    <Resource Include="UI\Images\Canvas\canvas-button-fit-view-states.png" />
  </ItemGroup>
  <ItemGroup>
    <Resource Include="UI\Images\Canvas\canvas-button-geom-check.png" />
  </ItemGroup>
  <ItemGroup>
    <Resource Include="UI\Images\Canvas\canvas-button-geom-states.png" />
  </ItemGroup>
  <ItemGroup>
    <Resource Include="UI\Images\Canvas\canvas-button-node-check.png" />
  </ItemGroup>
  <ItemGroup>
    <Resource Include="UI\Images\Canvas\canvas-button-node-states.png" />
  </ItemGroup>
  <ItemGroup>
    <Resource Include="UI\Images\Canvas\canvas-button-orbit-check.png" />
  </ItemGroup>
  <ItemGroup>
    <Resource Include="UI\Images\Canvas\canvas-button-orbit-states.png" />
  </ItemGroup>
  <ItemGroup>
    <Resource Include="UI\Images\Canvas\canvas-button-pan-check.png" />
  </ItemGroup>
  <ItemGroup>
    <Resource Include="UI\Images\Canvas\canvas-button-pan-states.png" />
  </ItemGroup>
  <ItemGroup>
    <Resource Include="UI\Images\Canvas\canvas-button-zoom-in-states.png" />
  </ItemGroup>
  <ItemGroup>
    <Resource Include="UI\Images\Canvas\canvas-button-zoom-out-states.png" />
  </ItemGroup>
  <ItemGroup>
    <Resource Include="UI\Images\click_background.png" />
  </ItemGroup>
  <ItemGroup>
    <Resource Include="UI\Images\closetab_hover.png" />
  </ItemGroup>
  <ItemGroup>
    <Resource Include="UI\Images\closetab_normal.png" />
  </ItemGroup>
  <ItemGroup>
    <Resource Include="UI\Images\closewindow_hover.png" />
  </ItemGroup>
  <ItemGroup>
    <Resource Include="UI\Images\closewindow_normal.png" />
  </ItemGroup>
  <ItemGroup>
    <Resource Include="UI\Images\cloud_download_arrow.png" />
  </ItemGroup>
  <ItemGroup>
    <Resource Include="UI\Images\cloud_download_arrow_gray.png" />
  </ItemGroup>
  <ItemGroup>
    <Resource Include="UI\Images\cloud_download_arrow_white.png" />
  </ItemGroup>
  <ItemGroup>
    <Resource Include="UI\Images\collapse_hover.png" />
  </ItemGroup>
  <ItemGroup>
    <Resource Include="UI\Images\collapse_normal.png" />
  </ItemGroup>
  <ItemGroup>
    <Resource Include="UI\Images\collapsestate_hover.png" />
  </ItemGroup>
  <ItemGroup>
    <Resource Include="UI\Images\collapsestate_normal.png" />
  </ItemGroup>
  <ItemGroup>
    <Resource Include="UI\Images\condense.cur" />
  </ItemGroup>
  <ItemGroup>
    <Resource Include="UI\Images\condense.png" />
  </ItemGroup>
  <ItemGroup>
    <Resource Include="UI\Images\consent_form_image.png" />
  </ItemGroup>
  <ItemGroup>
    <Resource Include="UI\Images\DocumentHS.png" />
  </ItemGroup>
  <ItemGroup>
    <Resource Include="UI\Images\expand.cur" />
  </ItemGroup>
  <ItemGroup>
    <Resource Include="UI\Images\expand.png" />
  </ItemGroup>
  <ItemGroup>
    <Resource Include="UI\Images\expand_hover.png" />
  </ItemGroup>
  <ItemGroup>
    <Resource Include="UI\Images\expand_normal.png" />
  </ItemGroup>
  <ItemGroup>
    <Resource Include="UI\Images\expandstate_hover.png" />
  </ItemGroup>
  <ItemGroup>
    <Resource Include="UI\Images\expandstate_normal.png" />
  </ItemGroup>
  <ItemGroup>
    <Resource Include="UI\Images\hand.cur" />
  </ItemGroup>
  <ItemGroup>
    <Resource Include="UI\Images\hand.png" />
  </ItemGroup>
  <ItemGroup>
    <Resource Include="UI\Images\hand_drag.cur" />
  </ItemGroup>
  <ItemGroup>
    <Resource Include="UI\Images\hand_drag.png" />
  </ItemGroup>
  <ItemGroup>
    <Resource Include="UI\Images\hand_pan.cur" />
  </ItemGroup>
  <ItemGroup>
    <Resource Include="UI\Images\hand_pan.png" />
  </ItemGroup>
  <ItemGroup>
    <Resource Include="UI\Images\hand_pan_active.cur" />
  </ItemGroup>
  <ItemGroup>
    <Resource Include="UI\Images\hand_pan_active.png" />
  </ItemGroup>
  <ItemGroup>
    <Resource Include="UI\Images\HomeHS.png" />
  </ItemGroup>
  <ItemGroup>
    <Resource Include="UI\Images\librarycollapse_hover.png" />
  </ItemGroup>
  <ItemGroup>
    <Resource Include="UI\Images\librarycollapse_normal.png" />
  </ItemGroup>
  <ItemGroup>
    <Resource Include="UI\Images\maximizewindow_hover.png" />
  </ItemGroup>
  <ItemGroup>
    <Resource Include="UI\Images\maximizewindow_normal.png" />
  </ItemGroup>
  <ItemGroup>
    <Resource Include="UI\Images\minimizewindow_hover.png" />
  </ItemGroup>
  <ItemGroup>
    <Resource Include="UI\Images\minimizewindow_normal.png" />
  </ItemGroup>
  <ItemGroup>
    <Resource Include="UI\Images\move.png" />
  </ItemGroup>
  <ItemGroup>
    <Resource Include="UI\Images\new_disabled.png" />
  </ItemGroup>
  <ItemGroup>
    <Resource Include="UI\Images\new_hover.png" />
  </ItemGroup>
  <ItemGroup>
    <Resource Include="UI\Images\new_normal.png" />
  </ItemGroup>
  <ItemGroup>
    <Resource Include="UI\Images\open_disabled.png" />
  </ItemGroup>
  <ItemGroup>
    <Resource Include="UI\Images\open_hover.png" />
  </ItemGroup>
  <ItemGroup>
    <Resource Include="UI\Images\open_normal.png" />
  </ItemGroup>
  <ItemGroup>
    <Resource Include="UI\Images\openHS.png" />
  </ItemGroup>
  <ItemGroup>
    <Resource Include="UI\Images\OpenSelectedItemHS.png" />
  </ItemGroup>
  <ItemGroup>
    <Resource Include="UI\Images\padlock-closed-black.png" />
  </ItemGroup>
  <ItemGroup>
    <Resource Include="UI\Images\padlock-closed-black24x24.png" />
  </ItemGroup>
  <ItemGroup>
    <Resource Include="UI\Images\pause_disabled.png" />
  </ItemGroup>
  <ItemGroup>
    <Resource Include="UI\Images\pause_hover.png" />
  </ItemGroup>
  <ItemGroup>
    <Resource Include="UI\Images\pause_normal.png" />
  </ItemGroup>
  <ItemGroup>
    <Resource Include="UI\Images\pointer.cur" />
  </ItemGroup>
  <ItemGroup>
    <Resource Include="UI\Images\pointer.png" />
  </ItemGroup>
  <ItemGroup>
    <Resource Include="UI\Images\pointer_add.cur" />
  </ItemGroup>
  <ItemGroup>
    <Resource Include="UI\Images\pointer_add.png" />
  </ItemGroup>
  <ItemGroup>
    <Resource Include="UI\Images\rectangular_selection.cur" />
  </ItemGroup>
  <ItemGroup>
    <Resource Include="UI\Images\rectangular_selection.png" />
  </ItemGroup>
  <ItemGroup>
    <Resource Include="UI\Images\redo_disabled.png" />
  </ItemGroup>
  <ItemGroup>
    <Resource Include="UI\Images\redo_hover.png" />
  </ItemGroup>
  <ItemGroup>
    <Resource Include="UI\Images\redo_normal.png" />
  </ItemGroup>
  <ItemGroup>
    <Resource Include="UI\Images\resize_diagonal.cur" />
  </ItemGroup>
  <ItemGroup>
    <Resource Include="UI\Images\resize_diagonal.png" />
  </ItemGroup>
  <ItemGroup>
    <Resource Include="UI\Images\resize_horizontal.cur" />
  </ItemGroup>
  <ItemGroup>
    <Resource Include="UI\Images\resize_horizontal.png" />
  </ItemGroup>
  <ItemGroup>
    <Resource Include="UI\Images\resize_vertical.cur" />
  </ItemGroup>
  <ItemGroup>
    <Resource Include="UI\Images\resize_vertical.png" />
  </ItemGroup>
  <ItemGroup>
    <Resource Include="UI\Images\restorewindow_hover.png" />
  </ItemGroup>
  <ItemGroup>
    <Resource Include="UI\Images\restorewindow_normal.png" />
  </ItemGroup>
  <ItemGroup>
    <Resource Include="UI\Images\run_disabled.png" />
  </ItemGroup>
  <ItemGroup>
    <Resource Include="UI\Images\run_hover.png" />
  </ItemGroup>
  <ItemGroup>
    <Resource Include="UI\Images\run_normal.png" />
  </ItemGroup>
  <ItemGroup>
    <Resource Include="UI\Images\save_disabled.png" />
  </ItemGroup>
  <ItemGroup>
    <Resource Include="UI\Images\save_hover.png" />
  </ItemGroup>
  <ItemGroup>
    <Resource Include="UI\Images\save_normal.png" />
  </ItemGroup>
  <ItemGroup>
    <Resource Include="UI\Images\saveHS.png" />
  </ItemGroup>
  <ItemGroup>
    <Resource Include="UI\Images\screenshot_disabled.png" />
  </ItemGroup>
  <ItemGroup>
    <Resource Include="UI\Images\screenshot_hover.png" />
  </ItemGroup>
  <ItemGroup>
    <Resource Include="UI\Images\screenshot_normal.png" />
  </ItemGroup>
  <ItemGroup>
    <Resource Include="UI\Images\search.png" />
  </ItemGroup>
  <ItemGroup>
    <Resource Include="UI\Images\search_24.png" />
  </ItemGroup>
  <ItemGroup>
    <Resource Include="UI\Images\search_hover.png" />
  </ItemGroup>
  <ItemGroup>
    <Resource Include="UI\Images\search_normal.png" />
  </ItemGroup>
  <ItemGroup>
    <Resource Include="UI\Images\searchcancel_hover.png" />
  </ItemGroup>
  <ItemGroup>
    <Resource Include="UI\Images\searchcancel_normal.png" />
  </ItemGroup>
  <ItemGroup>
    <Resource Include="UI\Images\sendfeedback_disabled.png" />
  </ItemGroup>
  <ItemGroup>
    <Resource Include="UI\Images\sendfeedback_hover.png" />
  </ItemGroup>
  <ItemGroup>
    <Resource Include="UI\Images\sendfeedback_normal.png" />
  </ItemGroup>
  <ItemGroup>
    <Resource Include="UI\Images\StartPage\dynamo-logo.png" />
  </ItemGroup>
  <ItemGroup>
    <Resource Include="UI\Images\StartPage\icon-discussion.png" />
  </ItemGroup>
  <ItemGroup>
    <Resource Include="UI\Images\StartPage\icon-dynamobim.png" />
  </ItemGroup>
  <ItemGroup>
    <Resource Include="UI\Images\StartPage\icon-email.png" />
  </ItemGroup>
  <ItemGroup>
    <Resource Include="UI\Images\StartPage\icon-github.png" />
  </ItemGroup>
  <ItemGroup>
    <Resource Include="UI\Images\StartPage\icon-issues.png" />
  </ItemGroup>
  <ItemGroup>
    <Resource Include="UI\Images\StartPage\icon-new.png" />
  </ItemGroup>
  <ItemGroup>
    <Resource Include="UI\Images\StartPage\icon-open.png" />
  </ItemGroup>
  <ItemGroup>
    <Resource Include="UI\Images\StartPage\icon-reference.png" />
  </ItemGroup>
  <ItemGroup>
    <Resource Include="UI\Images\StartPage\icon-video.png" />
  </ItemGroup>
  <ItemGroup>
    <Resource Include="UI\Images\tabs_button_hover.png" />
  </ItemGroup>
  <ItemGroup>
    <Resource Include="UI\Images\tabs_button_normal.png" />
  </ItemGroup>
  <ItemGroup>
    <Resource Include="UI\Images\task_dialog_crash.png" />
  </ItemGroup>
  <ItemGroup>
    <Resource Include="UI\Images\task_dialog_future_file.png" />
  </ItemGroup>
  <ItemGroup>
    <Resource Include="UI\Images\task_dialog_obsolete_file.png" />
  </ItemGroup>
  <ItemGroup>
    <Resource Include="UI\Images\tick_selected.png" />
  </ItemGroup>
  <ItemGroup>
    <Resource Include="UI\Images\undo_disabled.png" />
  </ItemGroup>
  <ItemGroup>
    <Resource Include="UI\Images\undo_hover.png" />
  </ItemGroup>
  <ItemGroup>
    <Resource Include="UI\Images\undo_normal.png" />
  </ItemGroup>
  <ItemGroup>
    <Resource Include="UI\Images\Update\clickbox.png" />
  </ItemGroup>
  <ItemGroup>
    <Resource Include="UI\Images\Update\download_ani.png" />
  </ItemGroup>
  <ItemGroup>
    <Resource Include="UI\Images\Update\DownloadAnimation.png" />
  </ItemGroup>
  <ItemGroup>
    <Resource Include="UI\Images\Update\DownloadIcon.png" />
  </ItemGroup>
  <ItemGroup>
    <Resource Include="UI\Images\Update\update.png" />
  </ItemGroup>
  <ItemGroup>
    <Resource Include="UI\Images\Update\update_static.png" />
  </ItemGroup>
  <ItemGroup>
    <Page Include="UI\Prompts\CrashPrompt.xaml">
      <Generator>MSBuild:Compile</Generator>
      <SubType>Designer</SubType>
    </Page>
  </ItemGroup>
  <ItemGroup>
    <Page Include="UI\Prompts\EditWindow.xaml">
      <Generator>MSBuild:Compile</Generator>
      <SubType>Designer</SubType>
    </Page>
  </ItemGroup>
  <ItemGroup>
    <Page Include="UI\Prompts\FunctionNamePrompt.xaml">
      <Generator>MSBuild:Compile</Generator>
      <SubType>Designer</SubType>
    </Page>
  </ItemGroup>
  <ItemGroup>
    <Page Include="UI\Prompts\GenericTaskDialog.xaml">
      <Generator>MSBuild:Compile</Generator>
      <SubType>Designer</SubType>
    </Page>
  </ItemGroup>
  <ItemGroup>
    <Page Include="UI\Prompts\NodeHelpPrompt.xaml">
      <Generator>MSBuild:Compile</Generator>
      <SubType>Designer</SubType>
    </Page>
  </ItemGroup>
  <ItemGroup>
    <Page Include="UI\Prompts\PresetOverwritePrompt.xaml">
      <Generator>MSBuild:Compile</Generator>
      <SubType>Designer</SubType>
    </Page>
    <Page Include="UI\Prompts\UsageReportingAgreementPrompt.xaml">
      <Generator>MSBuild:Compile</Generator>
      <SubType>Designer</SubType>
    </Page>
  </ItemGroup>
  <ItemGroup>
    <None Include="UI\Themes\Modern\Connectors.xaml">
      <Generator>MSBuild:Compile</Generator>
      <SubType>Designer</SubType>
      <CopyToOutputDirectory>Always</CopyToOutputDirectory>
    </None>
  </ItemGroup>
  <ItemGroup>
    <None Include="UI\Themes\Modern\DataTemplates.xaml">
      <Generator>MSBuild:Compile</Generator>
      <SubType>Designer</SubType>
      <CopyToOutputDirectory>Always</CopyToOutputDirectory>
    </None>
  </ItemGroup>
  <ItemGroup>
    <None Include="UI\Themes\Modern\DynamoColorsAndBrushes.xaml">
      <Generator>MSBuild:Compile</Generator>
      <SubType>Designer</SubType>
      <CopyToOutputDirectory>Always</CopyToOutputDirectory>
    </None>
  </ItemGroup>
  <ItemGroup>
    <None Include="UI\Themes\Modern\DynamoConverters.xaml">
      <Generator>MSBuild:Compile</Generator>
      <SubType>Designer</SubType>
      <CopyToOutputDirectory>Always</CopyToOutputDirectory>
    </None>
  </ItemGroup>
  <ItemGroup>
    <None Include="UI\Themes\Modern\DynamoModern.xaml">
      <Generator>MSBuild:Compile</Generator>
      <SubType>Designer</SubType>
      <CopyToOutputDirectory>Always</CopyToOutputDirectory>
    </None>
  </ItemGroup>
  <ItemGroup>
    <None Include="UI\Themes\Modern\DynamoText.xaml">
      <Generator>MSBuild:Compile</Generator>
      <SubType>Designer</SubType>
      <CopyToOutputDirectory>Always</CopyToOutputDirectory>
    </None>
  </ItemGroup>
  <ItemGroup>
    <None Include="UI\Themes\Modern\MenuStyleDictionary.xaml">
      <Generator>MSBuild:Compile</Generator>
      <SubType>Designer</SubType>
      <CopyToOutputDirectory>Always</CopyToOutputDirectory>
    </None>
  </ItemGroup>
  <ItemGroup>
    <None Include="UI\Themes\Modern\Ports.xaml">
      <CopyToOutputDirectory>Always</CopyToOutputDirectory>
      <SubType>Designer</SubType>
    </None>
  </ItemGroup>
  <ItemGroup>
    <None Include="UI\Themes\Modern\ToolbarStyleDictionary.xaml">
      <Generator>MSBuild:Compile</Generator>
      <SubType>Designer</SubType>
      <CopyToOutputDirectory>Always</CopyToOutputDirectory>
    </None>
  </ItemGroup>
  <ItemGroup>
    <None Include="UI\Themes\Modern\SidebarGridStyleDictionary.xaml">
      <SubType>Designer</SubType>
      <Generator>MSBuild:Compile</Generator>
      <CopyToOutputDirectory>Always</CopyToOutputDirectory>
    </None>
    <Page Include="UI\Prompts\PresetPrompt.xaml">
      <SubType>Designer</SubType>
      <Generator>MSBuild:Compile</Generator>
    </Page>
    <Page Include="Views\About\AboutWindow.xaml">
      <Generator>MSBuild:Compile</Generator>
      <SubType>Designer</SubType>
    </Page>
  </ItemGroup>
  <ItemGroup>
    <Page Include="Views\Gallery\GalleryView.xaml">
      <SubType>Designer</SubType>
      <Generator>MSBuild:Compile</Generator>
    </Page>
    <Page Include="Views\CodeCompletion\CodeCompletionEditor.xaml">
      <SubType>Designer</SubType>
      <Generator>MSBuild:Compile</Generator>
    </Page>
    <Page Include="Views\PackageManager\PackagePathView.xaml">
      <SubType>Designer</SubType>
      <Generator>MSBuild:Compile</Generator>
    </Page>
    <Page Include="Views\PackageManager\TermsOfUseView.xaml">
      <SubType>Designer</SubType>
      <Generator>MSBuild:Compile</Generator>
    </Page>
    <Page Include="Views\Preview\PreviewCompactView.xaml">
      <SubType>Designer</SubType>
      <Generator>MSBuild:Compile</Generator>
    </Page>
    <Page Include="Views\Preview\Watch3DSettingsControl.xaml">
      <SubType>Designer</SubType>
      <Generator>MSBuild:Compile</Generator>
    </Page>
    <Page Include="Windows\BrowserWindow.xaml">
      <Generator>MSBuild:Compile</Generator>
      <SubType>Designer</SubType>
    </Page>
    <Page Include="Views\Core\AnnotationView.xaml">
      <SubType>Designer</SubType>
      <Generator>MSBuild:Compile</Generator>
    </Page>
    <Page Include="Views\Core\DynamoView.xaml">
      <Generator>MSBuild:Compile</Generator>
      <SubType>Designer</SubType>
    </Page>
  </ItemGroup>
  <ItemGroup>
    <Page Include="Views\Preview\InfoBubbleView.xaml">
      <Generator>MSBuild:Compile</Generator>
      <SubType>Designer</SubType>
    </Page>
  </ItemGroup>
  <ItemGroup>
    <Page Include="Views\PackageManager\InstalledPackagesView.xaml">
      <Generator>MSBuild:Compile</Generator>
      <SubType>Designer</SubType>
    </Page>
  </ItemGroup>
  <ItemGroup>
    <Page Include="Views\Search\LibraryContainerView.xaml">
      <Generator>MSBuild:Compile</Generator>
      <SubType>Designer</SubType>
    </Page>
    <Page Include="Views\Search\LibrarySearchView.xaml">
      <Generator>MSBuild:Compile</Generator>
      <SubType>Designer</SubType>
    </Page>
    <Page Include="Views\Search\LibraryView.xaml">
      <Generator>MSBuild:Compile</Generator>
      <SubType>Designer</SubType>
    </Page>
    <Page Include="Views\Core\NodeView.xaml">
      <SubType>Designer</SubType>
    </Page>
  </ItemGroup>
  <ItemGroup>
    <Page Include="Views\Core\NoteView.xaml">
      <Generator>MSBuild:Compile</Generator>
      <SubType>Designer</SubType>
    </Page>
  </ItemGroup>
  <ItemGroup>
    <Page Include="Views\PackageManager\PackageManagerSearchView.xaml">
      <Generator>MSBuild:Compile</Generator>
      <SubType>Designer</SubType>
    </Page>
  </ItemGroup>
  <ItemGroup>
    <Page Include="Views\Preview\PreviewControl.xaml">
      <Generator>MSBuild:Compile</Generator>
      <SubType>Designer</SubType>
    </Page>
  </ItemGroup>
  <ItemGroup>
    <Page Include="Views\PackageManager\PublishPackageView.xaml">
      <Generator>MSBuild:Compile</Generator>
      <SubType>Designer</SubType>
    </Page>
    <Page Include="Controls\TooltipWindow.xaml">
      <Generator>MSBuild:Compile</Generator>
      <SubType>Designer</SubType>
    </Page>
    <Page Include="Views\Preview\Watch3DView.xaml">
      <Generator>MSBuild:Compile</Generator>
      <SubType>Designer</SubType>
    </Page>
  </ItemGroup>
  <ItemGroup>
    <Page Include="Views\Preview\WatchTree.xaml">
      <Generator>MSBuild:Compile</Generator>
      <SubType>Designer</SubType>
    </Page>
  </ItemGroup>
  <ItemGroup>
    <Page Include="Views\Core\WorkspaceView.xaml">
      <Generator>MSBuild:Compile</Generator>
      <SubType>Designer</SubType>
    </Page>
  </ItemGroup>
  <ItemGroup>
    <ProjectReference Include="..\DynamoCore\DynamoCore.csproj">
      <Project>{7858fa8c-475f-4b8e-b468-1f8200778cf8}</Project>
      <Name>DynamoCore</Name>
    </ProjectReference>
    <ProjectReference Include="..\DynamoPackages\DynamoPackages.csproj">
      <Project>{47533b7c-0e1a-44a4-8511-b438645f052a}</Project>
      <Name>DynamoPackages</Name>
      <Private>False</Private>
    </ProjectReference>
    <ProjectReference Include="..\DynamoUtilities\DynamoUtilities.csproj">
      <Project>{b5f435cb-0d8a-40b1-a4f7-5ecb3ce792a9}</Project>
      <Name>DynamoUtilities</Name>
      <Private>False</Private>
    </ProjectReference>
    <ProjectReference Include="..\Engine\GraphLayout\GraphLayout.csproj">
      <Project>{c2595b04-856d-40ae-8b99-4804c7a70708}</Project>
      <Name>GraphLayout</Name>
    </ProjectReference>
    <ProjectReference Include="..\Engine\ProtoCore\ProtoCore.csproj">
      <Project>{7A9E0314-966F-4584-BAA3-7339CBB849D1}</Project>
      <Name>ProtoCore</Name>
    </ProjectReference>
    <ProjectReference Include="..\Libraries\DynamoUnits\Units.csproj">
      <Project>{6e0a079e-85f1-45a1-ad5b-9855e4344809}</Project>
      <Name>Units</Name>
    </ProjectReference>
    <ProjectReference Include="..\Libraries\VMDataBridge\VMDataBridge.csproj">
      <Project>{ccb6e56b-2da1-4eba-a1f9-e8510e129d12}</Project>
      <Name>VMDataBridge</Name>
    </ProjectReference>
    <ProjectReference Include="..\NodeServices\DynamoServices.csproj">
      <Project>{ef879a10-041d-4c68-83e7-3192685f1bae}</Project>
      <Name>DynamoServices</Name>
      <Private>False</Private>
    </ProjectReference>
    <ProjectReference Include="..\ShapewaysClient\ShapewaysClient.csproj">
      <Project>{756ceba5-4e20-4403-8448-c3c47957975b}</Project>
      <Name>ShapewaysClient</Name>
      <Private>False</Private>
    </ProjectReference>
  </ItemGroup>
  <ItemGroup>
    <Resource Include="UI\Images\StartPage\icon-customnode.png" />
  </ItemGroup>
  <ItemGroup>
    <EmbeddedResource Include="UI\Images\CodeBlock\class.png" />
    <EmbeddedResource Include="UI\Images\CodeBlock\constructor.png" />
    <EmbeddedResource Include="UI\Images\CodeBlock\keyword.png" />
    <EmbeddedResource Include="UI\Images\CodeBlock\method.png" />
    <EmbeddedResource Include="UI\Images\CodeBlock\property.png" />
    <EmbeddedResource Include="UI\Images\CodeBlock\variable.png" />
  </ItemGroup>
  <ItemGroup>
    <Resource Include="UI\Images\CustomNode\customNode.png" />
    <Resource Include="UI\Images\Tooltip\code.png" />
    <Resource Include="UI\Images\Tooltip\copy.png" />
    <Resource Include="UI\Images\Tooltip\copy_hover.png" />
    <Resource Include="UI\Images\assemblies.png" />
    <Resource Include="UI\Images\files.png" />
    <Resource Include="UI\Images\nodes.png" />
  </ItemGroup>
  <ItemGroup>
    <Resource Include="UI\Images\customizerWorkflow.png" />
    <Resource Include="UI\Images\dynamowithtext.png" />
    <Resource Include="UI\Images\PackageManager\custom-path-dialog-minus.png" />
    <Resource Include="UI\Images\PackageManager\custom-path-dialog-move-down.png" />
    <Resource Include="UI\Images\PackageManager\custom-path-dialog-move-up.png" />
    <Resource Include="UI\Images\PackageManager\custom-path-dialog-plus.png" />
    <Resource Include="UI\Images\drag_move.cur" />
    <Resource Include="UI\Images\StartPage\icon-whats-new.png" />
    <Resource Include="UI\Images\Gallery\gallery-button-close-states.png" />
    <Resource Include="UI\Images\Gallery\gallery-button-next-prev-states.png" />
    <Resource Include="UI\Images\profile_normal.png" />
  </ItemGroup>
  <ItemGroup>
    <Content Include="Ionic.Zip.xml" />
    <Content Include="sharpdx_direct3d11_effects_x64.dll">
      <CopyToOutputDirectory>Always</CopyToOutputDirectory>
    </Content>
    <Content Include="sharpdx_direct3d11_effects_x86.dll">
      <CopyToOutputDirectory>Always</CopyToOutputDirectory>
    </Content>
    <Resource Include="UI\Images\bubble-arrow.png" />
    <Resource Include="UI\Images\icon-whats-new-small.png" />
    <Content Include="ViewModels\Watch3D\Shaders\BillboardText.fx" />
    <Content Include="ViewModels\Watch3D\Shaders\Common.fx" />
    <Content Include="ViewModels\Watch3D\Shaders\Custom.fx" />
    <Content Include="ViewModels\Watch3D\Shaders\Default.fx" />
    <Content Include="ViewModels\Watch3D\Shaders\Lines.fx" />
    <Content Include="ViewModels\Watch3D\Shaders\Material.fx" />
    <Content Include="ViewModels\Watch3D\Shaders\Points.fx" />
  </ItemGroup>
  <ItemGroup />
  <Import Project="$(MSBuildToolsPath)\Microsoft.CSharp.targets" />
  <Target Name="AfterBuild">
    <MakeDir Directories="$(OutputPath)\viewExtensions\" />
  </Target>
  <Target Name="EnsureNuGetPackageBuildImports" BeforeTargets="PrepareForBuild">
    <PropertyGroup>
      <ErrorText>This project references NuGet package(s) that are missing on this computer. Use NuGet Package Restore to download them.  For more information, see http://go.microsoft.com/fwlink/?LinkID=322105. The missing file is {0}.</ErrorText>
    </PropertyGroup>
    <Error Condition="!Exists('..\packages\SharpDX.2.6.3\build\SharpDX.targets')" Text="$([System.String]::Format('$(ErrorText)', '..\packages\SharpDX.2.6.3\build\SharpDX.targets'))" />
    <Error Condition="!Exists('..\packages\SharpDX.Toolkit.2.6.3\build\SharpDX.Toolkit.targets')" Text="$([System.String]::Format('$(ErrorText)', '..\packages\SharpDX.Toolkit.2.6.3\build\SharpDX.Toolkit.targets'))" />
  </Target>
</Project><|MERGE_RESOLUTION|>--- conflicted
+++ resolved
@@ -50,15 +50,12 @@
     <Reference Include="FontAwesome.WPF">
       <HintPath>..\..\extern\FontAwesome\FontAwesome.WPF.dll</HintPath>
     </Reference>
-<<<<<<< HEAD
     <Reference Include="Greg, Version=1.0.5959.26179, Culture=neutral, processorArchitecture=MSIL">
       <SpecificVersion>False</SpecificVersion>
       <HintPath>..\packages\Greg.1.0.5959.26179\lib\net45\Greg.dll</HintPath>
-=======
     <Reference Include="Greg, Version=1.0.6176.18754, Culture=neutral, processorArchitecture=MSIL">
       <HintPath>..\packages\Greg.1.0.6176.18754\lib\net45\Greg.dll</HintPath>
       <Private>True</Private>
->>>>>>> e5d667d6
     </Reference>
     <Reference Include="HelixToolkit, Version=2015.1.629.0, Culture=neutral, PublicKeyToken=52aa3500039caf0d, processorArchitecture=MSIL">
       <HintPath>..\packages\HelixToolkit.2015.1.629\lib\portable-net4+sl4+wp71+win8\HelixToolkit.dll</HintPath>
