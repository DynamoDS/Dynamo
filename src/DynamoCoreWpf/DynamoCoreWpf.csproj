﻿<?xml version="1.0" encoding="utf-8"?>
<Project ToolsVersion="15.0" DefaultTargets="Build" xmlns="http://schemas.microsoft.com/developer/msbuild/2003">
  <Import Project="$(MSBuildExtensionsPath)\$(MSBuildToolsVersion)\Microsoft.Common.props" Condition="Exists('$(MSBuildExtensionsPath)\$(MSBuildToolsVersion)\Microsoft.Common.props')" />
  <ImportGroup Label="PropertySheets">
    <Import Project="$(SolutionDir)/Config/CS.props" />
    <Import Project="$(SolutionDir)/Config/Cleanup.targets" />
  </ImportGroup>
  <PropertyGroup>
    <Configuration Condition=" '$(Configuration)' == '' ">Debug</Configuration>
    <Platform Condition=" '$(Platform)' == '' ">AnyCPU</Platform>
    <ProjectGuid>{51BB6014-43F7-4F31-B8D3-E3C37EBEDAF4}</ProjectGuid>
    <OutputType>Library</OutputType>
    <AppDesignerFolder>Properties</AppDesignerFolder>
    <RootNamespace>Dynamo.Wpf</RootNamespace>
    <AssemblyName>DynamoCoreWpf</AssemblyName>
    <TargetFrameworkVersion>v4.8</TargetFrameworkVersion>
    <FileAlignment>512</FileAlignment>
    <TargetFrameworkProfile />
    <NuGetPackageImportStamp>
    </NuGetPackageImportStamp>
  </PropertyGroup>
  <PropertyGroup Condition=" '$(Configuration)|$(Platform)' == 'Debug|AnyCPU' ">
    <DebugSymbols>true</DebugSymbols>
    <DebugType>full</DebugType>
    <Optimize>false</Optimize>
    <OutputPath>$(OutputPath)</OutputPath>
    <DefineConstants>TRACE;DEBUG</DefineConstants>
    <ErrorReport>prompt</ErrorReport>
    <WarningLevel>4</WarningLevel>
    <Prefer32Bit>false</Prefer32Bit>
    <DocumentationFile>..\..\bin\AnyCPU\Debug\DynamoCoreWpf.XML</DocumentationFile>
    <UseVSHostingProcess>true</UseVSHostingProcess>
  </PropertyGroup>
  <PropertyGroup Condition=" '$(Configuration)|$(Platform)' == 'Release|AnyCPU' ">
    <DebugType>pdbonly</DebugType>
    <Optimize>true</Optimize>
    <OutputPath>$(OutputPath)</OutputPath>
    <DefineConstants>TRACE</DefineConstants>
    <ErrorReport>prompt</ErrorReport>
    <WarningLevel>4</WarningLevel>
    <Prefer32Bit>false</Prefer32Bit>
  </PropertyGroup>
  <ItemGroup>
    <Reference Include="Cyotek.Drawing.BitmapFont, Version=1.0.0.0, Culture=neutral, PublicKeyToken=58daa28b0b2de221, processorArchitecture=MSIL">
      <HintPath>..\packages\Cyotek.Drawing.BitmapFont.2.0.0\lib\net48\Cyotek.Drawing.BitmapFont.dll</HintPath>
    </Reference>
    <Reference Include="FontAwesome.WPF, Version=4.7.0.37774, Culture=neutral, PublicKeyToken=0758b07a11a4f466, processorArchitecture=MSIL">
      <HintPath>..\packages\FontAwesome.WPF.4.7.0.9\lib\net40\FontAwesome.WPF.dll</HintPath>
    </Reference>
    <Reference Include="Greg, Version=2.0.7843.19074, Culture=neutral, processorArchitecture=MSIL">
      <Private>True</Private>
      <HintPath>..\packages\Greg.2.0.7843.19074\lib\net48\Greg.dll</HintPath>
    </Reference>
    <Reference Include="HelixToolkit, Version=2.17.0.0, Culture=neutral, PublicKeyToken=52aa3500039caf0d, processorArchitecture=MSIL">
      <HintPath>..\packages\HelixToolkit.2.17.0\lib\netstandard1.1\HelixToolkit.dll</HintPath>
    </Reference>
    <Reference Include="HelixToolkit.Wpf, Version=2.17.0.0, Culture=neutral, PublicKeyToken=52aa3500039caf0d, processorArchitecture=MSIL">
      <HintPath>..\packages\HelixToolkit.Wpf.2.17.0\lib\net45\HelixToolkit.Wpf.dll</HintPath>
    </Reference>
    <Reference Include="HelixToolkit.Wpf.SharpDX, Version=2.17.0.0, Culture=neutral, PublicKeyToken=52aa3500039caf0d, processorArchitecture=MSIL">
      <HintPath>..\packages\HelixToolkit.Wpf.SharpDX.2.17.0\lib\net45\HelixToolkit.Wpf.SharpDX.dll</HintPath>
    </Reference>
    <Reference Include="ICSharpCode.AvalonEdit, Version=4.3.1.9429, Culture=neutral, PublicKeyToken=9cc39be672370310, processorArchitecture=MSIL">
      <HintPath>..\packages\AvalonEdit.4.3.1.9430\lib\Net40\ICSharpCode.AvalonEdit.dll</HintPath>
      <SpecificVersion>False</SpecificVersion>
    </Reference>
    <Reference Include="Microsoft.Practices.Prism">
      <HintPath>..\..\extern\prism\Microsoft.Practices.Prism.dll</HintPath>
    </Reference>
    <Reference Include="Newtonsoft.Json, Version=8.0.0.0, Culture=neutral, PublicKeyToken=30ad4fe6b2a6aeed, processorArchitecture=MSIL">
      <HintPath>..\packages\Newtonsoft.Json.8.0.3\lib\net45\Newtonsoft.Json.dll</HintPath>
      <Private>True</Private>
    </Reference>
    <Reference Include="PresentationCore" />
    <Reference Include="PresentationFramework" />
    <Reference Include="ProtoGeometry, Version=2.12.0.6315, Culture=neutral, processorArchitecture=AMD64">
      <SpecificVersion>False</SpecificVersion>
      <HintPath>..\packages\DynamoVisualProgramming.LibG_227_0_0.2.12.0.6315\lib\net48\ProtoGeometry.dll</HintPath>
    </Reference>
    <Reference Include="RestSharp, Version=105.2.3.0, Culture=neutral, processorArchitecture=MSIL">
      <HintPath>..\packages\RestSharp.105.2.3\lib\net46\RestSharp.dll</HintPath>
    </Reference>
    <Reference Include="SharpDX, Version=4.2.0.0, Culture=neutral, PublicKeyToken=b4dcf0f35e5521f1, processorArchitecture=MSIL">
      <HintPath>..\packages\SharpDX.4.2.0\lib\net45\SharpDX.dll</HintPath>
    </Reference>
    <Reference Include="SharpDX.D3DCompiler">
      <HintPath>..\packages\SharpDX.D3DCompiler.4.2.0\lib\net45\SharpDX.D3DCompiler.dll</HintPath>
      <Private>True</Private>
    </Reference>
    <Reference Include="SharpDX.D3DCompiler, Version=4.2.0.0, Culture=neutral, PublicKeyToken=b4dcf0f35e5521f1, processorArchitecture=MSIL" />
    <Reference Include="SharpDX.Direct2D1">
      <HintPath>..\packages\SharpDX.Direct2D1.4.2.0\lib\net45\SharpDX.Direct2D1.dll</HintPath>
      <Private>True</Private>
    </Reference>
    <Reference Include="SharpDX.Direct2D1, Version=4.2.0.0, Culture=neutral, PublicKeyToken=b4dcf0f35e5521f1, processorArchitecture=MSIL" />
    <Reference Include="SharpDX.Direct3D11, Version=4.2.0.0, Culture=neutral, PublicKeyToken=b4dcf0f35e5521f1, processorArchitecture=MSIL">
      <HintPath>..\packages\SharpDX.Direct3D11.4.2.0\lib\net45\SharpDX.Direct3D11.dll</HintPath>
    </Reference>
    <Reference Include="SharpDX.Direct3D9, Version=4.2.0.0, Culture=neutral, PublicKeyToken=b4dcf0f35e5521f1, processorArchitecture=MSIL">
      <HintPath>..\packages\SharpDX.Direct3D9.4.2.0\lib\net45\SharpDX.Direct3D9.dll</HintPath>
    </Reference>
    <Reference Include="SharpDX.DXGI, Version=4.2.0.0, Culture=neutral, PublicKeyToken=b4dcf0f35e5521f1, processorArchitecture=MSIL">
      <HintPath>..\packages\SharpDX.DXGI.4.2.0\lib\net45\SharpDX.DXGI.dll</HintPath>
    </Reference>
    <Reference Include="SharpDX.Mathematics, Version=4.2.0.0, Culture=neutral, PublicKeyToken=b4dcf0f35e5521f1, processorArchitecture=MSIL">
      <HintPath>..\packages\SharpDX.Mathematics.4.2.0\lib\net45\SharpDX.Mathematics.dll</HintPath>
    </Reference>
    <Reference Include="System" />
    <Reference Include="System.Configuration" />
    <Reference Include="System.Core" />
    <Reference Include="System.Data" />
    <Reference Include="System.Drawing" />
    <Reference Include="System.Runtime.Serialization" />
    <Reference Include="System.Windows.Forms" />
    <Reference Include="System.Windows.Interactivity, Version=4.0.0.0, Culture=neutral, PublicKeyToken=31bf3856ad364e35, processorArchitecture=MSIL">
      <SpecificVersion>False</SpecificVersion>
      <HintPath>..\..\extern\System.Windows.Interactivity\System.Windows.Interactivity.dll</HintPath>
    </Reference>
    <Reference Include="System.Xaml" />
    <Reference Include="Microsoft.CSharp" />
    <Reference Include="System.Xml" />
    <Reference Include="WindowsBase" />
  </ItemGroup>
  <ItemGroup>
    <Compile Include="Controls\InstalledPackagesControl.xaml.cs">
      <DependentUpon>InstalledPackagesControl.xaml</DependentUpon>
    </Compile>
    <Compile Include="Commands\ConnectorPinCommands.cs" />
    <Compile Include="Controls\NodeAutoCompleteSearchControl.xaml.cs">
      <DependentUpon>NodeAutoCompleteSearchControl.xaml</DependentUpon>
    </Compile>
    <Compile Include="Controls\InCanvasSearchControl.xaml.cs">
      <DependentUpon>InCanvasSearchControl.xaml</DependentUpon>
    </Compile>
    <Compile Include="Controls\InfiniteGridView.xaml.cs">
      <DependentUpon>InfiniteGridView.xaml</DependentUpon>
    </Compile>
    <Compile Include="Controls\Login.xaml.cs">
      <DependentUpon>Login.xaml</DependentUpon>
    </Compile>
    <Compile Include="Controls\HeaderStrip.xaml.cs">
      <DependentUpon>HeaderStrip.xaml</DependentUpon>
    </Compile>
    <Compile Include="Controls\NotificationsControl.xaml.cs">
      <DependentUpon>NotificationsControl.xaml</DependentUpon>
    </Compile>
    <Compile Include="Controls\ParentMenuItem.cs" />
    <Compile Include="Controls\RunSettingsControl.xaml.cs">
      <DependentUpon>RunSettingsControl.xaml</DependentUpon>
    </Compile>
    <Compile Include="Controls\ClassInformationView.xaml.cs">
      <DependentUpon>ClassInformationView.xaml</DependentUpon>
    </Compile>
    <Compile Include="..\AssemblySharedInfoGenerator\AssemblySharedInfo.cs">
      <Link>Properties\AssemblySharedInfo.cs</Link>
    </Compile>
    <Compile Include="Controls\UseLevelPopup.cs" />
    <Compile Include="Controls\UseLevelSpinner.cs" />
    <Compile Include="Extensions\ViewModelCommandExecutive.cs" />
    <Compile Include="Extensions\IViewExtension.cs" />
    <Compile Include="Extensions\ViewExtensionBase.cs" />
    <Compile Include="Extensions\IViewExtensionLoader.cs" />
    <Compile Include="Extensions\IViewExtensionManager.cs" />
    <Compile Include="Extensions\MenuBarTypeExtensions.cs" />
    <Compile Include="Extensions\ObservableCollectionExtension.cs" />
    <Compile Include="Extensions\ViewExtensionCommandExecutive.cs" />
    <Compile Include="Extensions\ViewExtensionLoader.cs" />
    <Compile Include="Extensions\ViewExtensionManager.cs" />
    <Compile Include="Extensions\ViewLoadedParams.cs" />
    <Compile Include="Extensions\ViewExtensionDefinition.cs" />
    <Compile Include="Extensions\ViewStartupParams.cs" />
    <Compile Include="Properties\Resources.Designer.cs">
      <AutoGen>True</AutoGen>
      <DesignTime>True</DesignTime>
      <DependentUpon>Resources.resx</DependentUpon>
    </Compile>
    <Compile Include="UI\GuidedTour\CustomRichTextBox.cs" />
    <Compile Include="UI\GuidedTour\Guide.cs" />
    <Compile Include="UI\GuidedTour\GuideFlowEvents.cs" />
    <Compile Include="UI\GuidedTour\GuidesManager.cs" />
    <Compile Include="UI\GuidedTour\HostControlInfo.cs" />
    <Compile Include="UI\GuidedTour\Step.cs" />
    <Compile Include="UI\GuidedTour\StepUIAutomation.cs" />
    <Compile Include="UI\GuidedTour\Survey.cs" />
    <Compile Include="UI\GuidedTour\Tooltip.cs" />
    <Compile Include="UI\GuidedTour\Welcome.cs" />
    <Compile Include="UI\MouseBehaviour.cs" />
    <Compile Include="Utilities\CompactBubbleHandler.cs" />
    <Compile Include="Interfaces\IShellCom.cs" />
    <Compile Include="Rendering\HelixRenderPackage.cs" />
    <Compile Include="Interfaces\IBrandingResourceProvider.cs" />
    <Compile Include="NodeViewCustomization\AssemblyNodeViewCustomizations.cs" />
    <Compile Include="NodeViewCustomization\CoreNodeViewCustomizations.cs" />
    <Compile Include="NodeViewCustomization\NodeViewCustomizationLoader.cs" />
    <Compile Include="NodeViewCustomization\NodeViewCustomizations.cs" />
    <Compile Include="Rendering\RenderPackageExtensions.cs" />
    <Compile Include="Services\IconServices.cs" />
    <Compile Include="UI\ClassObjectTemplateSelector.cs" />
    <Compile Include="UI\DraggedAdorner.cs" />
    <Compile Include="UI\HeaderTemplateSelector.cs" />
    <Compile Include="Properties\Resources.en-US.Designer.cs">
      <AutoGen>True</AutoGen>
      <DesignTime>True</DesignTime>
      <DependentUpon>Resources.en-US.resx</DependentUpon>
    </Compile>
    <Compile Include="Services\LoginService.cs" />
    <Compile Include="UI\DefaultBrandingResourceProvider.cs" />
    <Compile Include="UI\FrozenResources.cs" />
    <Compile Include="UI\InOutPortPanel.cs" />
    <Compile Include="UI\LibraryTreeTemplateSelector.cs" />
    <Compile Include="UI\LibraryWrapPanel.cs" />
    <Compile Include="UI\Prompts\PresetOverwritePrompt.xaml.cs">
      <DependentUpon>PresetOverwritePrompt.xaml</DependentUpon>
    </Compile>
    <Compile Include="UI\Prompts\PresetPrompt.xaml.cs">
      <DependentUpon>PresetPrompt.xaml</DependentUpon>
    </Compile>
    <Compile Include="UI\VisualConfigurations.cs" />
    <Compile Include="Utilities\CrashUtilities.cs" />
    <Compile Include="Utilities\LibraryDragAndDrop.cs" />
    <Compile Include="Utilities\MessageBoxUtilities.cs" />
    <Compile Include="Utilities\OnceDisposable.cs" />
    <Compile Include="TestInfrastructure\ConnectorMutator.cs" />
    <Compile Include="TestInfrastructure\MutationTestAttribute.cs" />
    <Compile Include="Utilities\DelegateCommand.cs" />
    <Compile Include="Interfaces\IViewModelView.cs" />
    <Compile Include="Interfaces\IWatchHandler.cs" />
    <Compile Include="NodeViewCustomization\INodeViewCustomizations.cs" />
    <Compile Include="NodeViewCustomization\INodeViewCustomization.cs" />
    <Compile Include="NodeViewCustomization\InternalNodeViewCustomization.cs" />
    <Compile Include="NodeViewCustomization\NodeViewCustomizations\DSVarArgFunctionNodeViewCustomization.cs" />
    <Compile Include="NodeViewCustomization\NodeViewCustomizationLibrary.cs" />
    <Compile Include="Properties\AssemblyInfo.cs" />
    <Compile Include="Services\UsageReportingManager.cs" />
    <Compile Include="TestInfrastructure\AbstractMutator.cs" />
    <Compile Include="TestInfrastructure\CodeBlockNodeMutator.cs" />
    <Compile Include="TestInfrastructure\CopyNodeMutator.cs" />
    <Compile Include="TestInfrastructure\CustomNodeCompatibilityMutator.cs" />
    <Compile Include="TestInfrastructure\CustomNodeMutator.cs" />
    <Compile Include="TestInfrastructure\DeleteNodeMutator.cs" />
    <Compile Include="TestInfrastructure\DirectoryPathMutator.cs" />
    <Compile Include="TestInfrastructure\DoubleSliderMutator.cs" />
    <Compile Include="TestInfrastructure\FilePathMutator.cs" />
    <Compile Include="TestInfrastructure\IntegerSliderMutator.cs" />
    <Compile Include="TestInfrastructure\ListMutator.cs" />
    <Compile Include="TestInfrastructure\MutatorDriver.cs" />
    <Compile Include="TestInfrastructure\NumberInputMutator.cs" />
    <Compile Include="TestInfrastructure\NumberRangeMutator.cs" />
    <Compile Include="TestInfrastructure\NumberSequenceMutator.cs" />
    <Compile Include="TestInfrastructure\StringInputMutator.cs" />
    <Compile Include="NodeViewCustomization\NodeViewCustomizations\CodeBlockNodeViewCustomization.cs" />
    <Compile Include="Commands\AutomationSettings.cs" />
    <Compile Include="Commands\ConnectorCommands.cs" />
    <Compile Include="Commands\DynamoCommands.cs" />
    <Compile Include="Commands\InfoBubbleCommand.cs" />
    <Compile Include="Commands\NodeCommands.cs" />
    <Compile Include="Commands\NoteCommands.cs" />
    <Compile Include="Commands\PortCommands.cs" />
    <Compile Include="Commands\SearchCommands.cs" />
    <Compile Include="Commands\WorkspaceCommands.cs" />
    <Compile Include="Controls\GraphUpdateNotificationControl.xaml.cs">
      <DependentUpon>GraphUpdateNotificationControl.xaml</DependentUpon>
    </Compile>
    <Compile Include="Controls\ImageBasedControls.cs" />
    <Compile Include="Controls\ShortcutToolbar.xaml.cs">
      <DependentUpon>ShortcutToolbar.xaml</DependentUpon>
    </Compile>
    <Compile Include="Controls\StartPage.xaml.cs">
      <DependentUpon>StartPage.xaml</DependentUpon>
    </Compile>
    <Compile Include="UI\Converters.cs" />
    <Compile Include="Controls\DragCanvas.cs" />
    <Compile Include="Controls\DynamoNodeButton.cs" />
    <Compile Include="Controls\DynamoTextBox.cs" />
    <Compile Include="NodeViewCustomization\NodeViewCustomizations\FunctionNodeViewCustomization.cs" />
    <Compile Include="UI\HandlingEventTrigger.cs" />
    <Compile Include="Utilities\MouseClickManager.cs" />
    <Compile Include="NodeViewCustomization\NodeViewCustomizations\OutputNodeViewCustomization.cs" />
    <Compile Include="UI\Prompts\CrashPrompt.xaml.cs">
      <DependentUpon>CrashPrompt.xaml</DependentUpon>
    </Compile>
    <Compile Include="UI\Prompts\EditWindow.xaml.cs">
      <DependentUpon>EditWindow.xaml</DependentUpon>
    </Compile>
    <Compile Include="UI\Prompts\FunctionNamePrompt.xaml.cs">
      <DependentUpon>FunctionNamePrompt.xaml</DependentUpon>
    </Compile>
    <Compile Include="UI\Prompts\GenericTaskDialog.xaml.cs">
      <DependentUpon>GenericTaskDialog.xaml</DependentUpon>
    </Compile>
    <Compile Include="UI\Prompts\UsageReportingAgreementPrompt.xaml.cs">
      <DependentUpon>UsageReportingAgreementPrompt.xaml</DependentUpon>
    </Compile>
    <Compile Include="UI\SharedResourceDictionary.cs" />
    <Compile Include="ViewModels\Core\AnnotationExtension.cs" />
    <Compile Include="ViewModels\Core\AnnotationViewModel.cs" />
    <Compile Include="Utilities\ResourceUtilities.cs" />
    <Compile Include="ViewModels\Core\Converters\DynamoPythonScriptEditorTextOptions.cs" />
    <Compile Include="ViewModels\Core\Converters\SerializationConverters.cs" />
    <Compile Include="ViewModels\Core\DynamoViewModelBranding.cs" />
    <Compile Include="ViewModels\Core\GalleryViewModel.cs" />
    <Compile Include="ViewModels\Core\HomeWorkspaceViewModel.cs" />
    <Compile Include="ViewModels\Core\SerializationExtensions.cs" />
    <Compile Include="ViewModels\GuidedTour\PopupWindowViewModel.cs" />
    <Compile Include="ViewModels\GuidedTour\SurveyPopupViewModel.cs" />
    <Compile Include="ViewModels\Menu\PreferencesViewModel.cs" />
    <Compile Include="ViewModels\PackageManager\IPackageInstaller.cs" />
    <Compile Include="ViewModels\PackageManager\PackagePathViewModel.cs" />
    <Compile Include="ViewModels\Preview\CompactBubbleViewModel.cs" />
    <Compile Include="ViewModels\Preview\ConnectorAnchorViewModel.cs" />
    <Compile Include="ViewModels\RunSettingsViewModel.cs" />
    <Compile Include="ViewModels\Search\BrowserInternalElementViewModel.cs" />
    <Compile Include="ViewModels\Search\BrowserItemViewModel.cs" />
    <Compile Include="ViewModels\Search\NodeAutoCompleteSearchViewModel.cs" />
    <Compile Include="ViewModels\Search\NodeSearchElementViewModel.cs" />
    <Compile Include="ViewModels\Core\StateMachine.cs" />
    <Compile Include="ViewModels\Search\ClassInformationViewModel.cs" />
    <Compile Include="NodeViewCustomization\NodeViewCustomizations\SymbolViewCustomization.cs" />
    <Compile Include="NodeViewCustomization\NodeViewCustomizations\VariableInputNodeViewCustomization.cs" />
    <Compile Include="ViewModels\RenderPackageFactoryViewModel.cs" />
    <Compile Include="ViewModels\Search\SearchCategory.cs" />
    <Compile Include="ViewModels\Watch3D\DynamoGeometryModel3D.cs" />
    <Compile Include="ViewModels\Watch3D\DynamoLineGeometryModel3D.cs" />
    <Compile Include="ViewModels\Watch3D\DynamoPointGeometryModel3D.cs" />
    <Compile Include="ViewModels\Watch3D\DynamoPointLineRenderCore.cs" />
    <Compile Include="ViewModels\Watch3D\DynamoRenderCoreDataStore.cs" />
    <Compile Include="ViewModels\Watch3D\HelixWatch3DViewModel.cs" />
    <Compile Include="ViewModels\Watch3D\DefaultWatch3DViewModel.cs" />
    <Compile Include="ViewModels\Watch3D\IWatch3DViewModel.cs" />
    <Compile Include="ViewModels\Core\ConnectorPinViewModel.cs" />
    <Compile Include="Views\About\AboutWindow.xaml.cs">
      <DependentUpon>AboutWindow.xaml</DependentUpon>
    </Compile>
    <Compile Include="Views\CodeBlocks\CodeBlockEditor.cs" />
    <Compile Include="Views\Core\ConnectorAnchorView.xaml.cs">
      <DependentUpon>ConnectorAnchorView.xaml</DependentUpon>
    </Compile>
    <Compile Include="Views\Core\DynamoOpenFileDialog.cs" />
    <Compile Include="Views\Core\ConnectorPinView.xaml.cs">
      <DependentUpon>ConnectorPinView.xaml</DependentUpon>
    </Compile>
    <Compile Include="Views\Debug\DebugModesWindow.xaml.cs">
      <DependentUpon>DebugModesWindow.xaml</DependentUpon>
    </Compile>
    <Compile Include="Views\Gallery\GalleryView.xaml.cs">
      <DependentUpon>GalleryView.xaml</DependentUpon>
    </Compile>
    <Compile Include="Views\CodeCompletion\CodeCompletionEditor.xaml.cs">
      <DependentUpon>CodeCompletionEditor.xaml</DependentUpon>
    </Compile>
    <Compile Include="Views\GuidedTour\RealTimeInfoWindow.xaml.cs">
      <DependentUpon>RealTimeInfoWindow.xaml</DependentUpon>
    </Compile>
    <Compile Include="Views\GuidedTour\GuideBackground.xaml.cs">
      <DependentUpon>GuideBackground.xaml</DependentUpon>
    </Compile>
    <Compile Include="Views\GuidedTour\PopupWindow.xaml.cs">
      <DependentUpon>PopupWindow.xaml</DependentUpon>
    </Compile>
    <Compile Include="Views\GuidedTour\RatingControl.xaml.cs">
      <DependentUpon>RatingControl.xaml</DependentUpon>
    </Compile>
    <Compile Include="Views\GuidedTour\SurveyPopupWindow.xaml.cs">
      <DependentUpon>SurveyPopupWindow.xaml</DependentUpon>
    </Compile>
    <Compile Include="Views\Input\ParameterEditor.cs" />
    <Compile Include="Views\Output\OutputEditor.cs" />
    <Compile Include="Views\PackageManager\PackagePathView.xaml.cs">
      <DependentUpon>PackagePathView.xaml</DependentUpon>
    </Compile>
    <Compile Include="Views\PackageManager\TermsOfUseView.xaml.cs">
      <DependentUpon>TermsOfUseView.xaml</DependentUpon>
    </Compile>
    <Compile Include="ViewModels\Watch3D\AttachedProperties.cs" />
    <Compile Include="ViewModels\Watch3D\DynamoEffectsManager.cs" />
    <Compile Include="Views\Menu\PreferencesView.xaml.cs">
      <DependentUpon>PreferencesView.xaml</DependentUpon>
    </Compile>
    <Compile Include="Views\Preview\CameraExtensions.cs" />
    <Compile Include="Views\Preview\PreviewCompactView.xaml.cs">
      <DependentUpon>PreviewCompactView.xaml</DependentUpon>
    </Compile>
    <Compile Include="Views\Preview\Watch3DSettingsControl.xaml.cs">
      <DependentUpon>Watch3DSettingsControl.xaml</DependentUpon>
    </Compile>
    <Compile Include="Windows\BrowserWindow.xaml.cs">
      <DependentUpon>BrowserWindow.xaml</DependentUpon>
    </Compile>
    <Compile Include="Views\CodeBlocks\CodeBlockCompletionData.cs" />
    <Compile Include="Views\CodeBlocks\CodeBlockMethodInsightWindow.cs" />
    <Compile Include="Views\CodeBlocks\CodeBlockEditorUtils.cs" />
    <Compile Include="Views\Core\AnnotationView.xaml.cs">
      <DependentUpon>AnnotationView.xaml</DependentUpon>
    </Compile>
    <Compile Include="Views\Core\DynamoView.xaml.cs">
      <DependentUpon>DynamoView.xaml</DependentUpon>
    </Compile>
    <Compile Include="Views\Preview\InfoBubbleView.xaml.cs">
      <DependentUpon>InfoBubbleView.xaml</DependentUpon>
    </Compile>
    <Compile Include="Views\Search\LibraryView.xaml.cs">
      <DependentUpon>LibraryView.xaml</DependentUpon>
    </Compile>
    <Compile Include="Views\Core\NodeView.xaml.cs">
      <DependentUpon>NodeView.xaml</DependentUpon>
    </Compile>
    <Compile Include="Views\Core\NoteView.xaml.cs">
      <DependentUpon>NoteView.xaml</DependentUpon>
    </Compile>
    <Compile Include="Views\PackageManager\PackageManagerSearchView.xaml.cs">
      <DependentUpon>PackageManagerSearchView.xaml</DependentUpon>
    </Compile>
    <Compile Include="Views\Preview\PreviewControl.xaml.cs">
      <DependentUpon>PreviewControl.xaml</DependentUpon>
    </Compile>
    <Compile Include="Views\PackageManager\PublishPackageView.xaml.cs">
      <DependentUpon>PublishPackageView.xaml</DependentUpon>
    </Compile>
    <Compile Include="Controls\TooltipWindow.xaml.cs">
      <DependentUpon>TooltipWindow.xaml</DependentUpon>
    </Compile>
    <Compile Include="Views\Preview\Watch3DView.xaml.cs">
      <DependentUpon>Watch3DView.xaml</DependentUpon>
    </Compile>
    <Compile Include="Views\Preview\WatchTree.xaml.cs">
      <DependentUpon>WatchTree.xaml</DependentUpon>
    </Compile>
    <Compile Include="Views\Core\WorkspaceView.xaml.cs">
      <DependentUpon>WorkspaceView.xaml</DependentUpon>
    </Compile>
    <Compile Include="Utilities\WpfUtilities.cs" />
    <Compile Include="Controls\ZoomBorder.cs" />
    <Compile Include="Utilities\CursorLibrary.cs" />
    <Compile Include="Utilities\Extensions.cs" />
    <Compile Include="ViewModels\Core\ConnectorViewModel.cs" />
    <Compile Include="ViewModels\Core\DynamoViewModel.cs" />
    <Compile Include="ViewModels\Core\DynamoViewModelDelegateCommands.cs" />
    <Compile Include="ViewModels\Core\DynamoViewModelDelegates.cs" />
    <Compile Include="ViewModels\Core\DynamoViewModelEventArgs.cs" />
    <Compile Include="ViewModels\Core\DynamoViewModelEvents.cs" />
    <Compile Include="ViewModels\Preview\InfoBubbleViewModel.cs" />
    <Compile Include="ViewModels\PackageManager\InstalledPackagesViewModel.cs" />
    <Compile Include="ViewModels\Core\NodeViewModel.cs" />
    <Compile Include="ViewModels\Core\NoteViewModel.cs" />
    <Compile Include="ViewModels\PackageManager\PackageItemInternalViewModel.cs" />
    <Compile Include="ViewModels\PackageManager\PackageItemLeafViewModel.cs" />
    <Compile Include="ViewModels\PackageManager\PackageItemRootViewModel.cs" />
    <Compile Include="ViewModels\PackageManager\PackageItemViewModel.cs" />
    <Compile Include="ViewModels\PackageManager\PackageManagerClientViewModel.cs" />
    <Compile Include="ViewModels\PackageManager\PackageManagerSearchElementViewModel.cs" />
    <Compile Include="ViewModels\PackageManager\PackageManagerSearchViewModel.cs" />
    <Compile Include="ViewModels\PackageManager\PackageViewModel.cs" />
    <Compile Include="ViewModels\Core\PortViewModel.cs" />
    <Compile Include="ViewModels\PackageManager\PublishPackageViewModel.cs" />
    <Compile Include="ViewModels\Search\SearchViewModel.cs" />
    <Compile Include="ViewModels\ViewModelBase.cs" />
    <Compile Include="ViewModels\Preview\Watch3DFullscreenViewModel.cs" />
    <Compile Include="ViewModels\Preview\WatchViewModel.cs" />
    <Compile Include="ViewModels\Core\WorkspaceViewModel.cs" />
    <Compile Include="Windows\ExtensionWindow.xaml.cs">
      <DependentUpon>ExtensionWindow.xaml</DependentUpon>
    </Compile>
    <Compile Include="Windows\ModelessChildWindow.cs" />
  </ItemGroup>
  <ItemGroup>
    <Page Include="Controls\InstalledPackagesControl.xaml">
      <SubType>Designer</SubType>
      <Generator>MSBuild:Compile</Generator>
    </Page>
    <Page Include="Controls\NodeAutoCompleteSearchControl.xaml">
      <SubType>Designer</SubType>
      <Generator>MSBuild:Compile</Generator>
    </Page>
    <Page Include="Controls\GraphUpdateNotificationControl.xaml">
      <Generator>MSBuild:Compile</Generator>
      <SubType>Designer</SubType>
    </Page>
    <Page Include="Views\GuidedTour\RealTimeInfoWindow.xaml">
      <SubType>Designer</SubType>
      <Generator>MSBuild:Compile</Generator>
    </Page>
    <Page Include="Views\GuidedTour\GuideBackground.xaml">
      <SubType>Designer</SubType>
      <Generator>MSBuild:Compile</Generator>
    </Page>
    <Page Include="Views\Core\ConnectorAnchorView.xaml">
      <SubType>Designer</SubType>
      <Generator>MSBuild:Compile</Generator>
    </Page>
    <Page Include="Views\GuidedTour\PopupWindow.xaml">
      <SubType>Designer</SubType>
      <Generator>MSBuild:Compile</Generator>
    </Page>
    <Page Include="Views\GuidedTour\RatingControl.xaml">
      <SubType>Designer</SubType>
      <Generator>MSBuild:Compile</Generator>
    </Page>
    <Page Include="Views\GuidedTour\SurveyPopupWindow.xaml">
      <SubType>Designer</SubType>
      <Generator>MSBuild:Compile</Generator>
    </Page>
    <Page Include="Views\Core\ConnectorPinView.xaml">
      <SubType>Designer</SubType>
      <Generator>MSBuild:Compile</Generator>
    </Page>
    <Page Include="Views\Menu\PreferencesView.xaml">
      <Generator>MSBuild:Compile</Generator>
      <SubType>Designer</SubType>
    </Page>
    <Page Include="Windows\ExtensionWindow.xaml">
      <SubType>Designer</SubType>
      <Generator>MSBuild:Compile</Generator>
    </Page>
  </ItemGroup>
  <ItemGroup>
    <Page Include="Controls\InCanvasSearchControl.xaml">
      <Generator>MSBuild:Compile</Generator>
      <SubType>Designer</SubType>
    </Page>
    <Page Include="Controls\InfiniteGridView.xaml">
      <SubType>Designer</SubType>
      <Generator>MSBuild:Compile</Generator>
    </Page>
    <Page Include="Controls\Login.xaml">
      <SubType>Designer</SubType>
      <Generator>MSBuild:Compile</Generator>
    </Page>
    <Page Include="Controls\HeaderStrip.xaml">
      <SubType>Designer</SubType>
      <Generator>MSBuild:Compile</Generator>
    </Page>
    <Page Include="Controls\NotificationsControl.xaml">
      <SubType>Designer</SubType>
      <Generator>MSBuild:Compile</Generator>
    </Page>
    <Page Include="Controls\RunSettingsControl.xaml">
      <SubType>Designer</SubType>
      <Generator>MSBuild:Compile</Generator>
    </Page>
    <Page Include="Controls\ShortcutToolbar.xaml">
      <Generator>MSBuild:Compile</Generator>
      <SubType>Designer</SubType>
    </Page>
  </ItemGroup>
  <ItemGroup>
    <Page Include="Controls\ClassInformationView.xaml">
      <Generator>MSBuild:Compile</Generator>
      <SubType>Designer</SubType>
    </Page>
    <Page Include="Controls\StartPage.xaml">
      <Generator>MSBuild:Compile</Generator>
      <SubType>Designer</SubType>
    </Page>
  </ItemGroup>
  <ItemGroup>
    <EmbeddedResource Include="Properties\Resources.resx">
      <Generator>PublicResXFileCodeGenerator</Generator>
      <SubType>Designer</SubType>
      <LastGenOutput>Resources.Designer.cs</LastGenOutput>
    </EmbeddedResource>
    <EmbeddedResource Include="Properties\Resources.en-US.resx">
      <Generator>PublicResXFileCodeGenerator</Generator>
      <LastGenOutput>Resources.en-US.Designer.cs</LastGenOutput>
      <SubType>Designer</SubType>
    </EmbeddedResource>
    <EmbeddedResource Include="UI\Resources\DesignScript.Resources.SyntaxHighlighting.xshd" />
    <None Include="App.config">
      <SubType>Designer</SubType>
    </None>
    <None Include="packages.config" />
    <None Include="UI\Fonts\Autodesk\Artifakt-Element-Bold.otf">
      <CopyToOutputDirectory>Always</CopyToOutputDirectory>
    </None>
    <None Include="UI\Fonts\Autodesk\Artifakt-Element-Regular.otf">
      <CopyToOutputDirectory>Always</CopyToOutputDirectory>
    </None>
    <None Include="UI\Fonts\CourierPrime-Regular.ttf">
      <CopyToOutputDirectory>Always</CopyToOutputDirectory>
    </None>
    <None Include="UI\Fonts\OpenSans-Bold.ttf">
      <CopyToOutputDirectory>Always</CopyToOutputDirectory>
    </None>
    <None Include="UI\Fonts\OpenSans-BoldItalic.ttf">
      <CopyToOutputDirectory>Always</CopyToOutputDirectory>
    </None>
    <None Include="UI\Fonts\OpenSans-ExtraBold.ttf">
      <CopyToOutputDirectory>Always</CopyToOutputDirectory>
    </None>
    <None Include="UI\Fonts\OpenSans-ExtraBoldItalic.ttf">
      <CopyToOutputDirectory>Always</CopyToOutputDirectory>
    </None>
    <None Include="UI\Fonts\OpenSans-Italic.ttf">
      <CopyToOutputDirectory>Always</CopyToOutputDirectory>
    </None>
    <None Include="UI\Fonts\OpenSans-Light.ttf">
      <CopyToOutputDirectory>Always</CopyToOutputDirectory>
    </None>
    <None Include="UI\Fonts\OpenSans-LightItalic.ttf">
      <CopyToOutputDirectory>Always</CopyToOutputDirectory>
    </None>
    <None Include="UI\Fonts\OpenSans-Regular.ttf">
      <CopyToOutputDirectory>Always</CopyToOutputDirectory>
    </None>
    <None Include="UI\Fonts\OpenSans-Semibold.ttf">
      <CopyToOutputDirectory>Always</CopyToOutputDirectory>
    </None>
    <None Include="UI\Fonts\OpenSans-SemiboldItalic.ttf">
      <CopyToOutputDirectory>Always</CopyToOutputDirectory>
    </None>
    <None Include="UI\Fonts\SourceCodePro-Regular.ttf">
      <CopyToOutputDirectory>Always</CopyToOutputDirectory>
    </None>
    <None Include="UI\GuidedTour\dynamo_guides.json">
      <CopyToOutputDirectory>Always</CopyToOutputDirectory>
    </None>
    <None Include="ViewModels\Watch3D\shaderSource\CompileShaders.bat" />
    <Resource Include="UI\Images\caret_up.png" />
    <Resource Include="UI\Images\cursors.psd" />
    <Resource Include="UI\Images\cursors1.psd" />
  </ItemGroup>
  <ItemGroup>
    <Resource Include="UI\Images\AboutWindow\aboutback.png" />
  </ItemGroup>
  <ItemGroup>
    <Resource Include="UI\Images\AboutWindow\autodeskLogo.png" />
  </ItemGroup>
  <ItemGroup>
    <Resource Include="UI\Images\AboutWindow\background_texture.png" />
  </ItemGroup>
  <ItemGroup>
    <Resource Include="UI\Images\AboutWindow\close_hover.png" />
  </ItemGroup>
  <ItemGroup>
    <Resource Include="UI\Images\AboutWindow\close_inactive.png" />
  </ItemGroup>
  <ItemGroup>
    <Resource Include="UI\Images\AboutWindow\collectinfo_titlebar.png" />
  </ItemGroup>
  <ItemGroup>
    <Resource Include="UI\Images\AboutWindow\DesignScriptLogo.png" />
  </ItemGroup>
  <ItemGroup>
    <Resource Include="UI\Images\AboutWindow\dynamo_logo_dark.png" />
  </ItemGroup>
  <ItemGroup>
    <Resource Include="UI\Images\AboutWindow\logo_about.png" />
  </ItemGroup>
  <ItemGroup>
    <Resource Include="UI\Images\add.png" />
  </ItemGroup>
  <ItemGroup>
    <Resource Include="UI\Images\add_32.png" />
  </ItemGroup>
  <ItemGroup>
    <Resource Include="UI\Images\add_32_white.png" />
  </ItemGroup>
  <ItemGroup>
    <Resource Include="UI\Images\Anonymous_Pencil_icon.png" />
  </ItemGroup>
  <ItemGroup>
    <Resource Include="UI\Images\Anonymous_Pencil_icon_white.png" />
  </ItemGroup>
  <ItemGroup>
    <Resource Include="UI\Images\Anonymous_Pencil_icon_white_24.png" />
  </ItemGroup>
  <ItemGroup>
    <Resource Include="UI\Images\Anonymous_Pencil_icon_white_32.png" />
  </ItemGroup>
  <ItemGroup>
    <Resource Include="UI\Images\arc_add.cur" />
  </ItemGroup>
  <ItemGroup>
    <Resource Include="UI\Images\arc_add.png" />
  </ItemGroup>
  <ItemGroup>
    <Resource Include="UI\Images\arc_remove.cur" />
  </ItemGroup>
  <ItemGroup>
    <Resource Include="UI\Images\arc_remove.png" />
  </ItemGroup>
  <ItemGroup>
    <Resource Include="UI\Images\arc_select.cur" />
  </ItemGroup>
  <ItemGroup>
    <Resource Include="UI\Images\arc_select.png" />
  </ItemGroup>
  <ItemGroup>
    <Resource Include="UI\Images\arrow-left-black.png" />
  </ItemGroup>
  <ItemGroup>
    <Resource Include="UI\Images\arrow-left-white.png" />
  </ItemGroup>
  <ItemGroup>
    <Resource Include="UI\Images\arrow-right-black.png" />
  </ItemGroup>
  <ItemGroup>
    <Resource Include="UI\Images\arrow-right-white.png" />
  </ItemGroup>
  <ItemGroup>
    <Resource Include="UI\Images\back.png" />
  </ItemGroup>
  <ItemGroup>
    <Resource Include="UI\Images\back_24.png" />
  </ItemGroup>
  <ItemGroup>
    <Resource Include="UI\Images\back_32.png" />
  </ItemGroup>
  <ItemGroup>
    <Resource Include="UI\Images\Canvas\canvas-button-fit-view-states.png" />
  </ItemGroup>
  <ItemGroup>
    <Resource Include="UI\Images\Canvas\canvas-button-geom-check.png" />
  </ItemGroup>
  <ItemGroup>
    <Resource Include="UI\Images\Canvas\canvas-button-geom-states.png" />
  </ItemGroup>
  <ItemGroup>
    <Resource Include="UI\Images\Canvas\canvas-button-node-check.png" />
  </ItemGroup>
  <ItemGroup>
    <Resource Include="UI\Images\Canvas\canvas-button-node-states.png" />
  </ItemGroup>
  <ItemGroup>
    <Resource Include="UI\Images\Canvas\canvas-button-orbit-check.png" />
  </ItemGroup>
  <ItemGroup>
    <Resource Include="UI\Images\Canvas\canvas-button-orbit-states.png" />
  </ItemGroup>
  <ItemGroup>
    <Resource Include="UI\Images\Canvas\canvas-button-pan-check.png" />
  </ItemGroup>
  <ItemGroup>
    <Resource Include="UI\Images\Canvas\canvas-button-pan-states.png" />
  </ItemGroup>
  <ItemGroup>
    <Resource Include="UI\Images\Canvas\canvas-button-zoom-in-states.png" />
  </ItemGroup>
  <ItemGroup>
    <Resource Include="UI\Images\Canvas\canvas-button-zoom-out-states.png" />
  </ItemGroup>
  <ItemGroup>
    <Resource Include="UI\Images\click_background.png" />
  </ItemGroup>
  <ItemGroup>
    <Resource Include="UI\Images\closetab_hover.png" />
  </ItemGroup>
  <ItemGroup>
    <Resource Include="UI\Images\closetab_normal.png" />
  </ItemGroup>
  <ItemGroup>
    <Resource Include="UI\Images\whiteclosetab.png" />
  </ItemGroup>
  <ItemGroup>
    <Resource Include="UI\Images\whiteinfotab.png" />
  </ItemGroup>
  <ItemGroup>
    <Resource Include="UI\Images\closewindow_hover.png" />
  </ItemGroup>
  <ItemGroup>
    <Resource Include="UI\Images\closewindow_normal.png" />
  </ItemGroup>
  <ItemGroup>
    <Resource Include="UI\Images\cloud_download_arrow.png" />
  </ItemGroup>
  <ItemGroup>
    <Resource Include="UI\Images\cloud_download_arrow_gray.png" />
  </ItemGroup>
  <ItemGroup>
    <Resource Include="UI\Images\cloud_download_arrow_white.png" />
  </ItemGroup>
  <ItemGroup>
    <Resource Include="UI\Images\collapse_hover.png" />
  </ItemGroup>
  <ItemGroup>
    <Resource Include="UI\Images\collapse_normal.png" />
  </ItemGroup>
  <ItemGroup>
    <Resource Include="UI\Images\collapsestate_hover.png" />
  </ItemGroup>
  <ItemGroup>
    <Resource Include="UI\Images\collapsestate_normal.png" />
  </ItemGroup>
  <ItemGroup>
    <Resource Include="UI\Images\condense.cur" />
  </ItemGroup>
  <ItemGroup>
    <Resource Include="UI\Images\condense.png" />
  </ItemGroup>
  <ItemGroup>
    <Resource Include="UI\Images\consent_form_image.png" />
  </ItemGroup>
  <ItemGroup>
    <Resource Include="UI\Images\DocumentHS.png" />
  </ItemGroup>
  <ItemGroup>
    <Resource Include="UI\Images\expand.cur" />
  </ItemGroup>
  <ItemGroup>
    <Resource Include="UI\Images\expand.png" />
  </ItemGroup>
  <ItemGroup>
    <Resource Include="UI\Images\expand_hover.png" />
  </ItemGroup>
  <ItemGroup>
    <Resource Include="UI\Images\expand_normal.png" />
  </ItemGroup>
  <ItemGroup>
    <Resource Include="UI\Images\expandstate_hover.png" />
  </ItemGroup>
  <ItemGroup>
    <Resource Include="UI\Images\expandstate_normal.png" />
  </ItemGroup>
  <ItemGroup>
    <Resource Include="UI\Images\hand.cur" />
  </ItemGroup>
  <ItemGroup>
    <Resource Include="UI\Images\hand.png" />
  </ItemGroup>
  <ItemGroup>
    <Resource Include="UI\Images\hand_drag.cur" />
  </ItemGroup>
  <ItemGroup>
    <Resource Include="UI\Images\hand_drag.png" />
  </ItemGroup>
  <ItemGroup>
    <Resource Include="UI\Images\hand_pan.cur" />
  </ItemGroup>
  <ItemGroup>
    <Resource Include="UI\Images\hand_pan.png" />
  </ItemGroup>
  <ItemGroup>
    <Resource Include="UI\Images\hand_pan_active.cur" />
  </ItemGroup>
  <ItemGroup>
    <Resource Include="UI\Images\hand_pan_active.png" />
  </ItemGroup>
  <ItemGroup>
    <Resource Include="UI\Images\HomeHS.png" />
  </ItemGroup>
  <ItemGroup>
    <Resource Include="UI\Images\librarycollapse_hover.png" />
  </ItemGroup>
  <ItemGroup>
    <Resource Include="UI\Images\librarycollapse_normal.png" />
  </ItemGroup>
  <ItemGroup>
    <Resource Include="UI\Images\maximizewindow_hover.png" />
  </ItemGroup>
  <ItemGroup>
    <Resource Include="UI\Images\maximizewindow_normal.png" />
  </ItemGroup>
  <ItemGroup>
    <Resource Include="UI\Images\minimizewindow_hover.png" />
  </ItemGroup>
  <ItemGroup>
    <Resource Include="UI\Images\minimizewindow_normal.png" />
  </ItemGroup>
  <ItemGroup>
    <Resource Include="UI\Images\move.png" />
  </ItemGroup>
  <ItemGroup>
    <Resource Include="UI\Images\new_disabled.png" />
  </ItemGroup>
  <ItemGroup>
    <Resource Include="UI\Images\new_hover.png" />
  </ItemGroup>
  <ItemGroup>
    <Resource Include="UI\Images\new_normal.png" />
  </ItemGroup>
  <ItemGroup>
    <Resource Include="UI\Images\open_disabled.png" />
  </ItemGroup>
  <ItemGroup>
    <Resource Include="UI\Images\open_hover.png" />
  </ItemGroup>
  <ItemGroup>
    <Resource Include="UI\Images\open_normal.png" />
  </ItemGroup>
  <ItemGroup>
    <Resource Include="UI\Images\openHS.png" />
  </ItemGroup>
  <ItemGroup>
    <Resource Include="UI\Images\OpenSelectedItemHS.png" />
  </ItemGroup>
  <ItemGroup>
    <Resource Include="UI\Images\padlock-closed-black.png" />
  </ItemGroup>
  <ItemGroup>
    <Resource Include="UI\Images\padlock-closed-black24x24.png" />
  </ItemGroup>
  <ItemGroup>
    <Resource Include="UI\Images\pause_disabled.png" />
  </ItemGroup>
  <ItemGroup>
    <Resource Include="UI\Images\pause_hover.png" />
  </ItemGroup>
  <ItemGroup>
    <Resource Include="UI\Images\pause_normal.png" />
  </ItemGroup>
  <ItemGroup>
    <Resource Include="UI\Images\pointer.cur" />
  </ItemGroup>
  <ItemGroup>
    <Resource Include="UI\Images\pointer.png" />
  </ItemGroup>
  <ItemGroup>
    <Resource Include="UI\Images\pointer_add.cur" />
  </ItemGroup>
  <ItemGroup>
    <Resource Include="UI\Images\pointer_add.png" />
  </ItemGroup>
  <ItemGroup>
    <Resource Include="UI\Images\rectangular_selection.cur" />
  </ItemGroup>
  <ItemGroup>
    <Resource Include="UI\Images\rectangular_selection.png" />
  </ItemGroup>
  <ItemGroup>
    <Resource Include="UI\Images\redo_disabled.png" />
  </ItemGroup>
  <ItemGroup>
    <Resource Include="UI\Images\redo_hover.png" />
  </ItemGroup>
  <ItemGroup>
    <Resource Include="UI\Images\redo_normal.png" />
  </ItemGroup>
  <ItemGroup>
    <Resource Include="UI\Images\resize_diagonal.cur" />
  </ItemGroup>
  <ItemGroup>
    <Resource Include="UI\Images\resize_diagonal.png" />
  </ItemGroup>
  <ItemGroup>
    <Resource Include="UI\Images\resize_horizontal.cur" />
  </ItemGroup>
  <ItemGroup>
    <Resource Include="UI\Images\resize_horizontal.png" />
  </ItemGroup>
  <ItemGroup>
    <Resource Include="UI\Images\resize_vertical.cur" />
  </ItemGroup>
  <ItemGroup>
    <Resource Include="UI\Images\resize_vertical.png" />
  </ItemGroup>
  <ItemGroup>
    <Resource Include="UI\Images\restorewindow_hover.png" />
  </ItemGroup>
  <ItemGroup>
    <Resource Include="UI\Images\restorewindow_normal.png" />
  </ItemGroup>
  <ItemGroup>
    <Resource Include="UI\Images\run_disabled.png" />
  </ItemGroup>
  <ItemGroup>
    <Resource Include="UI\Images\run_hover.png" />
  </ItemGroup>
  <ItemGroup>
    <Resource Include="UI\Images\run_normal.png" />
  </ItemGroup>
  <ItemGroup>
    <Resource Include="UI\Images\save_disabled.png" />
  </ItemGroup>
  <ItemGroup>
    <Resource Include="UI\Images\save_hover.png" />
  </ItemGroup>
  <ItemGroup>
    <Resource Include="UI\Images\save_normal.png" />
  </ItemGroup>
  <ItemGroup>
    <Resource Include="UI\Images\saveHS.png" />
  </ItemGroup>
  <ItemGroup>
    <Resource Include="UI\Images\screenshot_disabled.png" />
  </ItemGroup>
  <ItemGroup>
    <Resource Include="UI\Images\screenshot_hover.png" />
  </ItemGroup>
  <ItemGroup>
    <Resource Include="UI\Images\screenshot_normal.png" />
  </ItemGroup>
  <ItemGroup>
    <Resource Include="UI\Images\search.png" />
  </ItemGroup>
  <ItemGroup>
    <Resource Include="UI\Images\search_24.png" />
  </ItemGroup>
  <ItemGroup>
    <Resource Include="UI\Images\search_hover.png" />
  </ItemGroup>
  <ItemGroup>
    <Resource Include="UI\Images\search_normal.png" />
  </ItemGroup>
  <ItemGroup>
    <Resource Include="UI\Images\searchcancel_hover.png" />
  </ItemGroup>
  <ItemGroup>
    <Resource Include="UI\Images\searchcancel_normal.png" />
  </ItemGroup>
  <ItemGroup>
    <Resource Include="UI\Images\sendfeedback_disabled.png" />
  </ItemGroup>
  <ItemGroup>
    <Resource Include="UI\Images\sendfeedback_hover.png" />
  </ItemGroup>
  <ItemGroup>
    <Resource Include="UI\Images\sendfeedback_normal.png" />
  </ItemGroup>
  <ItemGroup>
    <Resource Include="UI\Images\StartPage\dynamo-logo.png" />
  </ItemGroup>
  <ItemGroup>
    <Resource Include="UI\Images\StartPage\icon-discussion.png" />
  </ItemGroup>
  <ItemGroup>
    <Resource Include="UI\Images\StartPage\icon-dynamobim.png" />
  </ItemGroup>
  <ItemGroup>
    <Resource Include="UI\Images\StartPage\icon-email.png" />
  </ItemGroup>
  <ItemGroup>
    <Resource Include="UI\Images\StartPage\icon-github.png" />
  </ItemGroup>
  <ItemGroup>
    <Resource Include="UI\Images\StartPage\icon-issues.png" />
  </ItemGroup>
  <ItemGroup>
    <Resource Include="UI\Images\StartPage\icon-new.png" />
  </ItemGroup>
  <ItemGroup>
    <Resource Include="UI\Images\StartPage\icon-open.png" />
  </ItemGroup>
  <ItemGroup>
    <Resource Include="UI\Images\StartPage\icon-reference.png" />
  </ItemGroup>
  <ItemGroup>
    <Resource Include="UI\Images\StartPage\icon-video.png" />
  </ItemGroup>
  <ItemGroup>
    <Resource Include="UI\Images\StartPage\icon-dictionary.png" />
  </ItemGroup>
  <ItemGroup>
    <Resource Include="UI\Images\tabs_button_hover.png" />
  </ItemGroup>
  <ItemGroup>
    <Resource Include="UI\Images\tabs_button_normal.png" />
  </ItemGroup>
  <ItemGroup>
    <Resource Include="UI\Images\task_dialog_crash.png" />
  </ItemGroup>
  <ItemGroup>
    <Resource Include="UI\Images\task_dialog_future_file.png" />
  </ItemGroup>
  <ItemGroup>
    <Resource Include="UI\Images\python-logo.png" />
  </ItemGroup>
  <ItemGroup>
    <Resource Include="UI\Images\task_dialog_obsolete_file.png" />
  </ItemGroup>
  <ItemGroup>
    <Resource Include="UI\Images\tick_selected.png" />
  </ItemGroup>
  <ItemGroup>
    <Resource Include="UI\Images\undo_disabled.png" />
  </ItemGroup>
  <ItemGroup>
    <Resource Include="UI\Images\undo_hover.png" />
  </ItemGroup>
  <ItemGroup>
    <Resource Include="UI\Images\undo_normal.png" />
  </ItemGroup>
  <ItemGroup>
    <Resource Include="UI\Images\Update\clickbox.png" />
  </ItemGroup>
  <ItemGroup>
    <Resource Include="UI\Images\Update\download_ani.png" />
  </ItemGroup>
  <ItemGroup>
    <Resource Include="UI\Images\Update\DownloadAnimation.png" />
  </ItemGroup>
  <ItemGroup>
    <Resource Include="UI\Images\Update\DownloadIcon.png" />
  </ItemGroup>
  <ItemGroup>
    <Resource Include="UI\Images\Update\update.png" />
  </ItemGroup>
  <ItemGroup>
    <Resource Include="UI\Images\Update\update_static.png" />
  </ItemGroup>
  <ItemGroup>
    <Page Include="UI\Prompts\CrashPrompt.xaml">
      <Generator>MSBuild:Compile</Generator>
      <SubType>Designer</SubType>
    </Page>
  </ItemGroup>
  <ItemGroup>
    <Page Include="UI\Prompts\EditWindow.xaml">
      <Generator>MSBuild:Compile</Generator>
      <SubType>Designer</SubType>
    </Page>
  </ItemGroup>
  <ItemGroup>
    <Page Include="UI\Prompts\FunctionNamePrompt.xaml">
      <Generator>MSBuild:Compile</Generator>
      <SubType>Designer</SubType>
    </Page>
  </ItemGroup>
  <ItemGroup>
    <Page Include="UI\Prompts\GenericTaskDialog.xaml">
      <Generator>MSBuild:Compile</Generator>
      <SubType>Designer</SubType>
    </Page>
  </ItemGroup>
  <ItemGroup>
    <Page Include="UI\Prompts\PresetOverwritePrompt.xaml">
      <Generator>MSBuild:Compile</Generator>
      <SubType>Designer</SubType>
    </Page>
    <Page Include="UI\Prompts\UsageReportingAgreementPrompt.xaml">
      <Generator>MSBuild:Compile</Generator>
      <SubType>Designer</SubType>
    </Page>
  </ItemGroup>
  <ItemGroup>
    <None Include="UI\Themes\Modern\Connectors.xaml">
      <Generator>MSBuild:Compile</Generator>
      <SubType>Designer</SubType>
      <CopyToOutputDirectory>Always</CopyToOutputDirectory>
    </None>
  </ItemGroup>
  <ItemGroup>
    <None Include="UI\Themes\Modern\DataTemplates.xaml">
      <Generator>MSBuild:Compile</Generator>
      <SubType>Designer</SubType>
      <CopyToOutputDirectory>Always</CopyToOutputDirectory>
    </None>
  </ItemGroup>
  <ItemGroup>
    <None Include="UI\Themes\Modern\DynamoColorsAndBrushes.xaml">
      <Generator>MSBuild:Compile</Generator>
      <SubType>Designer</SubType>
      <CopyToOutputDirectory>Always</CopyToOutputDirectory>
    </None>
  </ItemGroup>
  <ItemGroup>
    <None Include="UI\Themes\Modern\DynamoConverters.xaml">
      <Generator>MSBuild:Compile</Generator>
      <SubType>Designer</SubType>
      <CopyToOutputDirectory>Always</CopyToOutputDirectory>
    </None>
  </ItemGroup>
  <ItemGroup>
    <None Include="UI\Themes\Modern\DynamoModern.xaml">
      <Generator>MSBuild:Compile</Generator>
      <SubType>Designer</SubType>
      <CopyToOutputDirectory>Always</CopyToOutputDirectory>
    </None>
  </ItemGroup>
  <ItemGroup>
    <None Include="UI\Themes\Modern\DynamoText.xaml">
      <Generator>MSBuild:Compile</Generator>
      <SubType>Designer</SubType>
      <CopyToOutputDirectory>Always</CopyToOutputDirectory>
    </None>
  </ItemGroup>
  <ItemGroup>
    <None Include="UI\Themes\Modern\MenuStyleDictionary.xaml">
      <Generator>MSBuild:Compile</Generator>
      <SubType>Designer</SubType>
      <CopyToOutputDirectory>Always</CopyToOutputDirectory>
    </None>
  </ItemGroup>
  <ItemGroup>
    <None Include="UI\Themes\Modern\Ports.xaml">
      <CopyToOutputDirectory>Always</CopyToOutputDirectory>
      <SubType>Designer</SubType>
    </None>
  </ItemGroup>
  <ItemGroup>
    <None Include="UI\Themes\Modern\ToolbarStyleDictionary.xaml">
      <Generator>MSBuild:Compile</Generator>
      <SubType>Designer</SubType>
      <CopyToOutputDirectory>Always</CopyToOutputDirectory>
    </None>
  </ItemGroup>
  <ItemGroup>
    <None Include="UI\Themes\Modern\SidebarGridStyleDictionary.xaml">
      <SubType>Designer</SubType>
      <Generator>MSBuild:Compile</Generator>
      <CopyToOutputDirectory>Always</CopyToOutputDirectory>
    </None>
    <Page Include="UI\Prompts\PresetPrompt.xaml">
      <SubType>Designer</SubType>
      <Generator>MSBuild:Compile</Generator>
    </Page>
    <Page Include="Views\About\AboutWindow.xaml">
      <Generator>MSBuild:Compile</Generator>
      <SubType>Designer</SubType>
    </Page>
  </ItemGroup>
  <ItemGroup>
    <Page Include="Views\Debug\DebugModesWindow.xaml">
      <SubType>Designer</SubType>
      <Generator>MSBuild:Compile</Generator>
    </Page>
    <Page Include="Views\Gallery\GalleryView.xaml">
      <SubType>Designer</SubType>
      <Generator>MSBuild:Compile</Generator>
    </Page>
    <Page Include="Views\CodeCompletion\CodeCompletionEditor.xaml">
      <SubType>Designer</SubType>
      <Generator>MSBuild:Compile</Generator>
    </Page>
    <Page Include="Views\PackageManager\PackagePathView.xaml">
      <SubType>Designer</SubType>
      <Generator>MSBuild:Compile</Generator>
    </Page>
    <Page Include="Views\PackageManager\TermsOfUseView.xaml">
      <SubType>Designer</SubType>
      <Generator>MSBuild:Compile</Generator>
    </Page>
    <Page Include="Views\Preview\PreviewCompactView.xaml">
      <SubType>Designer</SubType>
      <Generator>MSBuild:Compile</Generator>
    </Page>
    <Page Include="Views\Preview\Watch3DSettingsControl.xaml">
      <SubType>Designer</SubType>
      <Generator>MSBuild:Compile</Generator>
    </Page>
    <Page Include="Windows\BrowserWindow.xaml">
      <Generator>MSBuild:Compile</Generator>
      <SubType>Designer</SubType>
    </Page>
    <Page Include="Views\Core\AnnotationView.xaml">
      <SubType>Designer</SubType>
      <Generator>MSBuild:Compile</Generator>
    </Page>
    <Page Include="Views\Core\DynamoView.xaml">
      <Generator>MSBuild:Compile</Generator>
      <SubType>Designer</SubType>
    </Page>
  </ItemGroup>
  <ItemGroup>
    <Page Include="Views\Preview\InfoBubbleView.xaml">
      <Generator>MSBuild:Compile</Generator>
      <SubType>Designer</SubType>
    </Page>
  </ItemGroup>
  <ItemGroup>
    <Page Include="Views\Search\LibraryView.xaml">
      <Generator>MSBuild:Compile</Generator>
      <SubType>Designer</SubType>
    </Page>
    <Page Include="Views\Core\NodeView.xaml">
      <SubType>Designer</SubType>
    </Page>
  </ItemGroup>
  <ItemGroup>
    <Page Include="Views\Core\NoteView.xaml">
      <Generator>MSBuild:Compile</Generator>
      <SubType>Designer</SubType>
    </Page>
  </ItemGroup>
  <ItemGroup>
    <Page Include="Views\PackageManager\PackageManagerSearchView.xaml">
      <Generator>MSBuild:Compile</Generator>
      <SubType>Designer</SubType>
    </Page>
  </ItemGroup>
  <ItemGroup>
    <Page Include="Views\Preview\PreviewControl.xaml">
      <Generator>MSBuild:Compile</Generator>
      <SubType>Designer</SubType>
    </Page>
  </ItemGroup>
  <ItemGroup>
    <Page Include="Views\PackageManager\PublishPackageView.xaml">
      <Generator>MSBuild:Compile</Generator>
      <SubType>Designer</SubType>
    </Page>
    <Page Include="Controls\TooltipWindow.xaml">
      <Generator>MSBuild:Compile</Generator>
      <SubType>Designer</SubType>
    </Page>
    <Page Include="Views\Preview\Watch3DView.xaml">
      <Generator>MSBuild:Compile</Generator>
      <SubType>Designer</SubType>
    </Page>
  </ItemGroup>
  <ItemGroup>
    <Page Include="Views\Preview\WatchTree.xaml">
      <Generator>MSBuild:Compile</Generator>
      <SubType>Designer</SubType>
    </Page>
  </ItemGroup>
  <ItemGroup>
    <Page Include="Views\Core\WorkspaceView.xaml">
      <Generator>MSBuild:Compile</Generator>
      <SubType>Designer</SubType>
    </Page>
  </ItemGroup>
  <ItemGroup>
    <ProjectReference Include="..\DynamoCore\DynamoCore.csproj">
      <Project>{7858fa8c-475f-4b8e-b468-1f8200778cf8}</Project>
      <Name>DynamoCore</Name>
    </ProjectReference>
    <ProjectReference Include="..\DynamoPackages\DynamoPackages.csproj">
      <Project>{47533b7c-0e1a-44a4-8511-b438645f052a}</Project>
      <Name>DynamoPackages</Name>
      <Private>False</Private>
    </ProjectReference>
    <ProjectReference Include="..\DynamoUtilities\DynamoUtilities.csproj">
      <Project>{b5f435cb-0d8a-40b1-a4f7-5ecb3ce792a9}</Project>
      <Name>DynamoUtilities</Name>
      <Private>False</Private>
    </ProjectReference>
    <ProjectReference Include="..\Engine\GraphLayout\GraphLayout.csproj">
      <Project>{c2595b04-856d-40ae-8b99-4804c7a70708}</Project>
      <Name>GraphLayout</Name>
    </ProjectReference>
    <ProjectReference Include="..\Engine\ProtoCore\ProtoCore.csproj">
      <Project>{7A9E0314-966F-4584-BAA3-7339CBB849D1}</Project>
      <Name>ProtoCore</Name>
    </ProjectReference>
    <ProjectReference Include="..\Libraries\CoreNodeModels\CoreNodeModels.csproj">
      <Project>{d8262d40-4880-41e4-91e4-af8f480c8637}</Project>
      <Name>CoreNodeModels</Name>
      <Private>False</Private>
    </ProjectReference>
    <ProjectReference Include="..\Libraries\DesignScriptBuiltin\DesignScriptBuiltin.csproj">
      <Project>{c0d6dee5-5532-4345-9c66-4c00d7fdb8be}</Project>
      <Name>DesignScriptBuiltin</Name>
    </ProjectReference>
    <ProjectReference Include="..\Libraries\CoreNodes\CoreNodes.csproj">
      <Project>{87550b2b-6cb8-461e-8965-dfafe3aafb5c}</Project>
      <Name>CoreNodes</Name>
    </ProjectReference>
    <ProjectReference Include="..\Libraries\DynamoUnits\Units.csproj">
      <Project>{6e0a079e-85f1-45a1-ad5b-9855e4344809}</Project>
      <Name>Units</Name>
    </ProjectReference>
    <ProjectReference Include="..\Libraries\PythonNodeModels\PythonNodeModels.csproj">
      <Project>{8872CA17-C10D-43B9-8393-5C5A57065EB0}</Project>
      <Name>PythonNodeModels</Name>
      <Private>False</Private>
    </ProjectReference>
    <ProjectReference Include="..\Libraries\VMDataBridge\VMDataBridge.csproj">
      <Project>{ccb6e56b-2da1-4eba-a1f9-e8510e129d12}</Project>
      <Name>VMDataBridge</Name>
    </ProjectReference>
    <ProjectReference Include="..\NodeServices\DynamoServices.csproj">
      <Project>{ef879a10-041d-4c68-83e7-3192685f1bae}</Project>
      <Name>DynamoServices</Name>
      <Private>False</Private>
    </ProjectReference>
  </ItemGroup>
  <ItemGroup>
    <Resource Include="UI\Images\StartPage\icon-customnode.png" />
  </ItemGroup>
  <ItemGroup>
    <EmbeddedResource Include="UI\Images\CodeBlock\class.png" />
    <EmbeddedResource Include="UI\Images\CodeBlock\constructor.png" />
    <EmbeddedResource Include="UI\Images\CodeBlock\keyword.png" />
    <EmbeddedResource Include="UI\Images\CodeBlock\method.png" />
    <EmbeddedResource Include="UI\Images\CodeBlock\property.png" />
    <EmbeddedResource Include="UI\Images\CodeBlock\variable.png" />
  </ItemGroup>
  <ItemGroup>
    <Resource Include="UI\Images\CustomNode\customNode.png" />
    <Resource Include="UI\Images\Tooltip\code.png" />
    <Resource Include="UI\Images\Tooltip\copy.png" />
    <Resource Include="UI\Images\Tooltip\copy_hover.png" />
    <Resource Include="UI\Images\assemblies.png" />
    <Resource Include="UI\Images\files.png" />
    <Resource Include="UI\Images\nodes.png" />
  </ItemGroup>
  <ItemGroup>
    <Resource Include="UI\Images\customizerWorkflow.png" />
    <Resource Include="UI\Images\dynamowithtext.png" />
    <Resource Include="UI\Images\PackageManager\custom-path-dialog-minus.png" />
    <Resource Include="UI\Images\PackageManager\custom-path-dialog-move-down.png" />
    <Resource Include="UI\Images\PackageManager\custom-path-dialog-move-up.png" />
    <Resource Include="UI\Images\PackageManager\custom-path-dialog-plus.png" />
    <Resource Include="UI\Images\drag_move.cur" />
    <Resource Include="UI\Images\StartPage\icon-whats-new.png" />
    <Resource Include="UI\Images\Gallery\gallery-button-close-states.png" />
    <Resource Include="UI\Images\Gallery\gallery-button-next-prev-states.png" />
    <Resource Include="UI\Images\profile_normal.png" />
  </ItemGroup>
  <ItemGroup>
<<<<<<< HEAD
    <Resource Include="UI\Images\caret_down_grey_48px.png" />
    <Resource Include="UI\Images\caret_up_grey_48px.png" />
    <Resource Include="UI\Images\menu_grey_48px.png" />
    <Resource Include="UI\Images\NodeIcon_placeholder.png" />
=======
    <Resource Include="UI\Images\pin_hidden_48_48.png" />
    <Resource Include="UI\Images\pin_hover_48_48.png" />
    <Resource Include="UI\Images\wire_anchor_48_48.png" />
    <Resource Include="UI\Images\watch_hidden_48_48.png" />
    <Resource Include="UI\Images\watch_hover_48_48.png" />
>>>>>>> 6e204e1f
    <Resource Include="UI\Images\checkmark - grey.png" />
    <Resource Include="UI\Images\package_error.png" />
    <Resource Include="UI\Images\close.png" />
    <Resource Include="UI\Images\icon-shape.png" />
    <Resource Include="UI\Images\Progress circle.png" />
    <Resource Include="UI\Images\Requirements - disabled.png" />
    <Resource Include="UI\Images\View details - disabled.png" />
    <Resource Include="UI\Images\Add - default.png" />
    <Resource Include="UI\Images\Add - disabled.png" />
    <Resource Include="UI\Images\Checkmark - menu selected.png" />
    <Resource Include="UI\Images\Checkmark.png" />
    <Resource Include="UI\Images\Circle close.png" />
    <Resource Include="UI\Images\Copyright.png" />
    <Resource Include="UI\Images\Date.png" />
    <Resource Include="UI\Images\Download.png" />
    <Resource Include="UI\Images\Favorite.png" />
    <Resource Include="UI\Images\Filter.png" />
    <Resource Include="UI\Images\Flag.png" />
    <Resource Include="UI\Images\Profile.png" />
    <Resource Include="UI\Images\Requirements.png" />
    <Resource Include="UI\Images\Sort.png" />
    <Resource Include="UI\Images\View details.png" />
    <Resource Include="UI\Images\more-vertical_selected_16px.png" />
    <Resource Include="UI\Images\pin_default_48_48.png" />
    <Resource Include="UI\Images\pin_selected_48_48.png" />
    <Resource Include="UI\Images\watch_default_48_48.png" />
    <Resource Include="UI\Images\error.png" />
    <Resource Include="UI\Images\warning.png" />
    <Resource Include="UI\Images\info.png" />
    <Resource Include="UI\Images\hidden.png" />
    <Resource Include="UI\Images\default-node-icon.png" />
    <Resource Include="UI\Images\more-vertical.png" />
    <Resource Include="UI\Images\watch_hidden_16_16.png" />
    <Resource Include="UI\Images\alert.png" />
    <Resource Include="UI\Images\menu_16_16.png" />
    <Resource Include="UI\Images\caret_down.png" />
    <Resource Include="UI\Images\PackageManager\close_16_16.png" />
    <Resource Include="UI\Images\PackageManager\down_16_16.png" />
    <Resource Include="UI\Images\PackageManager\folder_16_16.png" />
    <Resource Include="UI\Images\PackageManager\up_16_16.png" />
    <EmbeddedResource Include="Controls\Docs\NodeAutocompleteDocumentation.html" />
    <Content Include="sharpdx_direct3d11_effects_x64.dll">
      <CopyToOutputDirectory>Always</CopyToOutputDirectory>
    </Content>
    <Content Include="sharpdx_direct3d11_effects_x86.dll">
      <CopyToOutputDirectory>Always</CopyToOutputDirectory>
    </Content>
    <Resource Include="UI\Images\add_icon.png" />
    <Resource Include="UI\Images\pin.png" />
    <EmbeddedResource Include="ViewModels\PackageManager\Docs\PublishPackageDocumentation.html" />
    <Resource Include="UI\Images\undock_hover.png" />
    <Resource Include="UI\Images\undock_normal.png" />
    <None Include="ViewModels\Watch3D\shaderSource\helix_shader_defs\COMMON\Common.hlsl" />
    <None Include="ViewModels\Watch3D\shaderSource\helix_shader_defs\COMMON\CommonBuffers.hlsl" />
    <None Include="ViewModels\Watch3D\shaderSource\helix_shader_defs\COMMON\DataStructs.hlsl" />
    <None Include="ViewModels\Watch3D\shaderSource\psDynamoLine.hlsl" />
    <None Include="ViewModels\Watch3D\shaderSource\psDynamoMesh.hlsl" />
    <None Include="ViewModels\Watch3D\shaderSource\psDynamoPoint.hlsl" />
    <None Include="ViewModels\Watch3D\shaderSource\vsDynamoMesh.hlsl" />
    <None Include="ViewModels\Watch3D\shaderSource\vsDynamoPointLine.hlsl" />
    <Resource Include="UI\Images\bubble-arrow.png" />
    <Resource Include="UI\Images\icon-whats-new-small.png" />
    <Resource Include="UI\Images\icon-dictionary-small.png" />
  </ItemGroup>
  <ItemGroup />
  <Import Project="$(MSBuildToolsPath)\Microsoft.CSharp.targets" />
  <Target Name="AfterBuild">
    <MakeDir Directories="$(OutputPath)\viewExtensions\" />
  </Target>
</Project><|MERGE_RESOLUTION|>--- conflicted
+++ resolved
@@ -1387,18 +1387,15 @@
     <Resource Include="UI\Images\profile_normal.png" />
   </ItemGroup>
   <ItemGroup>
-<<<<<<< HEAD
     <Resource Include="UI\Images\caret_down_grey_48px.png" />
     <Resource Include="UI\Images\caret_up_grey_48px.png" />
     <Resource Include="UI\Images\menu_grey_48px.png" />
     <Resource Include="UI\Images\NodeIcon_placeholder.png" />
-=======
     <Resource Include="UI\Images\pin_hidden_48_48.png" />
     <Resource Include="UI\Images\pin_hover_48_48.png" />
     <Resource Include="UI\Images\wire_anchor_48_48.png" />
     <Resource Include="UI\Images\watch_hidden_48_48.png" />
     <Resource Include="UI\Images\watch_hover_48_48.png" />
->>>>>>> 6e204e1f
     <Resource Include="UI\Images\checkmark - grey.png" />
     <Resource Include="UI\Images\package_error.png" />
     <Resource Include="UI\Images\close.png" />
