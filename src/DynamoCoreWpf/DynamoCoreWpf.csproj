--- conflicted
+++ resolved
@@ -1442,12 +1442,10 @@
     <Resource Include="UI\Images\profile_normal.png" />
   </ItemGroup>
   <ItemGroup>
-<<<<<<< HEAD
     <EmbeddedResource Include="Views\GuidedTour\HtmlPages\Resources\filterIcon.png" />
     <EmbeddedResource Include="Views\GuidedTour\HtmlPages\Resources\sortIcon.png" />
     <EmbeddedResource Include="Views\GuidedTour\HtmlPages\Resources\SearchPackages.gif" />
     <EmbeddedResource Include="Views\GuidedTour\HtmlPages\searchPackages.html" />
-=======
     <Resource Include="UI\Images\error-icon.png" />
     <Resource Include="UI\Images\searchmagnifier.png" />
     <Resource Include="UI\Images\info-grey.png" />
@@ -1455,7 +1453,6 @@
     <Resource Include="UI\Images\close_blue.png" />
     <Resource Include="UI\Images\close_grey.png" />
     <Resource Include="UI\Images\Folder.png" />
->>>>>>> 76656340
     <Resource Include="UI\Images\caret_down_grey_48px.png" />
     <Resource Include="UI\Images\caret_up_grey_48px.png" />
     <Resource Include="UI\Images\menu_grey_48px.png" />
