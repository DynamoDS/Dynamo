﻿<?xml version="1.0" encoding="utf-8"?>
<Project ToolsVersion="15.0" DefaultTargets="Build" xmlns="http://schemas.microsoft.com/developer/msbuild/2003">
  <Import Project="$(MSBuildExtensionsPath)\$(MSBuildToolsVersion)\Microsoft.Common.props" Condition="Exists('$(MSBuildExtensionsPath)\$(MSBuildToolsVersion)\Microsoft.Common.props')" />
  <ImportGroup Label="PropertySheets">
    <Import Project="$(SolutionDir)/Config/CS.props" />
    <Import Project="$(SolutionDir)/Config/Cleanup.targets" />
  </ImportGroup>
  <PropertyGroup>
    <Configuration Condition=" '$(Configuration)' == '' ">Debug</Configuration>
    <Platform Condition=" '$(Platform)' == '' ">AnyCPU</Platform>
    <ProjectGuid>{51BB6014-43F7-4F31-B8D3-E3C37EBEDAF4}</ProjectGuid>
    <OutputType>Library</OutputType>
    <AppDesignerFolder>Properties</AppDesignerFolder>
    <RootNamespace>Dynamo.Wpf</RootNamespace>
    <AssemblyName>DynamoCoreWpf</AssemblyName>
    <TargetFrameworkVersion>v4.8</TargetFrameworkVersion>
    <FileAlignment>512</FileAlignment>
    <TargetFrameworkProfile />
    <NuGetPackageImportStamp>
    </NuGetPackageImportStamp>
  </PropertyGroup>
  <PropertyGroup Condition=" '$(Configuration)|$(Platform)' == 'Debug|AnyCPU' ">
    <DebugSymbols>true</DebugSymbols>
    <DebugType>full</DebugType>
    <Optimize>false</Optimize>
    <OutputPath>$(OutputPath)</OutputPath>
    <DefineConstants>TRACE;DEBUG</DefineConstants>
    <ErrorReport>prompt</ErrorReport>
    <WarningLevel>4</WarningLevel>
    <Prefer32Bit>false</Prefer32Bit>
    <DocumentationFile>..\..\bin\AnyCPU\Debug\DynamoCoreWpf.XML</DocumentationFile>
    <UseVSHostingProcess>true</UseVSHostingProcess>
  </PropertyGroup>
  <PropertyGroup Condition=" '$(Configuration)|$(Platform)' == 'Release|AnyCPU' ">
    <DebugType>pdbonly</DebugType>
    <Optimize>true</Optimize>
    <OutputPath>$(OutputPath)</OutputPath>
    <DefineConstants>TRACE</DefineConstants>
    <ErrorReport>prompt</ErrorReport>
    <WarningLevel>4</WarningLevel>
    <Prefer32Bit>false</Prefer32Bit>
  </PropertyGroup>
  <ItemGroup>
    <Reference Include="Cyotek.Drawing.BitmapFont, Version=1.0.0.0, Culture=neutral, PublicKeyToken=58daa28b0b2de221, processorArchitecture=MSIL">
      <HintPath>..\packages\Cyotek.Drawing.BitmapFont.2.0.0\lib\net48\Cyotek.Drawing.BitmapFont.dll</HintPath>
    </Reference>
    <Reference Include="FontAwesome.WPF, Version=4.7.0.37774, Culture=neutral, PublicKeyToken=0758b07a11a4f466, processorArchitecture=MSIL">
      <HintPath>..\packages\FontAwesome.WPF.4.7.0.9\lib\net40\FontAwesome.WPF.dll</HintPath>
    </Reference>
    <Reference Include="Greg, Version=2.0.7843.19074, Culture=neutral, processorArchitecture=MSIL">
      <Private>True</Private>
      <HintPath>..\packages\Greg.2.0.7843.19074\lib\net48\Greg.dll</HintPath>
    </Reference>
    <Reference Include="HelixToolkit, Version=2.17.0.0, Culture=neutral, PublicKeyToken=52aa3500039caf0d, processorArchitecture=MSIL">
      <HintPath>..\packages\HelixToolkit.2.17.0\lib\netstandard1.1\HelixToolkit.dll</HintPath>
    </Reference>
    <Reference Include="HelixToolkit.Wpf, Version=2.17.0.0, Culture=neutral, PublicKeyToken=52aa3500039caf0d, processorArchitecture=MSIL">
      <HintPath>..\packages\HelixToolkit.Wpf.2.17.0\lib\net45\HelixToolkit.Wpf.dll</HintPath>
    </Reference>
    <Reference Include="HelixToolkit.Wpf.SharpDX, Version=2.17.0.0, Culture=neutral, PublicKeyToken=52aa3500039caf0d, processorArchitecture=MSIL">
      <HintPath>..\packages\HelixToolkit.Wpf.SharpDX.2.17.0\lib\net45\HelixToolkit.Wpf.SharpDX.dll</HintPath>
    </Reference>
    <Reference Include="ICSharpCode.AvalonEdit, Version=4.3.1.9429, Culture=neutral, PublicKeyToken=9cc39be672370310, processorArchitecture=MSIL">
      <HintPath>..\packages\AvalonEdit.4.3.1.9430\lib\Net40\ICSharpCode.AvalonEdit.dll</HintPath>
      <SpecificVersion>False</SpecificVersion>
    </Reference>
    <Reference Include="Microsoft.Practices.Prism">
      <HintPath>..\..\extern\prism\Microsoft.Practices.Prism.dll</HintPath>
    </Reference>
    <Reference Include="Newtonsoft.Json, Version=8.0.0.0, Culture=neutral, PublicKeyToken=30ad4fe6b2a6aeed, processorArchitecture=MSIL">
      <HintPath>..\packages\Newtonsoft.Json.8.0.3\lib\net45\Newtonsoft.Json.dll</HintPath>
      <Private>True</Private>
    </Reference>
    <Reference Include="PresentationCore" />
    <Reference Include="PresentationFramework" />
    <Reference Include="ProtoGeometry, Version=2.12.0.6315, Culture=neutral, processorArchitecture=AMD64">
      <SpecificVersion>False</SpecificVersion>
      <HintPath>..\packages\DynamoVisualProgramming.LibG_227_0_0.2.12.0.6315\lib\net48\ProtoGeometry.dll</HintPath>
    </Reference>
    <Reference Include="RestSharp, Version=105.2.3.0, Culture=neutral, processorArchitecture=MSIL">
      <HintPath>..\packages\RestSharp.105.2.3\lib\net46\RestSharp.dll</HintPath>
    </Reference>
    <Reference Include="SharpDX, Version=4.2.0.0, Culture=neutral, PublicKeyToken=b4dcf0f35e5521f1, processorArchitecture=MSIL">
      <HintPath>..\packages\SharpDX.4.2.0\lib\net45\SharpDX.dll</HintPath>
    </Reference>
    <Reference Include="SharpDX.D3DCompiler">
      <HintPath>..\packages\SharpDX.D3DCompiler.4.2.0\lib\net45\SharpDX.D3DCompiler.dll</HintPath>
      <Private>True</Private>
    </Reference>
    <Reference Include="SharpDX.D3DCompiler, Version=4.2.0.0, Culture=neutral, PublicKeyToken=b4dcf0f35e5521f1, processorArchitecture=MSIL" />
    <Reference Include="SharpDX.Direct2D1">
      <HintPath>..\packages\SharpDX.Direct2D1.4.2.0\lib\net45\SharpDX.Direct2D1.dll</HintPath>
      <Private>True</Private>
    </Reference>
    <Reference Include="SharpDX.Direct2D1, Version=4.2.0.0, Culture=neutral, PublicKeyToken=b4dcf0f35e5521f1, processorArchitecture=MSIL" />
    <Reference Include="SharpDX.Direct3D11, Version=4.2.0.0, Culture=neutral, PublicKeyToken=b4dcf0f35e5521f1, processorArchitecture=MSIL">
      <HintPath>..\packages\SharpDX.Direct3D11.4.2.0\lib\net45\SharpDX.Direct3D11.dll</HintPath>
    </Reference>
    <Reference Include="SharpDX.Direct3D9, Version=4.2.0.0, Culture=neutral, PublicKeyToken=b4dcf0f35e5521f1, processorArchitecture=MSIL">
      <HintPath>..\packages\SharpDX.Direct3D9.4.2.0\lib\net45\SharpDX.Direct3D9.dll</HintPath>
    </Reference>
    <Reference Include="SharpDX.DXGI, Version=4.2.0.0, Culture=neutral, PublicKeyToken=b4dcf0f35e5521f1, processorArchitecture=MSIL">
      <HintPath>..\packages\SharpDX.DXGI.4.2.0\lib\net45\SharpDX.DXGI.dll</HintPath>
    </Reference>
    <Reference Include="SharpDX.Mathematics, Version=4.2.0.0, Culture=neutral, PublicKeyToken=b4dcf0f35e5521f1, processorArchitecture=MSIL">
      <HintPath>..\packages\SharpDX.Mathematics.4.2.0\lib\net45\SharpDX.Mathematics.dll</HintPath>
    </Reference>
    <Reference Include="System" />
    <Reference Include="System.Configuration" />
    <Reference Include="System.Core" />
    <Reference Include="System.Data" />
    <Reference Include="System.Drawing" />
    <Reference Include="System.Runtime.Serialization" />
    <Reference Include="System.Windows.Forms" />
    <Reference Include="System.Windows.Interactivity, Version=4.0.0.0, Culture=neutral, PublicKeyToken=31bf3856ad364e35, processorArchitecture=MSIL">
      <SpecificVersion>False</SpecificVersion>
      <HintPath>..\..\extern\System.Windows.Interactivity\System.Windows.Interactivity.dll</HintPath>
    </Reference>
    <Reference Include="System.Xaml" />
    <Reference Include="Microsoft.CSharp" />
    <Reference Include="System.Xml" />
    <Reference Include="WindowsBase" />
  </ItemGroup>
  <ItemGroup>
    <Compile Include="Controls\InstalledPackagesControl.xaml.cs">
      <DependentUpon>InstalledPackagesControl.xaml</DependentUpon>
    </Compile>
    <Compile Include="Commands\ConnectorPinCommands.cs" />
    <Compile Include="Controls\NodeAutoCompleteSearchControl.xaml.cs">
      <DependentUpon>NodeAutoCompleteSearchControl.xaml</DependentUpon>
    </Compile>
    <Compile Include="Controls\InCanvasSearchControl.xaml.cs">
      <DependentUpon>InCanvasSearchControl.xaml</DependentUpon>
    </Compile>
    <Compile Include="Controls\InfiniteGridView.xaml.cs">
      <DependentUpon>InfiniteGridView.xaml</DependentUpon>
    </Compile>
    <Compile Include="Controls\Login.xaml.cs">
      <DependentUpon>Login.xaml</DependentUpon>
    </Compile>
    <Compile Include="Controls\HeaderStrip.xaml.cs">
      <DependentUpon>HeaderStrip.xaml</DependentUpon>
    </Compile>
    <Compile Include="Controls\NotificationsControl.xaml.cs">
      <DependentUpon>NotificationsControl.xaml</DependentUpon>
    </Compile>
    <Compile Include="Controls\ParentMenuItem.cs" />
    <Compile Include="Controls\RunSettingsControl.xaml.cs">
      <DependentUpon>RunSettingsControl.xaml</DependentUpon>
    </Compile>
    <Compile Include="Controls\ClassInformationView.xaml.cs">
      <DependentUpon>ClassInformationView.xaml</DependentUpon>
    </Compile>
    <Compile Include="..\AssemblySharedInfoGenerator\AssemblySharedInfo.cs">
      <Link>Properties\AssemblySharedInfo.cs</Link>
    </Compile>
    <Compile Include="Controls\UseLevelPopup.cs" />
    <Compile Include="Controls\UseLevelSpinner.cs" />
    <Compile Include="Extensions\ViewModelCommandExecutive.cs" />
    <Compile Include="Extensions\IViewExtension.cs" />
    <Compile Include="Extensions\ViewExtensionBase.cs" />
    <Compile Include="Extensions\IViewExtensionLoader.cs" />
    <Compile Include="Extensions\IViewExtensionManager.cs" />
    <Compile Include="Extensions\MenuBarTypeExtensions.cs" />
    <Compile Include="Extensions\ObservableCollectionExtension.cs" />
    <Compile Include="Extensions\ViewExtensionCommandExecutive.cs" />
    <Compile Include="Extensions\ViewExtensionLoader.cs" />
    <Compile Include="Extensions\ViewExtensionManager.cs" />
    <Compile Include="Extensions\ViewLoadedParams.cs" />
    <Compile Include="Extensions\ViewExtensionDefinition.cs" />
    <Compile Include="Extensions\ViewStartupParams.cs" />
    <Compile Include="Properties\Resources.Designer.cs">
      <AutoGen>True</AutoGen>
      <DesignTime>True</DesignTime>
      <DependentUpon>Resources.resx</DependentUpon>
    </Compile>
    <Compile Include="UI\GuidedTour\CustomRichTextBox.cs" />
    <Compile Include="UI\GuidedTour\Guide.cs" />
    <Compile Include="UI\GuidedTour\GuideFlowEvents.cs" />
    <Compile Include="UI\GuidedTour\GuidesManager.cs" />
    <Compile Include="UI\GuidedTour\GuidedTourResources.cs" />
    <Compile Include="UI\GuidedTour\HostControlInfo.cs" />
    <Compile Include="UI\GuidedTour\Step.cs" />
    <Compile Include="UI\GuidedTour\StepUIAutomation.cs" />
    <Compile Include="UI\GuidedTour\Survey.cs" />
    <Compile Include="UI\GuidedTour\Tooltip.cs" />
    <Compile Include="UI\GuidedTour\Welcome.cs" />
    <Compile Include="UI\MouseBehaviour.cs" />
    <Compile Include="UI\Prompts\DynamoMessageBox.xaml.cs">
      <DependentUpon>DynamoMessageBox.xaml</DependentUpon>
    </Compile>
    <Compile Include="Utilities\CompactBubbleHandler.cs" />
    <Compile Include="Interfaces\IShellCom.cs" />
    <Compile Include="Rendering\HelixRenderPackage.cs" />
    <Compile Include="Interfaces\IBrandingResourceProvider.cs" />
    <Compile Include="NodeViewCustomization\AssemblyNodeViewCustomizations.cs" />
    <Compile Include="NodeViewCustomization\CoreNodeViewCustomizations.cs" />
    <Compile Include="NodeViewCustomization\NodeViewCustomizationLoader.cs" />
    <Compile Include="NodeViewCustomization\NodeViewCustomizations.cs" />
    <Compile Include="Rendering\RenderPackageExtensions.cs" />
    <Compile Include="Services\IconServices.cs" />
    <Compile Include="UI\ClassObjectTemplateSelector.cs" />
    <Compile Include="UI\DraggedAdorner.cs" />
    <Compile Include="UI\HeaderTemplateSelector.cs" />
    <Compile Include="Properties\Resources.en-US.Designer.cs">
      <AutoGen>True</AutoGen>
      <DesignTime>True</DesignTime>
      <DependentUpon>Resources.en-US.resx</DependentUpon>
    </Compile>
    <Compile Include="Services\LoginService.cs" />
    <Compile Include="UI\DefaultBrandingResourceProvider.cs" />
    <Compile Include="UI\FrozenResources.cs" />
    <Compile Include="UI\InOutPortPanel.cs" />
    <Compile Include="UI\LibraryTreeTemplateSelector.cs" />
    <Compile Include="UI\LibraryWrapPanel.cs" />
    <Compile Include="UI\Prompts\PresetOverwritePrompt.xaml.cs">
      <DependentUpon>PresetOverwritePrompt.xaml</DependentUpon>
    </Compile>
    <Compile Include="UI\Prompts\PresetPrompt.xaml.cs">
      <DependentUpon>PresetPrompt.xaml</DependentUpon>
    </Compile>
    <Compile Include="UI\VisualConfigurations.cs" />
    <Compile Include="Utilities\CrashUtilities.cs" />
    <Compile Include="Utilities\LibraryDragAndDrop.cs" />
    <Compile Include="Utilities\MessageBoxUtilities.cs" />
    <Compile Include="Utilities\OnceDisposable.cs" />
    <Compile Include="TestInfrastructure\ConnectorMutator.cs" />
    <Compile Include="TestInfrastructure\MutationTestAttribute.cs" />
    <Compile Include="Utilities\DelegateCommand.cs" />
    <Compile Include="Interfaces\IViewModelView.cs" />
    <Compile Include="Interfaces\IWatchHandler.cs" />
    <Compile Include="NodeViewCustomization\INodeViewCustomizations.cs" />
    <Compile Include="NodeViewCustomization\INodeViewCustomization.cs" />
    <Compile Include="NodeViewCustomization\InternalNodeViewCustomization.cs" />
    <Compile Include="NodeViewCustomization\NodeViewCustomizations\DSVarArgFunctionNodeViewCustomization.cs" />
    <Compile Include="NodeViewCustomization\NodeViewCustomizationLibrary.cs" />
    <Compile Include="Properties\AssemblyInfo.cs" />
    <Compile Include="Services\UsageReportingManager.cs" />
    <Compile Include="TestInfrastructure\AbstractMutator.cs" />
    <Compile Include="TestInfrastructure\CodeBlockNodeMutator.cs" />
    <Compile Include="TestInfrastructure\CopyNodeMutator.cs" />
    <Compile Include="TestInfrastructure\CustomNodeCompatibilityMutator.cs" />
    <Compile Include="TestInfrastructure\CustomNodeMutator.cs" />
    <Compile Include="TestInfrastructure\DeleteNodeMutator.cs" />
    <Compile Include="TestInfrastructure\DirectoryPathMutator.cs" />
    <Compile Include="TestInfrastructure\DoubleSliderMutator.cs" />
    <Compile Include="TestInfrastructure\FilePathMutator.cs" />
    <Compile Include="TestInfrastructure\IntegerSliderMutator.cs" />
    <Compile Include="TestInfrastructure\ListMutator.cs" />
    <Compile Include="TestInfrastructure\MutatorDriver.cs" />
    <Compile Include="TestInfrastructure\NumberInputMutator.cs" />
    <Compile Include="TestInfrastructure\NumberRangeMutator.cs" />
    <Compile Include="TestInfrastructure\NumberSequenceMutator.cs" />
    <Compile Include="TestInfrastructure\StringInputMutator.cs" />
    <Compile Include="NodeViewCustomization\NodeViewCustomizations\CodeBlockNodeViewCustomization.cs" />
    <Compile Include="Commands\AutomationSettings.cs" />
    <Compile Include="Commands\ConnectorCommands.cs" />
    <Compile Include="Commands\DynamoCommands.cs" />
    <Compile Include="Commands\InfoBubbleCommand.cs" />
    <Compile Include="Commands\NodeCommands.cs" />
    <Compile Include="Commands\NoteCommands.cs" />
    <Compile Include="Commands\PortCommands.cs" />
    <Compile Include="Commands\SearchCommands.cs" />
    <Compile Include="Commands\WorkspaceCommands.cs" />
    <Compile Include="Controls\GraphUpdateNotificationControl.xaml.cs">
      <DependentUpon>GraphUpdateNotificationControl.xaml</DependentUpon>
    </Compile>
    <Compile Include="Controls\ImageBasedControls.cs" />
    <Compile Include="Controls\ShortcutToolbar.xaml.cs">
      <DependentUpon>ShortcutToolbar.xaml</DependentUpon>
    </Compile>
    <Compile Include="Controls\StartPage.xaml.cs">
      <DependentUpon>StartPage.xaml</DependentUpon>
    </Compile>
    <Compile Include="UI\Converters.cs" />
    <Compile Include="Controls\DragCanvas.cs" />
    <Compile Include="Controls\DynamoNodeButton.cs" />
    <Compile Include="Controls\DynamoTextBox.cs" />
    <Compile Include="NodeViewCustomization\NodeViewCustomizations\FunctionNodeViewCustomization.cs" />
    <Compile Include="UI\HandlingEventTrigger.cs" />
    <Compile Include="Utilities\MouseClickManager.cs" />
    <Compile Include="NodeViewCustomization\NodeViewCustomizations\OutputNodeViewCustomization.cs" />
    <Compile Include="UI\Prompts\CrashPrompt.xaml.cs">
      <DependentUpon>CrashPrompt.xaml</DependentUpon>
    </Compile>
    <Compile Include="UI\Prompts\EditWindow.xaml.cs">
      <DependentUpon>EditWindow.xaml</DependentUpon>
    </Compile>
    <Compile Include="UI\Prompts\FunctionNamePrompt.xaml.cs">
      <DependentUpon>FunctionNamePrompt.xaml</DependentUpon>
    </Compile>
    <Compile Include="UI\Prompts\GenericTaskDialog.xaml.cs">
      <DependentUpon>GenericTaskDialog.xaml</DependentUpon>
    </Compile>
    <Compile Include="UI\Prompts\UsageReportingAgreementPrompt.xaml.cs">
      <DependentUpon>UsageReportingAgreementPrompt.xaml</DependentUpon>
    </Compile>
    <Compile Include="UI\SharedResourceDictionary.cs" />
    <Compile Include="ViewModels\Core\AnnotationExtension.cs" />
    <Compile Include="ViewModels\Core\AnnotationViewModel.cs" />
    <Compile Include="Utilities\ResourceUtilities.cs" />
    <Compile Include="ViewModels\Core\Converters\DynamoPythonScriptEditorTextOptions.cs" />
    <Compile Include="ViewModels\Core\Converters\SerializationConverters.cs" />
    <Compile Include="ViewModels\Core\DynamoViewModelBranding.cs" />
    <Compile Include="ViewModels\Core\GalleryViewModel.cs" />
    <Compile Include="ViewModels\Core\HomeWorkspaceViewModel.cs" />
    <Compile Include="ViewModels\Core\InPortViewModel.cs" />
    <Compile Include="ViewModels\Core\OutPortViewModel.cs" />
    <Compile Include="ViewModels\Core\SerializationExtensions.cs" />
    <Compile Include="ViewModels\GuidedTour\PopupWindowViewModel.cs" />
    <Compile Include="ViewModels\GuidedTour\SurveyPopupViewModel.cs" />
    <Compile Include="ViewModels\Menu\PreferencesViewModel.cs" />
    <Compile Include="ViewModels\PackageManager\IPackageInstaller.cs" />
    <Compile Include="ViewModels\PackageManager\PackagePathViewModel.cs" />
    <Compile Include="ViewModels\Preview\CompactBubbleViewModel.cs" />
    <Compile Include="ViewModels\Preview\ConnectorAnchorViewModel.cs" />
    <Compile Include="ViewModels\Preview\ConnectorContextMenuViewModel.cs" />
    <Compile Include="ViewModels\RunSettingsViewModel.cs" />
    <Compile Include="ViewModels\Search\BrowserInternalElementViewModel.cs" />
    <Compile Include="ViewModels\Search\BrowserItemViewModel.cs" />
    <Compile Include="ViewModels\Search\NodeAutoCompleteSearchViewModel.cs" />
    <Compile Include="ViewModels\Search\NodeSearchElementViewModel.cs" />
    <Compile Include="ViewModels\Core\StateMachine.cs" />
    <Compile Include="ViewModels\Search\ClassInformationViewModel.cs" />
    <Compile Include="NodeViewCustomization\NodeViewCustomizations\SymbolViewCustomization.cs" />
    <Compile Include="NodeViewCustomization\NodeViewCustomizations\VariableInputNodeViewCustomization.cs" />
    <Compile Include="ViewModels\RenderPackageFactoryViewModel.cs" />
    <Compile Include="ViewModels\Search\SearchCategory.cs" />
    <Compile Include="ViewModels\Watch3D\DynamoGeometryModel3D.cs" />
    <Compile Include="ViewModels\Watch3D\DynamoLineGeometryModel3D.cs" />
    <Compile Include="ViewModels\Watch3D\DynamoPointGeometryModel3D.cs" />
    <Compile Include="ViewModels\Watch3D\DynamoPointLineRenderCore.cs" />
    <Compile Include="ViewModels\Watch3D\DynamoRenderCoreDataStore.cs" />
    <Compile Include="ViewModels\Watch3D\HelixWatch3DViewModel.cs" />
    <Compile Include="ViewModels\Watch3D\DefaultWatch3DViewModel.cs" />
    <Compile Include="ViewModels\Watch3D\IWatch3DViewModel.cs" />
    <Compile Include="ViewModels\Core\ConnectorPinViewModel.cs" />
    <Compile Include="Views\About\AboutWindow.xaml.cs">
      <DependentUpon>AboutWindow.xaml</DependentUpon>
    </Compile>
    <Compile Include="Views\CodeBlocks\CodeBlockEditor.cs" />
    <Compile Include="Views\Core\ConnectorAnchorView.xaml.cs">
      <DependentUpon>ConnectorAnchorView.xaml</DependentUpon>
    </Compile>
    <Compile Include="Views\Core\ConnectorContextMenuView.xaml.cs">
      <DependentUpon>ConnectorContextMenuView.xaml</DependentUpon>
    </Compile>
    <Compile Include="Views\Core\DynamoOpenFileDialog.cs" />
    <Compile Include="Views\Core\ConnectorPinView.xaml.cs">
      <DependentUpon>ConnectorPinView.xaml</DependentUpon>
    </Compile>
    <Compile Include="Views\Debug\DebugModesWindow.xaml.cs">
      <DependentUpon>DebugModesWindow.xaml</DependentUpon>
    </Compile>
    <Compile Include="Views\Gallery\GalleryView.xaml.cs">
      <DependentUpon>GalleryView.xaml</DependentUpon>
    </Compile>
    <Compile Include="Views\CodeCompletion\CodeCompletionEditor.xaml.cs">
      <DependentUpon>CodeCompletionEditor.xaml</DependentUpon>
    </Compile>
    <Compile Include="Views\GuidedTour\WebBrowserWindow.xaml.cs">
      <DependentUpon>WebBrowserWindow.xaml</DependentUpon>
    </Compile>
    <Compile Include="Views\GuidedTour\RealTimeInfoWindow.xaml.cs">
      <DependentUpon>RealTimeInfoWindow.xaml</DependentUpon>
    </Compile>
    <Compile Include="Views\GuidedTour\GuideBackground.xaml.cs">
      <DependentUpon>GuideBackground.xaml</DependentUpon>
    </Compile>
    <Compile Include="Views\GuidedTour\PopupWindow.xaml.cs">
      <DependentUpon>PopupWindow.xaml</DependentUpon>
    </Compile>
    <Compile Include="Views\GuidedTour\RatingControl.xaml.cs">
      <DependentUpon>RatingControl.xaml</DependentUpon>
    </Compile>
    <Compile Include="Views\GuidedTour\SurveyPopupWindow.xaml.cs">
      <DependentUpon>SurveyPopupWindow.xaml</DependentUpon>
    </Compile>
    <Compile Include="Views\Input\ParameterEditor.cs" />
    <Compile Include="Views\Output\OutputEditor.cs" />
    <Compile Include="Views\PackageManager\PackagePathView.xaml.cs">
      <DependentUpon>PackagePathView.xaml</DependentUpon>
    </Compile>
    <Compile Include="Views\PackageManager\TermsOfUseView.xaml.cs">
      <DependentUpon>TermsOfUseView.xaml</DependentUpon>
    </Compile>
    <Compile Include="ViewModels\Watch3D\AttachedProperties.cs" />
    <Compile Include="ViewModels\Watch3D\DynamoEffectsManager.cs" />
    <Compile Include="Views\Menu\PreferencesView.xaml.cs">
      <DependentUpon>PreferencesView.xaml</DependentUpon>
    </Compile>
    <Compile Include="Views\Preview\CameraExtensions.cs" />
    <Compile Include="Views\Preview\PreviewCompactView.xaml.cs">
      <DependentUpon>PreviewCompactView.xaml</DependentUpon>
    </Compile>
    <Compile Include="Views\Preview\Watch3DSettingsControl.xaml.cs">
      <DependentUpon>Watch3DSettingsControl.xaml</DependentUpon>
    </Compile>
    <Compile Include="Windows\BrowserWindow.xaml.cs">
      <DependentUpon>BrowserWindow.xaml</DependentUpon>
    </Compile>
    <Compile Include="Views\CodeBlocks\CodeBlockCompletionData.cs" />
    <Compile Include="Views\CodeBlocks\CodeBlockMethodInsightWindow.cs" />
    <Compile Include="Views\CodeBlocks\CodeBlockEditorUtils.cs" />
    <Compile Include="Views\Core\AnnotationView.xaml.cs">
      <DependentUpon>AnnotationView.xaml</DependentUpon>
    </Compile>
    <Compile Include="Views\Core\DynamoView.xaml.cs">
      <DependentUpon>DynamoView.xaml</DependentUpon>
    </Compile>
    <Compile Include="Views\Preview\InfoBubbleView.xaml.cs">
      <DependentUpon>InfoBubbleView.xaml</DependentUpon>
    </Compile>
    <Compile Include="Views\Search\LibraryView.xaml.cs">
      <DependentUpon>LibraryView.xaml</DependentUpon>
    </Compile>
    <Compile Include="Views\Core\NodeView.xaml.cs">
      <DependentUpon>NodeView.xaml</DependentUpon>
    </Compile>
    <Compile Include="Views\Core\NoteView.xaml.cs">
      <DependentUpon>NoteView.xaml</DependentUpon>
    </Compile>
    <Compile Include="Views\PackageManager\PackageManagerSearchView.xaml.cs">
      <DependentUpon>PackageManagerSearchView.xaml</DependentUpon>
    </Compile>
    <Compile Include="Views\Preview\PreviewControl.xaml.cs">
      <DependentUpon>PreviewControl.xaml</DependentUpon>
    </Compile>
    <Compile Include="Views\PackageManager\PublishPackageView.xaml.cs">
      <DependentUpon>PublishPackageView.xaml</DependentUpon>
    </Compile>
    <Compile Include="Controls\TooltipWindow.xaml.cs">
      <DependentUpon>TooltipWindow.xaml</DependentUpon>
    </Compile>
    <Compile Include="Views\Preview\Watch3DView.xaml.cs">
      <DependentUpon>Watch3DView.xaml</DependentUpon>
    </Compile>
    <Compile Include="Views\Preview\WatchTree.xaml.cs">
      <DependentUpon>WatchTree.xaml</DependentUpon>
    </Compile>
    <Compile Include="Views\Core\WorkspaceView.xaml.cs">
      <DependentUpon>WorkspaceView.xaml</DependentUpon>
    </Compile>
    <Compile Include="Utilities\WpfUtilities.cs" />
    <Compile Include="Controls\ZoomBorder.cs" />
    <Compile Include="Utilities\CursorLibrary.cs" />
    <Compile Include="Utilities\Extensions.cs" />
    <Compile Include="ViewModels\Core\ConnectorViewModel.cs" />
    <Compile Include="ViewModels\Core\DynamoViewModel.cs" />
    <Compile Include="ViewModels\Core\DynamoViewModelDelegateCommands.cs" />
    <Compile Include="ViewModels\Core\DynamoViewModelDelegates.cs" />
    <Compile Include="ViewModels\Core\DynamoViewModelEventArgs.cs" />
    <Compile Include="ViewModels\Core\DynamoViewModelEvents.cs" />
    <Compile Include="ViewModels\Preview\InfoBubbleViewModel.cs" />
    <Compile Include="ViewModels\PackageManager\InstalledPackagesViewModel.cs" />
    <Compile Include="ViewModels\Core\NodeViewModel.cs" />
    <Compile Include="ViewModels\Core\NoteViewModel.cs" />
    <Compile Include="ViewModels\PackageManager\PackageItemInternalViewModel.cs" />
    <Compile Include="ViewModels\PackageManager\PackageItemLeafViewModel.cs" />
    <Compile Include="ViewModels\PackageManager\PackageItemRootViewModel.cs" />
    <Compile Include="ViewModels\PackageManager\PackageItemViewModel.cs" />
    <Compile Include="ViewModels\PackageManager\PackageManagerClientViewModel.cs" />
    <Compile Include="ViewModels\PackageManager\PackageManagerSearchElementViewModel.cs" />
    <Compile Include="ViewModels\PackageManager\PackageManagerSearchViewModel.cs" />
    <Compile Include="ViewModels\PackageManager\PackageViewModel.cs" />
    <Compile Include="ViewModels\Core\PortViewModel.cs" />
    <Compile Include="ViewModels\PackageManager\PublishPackageViewModel.cs" />
    <Compile Include="ViewModels\Search\SearchViewModel.cs" />
    <Compile Include="ViewModels\ViewModelBase.cs" />
    <Compile Include="ViewModels\Preview\Watch3DFullscreenViewModel.cs" />
    <Compile Include="ViewModels\Preview\WatchViewModel.cs" />
    <Compile Include="ViewModels\Core\WorkspaceViewModel.cs" />
    <Compile Include="Windows\ExtensionWindow.xaml.cs">
      <DependentUpon>ExtensionWindow.xaml</DependentUpon>
    </Compile>
    <Compile Include="Windows\ModelessChildWindow.cs" />
  </ItemGroup>
  <ItemGroup>
    <Page Include="Controls\InstalledPackagesControl.xaml">
      <SubType>Designer</SubType>
      <Generator>MSBuild:Compile</Generator>
    </Page>
    <Page Include="Controls\NodeAutoCompleteSearchControl.xaml">
      <SubType>Designer</SubType>
      <Generator>MSBuild:Compile</Generator>
    </Page>
    <Page Include="Controls\GraphUpdateNotificationControl.xaml">
      <Generator>MSBuild:Compile</Generator>
      <SubType>Designer</SubType>
    </Page>
    <None Include="UI\Themes\Modern\InPorts.xaml">
      <SubType>Designer</SubType>
      <CopyToOutputDirectory>Always</CopyToOutputDirectory>
    </None>
    <None Include="UI\Themes\Modern\OutPorts.xaml">
      <SubType>Designer</SubType>
      <CopyToOutputDirectory>Always</CopyToOutputDirectory>
    </None>
    <Page Include="UI\Prompts\DynamoMessageBox.xaml">
      <Generator>MSBuild:Compile</Generator>
      <SubType>Designer</SubType>
    </Page>
    <Page Include="Views\GuidedTour\WebBrowserWindow.xaml">
      <Generator>MSBuild:Compile</Generator>
      <SubType>Designer</SubType>
    </Page>
    <Page Include="Views\Core\ConnectorContextMenuView.xaml">
      <SubType>Designer</SubType>
      <Generator>MSBuild:Compile</Generator>
    </Page>
    <Page Include="Views\GuidedTour\RealTimeInfoWindow.xaml">
      <SubType>Designer</SubType>
      <Generator>MSBuild:Compile</Generator>
    </Page>
    <Page Include="Views\GuidedTour\GuideBackground.xaml">
      <SubType>Designer</SubType>
      <Generator>MSBuild:Compile</Generator>
    </Page>
    <Page Include="Views\Core\ConnectorAnchorView.xaml">
      <SubType>Designer</SubType>
      <Generator>MSBuild:Compile</Generator>
    </Page>
    <Page Include="Views\GuidedTour\PopupWindow.xaml">
      <SubType>Designer</SubType>
      <Generator>MSBuild:Compile</Generator>
    </Page>
    <Page Include="Views\GuidedTour\RatingControl.xaml">
      <SubType>Designer</SubType>
      <Generator>MSBuild:Compile</Generator>
    </Page>
    <Page Include="Views\GuidedTour\SurveyPopupWindow.xaml">
      <SubType>Designer</SubType>
      <Generator>MSBuild:Compile</Generator>
    </Page>
    <Page Include="Views\Core\ConnectorPinView.xaml">
      <SubType>Designer</SubType>
      <Generator>MSBuild:Compile</Generator>
    </Page>
    <Page Include="Views\Menu\PreferencesView.xaml">
      <Generator>MSBuild:Compile</Generator>
      <SubType>Designer</SubType>
    </Page>
    <Page Include="Windows\ExtensionWindow.xaml">
      <SubType>Designer</SubType>
      <Generator>MSBuild:Compile</Generator>
    </Page>
  </ItemGroup>
  <ItemGroup>
    <Page Include="Controls\InCanvasSearchControl.xaml">
      <Generator>MSBuild:Compile</Generator>
      <SubType>Designer</SubType>
    </Page>
    <Page Include="Controls\InfiniteGridView.xaml">
      <SubType>Designer</SubType>
      <Generator>MSBuild:Compile</Generator>
    </Page>
    <Page Include="Controls\Login.xaml">
      <SubType>Designer</SubType>
      <Generator>MSBuild:Compile</Generator>
    </Page>
    <Page Include="Controls\HeaderStrip.xaml">
      <SubType>Designer</SubType>
      <Generator>MSBuild:Compile</Generator>
    </Page>
    <Page Include="Controls\NotificationsControl.xaml">
      <SubType>Designer</SubType>
      <Generator>MSBuild:Compile</Generator>
    </Page>
    <Page Include="Controls\RunSettingsControl.xaml">
      <SubType>Designer</SubType>
      <Generator>MSBuild:Compile</Generator>
    </Page>
    <Page Include="Controls\ShortcutToolbar.xaml">
      <Generator>MSBuild:Compile</Generator>
      <SubType>Designer</SubType>
    </Page>
  </ItemGroup>
  <ItemGroup>
    <Page Include="Controls\ClassInformationView.xaml">
      <Generator>MSBuild:Compile</Generator>
      <SubType>Designer</SubType>
    </Page>
    <Page Include="Controls\StartPage.xaml">
      <Generator>MSBuild:Compile</Generator>
      <SubType>Designer</SubType>
    </Page>
  </ItemGroup>
  <ItemGroup>
    <EmbeddedResource Include="Properties\Resources.resx">
      <Generator>PublicResXFileCodeGenerator</Generator>
      <SubType>Designer</SubType>
      <LastGenOutput>Resources.Designer.cs</LastGenOutput>
    </EmbeddedResource>
    <EmbeddedResource Include="Properties\Resources.en-US.resx">
      <Generator>PublicResXFileCodeGenerator</Generator>
      <LastGenOutput>Resources.en-US.Designer.cs</LastGenOutput>
      <SubType>Designer</SubType>
    </EmbeddedResource>
    <EmbeddedResource Include="UI\Resources\DesignScript.Resources.SyntaxHighlighting.xshd" />
    <None Include="App.config">
      <SubType>Designer</SubType>
    </None>
    <None Include="packages.config" />
    <None Include="UI\Fonts\Autodesk\Artifakt-Element-Bold.otf">
      <CopyToOutputDirectory>Always</CopyToOutputDirectory>
    </None>
    <None Include="UI\Fonts\Autodesk\Artifakt-Element-Regular.otf">
      <CopyToOutputDirectory>Always</CopyToOutputDirectory>
    </None>
    <None Include="UI\Fonts\CourierPrime-Regular.ttf">
      <CopyToOutputDirectory>Always</CopyToOutputDirectory>
    </None>
    <None Include="UI\Fonts\OpenSans-Bold.ttf">
      <CopyToOutputDirectory>Always</CopyToOutputDirectory>
    </None>
    <None Include="UI\Fonts\OpenSans-BoldItalic.ttf">
      <CopyToOutputDirectory>Always</CopyToOutputDirectory>
    </None>
    <None Include="UI\Fonts\OpenSans-ExtraBold.ttf">
      <CopyToOutputDirectory>Always</CopyToOutputDirectory>
    </None>
    <None Include="UI\Fonts\OpenSans-ExtraBoldItalic.ttf">
      <CopyToOutputDirectory>Always</CopyToOutputDirectory>
    </None>
    <None Include="UI\Fonts\OpenSans-Italic.ttf">
      <CopyToOutputDirectory>Always</CopyToOutputDirectory>
    </None>
    <None Include="UI\Fonts\OpenSans-Light.ttf">
      <CopyToOutputDirectory>Always</CopyToOutputDirectory>
    </None>
    <None Include="UI\Fonts\OpenSans-LightItalic.ttf">
      <CopyToOutputDirectory>Always</CopyToOutputDirectory>
    </None>
    <None Include="UI\Fonts\OpenSans-Regular.ttf">
      <CopyToOutputDirectory>Always</CopyToOutputDirectory>
    </None>
    <None Include="UI\Fonts\OpenSans-Semibold.ttf">
      <CopyToOutputDirectory>Always</CopyToOutputDirectory>
    </None>
    <None Include="UI\Fonts\OpenSans-SemiboldItalic.ttf">
      <CopyToOutputDirectory>Always</CopyToOutputDirectory>
    </None>
    <None Include="UI\Fonts\SourceCodePro-Regular.ttf">
      <CopyToOutputDirectory>Always</CopyToOutputDirectory>
    </None>
    <None Include="UI\GuidedTour\dynamo_guides.json">
      <CopyToOutputDirectory>Always</CopyToOutputDirectory>
    </None>
    <None Include="ViewModels\Watch3D\shaderSource\CompileShaders.bat" />
    <EmbeddedResource Include="Views\GuidedTour\HtmlPages\Resources\ArtifaktElement-Regular.woff" />
    <Resource Include="UI\Images\cursors.psd" />
    <Resource Include="UI\Images\cursors1.psd" />
  </ItemGroup>
  <ItemGroup>
    <Resource Include="UI\Images\AboutWindow\aboutback.png" />
  </ItemGroup>
  <ItemGroup>
    <Resource Include="UI\Images\AboutWindow\autodeskLogo.png" />
  </ItemGroup>
  <ItemGroup>
    <Resource Include="UI\Images\AboutWindow\background_texture.png" />
  </ItemGroup>
  <ItemGroup>
    <Resource Include="UI\Images\AboutWindow\close_hover.png" />
  </ItemGroup>
  <ItemGroup>
    <Resource Include="UI\Images\AboutWindow\close_inactive.png" />
  </ItemGroup>
  <ItemGroup>
    <Resource Include="UI\Images\AboutWindow\collectinfo_titlebar.png" />
  </ItemGroup>
  <ItemGroup>
    <Resource Include="UI\Images\AboutWindow\DesignScriptLogo.png" />
  </ItemGroup>
  <ItemGroup>
    <Resource Include="UI\Images\AboutWindow\dynamo_logo_dark.png" />
  </ItemGroup>
  <ItemGroup>
    <Resource Include="UI\Images\AboutWindow\logo_about.png" />
  </ItemGroup>
  <ItemGroup>
    <Resource Include="UI\Images\add.png" />
  </ItemGroup>
  <ItemGroup>
    <Resource Include="UI\Images\add_32.png" />
  </ItemGroup>
  <ItemGroup>
    <Resource Include="UI\Images\add_32_white.png" />
  </ItemGroup>
  <ItemGroup>
    <Resource Include="UI\Images\Anonymous_Pencil_icon.png" />
  </ItemGroup>
  <ItemGroup>
    <Resource Include="UI\Images\Anonymous_Pencil_icon_white.png" />
  </ItemGroup>
  <ItemGroup>
    <Resource Include="UI\Images\Anonymous_Pencil_icon_white_24.png" />
  </ItemGroup>
  <ItemGroup>
    <Resource Include="UI\Images\Anonymous_Pencil_icon_white_32.png" />
  </ItemGroup>
  <ItemGroup>
    <Resource Include="UI\Images\arc_add.cur" />
  </ItemGroup>
  <ItemGroup>
    <Resource Include="UI\Images\arc_add.png" />
  </ItemGroup>
  <ItemGroup>
    <Resource Include="UI\Images\arc_remove.cur" />
  </ItemGroup>
  <ItemGroup>
    <Resource Include="UI\Images\arc_remove.png" />
  </ItemGroup>
  <ItemGroup>
    <Resource Include="UI\Images\arc_select.cur" />
  </ItemGroup>
  <ItemGroup>
    <Resource Include="UI\Images\arc_select.png" />
  </ItemGroup>
  <ItemGroup>
    <Resource Include="UI\Images\arrow-left-black.png" />
  </ItemGroup>
  <ItemGroup>
    <Resource Include="UI\Images\arrow-left-white.png" />
  </ItemGroup>
  <ItemGroup>
    <Resource Include="UI\Images\arrow-right-black.png" />
  </ItemGroup>
  <ItemGroup>
    <Resource Include="UI\Images\arrow-right-white.png" />
  </ItemGroup>
  <ItemGroup>
    <Resource Include="UI\Images\back.png" />
  </ItemGroup>
  <ItemGroup>
    <Resource Include="UI\Images\back_24.png" />
  </ItemGroup>
  <ItemGroup>
    <Resource Include="UI\Images\back_32.png" />
  </ItemGroup>
  <ItemGroup>
    <Resource Include="UI\Images\Canvas\canvas-button-fit-view-states.png" />
  </ItemGroup>
  <ItemGroup>
    <Resource Include="UI\Images\Canvas\canvas-button-geom-check.png" />
  </ItemGroup>
  <ItemGroup>
    <Resource Include="UI\Images\Canvas\canvas-button-geom-states.png" />
  </ItemGroup>
  <ItemGroup>
    <Resource Include="UI\Images\Canvas\canvas-button-node-check.png" />
  </ItemGroup>
  <ItemGroup>
    <Resource Include="UI\Images\Canvas\canvas-button-node-states.png" />
  </ItemGroup>
  <ItemGroup>
    <Resource Include="UI\Images\Canvas\canvas-button-orbit-check.png" />
  </ItemGroup>
  <ItemGroup>
    <Resource Include="UI\Images\Canvas\canvas-button-orbit-states.png" />
  </ItemGroup>
  <ItemGroup>
    <Resource Include="UI\Images\Canvas\canvas-button-pan-check.png" />
  </ItemGroup>
  <ItemGroup>
    <Resource Include="UI\Images\Canvas\canvas-button-pan-states.png" />
  </ItemGroup>
  <ItemGroup>
    <Resource Include="UI\Images\Canvas\canvas-button-zoom-in-states.png" />
  </ItemGroup>
  <ItemGroup>
    <Resource Include="UI\Images\Canvas\canvas-button-zoom-out-states.png" />
  </ItemGroup>
  <ItemGroup>
    <Resource Include="UI\Images\click_background.png" />
  </ItemGroup>
  <ItemGroup>
    <Resource Include="UI\Images\closetab_hover.png" />
  </ItemGroup>
  <ItemGroup>
    <Resource Include="UI\Images\closetab_normal.png" />
  </ItemGroup>
  <ItemGroup>
    <Resource Include="UI\Images\whiteclosetab.png" />
  </ItemGroup>
  <ItemGroup>
    <Resource Include="UI\Images\whiteinfotab.png" />
  </ItemGroup>
  <ItemGroup>
    <Resource Include="UI\Images\closewindow_hover.png" />
  </ItemGroup>
  <ItemGroup>
    <Resource Include="UI\Images\closewindow_normal.png" />
  </ItemGroup>
  <ItemGroup>
    <Resource Include="UI\Images\cloud_download_arrow.png" />
  </ItemGroup>
  <ItemGroup>
    <Resource Include="UI\Images\cloud_download_arrow_gray.png" />
  </ItemGroup>
  <ItemGroup>
    <Resource Include="UI\Images\cloud_download_arrow_white.png" />
  </ItemGroup>
  <ItemGroup>
    <Resource Include="UI\Images\collapse_hover.png" />
  </ItemGroup>
  <ItemGroup>
    <Resource Include="UI\Images\collapse_normal.png" />
  </ItemGroup>
  <ItemGroup>
    <Resource Include="UI\Images\collapsestate_hover.png" />
  </ItemGroup>
  <ItemGroup>
    <Resource Include="UI\Images\collapsestate_normal.png" />
  </ItemGroup>
  <ItemGroup>
    <Resource Include="UI\Images\condense.cur" />
  </ItemGroup>
  <ItemGroup>
    <Resource Include="UI\Images\condense.png" />
  </ItemGroup>
  <ItemGroup>
    <Resource Include="UI\Images\consent_form_image.png" />
  </ItemGroup>
  <ItemGroup>
    <Resource Include="UI\Images\DocumentHS.png" />
  </ItemGroup>
  <ItemGroup>
    <Resource Include="UI\Images\expand.cur" />
  </ItemGroup>
  <ItemGroup>
    <Resource Include="UI\Images\expand.png" />
  </ItemGroup>
  <ItemGroup>
    <Resource Include="UI\Images\expand_hover.png" />
  </ItemGroup>
  <ItemGroup>
    <Resource Include="UI\Images\expand_normal.png" />
  </ItemGroup>
  <ItemGroup>
    <Resource Include="UI\Images\expandstate_hover.png" />
  </ItemGroup>
  <ItemGroup>
    <Resource Include="UI\Images\expandstate_normal.png" />
  </ItemGroup>
  <ItemGroup>
    <Resource Include="UI\Images\hand.cur" />
  </ItemGroup>
  <ItemGroup>
    <Resource Include="UI\Images\hand.png" />
  </ItemGroup>
  <ItemGroup>
    <Resource Include="UI\Images\hand_drag.cur" />
  </ItemGroup>
  <ItemGroup>
    <Resource Include="UI\Images\hand_drag.png" />
  </ItemGroup>
  <ItemGroup>
    <Resource Include="UI\Images\hand_pan.cur" />
  </ItemGroup>
  <ItemGroup>
    <Resource Include="UI\Images\hand_pan.png" />
  </ItemGroup>
  <ItemGroup>
    <Resource Include="UI\Images\hand_pan_active.cur" />
  </ItemGroup>
  <ItemGroup>
    <Resource Include="UI\Images\hand_pan_active.png" />
  </ItemGroup>
  <ItemGroup>
    <Resource Include="UI\Images\HomeHS.png" />
  </ItemGroup>
  <ItemGroup>
    <Resource Include="UI\Images\librarycollapse_hover.png" />
  </ItemGroup>
  <ItemGroup>
    <Resource Include="UI\Images\librarycollapse_normal.png" />
  </ItemGroup>
  <ItemGroup>
    <Resource Include="UI\Images\maximizewindow_hover.png" />
  </ItemGroup>
  <ItemGroup>
    <Resource Include="UI\Images\maximizewindow_normal.png" />
  </ItemGroup>
  <ItemGroup>
    <Resource Include="UI\Images\minimizewindow_hover.png" />
  </ItemGroup>
  <ItemGroup>
    <Resource Include="UI\Images\minimizewindow_normal.png" />
  </ItemGroup>
  <ItemGroup>
    <Resource Include="UI\Images\move.png" />
  </ItemGroup>
  <ItemGroup>
    <Resource Include="UI\Images\new_disabled.png" />
  </ItemGroup>
  <ItemGroup>
    <Resource Include="UI\Images\new_hover.png" />
  </ItemGroup>
  <ItemGroup>
    <Resource Include="UI\Images\new_normal.png" />
  </ItemGroup>
  <ItemGroup>
    <Resource Include="UI\Images\open_disabled.png" />
  </ItemGroup>
  <ItemGroup>
    <Resource Include="UI\Images\open_hover.png" />
  </ItemGroup>
  <ItemGroup>
    <Resource Include="UI\Images\open_normal.png" />
  </ItemGroup>
  <ItemGroup>
    <Resource Include="UI\Images\openHS.png" />
  </ItemGroup>
  <ItemGroup>
    <Resource Include="UI\Images\OpenSelectedItemHS.png" />
  </ItemGroup>
  <ItemGroup>
    <Resource Include="UI\Images\padlock-closed-black.png" />
  </ItemGroup>
  <ItemGroup>
    <Resource Include="UI\Images\padlock-closed-black24x24.png" />
  </ItemGroup>
  <ItemGroup>
    <Resource Include="UI\Images\pause_disabled.png" />
  </ItemGroup>
  <ItemGroup>
    <Resource Include="UI\Images\pause_hover.png" />
  </ItemGroup>
  <ItemGroup>
    <Resource Include="UI\Images\pause_normal.png" />
  </ItemGroup>
  <ItemGroup>
    <Resource Include="UI\Images\pointer.cur" />
  </ItemGroup>
  <ItemGroup>
    <Resource Include="UI\Images\pointer.png" />
  </ItemGroup>
  <ItemGroup>
    <Resource Include="UI\Images\pointer_add.cur" />
  </ItemGroup>
  <ItemGroup>
    <Resource Include="UI\Images\pointer_add.png" />
  </ItemGroup>
  <ItemGroup>
    <Resource Include="UI\Images\rectangular_selection.cur" />
  </ItemGroup>
  <ItemGroup>
    <Resource Include="UI\Images\rectangular_selection.png" />
  </ItemGroup>
  <ItemGroup>
    <Resource Include="UI\Images\redo_disabled.png" />
  </ItemGroup>
  <ItemGroup>
    <Resource Include="UI\Images\redo_hover.png" />
  </ItemGroup>
  <ItemGroup>
    <Resource Include="UI\Images\redo_normal.png" />
  </ItemGroup>
  <ItemGroup>
    <Resource Include="UI\Images\resize_diagonal.cur" />
  </ItemGroup>
  <ItemGroup>
    <Resource Include="UI\Images\resize_diagonal.png" />
  </ItemGroup>
  <ItemGroup>
    <Resource Include="UI\Images\resize_horizontal.cur" />
  </ItemGroup>
  <ItemGroup>
    <Resource Include="UI\Images\resize_horizontal.png" />
  </ItemGroup>
  <ItemGroup>
    <Resource Include="UI\Images\resize_vertical.cur" />
  </ItemGroup>
  <ItemGroup>
    <Resource Include="UI\Images\resize_vertical.png" />
  </ItemGroup>
  <ItemGroup>
    <Resource Include="UI\Images\restorewindow_hover.png" />
  </ItemGroup>
  <ItemGroup>
    <Resource Include="UI\Images\restorewindow_normal.png" />
  </ItemGroup>
  <ItemGroup>
    <Resource Include="UI\Images\run_disabled.png" />
  </ItemGroup>
  <ItemGroup>
    <Resource Include="UI\Images\run_hover.png" />
  </ItemGroup>
  <ItemGroup>
    <Resource Include="UI\Images\run_normal.png" />
  </ItemGroup>
  <ItemGroup>
    <Resource Include="UI\Images\save_disabled.png" />
  </ItemGroup>
  <ItemGroup>
    <Resource Include="UI\Images\save_hover.png" />
  </ItemGroup>
  <ItemGroup>
    <Resource Include="UI\Images\save_normal.png" />
  </ItemGroup>
  <ItemGroup>
    <Resource Include="UI\Images\saveHS.png" />
  </ItemGroup>
  <ItemGroup>
    <Resource Include="UI\Images\screenshot_disabled.png" />
  </ItemGroup>
  <ItemGroup>
    <Resource Include="UI\Images\screenshot_hover.png" />
  </ItemGroup>
  <ItemGroup>
    <Resource Include="UI\Images\screenshot_normal.png" />
  </ItemGroup>
  <ItemGroup>
    <Resource Include="UI\Images\search.png" />
  </ItemGroup>
  <ItemGroup>
    <Resource Include="UI\Images\search_24.png" />
  </ItemGroup>
  <ItemGroup>
    <Resource Include="UI\Images\search_hover.png" />
  </ItemGroup>
  <ItemGroup>
    <Resource Include="UI\Images\search_normal.png" />
  </ItemGroup>
  <ItemGroup>
    <Resource Include="UI\Images\searchcancel_hover.png" />
  </ItemGroup>
  <ItemGroup>
    <Resource Include="UI\Images\searchcancel_normal.png" />
  </ItemGroup>
  <ItemGroup>
    <Resource Include="UI\Images\sendfeedback_disabled.png" />
  </ItemGroup>
  <ItemGroup>
    <Resource Include="UI\Images\sendfeedback_hover.png" />
  </ItemGroup>
  <ItemGroup>
    <Resource Include="UI\Images\sendfeedback_normal.png" />
  </ItemGroup>
  <ItemGroup>
    <Resource Include="UI\Images\StartPage\dynamo-logo.png" />
  </ItemGroup>
  <ItemGroup>
    <Resource Include="UI\Images\StartPage\icon-discussion.png" />
  </ItemGroup>
  <ItemGroup>
    <Resource Include="UI\Images\StartPage\icon-dynamobim.png" />
  </ItemGroup>
  <ItemGroup>
    <Resource Include="UI\Images\StartPage\icon-email.png" />
  </ItemGroup>
  <ItemGroup>
    <Resource Include="UI\Images\StartPage\icon-github.png" />
  </ItemGroup>
  <ItemGroup>
    <Resource Include="UI\Images\StartPage\icon-issues.png" />
  </ItemGroup>
  <ItemGroup>
    <Resource Include="UI\Images\StartPage\icon-new.png" />
  </ItemGroup>
  <ItemGroup>
    <Resource Include="UI\Images\StartPage\icon-open.png" />
  </ItemGroup>
  <ItemGroup>
    <Resource Include="UI\Images\StartPage\icon-reference.png" />
  </ItemGroup>
  <ItemGroup>
    <Resource Include="UI\Images\StartPage\icon-video.png" />
  </ItemGroup>
  <ItemGroup>
    <Resource Include="UI\Images\StartPage\icon-dictionary.png" />
  </ItemGroup>
  <ItemGroup>
    <Resource Include="UI\Images\tabs_button_hover.png" />
  </ItemGroup>
  <ItemGroup>
    <Resource Include="UI\Images\tabs_button_normal.png" />
  </ItemGroup>
  <ItemGroup>
    <Resource Include="UI\Images\task_dialog_crash.png" />
  </ItemGroup>
  <ItemGroup>
    <Resource Include="UI\Images\task_dialog_future_file.png" />
  </ItemGroup>
  <ItemGroup>
    <Resource Include="UI\Images\python-logo.png" />
  </ItemGroup>
  <ItemGroup>
    <Resource Include="UI\Images\task_dialog_obsolete_file.png" />
  </ItemGroup>
  <ItemGroup>
    <Resource Include="UI\Images\tick_selected.png" />
  </ItemGroup>
  <ItemGroup>
    <Resource Include="UI\Images\undo_disabled.png" />
  </ItemGroup>
  <ItemGroup>
    <Resource Include="UI\Images\undo_hover.png" />
  </ItemGroup>
  <ItemGroup>
    <Resource Include="UI\Images\undo_normal.png" />
  </ItemGroup>
  <ItemGroup>
    <Resource Include="UI\Images\Update\clickbox.png" />
  </ItemGroup>
  <ItemGroup>
    <Resource Include="UI\Images\Update\download_ani.png" />
  </ItemGroup>
  <ItemGroup>
    <Resource Include="UI\Images\Update\DownloadAnimation.png" />
  </ItemGroup>
  <ItemGroup>
    <Resource Include="UI\Images\Update\DownloadIcon.png" />
  </ItemGroup>
  <ItemGroup>
    <Resource Include="UI\Images\Update\update.png" />
  </ItemGroup>
  <ItemGroup>
    <Resource Include="UI\Images\Update\update_static.png" />
  </ItemGroup>
  <ItemGroup>
    <Page Include="UI\Prompts\CrashPrompt.xaml">
      <Generator>MSBuild:Compile</Generator>
      <SubType>Designer</SubType>
    </Page>
  </ItemGroup>
  <ItemGroup>
    <Page Include="UI\Prompts\EditWindow.xaml">
      <Generator>MSBuild:Compile</Generator>
      <SubType>Designer</SubType>
    </Page>
  </ItemGroup>
  <ItemGroup>
    <Page Include="UI\Prompts\FunctionNamePrompt.xaml">
      <Generator>MSBuild:Compile</Generator>
      <SubType>Designer</SubType>
    </Page>
  </ItemGroup>
  <ItemGroup>
    <Page Include="UI\Prompts\GenericTaskDialog.xaml">
      <Generator>MSBuild:Compile</Generator>
      <SubType>Designer</SubType>
    </Page>
  </ItemGroup>
  <ItemGroup>
    <Page Include="UI\Prompts\PresetOverwritePrompt.xaml">
      <Generator>MSBuild:Compile</Generator>
      <SubType>Designer</SubType>
    </Page>
    <Page Include="UI\Prompts\UsageReportingAgreementPrompt.xaml">
      <Generator>MSBuild:Compile</Generator>
      <SubType>Designer</SubType>
    </Page>
  </ItemGroup>
  <ItemGroup>
    <None Include="UI\Themes\Modern\Connectors.xaml">
      <Generator>MSBuild:Compile</Generator>
      <SubType>Designer</SubType>
      <CopyToOutputDirectory>Always</CopyToOutputDirectory>
    </None>
  </ItemGroup>
  <ItemGroup>
    <None Include="UI\Themes\Modern\DataTemplates.xaml">
      <Generator>MSBuild:Compile</Generator>
      <SubType>Designer</SubType>
      <CopyToOutputDirectory>Always</CopyToOutputDirectory>
    </None>
  </ItemGroup>
  <ItemGroup>
    <None Include="UI\Themes\Modern\DynamoColorsAndBrushes.xaml">
      <Generator>MSBuild:Compile</Generator>
      <SubType>Designer</SubType>
      <CopyToOutputDirectory>Always</CopyToOutputDirectory>
    </None>
  </ItemGroup>
  <ItemGroup>
    <None Include="UI\Themes\Modern\DynamoConverters.xaml">
      <Generator>MSBuild:Compile</Generator>
      <SubType>Designer</SubType>
      <CopyToOutputDirectory>Always</CopyToOutputDirectory>
    </None>
  </ItemGroup>
  <ItemGroup>
    <None Include="UI\Themes\Modern\DynamoModern.xaml">
      <Generator>MSBuild:Compile</Generator>
      <SubType>Designer</SubType>
      <CopyToOutputDirectory>Always</CopyToOutputDirectory>
    </None>
  </ItemGroup>
  <ItemGroup>
    <None Include="UI\Themes\Modern\DynamoText.xaml">
      <Generator>MSBuild:Compile</Generator>
      <SubType>Designer</SubType>
      <CopyToOutputDirectory>Always</CopyToOutputDirectory>
    </None>
  </ItemGroup>
  <ItemGroup>
    <None Include="UI\Themes\Modern\MenuStyleDictionary.xaml">
      <Generator>MSBuild:Compile</Generator>
      <SubType>Designer</SubType>
      <CopyToOutputDirectory>Always</CopyToOutputDirectory>
    </None>
  </ItemGroup>
  <ItemGroup>
    <None Include="UI\Themes\Modern\Ports.xaml">
      <CopyToOutputDirectory>Always</CopyToOutputDirectory>
      <SubType>Designer</SubType>
    </None>
  </ItemGroup>
  <ItemGroup>
    <None Include="UI\Themes\Modern\ToolbarStyleDictionary.xaml">
      <Generator>MSBuild:Compile</Generator>
      <SubType>Designer</SubType>
      <CopyToOutputDirectory>Always</CopyToOutputDirectory>
    </None>
  </ItemGroup>
  <ItemGroup>
    <None Include="UI\Themes\Modern\SidebarGridStyleDictionary.xaml">
      <SubType>Designer</SubType>
      <Generator>MSBuild:Compile</Generator>
      <CopyToOutputDirectory>Always</CopyToOutputDirectory>
    </None>
    <Page Include="UI\Prompts\PresetPrompt.xaml">
      <SubType>Designer</SubType>
      <Generator>MSBuild:Compile</Generator>
    </Page>
    <Page Include="Views\About\AboutWindow.xaml">
      <Generator>MSBuild:Compile</Generator>
      <SubType>Designer</SubType>
    </Page>
  </ItemGroup>
  <ItemGroup>
    <Page Include="Views\Debug\DebugModesWindow.xaml">
      <SubType>Designer</SubType>
      <Generator>MSBuild:Compile</Generator>
    </Page>
    <Page Include="Views\Gallery\GalleryView.xaml">
      <SubType>Designer</SubType>
      <Generator>MSBuild:Compile</Generator>
    </Page>
    <Page Include="Views\CodeCompletion\CodeCompletionEditor.xaml">
      <SubType>Designer</SubType>
      <Generator>MSBuild:Compile</Generator>
    </Page>
    <Page Include="Views\PackageManager\PackagePathView.xaml">
      <SubType>Designer</SubType>
      <Generator>MSBuild:Compile</Generator>
    </Page>
    <Page Include="Views\PackageManager\TermsOfUseView.xaml">
      <SubType>Designer</SubType>
      <Generator>MSBuild:Compile</Generator>
    </Page>
    <Page Include="Views\Preview\PreviewCompactView.xaml">
      <SubType>Designer</SubType>
      <Generator>MSBuild:Compile</Generator>
    </Page>
    <Page Include="Views\Preview\Watch3DSettingsControl.xaml">
      <SubType>Designer</SubType>
      <Generator>MSBuild:Compile</Generator>
    </Page>
    <Page Include="Windows\BrowserWindow.xaml">
      <Generator>MSBuild:Compile</Generator>
      <SubType>Designer</SubType>
    </Page>
    <Page Include="Views\Core\AnnotationView.xaml">
      <SubType>Designer</SubType>
      <Generator>MSBuild:Compile</Generator>
    </Page>
    <Page Include="Views\Core\DynamoView.xaml">
      <Generator>MSBuild:Compile</Generator>
      <SubType>Designer</SubType>
    </Page>
  </ItemGroup>
  <ItemGroup>
    <Page Include="Views\Preview\InfoBubbleView.xaml">
      <Generator>MSBuild:Compile</Generator>
      <SubType>Designer</SubType>
    </Page>
  </ItemGroup>
  <ItemGroup>
    <Page Include="Views\Search\LibraryView.xaml">
      <Generator>MSBuild:Compile</Generator>
      <SubType>Designer</SubType>
    </Page>
    <Page Include="Views\Core\NodeView.xaml">
      <SubType>Designer</SubType>
    </Page>
  </ItemGroup>
  <ItemGroup>
    <Page Include="Views\Core\NoteView.xaml">
      <Generator>MSBuild:Compile</Generator>
      <SubType>Designer</SubType>
    </Page>
  </ItemGroup>
  <ItemGroup>
    <Page Include="Views\PackageManager\PackageManagerSearchView.xaml">
      <Generator>MSBuild:Compile</Generator>
      <SubType>Designer</SubType>
    </Page>
  </ItemGroup>
  <ItemGroup>
    <Page Include="Views\Preview\PreviewControl.xaml">
      <Generator>MSBuild:Compile</Generator>
      <SubType>Designer</SubType>
    </Page>
  </ItemGroup>
  <ItemGroup>
    <Page Include="Views\PackageManager\PublishPackageView.xaml">
      <Generator>MSBuild:Compile</Generator>
      <SubType>Designer</SubType>
    </Page>
    <Page Include="Controls\TooltipWindow.xaml">
      <Generator>MSBuild:Compile</Generator>
      <SubType>Designer</SubType>
    </Page>
    <Page Include="Views\Preview\Watch3DView.xaml">
      <Generator>MSBuild:Compile</Generator>
      <SubType>Designer</SubType>
    </Page>
  </ItemGroup>
  <ItemGroup>
    <Page Include="Views\Preview\WatchTree.xaml">
      <Generator>MSBuild:Compile</Generator>
      <SubType>Designer</SubType>
    </Page>
  </ItemGroup>
  <ItemGroup>
    <Page Include="Views\Core\WorkspaceView.xaml">
      <Generator>MSBuild:Compile</Generator>
      <SubType>Designer</SubType>
    </Page>
  </ItemGroup>
  <ItemGroup>
    <ProjectReference Include="..\DynamoCore\DynamoCore.csproj">
      <Project>{7858fa8c-475f-4b8e-b468-1f8200778cf8}</Project>
      <Name>DynamoCore</Name>
    </ProjectReference>
    <ProjectReference Include="..\DynamoPackages\DynamoPackages.csproj">
      <Project>{47533b7c-0e1a-44a4-8511-b438645f052a}</Project>
      <Name>DynamoPackages</Name>
      <Private>False</Private>
    </ProjectReference>
    <ProjectReference Include="..\DynamoUtilities\DynamoUtilities.csproj">
      <Project>{b5f435cb-0d8a-40b1-a4f7-5ecb3ce792a9}</Project>
      <Name>DynamoUtilities</Name>
      <Private>False</Private>
    </ProjectReference>
    <ProjectReference Include="..\Engine\GraphLayout\GraphLayout.csproj">
      <Project>{c2595b04-856d-40ae-8b99-4804c7a70708}</Project>
      <Name>GraphLayout</Name>
    </ProjectReference>
    <ProjectReference Include="..\Engine\ProtoCore\ProtoCore.csproj">
      <Project>{7A9E0314-966F-4584-BAA3-7339CBB849D1}</Project>
      <Name>ProtoCore</Name>
    </ProjectReference>
    <ProjectReference Include="..\Libraries\CoreNodeModels\CoreNodeModels.csproj">
      <Project>{d8262d40-4880-41e4-91e4-af8f480c8637}</Project>
      <Name>CoreNodeModels</Name>
      <Private>False</Private>
    </ProjectReference>
    <ProjectReference Include="..\Libraries\DesignScriptBuiltin\DesignScriptBuiltin.csproj">
      <Project>{c0d6dee5-5532-4345-9c66-4c00d7fdb8be}</Project>
      <Name>DesignScriptBuiltin</Name>
    </ProjectReference>
    <ProjectReference Include="..\Libraries\CoreNodes\CoreNodes.csproj">
      <Project>{87550b2b-6cb8-461e-8965-dfafe3aafb5c}</Project>
      <Name>CoreNodes</Name>
    </ProjectReference>
    <ProjectReference Include="..\Libraries\DynamoUnits\Units.csproj">
      <Project>{6e0a079e-85f1-45a1-ad5b-9855e4344809}</Project>
      <Name>Units</Name>
    </ProjectReference>
    <ProjectReference Include="..\Libraries\PythonNodeModels\PythonNodeModels.csproj">
      <Project>{8872CA17-C10D-43B9-8393-5C5A57065EB0}</Project>
      <Name>PythonNodeModels</Name>
      <Private>False</Private>
    </ProjectReference>
    <ProjectReference Include="..\Libraries\VMDataBridge\VMDataBridge.csproj">
      <Project>{ccb6e56b-2da1-4eba-a1f9-e8510e129d12}</Project>
      <Name>VMDataBridge</Name>
    </ProjectReference>
    <ProjectReference Include="..\NodeServices\DynamoServices.csproj">
      <Project>{ef879a10-041d-4c68-83e7-3192685f1bae}</Project>
      <Name>DynamoServices</Name>
      <Private>False</Private>
    </ProjectReference>
  </ItemGroup>
  <ItemGroup>
    <Resource Include="UI\Images\StartPage\icon-customnode.png" />
  </ItemGroup>
  <ItemGroup>
    <EmbeddedResource Include="UI\Images\CodeBlock\class.png" />
    <EmbeddedResource Include="UI\Images\CodeBlock\constructor.png" />
    <EmbeddedResource Include="UI\Images\CodeBlock\keyword.png" />
    <EmbeddedResource Include="UI\Images\CodeBlock\method.png" />
    <EmbeddedResource Include="UI\Images\CodeBlock\property.png" />
    <EmbeddedResource Include="UI\Images\CodeBlock\variable.png" />
  </ItemGroup>
  <ItemGroup>
    <Resource Include="UI\Images\CustomNode\customNode.png" />
    <Resource Include="UI\Images\Tooltip\code.png" />
    <Resource Include="UI\Images\Tooltip\copy.png" />
    <Resource Include="UI\Images\Tooltip\copy_hover.png" />
    <Resource Include="UI\Images\assemblies.png" />
    <Resource Include="UI\Images\files.png" />
    <Resource Include="UI\Images\nodes.png" />
  </ItemGroup>
  <ItemGroup>
    <Resource Include="UI\Images\customizerWorkflow.png" />
    <Resource Include="UI\Images\dynamowithtext.png" />
    <Resource Include="UI\Images\PackageManager\custom-path-dialog-minus.png" />
    <Resource Include="UI\Images\PackageManager\custom-path-dialog-move-down.png" />
    <Resource Include="UI\Images\PackageManager\custom-path-dialog-move-up.png" />
    <Resource Include="UI\Images\PackageManager\custom-path-dialog-plus.png" />
    <Resource Include="UI\Images\drag_move.cur" />
    <Resource Include="UI\Images\StartPage\icon-whats-new.png" />
    <Resource Include="UI\Images\Gallery\gallery-button-close-states.png" />
    <Resource Include="UI\Images\Gallery\gallery-button-next-prev-states.png" />
    <Resource Include="UI\Images\profile_normal.png" />
  </ItemGroup>
  <ItemGroup>
<<<<<<< HEAD
    <EmbeddedResource Include="Views\GuidedTour\HtmlPages\Resources\DynamoPackages_1_1.png" />
=======
    <Resource Include="UI\Images\Pin_NoBackground_16px.png" />
>>>>>>> 8181249c
    <EmbeddedResource Include="Views\GuidedTour\HtmlPages\learnPackages.html" />
    <Resource Include="UI\Images\info_2.png" />
    <Resource Include="UI\Images\alert_2.png" />
    <Resource Include="UI\Images\close_blue.png" />
    <Resource Include="UI\Images\close_grey.png" />
    <Resource Include="UI\Images\pin_hidden_48_48.png" />
    <Resource Include="UI\Images\pin_hover_48_48.png" />
    <Resource Include="UI\Images\wire_anchor_48_48.png" />
    <Resource Include="UI\Images\watch_hidden_48_48.png" />
    <Resource Include="UI\Images\watch_hover_48_48.png" />
    <Resource Include="UI\Images\checkmark - grey.png" />
    <Resource Include="UI\Images\package_error.png" />
    <Resource Include="UI\Images\icon-shape.png" />
    <Resource Include="UI\Images\Progress circle.png" />
    <Resource Include="UI\Images\Requirements - disabled.png" />
    <Resource Include="UI\Images\View details - disabled.png" />
    <Resource Include="UI\Images\Add - default.png" />
    <Resource Include="UI\Images\Add - disabled.png" />
    <Resource Include="UI\Images\Checkmark - menu selected.png" />
    <Resource Include="UI\Images\Checkmark.png" />
    <Resource Include="UI\Images\Circle close.png" />
    <Resource Include="UI\Images\Copyright.png" />
    <Resource Include="UI\Images\Date.png" />
    <Resource Include="UI\Images\Download.png" />
    <Resource Include="UI\Images\Favorite.png" />
    <Resource Include="UI\Images\Filter.png" />
    <Resource Include="UI\Images\Flag.png" />
    <Resource Include="UI\Images\Profile.png" />
    <Resource Include="UI\Images\Requirements.png" />
    <Resource Include="UI\Images\Sort.png" />
    <Resource Include="UI\Images\View details.png" />
    <Resource Include="UI\Images\more-vertical_selected_16px.png" />
    <Resource Include="UI\Images\pin_default_48_48.png" />
    <Resource Include="UI\Images\pin_selected_48_48.png" />
    <Resource Include="UI\Images\watch_default_48_48.png" />
    <Resource Include="UI\Images\error.png" />
    <Resource Include="UI\Images\info.png" />
    <Resource Include="UI\Images\warning.png" />
    <Resource Include="UI\Images\menu_grey_48px.png" />
    <Resource Include="UI\Images\caret_down_grey_48px.png" />
    <Resource Include="UI\Images\caret_up_grey_48px.png" />
    <Resource Include="UI\Images\NodeIcon_placeholder.png" />
    <Resource Include="UI\Images\hidden.png" />
    <Resource Include="UI\Images\default-node-icon.png" />
    <Resource Include="UI\Images\more-vertical.png" />
    <Resource Include="UI\Images\watch_hidden_16_16.png" />
    <Resource Include="UI\Images\alert.png" />
    <Resource Include="UI\Images\menu_16_16.png" />
    <Resource Include="UI\Images\caret_down.png" />
    <Resource Include="UI\Images\caret_up.png" />
    <Resource Include="UI\Images\PackageManager\close_16_16.png" />
    <Resource Include="UI\Images\PackageManager\down_16_16.png" />
    <Resource Include="UI\Images\PackageManager\folder_16_16.png" />
    <Resource Include="UI\Images\PackageManager\up_16_16.png" />
    <EmbeddedResource Include="Controls\Docs\NodeAutocompleteDocumentation.html" />
    <Content Include="sharpdx_direct3d11_effects_x64.dll">
      <CopyToOutputDirectory>Always</CopyToOutputDirectory>
    </Content>
    <Content Include="sharpdx_direct3d11_effects_x86.dll">
      <CopyToOutputDirectory>Always</CopyToOutputDirectory>
    </Content>
    <Resource Include="UI\Images\add_icon.png" />
    <Resource Include="UI\Images\pin.png" />
    <EmbeddedResource Include="ViewModels\PackageManager\Docs\PublishPackageDocumentation.html" />
    <Resource Include="UI\Images\undock_hover.png" />
    <Resource Include="UI\Images\undock_normal.png" />
    <None Include="ViewModels\Watch3D\shaderSource\helix_shader_defs\COMMON\Common.hlsl" />
    <None Include="ViewModels\Watch3D\shaderSource\helix_shader_defs\COMMON\CommonBuffers.hlsl" />
    <None Include="ViewModels\Watch3D\shaderSource\helix_shader_defs\COMMON\DataStructs.hlsl" />
    <None Include="ViewModels\Watch3D\shaderSource\psDynamoLine.hlsl" />
    <None Include="ViewModels\Watch3D\shaderSource\psDynamoMesh.hlsl" />
    <None Include="ViewModels\Watch3D\shaderSource\psDynamoPoint.hlsl" />
    <None Include="ViewModels\Watch3D\shaderSource\vsDynamoMesh.hlsl" />
    <None Include="ViewModels\Watch3D\shaderSource\vsDynamoPointLine.hlsl" />
    <Resource Include="UI\Images\bubble-arrow.png" />
    <Resource Include="UI\Images\icon-whats-new-small.png" />
    <Resource Include="UI\Images\icon-dictionary-small.png" />
  </ItemGroup>
  <ItemGroup />
  <Import Project="$(MSBuildToolsPath)\Microsoft.CSharp.targets" />
  <Target Name="AfterBuild">
    <MakeDir Directories="$(OutputPath)\viewExtensions\" />
  </Target>
</Project><|MERGE_RESOLUTION|>--- conflicted
+++ resolved
@@ -1420,11 +1420,8 @@
     <Resource Include="UI\Images\profile_normal.png" />
   </ItemGroup>
   <ItemGroup>
-<<<<<<< HEAD
     <EmbeddedResource Include="Views\GuidedTour\HtmlPages\Resources\DynamoPackages_1_1.png" />
-=======
     <Resource Include="UI\Images\Pin_NoBackground_16px.png" />
->>>>>>> 8181249c
     <EmbeddedResource Include="Views\GuidedTour\HtmlPages\learnPackages.html" />
     <Resource Include="UI\Images\info_2.png" />
     <Resource Include="UI\Images\alert_2.png" />
