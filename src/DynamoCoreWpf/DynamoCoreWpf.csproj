--- conflicted
+++ resolved
@@ -485,7 +485,6 @@
       <Generator>MSBuild:Compile</Generator>
       <SubType>Designer</SubType>
     </Page>
-<<<<<<< HEAD
     <None Include="UI\Themes\Modern\InPorts.xaml">
       <SubType>Designer</SubType>
       <CopyToOutputDirectory>Always</CopyToOutputDirectory>
@@ -494,12 +493,10 @@
       <SubType>Designer</SubType>
       <CopyToOutputDirectory>Always</CopyToOutputDirectory>
     </None>
-=======
     <Page Include="Views\GuidedTour\WebBrowserWindow.xaml">
       <Generator>MSBuild:Compile</Generator>
       <SubType>Designer</SubType>
     </Page>
->>>>>>> d04fd15f
     <Page Include="Views\Core\ConnectorContextMenuView.xaml">
       <SubType>Designer</SubType>
       <Generator>MSBuild:Compile</Generator>
