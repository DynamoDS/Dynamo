--- conflicted
+++ resolved
@@ -482,15 +482,13 @@
       <Generator>MSBuild:Compile</Generator>
       <SubType>Designer</SubType>
     </Page>
-<<<<<<< HEAD
     <Page Include="UI\Prompts\DynamoMessageBox.xaml">
       <Generator>MSBuild:Compile</Generator>
       <SubType>Designer</SubType>
-=======
+    </Page>
     <Page Include="Views\Core\ConnectorContextMenuView.xaml">
       <SubType>Designer</SubType>
       <Generator>MSBuild:Compile</Generator>
->>>>>>> ae66939d
     </Page>
     <Page Include="Views\GuidedTour\RealTimeInfoWindow.xaml">
       <SubType>Designer</SubType>
