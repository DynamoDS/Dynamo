--- conflicted
+++ resolved
@@ -13,7 +13,6 @@
     <EnableDefaultEmbeddedResourceItems>False</EnableDefaultEmbeddedResourceItems>
     <PreferredToolArchitecture>x64</PreferredToolArchitecture> 
   </PropertyGroup>
-<<<<<<< HEAD
     <PropertyGroup Condition=" '$(TargetFramework)' == 'net6.0' ">
         <TargetFramework>net6.0-windows</TargetFramework>
         <UseWPF>true</UseWPF>
@@ -21,13 +20,11 @@
     </PropertyGroup> 
  
     <Target Name="NpmRunBuild" BeforeTargets="BeforeBuild">
-=======
   <PropertyGroup>
     <NoWarn>MSB3539;CS1591;NUnit2005;NUnit2007;CS0618;CS0612;CS0672</NoWarn>
   </PropertyGroup>
 
   <Target Name="NpmRunBuild" BeforeTargets="BeforeBuild">
->>>>>>> c470bdc4
       <!--This command gets the latest build from the splash screen-->
       <Exec Command="npm pack @dynamods/splash-screen@latest" />
   </Target>
