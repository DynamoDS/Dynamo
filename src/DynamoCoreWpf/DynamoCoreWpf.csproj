﻿<?xml version="1.0" encoding="utf-8"?>
<Project ToolsVersion="15.0" DefaultTargets="Build" xmlns="http://schemas.microsoft.com/developer/msbuild/2003">
  <Import Project="$(MSBuildExtensionsPath)\$(MSBuildToolsVersion)\Microsoft.Common.props" Condition="Exists('$(MSBuildExtensionsPath)\$(MSBuildToolsVersion)\Microsoft.Common.props')" />
  <ImportGroup Label="PropertySheets">
    <Import Project="$(SolutionDir)/Config/CS.props" />
    <Import Project="$(SolutionDir)/Config/Cleanup.targets" />
  </ImportGroup>
  <PropertyGroup>
    <Configuration Condition=" '$(Configuration)' == '' ">Debug</Configuration>
    <Platform Condition=" '$(Platform)' == '' ">AnyCPU</Platform>
    <ProjectGuid>{51BB6014-43F7-4F31-B8D3-E3C37EBEDAF4}</ProjectGuid>
    <OutputType>Library</OutputType>
    <AppDesignerFolder>Properties</AppDesignerFolder>
    <RootNamespace>Dynamo.Wpf</RootNamespace>
    <AssemblyName>DynamoCoreWpf</AssemblyName>
    <TargetFrameworkVersion>v4.8</TargetFrameworkVersion>
    <FileAlignment>512</FileAlignment>
    <TargetFrameworkProfile />
    <NuGetPackageImportStamp>
    </NuGetPackageImportStamp>
  </PropertyGroup>
  <PropertyGroup Condition=" '$(Configuration)|$(Platform)' == 'Debug|AnyCPU' ">
    <DebugSymbols>true</DebugSymbols>
    <DebugType>full</DebugType>
    <Optimize>false</Optimize>
    <OutputPath>$(OutputPath)</OutputPath>
    <DefineConstants>TRACE;DEBUG</DefineConstants>
    <ErrorReport>prompt</ErrorReport>
    <WarningLevel>4</WarningLevel>
    <Prefer32Bit>false</Prefer32Bit>
    <DocumentationFile>..\..\bin\AnyCPU\Debug\DynamoCoreWpf.XML</DocumentationFile>
    <UseVSHostingProcess>true</UseVSHostingProcess>
  </PropertyGroup>
  <PropertyGroup Condition=" '$(Configuration)|$(Platform)' == 'Release|AnyCPU' ">
    <DebugType>pdbonly</DebugType>
    <Optimize>true</Optimize>
    <OutputPath>$(OutputPath)</OutputPath>
    <DefineConstants>TRACE</DefineConstants>
    <ErrorReport>prompt</ErrorReport>
    <WarningLevel>4</WarningLevel>
    <Prefer32Bit>false</Prefer32Bit>
  </PropertyGroup>
  <ItemGroup>
    <Reference Include="Cyotek.Drawing.BitmapFont, Version=1.0.0.0, Culture=neutral, PublicKeyToken=58daa28b0b2de221, processorArchitecture=MSIL">
      <HintPath>..\packages\Cyotek.Drawing.BitmapFont.2.0.0\lib\net48\Cyotek.Drawing.BitmapFont.dll</HintPath>
    </Reference>
    <Reference Include="FontAwesome.WPF, Version=4.7.0.37774, Culture=neutral, PublicKeyToken=0758b07a11a4f466, processorArchitecture=MSIL">
      <HintPath>..\packages\FontAwesome.WPF.4.7.0.9\lib\net40\FontAwesome.WPF.dll</HintPath>
    </Reference>
    <Reference Include="Greg, Version=2.0.7843.19074, Culture=neutral, processorArchitecture=MSIL">
      <Private>True</Private>
      <HintPath>..\packages\Greg.2.0.7843.19074\lib\net48\Greg.dll</HintPath>
    </Reference>
    <Reference Include="HelixToolkit, Version=2.17.0.0, Culture=neutral, PublicKeyToken=52aa3500039caf0d, processorArchitecture=MSIL">
      <HintPath>..\packages\HelixToolkit.2.17.0\lib\netstandard1.1\HelixToolkit.dll</HintPath>
    </Reference>
    <Reference Include="HelixToolkit.Wpf, Version=2.17.0.0, Culture=neutral, PublicKeyToken=52aa3500039caf0d, processorArchitecture=MSIL">
      <HintPath>..\packages\HelixToolkit.Wpf.2.17.0\lib\net45\HelixToolkit.Wpf.dll</HintPath>
    </Reference>
    <Reference Include="HelixToolkit.Wpf.SharpDX, Version=2.17.0.0, Culture=neutral, PublicKeyToken=52aa3500039caf0d, processorArchitecture=MSIL">
      <HintPath>..\packages\HelixToolkit.Wpf.SharpDX.2.17.0\lib\net45\HelixToolkit.Wpf.SharpDX.dll</HintPath>
    </Reference>
    <Reference Include="ICSharpCode.AvalonEdit, Version=4.3.1.9429, Culture=neutral, PublicKeyToken=9cc39be672370310, processorArchitecture=MSIL">
      <HintPath>..\packages\AvalonEdit.4.3.1.9430\lib\Net40\ICSharpCode.AvalonEdit.dll</HintPath>
      <SpecificVersion>False</SpecificVersion>
    </Reference>
    <Reference Include="Microsoft.Practices.Prism">
      <HintPath>..\..\extern\prism\Microsoft.Practices.Prism.dll</HintPath>
    </Reference>
    <Reference Include="Newtonsoft.Json, Version=8.0.0.0, Culture=neutral, PublicKeyToken=30ad4fe6b2a6aeed, processorArchitecture=MSIL">
      <HintPath>..\packages\Newtonsoft.Json.8.0.3\lib\net45\Newtonsoft.Json.dll</HintPath>
      <Private>True</Private>
    </Reference>
    <Reference Include="PresentationCore" />
    <Reference Include="PresentationFramework" />
    <Reference Include="ProtoGeometry, Version=2.12.0.6315, Culture=neutral, processorArchitecture=AMD64">
      <SpecificVersion>False</SpecificVersion>
      <HintPath>..\packages\DynamoVisualProgramming.LibG_227_0_0.2.12.0.6315\lib\net48\ProtoGeometry.dll</HintPath>
    </Reference>
    <Reference Include="RestSharp, Version=105.2.3.0, Culture=neutral, processorArchitecture=MSIL">
      <HintPath>..\packages\RestSharp.105.2.3\lib\net46\RestSharp.dll</HintPath>
    </Reference>
    <Reference Include="SharpDX, Version=4.2.0.0, Culture=neutral, PublicKeyToken=b4dcf0f35e5521f1, processorArchitecture=MSIL">
      <HintPath>..\packages\SharpDX.4.2.0\lib\net45\SharpDX.dll</HintPath>
    </Reference>
    <Reference Include="SharpDX.D3DCompiler">
      <HintPath>..\packages\SharpDX.D3DCompiler.4.2.0\lib\net45\SharpDX.D3DCompiler.dll</HintPath>
      <Private>True</Private>
    </Reference>
    <Reference Include="SharpDX.D3DCompiler, Version=4.2.0.0, Culture=neutral, PublicKeyToken=b4dcf0f35e5521f1, processorArchitecture=MSIL" />
    <Reference Include="SharpDX.Direct2D1">
      <HintPath>..\packages\SharpDX.Direct2D1.4.2.0\lib\net45\SharpDX.Direct2D1.dll</HintPath>
      <Private>True</Private>
    </Reference>
    <Reference Include="SharpDX.Direct2D1, Version=4.2.0.0, Culture=neutral, PublicKeyToken=b4dcf0f35e5521f1, processorArchitecture=MSIL" />
    <Reference Include="SharpDX.Direct3D11, Version=4.2.0.0, Culture=neutral, PublicKeyToken=b4dcf0f35e5521f1, processorArchitecture=MSIL">
      <HintPath>..\packages\SharpDX.Direct3D11.4.2.0\lib\net45\SharpDX.Direct3D11.dll</HintPath>
    </Reference>
    <Reference Include="SharpDX.Direct3D9, Version=4.2.0.0, Culture=neutral, PublicKeyToken=b4dcf0f35e5521f1, processorArchitecture=MSIL">
      <HintPath>..\packages\SharpDX.Direct3D9.4.2.0\lib\net45\SharpDX.Direct3D9.dll</HintPath>
    </Reference>
    <Reference Include="SharpDX.DXGI, Version=4.2.0.0, Culture=neutral, PublicKeyToken=b4dcf0f35e5521f1, processorArchitecture=MSIL">
      <HintPath>..\packages\SharpDX.DXGI.4.2.0\lib\net45\SharpDX.DXGI.dll</HintPath>
    </Reference>
    <Reference Include="SharpDX.Mathematics, Version=4.2.0.0, Culture=neutral, PublicKeyToken=b4dcf0f35e5521f1, processorArchitecture=MSIL">
      <HintPath>..\packages\SharpDX.Mathematics.4.2.0\lib\net45\SharpDX.Mathematics.dll</HintPath>
    </Reference>
    <Reference Include="System" />
    <Reference Include="System.Configuration" />
    <Reference Include="System.Core" />
    <Reference Include="System.Data" />
    <Reference Include="System.Drawing" />
    <Reference Include="System.Runtime.Serialization" />
    <Reference Include="System.Windows.Forms" />
    <Reference Include="System.Windows.Interactivity, Version=4.0.0.0, Culture=neutral, PublicKeyToken=31bf3856ad364e35, processorArchitecture=MSIL">
      <SpecificVersion>False</SpecificVersion>
      <HintPath>..\..\extern\System.Windows.Interactivity\System.Windows.Interactivity.dll</HintPath>
    </Reference>
    <Reference Include="System.Xaml" />
    <Reference Include="Microsoft.CSharp" />
    <Reference Include="System.Xml" />
    <Reference Include="WindowsBase" />
  </ItemGroup>
  <ItemGroup>
    <Compile Include="Controls\InstalledPackagesControl.xaml.cs">
      <DependentUpon>InstalledPackagesControl.xaml</DependentUpon>
    </Compile>
    <Compile Include="Commands\ConnectorPinCommands.cs" />
    <Compile Include="Controls\NodeAutoCompleteSearchControl.xaml.cs">
      <DependentUpon>NodeAutoCompleteSearchControl.xaml</DependentUpon>
    </Compile>
    <Compile Include="Controls\InCanvasSearchControl.xaml.cs">
      <DependentUpon>InCanvasSearchControl.xaml</DependentUpon>
    </Compile>
    <Compile Include="Controls\InfiniteGridView.xaml.cs">
      <DependentUpon>InfiniteGridView.xaml</DependentUpon>
    </Compile>
    <Compile Include="Controls\Login.xaml.cs">
      <DependentUpon>Login.xaml</DependentUpon>
    </Compile>
    <Compile Include="Controls\HeaderStrip.xaml.cs">
      <DependentUpon>HeaderStrip.xaml</DependentUpon>
    </Compile>
    <Compile Include="Controls\NotificationsControl.xaml.cs">
      <DependentUpon>NotificationsControl.xaml</DependentUpon>
    </Compile>
    <Compile Include="Controls\ParentMenuItem.cs" />
    <Compile Include="Controls\RunSettingsControl.xaml.cs">
      <DependentUpon>RunSettingsControl.xaml</DependentUpon>
    </Compile>
    <Compile Include="Controls\ClassInformationView.xaml.cs">
      <DependentUpon>ClassInformationView.xaml</DependentUpon>
    </Compile>
    <Compile Include="..\AssemblySharedInfoGenerator\AssemblySharedInfo.cs">
      <Link>Properties\AssemblySharedInfo.cs</Link>
    </Compile>
    <Compile Include="Controls\UseLevelPopup.cs" />
    <Compile Include="Controls\UseLevelSpinner.cs" />
    <Compile Include="Extensions\ViewModelCommandExecutive.cs" />
    <Compile Include="Extensions\IViewExtension.cs" />
    <Compile Include="Extensions\ViewExtensionBase.cs" />
    <Compile Include="Extensions\IViewExtensionLoader.cs" />
    <Compile Include="Extensions\IViewExtensionManager.cs" />
    <Compile Include="Extensions\MenuBarTypeExtensions.cs" />
    <Compile Include="Extensions\ObservableCollectionExtension.cs" />
    <Compile Include="Extensions\ViewExtensionCommandExecutive.cs" />
    <Compile Include="Extensions\ViewExtensionLoader.cs" />
    <Compile Include="Extensions\ViewExtensionManager.cs" />
    <Compile Include="Extensions\ViewLoadedParams.cs" />
    <Compile Include="Extensions\ViewExtensionDefinition.cs" />
    <Compile Include="Extensions\ViewStartupParams.cs" />
    <Compile Include="Properties\Resources.Designer.cs">
      <AutoGen>True</AutoGen>
      <DesignTime>True</DesignTime>
      <DependentUpon>Resources.resx</DependentUpon>
    </Compile>
    <Compile Include="UI\GuidedTour\CustomRichTextBox.cs" />
    <Compile Include="UI\GuidedTour\Guide.cs" />
    <Compile Include="UI\GuidedTour\GuideFlowEvents.cs" />
    <Compile Include="UI\GuidedTour\GuidesManager.cs" />
    <Compile Include="UI\GuidedTour\GuidedTourResources.cs" />
    <Compile Include="UI\GuidedTour\HostControlInfo.cs" />
    <Compile Include="UI\GuidedTour\Step.cs" />
    <Compile Include="UI\GuidedTour\StepUIAutomation.cs" />
    <Compile Include="UI\GuidedTour\Survey.cs" />
    <Compile Include="UI\GuidedTour\Tooltip.cs" />
    <Compile Include="UI\GuidedTour\Welcome.cs" />
    <Compile Include="UI\MouseBehaviour.cs" />
    <Compile Include="UI\Prompts\DynamoMessageBox.xaml.cs">
      <DependentUpon>DynamoMessageBox.xaml</DependentUpon>
    </Compile>
    <Compile Include="Utilities\CompactBubbleHandler.cs" />
    <Compile Include="Interfaces\IShellCom.cs" />
    <Compile Include="Rendering\HelixRenderPackage.cs" />
    <Compile Include="Interfaces\IBrandingResourceProvider.cs" />
    <Compile Include="NodeViewCustomization\AssemblyNodeViewCustomizations.cs" />
    <Compile Include="NodeViewCustomization\CoreNodeViewCustomizations.cs" />
    <Compile Include="NodeViewCustomization\NodeViewCustomizationLoader.cs" />
    <Compile Include="NodeViewCustomization\NodeViewCustomizations.cs" />
    <Compile Include="Rendering\RenderPackageExtensions.cs" />
    <Compile Include="Services\IconServices.cs" />
    <Compile Include="UI\ClassObjectTemplateSelector.cs" />
    <Compile Include="UI\DraggedAdorner.cs" />
    <Compile Include="UI\HeaderTemplateSelector.cs" />
    <Compile Include="Properties\Resources.en-US.Designer.cs">
      <AutoGen>True</AutoGen>
      <DesignTime>True</DesignTime>
      <DependentUpon>Resources.en-US.resx</DependentUpon>
    </Compile>
    <Compile Include="Services\LoginService.cs" />
    <Compile Include="UI\DefaultBrandingResourceProvider.cs" />
    <Compile Include="UI\FrozenResources.cs" />
    <Compile Include="UI\InOutPortPanel.cs" />
    <Compile Include="UI\LibraryTreeTemplateSelector.cs" />
    <Compile Include="UI\LibraryWrapPanel.cs" />
    <Compile Include="UI\Prompts\PresetOverwritePrompt.xaml.cs">
      <DependentUpon>PresetOverwritePrompt.xaml</DependentUpon>
    </Compile>
    <Compile Include="UI\Prompts\PresetPrompt.xaml.cs">
      <DependentUpon>PresetPrompt.xaml</DependentUpon>
    </Compile>
    <Compile Include="UI\VisualConfigurations.cs" />
    <Compile Include="Utilities\CrashUtilities.cs" />
    <Compile Include="Utilities\LibraryDragAndDrop.cs" />
    <Compile Include="Utilities\MessageBoxUtilities.cs" />
    <Compile Include="Utilities\OnceDisposable.cs" />
    <Compile Include="TestInfrastructure\ConnectorMutator.cs" />
    <Compile Include="TestInfrastructure\MutationTestAttribute.cs" />
    <Compile Include="Utilities\DelegateCommand.cs" />
    <Compile Include="Interfaces\IViewModelView.cs" />
    <Compile Include="Interfaces\IWatchHandler.cs" />
    <Compile Include="NodeViewCustomization\INodeViewCustomizations.cs" />
    <Compile Include="NodeViewCustomization\INodeViewCustomization.cs" />
    <Compile Include="NodeViewCustomization\InternalNodeViewCustomization.cs" />
    <Compile Include="NodeViewCustomization\NodeViewCustomizations\DSVarArgFunctionNodeViewCustomization.cs" />
    <Compile Include="NodeViewCustomization\NodeViewCustomizationLibrary.cs" />
    <Compile Include="Properties\AssemblyInfo.cs" />
    <Compile Include="Services\UsageReportingManager.cs" />
    <Compile Include="TestInfrastructure\AbstractMutator.cs" />
    <Compile Include="TestInfrastructure\CodeBlockNodeMutator.cs" />
    <Compile Include="TestInfrastructure\CopyNodeMutator.cs" />
    <Compile Include="TestInfrastructure\CustomNodeCompatibilityMutator.cs" />
    <Compile Include="TestInfrastructure\CustomNodeMutator.cs" />
    <Compile Include="TestInfrastructure\DeleteNodeMutator.cs" />
    <Compile Include="TestInfrastructure\DirectoryPathMutator.cs" />
    <Compile Include="TestInfrastructure\DoubleSliderMutator.cs" />
    <Compile Include="TestInfrastructure\FilePathMutator.cs" />
    <Compile Include="TestInfrastructure\IntegerSliderMutator.cs" />
    <Compile Include="TestInfrastructure\ListMutator.cs" />
    <Compile Include="TestInfrastructure\MutatorDriver.cs" />
    <Compile Include="TestInfrastructure\NumberInputMutator.cs" />
    <Compile Include="TestInfrastructure\NumberRangeMutator.cs" />
    <Compile Include="TestInfrastructure\NumberSequenceMutator.cs" />
    <Compile Include="TestInfrastructure\StringInputMutator.cs" />
    <Compile Include="NodeViewCustomization\NodeViewCustomizations\CodeBlockNodeViewCustomization.cs" />
    <Compile Include="Commands\AutomationSettings.cs" />
    <Compile Include="Commands\ConnectorCommands.cs" />
    <Compile Include="Commands\DynamoCommands.cs" />
    <Compile Include="Commands\InfoBubbleCommand.cs" />
    <Compile Include="Commands\NodeCommands.cs" />
    <Compile Include="Commands\NoteCommands.cs" />
    <Compile Include="Commands\PortCommands.cs" />
    <Compile Include="Commands\SearchCommands.cs" />
    <Compile Include="Commands\WorkspaceCommands.cs" />
    <Compile Include="Controls\GraphUpdateNotificationControl.xaml.cs">
      <DependentUpon>GraphUpdateNotificationControl.xaml</DependentUpon>
    </Compile>
    <Compile Include="Controls\ImageBasedControls.cs" />
    <Compile Include="Controls\ShortcutToolbar.xaml.cs">
      <DependentUpon>ShortcutToolbar.xaml</DependentUpon>
    </Compile>
    <Compile Include="Controls\StartPage.xaml.cs">
      <DependentUpon>StartPage.xaml</DependentUpon>
    </Compile>
    <Compile Include="UI\Converters.cs" />
    <Compile Include="Controls\DragCanvas.cs" />
    <Compile Include="Controls\DynamoNodeButton.cs" />
    <Compile Include="Controls\DynamoTextBox.cs" />
    <Compile Include="NodeViewCustomization\NodeViewCustomizations\FunctionNodeViewCustomization.cs" />
    <Compile Include="UI\HandlingEventTrigger.cs" />
    <Compile Include="Utilities\MouseClickManager.cs" />
    <Compile Include="NodeViewCustomization\NodeViewCustomizations\OutputNodeViewCustomization.cs" />
    <Compile Include="UI\Prompts\CrashPrompt.xaml.cs">
      <DependentUpon>CrashPrompt.xaml</DependentUpon>
    </Compile>
    <Compile Include="UI\Prompts\EditWindow.xaml.cs">
      <DependentUpon>EditWindow.xaml</DependentUpon>
    </Compile>
    <Compile Include="UI\Prompts\FunctionNamePrompt.xaml.cs">
      <DependentUpon>FunctionNamePrompt.xaml</DependentUpon>
    </Compile>
    <Compile Include="UI\Prompts\GenericTaskDialog.xaml.cs">
      <DependentUpon>GenericTaskDialog.xaml</DependentUpon>
    </Compile>
    <Compile Include="UI\Prompts\UsageReportingAgreementPrompt.xaml.cs">
      <DependentUpon>UsageReportingAgreementPrompt.xaml</DependentUpon>
    </Compile>
    <Compile Include="UI\SharedResourceDictionary.cs" />
    <Compile Include="ViewModels\Core\AnnotationExtension.cs" />
    <Compile Include="ViewModels\Core\AnnotationViewModel.cs" />
    <Compile Include="Utilities\ResourceUtilities.cs" />
    <Compile Include="ViewModels\Core\Converters\DynamoPythonScriptEditorTextOptions.cs" />
    <Compile Include="ViewModels\Core\Converters\SerializationConverters.cs" />
    <Compile Include="ViewModels\Core\DynamoViewModelBranding.cs" />
    <Compile Include="ViewModels\Core\GalleryViewModel.cs" />
    <Compile Include="ViewModels\Core\HomeWorkspaceViewModel.cs" />
    <Compile Include="ViewModels\Core\InPortViewModel.cs" />
    <Compile Include="ViewModels\Core\OutPortViewModel.cs" />
    <Compile Include="ViewModels\Core\SerializationExtensions.cs" />
    <Compile Include="ViewModels\GuidedTour\PopupWindowViewModel.cs" />
    <Compile Include="ViewModels\GuidedTour\SurveyPopupViewModel.cs" />
    <Compile Include="ViewModels\Menu\PreferencesViewModel.cs" />
    <Compile Include="ViewModels\PackageManager\IPackageInstaller.cs" />
    <Compile Include="ViewModels\PackageManager\PackagePathViewModel.cs" />
    <Compile Include="ViewModels\Preview\CompactBubbleViewModel.cs" />
    <Compile Include="ViewModels\Preview\ConnectorAnchorViewModel.cs" />
    <Compile Include="ViewModels\Preview\ConnectorContextMenuViewModel.cs" />
    <Compile Include="ViewModels\RunSettingsViewModel.cs" />
    <Compile Include="ViewModels\Search\BrowserInternalElementViewModel.cs" />
    <Compile Include="ViewModels\Search\BrowserItemViewModel.cs" />
    <Compile Include="ViewModels\Search\NodeAutoCompleteSearchViewModel.cs" />
    <Compile Include="ViewModels\Search\NodeSearchElementViewModel.cs" />
    <Compile Include="ViewModels\Core\StateMachine.cs" />
    <Compile Include="ViewModels\Search\ClassInformationViewModel.cs" />
    <Compile Include="NodeViewCustomization\NodeViewCustomizations\SymbolViewCustomization.cs" />
    <Compile Include="NodeViewCustomization\NodeViewCustomizations\VariableInputNodeViewCustomization.cs" />
    <Compile Include="ViewModels\RenderPackageFactoryViewModel.cs" />
    <Compile Include="ViewModels\Search\SearchCategory.cs" />
    <Compile Include="ViewModels\Watch3D\DynamoGeometryModel3D.cs" />
    <Compile Include="ViewModels\Watch3D\DynamoLineGeometryModel3D.cs" />
    <Compile Include="ViewModels\Watch3D\DynamoPointGeometryModel3D.cs" />
    <Compile Include="ViewModels\Watch3D\DynamoPointLineRenderCore.cs" />
    <Compile Include="ViewModels\Watch3D\DynamoRenderCoreDataStore.cs" />
    <Compile Include="ViewModels\Watch3D\HelixWatch3DViewModel.cs" />
    <Compile Include="ViewModels\Watch3D\DefaultWatch3DViewModel.cs" />
    <Compile Include="ViewModels\Watch3D\IWatch3DViewModel.cs" />
    <Compile Include="ViewModels\Core\ConnectorPinViewModel.cs" />
    <Compile Include="Views\About\AboutWindow.xaml.cs">
      <DependentUpon>AboutWindow.xaml</DependentUpon>
    </Compile>
    <Compile Include="Views\CodeBlocks\CodeBlockEditor.cs" />
    <Compile Include="Views\Core\ConnectorAnchorView.xaml.cs">
      <DependentUpon>ConnectorAnchorView.xaml</DependentUpon>
    </Compile>
    <Compile Include="Views\Core\ConnectorContextMenuView.xaml.cs">
      <DependentUpon>ConnectorContextMenuView.xaml</DependentUpon>
    </Compile>
    <Compile Include="Views\Core\DynamoOpenFileDialog.cs" />
    <Compile Include="Views\Core\ConnectorPinView.xaml.cs">
      <DependentUpon>ConnectorPinView.xaml</DependentUpon>
    </Compile>
    <Compile Include="Views\Debug\DebugModesWindow.xaml.cs">
      <DependentUpon>DebugModesWindow.xaml</DependentUpon>
    </Compile>
    <Compile Include="Views\Gallery\GalleryView.xaml.cs">
      <DependentUpon>GalleryView.xaml</DependentUpon>
    </Compile>
    <Compile Include="Views\CodeCompletion\CodeCompletionEditor.xaml.cs">
      <DependentUpon>CodeCompletionEditor.xaml</DependentUpon>
    </Compile>
    <Compile Include="Views\GuidedTour\WebBrowserWindow.xaml.cs">
      <DependentUpon>WebBrowserWindow.xaml</DependentUpon>
    </Compile>
    <Compile Include="Views\GuidedTour\RealTimeInfoWindow.xaml.cs">
      <DependentUpon>RealTimeInfoWindow.xaml</DependentUpon>
    </Compile>
    <Compile Include="Views\GuidedTour\GuideBackground.xaml.cs">
      <DependentUpon>GuideBackground.xaml</DependentUpon>
    </Compile>
    <Compile Include="Views\GuidedTour\PopupWindow.xaml.cs">
      <DependentUpon>PopupWindow.xaml</DependentUpon>
    </Compile>
    <Compile Include="Views\GuidedTour\RatingControl.xaml.cs">
      <DependentUpon>RatingControl.xaml</DependentUpon>
    </Compile>
    <Compile Include="Views\GuidedTour\SurveyPopupWindow.xaml.cs">
      <DependentUpon>SurveyPopupWindow.xaml</DependentUpon>
    </Compile>
    <Compile Include="Views\Input\ParameterEditor.cs" />
    <Compile Include="Views\Output\OutputEditor.cs" />
    <Compile Include="Views\PackageManager\PackagePathView.xaml.cs">
      <DependentUpon>PackagePathView.xaml</DependentUpon>
    </Compile>
    <Compile Include="Views\PackageManager\TermsOfUseView.xaml.cs">
      <DependentUpon>TermsOfUseView.xaml</DependentUpon>
    </Compile>
    <Compile Include="ViewModels\Watch3D\AttachedProperties.cs" />
    <Compile Include="ViewModels\Watch3D\DynamoEffectsManager.cs" />
    <Compile Include="Views\Menu\PreferencesView.xaml.cs">
      <DependentUpon>PreferencesView.xaml</DependentUpon>
    </Compile>
    <Compile Include="Views\Preview\CameraExtensions.cs" />
    <Compile Include="Views\Preview\PreviewCompactView.xaml.cs">
      <DependentUpon>PreviewCompactView.xaml</DependentUpon>
    </Compile>
    <Compile Include="Views\Preview\Watch3DSettingsControl.xaml.cs">
      <DependentUpon>Watch3DSettingsControl.xaml</DependentUpon>
    </Compile>
    <Compile Include="Windows\BrowserWindow.xaml.cs">
      <DependentUpon>BrowserWindow.xaml</DependentUpon>
    </Compile>
    <Compile Include="Views\CodeBlocks\CodeBlockCompletionData.cs" />
    <Compile Include="Views\CodeBlocks\CodeBlockMethodInsightWindow.cs" />
    <Compile Include="Views\CodeBlocks\CodeBlockEditorUtils.cs" />
    <Compile Include="Views\Core\AnnotationView.xaml.cs">
      <DependentUpon>AnnotationView.xaml</DependentUpon>
    </Compile>
    <Compile Include="Views\Core\DynamoView.xaml.cs">
      <DependentUpon>DynamoView.xaml</DependentUpon>
    </Compile>
    <Compile Include="Views\Preview\InfoBubbleView.xaml.cs">
      <DependentUpon>InfoBubbleView.xaml</DependentUpon>
    </Compile>
    <Compile Include="Views\Search\LibraryView.xaml.cs">
      <DependentUpon>LibraryView.xaml</DependentUpon>
    </Compile>
    <Compile Include="Views\Core\NodeView.xaml.cs">
      <DependentUpon>NodeView.xaml</DependentUpon>
    </Compile>
    <Compile Include="Views\Core\NoteView.xaml.cs">
      <DependentUpon>NoteView.xaml</DependentUpon>
    </Compile>
    <Compile Include="Views\PackageManager\PackageManagerSearchView.xaml.cs">
      <DependentUpon>PackageManagerSearchView.xaml</DependentUpon>
    </Compile>
    <Compile Include="Views\Preview\PreviewControl.xaml.cs">
      <DependentUpon>PreviewControl.xaml</DependentUpon>
    </Compile>
    <Compile Include="Views\PackageManager\PublishPackageView.xaml.cs">
      <DependentUpon>PublishPackageView.xaml</DependentUpon>
    </Compile>
    <Compile Include="Controls\TooltipWindow.xaml.cs">
      <DependentUpon>TooltipWindow.xaml</DependentUpon>
    </Compile>
    <Compile Include="Views\Preview\Watch3DView.xaml.cs">
      <DependentUpon>Watch3DView.xaml</DependentUpon>
    </Compile>
    <Compile Include="Views\Preview\WatchTree.xaml.cs">
      <DependentUpon>WatchTree.xaml</DependentUpon>
    </Compile>
    <Compile Include="Views\Core\WorkspaceView.xaml.cs">
      <DependentUpon>WorkspaceView.xaml</DependentUpon>
    </Compile>
    <Compile Include="Utilities\WpfUtilities.cs" />
    <Compile Include="Controls\ZoomBorder.cs" />
    <Compile Include="Utilities\CursorLibrary.cs" />
    <Compile Include="Utilities\Extensions.cs" />
    <Compile Include="ViewModels\Core\ConnectorViewModel.cs" />
    <Compile Include="ViewModels\Core\DynamoViewModel.cs" />
    <Compile Include="ViewModels\Core\DynamoViewModelDelegateCommands.cs" />
    <Compile Include="ViewModels\Core\DynamoViewModelDelegates.cs" />
    <Compile Include="ViewModels\Core\DynamoViewModelEventArgs.cs" />
    <Compile Include="ViewModels\Core\DynamoViewModelEvents.cs" />
    <Compile Include="ViewModels\Preview\InfoBubbleViewModel.cs" />
    <Compile Include="ViewModels\PackageManager\InstalledPackagesViewModel.cs" />
    <Compile Include="ViewModels\Core\NodeViewModel.cs" />
    <Compile Include="ViewModels\Core\NoteViewModel.cs" />
    <Compile Include="ViewModels\PackageManager\PackageItemInternalViewModel.cs" />
    <Compile Include="ViewModels\PackageManager\PackageItemLeafViewModel.cs" />
    <Compile Include="ViewModels\PackageManager\PackageItemRootViewModel.cs" />
    <Compile Include="ViewModels\PackageManager\PackageItemViewModel.cs" />
    <Compile Include="ViewModels\PackageManager\PackageManagerClientViewModel.cs" />
    <Compile Include="ViewModels\PackageManager\PackageManagerSearchElementViewModel.cs" />
    <Compile Include="ViewModels\PackageManager\PackageManagerSearchViewModel.cs" />
    <Compile Include="ViewModels\PackageManager\PackageViewModel.cs" />
    <Compile Include="ViewModels\Core\PortViewModel.cs" />
    <Compile Include="ViewModels\PackageManager\PublishPackageViewModel.cs" />
    <Compile Include="ViewModels\Search\SearchViewModel.cs" />
    <Compile Include="ViewModels\ViewModelBase.cs" />
    <Compile Include="ViewModels\Preview\Watch3DFullscreenViewModel.cs" />
    <Compile Include="ViewModels\Preview\WatchViewModel.cs" />
    <Compile Include="ViewModels\Core\WorkspaceViewModel.cs" />
    <Compile Include="Windows\ExtensionWindow.xaml.cs">
      <DependentUpon>ExtensionWindow.xaml</DependentUpon>
    </Compile>
    <Compile Include="Windows\ModelessChildWindow.cs" />
  </ItemGroup>
  <ItemGroup>
    <Page Include="Controls\InstalledPackagesControl.xaml">
      <SubType>Designer</SubType>
      <Generator>MSBuild:Compile</Generator>
    </Page>
    <Page Include="Controls\NodeAutoCompleteSearchControl.xaml">
      <SubType>Designer</SubType>
      <Generator>MSBuild:Compile</Generator>
    </Page>
    <Page Include="Controls\GraphUpdateNotificationControl.xaml">
      <Generator>MSBuild:Compile</Generator>
      <SubType>Designer</SubType>
    </Page>
    <None Include="UI\Themes\Modern\InPorts.xaml">
      <SubType>Designer</SubType>
      <CopyToOutputDirectory>Always</CopyToOutputDirectory>
    </None>
    <None Include="UI\Themes\Modern\OutPorts.xaml">
      <SubType>Designer</SubType>
      <CopyToOutputDirectory>Always</CopyToOutputDirectory>
    </None>
    <Page Include="UI\Prompts\DynamoMessageBox.xaml">
      <Generator>MSBuild:Compile</Generator>
      <SubType>Designer</SubType>
    </Page>
    <Page Include="Views\GuidedTour\WebBrowserWindow.xaml">
      <Generator>MSBuild:Compile</Generator>
      <SubType>Designer</SubType>
    </Page>
    <Page Include="Views\Core\ConnectorContextMenuView.xaml">
      <SubType>Designer</SubType>
      <Generator>MSBuild:Compile</Generator>
    </Page>
    <Page Include="Views\GuidedTour\RealTimeInfoWindow.xaml">
      <SubType>Designer</SubType>
      <Generator>MSBuild:Compile</Generator>
    </Page>
    <Page Include="Views\GuidedTour\GuideBackground.xaml">
      <SubType>Designer</SubType>
      <Generator>MSBuild:Compile</Generator>
    </Page>
    <Page Include="Views\Core\ConnectorAnchorView.xaml">
      <SubType>Designer</SubType>
      <Generator>MSBuild:Compile</Generator>
    </Page>
    <Page Include="Views\GuidedTour\PopupWindow.xaml">
      <SubType>Designer</SubType>
      <Generator>MSBuild:Compile</Generator>
    </Page>
    <Page Include="Views\GuidedTour\RatingControl.xaml">
      <SubType>Designer</SubType>
      <Generator>MSBuild:Compile</Generator>
    </Page>
    <Page Include="Views\GuidedTour\SurveyPopupWindow.xaml">
      <SubType>Designer</SubType>
      <Generator>MSBuild:Compile</Generator>
    </Page>
    <Page Include="Views\Core\ConnectorPinView.xaml">
      <SubType>Designer</SubType>
      <Generator>MSBuild:Compile</Generator>
    </Page>
    <Page Include="Views\Menu\PreferencesView.xaml">
      <Generator>MSBuild:Compile</Generator>
      <SubType>Designer</SubType>
    </Page>
    <Page Include="Windows\ExtensionWindow.xaml">
      <SubType>Designer</SubType>
      <Generator>MSBuild:Compile</Generator>
    </Page>
  </ItemGroup>
  <ItemGroup>
    <Page Include="Controls\InCanvasSearchControl.xaml">
      <Generator>MSBuild:Compile</Generator>
      <SubType>Designer</SubType>
    </Page>
    <Page Include="Controls\InfiniteGridView.xaml">
      <SubType>Designer</SubType>
      <Generator>MSBuild:Compile</Generator>
    </Page>
    <Page Include="Controls\Login.xaml">
      <SubType>Designer</SubType>
      <Generator>MSBuild:Compile</Generator>
    </Page>
    <Page Include="Controls\HeaderStrip.xaml">
      <SubType>Designer</SubType>
      <Generator>MSBuild:Compile</Generator>
    </Page>
    <Page Include="Controls\NotificationsControl.xaml">
      <SubType>Designer</SubType>
      <Generator>MSBuild:Compile</Generator>
    </Page>
    <Page Include="Controls\RunSettingsControl.xaml">
      <SubType>Designer</SubType>
      <Generator>MSBuild:Compile</Generator>
    </Page>
    <Page Include="Controls\ShortcutToolbar.xaml">
      <Generator>MSBuild:Compile</Generator>
      <SubType>Designer</SubType>
    </Page>
  </ItemGroup>
  <ItemGroup>
    <Page Include="Controls\ClassInformationView.xaml">
      <Generator>MSBuild:Compile</Generator>
      <SubType>Designer</SubType>
    </Page>
    <Page Include="Controls\StartPage.xaml">
      <Generator>MSBuild:Compile</Generator>
      <SubType>Designer</SubType>
    </Page>
  </ItemGroup>
  <ItemGroup>
    <EmbeddedResource Include="Properties\Resources.resx">
      <Generator>PublicResXFileCodeGenerator</Generator>
      <SubType>Designer</SubType>
      <LastGenOutput>Resources.Designer.cs</LastGenOutput>
    </EmbeddedResource>
    <EmbeddedResource Include="Properties\Resources.en-US.resx">
      <Generator>PublicResXFileCodeGenerator</Generator>
      <LastGenOutput>Resources.en-US.Designer.cs</LastGenOutput>
      <SubType>Designer</SubType>
    </EmbeddedResource>
    <EmbeddedResource Include="UI\Resources\DesignScript.Resources.SyntaxHighlighting.xshd" />
    <None Include="App.config">
      <SubType>Designer</SubType>
    </None>
    <None Include="packages.config" />
    <None Include="UI\Fonts\Autodesk\Artifakt-Element-Bold.otf">
      <CopyToOutputDirectory>Always</CopyToOutputDirectory>
    </None>
    <None Include="UI\Fonts\Autodesk\Artifakt-Element-Regular.otf">
      <CopyToOutputDirectory>Always</CopyToOutputDirectory>
    </None>
    <None Include="UI\Fonts\CourierPrime-Regular.ttf">
      <CopyToOutputDirectory>Always</CopyToOutputDirectory>
    </None>
    <None Include="UI\Fonts\OpenSans-Bold.ttf">
      <CopyToOutputDirectory>Always</CopyToOutputDirectory>
    </None>
    <None Include="UI\Fonts\OpenSans-BoldItalic.ttf">
      <CopyToOutputDirectory>Always</CopyToOutputDirectory>
    </None>
    <None Include="UI\Fonts\OpenSans-ExtraBold.ttf">
      <CopyToOutputDirectory>Always</CopyToOutputDirectory>
    </None>
    <None Include="UI\Fonts\OpenSans-ExtraBoldItalic.ttf">
      <CopyToOutputDirectory>Always</CopyToOutputDirectory>
    </None>
    <None Include="UI\Fonts\OpenSans-Italic.ttf">
      <CopyToOutputDirectory>Always</CopyToOutputDirectory>
    </None>
    <None Include="UI\Fonts\OpenSans-Light.ttf">
      <CopyToOutputDirectory>Always</CopyToOutputDirectory>
    </None>
    <None Include="UI\Fonts\OpenSans-LightItalic.ttf">
      <CopyToOutputDirectory>Always</CopyToOutputDirectory>
    </None>
    <None Include="UI\Fonts\OpenSans-Regular.ttf">
      <CopyToOutputDirectory>Always</CopyToOutputDirectory>
    </None>
    <None Include="UI\Fonts\OpenSans-Semibold.ttf">
      <CopyToOutputDirectory>Always</CopyToOutputDirectory>
    </None>
    <None Include="UI\Fonts\OpenSans-SemiboldItalic.ttf">
      <CopyToOutputDirectory>Always</CopyToOutputDirectory>
    </None>
    <None Include="UI\Fonts\SourceCodePro-Regular.ttf">
      <CopyToOutputDirectory>Always</CopyToOutputDirectory>
    </None>
    <None Include="UI\GuidedTour\dynamo_guides.json">
      <CopyToOutputDirectory>Always</CopyToOutputDirectory>
    </None>
    <None Include="ViewModels\Watch3D\shaderSource\CompileShaders.bat" />
    <Resource Include="UI\Images\caret_up.png" />
    <Resource Include="UI\Images\cursors.psd" />
    <Resource Include="UI\Images\cursors1.psd" />
  </ItemGroup>
  <ItemGroup>
    <Resource Include="UI\Images\AboutWindow\aboutback.png" />
  </ItemGroup>
  <ItemGroup>
    <Resource Include="UI\Images\AboutWindow\autodeskLogo.png" />
  </ItemGroup>
  <ItemGroup>
    <Resource Include="UI\Images\AboutWindow\background_texture.png" />
  </ItemGroup>
  <ItemGroup>
    <Resource Include="UI\Images\AboutWindow\close_hover.png" />
  </ItemGroup>
  <ItemGroup>
    <Resource Include="UI\Images\AboutWindow\close_inactive.png" />
  </ItemGroup>
  <ItemGroup>
    <Resource Include="UI\Images\AboutWindow\collectinfo_titlebar.png" />
  </ItemGroup>
  <ItemGroup>
    <Resource Include="UI\Images\AboutWindow\DesignScriptLogo.png" />
  </ItemGroup>
  <ItemGroup>
    <Resource Include="UI\Images\AboutWindow\dynamo_logo_dark.png" />
  </ItemGroup>
  <ItemGroup>
    <Resource Include="UI\Images\AboutWindow\logo_about.png" />
  </ItemGroup>
  <ItemGroup>
    <Resource Include="UI\Images\add.png" />
  </ItemGroup>
  <ItemGroup>
    <Resource Include="UI\Images\add_32.png" />
  </ItemGroup>
  <ItemGroup>
    <Resource Include="UI\Images\add_32_white.png" />
  </ItemGroup>
  <ItemGroup>
    <Resource Include="UI\Images\Anonymous_Pencil_icon.png" />
  </ItemGroup>
  <ItemGroup>
    <Resource Include="UI\Images\Anonymous_Pencil_icon_white.png" />
  </ItemGroup>
  <ItemGroup>
    <Resource Include="UI\Images\Anonymous_Pencil_icon_white_24.png" />
  </ItemGroup>
  <ItemGroup>
    <Resource Include="UI\Images\Anonymous_Pencil_icon_white_32.png" />
  </ItemGroup>
  <ItemGroup>
    <Resource Include="UI\Images\arc_add.cur" />
  </ItemGroup>
  <ItemGroup>
    <Resource Include="UI\Images\arc_add.png" />
  </ItemGroup>
  <ItemGroup>
    <Resource Include="UI\Images\arc_remove.cur" />
  </ItemGroup>
  <ItemGroup>
    <Resource Include="UI\Images\arc_remove.png" />
  </ItemGroup>
  <ItemGroup>
    <Resource Include="UI\Images\arc_select.cur" />
  </ItemGroup>
  <ItemGroup>
    <Resource Include="UI\Images\arc_select.png" />
  </ItemGroup>
  <ItemGroup>
    <Resource Include="UI\Images\arrow-left-black.png" />
  </ItemGroup>
  <ItemGroup>
    <Resource Include="UI\Images\arrow-left-white.png" />
  </ItemGroup>
  <ItemGroup>
    <Resource Include="UI\Images\arrow-right-black.png" />
  </ItemGroup>
  <ItemGroup>
    <Resource Include="UI\Images\arrow-right-white.png" />
  </ItemGroup>
  <ItemGroup>
    <Resource Include="UI\Images\back.png" />
  </ItemGroup>
  <ItemGroup>
    <Resource Include="UI\Images\back_24.png" />
  </ItemGroup>
  <ItemGroup>
    <Resource Include="UI\Images\back_32.png" />
  </ItemGroup>
  <ItemGroup>
    <Resource Include="UI\Images\Canvas\canvas-button-fit-view-states.png" />
  </ItemGroup>
  <ItemGroup>
    <Resource Include="UI\Images\Canvas\canvas-button-geom-check.png" />
  </ItemGroup>
  <ItemGroup>
    <Resource Include="UI\Images\Canvas\canvas-button-geom-states.png" />
  </ItemGroup>
  <ItemGroup>
    <Resource Include="UI\Images\Canvas\canvas-button-node-check.png" />
  </ItemGroup>
  <ItemGroup>
    <Resource Include="UI\Images\Canvas\canvas-button-node-states.png" />
  </ItemGroup>
  <ItemGroup>
    <Resource Include="UI\Images\Canvas\canvas-button-orbit-check.png" />
  </ItemGroup>
  <ItemGroup>
    <Resource Include="UI\Images\Canvas\canvas-button-orbit-states.png" />
  </ItemGroup>
  <ItemGroup>
    <Resource Include="UI\Images\Canvas\canvas-button-pan-check.png" />
  </ItemGroup>
  <ItemGroup>
    <Resource Include="UI\Images\Canvas\canvas-button-pan-states.png" />
  </ItemGroup>
  <ItemGroup>
    <Resource Include="UI\Images\Canvas\canvas-button-zoom-in-states.png" />
  </ItemGroup>
  <ItemGroup>
    <Resource Include="UI\Images\Canvas\canvas-button-zoom-out-states.png" />
  </ItemGroup>
  <ItemGroup>
    <Resource Include="UI\Images\click_background.png" />
  </ItemGroup>
  <ItemGroup>
    <Resource Include="UI\Images\closetab_hover.png" />
  </ItemGroup>
  <ItemGroup>
    <Resource Include="UI\Images\closetab_normal.png" />
  </ItemGroup>
  <ItemGroup>
    <Resource Include="UI\Images\whiteclosetab.png" />
  </ItemGroup>
  <ItemGroup>
    <Resource Include="UI\Images\whiteinfotab.png" />
  </ItemGroup>
  <ItemGroup>
    <Resource Include="UI\Images\closewindow_hover.png" />
  </ItemGroup>
  <ItemGroup>
    <Resource Include="UI\Images\closewindow_normal.png" />
  </ItemGroup>
  <ItemGroup>
    <Resource Include="UI\Images\cloud_download_arrow.png" />
  </ItemGroup>
  <ItemGroup>
    <Resource Include="UI\Images\cloud_download_arrow_gray.png" />
  </ItemGroup>
  <ItemGroup>
    <Resource Include="UI\Images\cloud_download_arrow_white.png" />
  </ItemGroup>
  <ItemGroup>
    <Resource Include="UI\Images\collapse_hover.png" />
  </ItemGroup>
  <ItemGroup>
    <Resource Include="UI\Images\collapse_normal.png" />
  </ItemGroup>
  <ItemGroup>
    <Resource Include="UI\Images\collapsestate_hover.png" />
  </ItemGroup>
  <ItemGroup>
    <Resource Include="UI\Images\collapsestate_normal.png" />
  </ItemGroup>
  <ItemGroup>
    <Resource Include="UI\Images\condense.cur" />
  </ItemGroup>
  <ItemGroup>
    <Resource Include="UI\Images\condense.png" />
  </ItemGroup>
  <ItemGroup>
    <Resource Include="UI\Images\consent_form_image.png" />
  </ItemGroup>
  <ItemGroup>
    <Resource Include="UI\Images\DocumentHS.png" />
  </ItemGroup>
  <ItemGroup>
    <Resource Include="UI\Images\expand.cur" />
  </ItemGroup>
  <ItemGroup>
    <Resource Include="UI\Images\expand.png" />
  </ItemGroup>
  <ItemGroup>
    <Resource Include="UI\Images\expand_hover.png" />
  </ItemGroup>
  <ItemGroup>
    <Resource Include="UI\Images\expand_normal.png" />
  </ItemGroup>
  <ItemGroup>
    <Resource Include="UI\Images\expandstate_hover.png" />
  </ItemGroup>
  <ItemGroup>
    <Resource Include="UI\Images\expandstate_normal.png" />
  </ItemGroup>
  <ItemGroup>
    <Resource Include="UI\Images\hand.cur" />
  </ItemGroup>
  <ItemGroup>
    <Resource Include="UI\Images\hand.png" />
  </ItemGroup>
  <ItemGroup>
    <Resource Include="UI\Images\hand_drag.cur" />
  </ItemGroup>
  <ItemGroup>
    <Resource Include="UI\Images\hand_drag.png" />
  </ItemGroup>
  <ItemGroup>
    <Resource Include="UI\Images\hand_pan.cur" />
  </ItemGroup>
  <ItemGroup>
    <Resource Include="UI\Images\hand_pan.png" />
  </ItemGroup>
  <ItemGroup>
    <Resource Include="UI\Images\hand_pan_active.cur" />
  </ItemGroup>
  <ItemGroup>
    <Resource Include="UI\Images\hand_pan_active.png" />
  </ItemGroup>
  <ItemGroup>
    <Resource Include="UI\Images\HomeHS.png" />
  </ItemGroup>
  <ItemGroup>
    <Resource Include="UI\Images\librarycollapse_hover.png" />
  </ItemGroup>
  <ItemGroup>
    <Resource Include="UI\Images\librarycollapse_normal.png" />
  </ItemGroup>
  <ItemGroup>
    <Resource Include="UI\Images\maximizewindow_hover.png" />
  </ItemGroup>
  <ItemGroup>
    <Resource Include="UI\Images\maximizewindow_normal.png" />
  </ItemGroup>
  <ItemGroup>
    <Resource Include="UI\Images\minimizewindow_hover.png" />
  </ItemGroup>
  <ItemGroup>
    <Resource Include="UI\Images\minimizewindow_normal.png" />
  </ItemGroup>
  <ItemGroup>
    <Resource Include="UI\Images\move.png" />
  </ItemGroup>
  <ItemGroup>
    <Resource Include="UI\Images\new_disabled.png" />
  </ItemGroup>
  <ItemGroup>
    <Resource Include="UI\Images\new_hover.png" />
  </ItemGroup>
  <ItemGroup>
    <Resource Include="UI\Images\new_normal.png" />
  </ItemGroup>
  <ItemGroup>
    <Resource Include="UI\Images\open_disabled.png" />
  </ItemGroup>
  <ItemGroup>
    <Resource Include="UI\Images\open_hover.png" />
  </ItemGroup>
  <ItemGroup>
    <Resource Include="UI\Images\open_normal.png" />
  </ItemGroup>
  <ItemGroup>
    <Resource Include="UI\Images\openHS.png" />
  </ItemGroup>
  <ItemGroup>
    <Resource Include="UI\Images\OpenSelectedItemHS.png" />
  </ItemGroup>
  <ItemGroup>
    <Resource Include="UI\Images\padlock-closed-black.png" />
  </ItemGroup>
  <ItemGroup>
    <Resource Include="UI\Images\padlock-closed-black24x24.png" />
  </ItemGroup>
  <ItemGroup>
    <Resource Include="UI\Images\pause_disabled.png" />
  </ItemGroup>
  <ItemGroup>
    <Resource Include="UI\Images\pause_hover.png" />
  </ItemGroup>
  <ItemGroup>
    <Resource Include="UI\Images\pause_normal.png" />
  </ItemGroup>
  <ItemGroup>
    <Resource Include="UI\Images\pointer.cur" />
  </ItemGroup>
  <ItemGroup>
    <Resource Include="UI\Images\pointer.png" />
  </ItemGroup>
  <ItemGroup>
    <Resource Include="UI\Images\pointer_add.cur" />
  </ItemGroup>
  <ItemGroup>
    <Resource Include="UI\Images\pointer_add.png" />
  </ItemGroup>
  <ItemGroup>
    <Resource Include="UI\Images\rectangular_selection.cur" />
  </ItemGroup>
  <ItemGroup>
    <Resource Include="UI\Images\rectangular_selection.png" />
  </ItemGroup>
  <ItemGroup>
    <Resource Include="UI\Images\redo_disabled.png" />
  </ItemGroup>
  <ItemGroup>
    <Resource Include="UI\Images\redo_hover.png" />
  </ItemGroup>
  <ItemGroup>
    <Resource Include="UI\Images\redo_normal.png" />
  </ItemGroup>
  <ItemGroup>
    <Resource Include="UI\Images\resize_diagonal.cur" />
  </ItemGroup>
  <ItemGroup>
    <Resource Include="UI\Images\resize_diagonal.png" />
  </ItemGroup>
  <ItemGroup>
    <Resource Include="UI\Images\resize_horizontal.cur" />
  </ItemGroup>
  <ItemGroup>
    <Resource Include="UI\Images\resize_horizontal.png" />
  </ItemGroup>
  <ItemGroup>
    <Resource Include="UI\Images\resize_vertical.cur" />
  </ItemGroup>
  <ItemGroup>
    <Resource Include="UI\Images\resize_vertical.png" />
  </ItemGroup>
  <ItemGroup>
    <Resource Include="UI\Images\restorewindow_hover.png" />
  </ItemGroup>
  <ItemGroup>
    <Resource Include="UI\Images\restorewindow_normal.png" />
  </ItemGroup>
  <ItemGroup>
    <Resource Include="UI\Images\run_disabled.png" />
  </ItemGroup>
  <ItemGroup>
    <Resource Include="UI\Images\run_hover.png" />
  </ItemGroup>
  <ItemGroup>
    <Resource Include="UI\Images\run_normal.png" />
  </ItemGroup>
  <ItemGroup>
    <Resource Include="UI\Images\save_disabled.png" />
  </ItemGroup>
  <ItemGroup>
    <Resource Include="UI\Images\save_hover.png" />
  </ItemGroup>
  <ItemGroup>
    <Resource Include="UI\Images\save_normal.png" />
  </ItemGroup>
  <ItemGroup>
    <Resource Include="UI\Images\saveHS.png" />
  </ItemGroup>
  <ItemGroup>
    <Resource Include="UI\Images\screenshot_disabled.png" />
  </ItemGroup>
  <ItemGroup>
    <Resource Include="UI\Images\screenshot_hover.png" />
  </ItemGroup>
  <ItemGroup>
    <Resource Include="UI\Images\screenshot_normal.png" />
  </ItemGroup>
  <ItemGroup>
    <Resource Include="UI\Images\search.png" />
  </ItemGroup>
  <ItemGroup>
    <Resource Include="UI\Images\search_24.png" />
  </ItemGroup>
  <ItemGroup>
    <Resource Include="UI\Images\search_hover.png" />
  </ItemGroup>
  <ItemGroup>
    <Resource Include="UI\Images\search_normal.png" />
  </ItemGroup>
  <ItemGroup>
    <Resource Include="UI\Images\searchcancel_hover.png" />
  </ItemGroup>
  <ItemGroup>
    <Resource Include="UI\Images\searchcancel_normal.png" />
  </ItemGroup>
  <ItemGroup>
    <Resource Include="UI\Images\sendfeedback_disabled.png" />
  </ItemGroup>
  <ItemGroup>
    <Resource Include="UI\Images\sendfeedback_hover.png" />
  </ItemGroup>
  <ItemGroup>
    <Resource Include="UI\Images\sendfeedback_normal.png" />
  </ItemGroup>
  <ItemGroup>
    <Resource Include="UI\Images\StartPage\dynamo-logo.png" />
  </ItemGroup>
  <ItemGroup>
    <Resource Include="UI\Images\StartPage\icon-discussion.png" />
  </ItemGroup>
  <ItemGroup>
    <Resource Include="UI\Images\StartPage\icon-dynamobim.png" />
  </ItemGroup>
  <ItemGroup>
    <Resource Include="UI\Images\StartPage\icon-email.png" />
  </ItemGroup>
  <ItemGroup>
    <Resource Include="UI\Images\StartPage\icon-github.png" />
  </ItemGroup>
  <ItemGroup>
    <Resource Include="UI\Images\StartPage\icon-issues.png" />
  </ItemGroup>
  <ItemGroup>
    <Resource Include="UI\Images\StartPage\icon-new.png" />
  </ItemGroup>
  <ItemGroup>
    <Resource Include="UI\Images\StartPage\icon-open.png" />
  </ItemGroup>
  <ItemGroup>
    <Resource Include="UI\Images\StartPage\icon-reference.png" />
  </ItemGroup>
  <ItemGroup>
    <Resource Include="UI\Images\StartPage\icon-video.png" />
  </ItemGroup>
  <ItemGroup>
    <Resource Include="UI\Images\StartPage\icon-dictionary.png" />
  </ItemGroup>
  <ItemGroup>
    <Resource Include="UI\Images\tabs_button_hover.png" />
  </ItemGroup>
  <ItemGroup>
    <Resource Include="UI\Images\tabs_button_normal.png" />
  </ItemGroup>
  <ItemGroup>
    <Resource Include="UI\Images\task_dialog_crash.png" />
  </ItemGroup>
  <ItemGroup>
    <Resource Include="UI\Images\task_dialog_future_file.png" />
  </ItemGroup>
  <ItemGroup>
    <Resource Include="UI\Images\python-logo.png" />
  </ItemGroup>
  <ItemGroup>
    <Resource Include="UI\Images\task_dialog_obsolete_file.png" />
  </ItemGroup>
  <ItemGroup>
    <Resource Include="UI\Images\tick_selected.png" />
  </ItemGroup>
  <ItemGroup>
    <Resource Include="UI\Images\undo_disabled.png" />
  </ItemGroup>
  <ItemGroup>
    <Resource Include="UI\Images\undo_hover.png" />
  </ItemGroup>
  <ItemGroup>
    <Resource Include="UI\Images\undo_normal.png" />
  </ItemGroup>
  <ItemGroup>
    <Resource Include="UI\Images\Update\clickbox.png" />
  </ItemGroup>
  <ItemGroup>
    <Resource Include="UI\Images\Update\download_ani.png" />
  </ItemGroup>
  <ItemGroup>
    <Resource Include="UI\Images\Update\DownloadAnimation.png" />
  </ItemGroup>
  <ItemGroup>
    <Resource Include="UI\Images\Update\DownloadIcon.png" />
  </ItemGroup>
  <ItemGroup>
    <Resource Include="UI\Images\Update\update.png" />
  </ItemGroup>
  <ItemGroup>
    <Resource Include="UI\Images\Update\update_static.png" />
  </ItemGroup>
  <ItemGroup>
    <Page Include="UI\Prompts\CrashPrompt.xaml">
      <Generator>MSBuild:Compile</Generator>
      <SubType>Designer</SubType>
    </Page>
  </ItemGroup>
  <ItemGroup>
    <Page Include="UI\Prompts\EditWindow.xaml">
      <Generator>MSBuild:Compile</Generator>
      <SubType>Designer</SubType>
    </Page>
  </ItemGroup>
  <ItemGroup>
    <Page Include="UI\Prompts\FunctionNamePrompt.xaml">
      <Generator>MSBuild:Compile</Generator>
      <SubType>Designer</SubType>
    </Page>
  </ItemGroup>
  <ItemGroup>
    <Page Include="UI\Prompts\GenericTaskDialog.xaml">
      <Generator>MSBuild:Compile</Generator>
      <SubType>Designer</SubType>
    </Page>
  </ItemGroup>
  <ItemGroup>
    <Page Include="UI\Prompts\PresetOverwritePrompt.xaml">
      <Generator>MSBuild:Compile</Generator>
      <SubType>Designer</SubType>
    </Page>
    <Page Include="UI\Prompts\UsageReportingAgreementPrompt.xaml">
      <Generator>MSBuild:Compile</Generator>
      <SubType>Designer</SubType>
    </Page>
  </ItemGroup>
  <ItemGroup>
    <None Include="UI\Themes\Modern\Connectors.xaml">
      <Generator>MSBuild:Compile</Generator>
      <SubType>Designer</SubType>
      <CopyToOutputDirectory>Always</CopyToOutputDirectory>
    </None>
  </ItemGroup>
  <ItemGroup>
    <None Include="UI\Themes\Modern\DataTemplates.xaml">
      <Generator>MSBuild:Compile</Generator>
      <SubType>Designer</SubType>
      <CopyToOutputDirectory>Always</CopyToOutputDirectory>
    </None>
  </ItemGroup>
  <ItemGroup>
    <None Include="UI\Themes\Modern\DynamoColorsAndBrushes.xaml">
      <Generator>MSBuild:Compile</Generator>
      <SubType>Designer</SubType>
      <CopyToOutputDirectory>Always</CopyToOutputDirectory>
    </None>
  </ItemGroup>
  <ItemGroup>
    <None Include="UI\Themes\Modern\DynamoConverters.xaml">
      <Generator>MSBuild:Compile</Generator>
      <SubType>Designer</SubType>
      <CopyToOutputDirectory>Always</CopyToOutputDirectory>
    </None>
  </ItemGroup>
  <ItemGroup>
    <None Include="UI\Themes\Modern\DynamoModern.xaml">
      <Generator>MSBuild:Compile</Generator>
      <SubType>Designer</SubType>
      <CopyToOutputDirectory>Always</CopyToOutputDirectory>
    </None>
  </ItemGroup>
  <ItemGroup>
    <None Include="UI\Themes\Modern\DynamoText.xaml">
      <Generator>MSBuild:Compile</Generator>
      <SubType>Designer</SubType>
      <CopyToOutputDirectory>Always</CopyToOutputDirectory>
    </None>
  </ItemGroup>
  <ItemGroup>
    <None Include="UI\Themes\Modern\MenuStyleDictionary.xaml">
      <Generator>MSBuild:Compile</Generator>
      <SubType>Designer</SubType>
      <CopyToOutputDirectory>Always</CopyToOutputDirectory>
    </None>
  </ItemGroup>
  <ItemGroup>
    <None Include="UI\Themes\Modern\Ports.xaml">
      <CopyToOutputDirectory>Always</CopyToOutputDirectory>
      <SubType>Designer</SubType>
    </None>
  </ItemGroup>
  <ItemGroup>
    <None Include="UI\Themes\Modern\ToolbarStyleDictionary.xaml">
      <Generator>MSBuild:Compile</Generator>
      <SubType>Designer</SubType>
      <CopyToOutputDirectory>Always</CopyToOutputDirectory>
    </None>
  </ItemGroup>
  <ItemGroup>
    <None Include="UI\Themes\Modern\SidebarGridStyleDictionary.xaml">
      <SubType>Designer</SubType>
      <Generator>MSBuild:Compile</Generator>
      <CopyToOutputDirectory>Always</CopyToOutputDirectory>
    </None>
    <Page Include="UI\Prompts\PresetPrompt.xaml">
      <SubType>Designer</SubType>
      <Generator>MSBuild:Compile</Generator>
    </Page>
    <Page Include="Views\About\AboutWindow.xaml">
      <Generator>MSBuild:Compile</Generator>
      <SubType>Designer</SubType>
    </Page>
  </ItemGroup>
  <ItemGroup>
    <Page Include="Views\Debug\DebugModesWindow.xaml">
      <SubType>Designer</SubType>
      <Generator>MSBuild:Compile</Generator>
    </Page>
    <Page Include="Views\Gallery\GalleryView.xaml">
      <SubType>Designer</SubType>
      <Generator>MSBuild:Compile</Generator>
    </Page>
    <Page Include="Views\CodeCompletion\CodeCompletionEditor.xaml">
      <SubType>Designer</SubType>
      <Generator>MSBuild:Compile</Generator>
    </Page>
    <Page Include="Views\PackageManager\PackagePathView.xaml">
      <SubType>Designer</SubType>
      <Generator>MSBuild:Compile</Generator>
    </Page>
    <Page Include="Views\PackageManager\TermsOfUseView.xaml">
      <SubType>Designer</SubType>
      <Generator>MSBuild:Compile</Generator>
    </Page>
    <Page Include="Views\Preview\PreviewCompactView.xaml">
      <SubType>Designer</SubType>
      <Generator>MSBuild:Compile</Generator>
    </Page>
    <Page Include="Views\Preview\Watch3DSettingsControl.xaml">
      <SubType>Designer</SubType>
      <Generator>MSBuild:Compile</Generator>
    </Page>
    <Page Include="Windows\BrowserWindow.xaml">
      <Generator>MSBuild:Compile</Generator>
      <SubType>Designer</SubType>
    </Page>
    <Page Include="Views\Core\AnnotationView.xaml">
      <SubType>Designer</SubType>
      <Generator>MSBuild:Compile</Generator>
    </Page>
    <Page Include="Views\Core\DynamoView.xaml">
      <Generator>MSBuild:Compile</Generator>
      <SubType>Designer</SubType>
    </Page>
  </ItemGroup>
  <ItemGroup>
    <Page Include="Views\Preview\InfoBubbleView.xaml">
      <Generator>MSBuild:Compile</Generator>
      <SubType>Designer</SubType>
    </Page>
  </ItemGroup>
  <ItemGroup>
    <Page Include="Views\Search\LibraryView.xaml">
      <Generator>MSBuild:Compile</Generator>
      <SubType>Designer</SubType>
    </Page>
    <Page Include="Views\Core\NodeView.xaml">
      <SubType>Designer</SubType>
    </Page>
  </ItemGroup>
  <ItemGroup>
    <Page Include="Views\Core\NoteView.xaml">
      <Generator>MSBuild:Compile</Generator>
      <SubType>Designer</SubType>
    </Page>
  </ItemGroup>
  <ItemGroup>
    <Page Include="Views\PackageManager\PackageManagerSearchView.xaml">
      <Generator>MSBuild:Compile</Generator>
      <SubType>Designer</SubType>
    </Page>
  </ItemGroup>
  <ItemGroup>
    <Page Include="Views\Preview\PreviewControl.xaml">
      <Generator>MSBuild:Compile</Generator>
      <SubType>Designer</SubType>
    </Page>
  </ItemGroup>
  <ItemGroup>
    <Page Include="Views\PackageManager\PublishPackageView.xaml">
      <Generator>MSBuild:Compile</Generator>
      <SubType>Designer</SubType>
    </Page>
    <Page Include="Controls\TooltipWindow.xaml">
      <Generator>MSBuild:Compile</Generator>
      <SubType>Designer</SubType>
    </Page>
    <Page Include="Views\Preview\Watch3DView.xaml">
      <Generator>MSBuild:Compile</Generator>
      <SubType>Designer</SubType>
    </Page>
  </ItemGroup>
  <ItemGroup>
    <Page Include="Views\Preview\WatchTree.xaml">
      <Generator>MSBuild:Compile</Generator>
      <SubType>Designer</SubType>
    </Page>
  </ItemGroup>
  <ItemGroup>
    <Page Include="Views\Core\WorkspaceView.xaml">
      <Generator>MSBuild:Compile</Generator>
      <SubType>Designer</SubType>
    </Page>
  </ItemGroup>
  <ItemGroup>
    <ProjectReference Include="..\DynamoCore\DynamoCore.csproj">
      <Project>{7858fa8c-475f-4b8e-b468-1f8200778cf8}</Project>
      <Name>DynamoCore</Name>
    </ProjectReference>
    <ProjectReference Include="..\DynamoPackages\DynamoPackages.csproj">
      <Project>{47533b7c-0e1a-44a4-8511-b438645f052a}</Project>
      <Name>DynamoPackages</Name>
      <Private>False</Private>
    </ProjectReference>
    <ProjectReference Include="..\DynamoUtilities\DynamoUtilities.csproj">
      <Project>{b5f435cb-0d8a-40b1-a4f7-5ecb3ce792a9}</Project>
      <Name>DynamoUtilities</Name>
      <Private>False</Private>
    </ProjectReference>
    <ProjectReference Include="..\Engine\GraphLayout\GraphLayout.csproj">
      <Project>{c2595b04-856d-40ae-8b99-4804c7a70708}</Project>
      <Name>GraphLayout</Name>
    </ProjectReference>
    <ProjectReference Include="..\Engine\ProtoCore\ProtoCore.csproj">
      <Project>{7A9E0314-966F-4584-BAA3-7339CBB849D1}</Project>
      <Name>ProtoCore</Name>
    </ProjectReference>
    <ProjectReference Include="..\Libraries\CoreNodeModels\CoreNodeModels.csproj">
      <Project>{d8262d40-4880-41e4-91e4-af8f480c8637}</Project>
      <Name>CoreNodeModels</Name>
      <Private>False</Private>
    </ProjectReference>
    <ProjectReference Include="..\Libraries\DesignScriptBuiltin\DesignScriptBuiltin.csproj">
      <Project>{c0d6dee5-5532-4345-9c66-4c00d7fdb8be}</Project>
      <Name>DesignScriptBuiltin</Name>
    </ProjectReference>
    <ProjectReference Include="..\Libraries\CoreNodes\CoreNodes.csproj">
      <Project>{87550b2b-6cb8-461e-8965-dfafe3aafb5c}</Project>
      <Name>CoreNodes</Name>
    </ProjectReference>
    <ProjectReference Include="..\Libraries\DynamoUnits\Units.csproj">
      <Project>{6e0a079e-85f1-45a1-ad5b-9855e4344809}</Project>
      <Name>Units</Name>
    </ProjectReference>
    <ProjectReference Include="..\Libraries\PythonNodeModels\PythonNodeModels.csproj">
      <Project>{8872CA17-C10D-43B9-8393-5C5A57065EB0}</Project>
      <Name>PythonNodeModels</Name>
      <Private>False</Private>
    </ProjectReference>
    <ProjectReference Include="..\Libraries\VMDataBridge\VMDataBridge.csproj">
      <Project>{ccb6e56b-2da1-4eba-a1f9-e8510e129d12}</Project>
      <Name>VMDataBridge</Name>
    </ProjectReference>
    <ProjectReference Include="..\NodeServices\DynamoServices.csproj">
      <Project>{ef879a10-041d-4c68-83e7-3192685f1bae}</Project>
      <Name>DynamoServices</Name>
      <Private>False</Private>
    </ProjectReference>
  </ItemGroup>
  <ItemGroup>
    <Resource Include="UI\Images\StartPage\icon-customnode.png" />
  </ItemGroup>
  <ItemGroup>
    <EmbeddedResource Include="UI\Images\CodeBlock\class.png" />
    <EmbeddedResource Include="UI\Images\CodeBlock\constructor.png" />
    <EmbeddedResource Include="UI\Images\CodeBlock\keyword.png" />
    <EmbeddedResource Include="UI\Images\CodeBlock\method.png" />
    <EmbeddedResource Include="UI\Images\CodeBlock\property.png" />
    <EmbeddedResource Include="UI\Images\CodeBlock\variable.png" />
  </ItemGroup>
  <ItemGroup>
    <Resource Include="UI\Images\CustomNode\customNode.png" />
    <Resource Include="UI\Images\Tooltip\code.png" />
    <Resource Include="UI\Images\Tooltip\copy.png" />
    <Resource Include="UI\Images\Tooltip\copy_hover.png" />
    <Resource Include="UI\Images\assemblies.png" />
    <Resource Include="UI\Images\files.png" />
    <Resource Include="UI\Images\nodes.png" />
  </ItemGroup>
  <ItemGroup>
    <Resource Include="UI\Images\customizerWorkflow.png" />
    <Resource Include="UI\Images\dynamowithtext.png" />
    <Resource Include="UI\Images\PackageManager\custom-path-dialog-minus.png" />
    <Resource Include="UI\Images\PackageManager\custom-path-dialog-move-down.png" />
    <Resource Include="UI\Images\PackageManager\custom-path-dialog-move-up.png" />
    <Resource Include="UI\Images\PackageManager\custom-path-dialog-plus.png" />
    <Resource Include="UI\Images\drag_move.cur" />
    <Resource Include="UI\Images\StartPage\icon-whats-new.png" />
    <Resource Include="UI\Images\Gallery\gallery-button-close-states.png" />
    <Resource Include="UI\Images\Gallery\gallery-button-next-prev-states.png" />
    <Resource Include="UI\Images\profile_normal.png" />
  </ItemGroup>
  <ItemGroup>
<<<<<<< HEAD
    <Resource Include="UI\Images\caret_down_grey_48px.png" />
    <Resource Include="UI\Images\caret_up_grey_48px.png" />
    <Resource Include="UI\Images\menu_grey_48px.png" />
    <Resource Include="UI\Images\NodeIcon_placeholder.png" />
=======
    <Resource Include="UI\Images\Pin_NoBackground_16px.png" />
>>>>>>> e17f0a59
    <EmbeddedResource Include="Views\GuidedTour\HtmlPages\learnPackages.html" />
    <Resource Include="UI\Images\info_2.png" />
    <Resource Include="UI\Images\alert_2.png" />
    <Resource Include="UI\Images\close_blue.png" />
    <Resource Include="UI\Images\close_grey.png" />
    <Resource Include="UI\Images\pin_hidden_48_48.png" />
    <Resource Include="UI\Images\pin_hover_48_48.png" />
    <Resource Include="UI\Images\wire_anchor_48_48.png" />
    <Resource Include="UI\Images\watch_hidden_48_48.png" />
    <Resource Include="UI\Images\watch_hover_48_48.png" />
    <Resource Include="UI\Images\checkmark - grey.png" />
    <Resource Include="UI\Images\package_error.png" />
    <Resource Include="UI\Images\icon-shape.png" />
    <Resource Include="UI\Images\Progress circle.png" />
    <Resource Include="UI\Images\Requirements - disabled.png" />
    <Resource Include="UI\Images\View details - disabled.png" />
    <Resource Include="UI\Images\Add - default.png" />
    <Resource Include="UI\Images\Add - disabled.png" />
    <Resource Include="UI\Images\Checkmark - menu selected.png" />
    <Resource Include="UI\Images\Checkmark.png" />
    <Resource Include="UI\Images\Circle close.png" />
    <Resource Include="UI\Images\Copyright.png" />
    <Resource Include="UI\Images\Date.png" />
    <Resource Include="UI\Images\Download.png" />
    <Resource Include="UI\Images\Favorite.png" />
    <Resource Include="UI\Images\Filter.png" />
    <Resource Include="UI\Images\Flag.png" />
    <Resource Include="UI\Images\Profile.png" />
    <Resource Include="UI\Images\Requirements.png" />
    <Resource Include="UI\Images\Sort.png" />
    <Resource Include="UI\Images\View details.png" />
    <Resource Include="UI\Images\more-vertical_selected_16px.png" />
    <Resource Include="UI\Images\pin_default_48_48.png" />
    <Resource Include="UI\Images\pin_selected_48_48.png" />
    <Resource Include="UI\Images\watch_default_48_48.png" />
    <Resource Include="UI\Images\error.png" />
    <Resource Include="UI\Images\warning.png" />
    <Resource Include="UI\Images\info.png" />
    <Resource Include="UI\Images\hidden.png" />
    <Resource Include="UI\Images\default-node-icon.png" />
    <Resource Include="UI\Images\more-vertical.png" />
    <Resource Include="UI\Images\watch_hidden_16_16.png" />
    <Resource Include="UI\Images\alert.png" />
    <Resource Include="UI\Images\menu_16_16.png" />
    <Resource Include="UI\Images\caret_down.png" />
    <Resource Include="UI\Images\PackageManager\close_16_16.png" />
    <Resource Include="UI\Images\PackageManager\down_16_16.png" />
    <Resource Include="UI\Images\PackageManager\folder_16_16.png" />
    <Resource Include="UI\Images\PackageManager\up_16_16.png" />
    <EmbeddedResource Include="Controls\Docs\NodeAutocompleteDocumentation.html" />
    <Content Include="sharpdx_direct3d11_effects_x64.dll">
      <CopyToOutputDirectory>Always</CopyToOutputDirectory>
    </Content>
    <Content Include="sharpdx_direct3d11_effects_x86.dll">
      <CopyToOutputDirectory>Always</CopyToOutputDirectory>
    </Content>
    <Resource Include="UI\Images\add_icon.png" />
    <Resource Include="UI\Images\pin.png" />
    <EmbeddedResource Include="ViewModels\PackageManager\Docs\PublishPackageDocumentation.html" />
    <Resource Include="UI\Images\undock_hover.png" />
    <Resource Include="UI\Images\undock_normal.png" />
    <None Include="ViewModels\Watch3D\shaderSource\helix_shader_defs\COMMON\Common.hlsl" />
    <None Include="ViewModels\Watch3D\shaderSource\helix_shader_defs\COMMON\CommonBuffers.hlsl" />
    <None Include="ViewModels\Watch3D\shaderSource\helix_shader_defs\COMMON\DataStructs.hlsl" />
    <None Include="ViewModels\Watch3D\shaderSource\psDynamoLine.hlsl" />
    <None Include="ViewModels\Watch3D\shaderSource\psDynamoMesh.hlsl" />
    <None Include="ViewModels\Watch3D\shaderSource\psDynamoPoint.hlsl" />
    <None Include="ViewModels\Watch3D\shaderSource\vsDynamoMesh.hlsl" />
    <None Include="ViewModels\Watch3D\shaderSource\vsDynamoPointLine.hlsl" />
    <Resource Include="UI\Images\bubble-arrow.png" />
    <Resource Include="UI\Images\icon-whats-new-small.png" />
    <Resource Include="UI\Images\icon-dictionary-small.png" />
  </ItemGroup>
  <ItemGroup />
  <Import Project="$(MSBuildToolsPath)\Microsoft.CSharp.targets" />
  <Target Name="AfterBuild">
    <MakeDir Directories="$(OutputPath)\viewExtensions\" />
  </Target>
</Project><|MERGE_RESOLUTION|>--- conflicted
+++ resolved
@@ -1420,14 +1420,11 @@
     <Resource Include="UI\Images\profile_normal.png" />
   </ItemGroup>
   <ItemGroup>
-<<<<<<< HEAD
     <Resource Include="UI\Images\caret_down_grey_48px.png" />
     <Resource Include="UI\Images\caret_up_grey_48px.png" />
     <Resource Include="UI\Images\menu_grey_48px.png" />
     <Resource Include="UI\Images\NodeIcon_placeholder.png" />
-=======
     <Resource Include="UI\Images\Pin_NoBackground_16px.png" />
->>>>>>> e17f0a59
     <EmbeddedResource Include="Views\GuidedTour\HtmlPages\learnPackages.html" />
     <Resource Include="UI\Images\info_2.png" />
     <Resource Include="UI\Images\alert_2.png" />
