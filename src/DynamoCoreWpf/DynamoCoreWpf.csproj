--- conflicted
+++ resolved
@@ -94,11 +94,8 @@
 
     <Target Name="NpmRunBuildPMWizard" BeforeTargets="BeforeBuild">
         <PropertyGroup>
-<<<<<<< HEAD
             <PackageVersion>0.0.21</PackageVersion>
-=======
             <PackageVersion>0.0.22</PackageVersion>
->>>>>>> 1d8fee1a
             <PackageName>PackageManagerWizard</PackageName>
         </PropertyGroup>
         <Exec Command="$(PowerShellCommand) -ExecutionPolicy Bypass -File &quot;$(SolutionDir)pkgexist.ps1&quot; &quot;$(PackageName)&quot; &quot;$(PackageVersion)&quot;" ConsoleToMSBuild="true">
