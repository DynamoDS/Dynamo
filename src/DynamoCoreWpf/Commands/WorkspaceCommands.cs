﻿using Dynamo.UI.Commands;

namespace Dynamo.ViewModels
{
    public partial class WorkspaceViewModel
    {
        private DelegateCommand _hideCommand;
        private DelegateCommand _setCurrentOffsetCommand;
        private DelegateCommand _nodeFromSelectionCommand;
        private DelegateCommand _setZoomCommand;
        private DelegateCommand _resetFitViewToggleCommand;
        private DelegateCommand _findByIdCommand;
        private DelegateCommand _alignSelectedCommand;
        private DelegateCommand _enableNodePreviewCommand;
        private DelegateCommand _enableUpstreamPreviewCommand;
        private DelegateCommand _setArgumentLacingCommand;
        private DelegateCommand _findNodesFromSelectionCommand;
        private DelegateCommand _selectAllCommand;
        private DelegateCommand _graphAutoLayoutCommand;
        private DelegateCommand _pauseVisualizationManagerUpdateCommand;
        private DelegateCommand _unpauseVisualizationManagerUpdateCommand;

        public DelegateCommand SelectAllCommand
        {
            get
            {
                if(_selectAllCommand == null)
                    _selectAllCommand = new DelegateCommand(SelectAll, CanSelectAll);
                return _selectAllCommand;
            }
        }

        public DelegateCommand GraphAutoLayoutCommand
        {
            get {
                return _graphAutoLayoutCommand
                    ?? (_graphAutoLayoutCommand =
                        new DelegateCommand(DoGraphAutoLayout, CanDoGraphAutoLayout));
            }
        }

        // REVIVE ME!
        //private DelegateCommand _nodeToCodeCommand;
        //public DelegateCommand NodeToCodeCommand
        //{
        //    get
        //    {
        //        if (_nodeToCodeCommand == null)
        //        {
        //            _nodeToCodeCommand = new DelegateCommand(Model.NodeToCode, Model.CanNodeToCode);
        //        }
        //        return _nodeToCodeCommand;
        //    }
        //}

        public DelegateCommand HideCommand
        {
            get
            {
                if(_hideCommand == null)
                    _hideCommand = new DelegateCommand(Hide, CanHide);

                return _hideCommand;
            }
        }

        public DelegateCommand SetCurrentOffsetCommand
        {
            get
            {
                if(_setCurrentOffsetCommand == null)
                    _setCurrentOffsetCommand = new DelegateCommand(SetCurrentOffset, CanSetCurrentOffset);

                return _setCurrentOffsetCommand;
            }
        }

        public DelegateCommand NodeFromSelectionCommand
        {
            get
            {
                if(_nodeFromSelectionCommand == null)
                    _nodeFromSelectionCommand = new DelegateCommand(CreateNodeFromSelection, CanCreateNodeFromSelection);

                return _nodeFromSelectionCommand;
            }
        }

        public DelegateCommand SetZoomCommand
        {
            get
            {
                if(_setZoomCommand == null)
                    _setZoomCommand = new DelegateCommand(SetZoom, CanSetZoom);
                return _setZoomCommand;
            }
        }

        public DelegateCommand ResetFitViewToggleCommand
        {
            get
            {
                if (_resetFitViewToggleCommand == null)
                    _resetFitViewToggleCommand = new DelegateCommand(ResetFitViewToggle, CanResetFitViewToggle);
                return _resetFitViewToggleCommand;
            }
        }

        public DelegateCommand FindByIdCommand
        {
            get
            {
                if(_findByIdCommand == null)
                    _findByIdCommand = new DelegateCommand(FindById, CanFindById);

                return _findByIdCommand;
            }
        }

        public DelegateCommand AlignSelectedCommand
        {
            get
            {
                if(_alignSelectedCommand == null)
                    _alignSelectedCommand = new DelegateCommand(AlignSelected, CanAlignSelected);

                return _alignSelectedCommand;
            }
        }

        public DelegateCommand EnableNodePreviewCommand
        {
            get
            {
                if (_enableNodePreviewCommand == null)
                {
                    _enableNodePreviewCommand = new DelegateCommand(
                        EnableNodePreview, CanEnableNodePreview);
                }

                return _enableNodePreviewCommand;
            }
        }

        public DelegateCommand EnableUpstreamPreviewCommand
        {
            get
            {
                if (_enableUpstreamPreviewCommand == null)
                {
<<<<<<< HEAD
                    _enableNodePreviewCommand = new DelegateCommand(
=======
                    _enableUpstreamPreviewCommand = new DelegateCommand(
>>>>>>> 411b9f31
                        EnableUpstreamPreview, CanEnableUpstreamPreview);
                }

                return _enableUpstreamPreviewCommand;
            }
        }

        public DelegateCommand SetArgumentLacingCommand
        {
            get
            {
                if (_setArgumentLacingCommand == null)
                {
                    _setArgumentLacingCommand = new DelegateCommand(
                        SetArgumentLacing, CanSetArgumentLacing);
                }

                return _setArgumentLacingCommand;
            }
        }

        public DelegateCommand FindNodesFromSelectionCommand
        {
            get
            {
                if(_findNodesFromSelectionCommand == null)
                    _findNodesFromSelectionCommand = new DelegateCommand(FindNodesFromSelection, CanFindNodesFromSelection);

                return _findNodesFromSelectionCommand;
            }
        }

        public DelegateCommand PauseVisualizationManagerCommand
        {
            get
            {
                if (_pauseVisualizationManagerUpdateCommand == null)
                    _pauseVisualizationManagerUpdateCommand = new DelegateCommand(PauseVisualizationManagerUpdates, CanPauseVisualizationManagerUpdates);

                return _pauseVisualizationManagerUpdateCommand;
            }
        }

        public DelegateCommand UnPauseVisualizationManagerCommand
        {
            get
            {
                if (_unpauseVisualizationManagerUpdateCommand == null)
                    _unpauseVisualizationManagerUpdateCommand = new DelegateCommand(UnPauseVisualizationManagerUpdates, CanUnPauseVisualizationManagerUpdates);

                return _unpauseVisualizationManagerUpdateCommand;
            }
        }
    }
}<|MERGE_RESOLUTION|>--- conflicted
+++ resolved
@@ -148,11 +148,7 @@
             {
                 if (_enableUpstreamPreviewCommand == null)
                 {
-<<<<<<< HEAD
-                    _enableNodePreviewCommand = new DelegateCommand(
-=======
                     _enableUpstreamPreviewCommand = new DelegateCommand(
->>>>>>> 411b9f31
                         EnableUpstreamPreview, CanEnableUpstreamPreview);
                 }
 
