--- conflicted
+++ resolved
@@ -32,12 +32,8 @@
         {
             get
             {
-<<<<<<< HEAD
-                autoCompleteCommand ??= new DelegateCommand(NodeViewModel.WorkspaceViewModel.DynamoViewModel.IsDNAClusterPlacementEnabled?AutoCompleteCluster:AutoComplete, CanAutoComplete);
-=======
                 if (autoCompleteCommand == null)
                     autoCompleteCommand ??= new DelegateCommand(NodeViewModel.WorkspaceViewModel.DynamoViewModel.IsDNAClusterPlacementEnabled ? AutoCompleteCluster : AutoComplete, CanAutoComplete);
->>>>>>> 02b3fc66
 
                 return autoCompleteCommand;
             }
