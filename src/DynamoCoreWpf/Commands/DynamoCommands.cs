﻿using System;
using System.Collections.Generic;
using System.Windows;
using System.Windows.Input;
using Dynamo.Models;

using Dynamo.Selection;
using Microsoft.CSharp.RuntimeBinder;

namespace Dynamo.ViewModels
{
    partial class DynamoViewModel
    {
        // Automation related data members.
        private AutomationSettings automationSettings = null;
        

        #region Automation Related Methods

        /// <summary>
        /// DynamoView calls this method at the end of its initialization
        /// sequence so that loaded commands, if any, begin to playback.
        /// </summary>
        internal void BeginCommandPlayback(System.Windows.Window mainWindow)
        {
            if (null != automationSettings)
                automationSettings.BeginCommandPlayback(mainWindow);
        }

        private void SaveRecordedCommands(object parameters)
        {
            if (null != automationSettings)
            {
                string xmlFilePath = automationSettings.SaveRecordedCommands();
                if (string.IsNullOrEmpty(xmlFilePath) == false)
                {
                    if (System.IO.File.Exists(xmlFilePath))
                        System.Diagnostics.Process.Start(xmlFilePath);
                }
            }
        }

        private bool CanSaveRecordedCommands(object parameters)
        {
            if (null == automationSettings)
                return false;

            return automationSettings.CanSaveRecordedCommands;
        }

        private void ExecInsertPausePlaybackCommand(object parameters)
        {
            if (automationSettings != null)
            {
                var msg = string.Format("PausePlaybackCommand '{0}' inserted",
                    automationSettings.InsertPausePlaybackCommand());
                model.Logger.Log(msg);
            }
        }

        private bool CanInsertPausePlaybackCommand(object parameters)
        {
            if (null == automationSettings)
                return false;

            return (automationSettings.CurrentState == AutomationSettings.State.Recording);
        }

        #endregion

        #region Workspace Command Entry Point

        public void ExecuteCommand(DynamoModel.RecordableCommand command)
        {
            if (null != this.automationSettings)
                this.automationSettings.RecordCommand(command);

            if (Model.DebugSettings.VerboseLogging)
                model.Logger.Log("Command: " + command);

            this.model.ExecuteCommand(command);
        }

        #endregion

        #region The Actual Command Handlers (Private)

        void OnModelCommandCompleted(DynamoModel.RecordableCommand command)
        {
            var name = command.GetType().Name;
            switch (name)
            {
                case "OpenFileCommand":
                    this.AddToRecentFiles((command as DynamoModel.OpenFileCommand).XmlFilePath);
                    this.VisualizationManager.Start();
                    break;

                case "MutateTestCommand":
                    var mutatorDriver = new Dynamo.TestInfrastructure.MutatorDriver(this);
                    mutatorDriver.RunMutationTests();
                    break;

                case "SelectInRegionCommand":
                    var selectC = command as DynamoModel.SelectInRegionCommand;
                    CurrentSpaceViewModel.SelectInRegion(selectC.Region, selectC.IsCrossSelection);
                    break;

                case "DragSelectionCommand":
                    var dragC = command as DynamoModel.DragSelectionCommand;

                    if (DynamoModel.DragSelectionCommand.Operation.BeginDrag == dragC.DragOperation)
                        CurrentSpaceViewModel.BeginDragSelection(dragC.MouseCursor);
                    else
                        CurrentSpaceViewModel.EndDragSelection(dragC.MouseCursor);
                    break;

                case "DeleteModelCommand":
                case "CreateNodeCommand":
                case "CreateProxyNodeCommand":
                case "CreateNoteCommand":
                case "CreateAnnotationCommand":
                case "UndoRedoCommand":
                case "ModelEventCommand":
                case "UpdateModelValueCommand":
                case "ConvertNodesToCodeCommand":
                case "UngroupModelCommand":
                case "AddModelToGroupCommand":
                    UndoCommand.RaiseCanExecuteChanged();
                    RedoCommand.RaiseCanExecuteChanged();
                    break;

                case "SwitchTabCommand":
                    if (command.IsInPlaybackMode)
                        RaisePropertyChanged("CurrentWorkspaceIndex");
                    break;

                case "RunCancelCommand":
                case "ForceRunCancelCommand":
                case "SelectModelCommand":
                case "MakeConnectionCommand":
                case "CreateCustomNodeCommand":
                case "CreatePresetStateFromSelectionCommand":
                case "SetWorkSpaceToStateCommand":
                    // for this commands there is no need
                    // to do anything after execution
                    break;

                default:
                    throw new InvalidOperationException("Unhandled command name");
            }
        }

        void OnModelCommandStarting(DynamoModel.RecordableCommand command)
        {
            var name = command.GetType().Name;
            switch (name)
            {
                case "OpenFileCommand":
                    this.VisualizationManager.Stop();
                    break;

                case "MakeConnectionCommand":
                    MakeConnectionImpl(command as DynamoModel.MakeConnectionCommand);
                    break;

                case "RunCancelCommand":
                case "ForceRunCancelCommand":
                case "CreateNodeCommand":
                case "CreateProxyNodeCommand":
                case "CreateNoteCommand":
                case "CreateAnnotationCommand":
                case "SelectModelCommand":
                case "SelectInRegionCommand":
                case "DragSelectionCommand":
                case "DeleteModelCommand":
                case "UndoRedoCommand":
                case "ModelEventCommand":
                case "UpdateModelValueCommand":
                case "ConvertNodesToCodeCommand":
                case "CreateCustomNodeCommand":
                case "SwitchTabCommand":
                case "MutateTestCommand":
<<<<<<< HEAD
                case "CreatePresetStateFromSelectionCommand":
                case "SetWorkSpaceToStateCommand":
=======
                case "UngroupModelCommand":
                case "AddModelToGroupCommand":
>>>>>>> b6c2694c
                    // for this commands there is no need
                    // to do anything before execution
                    break;

                default:
                    throw new InvalidOperationException("Unhandled command name");
            }
        }

        private void MakeConnectionImpl(DynamoModel.MakeConnectionCommand command)
        {
            Guid nodeId = command.NodeId;

            switch (command.ConnectionMode)
            {
                case DynamoModel.MakeConnectionCommand.Mode.Begin:
                    CurrentSpaceViewModel.BeginConnection(
                        nodeId, command.PortIndex, command.Type);
                    break;

                case DynamoModel.MakeConnectionCommand.Mode.End:
                    CurrentSpaceViewModel.EndConnection(
                        nodeId, command.PortIndex, command.Type);
                    break;

                case DynamoModel.MakeConnectionCommand.Mode.Cancel:
                    CurrentSpaceViewModel.CancelConnection();
                    break;
            }
        }

        #endregion

    }
}<|MERGE_RESOLUTION|>--- conflicted
+++ resolved
@@ -180,13 +180,10 @@
                 case "CreateCustomNodeCommand":
                 case "SwitchTabCommand":
                 case "MutateTestCommand":
-<<<<<<< HEAD
+                case "UngroupModelCommand":
+                case "AddModelToGroupCommand":
                 case "CreatePresetStateFromSelectionCommand":
                 case "SetWorkSpaceToStateCommand":
-=======
-                case "UngroupModelCommand":
-                case "AddModelToGroupCommand":
->>>>>>> b6c2694c
                     // for this commands there is no need
                     // to do anything before execution
                     break;
