--- conflicted
+++ resolved
@@ -45,11 +45,7 @@
             this.preferences = preferences;
         }
 
-<<<<<<< HEAD
-        private WatchViewModel ProcessThing(object value, ProtoCore.Core core, ProtoCore.RuntimeCore runtimeCore, string tag, bool showRawData, WatchHandlerCallback callback)
-=======
         private WatchViewModel ProcessThing(object value, ProtoCore.RuntimeCore runtimeCore, string tag, bool showRawData, WatchHandlerCallback callback)
->>>>>>> 706b7dd2
         {
             WatchViewModel node;
 
@@ -70,11 +66,7 @@
 
                 if (stackValue.IsFunctionPointer)
                 {
-<<<<<<< HEAD
-                    stringValue = StringUtils.GetStringValue(stackValue, core, runtimeCore);
-=======
                     stringValue = StringUtils.GetStringValue(stackValue, runtimeCore);
->>>>>>> 706b7dd2
                 }
                 else
                 {
