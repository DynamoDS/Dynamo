﻿using System.Collections.Generic;
using System.Linq;
using System.Windows;
using System.Windows.Media;
using Dynamo.Wpf.Views.GuidedTour;
using Newtonsoft.Json;

namespace Dynamo.Wpf.UI.GuidedTour
{
    /// <summary>
    /// This class represent just one guided tour that will be shown (just one guide can be shown at one time)
    /// </summary>
    public class Guide
    {
        /// <summary>
        /// This list will contain all the steps per guide read from a json file
        /// </summary>
        [JsonProperty("GuideSteps")]
        public List<Step> GuideSteps;

        /// <summary>
        /// This property represent the name of the Guide, e.g. "Get Started", "Packages"
        /// </summary>
        [JsonProperty("Name")]
        public string Name { get; set; }

        /// <summary>
        /// This variable will contain the current step according to the steps flow in the Guide
        /// </summary>
        public Step CurrentStep { get; set; }

        /// <summary>
        /// This variable represents the total number of steps that the guide has (every guide can have a different number of steps).
        /// </summary>
        public int TotalSteps { get; set; }

        /// <summary>
        /// This variable represents the Guide Background Element to manipulate it's hole rect
        /// </summary>
        public GuideBackground GuideBackgroundElement { get; set; }

        public Guide()
        {
            GuideSteps = new List<Step>();
        }

        /// <summary>
        ///  Guide class finalizer, it will unsubscribe all the events once the guide is destroyed
        /// </summary>
        ~Guide()
        {
            UnsubscribeFlowEvents();
        }

        /// <summary>
        /// Remove all the subscriptions to events
        /// </summary>
        private void UnsubscribeFlowEvents()
        {
            GuideFlowEvents.GuidedTourNextStep -= Next;
            GuideFlowEvents.GuidedTourPrevStep -= Back;
        }

        /// <summary>
        /// This method will subscribe the handlers for when the Back and Next button are pressed (this subscription happens when the Guide is initialized)
        /// </summary>
        private void SubscribeFlowEvents()
        {
            GuideFlowEvents.GuidedTourNextStep += Next;
            GuideFlowEvents.GuidedTourPrevStep += Back;
        }

        /// <summary>
        /// This method will be called by the Guide client and this will show the first Step popup in the list
        /// </summary>
        public void Play()
        {
            if (GuideSteps.Any())
            {
                Step firstStep = (from step in GuideSteps where step.Sequence == 0 select step).FirstOrDefault();
                CurrentStep = firstStep;
                firstStep.Show();
            }
        }

        /// <summary>
        /// This method will be called by the Guide client and basically subscribe the handlers for the events OnGuidedTourNext and OnGuidedTourPrev
        /// </summary>
        public void Initialize()
        {
            TotalSteps = GuideSteps.Count;
            SubscribeFlowEvents();
        }

        /// <summary>
        /// This method unsubcribe from the corresponding event the Prev and Next handlers, this method is called when the OnGuidedTourFinish event is raised 
        /// </summary>
        public void ClearGuide()
        {
            UnsubscribeFlowEvents();
        }

        /// <summary>
        /// This event method will be executed then the user press the Next button in the tooltip/popup
        /// basically it searchs the next step in the list, show it and hides the current one.
        /// </summary>
        /// <param name="args">This parameter will contain the "sequence" of the current Step so we can get the next Step from the list</param>
        public void Next(GuidedTourMovementEventArgs args)
        {
            Step nextStep = null;
            if (args.StepSequence < TotalSteps)
            {
                nextStep = (from step in GuideSteps where step.Sequence == args.StepSequence + 1 select step).FirstOrDefault();

                if(nextStep.HostPopupInfo != null)
                    SetupBackgroundHoleSize(nextStep.HostPopupInfo.HostUIElement);

                if (nextStep != null)
                {
                    CurrentStep = nextStep;
                    nextStep.Show();
                }

            }
            HideOpenedStep(args.StepSequence);
        }

        /// <summary>
        /// This method will update the hole size everytime that the step change
        /// </summary>
        /// <param name="hostElement">Element for size and position reference</param>
        private void SetupBackgroundHoleSize(UIElement hostElement)
        {
            Point relativePoint = hostElement.TransformToAncestor(Application.Current.MainWindow)
                              .Transform(new Point(0, 0));

            GuideBackgroundElement.HoleRect = new Rect(relativePoint.X, relativePoint.Y,
                hostElement.DesiredSize.Width, hostElement.DesiredSize.Height);

        }

        /// <summary>
        /// This event method will be executed then the user press the Back button in the tooltip/popup
        /// basically it searchs the previous step in the list, show it and hides the current one.
        /// </summary>
        /// <param name="args">This parameter will contain the "sequence" of the current Step so we can get the previous Step from the list</param>
        public void Back(GuidedTourMovementEventArgs args)
        {
            Step prevStep = null;
            if (args.StepSequence > 0)
            {
                prevStep = (from step in GuideSteps where step.Sequence == args.StepSequence - 1 select step).FirstOrDefault();
                if (prevStep != null)
                {
<<<<<<< HEAD
                    if (prevStep.HostPopupInfo != null)
                        SetupBackgroundHoleSize(prevStep.HostPopupInfo.HostUIElement);
=======
                    CurrentStep = prevStep;
>>>>>>> 35d9882d
                    prevStep.Show();
                }                   
            }
            HideOpenedStep(args.StepSequence);
        }

        private void HideOpenedStep(int stepSequence)
        {
            var OpenStep = (from step in GuideSteps 
                            where step.Sequence == stepSequence 
                            select step).FirstOrDefault();
            if (OpenStep != null)
            {
                OpenStep.Hide();
            }
        }

        /// <summary>
        /// Static method that finds a UIElement child based in the child name of a given root item in the Visual Tree. 
        /// </summary>
        /// <param name="parent">Root element in which the search will start</param>
        /// <param name="childName">Name of child to be found in the VisualTree </param>
        /// <returns>The first parent item that matches the submitted type parameter. 
        /// If not matching item can be found, a null parent is being returned.</returns>
        public static UIElement FindChild(DependencyObject parent, string childName)
        {
            // Confirm parent is valid. 
            if (parent == null) return null;

            // Confirm child name is valid. 
            if (string.IsNullOrEmpty(childName)) return null;

            UIElement foundChild = null;

            int childrenCount = VisualTreeHelper.GetChildrenCount(parent);
            for (int i = 0; i < childrenCount; i++)
            {
                var child = VisualTreeHelper.GetChild(parent, i);

                if (child != null)
                {
                    var frameworkElement = child as FrameworkElement;
                    // If the child's name match the searching string
                    if (frameworkElement != null && frameworkElement.Name == childName)
                    {
                        foundChild = (UIElement)child;
                        break;
                    }
                    else
                    {
                        foundChild = FindChild(child, childName);

                        // If the child is found, break so we do not overwrite the found child. 
                        if (foundChild != null) break;
                    }
                }
                else
                {
                    // child element found.
                    foundChild = (UIElement)child;
                    break;
                }
            }

            return foundChild;
        }
    }
}<|MERGE_RESOLUTION|>--- conflicted
+++ resolved
@@ -152,12 +152,9 @@
                 prevStep = (from step in GuideSteps where step.Sequence == args.StepSequence - 1 select step).FirstOrDefault();
                 if (prevStep != null)
                 {
-<<<<<<< HEAD
                     if (prevStep.HostPopupInfo != null)
                         SetupBackgroundHoleSize(prevStep.HostPopupInfo.HostUIElement);
-=======
                     CurrentStep = prevStep;
->>>>>>> 35d9882d
                     prevStep.Show();
                 }                   
             }
