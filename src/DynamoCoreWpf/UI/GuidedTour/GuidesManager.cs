--- conflicted
+++ resolved
@@ -367,13 +367,8 @@
             GuideFlowEvents.OnGuidedTourFinish(currentGuide.Name);
 
             //The exit tour popup will be shown only when a popup (doesn't apply for survey) is closed or when the tour is closed. 
-<<<<<<< HEAD
             if(stepType != Step.StepTypes.SURVEY)
                 CreateRealTimeInfoWindow(Res.ExitTourWindowContent);
-=======
-            if (stepType != Step.StepTypes.SURVEY)
-                CreateRealTimeInfoWindow();
->>>>>>> 43a6bd5b
         }
 
         /// <summary>
