--- conflicted
+++ resolved
@@ -248,13 +248,10 @@
                 HostUIElement = mainRootElement,
                 VerticalPopupOffSet = jsonStepInfo.HostPopupInfo.VerticalPopupOffSet,
                 HorizontalPopupOffSet = jsonStepInfo.HostPopupInfo.HorizontalPopupOffSet,
+                HtmlPage = jsonStepInfo.HostPopupInfo.HtmlPage
                 HighlightColor = jsonStepInfo.HostPopupInfo.HighlightColor,
-<<<<<<< HEAD
-                HtmlPage = jsonStepInfo.HostPopupInfo.HtmlPage
-=======
                 WidthBoxDelta = jsonStepInfo.HostPopupInfo.WidthBoxDelta,
                 HeightBoxDelta = jsonStepInfo.HostPopupInfo.HeightBoxDelta
->>>>>>> d1df0112
             };
 
             //The host_ui_element read from the json file need to exists otherwise the host will be null
