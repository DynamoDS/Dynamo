[
	{
		"Name": "Get Started",
		"GuideSteps": [
			{
				"Sequence": 0,
				"Name": "welcome",
				"Type": "welcome",
				"Width": 480,
				"Height": 200,
				"StepContent": {
					"Title": "GetStartedGuideWelcomeTitle",
					"FormattedText": "GetStartedGuideWelcomeText"
				},
				"HostPopupInfo": {
					"PopupPlacement": "center",
					"HostUIElementString": "WorkspaceTabs",
					"VerticalPopupOffset": 0,
					"HorizontalPopupOffset": 0
				}
			},
			{
				"Sequence": 1,
				"Name": "library",
				"Type": "tooltip",
				"ShowLibrary": true,
				"TooltipPointerDirection": "top_left",
				"Width": 480,
				"Height": 250,
				"StepContent": {
					"Title": "GetStartedGuideLibraryTitle",
					"FormattedText": "GetStartedGuideLibraryText"
				},
				"HostPopupInfo": {
					"PopupPlacement": "right",
					"HostUIElementString": "sidebarGrid",
					"VerticalPopupOffset": 100,
					"HorizontalPopupOffset": 50,
					"CutOffRectArea": {
						"WidthBoxDelta": 0,
						"HeightBoxDelta": 0
					}
				}
			},
			{
				"Sequence": 2,
				"Name": "run status",
				"Type": "tooltip",
				"TooltipPointerDirection": "bottom_down",
				"Width": 480,
				"Height": 260,
				"StepContent": {
					"Title": "GetStartedGuideRunStatusBarTitle",
					"FormattedText": "GetStartedGuideRunStatusBarText"
				},
				"HostPopupInfo": {
					"PopupPlacement": "top",
					"HostUIElementString": "bottomBarGrid",
					"VerticalPopupOffset": 0,
					"HorizontalPopupOffset": 320,
					"CutOffRectArea": {
						"WidthBoxDelta": 0,
						"HeightBoxDelta": 0
					}
				}
			},
			{
				"Sequence": 3,
				"Name": "toolbar2",
				"Type": "tooltip",
				"TooltipPointerDirection": "top_left",
				"Width": 480,
				"Height": 245,
				"StepContent": {
					"Title": "GetStartedGuideToolbarTitle",
					"FormattedText": "GetStartedGuideToolbarText"
				},
				"HostPopupInfo": {
					"PopupPlacement": "bottom",
					"HostUIElementString": "shortcutsBarGrid",
					"VerticalPopupOffset": -60,
					"HorizontalPopupOffset": 225,
					"HighlightRectArea": {
						"HighlightColor": "#EF9362",
						"WidthBoxDelta": 0,
						"HeightBoxDelta": 0
					},
					"CutOffRectArea": {
						"WidthBoxDelta": 0,
						"HeightBoxDelta": 0
					}
				}
			},
			{
				"Sequence": 4,
				"Name": "preferences",
				"Type": "tooltip",
				"TooltipPointerDirection": "top_left",
				"Width": 480,
				"Height": 205,
				"StepContent": {
					"Title": "GetStartedGuidePreferencesTitle",
					"FormattedText": "GetStartedGuidePreferencesText"
				},
				"HostPopupInfo": {
					"PopupPlacement": "right",
					"HostUIElementString": "dynamoMenu",
					"VerticalPopupOffset": 100,
					"HighlightColor": "#EF9362",
					"HorizontalPopupOffset": 250,
					"HighlightRectArea": {
						"HighlightColor": "#EF9362",
						"WidthBoxDelta": 0,
						"HeightBoxDelta": 3
					},
					"CutOffRectArea": {
						"WidthBoxDelta": 0,
						"HeightBoxDelta": 3
					}
				},
				"UIAutomation": [
					{
						"Sequence": 1,
						"ControlType": "MenuItem",
						"Name": "dynamoMenu",
						"Action": "open"
					}
				]
			},
			{
				"Sequence": 5,
				"Name": "resources",
				"Type": "tooltip",
				"TooltipPointerDirection": "top_left",
				"Width": 480,
				"Height": 230,
				"StepContent": {
					"Title": "GetStartedGuideResourcesTitle",
					"FormattedText": "GetStartedGuideResourcesText"
				},
				"HostPopupInfo": {
					"PopupPlacement": "right",
					"HostUIElementString": "HelpMenu",
					"VerticalPopupOffset": 20,
					"HorizontalPopupOffset": 170,
					"HighlightRectArea": {
						"HighlightColor": "#EF9362",
						"WidthBoxDelta": 0,
						"HeightBoxDelta": 3
					},
					"CutOffRectArea": {
						"WidthBoxDelta": 0,
						"HeightBoxDelta": 3
					}
				},
				"UIAutomation": [
					{
						"Sequence": 1,
						"ControlType": "MenuItem",
						"Name": "HelpMenu",
						"Action": "open"
					}
				]
			},
			{
				"Sequence": 6,
				"Name": "survey",
				"Type": "survey",
				"Width": 400,
				"Height": 450,
				"StepContent": {
					"Title": "GetStartedGuideSurveyTitle",
					"FormattedText": "GetStartedGuideSurveyText"
				},
				"ExtraContent": [
					{
						"Property": "RatingTextTitle",
						"Value": "GetStartedGuideRatingTextTitle"
					}
				],
				"HostPopupInfo": {
					"PopupPlacement": "center",
					"HostUIElementString": "WorkspaceTabs",
					"VerticalPopupOffset": 0,
					"HorizontalPopupOffset": 0
				}
			}
		]
	},
	{
		"Name": "Packages",
		"GuideSteps": [
			{
				"Sequence": 1,
				"Name": "packages",
				"Type": "tooltip",
				"TooltipPointerDirection": "top_left",
				"PointerVerticalOffset": -50,
				"Width": 480,
				"Height": 512,
				"StepContent": {
					"Title": "PackagesGuideLearnAbout",
					"FormattedText": "PackagesGuideLearnAboutText"
				},
				"HostPopupInfo": {
					"PopupPlacement": "relative",
					"HostUIElementString": "PackageManagerMenu",
					"VerticalPopupOffset": -20,
					"HorizontalPopupOffset": 150,
					"HtmlPage": {
						"FileName": "learnPackages.html",
						"Resources": {
							"#DynamoPackages_1_1": "DynamoPackages_1_1.png"
						}
					},
					"HighlightRectArea": {
						"HighlightColor": "#EF9362",
						"WidthBoxDelta": 0,
						"HeightBoxDelta": 3
					},
					"CutOffRectArea": {
						"WidthBoxDelta": 0,
						"HeightBoxDelta": 3
					}
				},
				"UIAutomation": [
					{
						"Sequence": 1,
						"ControlType": "button",
						"WindowName": "PopupWindow",
						"Name": "BackButton",
						"Action": "disable"
					}
				]
			},
			{
				"Sequence": 2,
				"Name": "find package",
				"Type": "tooltip",
				"TooltipPointerDirection": "top_left",
				"Width": 480,
				"Height": 250,
				"StepContent": {
					"Title": "PackagesGuideFindPackageTitle",
					"FormattedText": "PackagesGuideFindPackageText"
				},
				"HostPopupInfo": {
					"PopupPlacement": "right",
					"HostUIElementString": "PackageManagerMenu",
					"VerticalPopupOffset": 0,
					"HorizontalPopupOffset": 200,
					"HighlightRectArea": {
						"HighlightColor": "#EF9362",
						"UIElementTypeString": "MenuItem",
						"WindowElementNameString": "showPMSearch",
						"WidthBoxDelta": 0,
						"HeightBoxDelta": 3
					},
					"CutOffRectArea": {
						"WindowElementNameString": "showPMSearch",
						"WidthBoxDelta": 0,
						"HeightBoxDelta": 3
					}
				},
				"UIAutomation": [
					{
						"Sequence": 1,
						"ControlType": "MenuItem",
						"Name": "PackageManagerMenu",
						"Action": "open"
					},
					{
						"Sequence": 2,
						"ControlType": "function",
						"Name": "SubscribeSearchForPackagesOption",
						"Action": "execute",
						"UpdatePlacementTarget": true,
						"AutomaticHandlers": [
							{
								"HandlerElement": "showPMSearch",
								"HandlerElementEvent": "Click",
								"ExecuteMethod": "SearchForPackage_Click"
							}
						]
					}
				]
			},
			{
				"Sequence": 3,
				"Name": "terms of service",
				"Type": "tooltip",
				"TooltipPointerDirection": "top_left",
				"Width": 480,
				"Height": 260,
				"ExitGuide": {
					"Height": 273,
					"Width": 480,
					"Title": "PackagesGuideExitTitle",
					"FormattedText": "PackagesGuideExitAcceptTerms"
				},
				"StepContent": {
					"Title": "PackagesGuideTermsOfServiceTitle",
					"FormattedText": "PackagesGuideTermsOfServiceText"
				},
				"HostPopupInfo": {
					"PopupPlacement": "right",
					"WindowName": "TermsOfUseWindow",
					"DynamicHostWindow": true,
					"HostUIElementString": "AcceptTermsOfUseButton",
					"VerticalPopupOffset": 300,
					"HorizontalPopupOffset": 0,
					"HighlightRectArea": {
						"HighlightColor": "#EF9362",
						"UIElementTypeString": "Button",
						"UIElementGridContainer": "bordersGrid",
						"WindowName": "TermsOfUseWindow",
						"WindowElementNameString": "AcceptTermsOfUseButton",
						"WidthBoxDelta": 0,
						"HeightBoxDelta": 0
					}
				},
				"PreValidation": {
					"ReturnType": "boolean",
					"ControlType": "visibility",
					"FuncName": "AcceptedTermsOfUse",
					"ExpectedValue": false
				},
				"UIAutomation": [
					{
						"Sequence": 2,
						"ControlType": "function",
						"Name": "ExecuteTermsOfServiceFlow",
						"Action": "execute",
						"AutomaticHandlers": [
							{
								"HandlerElement": "AcceptTermsOfUseButton",
								"HandlerElementEvent": "Click",
								"ExecuteMethod": "AcceptButton_Click"
							},
							{
								"HandlerElement": "DeclineTermsOfUseButton",
								"HandlerElementEvent": "Click",
								"ExecuteMethod": "CloseButton_Click"
							},
							{
								"HandlerElement": "closeButton",
								"HandlerElementEvent": "Click",
								"ExecuteMethod": "CloseButton_Click"
							}
						],
						"UpdatePlacementTarget": true
					}
				]
			},
			{
				"Sequence": 3,
				"Name": "third-party packages",
				"Type": "tooltip",
				"TooltipPointerDirection": "top_left",
				"Width": 480,
				"Height": 260,
				"StepContent": {
					"Title": "PackagesGuideThirdPartyTitle",
					"FormattedText": "PackagesGuideThirdPartyText"
				},
				"HostPopupInfo": {
					"PopupPlacement": "right",
					"WindowName": "PackageSearch",
					"DynamicHostWindow": true,
					"HostUIElementString": "PackageSearch",
					"VerticalPopupOffset": 150,
					"HorizontalPopupOffset": 0
				},
				"PreValidation": {
					"ReturnType": "boolean",
					"ControlType": "visibility",
					"FuncName": "AcceptedTermsOfUse",
					"ExpectedValue": true
				},
				"UIAutomation": [
					{
						"Sequence": 1,
						"ControlType": "function",
						"Name": "ExecutePackageSearch",
						"ExecuteCleanUpForward": false,
						"ExecuteCleanUpBackward": true,
						"ElementName": "NextButton",
						"Action": "execute",
						"UpdatePlacementTarget": true
					},
					{
						"Sequence": 2,
						"ControlType": "function",
<<<<<<< HEAD
						"Name": "ExecuteClosePackagesSearch",
=======
						"Name": "ExecuteTermsOfServiceFlow",
>>>>>>> 9f5ff528
						"Action": "execute",
						"AutomaticHandlers": [
							{
								"HandlerElement": "closeButton",
								"HandlerElementEvent": "Click",
								"ExecuteMethod": "CloseButton_Click"
							}
						],
						"UpdatePlacementTarget": true
					}
				]
			},
			{
				"Sequence": 4,
				"Name": "search-filter-sort",
				"Type": "tooltip",
				"TooltipPointerDirection": "top_left",
				"Width": 480,
				"Height": 470,
				"StepContent": {
					"Title": "PackagesGuideSearchFilterTitle",
					"FormattedText": "PackagesGuideSearchFilterText"
				},
				"HostPopupInfo": {
					"PopupPlacement": "relative",
					"WindowName": "PackageSearch",
					"DynamicHostWindow": true,
					"HostUIElementString": "PackageSearch",
					"VerticalPopupOffset": 40,
					"ElementName": "NextButton",
					"HorizontalPopupOffset": 470,
					"HtmlPage": {
						"FileName": "searchPackages.html",
						"Resources": {
							"#SearchPackages": "SearchPackages.gif",
							"#filterIcon": "filterIcon.png",
							"#sortIcon": "sortIcon.png"
						}
					}
				},
				"UIAutomation": [
					{
						"Sequence": 0,
						"ControlType": "function",
						"Name": "ExecutePackageSearch",
						"ExecuteCleanUpForward": false,
						"ExecuteCleanUpBackward": false,
						"ElementName": "NextButton",
						"Action": "execute",
						"UpdatePlacementTarget": true
<<<<<<< HEAD
					},	
					{
						"Sequence": 2,
						"ControlType": "function",
						"Name": "ExecuteClosePackagesSearch",
=======
					},
					{
						"Sequence": 2,
						"ControlType": "function",
						"Name": "ExecuteTermsOfServiceFlow",
>>>>>>> 9f5ff528
						"Action": "execute",
						"AutomaticHandlers": [
							{
								"HandlerElement": "closeButton",
								"HandlerElementEvent": "Click",
								"ExecuteMethod": "CloseButton_Click"
							}
						],
						"UpdatePlacementTarget": true
<<<<<<< HEAD
					},
=======
					},					
>>>>>>> 9f5ff528
					{
						"Sequence": 1,
						"ControlType": "button",
						"WindowName": "PopupWindow",
						"Name": "NextButton",
						"Action": "disable"
					},
					{
						"Sequence": 2,
						"ControlType": "function",
						"Name": "EnableNextButton",
						"ElementName": "NextButton",
						"Action": "execute"
					}
				]
			},
			{
				"Sequence": 5,
				"Name": "search-results",
				"Type": "tooltip",
				"TooltipPointerDirection": "top_left",
				"Width": 480,
				"Height": 260,
				"StepContent": {
					"Title": "PackagesGuideSearchResultsTitle",
					"FormattedText": "PackagesGuideSearchResultsText"
				},
				"HostPopupInfo": {
					"PopupPlacement": "right",
					"WindowName": "PackageSearch",
					"DynamicHostWindow": true,
					"HostUIElementString": "PackageSearch",
					"VerticalPopupOffset": 150,
					"HorizontalPopupOffset": 0,
					"HighlightRectArea": {
						"HighlightColor": "#EF9362",
						"UIElementTypeString": "Button",
						"WindowName": "PackageSearch",
						"UIElementGridContainer": "viewDetailsGrid",
						"WindowElementNameString": "viewDetailsButton",
						"WidthBoxDelta": 0,
						"HeightBoxDelta": 0
					}
				},
				"UIAutomation": [
					{
						"Sequence": 1,
						"ControlType": "function",
						"Name": "ExecutePackageSearch",
						"ExecuteCleanUpForward": false,
						"ExecuteCleanUpBackward": false,
						"Action": "execute",
						"UpdatePlacementTarget": true
					},
					{
						"Sequence": 2,
						"ControlType": "function",
						"Name": "SubscribeViewDetailsEvent",
						"ExecuteCleanUpForward": false,
						"ExecuteCleanUpBackward": false,
						"Action": "execute",
						"UpdatePlacementTarget": true
					},
					{
						"Sequence": 3,
						"ControlType": "function",
<<<<<<< HEAD
						"Name": "ExecuteClosePackagesSearch",
=======
						"Name": "ExecuteTermsOfServiceFlow",
>>>>>>> 9f5ff528
						"Action": "execute",
						"AutomaticHandlers": [
							{
								"HandlerElement": "closeButton",
								"HandlerElementEvent": "Click",
								"ExecuteMethod": "CloseButton_Click"
							}
						],
						"UpdatePlacementTarget": true
					}
				]
			},
			{
				"Sequence": 6,
				"Name": "package-dependencies",
				"Type": "tooltip",
				"TooltipPointerDirection": "top_right",
				"Width": 480,
				"Height": 260,
				"StepContent": {
					"Title": "PackagesGuideDependenciesTitle",
					"FormattedText": "PackagesGuideDependenciesText"
				},
				"HostPopupInfo": {
					"PopupPlacement": "left",
					"DynamicHostWindow": true,
					"HostUIElementString": "PackageDetailsWindow",
					"VerticalPopupOffset": 0,
					"HorizontalPopupOffset": 0,
					"CutOffRectArea": {
						"WindowElementNameString": "PackageDetailsWindow",
						"WidthBoxDelta": 0,
						"HeightBoxDelta": 3
					}
				},
				"UIAutomation": [
					{
						"Sequence": 1,
						"ControlType": "function",
						"Name": "ExecuteViewDetailsSideBar",
						"ExecuteCleanUpForward": false,
						"ExecuteCleanUpBackward": false,
						"Action": "execute",
						"UpdatePlacementTarget": true
					},
					{
						"Sequence": 2,
						"ControlType": "function",
<<<<<<< HEAD
						"Name": "ExecuteClosePackagesSearch",
=======
						"Name": "ExecuteTermsOfServiceFlow",
>>>>>>> 9f5ff528
						"Action": "execute",
						"AutomaticHandlers": [
							{
								"HandlerElement": "closeButton",
								"HandlerElementEvent": "Click",
								"ExecuteMethod": "CloseButton_Click"
							}
						],
						"UpdatePlacementTarget": true
					}
				]
			},
			{
				"Sequence": 7,
				"Name": "package installed",
				"Type": "tooltip",
				"TooltipPointerDirection": "top_left",
				"Width": 480,
				"Height": 320,
				"StepContent": {
					"Title": "PackagesGuideInstallAPackageTitle",
					"FormattedText": "PackagesGuideInstalledPackageText"
				},
				"UIAutomation": [
					{
						"Sequence": 1,
						"ControlType": "function",
						"Name": "ExecutePackageSearch",
						"ExecuteCleanUpForward": true,
						"ExecuteCleanUpBackward": false,
						"Action": "execute",
						"UpdatePlacementTarget": true
					},
<<<<<<< HEAD
					{
						"Sequence": 2,
						"ControlType": "function",
						"Name": "ExecuteClosePackagesSearch",
=======

					{
						"Sequence": 2,
						"ControlType": "function",
						"Name": "ExecuteTermsOfServiceFlow",
>>>>>>> 9f5ff528
						"Action": "execute",
						"AutomaticHandlers": [
							{
								"HandlerElement": "closeButton",
								"HandlerElementEvent": "Click",
								"ExecuteMethod": "CloseButton_Click"
							}
						],
						"UpdatePlacementTarget": true
					}
				],
				"HostPopupInfo": {
					"PopupPlacement": "relative",
					"WindowName": "PackageSearch",
					"DynamicHostWindow": true,
					"HostUIElementString": "PackageSearch",
					"VerticalPopupOffset": 100,
					"HorizontalPopupOffset": 480,
					"HtmlPage": {
						"FileName": "installedPackage.html",
						"Resources": {
							"#successIcon": "successIcon.png"
						}
					}
				},
				"PreValidation": {
					"ReturnType": "boolean",
					"ControlType": "visibility",
					"FuncName": "IsPackageInstalled",
					"ExpectedValue": true
				}
			},
			{
				"Sequence": 7,
				"Name": "install a package",
				"Type": "tooltip",
				"TooltipPointerDirection": "top_left",
				"Width": 480,
				"Height": 263,
				"StepContent": {
					"Title": "PackagesGuideInstallAPackageTitle",
					"FormattedText": "PackagesGuideInstallAPackageText"
				},
				"HostPopupInfo": {
					"PopupPlacement": "right",
					"WindowName": "PackageSearch",
					"DynamicHostWindow": true,
					"HostUIElementString": "installButton",
					"VerticalPopupOffset": 120,
					"HorizontalPopupOffset": 0,
					"HighlightRectArea": {
						"HighlightColor": "#EF9362",
						"UIElementTypeString": "Button",
						"WindowName": "PackageSearch",
						"UIElementGridContainer": "installPackageGrid",
						"WindowElementNameString": "installButton",
						"WidthBoxDelta": 0,
						"HeightBoxDelta": 0
					}
				},
				"PreValidation": {
					"ReturnType": "boolean",
					"ControlType": "visibility",
					"FuncName": "IsPackageInstalled",
					"ExpectedValue": false
				},
				"UIAutomation": [
					{
						"Sequence": 1,
						"ControlType": "button",
						"WindowName": "PopupWindow",
						"Name": "NextButton",
						"Action": "disable"
					},
					{
						"Sequence": 2,
						"ControlType": "function",
						"Name": "ExecuteInstallPackagesFlow",
						"ExecuteCleanUpForward": true,
						"ExecuteCleanUpBackward": false,
						"Action": "execute",
						"UpdatePlacementTarget": true
					},
					{
						"Sequence": 3,
						"ControlType": "function",
						"Name": "ExecuteClosePackagesSearch",
						"Action": "execute",
						"AutomaticHandlers": [
							{
								"HandlerElement": "closeButton",
								"HandlerElementEvent": "Click",
								"ExecuteMethod": "CloseButton_Click"
							}
						],
						"UpdatePlacementTarget": true
					}
				]
			},
			{
				"Sequence": 8,
				"Name": "navigate-to-packages",
				"Type": "tooltip",
				"TooltipPointerDirection": "bottom_left",
				"Width": 480,
				"Height": 250,
				"ShowLibrary": true,
				"StepContent": {
					"Title": "PackagesGuideNavigatePackagesTitle",
					"FormattedText": "PackagesGuideNavigatePackagesText"
				},
				"HostPopupInfo": {
					"PopupPlacement": "right",
					"HostUIElementString": "sidebarGrid",
					"WindowName": "LibraryView",
					"VerticalPopupOffset": -70,
					"HorizontalPopupOffset": -30,
					"HighlightRectArea": {
						"HighlightColor": "#EF9362",
						"UIElementTypeString": "WebBrowser",
						"UIElementGridContainer": "sidebarGrid",
						"WindowElementNameString": "SampleLibraryUI",
						"WindowName": "LibraryView"
					}
				},
				"UIAutomation": [
					{
						"Sequence": 1,
						"ControlType": "function",
						"WindowName": "PopupWindow",
						"Name": "SubscribeNextButtonClickEvent",
						"Action": "execute",
						"JSFunctionName": "collapseExpandPackage",
						"JSParameters": [ "SampleLibraryUI" ],
						"AutomaticHandlers": [
							{
								"HandlerElement": "NextButton",
								"HandlerElementEvent": "Click",
								"ExecuteMethod": "ExecuteAutomaticPackage_Click"
							}
						]
					},
					{
						"Sequence": 2,
						"ControlType": "JSFunction",
						"Name": "InvokeJSFunction",
						"JSFunctionName": "setOverlay",
						"JSParameters": [],
						"Action": "execute"
					},
					{
						"Sequence": 3,
						"ControlType": "JSFunction",
						"Name": "InvokeJSFunction",
						"JSFunctionName": "subscribePackageClickedEvent",
						"JSParameters": [ "SampleLibraryUI" ],
						"Action": "execute"
					},
					{
						"Sequence": 4,
						"ControlType": "JSFunction",
						"Name": "InvokeJSFunction",
						"JSFunctionName": "getDocumentClientRect",
						"JSParameters": [ "SampleLibraryUI" ],
						"Action": "execute"
					},
					{
						"Sequence": 5,
						"ControlType": "function",
						"Name": "LibraryScrollToBottom",
						"JSFunctionName": "scrollToBottom",
						"JSParameters": [],
						"Action": "execute"
					},
					{
						"Sequence": 6,
						"ControlType": "function",
						"Name": "CalculateLibraryItemLocation",
						"JSFunctionName": "getDocumentClientRect",
						"JSParameters": [ "SampleLibraryUI" ],
						"Action": "execute"
					}
				]
			},
			{
				"Sequence": 9,
				"Name": "use-package-nodes",
				"Type": "tooltip",
				"TooltipPointerDirection": "top_left",
				"Width": 480,
				"Height": 490,
				"ShowLibrary": true,
				"StepContent": {
					"Title": "PackagesGuidePackagesNodeTitle",
					"FormattedText": "PackagesGuideInstalledPackageText"
				},
				"HostPopupInfo": {
					"PopupPlacement": "relative",
					"DynamicHostWindow": true,
					"HostUIElementString": "sidebarGrid",
					"WindowName": "LibraryView",
					"VerticalPopupOffset": 300,
					"HorizontalPopupOffset": 300,
					"HtmlPage": {
						"FileName": "nodePackage.html",
						"Resources": {
							"#PackageNodes": "PackageNodes.gif"
						}
					}
				},
				"UIAutomation": [
					{
						"Sequence": 0,
						"ControlType": "JSFunction",
						"Name": "InvokeJSFunction",
						"JSFunctionName": "setOverlay",
						"JSParameters": [],
						"Action": "execute"
					},
					{
						"Sequence": 1,
						"ControlType": "JSFunction",
						"Name": "InvokeJSFunction",
						"Action": "execute",
						"JSFunctionName": "collapseExpandPackage",
						"JSParameters": [ "Revit" ]
					}
				]
			},
			{
				"Sequence": 10,
				"Name": "survey",
				"Type": "survey",
				"Width": 400,
				"Height": 450,
				"StepContent": {
					"Title": "PackagesGuideSurveyTitle",
					"FormattedText": "PackagesGuideSurveyText"
				},
				"ExtraContent": [
					{
						"Property": "RatingTextTitle",
						"Value": "GetStartedGuideRatingTextTitle"
					}
				],
				"HostPopupInfo": {
					"PopupPlacement": "center",
					"HostUIElementString": "WorkspaceTabs",
					"VerticalPopupOffset": 0			
				}
			}
		]
	}
]<|MERGE_RESOLUTION|>--- conflicted
+++ resolved
@@ -391,11 +391,7 @@
 					{
 						"Sequence": 2,
 						"ControlType": "function",
-<<<<<<< HEAD
 						"Name": "ExecuteClosePackagesSearch",
-=======
-						"Name": "ExecuteTermsOfServiceFlow",
->>>>>>> 9f5ff528
 						"Action": "execute",
 						"AutomaticHandlers": [
 							{
@@ -446,19 +442,25 @@
 						"ElementName": "NextButton",
 						"Action": "execute",
 						"UpdatePlacementTarget": true
-<<<<<<< HEAD
 					},	
 					{
 						"Sequence": 2,
 						"ControlType": "function",
 						"Name": "ExecuteClosePackagesSearch",
-=======
+						"Action": "execute",
+						"AutomaticHandlers": [
+							{
+								"HandlerElement": "closeButton",
+								"HandlerElementEvent": "Click",
+								"ExecuteMethod": "CloseButton_Click"
+							}
+						],
+						"UpdatePlacementTarget": true
 					},
 					{
 						"Sequence": 2,
 						"ControlType": "function",
 						"Name": "ExecuteTermsOfServiceFlow",
->>>>>>> 9f5ff528
 						"Action": "execute",
 						"AutomaticHandlers": [
 							{
@@ -468,11 +470,7 @@
 							}
 						],
 						"UpdatePlacementTarget": true
-<<<<<<< HEAD
-					},
-=======
 					},					
->>>>>>> 9f5ff528
 					{
 						"Sequence": 1,
 						"ControlType": "button",
@@ -539,11 +537,7 @@
 					{
 						"Sequence": 3,
 						"ControlType": "function",
-<<<<<<< HEAD
 						"Name": "ExecuteClosePackagesSearch",
-=======
-						"Name": "ExecuteTermsOfServiceFlow",
->>>>>>> 9f5ff528
 						"Action": "execute",
 						"AutomaticHandlers": [
 							{
@@ -592,11 +586,21 @@
 					{
 						"Sequence": 2,
 						"ControlType": "function",
-<<<<<<< HEAD
+						"Name": "ExecuteTermsOfServiceFlow",
+						"Action": "execute",
+						"AutomaticHandlers": [
+							{
+								"HandlerElement": "closeButton",
+								"HandlerElementEvent": "Click",
+								"ExecuteMethod": "CloseButton_Click"
+							}
+						],
+						"UpdatePlacementTarget": true
+					},
+					{
+						"Sequence": 2,
+						"ControlType": "function",
 						"Name": "ExecuteClosePackagesSearch",
-=======
-						"Name": "ExecuteTermsOfServiceFlow",
->>>>>>> 9f5ff528
 						"Action": "execute",
 						"AutomaticHandlers": [
 							{
@@ -630,18 +634,25 @@
 						"Action": "execute",
 						"UpdatePlacementTarget": true
 					},
-<<<<<<< HEAD
 					{
 						"Sequence": 2,
 						"ControlType": "function",
 						"Name": "ExecuteClosePackagesSearch",
-=======
+						"Action": "execute",
+						"AutomaticHandlers": [
+							{
+								"HandlerElement": "closeButton",
+								"HandlerElementEvent": "Click",
+								"ExecuteMethod": "CloseButton_Click"
+							}
+						],
+						"UpdatePlacementTarget": true
+					},
 
 					{
 						"Sequence": 2,
 						"ControlType": "function",
 						"Name": "ExecuteTermsOfServiceFlow",
->>>>>>> 9f5ff528
 						"Action": "execute",
 						"AutomaticHandlers": [
 							{
