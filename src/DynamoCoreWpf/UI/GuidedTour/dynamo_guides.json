--- conflicted
+++ resolved
@@ -916,11 +916,6 @@
 					"Title": "OnboardingWorkspaceTitle",
 					"FormattedText": "OnboardingWorkspaceText"
 				},
-<<<<<<< HEAD
-				"HostPopupInfo": {
-					"VerticalPopupOffset": 100,
-					"HorizontalPopupOffset": 50
-=======
 				"HostPopupInfo":
 				{
 					"VerticalPopupOffset": 300,
@@ -934,7 +929,6 @@
 						"WidthBoxDelta": 0,
 						"HeightBoxDelta": 0
 					}
->>>>>>> 350b3475
 				}
 			},
 			{
