[
	{
		"Name": "Get Started",
		"GuideSteps": [
			{
				"Sequence": 0,
				"Name": "welcome",
				"Type": "welcome",
				"Width": 480,
				"Height": 200,
				"StepContent": {
					"Title": "GetStartedGuideWelcomeTitle",
					"FormattedText": "GetStartedGuideWelcomeText"
				},
				"HostPopupInfo": {
					"PopupPlacement": "center",
					"HostUIElementString": "WorkspaceTabs",
					"VerticalPopupOffset": 0,
					"HorizontalPopupOffset": 0
				}
			},
			{
				"Sequence": 1,
				"Name": "library",
				"Type": "tooltip",
				"ShowLibrary": true,
				"TooltipPointerDirection": "top_left",
				"Width": 480,
				"Height": 250,
				"StepContent": {
					"Title": "GetStartedGuideLibraryTitle",
					"FormattedText": "GetStartedGuideLibraryText"
				},
				"HostPopupInfo": {
					"PopupPlacement": "right",
					"HostUIElementString": "sidebarGrid",
					"VerticalPopupOffset": 100,
					"HorizontalPopupOffset": 50,
					"CutOffRectArea": {
						"WidthBoxDelta": 0,
						"HeightBoxDelta": 0
					}
				}
			},
			{
				"Sequence": 2,
				"Name": "run status",
				"Type": "tooltip",
				"TooltipPointerDirection": "bottom_down",
				"Width": 480,
				"Height": 260,
				"StepContent": {
					"Title": "GetStartedGuideRunStatusBarTitle",
					"FormattedText": "GetStartedGuideRunStatusBarText"
				},
				"HostPopupInfo": {
					"PopupPlacement": "top",
					"HostUIElementString": "bottomBarGrid",
					"VerticalPopupOffset": 0,
					"HorizontalPopupOffset": 320,
					"CutOffRectArea": {
						"WidthBoxDelta": 0,
						"HeightBoxDelta": 0
					}
				}
			},
			{
				"Sequence": 3,
				"Name": "toolbar2",
				"Type": "tooltip",
				"TooltipPointerDirection": "top_left",
				"Width": 480,
				"Height": 245,
				"StepContent": {
					"Title": "GetStartedGuideToolbarTitle",
					"FormattedText": "GetStartedGuideToolbarText"
				},
				"HostPopupInfo": {
					"PopupPlacement": "bottom",
					"HostUIElementString": "shortcutsBarGrid",
					"VerticalPopupOffset": -60,
					"HorizontalPopupOffset": 225,
					"HighlightRectArea": {
						"HighlightColor": "#EF9362",
						"WidthBoxDelta": 0,
						"HeightBoxDelta": 0
					},
					"CutOffRectArea": {
						"WidthBoxDelta": 0,
						"HeightBoxDelta": 0
					}
				}
			},
			{
				"Sequence": 4,
				"Name": "preferences",
				"Type": "tooltip",
				"TooltipPointerDirection": "top_left",
				"Width": 480,
				"Height": 205,
				"StepContent": {
					"Title": "GetStartedGuidePreferencesTitle",
					"FormattedText": "GetStartedGuidePreferencesText"
				},
				"HostPopupInfo": {
					"PopupPlacement": "right",
					"HostUIElementString": "dynamoMenu",
					"VerticalPopupOffset": 100,
					"HighlightColor": "#EF9362",
					"HorizontalPopupOffset": 250,
					"HighlightRectArea": {
						"HighlightColor": "#EF9362",
						"WidthBoxDelta": 0,
						"HeightBoxDelta": 3
					},
					"CutOffRectArea": {
						"WidthBoxDelta": 0,
						"HeightBoxDelta": 3
					}
				},
				"UIAutomation": [
					{
						"Sequence": 1,
						"ControlType": "MenuItem",
						"Name": "dynamoMenu",
						"Action": "open"
					}
				]
			},
			{
				"Sequence": 5,
				"Name": "resources",
				"Type": "tooltip",
				"TooltipPointerDirection": "top_left",
				"Width": 480,
				"Height": 230,
				"StepContent": {
					"Title": "GetStartedGuideResourcesTitle",
					"FormattedText": "GetStartedGuideResourcesText"
				},
				"HostPopupInfo": {
					"PopupPlacement": "right",
					"HostUIElementString": "HelpMenu",
					"VerticalPopupOffset": 20,
					"HorizontalPopupOffset": 170,
					"HighlightRectArea": {
						"HighlightColor": "#EF9362",
						"WidthBoxDelta": 0,
						"HeightBoxDelta": 3
					},
					"CutOffRectArea": {
						"WidthBoxDelta": 0,
						"HeightBoxDelta": 3
					}
				},
				"UIAutomation": [
					{
						"Sequence": 1,
						"ControlType": "MenuItem",
						"Name": "HelpMenu",
						"Action": "open"
					}
				]
			},
			{
				"Sequence": 6,
				"Name": "survey",
				"Type": "survey",
				"Width": 400,
				"Height": 450,
				"StepContent": {
					"Title": "GetStartedGuideSurveyTitle",
					"FormattedText": "GetStartedGuideSurveyText"
				},
				"ExtraContent": [
					{
						"Property": "RatingTextTitle",
						"Value": "GetStartedGuideRatingTextTitle"
					}
				],
				"HostPopupInfo": {
					"PopupPlacement": "center",
					"HostUIElementString": "WorkspaceTabs",
					"VerticalPopupOffset": 0,
					"HorizontalPopupOffset": 0
				}
			}
		]
	},
	{
		"Name": "Packages",
		"GuideSteps": [
			{
				"Sequence": 1,
				"Name": "packages",
				"Type": "tooltip",
				"TooltipPointerDirection": "top_left",
				"PointerVerticalOffset": -50,
				"Width": 480,
				"Height": 512,
				"StepContent": {
					"Title": "PackagesGuideLearnAbout",
					"FormattedText": "PackagesGuideLearnAboutText"
				},
				"HostPopupInfo": {
					"PopupPlacement": "relative",
					"HostUIElementString": "PackageManagerMenu",
					"VerticalPopupOffset": -20,
					"HorizontalPopupOffset": 150,
					"HtmlPage": {
						"FileName": "learnPackages.html",
						"Resources": {
							"#DynamoPackages_1_1": "DynamoPackages_1_1.png"
						}
					},
					"HighlightRectArea": {
						"HighlightColor": "#EF9362",
						"WidthBoxDelta": 0,
						"HeightBoxDelta": 3
					},
					"CutOffRectArea": {
						"WidthBoxDelta": 0,
						"HeightBoxDelta": 3
					}
				},
				"UIAutomation": [
					{
						"Sequence": 1,
						"ControlType": "button",
						"WindowName": "PopupWindow",
						"Name": "BackButton",
						"Action": "disable"
					}
				]
			},
			{
				"Sequence": 2,
				"Name": "find package",
				"Type": "tooltip",
				"TooltipPointerDirection": "top_left",
				"Width": 480,
				"Height": 250,
				"StepContent": {
					"Title": "PackagesGuideFindPackageTitle",
					"FormattedText": "PackagesGuideFindPackageText"
				},
				"HostPopupInfo": {
					"PopupPlacement": "right",
					"HostUIElementString": "PackageManagerMenu",
					"VerticalPopupOffset": 0,
					"HorizontalPopupOffset": 200,
					"HighlightRectArea": {
						"HighlightColor": "#EF9362",
						"UIElementTypeString": "MenuItem",
						"WindowElementNameString": "showPMSearch",
						"WidthBoxDelta": 0,
						"HeightBoxDelta": 3
					},
					"CutOffRectArea": {
						"WindowElementNameString": "showPMSearch",
						"WidthBoxDelta": 0,
						"HeightBoxDelta": 3
					}
				},
				"UIAutomation": [
					{
						"Sequence": 1,
						"ControlType": "MenuItem",
						"Name": "PackageManagerMenu",
						"Action": "open"
					},
					{
						"Sequence": 2,
						"ControlType": "function",
						"Name": "SubscribeSearchForPackagesOption",
						"Action": "execute",
						"UpdatePlacementTarget": true,
						"AutomaticHandlers": [
							{
								"HandlerElement": "showPMSearch",
								"HandlerElementEvent": "Click",
								"ExecuteMethod": "SearchForPackage_Click"
							}
						]
					}
				]
			},
			{
				"Sequence": 3,
				"Name": "terms of service",
				"Type": "tooltip",
				"TooltipPointerDirection": "top_left",
				"Width": 480,
				"Height": 260,
				"ExitGuide": {
					"Height": 273,
					"Width": 480,
					"Title": "PackagesGuideExitTitle",
					"FormattedText": "PackagesGuideExitAcceptTerms"
				},
				"StepContent": {
					"Title": "PackagesGuideTermsOfServiceTitle",
					"FormattedText": "PackagesGuideTermsOfServiceText"
				},
				"HostPopupInfo": {
					"PopupPlacement": "right",
					"WindowName": "TermsOfUseWindow",
					"DynamicHostWindow": true,
					"HostUIElementString": "AcceptTermsOfUseButton",
					"VerticalPopupOffset": 300,
					"HorizontalPopupOffset": 0,
					"HighlightRectArea": {
						"HighlightColor": "#EF9362",
						"UIElementTypeString": "Button",
						"UIElementGridContainer": "bordersGrid",
						"WindowName": "TermsOfUseWindow",
						"WindowElementNameString": "AcceptTermsOfUseButton",
						"WidthBoxDelta": 0,
						"HeightBoxDelta": 0
					}
				},
				"PreValidation": {
					"ReturnType": "boolean",
					"ControlType": "visibility",
					"FuncName": "AcceptedTermsOfUse",
					"ExpectedValue": false
				},
				"UIAutomation": [
					{
						"Sequence": 1,
						"ControlType": "button",
						"WindowName": "PopupWindow",
						"Name": "NextButton",
						"Action": "disable"
					},
					{
						"Sequence": 2,
						"ControlType": "function",
						"Name": "ExecuteTermsOfServiceFlow",
						"Action": "execute",
						"AutomaticHandlers": [
							{
								"HandlerElement": "AcceptTermsOfUseButton",
								"HandlerElementEvent": "Click",
								"ExecuteMethod": "AcceptButton_Click"
							},
							{
								"HandlerElement": "DeclineTermsOfUseButton",
								"HandlerElementEvent": "Click",
								"ExecuteMethod": "DeclineButton_Click"
							}
						],
						"UpdatePlacementTarget": true
					}
				]
			},
			{
				"Sequence": 3,
				"Name": "third-party packages",
				"Type": "tooltip",
				"TooltipPointerDirection": "top_left",
				"Width": 480,
				"Height": 260,
				"StepContent": {
					"Title": "PackagesGuideThirdPartyTitle",
					"FormattedText": "PackagesGuideThirdPartyText"
				},
				"HostPopupInfo": {
					"PopupPlacement": "right",
					"WindowName": "PackageSearch",
					"DynamicHostWindow": true,
					"HostUIElementString": "PackageSearch",
					"VerticalPopupOffset": 150,
					"HorizontalPopupOffset": 0
				},
				"PreValidation": {
					"ReturnType": "boolean",
					"ControlType": "visibility",
					"FuncName": "AcceptedTermsOfUse",
					"ExpectedValue": true
				},
				"UIAutomation": [
					{
						"Sequence": 1,
						"ControlType": "function",
						"Name": "ExecutePackageSearch",
						"ExecuteCleanUpForward": false,
						"ExecuteCleanUpBackward": true,
						"Action": "execute",
						"UpdatePlacementTarget": true
					}
				]
			},
			{
				"Sequence": 4,
				"Name": "search-filter-sort",
				"Type": "tooltip",
				"TooltipPointerDirection": "top_left",
				"Width": 480,
				"Height": 470,
				"StepContent": {
					"Title": "PackagesGuideSearchFilterTitle",
					"FormattedText": "PackagesGuideSearchFilterText"
				},
				"HostPopupInfo": {
					"PopupPlacement": "relative",
					"WindowName": "PackageSearch",
					"DynamicHostWindow": true,
					"HostUIElementString": "PackageSearch",
					"VerticalPopupOffset": 40,
					"HorizontalPopupOffset": 470,
					"HtmlPage": {
						"FileName": "searchPackages.html",
						"Resources": {
							"#SearchPackages": "SearchPackages.gif",
							"#filterIcon": "filterIcon.png",
							"#sortIcon": "sortIcon.png"
						}
					}
				},
				"UIAutomation": [
					{
						"Sequence": 2,
						"ControlType": "function",
						"Name": "ExecutePackageSearch",
						"ExecuteCleanUpForward": false,
						"ExecuteCleanUpBackward": false,
						"Action": "execute",
						"UpdatePlacementTarget": true
					}
				]
			},
			{
				"Sequence": 5,
				"Name": "search-results",
				"Type": "tooltip",
				"TooltipPointerDirection": "top_left",
				"Width": 480,
				"Height": 260,
				"StepContent": {
					"Title": "PackagesGuideSearchResultsTitle",
					"FormattedText": "PackagesGuideSearchResultsText"
				},
				"HostPopupInfo": {
					"PopupPlacement": "right",
					"WindowName": "PackageSearch",
					"DynamicHostWindow": true,
					"HostUIElementString": "PackageSearch",
					"VerticalPopupOffset": 150,
					"HorizontalPopupOffset": 0,
					"HighlightRectArea": {
						"HighlightColor": "#EF9362",
						"UIElementTypeString": "Button",
						"WindowName": "PackageSearch",
						"UIElementGridContainer": "viewDetailsGrid",
						"WindowElementNameString": "viewDetailsButton",
						"WidthBoxDelta": 0,
						"HeightBoxDelta": 0
					}
				},
				"UIAutomation": [
					{
						"Sequence": 1,
						"ControlType": "function",
						"Name": "ExecutePackageSearch",
						"ExecuteCleanUpForward": false,
						"ExecuteCleanUpBackward": false,
						"Action": "execute",
						"UpdatePlacementTarget": true
					},
					{
						"Sequence": 2,
						"ControlType": "function",
						"Name": "SubscribeViewDetailsEvent",
						"ExecuteCleanUpForward": false,
						"ExecuteCleanUpBackward": false,
						"Action": "execute",
						"UpdatePlacementTarget": true
					}
				]
			},
			{
				"Sequence": 6,
				"Name": "package-dependencies",
				"Type": "tooltip",
				"TooltipPointerDirection": "top_right",
				"Width": 480,
				"Height": 260,
				"StepContent": {
					"Title": "PackagesGuideDependenciesTitle",
					"FormattedText": "PackagesGuideDependenciesText"
				},
				"HostPopupInfo": {
					"PopupPlacement": "right",
					"DynamicHostWindow": true,
					"HostUIElementString": "PackageDetailsWindow",
					"VerticalPopupOffset": 400,
					"HorizontalPopupOffset": 0,
					"CutOffRectArea": {
						"WindowElementNameString": "PackageDetailsWindow",
						"WidthBoxDelta": 0,
						"HeightBoxDelta": 3
					}
				},
				"UIAutomation": [
					{
						"Sequence": 1,
						"ControlType": "function",
						"Name": "ExecuteViewDetailsSideBar",
						"ExecuteCleanUpForward": false,
						"ExecuteCleanUpBackward": false,
						"Action": "execute",
						"UpdatePlacementTarget": true
					}
				]
			},
			{
				"Sequence": 7,
<<<<<<< HEAD
				"Name": "package-dependencies",
				"Type": "tooltip",
				"TooltipPointerDirection": "top_left",
				"Width": 480,
				"Height": 260,
				"StepContent": {
					"Title": "PackagesGuideDependenciesTitle",
					"FormattedText": "PackagesGuideDependenciesText"
				},
				"HostPopupInfo": {
					"PopupPlacement": "right",
					"DynamicHostWindow": true,
					"HostUIElementString": "sidebarGrid",
					"VerticalPopupOffset": 400,
					"HorizontalPopupOffset": 0
				}
			},
			{
				"Sequence": 8,
				"Name": "navigate-to-packages",
				"Type": "tooltip",
				"TooltipPointerDirection": "bottom_left",
				"Width": 480,
				"Height": 230,
				"ShowLibrary": true,
				"StepContent": {
					"Title": "PackagesGuideNavigatePackagesTitle",
					"FormattedText": "PackagesGuideNavigatePackagesText"
				},
				"HostPopupInfo": {
					"PopupPlacement": "right",
					"HostUIElementString": "sidebarGrid",
					"WindowName": "LibraryView",
					"VerticalPopupOffset": 250,
					"HorizontalPopupOffset": -50,
					"HighlightRectArea": {
						"HighlightColor": "#EF9362",
						"UIElementTypeString": "WebBrowser",
						"UIElementGridContainer": "sidebarGrid",
						"WindowElementNameString": "Autodesk Sample",
						"WindowName": "LibraryView"
					}
				},
				"UIAutomation": [
					{
						"Sequence": 1,
						"ControlType": "function",
						"WindowName": "PopupWindow",
						"Name": "SubscribeNextButtonClickEvent",
						"Action": "execute"
=======
				"Name": "package installed",
				"Type": "tooltip",
				"TooltipPointerDirection": "top_left",
				"Width": 480,
				"Height": 320,
				"StepContent": {
					"Title": "PackagesGuideInstallAPackageTitle",
					"FormattedText": "PackagesGuideInstalledPackageText"
				},
				"UIAutomation": [
					{
						"Sequence": 1,
						"ControlType": "function",
						"Name": "ExecutePackageSearch",
						"ExecuteCleanUpForward": true,
						"ExecuteCleanUpBackward": false,
						"Action": "execute",
						"UpdatePlacementTarget": true
					}
				],
				"HostPopupInfo": {
					"PopupPlacement": "relative",
					"WindowName": "PackageSearch",
					"DynamicHostWindow": true,
					"HostUIElementString": "PackageSearch",
					"VerticalPopupOffset": 100,
					"HorizontalPopupOffset": 480,
					"HtmlPage": {
						"FileName": "installedPackage.html",
						"Resources": {
							"#successIcon": "successIcon.png"
						}
					}
				},
				"PreValidation": {
					"ReturnType": "boolean",
					"ControlType": "visibility",
					"FuncName": "IsPackageInstalled",
					"ExpectedValue": true
				}
			},
			{
				"Sequence": 7,
				"Name": "install a package",
				"Type": "tooltip",
				"TooltipPointerDirection": "top_left",
				"Width": 480,
				"Height": 263,
				"StepContent": {
					"Title": "PackagesGuideInstallAPackageTitle",
					"FormattedText": "PackagesGuideInstallAPackageText"
				},
				"HostPopupInfo": {
					"PopupPlacement": "right",
					"WindowName": "PackageSearch",
					"DynamicHostWindow": true,
					"HostUIElementString": "installButton",
					"VerticalPopupOffset": 120,
					"HorizontalPopupOffset": 0,
					"HighlightRectArea": {
						"HighlightColor": "#EF9362",
						"UIElementTypeString": "Button",
						"WindowName": "PackageSearch",
						"UIElementGridContainer": "installPackageGrid",
						"WindowElementNameString": "installButton",
						"WidthBoxDelta": 0,
						"HeightBoxDelta": 0
					}
				},
				"PreValidation": {
					"ReturnType": "boolean",
					"ControlType": "visibility",
					"FuncName": "IsPackageInstalled",
					"ExpectedValue": false
				},
				"UIAutomation": [
					{
						"Sequence": 1,
						"ControlType": "button",
						"WindowName": "PopupWindow",
						"Name": "NextButton",
						"Action": "disable"
>>>>>>> 95882d4c
					},
					{
						"Sequence": 2,
						"ControlType": "function",
<<<<<<< HEAD
						"Name": "SubscribePackageClicked",
						"Action": "execute"
					},
					{
						"Sequence": 3,
						"ControlType": "function",
						"Name": "ShowOverlayInWebBrowser",
						"Action": "execute"
					}
				]
			},
			{
				"Sequence": 9,
				"Name": "use-package-nodes",
				"Type": "tooltip",
				"TooltipPointerDirection": "top_left",
				"Width": 480,
				"Height": 260,
				"ShowLibrary": true,
				"StepContent": {
					"Title": "PackagesGuideUsePackageTitle",
					"FormattedText": "PackagesGuideUsePackageText"
				},
				"HostPopupInfo": {
					"PopupPlacement": "right",
					"HostUIElementString": "sidebarGrid",
					"WindowName": "LibraryView",
					"VerticalPopupOffset": 400,
					"HorizontalPopupOffset": 0
				}
			},
			{
				"Sequence": 10,
				"Name": "survey",
				"Type": "survey",
				"Width": 400,
				"Height": 450,
				"StepContent": {
					"Title": "PackagesGuideSurveyTitle",
					"FormattedText": "PackagesGuideSurveyText"
				},
				"ExtraContent": [
					{
						"Property": "RatingTextTitle",
						"Value": "GetStartedGuideRatingTextTitle"
					}
				],
				"HostPopupInfo": {
					"PopupPlacement": "center",
					"HostUIElementString": "WorkspaceTabs",
=======
						"Name": "ExecuteInstallPackagesFlow",
						"ExecuteCleanUpForward": true,
						"ExecuteCleanUpBackward": false,
						"Action": "execute",
						"UpdatePlacementTarget": true
					}
				]
			},
			{
				"Sequence": 8,
				"Name": "library show",
				"Type": "tooltip",
				"TooltipPointerDirection": "top_left",
				"Width": 480,
				"Height": 220,
				"StepContent": {
					"Title": "PackagesGuideInstallAPackageTitle",
					"FormattedText": "PackagesGuideInstalledPackageText"
				},
				"HostPopupInfo": {
					"PopupPlacement": "right",
					"DynamicHostWindow": true,
					"HostUIElementString": "sidebarGrid",
>>>>>>> 95882d4c
					"VerticalPopupOffset": 0,
					"HorizontalPopupOffset": 0
				}
			}
		]
	}
]<|MERGE_RESOLUTION|>--- conflicted
+++ resolved
@@ -516,58 +516,6 @@
 			},
 			{
 				"Sequence": 7,
-<<<<<<< HEAD
-				"Name": "package-dependencies",
-				"Type": "tooltip",
-				"TooltipPointerDirection": "top_left",
-				"Width": 480,
-				"Height": 260,
-				"StepContent": {
-					"Title": "PackagesGuideDependenciesTitle",
-					"FormattedText": "PackagesGuideDependenciesText"
-				},
-				"HostPopupInfo": {
-					"PopupPlacement": "right",
-					"DynamicHostWindow": true,
-					"HostUIElementString": "sidebarGrid",
-					"VerticalPopupOffset": 400,
-					"HorizontalPopupOffset": 0
-				}
-			},
-			{
-				"Sequence": 8,
-				"Name": "navigate-to-packages",
-				"Type": "tooltip",
-				"TooltipPointerDirection": "bottom_left",
-				"Width": 480,
-				"Height": 230,
-				"ShowLibrary": true,
-				"StepContent": {
-					"Title": "PackagesGuideNavigatePackagesTitle",
-					"FormattedText": "PackagesGuideNavigatePackagesText"
-				},
-				"HostPopupInfo": {
-					"PopupPlacement": "right",
-					"HostUIElementString": "sidebarGrid",
-					"WindowName": "LibraryView",
-					"VerticalPopupOffset": 250,
-					"HorizontalPopupOffset": -50,
-					"HighlightRectArea": {
-						"HighlightColor": "#EF9362",
-						"UIElementTypeString": "WebBrowser",
-						"UIElementGridContainer": "sidebarGrid",
-						"WindowElementNameString": "Autodesk Sample",
-						"WindowName": "LibraryView"
-					}
-				},
-				"UIAutomation": [
-					{
-						"Sequence": 1,
-						"ControlType": "function",
-						"WindowName": "PopupWindow",
-						"Name": "SubscribeNextButtonClickEvent",
-						"Action": "execute"
-=======
 				"Name": "package installed",
 				"Type": "tooltip",
 				"TooltipPointerDirection": "top_left",
@@ -650,12 +598,55 @@
 						"WindowName": "PopupWindow",
 						"Name": "NextButton",
 						"Action": "disable"
->>>>>>> 95882d4c
 					},
 					{
 						"Sequence": 2,
 						"ControlType": "function",
-<<<<<<< HEAD
+						"Name": "ExecuteInstallPackagesFlow",
+						"ExecuteCleanUpForward": true,
+						"ExecuteCleanUpBackward": false,
+						"Action": "execute",
+						"UpdatePlacementTarget": true
+					}
+				]
+			},
+			{
+				"Sequence": 8,
+				"Name": "navigate-to-packages",
+				"Type": "tooltip",
+				"TooltipPointerDirection": "bottom_left",
+				"Width": 480,
+				"Height": 230,
+				"ShowLibrary": true,
+				"StepContent": {
+					"Title": "PackagesGuideNavigatePackagesTitle",
+					"FormattedText": "PackagesGuideNavigatePackagesText"
+				},
+				"HostPopupInfo": {
+					"PopupPlacement": "right",
+					"HostUIElementString": "sidebarGrid",
+					"WindowName": "LibraryView",
+					"VerticalPopupOffset": 250,
+					"HorizontalPopupOffset": -50,
+					"HighlightRectArea": {
+						"HighlightColor": "#EF9362",
+						"UIElementTypeString": "WebBrowser",
+						"UIElementGridContainer": "sidebarGrid",
+						"WindowElementNameString": "Autodesk Sample",
+						"WindowName": "LibraryView"
+					}
+				},
+				"UIAutomation": [
+					{
+						"Sequence": 1,
+						"ControlType": "function",
+						"WindowName": "PopupWindow",
+						"Name": "SubscribeNextButtonClickEvent",
+						"Action": "execute"
+					},
+					{
+						"Sequence": 2,
+						"ControlType": "function",
 						"Name": "SubscribePackageClicked",
 						"Action": "execute"
 					},
@@ -706,31 +697,6 @@
 				"HostPopupInfo": {
 					"PopupPlacement": "center",
 					"HostUIElementString": "WorkspaceTabs",
-=======
-						"Name": "ExecuteInstallPackagesFlow",
-						"ExecuteCleanUpForward": true,
-						"ExecuteCleanUpBackward": false,
-						"Action": "execute",
-						"UpdatePlacementTarget": true
-					}
-				]
-			},
-			{
-				"Sequence": 8,
-				"Name": "library show",
-				"Type": "tooltip",
-				"TooltipPointerDirection": "top_left",
-				"Width": 480,
-				"Height": 220,
-				"StepContent": {
-					"Title": "PackagesGuideInstallAPackageTitle",
-					"FormattedText": "PackagesGuideInstalledPackageText"
-				},
-				"HostPopupInfo": {
-					"PopupPlacement": "right",
-					"DynamicHostWindow": true,
-					"HostUIElementString": "sidebarGrid",
->>>>>>> 95882d4c
 					"VerticalPopupOffset": 0,
 					"HorizontalPopupOffset": 0
 				}
