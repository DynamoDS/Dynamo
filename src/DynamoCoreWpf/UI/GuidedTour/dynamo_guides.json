--- conflicted
+++ resolved
@@ -1,191 +1,4 @@
 [
-<<<<<<< HEAD
-  {
-    "Name": "Get Started",
-    "GuideSteps": [
-      {
-        "Sequence": 0,
-        "Name": "welcome",
-        "Type": "welcome",
-        "Width": 480,
-        "Height": 200,
-        "StepContent": {
-          "Title": "GetStartedGuideWelcomeTitle",
-          "FormattedText": "GetStartedGuideWelcomeText"
-        },
-        "HostPopupInfo": {
-          "PopupPlacement": "center",
-          "HostUIElementString": "WorkspaceTabs",
-          "VerticalPopupOffset": 0,
-          "HorizontalPopupOffset": 0
-        }
-      },
-      {
-        "Sequence": 1,
-        "Name": "library",
-        "Type": "tooltip",
-        "ShowLibrary": true,
-        "TooltipPointerDirection": "top_left",
-        "Width": 480,
-        "Height": 250,
-        "StepContent": {
-          "Title": "GetStartedGuideLibraryTitle",
-          "FormattedText": "GetStartedGuideLibraryText"
-        },
-        "HostPopupInfo": {
-          "PopupPlacement": "right",
-          "HostUIElementString": "sidebarGrid",
-          "VerticalPopupOffset": 100,
-          "HorizontalPopupOffset": 50
-        }
-      },
-      {
-        "Sequence": 2,
-        "Name": "run status",
-        "Type": "tooltip",
-        "TooltipPointerDirection": "bottom_left",
-        "Width": 480,
-        "Height": 260,
-        "StepContent": {
-          "Title": "GetStartedGuideRunStatusBarTitle",
-          "FormattedText": "GetStartedGuideRunStatusBarText"
-        },
-        "HostPopupInfo": {
-          "PopupPlacement": "bottom",
-          "HostUIElementString": "bottomBarGrid",
-          "VerticalPopupOffset": 50,
-          "HorizontalPopupOffset": 320
-        }
-      },
-      {
-        "Sequence": 3,
-        "Name": "toolbar2",
-        "Type": "tooltip",
-        "TooltipPointerDirection": "top_left",
-        "Width": 480,
-        "Height": 230,
-        "StepContent": {
-          "Title": "GetStartedGuideToolbarTitle",
-          "FormattedText": "GetStartedGuideToolbarText"
-        },
-        "HostPopupInfo": {
-          "PopupPlacement": "bottom",
-          "HostUIElementString": "shortcutsBarGrid",
-          "HighlightColor": "#ef9362",
-          "VerticalPopupOffset": -60,
-          "HorizontalPopupOffset": 225
-        }
-      },
-      {
-        "Sequence": 4,
-        "Name": "preferences",
-        "Type": "tooltip",
-        "TooltipPointerDirection": "top_left",
-        "Width": 480,
-        "Height": 190,
-        "StepContent": {
-          "Title": "GetStartedGuidePreferencesTitle",
-          "FormattedText": "GetStartedGuidePreferencesText"
-        },
-        "HostPopupInfo": {
-          "PopupPlacement": "right",
-          "HostUIElementString": "dynamoMenu",
-          "VerticalPopupOffset": 50,
-          "HighlightColor": "#EF9362",
-          "HorizontalPopupOffset": 230,
-          "HeightBoxDelta": 3
-        },
-        "UIAutomation": {
-          "Sequence": 1,
-          "ControlType": "MenuItem",
-          "Name": "dynamoMenu",
-          "Action": "open"
-        }
-      },
-      {
-        "Sequence": 5,
-        "Name": "resources",
-        "Type": "tooltip",
-        "TooltipPointerDirection": "top_left",
-        "Width": 480,
-        "Height": 230,
-        "StepContent": {
-          "Title": "GetStartedGuideResourcesTitle",
-          "FormattedText": "GetStartedGuideResourcesText"
-        },
-        "HostPopupInfo": {
-          "PopupPlacement": "right",
-          "HostUIElementString": "HelpMenu",
-          "VerticalPopupOffset": 20,
-          "HorizontalPopupOffset": 170,
-          "HighlightColor": "#EF9362",
-          "HeightBoxDelta": 3
-        },
-        "UIAutomation": {
-          "Sequence": 1,
-          "ControlType": "MenuItem",
-          "Name": "HelpMenu",
-          "Action": "open"
-        }
-      },
-      {
-        "Sequence": 6,
-        "Name": "survey",
-        "Type": "survey",
-        "Width": 400,
-        "Height": 450,
-        "StepContent": {
-          "Title": "GetStartedGuideSurveyTitle",
-          "FormattedText": "GetStartedGuideSurveyText"
-        },
-        "ExtraContent": [
-          {
-            "Property": "RatingTextTitle",
-            "Value": "GetStartedGuideRatingTextTitle"
-          }
-        ],
-        "HostPopupInfo": {
-          "PopupPlacement": "center",
-          "HostUIElementString": "WorkspaceTabs",
-          "VerticalPopupOffset": 0,
-          "HorizontalPopupOffset": 0
-        }
-      }
-    ]
-  },
-  {
-    "Name": "Packages",
-    "GuideSteps": [
-      {
-        "Sequence": 0,
-        "Name": "packages",
-        "Type": "tooltip",
-        "TooltipPointerDirection": "top_left",
-        "PointerVerticalOffset": -50,
-        "Width": 480,
-        "Height": 512,
-        "StepContent": {
-          "Title": "PackagesGuideLearnAbout",
-          "FormattedText": "PackagesGuideLearnAboutText"
-        },
-        "HostPopupInfo": {
-          "PopupPlacement": "relative",
-          "HostUIElementString": "PackageManagerMenu",
-          "VerticalPopupOffset": -20,
-          "HorizontalPopupOffset": 85,
-          "HighlightColor": "#EF9362",
-          "HtmlPage": {
-            "FileName": "learnPackages.html",
-            "Resources": {
-              "#DynamoPackages_1_1": "DynamoPackages_1_1.png"
-            }
-          },
-          "HeightBoxDelta": 3
-        }
-      }
-    ]
-  }
-=======
 	{
 		"Name": "Get Started",
 		"GuideSteps": [
@@ -364,7 +177,12 @@
 					"VerticalPopupOffset": -20,
 					"HorizontalPopupOffset": 85,
 					"HighlightColor": "#EF9362",
-					"HtmlPage": "learnPackages.html",
+					"HtmlPage": {
+						"FileName": "learnPackages.html",
+						"Resources": {
+							"#DynamoPackages_1_1": "DynamoPackages_1_1.png"
+						}
+					},
 					"HeightBoxDelta": 3
 				}
 			},
@@ -472,5 +290,4 @@
 			}
 		]
 	}
->>>>>>> 81df4483
 ]