--- conflicted
+++ resolved
@@ -434,11 +434,7 @@
 				},
 				"UIAutomation": [
 					{
-<<<<<<< HEAD
-						"Sequence": 1,
-=======
 						"Sequence": 0,
->>>>>>> cc6b7553
 						"ControlType": "function",
 						"Name": "ExecutePackageSearch",
 						"ExecuteCleanUpForward": false,
@@ -446,8 +442,20 @@
 						"ElementName": "NextButton",
 						"Action": "execute",
 						"UpdatePlacementTarget": true
-<<<<<<< HEAD
-=======
+					},
+					{
+						"Sequence": 2,
+						"ControlType": "function",
+						"Name": "ExecuteTermsOfServiceFlow",
+						"Action": "execute",
+						"AutomaticHandlers": [
+							{
+								"HandlerElement": "closeButton",
+								"HandlerElementEvent": "Click",
+								"ExecuteMethod": "CloseButton_Click"
+							}
+						],
+						"UpdatePlacementTarget": true
 					},					
 					{
 						"Sequence": 1,
@@ -455,27 +463,13 @@
 						"WindowName": "PopupWindow",
 						"Name": "NextButton",
 						"Action": "disable"
->>>>>>> cc6b7553
-					},
-					{
-						"Sequence": 2,
-						"ControlType": "function",
-<<<<<<< HEAD
-						"Name": "ExecuteTermsOfServiceFlow",
-						"Action": "execute",
-						"AutomaticHandlers": [
-							{
-								"HandlerElement": "closeButton",
-								"HandlerElementEvent": "Click",
-								"ExecuteMethod": "CloseButton_Click"
-							}
-						],
-						"UpdatePlacementTarget": true
-=======
+					},
+					{
+						"Sequence": 2,
+						"ControlType": "function",
 						"Name": "EnableNextButton",
 						"ElementName": "NextButton",
 						"Action": "execute"
->>>>>>> cc6b7553
 					}
 				]
 			},
