[
	{
		"Name": "Get Started",
		"GuideSteps": [
			{
				"Sequence": 0,
				"Name": "welcome",
				"Type": "welcome",
				"Width": 480,
				"Height": 200,
				"StepContent": {
					"Title": "GetStartedGuideWelcomeTitle",
					"FormattedText": "GetStartedGuideWelcomeText"
				},
				"HostPopupInfo": {
					"PopupPlacement": "center",
					"HostUIElementString": "WorkspaceTabs",
					"VerticalPopupOffset": 0,
					"HorizontalPopupOffset": 0
				}
			},
			{
				"Sequence": 1,
				"Name": "library",
				"Type": "tooltip",
				"ShowLibrary": true,
				"TooltipPointerDirection": "top_left",
				"Width": 480,
				"Height": 250,
				"StepContent": {
					"Title": "GetStartedGuideLibraryTitle",
					"FormattedText": "GetStartedGuideLibraryText"
				},
				"HostPopupInfo": {
					"PopupPlacement": "right",
					"HostUIElementString": "sidebarGrid",
					"VerticalPopupOffset": 100,
					"HorizontalPopupOffset": 50,
					"CutOffRectArea": {
						"WidthBoxDelta": 0,
						"HeightBoxDelta": 0
					}
				}
			},
			{
				"Sequence": 2,
				"Name": "run status",
				"Type": "tooltip",
				"TooltipPointerDirection": "bottom_down",
				"Width": 480,
				"Height": 260,
				"StepContent": {
					"Title": "GetStartedGuideRunStatusBarTitle",
					"FormattedText": "GetStartedGuideRunStatusBarText"
				},
				"HostPopupInfo": {
					"PopupPlacement": "top",
					"HostUIElementString": "bottomBarGrid",
					"VerticalPopupOffset": 0,
					"HorizontalPopupOffset": 320,
					"CutOffRectArea": {
						"WidthBoxDelta": 0,
						"HeightBoxDelta": 0
					}
				}
			},
			{
				"Sequence": 3,
				"Name": "toolbar2",
				"Type": "tooltip",
				"TooltipPointerDirection": "top_left",
				"Width": 480,
				"Height": 245,
				"StepContent": {
					"Title": "GetStartedGuideToolbarTitle",
					"FormattedText": "GetStartedGuideToolbarText"
				},
				"HostPopupInfo": {
					"PopupPlacement": "bottom",
					"HostUIElementString": "shortcutsBarGrid",
					"VerticalPopupOffset": -60,
					"HorizontalPopupOffset": 225,
					"HighlightRectArea": {
						"HighlightColor": "#EF9362",
						"WidthBoxDelta": 0,
						"HeightBoxDelta": 0
					},
					"CutOffRectArea": {
						"WidthBoxDelta": 0,
						"HeightBoxDelta": 0
					}
				}
			},
			{
				"Sequence": 4,
				"Name": "preferences",
				"Type": "tooltip",
				"TooltipPointerDirection": "top_left",
				"Width": 480,
				"Height": 205,
				"StepContent": {
					"Title": "GetStartedGuidePreferencesTitle",
					"FormattedText": "GetStartedGuidePreferencesText"
				},
				"HostPopupInfo": {
					"PopupPlacement": "right",
					"HostUIElementString": "dynamoMenu",
					"VerticalPopupOffset": 100,
					"HighlightColor": "#EF9362",
					"HorizontalPopupOffset": 10,
					"HighlightRectArea": {
						"HighlightColor": "#EF9362",
						"WidthBoxDelta": 0,
						"HeightBoxDelta": 3
					},
					"CutOffRectArea": {
						"WidthBoxDelta": 0,
						"HeightBoxDelta": 3
					}
				},
				"UIAutomation": [
					{
						"Sequence": 1,
						"ControlType": "MenuItem",
						"Name": "dynamoMenu",
						"Action": "open",
						"UpdatePlacementTarget": true
					}
				]
			},
			{
				"Sequence": 5,
				"Name": "resources",
				"Type": "tooltip",
				"TooltipPointerDirection": "top_left",
				"Width": 480,
				"Height": 230,
				"StepContent": {
					"Title": "GetStartedGuideResourcesTitle",
					"FormattedText": "GetStartedGuideResourcesText"
				},
				"HostPopupInfo": {
					"PopupPlacement": "right",
					"HostUIElementString": "HelpMenu",
					"VerticalPopupOffset": 20,
					"HorizontalPopupOffset": 10,
					"HighlightRectArea": {
						"HighlightColor": "#EF9362",
						"WidthBoxDelta": 0,
						"HeightBoxDelta": 3
					},
					"CutOffRectArea": {
						"WidthBoxDelta": 0,
						"HeightBoxDelta": 3
					}
				},
				"UIAutomation": [
					{
						"Sequence": 1,
						"ControlType": "MenuItem",
						"Name": "HelpMenu",
						"Action": "open",
						"UpdatePlacementTarget": true
					}
				]
			},
			{
				"Sequence": 6,
				"Name": "survey",
				"Type": "survey",
				"Width": 400,
				"Height": 450,
				"StepContent": {
					"Title": "GetStartedGuideSurveyTitle",
					"FormattedText": "GetStartedGuideSurveyText"
				},
				"ExtraContent": [
					{
						"Property": "RatingTextTitle",
						"Value": "GetStartedGuideRatingTextTitle"
					}
				],
				"HostPopupInfo": {
					"PopupPlacement": "center",
					"HostUIElementString": "WorkspaceTabs",
					"VerticalPopupOffset": 0,
					"HorizontalPopupOffset": 0
				}
			}
		]
	},
	{
		"Name": "Packages",
		"GuideSteps": [
			{
				"Sequence": 1,
				"Name": "packages",
				"Type": "tooltip",
				"TooltipPointerDirection": "top_left",
				"PointerVerticalOffset": -50,
				"Width": 480,
				"Height": 512,
				"StepContent": {
					"Title": "PackagesGuideLearnAbout",
					"FormattedText": "PackagesGuideLearnAboutText"
				},
				"HostPopupInfo": {
					"PopupPlacement": "relative",
					"HostUIElementString": "PackageManagerMenu",
					"VerticalPopupOffset": -20,
					"HorizontalPopupOffset": 150,
					"HtmlPage": {
						"FileName": "learnPackages.html",
						"Resources": {
							"#DynamoPackages_1_1": "DynamoPackages_1_1.png"
						}
					},
					"HighlightRectArea": {
						"HighlightColor": "#EF9362",
						"WidthBoxDelta": 0,
						"HeightBoxDelta": 3
					},
					"CutOffRectArea": {
						"WidthBoxDelta": 0,
						"HeightBoxDelta": 3
					}
				},
				"UIAutomation": [
					{
						"Sequence": 1,
						"ControlType": "button",
						"WindowName": "PopupWindow",
						"Name": "BackButton",
						"Action": "disable"
					}
				]
			},
			{
				"Sequence": 2,
				"Name": "find package",
				"Type": "tooltip",
				"TooltipPointerDirection": "top_left",
				"Width": 480,
				"Height": 250,
				"StepContent": {
					"Title": "PackagesGuideFindPackageTitle",
					"FormattedText": "PackagesGuideFindPackageText"
				},
				"HostPopupInfo": {
					"PopupPlacement": "right",
					"HostUIElementString": "PackageManagerMenu",
					"VerticalPopupOffset": 0,
					"HorizontalPopupOffset": 10,
					"HighlightRectArea": {
						"HighlightColor": "#EF9362",
						"UIElementTypeString": "MenuItem",
						"WindowElementNameString": "showPMSearch",
						"WidthBoxDelta": 0,
						"HeightBoxDelta": 3
					},
					"CutOffRectArea": {
						"WindowElementNameString": "showPMSearch",
						"WidthBoxDelta": 0,
						"HeightBoxDelta": 3
					}
				},
				"UIAutomation": [
					{
						"Sequence": 1,
						"ControlType": "MenuItem",
						"Name": "PackageManagerMenu",
						"Action": "open",
						"UpdatePlacementTarget": true
					},
					{
						"Sequence": 2,
						"ControlType": "function",
						"Name": "SubscribeSearchForPackagesOption",
						"Action": "execute",
						"UpdatePlacementTarget": true,
						"AutomaticHandlers": [
							{
								"HandlerElement": "showPMSearch",
								"HandlerElementEvent": "Click",
								"ExecuteMethod": "SearchForPackage_Click"
							}
						]
					}
				]
			},
			{
				"Sequence": 3,
				"Name": "terms of service",
				"Type": "tooltip",
				"TooltipPointerDirection": "top_left",
				"Width": 480,
				"Height": 260,
				"ExitGuide": {
					"Height": 273,
					"Width": 480,
					"Title": "PackagesGuideExitTitle",
					"FormattedText": "PackagesGuideExitAcceptTerms"
				},
				"StepContent": {
					"Title": "PackagesGuideTermsOfServiceTitle",
					"FormattedText": "PackagesGuideTermsOfServiceText"
				},
				"HostPopupInfo": {
					"PopupPlacement": "right",
					"WindowName": "TermsOfUseWindow",
					"DynamicHostWindow": true,
					"HostUIElementString": "AcceptTermsOfUseButton",
					"VerticalPopupOffset": 300,
					"HorizontalPopupOffset": 0,
					"HighlightRectArea": {
						"HighlightColor": "#EF9362",
						"UIElementTypeString": "Button",
						"UIElementGridContainer": "bordersGrid",
						"WindowName": "TermsOfUseWindow",
						"WindowElementNameString": "AcceptTermsOfUseButton",
						"WidthBoxDelta": 0,
						"HeightBoxDelta": 0
					}
				},
				"PreValidation": {
					"ReturnType": "boolean",
					"ControlType": "visibility",
					"FuncName": "AcceptedTermsOfUse",
					"ExpectedValue": false
				},
				"UIAutomation": [
					{
						"Sequence": 2,
						"ControlType": "function",
						"Name": "ExecuteTermsOfServiceFlow",
						"Action": "execute",
						"AutomaticHandlers": [
							{
								"HandlerElement": "AcceptTermsOfUseButton",
								"HandlerElementEvent": "Click",
								"ExecuteMethod": "AcceptButton_Click"
							},
							{
								"HandlerElement": "DeclineTermsOfUseButton",
								"HandlerElementEvent": "Click",
								"ExecuteMethod": "DeclineButton_Click"
							}
						],
						"UpdatePlacementTarget": true
					}
				]
			},
			{
				"Sequence": 3,
				"Name": "third-party packages",
				"Type": "tooltip",
				"TooltipPointerDirection": "top_left",
				"Width": 480,
				"Height": 260,
				"StepContent": {
					"Title": "PackagesGuideThirdPartyTitle",
					"FormattedText": "PackagesGuideThirdPartyText"
				},
				"HostPopupInfo": {
					"PopupPlacement": "right",
					"WindowName": "PackageSearch",
					"DynamicHostWindow": true,
					"HostUIElementString": "PackageSearch",
					"VerticalPopupOffset": 150,
					"HorizontalPopupOffset": 0
				},
				"PreValidation": {
					"ReturnType": "boolean",
					"ControlType": "visibility",
					"FuncName": "AcceptedTermsOfUse",
					"ExpectedValue": true
				},
				"UIAutomation": [
					{
						"Sequence": 1,
						"ControlType": "function",
						"Name": "ExecutePackageSearch",
						"ExecuteCleanUpForward": false,
						"ExecuteCleanUpBackward": true,
						"ElementName": "NextButton",
						"Action": "execute",
						"UpdatePlacementTarget": true
					},
					{
						"Sequence": 2,
						"ControlType": "function",
						"Name": "ExecuteClosePackagesSearch",
						"Action": "execute",
						"AutomaticHandlers": [
							{
								"HandlerElement": "closeButton",
								"HandlerElementEvent": "Click",
								"ExecuteMethod": "CloseButton_Click"
							}
						],
						"UpdatePlacementTarget": true
					}
				]
			},
			{
				"Sequence": 4,
				"Name": "search-filter-sort",
				"Type": "tooltip",
				"TooltipPointerDirection": "top_left",
				"Width": 480,
				"Height": 470,
				"StepContent": {
					"Title": "PackagesGuideSearchFilterTitle",
					"FormattedText": "PackagesGuideSearchFilterText"
				},
				"HostPopupInfo": {
					"PopupPlacement": "relative",
					"WindowName": "PackageSearch",
					"DynamicHostWindow": true,
					"HostUIElementString": "PackageSearch",
					"VerticalPopupOffset": 40,
					"ElementName": "NextButton",
					"HorizontalPopupOffset": 470,
					"HtmlPage": {
						"FileName": "searchPackages.html",
						"Resources": {
							"#SearchPackages": "SearchPackages.gif",
							"#filterIcon": "filterIcon.png",
							"#sortIcon": "sortIcon.png"
						}
					}
				},
				"UIAutomation": [
					{
						"Sequence": 0,
						"ControlType": "function",
						"Name": "ExecutePackageSearch",
						"ExecuteCleanUpForward": false,
						"ExecuteCleanUpBackward": false,
						"ElementName": "NextButton",
						"Action": "execute",
						"UpdatePlacementTarget": true
					},
					{
						"Sequence": 2,
						"ControlType": "function",
						"Name": "ExecuteClosePackagesSearch",
						"Action": "execute",
						"AutomaticHandlers": [
							{
								"HandlerElement": "closeButton",
								"HandlerElementEvent": "Click",
								"ExecuteMethod": "CloseButton_Click"
							}
						],
						"UpdatePlacementTarget": true
					},
					{
						"Sequence": 1,
						"ControlType": "button",
						"WindowName": "PopupWindow",
						"Name": "NextButton",
						"Action": "disable"
					},
					{
						"Sequence": 2,
						"ControlType": "function",
						"Name": "EnableNextButton",
						"ElementName": "NextButton",
						"Action": "execute"
					}
				]
			},
			{
				"Sequence": 5,
				"Name": "search-results",
				"Type": "tooltip",
				"TooltipPointerDirection": "top_left",
				"Width": 480,
				"Height": 260,
				"StepContent": {
					"Title": "PackagesGuideSearchResultsTitle",
					"FormattedText": "PackagesGuideSearchResultsText"
				},
				"HostPopupInfo": {
					"PopupPlacement": "right",
					"WindowName": "PackageSearch",
					"DynamicHostWindow": true,
					"HostUIElementString": "PackageSearch",
					"VerticalPopupOffset": 150,
					"HorizontalPopupOffset": 0,
					"HighlightRectArea": {
						"HighlightColor": "#EF9362",
						"UIElementTypeString": "Button",
						"WindowName": "PackageSearch",
						"UIElementGridContainer": "viewDetailsGrid",
						"WindowElementNameString": "viewDetailsButton",
						"WidthBoxDelta": 0,
						"HeightBoxDelta": 0
					}
				},
				"UIAutomation": [
					{
						"Sequence": 1,
						"ControlType": "function",
						"Name": "ExecutePackageSearch",
						"ExecuteCleanUpForward": false,
						"ExecuteCleanUpBackward": false,
						"Action": "execute",
						"UpdatePlacementTarget": true
					},
					{
						"Sequence": 2,
						"ControlType": "function",
						"Name": "SubscribeViewDetailsEvent",
						"ExecuteCleanUpForward": false,
						"ExecuteCleanUpBackward": false,
						"Action": "execute",
						"UpdatePlacementTarget": true
					},
					{
						"Sequence": 3,
						"ControlType": "function",
						"Name": "ExecuteClosePackagesSearch",
						"Action": "execute",
						"AutomaticHandlers": [
							{
								"HandlerElement": "closeButton",
								"HandlerElementEvent": "Click",
								"ExecuteMethod": "CloseButton_Click"
							}
						],
						"UpdatePlacementTarget": true
					}
				]
			},
			{
				"Sequence": 6,
				"Name": "package-dependencies",
				"Type": "tooltip",
				"TooltipPointerDirection": "top_right",
				"Width": 480,
				"Height": 260,
				"StepContent": {
					"Title": "PackagesGuideDependenciesTitle",
					"FormattedText": "PackagesGuideDependenciesText"
				},
				"HostPopupInfo": {
					"PopupPlacement": "left",
					"DynamicHostWindow": true,
					"HostUIElementString": "PackageDetailsWindow",
					"VerticalPopupOffset": 0,
					"HorizontalPopupOffset": 0,
					"CutOffRectArea": {
						"WindowElementNameString": "PackageDetailsWindow",
						"WidthBoxDelta": 0,
						"HeightBoxDelta": 3
					}
				},
				"UIAutomation": [
					{
						"Sequence": 1,
						"ControlType": "function",
						"Name": "ExecuteViewDetailsSideBar",
						"ExecuteCleanUpForward": false,
						"ExecuteCleanUpBackward": false,
						"Action": "execute",
						"UpdatePlacementTarget": true
					},
					{
						"Sequence": 2,
						"ControlType": "function",
						"Name": "ExecuteClosePackagesSearch",
						"Action": "execute",
						"AutomaticHandlers": [
							{
								"HandlerElement": "closeButton",
								"HandlerElementEvent": "Click",
								"ExecuteMethod": "CloseButton_Click"
							}
						],
						"UpdatePlacementTarget": true
					}
				]
			},
			{
				"Sequence": 7,
				"Name": "package installed",
				"Type": "tooltip",
				"TooltipPointerDirection": "top_left",
				"Width": 480,
				"Height": 320,
				"StepContent": {
					"Title": "PackagesGuideInstallAPackageTitle",
					"FormattedText": "PackagesGuideInstalledPackageText"
				},
				"UIAutomation": [
					{
						"Sequence": 1,
						"ControlType": "function",
						"Name": "ExecutePackageSearch",
						"ExecuteCleanUpForward": true,
						"ExecuteCleanUpBackward": false,
						"Action": "execute",
						"UpdatePlacementTarget": true
					},

					{
						"Sequence": 2,
						"ControlType": "function",
						"Name": "ExecuteClosePackagesSearch",
						"Action": "execute",
						"AutomaticHandlers": [
							{
								"HandlerElement": "closeButton",
								"HandlerElementEvent": "Click",
								"ExecuteMethod": "CloseButton_Click"
							}
						],
						"UpdatePlacementTarget": true
					}
				],
				"HostPopupInfo": {
					"PopupPlacement": "relative",
					"WindowName": "PackageSearch",
					"DynamicHostWindow": true,
					"HostUIElementString": "PackageSearch",
					"VerticalPopupOffset": 100,
					"HorizontalPopupOffset": 480,
					"HtmlPage": {
						"FileName": "installedPackage.html",
						"Resources": {
							"#successIcon": "successIcon.png"
						}
					}
				},
				"PreValidation": {
					"ReturnType": "boolean",
					"ControlType": "visibility",
					"FuncName": "IsPackageInstalled",
					"ExpectedValue": true
				}
			},
			{
				"Sequence": 7,
				"Name": "install a package",
				"Type": "tooltip",
				"TooltipPointerDirection": "top_left",
				"Width": 480,
				"Height": 263,
				"StepContent": {
					"Title": "PackagesGuideInstallAPackageTitle",
					"FormattedText": "PackagesGuideInstallAPackageText"
				},
				"HostPopupInfo": {
					"PopupPlacement": "right",
					"WindowName": "PackageSearch",
					"DynamicHostWindow": true,
					"HostUIElementString": "installButton",
					"VerticalPopupOffset": 120,
					"HorizontalPopupOffset": 0,
					"HighlightRectArea": {
						"HighlightColor": "#EF9362",
						"UIElementTypeString": "Button",
						"WindowName": "PackageSearch",
						"UIElementGridContainer": "installPackageGrid",
						"WindowElementNameString": "installButton",
						"WidthBoxDelta": 0,
						"HeightBoxDelta": 0
					}
				},
				"PreValidation": {
					"ReturnType": "boolean",
					"ControlType": "visibility",
					"FuncName": "IsPackageInstalled",
					"ExpectedValue": false
				},
				"UIAutomation": [
					{
						"Sequence": 1,
						"ControlType": "button",
						"WindowName": "PopupWindow",
						"Name": "NextButton",
						"Action": "disable"
					},
					{
						"Sequence": 2,
						"ControlType": "function",
						"Name": "ExecuteInstallPackagesFlow",
						"ExecuteCleanUpForward": true,
						"ExecuteCleanUpBackward": false,
						"Action": "execute",
						"UpdatePlacementTarget": true
					},
					{
						"Sequence": 3,
						"ControlType": "function",
						"Name": "ExecuteClosePackagesSearch",
						"Action": "execute",
						"AutomaticHandlers": [
							{
								"HandlerElement": "closeButton",
								"HandlerElementEvent": "Click",
								"ExecuteMethod": "CloseButton_Click"
							}
						],
						"UpdatePlacementTarget": true
					}
				]
			},
			{
				"Sequence": 8,
				"Name": "navigate-to-packages",
				"Type": "tooltip",
				"TooltipPointerDirection": "bottom_left",
				"Width": 480,
				"Height": 250,
				"ShowLibrary": true,
				"StepContent": {
					"Title": "PackagesGuideNavigatePackagesTitle",
					"FormattedText": "PackagesGuideNavigatePackagesText"
				},
				"HostPopupInfo": {
					"PopupPlacement": "right",
					"HostUIElementString": "sidebarGrid",
					"WindowName": "LibraryView",
					"VerticalPopupOffset": -70,
					"HorizontalPopupOffset": -30,
					"HighlightRectArea": {
						"HighlightColor": "#EF9362",
						"UIElementTypeString": "WebBrowser",
						"UIElementGridContainer": "sidebarGrid",
						"WindowElementNameString": "SampleLibraryUI",
						"WindowName": "LibraryView"
					}
				},
				"UIAutomation": [
					{
						"Sequence": 1,
						"ControlType": "function",
						"WindowName": "PopupWindow",
						"Name": "SubscribeNextButtonClickEvent",
						"Action": "execute",
						"JSFunctionName": "collapseExpandPackage",
						"JSParameters": [ "SampleLibraryUI", "LibraryItemText" ],
						"AutomaticHandlers": [
							{
								"HandlerElement": "NextButton",
								"HandlerElementEvent": "Click",
								"ExecuteMethod": "ExecuteAutomaticPackage_Click"
							}
						]
					},
					{
						"Sequence": 2,
						"ControlType": "JSFunction",
						"Name": "InvokeJSFunction",
						"JSFunctionName": "setOverlay",
						"JSParameters": [],
						"Action": "execute"
					},
					{
						"Sequence": 3,
						"ControlType": "JSFunction",
						"Name": "InvokeJSFunction",
						"JSFunctionName": "subscribePackageClickedEvent",
						"JSParameters": [ "SampleLibraryUI" ],
						"Action": "execute"
					},
					{
						"Sequence": 4,
						"ControlType": "JSFunction",
						"Name": "InvokeJSFunction",
						"JSFunctionName": "getDocumentClientRect",
						"JSParameters": [ "SampleLibraryUI" ],
						"Action": "execute"
					},
					{
						"Sequence": 5,
						"ControlType": "function",
						"Name": "LibraryScrollToBottom",
						"JSFunctionName": "scrollToBottom",
						"JSParameters": [],
						"Action": "execute"
					},
					{
						"Sequence": 6,
						"ControlType": "function",
						"Name": "CalculateLibraryItemLocation",
						"JSFunctionName": "getDocumentClientRect",
						"JSParameters": [ "SampleLibraryUI" ],
						"Action": "execute"
					}
				]
			},
			{
				"Sequence": 9,
				"Name": "use-package-nodes",
				"Type": "tooltip",
				"TooltipPointerDirection": "top_left",
				"Width": 480,
				"Height": 400,
				"ShowLibrary": true,
				"StepContent": {
					"Title": "PackagesGuidePackagesNodeTitle",
					"FormattedText": "PackagesGuideInstalledPackageText"
				},
				"HostPopupInfo": {
					"PopupPlacement": "relative",
					"DynamicHostWindow": true,
					"HostUIElementString": "sidebarGrid",
					"WindowName": "LibraryView",
					"VerticalPopupOffset": 450,
					"HorizontalPopupOffset": 320,
					"HtmlPage": {
						"FileName": "nodePackage.html",
						"Resources": {
							"#PackageNodes": "PackageNodes.gif"
						}
					}
				},
				"UIAutomation": [
					{
						"Sequence": 0,
						"ControlType": "JSFunction",
						"Name": "InvokeJSFunction",
						"JSFunctionName": "setOverlay",
						"JSParameters": [],
						"Action": "execute"
					},
					{
						"Sequence": 1,
						"ControlType": "JSFunction",
						"Name": "InvokeJSFunction",
						"Action": "execute",
						"JSFunctionName": "collapseExpandPackage",
						"JSParameters": [ "SampleLibraryUI", "LibraryItemText" ]
					},
					{
						"Sequence": 2,
						"ControlType": "JSFunction",
						"Name": "InvokeJSFunction",
						"Action": "execute",
						"JSFunctionName": "collapseExpandPackage",
						"JSParameters": [ "Examples", "LibraryItemGroupText" ]
					},
					{
						"Sequence": 3,
						"ControlType": "function",
						"Name": "LibraryScrollToBottom",
						"JSFunctionName": "scrollToBottom",
						"JSParameters": [],
						"Action": "execute"
					}
				]
			},
			{
				"Sequence": 10,
				"Name": "survey",
				"Type": "survey",
				"Width": 400,
				"Height": 450,
				"StepContent": {
					"Title": "PackagesGuideSurveyTitle",
					"FormattedText": "PackagesGuideSurveyText"
				},
				"ExtraContent": [
					{
						"Property": "RatingTextTitle",
						"Value": "GetStartedGuideRatingTextTitle"
					}
				],
				"HostPopupInfo": {
					"PopupPlacement": "center",
					"HostUIElementString": "WorkspaceTabs",
					"VerticalPopupOffset": 0
				}
			}
		]
	},
	{
		"Name": "Onboarding",
		"GuideSteps": [
			{
				"Sequence": 0,
				"Name": "welcome",
				"Type": "welcome",
				"ShowLibrary": false,
				"Width": 480,
				"Height": 230,
				"StepContent": {
					"Title": "OnboardingGuideWelcomeTitle",
					"FormattedText": "OnboardingGuideWelcomeText"
				},
				"HostPopupInfo": {
					"PopupPlacement": "center",
					"VerticalPopupOffset": 0,
					"HorizontalPopupOffset": 0
				}
			},
			{
				"Sequence": 1,
				"Name": "library",
				"Type": "tooltip",
				"ShowLibrary": false,
				"TooltipPointerDirection": "none",
				"Width": 480,
				"Height": 280,
				"StepContent": {
					"Title": "OnboardingWorkspaceTitle",
					"FormattedText": "OnboardingWorkspaceText"
				},
				"HostPopupInfo": {
					"VerticalPopupOffset": 300,
					"HorizontalPopupOffset": 100,
					"PopupPlacement": "bottom",
					"HostUIElementString": "background_grid",
					"HighlightRectArea": {
						"HighlightColor": "#EF9362"
					},
					"CutOffRectArea": {
						"WidthBoxDelta": 0,
						"HeightBoxDelta": 0
					}
				}
			},
			{
				"Sequence": 2,
<<<<<<< HEAD
				"Name": "nodes",
=======
				"Name": "library",
>>>>>>> 5c568a90
				"Type": "tooltip",
				"ShowLibrary": false,
				"TooltipPointerDirection": "none",
				"Width": 480,
<<<<<<< HEAD
				"Height": 300,
				"StepContent": {
					"Title": "OnboardingNodesTitle",
					"FormattedText": "OnboardingNodesText"
				},
				"HostPopupInfo": {
					"HostUIElementString": "background_grid",
					"PopupPlacement": "bottom",
					"VerticalPopupOffset": 300,
					"HorizontalPopupOffset": 100,
					"CutOffRectArea": {
						"NodeId": "a20a93da6af14deebe2df37c1662349f",
						"XPosOffset": -30,
						"YPosOffset": -20,
=======
				"Height": 380,
				"StepContent": {
					"Title": "OnboardingConnectTheNodesTitle",
					"FormattedText": "OnboardingConnectTheNodesText"
				},
				"HostPopupInfo": {
					"VerticalPopupOffset": 250,
					"HorizontalPopupOffset": 50,
					"PopupPlacement": "relative",
					"HostUIElementString": "background_grid",
					"HtmlPage": {
						"FileName": "connectTheNodes.html",
						"Resources": {
							"#ConnectTheNodes": "ConnectTheNode.gif"
						}
					},
					"CutOffRectArea": {
>>>>>>> 5c568a90
						"WidthBoxDelta": 0,
						"HeightBoxDelta": 0
					}
				},
				"UIAutomation": [
					{
						"Sequence": 1,
						"ControlType": "function",
						"Name": "HighlightPort",
<<<<<<< HEAD
						"Parameters": [ "#EF9362" ],
						"Action": "execute"
					}
				]
			},
			{
				"Sequence": 3,
				"Name": "placeNode",
				"Type": "tooltip",
				"ShowLibrary": true,
				"TooltipPointerDirection": "none",
				"Width": 480,
				"Height": 248,
				"StepContent": {
					"Title": "OnboardingPlaceNodeTitle",
					"FormattedText": "OnboardingPlaceNodeText"
				},
				"HostPopupInfo": {
					"VerticalPopupOffset": 300,
					"HorizontalPopupOffset": 100,
					"PopupPlacement": "right",
					"HostUIElementString": "sidebarGrid",
					"WindowName": "LibraryView",
					"HighlightRectArea": {
						"HighlightColor": "#EF9362",
						"UIElementTypeString": "WebBrowser",
						"UIElementGridContainer": "sidebarGrid",
						"WindowElementNameString": "ByOrigin",
						"WindowName": "LibraryView"
					},
					"CutOffRectArea": {
						"WidthBoxDelta": 0,
						"HeightBoxDelta": 0
					}
				},
				"UIAutomation": [
					{
						"Sequence": 0,
						"ControlType": "JSFunction",
						"WindowName": "LibraryView",
						"Name": "InvokeJSFunction",
						"Action": "execute",
						"JSFunctionName": "collapseExpandPackage",
						"JSParameters": [ "Geometry", "LibraryItemText" ]
					},
					{
						"Sequence": 1,
						"ControlType": "JSFunction",
						"WindowName": "LibraryView",
						"Name": "InvokeJSFunction",
						"Action": "execute",
						"JSFunctionName": "collapseExpandPackage",
						"JSParameters": [ "Abstract", "LibraryItemGroupText" ]
					},
					{
						"Sequence": 2,
						"ControlType": "JSFunction",
						"WindowName": "LibraryView",
						"Name": "InvokeJSFunction",
						"Action": "execute",
						"JSFunctionName": "collapseExpandPackage",
						"JSParameters": [ "CoordinateSystem", "LibraryItemGroupText" ]
					},
					{
						"Sequence": 4,
						"ControlType": "JSFunction",
						"Name": "InvokeJSFunction",
						"JSFunctionName": "getDocumentClientRect",
						"JSParameters": [ "ByCenterPointRadius" ],
						"Action": "execute"
					},
					{
						"Sequence": 5,
						"ControlType": "button",
						"WindowName": "PopupWindow",
						"Name": "NextButton",
						"JSFunctionName": "",
						"Action": "disable"
					},
					{
						"Sequence": 3,
						"ControlType": "function",
						"Name": "CreateNode",
						"JSFunctionName": "",
						"JSParameters": [ "CoordinateSystem.ByOrigin" ],
						"Action": "execute",
						"NodePosition": {
							"X": 1434.2043220875935,
							"Y": 808.94462405707634
						},
						"ExecuteCleanUpForward": false,
						"ExecuteCleanUpBackward": true
					}
				]
			},
			{
				"Sequence": 4,
				"Name": "connectNodes",
				"Type": "tooltip",
				"ShowLibrary": false,
				"Width": 480,
				"Height": 320,
				"StepContent": {
					"Title": "OnboardingGuideConnectNodesTitle",
					"FormattedText": "OnboardingGuideConnectNodesText"
				},
				"HostPopupInfo": {
					"PopupPlacement": "center",
					"VerticalPopupOffset": 0,
					"HorizontalPopupOffset": 0
				}
=======
						"Parameters": [ "#EF9362", "outputPortControl", "a20a93da6af14deebe2df37c1662349f" ],
						"Action": "execute"
					},
					{
						"Sequence": 2,
						"ControlType": "function",
						"Name": "ManagePortConnectionEvents",
						"Parameters": [ "NextButton", "outputPortControl", "a20a93da6af14deebe2df37c1662349f" ],
						"Action": "execute"
					},
					{
						"Sequence": 3,
						"ControlType": "function",
						"Name": "RemovePortConnector",
						"Parameters": [ "NextButton", "outputPortControl", "a20a93da6af14deebe2df37c1662349f" ],
						"Action": "execute"
					}
				]
>>>>>>> 5c568a90
			}
		]
	}

]<|MERGE_RESOLUTION|>--- conflicted
+++ resolved
@@ -926,31 +926,11 @@
 			},
 			{
 				"Sequence": 2,
-<<<<<<< HEAD
 				"Name": "nodes",
-=======
-				"Name": "library",
->>>>>>> 5c568a90
 				"Type": "tooltip",
 				"ShowLibrary": false,
 				"TooltipPointerDirection": "none",
 				"Width": 480,
-<<<<<<< HEAD
-				"Height": 300,
-				"StepContent": {
-					"Title": "OnboardingNodesTitle",
-					"FormattedText": "OnboardingNodesText"
-				},
-				"HostPopupInfo": {
-					"HostUIElementString": "background_grid",
-					"PopupPlacement": "bottom",
-					"VerticalPopupOffset": 300,
-					"HorizontalPopupOffset": 100,
-					"CutOffRectArea": {
-						"NodeId": "a20a93da6af14deebe2df37c1662349f",
-						"XPosOffset": -30,
-						"YPosOffset": -20,
-=======
 				"Height": 380,
 				"StepContent": {
 					"Title": "OnboardingConnectTheNodesTitle",
@@ -968,7 +948,6 @@
 						}
 					},
 					"CutOffRectArea": {
->>>>>>> 5c568a90
 						"WidthBoxDelta": 0,
 						"HeightBoxDelta": 0
 					}
@@ -978,7 +957,6 @@
 						"Sequence": 1,
 						"ControlType": "function",
 						"Name": "HighlightPort",
-<<<<<<< HEAD
 						"Parameters": [ "#EF9362" ],
 						"Action": "execute"
 					}
@@ -1089,27 +1067,7 @@
 					"PopupPlacement": "center",
 					"VerticalPopupOffset": 0,
 					"HorizontalPopupOffset": 0
-				}
-=======
-						"Parameters": [ "#EF9362", "outputPortControl", "a20a93da6af14deebe2df37c1662349f" ],
-						"Action": "execute"
-					},
-					{
-						"Sequence": 2,
-						"ControlType": "function",
-						"Name": "ManagePortConnectionEvents",
-						"Parameters": [ "NextButton", "outputPortControl", "a20a93da6af14deebe2df37c1662349f" ],
-						"Action": "execute"
-					},
-					{
-						"Sequence": 3,
-						"ControlType": "function",
-						"Name": "RemovePortConnector",
-						"Parameters": [ "NextButton", "outputPortControl", "a20a93da6af14deebe2df37c1662349f" ],
-						"Action": "execute"
-					}
-				]
->>>>>>> 5c568a90
+				}				
 			}
 		]
 	}
