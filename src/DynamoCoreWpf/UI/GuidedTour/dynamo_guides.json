[
	{
		"Name": "Get Started",
		"GuideSteps": [
			{
				"Sequence": 0,
				"Name": "welcome",
				"Type": "welcome",
				"Width": 480,
				"Height": 200,
				"StepContent": {
					"Title": "GetStartedGuideWelcomeTitle",
					"FormattedText": "GetStartedGuideWelcomeText"
				},
				"HostPopupInfo": {
					"PopupPlacement": "center",
					"HostUIElementString": "WorkspaceTabs",
					"VerticalPopupOffset": 0,
					"HorizontalPopupOffset": 0
				}
			},
			{
				"Sequence": 1,
				"Name": "library",
				"Type": "tooltip",
				"ShowLibrary": true,
				"TooltipPointerDirection": "top_left",
				"Width": 480,
				"Height": 250,
				"StepContent": {
					"Title": "GetStartedGuideLibraryTitle",
					"FormattedText": "GetStartedGuideLibraryText"
				},
				"HostPopupInfo": {
					"PopupPlacement": "right",
					"HostUIElementString": "sidebarGrid",
					"VerticalPopupOffset": 100,
					"HorizontalPopupOffset": 50,
					"CutOffRectArea": {
						"WidthBoxDelta": 0,
						"HeightBoxDelta": 0
					}
				}
			},
			{
				"Sequence": 2,
				"Name": "run status",
				"Type": "tooltip",
				"TooltipPointerDirection": "bottom_left",
				"Width": 480,
				"Height": 260,
				"StepContent": {
					"Title": "GetStartedGuideRunStatusBarTitle",
					"FormattedText": "GetStartedGuideRunStatusBarText"
				},
				"HostPopupInfo": {
					"PopupPlacement": "bottom",
					"HostUIElementString": "bottomBarGrid",
					"VerticalPopupOffset": 50,
					"HorizontalPopupOffset": 320,
					"CutOffRectArea": {
						"WidthBoxDelta": 0,
						"HeightBoxDelta": 0
					}
				}
			},
			{
				"Sequence": 3,
				"Name": "toolbar2",
				"Type": "tooltip",
				"TooltipPointerDirection": "top_left",
				"Width": 480,
				"Height": 230,
				"StepContent": {
					"Title": "GetStartedGuideToolbarTitle",
					"FormattedText": "GetStartedGuideToolbarText"
				},
				"HostPopupInfo": {
					"PopupPlacement": "bottom",
					"HostUIElementString": "shortcutsBarGrid",
					"VerticalPopupOffset": -60,
					"HorizontalPopupOffset": 225,
					"HighlightRectArea": {
						"HighlightColor": "#EF9362",
						"WidthBoxDelta": 0,
						"HeightBoxDelta": 0
					},
					"CutOffRectArea": {
						"WidthBoxDelta": 0,
						"HeightBoxDelta": 0
					}
				}
			},
			{
				"Sequence": 4,
				"Name": "preferences",
				"Type": "tooltip",
				"TooltipPointerDirection": "top_left",
				"Width": 480,
				"Height": 190,
				"StepContent": {
					"Title": "GetStartedGuidePreferencesTitle",
					"FormattedText": "GetStartedGuidePreferencesText"
				},
				"HostPopupInfo": {
					"PopupPlacement": "right",
					"HostUIElementString": "dynamoMenu",
					"VerticalPopupOffset": 100,
					"HighlightColor": "#EF9362",
					"HorizontalPopupOffset": 250,
					"HighlightRectArea": {
						"HighlightColor": "#EF9362",
						"WidthBoxDelta": 0,
						"HeightBoxDelta": 3
					},
					"CutOffRectArea": {
						"WidthBoxDelta": 0,
						"HeightBoxDelta": 3
					}
				},
				"UIAutomation": [
					{
						"Sequence": 1,
						"ControlType": "MenuItem",
						"Name": "dynamoMenu",
						"Action": "open"
					}
				]
			},
			{
				"Sequence": 5,
				"Name": "resources",
				"Type": "tooltip",
				"TooltipPointerDirection": "top_left",
				"Width": 480,
				"Height": 230,
				"StepContent": {
					"Title": "GetStartedGuideResourcesTitle",
					"FormattedText": "GetStartedGuideResourcesText"
				},
				"HostPopupInfo": {
					"PopupPlacement": "right",
					"HostUIElementString": "HelpMenu",
					"VerticalPopupOffset": 20,
					"HorizontalPopupOffset": 170,
					"HighlightRectArea": {
						"HighlightColor": "#EF9362",
						"WidthBoxDelta": 0,
						"HeightBoxDelta": 3
					},
					"CutOffRectArea": {
						"WidthBoxDelta": 0,
						"HeightBoxDelta": 3
					}
				},
				"UIAutomation": [
					{
						"Sequence": 1,
						"ControlType": "MenuItem",
						"Name": "HelpMenu",
						"Action": "open"
					}
				]
			},
			{
				"Sequence": 6,
				"Name": "survey",
				"Type": "survey",
				"Width": 400,
				"Height": 450,
				"StepContent": {
					"Title": "GetStartedGuideSurveyTitle",
					"FormattedText": "GetStartedGuideSurveyText"
				},
				"ExtraContent": [
					{
						"Property": "RatingTextTitle",
						"Value": "GetStartedGuideRatingTextTitle"
					}
				],
				"HostPopupInfo": {
					"PopupPlacement": "center",
					"HostUIElementString": "WorkspaceTabs",
					"VerticalPopupOffset": 0,
					"HorizontalPopupOffset": 0
				}
			}
		]
	},
	{
		"Name": "Packages",
		"GuideSteps": [
			{
				"Sequence": 1,
				"Name": "packages",
				"Type": "tooltip",
				"TooltipPointerDirection": "top_left",
				"PointerVerticalOffset": -50,
				"Width": 480,
				"Height": 512,
				"StepContent": {
					"Title": "PackagesGuideLearnAbout",
					"FormattedText": "PackagesGuideLearnAboutText"
				},
				"HostPopupInfo": {
					"PopupPlacement": "relative",
					"HostUIElementString": "PackageManagerMenu",
					"VerticalPopupOffset": -20,
					"HorizontalPopupOffset": 150,
					"HtmlPage": {
						"FileName": "learnPackages.html",
						"Resources": {
							"#DynamoPackages_1_1": "DynamoPackages_1_1.png"
						}
					},
					"HighlightRectArea": {
						"HighlightColor": "#EF9362",
						"WidthBoxDelta": 0,
						"HeightBoxDelta": 3
					},
					"CutOffRectArea": {
						"WidthBoxDelta": 0,
						"HeightBoxDelta": 3
					}
				}
			},
			{
				"Sequence": 2,
				"Name": "find package",
				"Type": "tooltip",
				"TooltipPointerDirection": "top_left",
				"Width": 480,
				"Height": 250,
				"StepContent": {
					"Title": "PackagesGuideFindPackageTitle",
					"FormattedText": "PackagesGuideFindPackageText"
				},
				"HostPopupInfo": {
					"PopupPlacement": "right",
					"HostUIElementString": "PackageManagerMenu",
					"VerticalPopupOffset": 0,
					"HorizontalPopupOffset": 200,
					"HighlightRectArea": {
						"HighlightColor": "#EF9362",
						"UIElementTypeString": "MenuItem",
						"WindowElementNameString": "showPMSearch",
						"WidthBoxDelta": 0,
						"HeightBoxDelta": 3
					},
					"CutOffRectArea": {
						"WindowElementNameString": "showPMSearch",
						"WidthBoxDelta": 0,
						"HeightBoxDelta": 3
					}
				},
				"UIAutomation": [
					{
						"Sequence": 1,
						"ControlType": "MenuItem",
						"Name": "PackageManagerMenu",
						"Action": "open"
					}
				]
			},
			{
				"Sequence": 3,
				"Name": "terms of service",
				"Type": "tooltip",
				"TooltipPointerDirection": "top_left",
				"Width": 480,
				"Height": 260,
				"ExitGuide": {
					"Height": 273,
					"Width": 480,
					"Title": "PackagesGuideExitTitle",
					"FormattedText": "PackagesGuideExitAcceptTerms"
				},
				"StepContent": {
					"Title": "PackagesGuideTermsOfServiceTitle",
					"FormattedText": "PackagesGuideTermsOfServiceText"
				},
				"HostPopupInfo": {
					"PopupPlacement": "right",
					"WindowName": "TermsOfUseWindow",
					"DynamicHostWindow": true,
					"HostUIElementString": "AcceptTermsOfUseButton",
					"VerticalPopupOffset": 300,
					"HorizontalPopupOffset": 0,
					"HighlightRectArea": {
						"HighlightColor": "#EF9362",
						"UIElementTypeString": "Button",
						"UIElementGridContainer": "bordersGrid",
						"WindowName": "TermsOfUseWindow",
						"WindowElementNameString": "AcceptTermsOfUseButton",
						"WidthBoxDelta": 0,
						"HeightBoxDelta": 0
					}
				},
				"PreValidation": {
					"ReturnType": "boolean",
					"ControlType": "visibility",
					"FuncName": "AcceptedTermsOfUse",
					"ExpectedValue": false
				},
				"UIAutomation": [
					{
						"Sequence": 1,
						"ControlType": "button",
						"WindowName": "PopupWindow",
						"Name": "NextButton",
						"Action": "disable"
					},
					{
						"Sequence": 2,
						"ControlType": "function",
						"Name": "ExecuteTermsOfServiceFlow",
						"Action": "execute",
						"AutomaticHandlers": [
							{
								"HandlerElement": "AcceptTermsOfUseButton",
								"HandlerElementEvent": "Click",
								"ExecuteMethod": "AcceptButton_Click"
							},
							{
								"HandlerElement": "DeclineTermsOfUseButton",
								"HandlerElementEvent": "Click",
								"ExecuteMethod": "DeclineButton_Click"
							}
						],
						"UpdatePlacementTarget": true
					}
				]
			},
			{
				"Sequence": 3,
				"Name": "third-party packages",
				"Type": "tooltip",
				"TooltipPointerDirection": "top_left",
				"Width": 480,
				"Height": 260,
				"StepContent": {
					"Title": "PackagesGuideThirdPartyTitle",
					"FormattedText": "PackagesGuideThirdPartyText"
				},
				"HostPopupInfo": {
					"PopupPlacement": "right",
					"WindowName": "PackageSearch",
					"DynamicHostWindow": true,
					"HostUIElementString": "PackageSearch",
					"VerticalPopupOffset": 150,
					"HorizontalPopupOffset": 0
				},
				"PreValidation": {
					"ReturnType": "boolean",
					"ControlType": "visibility",
					"FuncName": "AcceptedTermsOfUse",
					"ExpectedValue": true
				},
				"UIAutomation": [
					{
						"Sequence": 1,
						"ControlType": "function",
						"Name": "ExecutePackageSearch",
						"ExecuteCleanUpForward": false,
						"ExecuteCleanUpBackward": true,
						"Action": "execute",
						"UpdatePlacementTarget": true
					}
				]
			},
			{
				"Sequence": 4,
				"Name": "search-filter-sort",
				"Type": "tooltip",
				"TooltipPointerDirection": "top_left",
				"Width": 480,
				"Height": 470,
				"StepContent": {
					"Title": "PackagesGuideSearchFilterTitle",
					"FormattedText": "PackagesGuideSearchFilterText"
				},
				"HostPopupInfo": {
					"PopupPlacement": "relative",
					"WindowName": "PackageSearch",
					"DynamicHostWindow": true,
					"HostUIElementString": "PackageSearch",
					"VerticalPopupOffset": 40,
					"HorizontalPopupOffset": 470,
					"HtmlPage": {
						"FileName": "searchPackages.html",
						"Resources": {
							"#SearchPackages": "SearchPackages.gif",
							"#filterIcon": "filterIcon.png",
							"#sortIcon": "sortIcon.png"
						}
					}
				},
				"UIAutomation": [
					{
						"Sequence": 2,
						"ControlType": "function",
						"Name": "ExecutePackageSearch",
						"ExecuteCleanUpForward": false,
						"ExecuteCleanUpBackward": false,
						"Action": "execute",
						"UpdatePlacementTarget": true
					}
				]
			},
			{
				"Sequence": 5,
<<<<<<< HEAD
				"Name": "install a package",
				"Type": "tooltip",
				"TooltipPointerDirection": "top_left",
				"Width": 480,
				"Height": 263,
				"StepContent": {
					"Title": "PackagesGuideInstallAPackageTitle",
					"FormattedText": "PackagesGuideInstallAPackageText"
=======
				"Name": "search-results",
				"Type": "tooltip",
				"TooltipPointerDirection": "top_left",
				"Width": 480,
				"Height": 260,
				"StepContent": {
					"Title": "PackagesGuideSearchResultsTitle",
					"FormattedText": "PackagesGuideSearchResultsText"
>>>>>>> 4e6ab2a4
				},
				"HostPopupInfo": {
					"PopupPlacement": "right",
					"WindowName": "PackageSearch",
					"DynamicHostWindow": true,
					"HostUIElementString": "PackageSearch",
<<<<<<< HEAD
					"VerticalPopupOffset": 120,
					"HorizontalPopupOffset": 0
				},
				"PreValidation": {
					"ReturnType": "boolean",
					"ControlType": "visibility",
					"FuncName": "IsPackageInstalled",
					"ExpectedValue": false
=======
					"VerticalPopupOffset": 150,
					"HorizontalPopupOffset": 0,
					"HighlightRectArea": {
						"HighlightColor": "#EF9362",
						"UIElementTypeString": "Button",
						"WindowName": "PackageSearch",
						"UIElementGridContainer": "viewDetailsGrid",
						"WindowElementNameString": "viewDetailsButton",
						"WidthBoxDelta": 0,
						"HeightBoxDelta": 0
					}
>>>>>>> 4e6ab2a4
				},
				"UIAutomation": [
					{
						"Sequence": 1,
<<<<<<< HEAD
						"ControlType": "button",
						"WindowName": "PopupWindow",
						"Name": "NextButton",
						"Action": "disable"
=======
						"ControlType": "function",
						"Name": "ExecutePackageSearch",
						"ExecuteCleanUpForward": false,
						"ExecuteCleanUpBackward": false,
						"Action": "execute",
						"UpdatePlacementTarget": true
>>>>>>> 4e6ab2a4
					},
					{
						"Sequence": 2,
						"ControlType": "function",
<<<<<<< HEAD
						"Name": "ExecuteInstallPackagesFlow",
=======
						"Name": "SubscribeViewDetailsEvent",
>>>>>>> 4e6ab2a4
						"ExecuteCleanUpForward": false,
						"ExecuteCleanUpBackward": false,
						"Action": "execute",
						"UpdatePlacementTarget": true
					}
				]
			},
			{
<<<<<<< HEAD
				"Sequence": 5,
				"Name": "package installed",
				"Type": "tooltip",
				"TooltipPointerDirection": "top_left",
				"Width": 480,
				"Height": 470,
				"StepContent": {
					"Title": "PackagesGuideInstallAPackageTitle",
					"FormattedText": "PackagesGuideInstalledPackageText"
				},
				"HostPopupInfo": {
					"PopupPlacement": "right",
					"WindowName": "PackageSearch",
					"DynamicHostWindow": true,
					"HostUIElementString": "PackageSearch",
					"VerticalPopupOffset": 120,
					"HorizontalPopupOffset": 0
				},
				"PreValidation": {
					"ReturnType": "boolean",
					"ControlType": "visibility",
					"FuncName": "IsPackageInstalled",
					"ExpectedValue": true
				},
=======
				"Sequence": 6,
				"Name": "package-dependencies",
				"Type": "tooltip",
				"TooltipPointerDirection": "top_right",
				"Width": 480,
				"Height": 260,
				"StepContent": {
					"Title": "PackagesGuideDependenciesTitle",
					"FormattedText": "PackagesGuideDependenciesText"
				},
				"HostPopupInfo": {
					"PopupPlacement": "right",
					"DynamicHostWindow": true,
					"WindowName": "PackageSearch",
					"HostUIElementString": "PackageDetailsWindow",
					"VerticalPopupOffset": 50,
					"HorizontalPopupOffset": 0
				},
>>>>>>> 4e6ab2a4
				"UIAutomation": [
					{
						"Sequence": 1,
						"ControlType": "function",
						"Name": "ExecutePackageSearch",
						"ExecuteCleanUpForward": false,
						"ExecuteCleanUpBackward": false,
						"Action": "execute",
						"UpdatePlacementTarget": true
<<<<<<< HEAD
					}
				]
			},
			{
				"Sequence": 6,
				"Name": "package installed",
				"Type": "tooltip",
				"TooltipPointerDirection": "top_left",
				"Width": 480,
				"Height": 470,
				"StepContent": {
					"Title": "PackagesGuideInstallAPackageTitle",
					"FormattedText": "PackagesGuideInstalledPackageText"
				},
				"HostPopupInfo": {
					"PopupPlacement": "right",
					"WindowName": "PackageSearch",
					"DynamicHostWindow": true,
					"HostUIElementString": "PackageSearch",
					"VerticalPopupOffset": 120,
					"HorizontalPopupOffset": 0
				}
=======
					},
					{
						"Sequence": 2,
						"ControlType": "function",
						"Name": "ExecuteViewDetailsSideBar",
						"ExecuteCleanUpForward": false,
						"ExecuteCleanUpBackward": false,
						"Action": "execute",
						"UpdatePlacementTarget": true
					}
				]
>>>>>>> 4e6ab2a4
			}
		]
	}
]<|MERGE_RESOLUTION|>--- conflicted
+++ resolved
@@ -409,16 +409,6 @@
 			},
 			{
 				"Sequence": 5,
-<<<<<<< HEAD
-				"Name": "install a package",
-				"Type": "tooltip",
-				"TooltipPointerDirection": "top_left",
-				"Width": 480,
-				"Height": 263,
-				"StepContent": {
-					"Title": "PackagesGuideInstallAPackageTitle",
-					"FormattedText": "PackagesGuideInstallAPackageText"
-=======
 				"Name": "search-results",
 				"Type": "tooltip",
 				"TooltipPointerDirection": "top_left",
@@ -427,23 +417,12 @@
 				"StepContent": {
 					"Title": "PackagesGuideSearchResultsTitle",
 					"FormattedText": "PackagesGuideSearchResultsText"
->>>>>>> 4e6ab2a4
 				},
 				"HostPopupInfo": {
 					"PopupPlacement": "right",
 					"WindowName": "PackageSearch",
 					"DynamicHostWindow": true,
 					"HostUIElementString": "PackageSearch",
-<<<<<<< HEAD
-					"VerticalPopupOffset": 120,
-					"HorizontalPopupOffset": 0
-				},
-				"PreValidation": {
-					"ReturnType": "boolean",
-					"ControlType": "visibility",
-					"FuncName": "IsPackageInstalled",
-					"ExpectedValue": false
-=======
 					"VerticalPopupOffset": 150,
 					"HorizontalPopupOffset": 0,
 					"HighlightRectArea": {
@@ -455,33 +434,21 @@
 						"WidthBoxDelta": 0,
 						"HeightBoxDelta": 0
 					}
->>>>>>> 4e6ab2a4
-				},
-				"UIAutomation": [
-					{
-						"Sequence": 1,
-<<<<<<< HEAD
-						"ControlType": "button",
-						"WindowName": "PopupWindow",
-						"Name": "NextButton",
-						"Action": "disable"
-=======
+				},
+				"UIAutomation": [
+					{
+						"Sequence": 1,
 						"ControlType": "function",
 						"Name": "ExecutePackageSearch",
 						"ExecuteCleanUpForward": false,
 						"ExecuteCleanUpBackward": false,
 						"Action": "execute",
 						"UpdatePlacementTarget": true
->>>>>>> 4e6ab2a4
 					},
 					{
 						"Sequence": 2,
 						"ControlType": "function",
-<<<<<<< HEAD
-						"Name": "ExecuteInstallPackagesFlow",
-=======
 						"Name": "SubscribeViewDetailsEvent",
->>>>>>> 4e6ab2a4
 						"ExecuteCleanUpForward": false,
 						"ExecuteCleanUpBackward": false,
 						"Action": "execute",
@@ -490,32 +457,6 @@
 				]
 			},
 			{
-<<<<<<< HEAD
-				"Sequence": 5,
-				"Name": "package installed",
-				"Type": "tooltip",
-				"TooltipPointerDirection": "top_left",
-				"Width": 480,
-				"Height": 470,
-				"StepContent": {
-					"Title": "PackagesGuideInstallAPackageTitle",
-					"FormattedText": "PackagesGuideInstalledPackageText"
-				},
-				"HostPopupInfo": {
-					"PopupPlacement": "right",
-					"WindowName": "PackageSearch",
-					"DynamicHostWindow": true,
-					"HostUIElementString": "PackageSearch",
-					"VerticalPopupOffset": 120,
-					"HorizontalPopupOffset": 0
-				},
-				"PreValidation": {
-					"ReturnType": "boolean",
-					"ControlType": "visibility",
-					"FuncName": "IsPackageInstalled",
-					"ExpectedValue": true
-				},
-=======
 				"Sequence": 6,
 				"Name": "package-dependencies",
 				"Type": "tooltip",
@@ -534,7 +475,6 @@
 					"VerticalPopupOffset": 50,
 					"HorizontalPopupOffset": 0
 				},
->>>>>>> 4e6ab2a4
 				"UIAutomation": [
 					{
 						"Sequence": 1,
@@ -544,30 +484,6 @@
 						"ExecuteCleanUpBackward": false,
 						"Action": "execute",
 						"UpdatePlacementTarget": true
-<<<<<<< HEAD
-					}
-				]
-			},
-			{
-				"Sequence": 6,
-				"Name": "package installed",
-				"Type": "tooltip",
-				"TooltipPointerDirection": "top_left",
-				"Width": 480,
-				"Height": 470,
-				"StepContent": {
-					"Title": "PackagesGuideInstallAPackageTitle",
-					"FormattedText": "PackagesGuideInstalledPackageText"
-				},
-				"HostPopupInfo": {
-					"PopupPlacement": "right",
-					"WindowName": "PackageSearch",
-					"DynamicHostWindow": true,
-					"HostUIElementString": "PackageSearch",
-					"VerticalPopupOffset": 120,
-					"HorizontalPopupOffset": 0
-				}
-=======
 					},
 					{
 						"Sequence": 2,
@@ -579,7 +495,6 @@
 						"UpdatePlacementTarget": true
 					}
 				]
->>>>>>> 4e6ab2a4
 			}
 		]
 	}
