--- conflicted
+++ resolved
@@ -15,13 +15,10 @@
 using Dynamo.Utilities;
 using Newtonsoft.Json.Linq;
 using System.Windows.Shapes;
-<<<<<<< HEAD
 using System.IO;
 using static Dynamo.Models.DynamoModel;
 using Dynamo.Graph.Nodes;
-=======
 using Dynamo.Graph.Connectors;
->>>>>>> 5c568a90
 
 namespace Dynamo.Wpf.UI.GuidedTour
 {
@@ -158,11 +155,7 @@
                 if (ownedWindow != null)
                     viewModel = ownedWindow.DataContext as PackageManagerSearchViewModel;
 
-<<<<<<< HEAD
                 Button buttonElement = GuideUtilities.FindChild(ownedWindow, stepInfo.HostPopupInfo.HostUIElementString) as Button;
-=======
-                Button buttonElement = Guide.FindChild(ownedWindow, stepInfo.HostPopupInfo.HostUIElementString) as Button;
->>>>>>> 5c568a90
                 viewModel.PackageManagerClientViewModel.Downloads.CollectionChanged += Downloads_CollectionChanged;
             }
             else
@@ -286,11 +279,7 @@
         {
             CurrentExecutingStep = stepInfo;
             //We try to find the PackageManagerSearchView window
-<<<<<<< HEAD
             Window ownedWindow = GuideUtilities.FindWindowOwned(stepInfo.HostPopupInfo.WindowName, stepInfo.MainWindow as Window);
-=======
-            Window ownedWindow = Guide.FindWindowOwned(stepInfo.HostPopupInfo.WindowName, stepInfo.MainWindow as Window);
->>>>>>> 5c568a90
             if (enableFunction)
             {
                 //We need to check if the PackageManager search is already open if that is the case we don't need to open it again
@@ -388,11 +377,7 @@
         {
             if (searchPackagesLoaded)
             {
-<<<<<<< HEAD
                 var nextButton = GuideUtilities.FindChild((CurrentExecutingStep.StepUIPopup as PopupWindow).mainPopupGrid, uiAutomationData.ElementName) as Button;
-=======
-                var nextButton = Guide.FindChild((CurrentExecutingStep.StepUIPopup as PopupWindow).mainPopupGrid, uiAutomationData.ElementName) as Button;
->>>>>>> 5c568a90
                 if (nextButton != null)
                     nextButton.IsEnabled = true;
             }
@@ -528,11 +513,7 @@
 
             CurrentExecutingStep = stepInfo;
             var stepMainWindow = stepInfo.MainWindow as Window;
-<<<<<<< HEAD
             var packageDetailsWindow = GuideUtilities.FindChild(stepMainWindow, stepInfo.HostPopupInfo.HostUIElementString) as UserControl;
-=======
-            var packageDetailsWindow = Guide.FindChild(stepMainWindow, stepInfo.HostPopupInfo.HostUIElementString) as UserControl;
->>>>>>> 5c568a90
 
             if (enableFunction)
             {
@@ -625,18 +606,6 @@
             CurrentExecutingStep = stepInfo;
             var stepMainWindow = CurrentExecutingStep.MainWindow as Window;
 
-<<<<<<< HEAD
-            var byOriginNode = GuideUtilities.FindNodeByID(stepMainWindow, "a20a93da6af14deebe2df37c1662349f");
-            if (byOriginNode == null) return;
-            var itemsControlInputPort = GuideUtilities.FindChild(byOriginNode, "inputPortControl") as ItemsControl;
-            if (itemsControlInputPort == null) return;
-            var itemContainer = itemsControlInputPort.ItemContainerGenerator.ContainerFromIndex(0);
-            var mainGrid = itemContainer.ChildOfType<Grid>();
-
-            if(enableFunction)
-            {
-                var highlightColor = uiAutomationData.Parameters.FirstOrDefault() as string;
-=======
             //Parse the parameters location in the json file
             var highlightColor = uiAutomationData.Parameters[0] as string;
             if (highlightColor == null) return;
@@ -659,19 +628,13 @@
 
             if (enableFunction)
             {
->>>>>>> 5c568a90
                 //Creates the highlight rectangle so it can be added and shown over the port
                 var portRectangle = stepInfo.CreateRectangle(mainGrid, highlightColor);
 
                 //The Rectangle will be added dynamically in a specific step and then when passing to next step we will remove it
                 mainGrid.Children.Add(portRectangle);
-<<<<<<< HEAD
-                Grid.SetColumn(portRectangle, 1);
-                Grid.SetColumnSpan(portRectangle, 7);
-=======
                 Grid.SetColumn(portRectangle, 0);
                 Grid.SetColumnSpan(portRectangle, 2);
->>>>>>> 5c568a90
                 Grid.SetRow(portRectangle, 0);
             }
             else
@@ -681,57 +644,6 @@
                 if (buttonRectangle != null)
                     mainGrid.Children.Remove(buttonRectangle);
             }
-<<<<<<< HEAD
-           
-        }
-
-        /// <summary>
-        /// This method will be called when is necessary to detect a node creation command from the workspace
-        /// </summary>
-        /// <param name="stepInfo"></param>
-        /// <param name="uiAutomationData"></param>
-        /// <param name="enableFunction"></param>
-        /// <param name="currentFlow"></param>
-        internal static void CreateNode(Step stepInfo, StepUIAutomation uiAutomationData, bool enableFunction, GuideFlow currentFlow)
-        {
-            //Node name that is expected to be created
-            var nodeCreationName = (string)uiAutomationData.JSParameters.FirstOrDefault();
-
-            //The action that will be triggered when the node is created
-            Action<NodeModel> func = (nodeModel) =>
-            {
-                GuideFlowEvents_GuidedTourNodeCreated(nodeModel, nodeCreationName, uiAutomationData.NodePosition);
-            };
-
-            //If any backward action is triggered, the created needs to be deleted 
-            if (currentFlow == GuideFlow.BACKWARD && lastCreatedNode != null)
-            {
-                var stepMainWindow = CurrentExecutingStep.MainWindow as Window;
-                stepInfo.DynamoViewModelStep.CurrentSpaceViewModel.Model.RemoveAndDisposeNode(lastCreatedNode);
-            }
-
-            if (enableFunction)
-            {              
-                stepInfo.DynamoViewModelStep.CurrentSpaceViewModel.Model.NodeAdded += func;
-            }
-            else
-            {
-                stepInfo.DynamoViewModelStep.CurrentSpaceViewModel.Model.NodeAdded -= func;
-            }
-        }
-
-        //This function compares if the created node is the expected one to move to the next step by comparing it's name.
-        private static void GuideFlowEvents_GuidedTourNodeCreated(NodeModel createdNode, string uiAutomationElementName, Point2D nodePosition)
-        {
-            lastCreatedNode = createdNode;
-            if (createdNode.Name.Equals(uiAutomationElementName))
-            {
-                createdNode.X = nodePosition.X;
-                createdNode.Y = nodePosition.Y;
-                CurrentExecutingGuide.NextStep(CurrentExecutingStep.Sequence);
-            }
-        }
-=======
 
         }
 
@@ -811,6 +723,46 @@
         /// <param name="uiAutomationData"></param>
         /// <param name="enableFunction"></param>
         /// <param name="currentFlow"></param>
+        internal static void CreateNode(Step stepInfo, StepUIAutomation uiAutomationData, bool enableFunction, GuideFlow currentFlow)
+        {
+            //Node name that is expected to be created
+            var nodeCreationName = (string)uiAutomationData.JSParameters.FirstOrDefault();
+
+            //The action that will be triggered when the node is created
+            Action<NodeModel> func = (nodeModel) =>
+            {
+                GuideFlowEvents_GuidedTourNodeCreated(nodeModel, nodeCreationName, uiAutomationData.NodePosition);
+            };
+
+            //If any backward action is triggered, the created needs to be deleted 
+            if (currentFlow == GuideFlow.BACKWARD && lastCreatedNode != null)
+            {
+                var stepMainWindow = CurrentExecutingStep.MainWindow as Window;
+                stepInfo.DynamoViewModelStep.CurrentSpaceViewModel.Model.RemoveAndDisposeNode(lastCreatedNode);
+            }
+
+            if (enableFunction)
+            {              
+                stepInfo.DynamoViewModelStep.CurrentSpaceViewModel.Model.NodeAdded += func;
+            }
+            else
+            {
+                stepInfo.DynamoViewModelStep.CurrentSpaceViewModel.Model.NodeAdded -= func;
+            }
+        }
+
+        //This function compares if the created node is the expected one to move to the next step by comparing it's name.
+        private static void GuideFlowEvents_GuidedTourNodeCreated(NodeModel createdNode, string uiAutomationElementName, Point2D nodePosition)
+        {
+            lastCreatedNode = createdNode;
+            if (createdNode.Name.Equals(uiAutomationElementName))
+            {
+                createdNode.X = nodePosition.X;
+                createdNode.Y = nodePosition.Y;
+                CurrentExecutingGuide.NextStep(CurrentExecutingStep.Sequence);
+            }
+        }
+        
         internal static void RemovePortConnector(Step stepInfo, StepUIAutomation uiAutomationData, bool enableFunction, GuideFlow currentFlow)
         {
             CurrentExecutingStep = stepInfo;
@@ -851,6 +803,5 @@
             return firstOutputPortModel as PortViewModel;
         }
 
->>>>>>> 5c568a90
     }
 }