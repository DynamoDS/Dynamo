--- conflicted
+++ resolved
@@ -781,7 +781,98 @@
                 CurrentExecutingGuide.NextStep(CurrentExecutingStep.Sequence);
             }
         }
-<<<<<<< HEAD
+        
+        internal static void RemovePortConnector(Step stepInfo, StepUIAutomation uiAutomationData, bool enableFunction, GuideFlow currentFlow)
+        {
+            CurrentExecutingStep = stepInfo;
+            var stepMainWindow = CurrentExecutingStep.MainWindow as Window;
+
+            if(currentFlow == GuideFlow.BACKWARD && enableFunction == false)
+            {
+                if (uiAutomationData.Parameters == null || uiAutomationData.Parameters.Count < 4)
+                    return;
+                var buttonName = uiAutomationData.Parameters[0] as string;
+                if (buttonName == null) return;
+                var portHighlighted = uiAutomationData.Parameters[1] as string;
+                if (portHighlighted == null) return;
+
+                string nodeID = string.Empty;
+                try
+                {
+                    nodeID = uiAutomationData.Parameters[2] as string;
+                }
+                catch
+                {
+                    nodeID = string.Empty;
+                }
+
+                var nodeName = uiAutomationData.Parameters[3] as string;
+                if (nodeName == null) return;
+
+                var outputPortViewModel = GetPortViewModel(stepMainWindow, nodeID, portHighlighted, nodeName) as OutPortViewModel;
+                if (outputPortViewModel == null) return;
+                var userAddedConnector = outputPortViewModel.PortModel.Connectors.FirstOrDefault();
+                if(userAddedConnector != null)
+                    userAddedConnector.Delete();
+
+                CurrentExecutingStep.MainWindow.Dispatcher.Invoke(DispatcherPriority.Background, new Action(delegate { }));
+            }       
+        }
+
+        private static PortViewModel GetPortViewModel(Window stepMainWindow, string nodeID, string itemsControlName, string nodeName)
+        {
+
+            //Find a specific node(NodeView) in the MainWindow (DynamoView) based by ID or by the first of a type found
+            NodeView byOriginNode = null;
+            if (!string.IsNullOrEmpty(nodeID))
+                byOriginNode = GuideUtilities.FindNodeByID(stepMainWindow, nodeID);
+            else
+            {
+                byOriginNode = GetNotConnectedNode(stepMainWindow, nodeName);
+                if (byOriginNode == null) return null;
+            }
+
+            //Inside the NodeView try to find the ItemsControl that contains Input ports or Output ports
+            var itemsControlOutputPort = GuideUtilities.FindChild(byOriginNode, itemsControlName) as ItemsControl;
+            if (itemsControlOutputPort == null) return null;
+
+            //Once we have the ItemsControil we try to find a specific port (OutputPortViewModel or InputPortViewModel)
+            var firstOutputPortModel = itemsControlOutputPort.ItemContainerGenerator.Items.FirstOrDefault();
+            if (firstOutputPortModel == null) return null;
+
+            //Finally return the first PortViewModel
+            return firstOutputPortModel as PortViewModel;
+        }
+
+
+        /// <summary>
+        /// Get the first not connected node of the type passed as parameter
+        /// </summary>
+        /// <param name="stepMainWindow">MainWindow that contains the node</param>
+        /// <param name="nodeType">Type of the node to be found</param>
+        /// <returns></returns>
+        private static NodeView GetNotConnectedNode(Window stepMainWindow, string nodeType)
+        {
+            CurrentExecutingStep.MainWindow.Dispatcher.Invoke(DispatcherPriority.Background, new Action(delegate { }));
+
+            var allByOriginNodes = GuideUtilities.FindNodesOfType(stepMainWindow, nodeType);
+            NodeView byOriginUserAdded = null;
+            //Try to find the ByOrigin node that doesn't have input/output connections (it means it was the one added by the user)
+            foreach (var byOriginEntry in allByOriginNodes)
+            {
+                var byOriginEntryViewModel = byOriginEntry.DataContext as NodeViewModel;
+                var outputPorts = from port in byOriginEntryViewModel.OutPorts
+                                  where port.IsConnected == false
+                                  select port;
+                if (outputPorts.Any())
+                {
+                    byOriginUserAdded = byOriginEntry;
+                    break;
+                }
+            }
+            return byOriginUserAdded;
+        }
+
 
         internal static void SubscribeRunButtonNextStep(Step stepInfo, StepUIAutomation uiAutomationData, bool enableFunction, GuideFlow currentFlow)
         {
@@ -808,99 +899,5 @@
         {
             CurrentExecutingGuide.NextStep(CurrentExecutingStep.Sequence);
         }
-=======
-        
-        internal static void RemovePortConnector(Step stepInfo, StepUIAutomation uiAutomationData, bool enableFunction, GuideFlow currentFlow)
-        {
-            CurrentExecutingStep = stepInfo;
-            var stepMainWindow = CurrentExecutingStep.MainWindow as Window;
-
-            if(currentFlow == GuideFlow.BACKWARD && enableFunction == false)
-            {
-                if (uiAutomationData.Parameters == null || uiAutomationData.Parameters.Count < 4)
-                    return;
-                var buttonName = uiAutomationData.Parameters[0] as string;
-                if (buttonName == null) return;
-                var portHighlighted = uiAutomationData.Parameters[1] as string;
-                if (portHighlighted == null) return;
-
-                string nodeID = string.Empty;
-                try
-                {
-                    nodeID = uiAutomationData.Parameters[2] as string;
-                }
-                catch
-                {
-                    nodeID = string.Empty;
-                }
-
-                var nodeName = uiAutomationData.Parameters[3] as string;
-                if (nodeName == null) return;
-
-                var outputPortViewModel = GetPortViewModel(stepMainWindow, nodeID, portHighlighted, nodeName) as OutPortViewModel;
-                if (outputPortViewModel == null) return;
-                var userAddedConnector = outputPortViewModel.PortModel.Connectors.FirstOrDefault();
-                if(userAddedConnector != null)
-                    userAddedConnector.Delete();
-
-                CurrentExecutingStep.MainWindow.Dispatcher.Invoke(DispatcherPriority.Background, new Action(delegate { }));
-            }       
-        }
-
-        private static PortViewModel GetPortViewModel(Window stepMainWindow, string nodeID, string itemsControlName, string nodeName)
-        {
-
-            //Find a specific node(NodeView) in the MainWindow (DynamoView) based by ID or by the first of a type found
-            NodeView byOriginNode = null;
-            if (!string.IsNullOrEmpty(nodeID))
-                byOriginNode = GuideUtilities.FindNodeByID(stepMainWindow, nodeID);
-            else
-            {
-                byOriginNode = GetNotConnectedNode(stepMainWindow, nodeName);
-                if (byOriginNode == null) return null;
-            }
-
-            //Inside the NodeView try to find the ItemsControl that contains Input ports or Output ports
-            var itemsControlOutputPort = GuideUtilities.FindChild(byOriginNode, itemsControlName) as ItemsControl;
-            if (itemsControlOutputPort == null) return null;
-
-            //Once we have the ItemsControil we try to find a specific port (OutputPortViewModel or InputPortViewModel)
-            var firstOutputPortModel = itemsControlOutputPort.ItemContainerGenerator.Items.FirstOrDefault();
-            if (firstOutputPortModel == null) return null;
-
-            //Finally return the first PortViewModel
-            return firstOutputPortModel as PortViewModel;
-        }
-
-
-        /// <summary>
-        /// Get the first not connected node of the type passed as parameter
-        /// </summary>
-        /// <param name="stepMainWindow">MainWindow that contains the node</param>
-        /// <param name="nodeType">Type of the node to be found</param>
-        /// <returns></returns>
-        private static NodeView GetNotConnectedNode(Window stepMainWindow, string nodeType)
-        {
-            CurrentExecutingStep.MainWindow.Dispatcher.Invoke(DispatcherPriority.Background, new Action(delegate { }));
-
-            var allByOriginNodes = GuideUtilities.FindNodesOfType(stepMainWindow, nodeType);
-            NodeView byOriginUserAdded = null;
-            //Try to find the ByOrigin node that doesn't have input/output connections (it means it was the one added by the user)
-            foreach (var byOriginEntry in allByOriginNodes)
-            {
-                var byOriginEntryViewModel = byOriginEntry.DataContext as NodeViewModel;
-                var outputPorts = from port in byOriginEntryViewModel.OutPorts
-                                  where port.IsConnected == false
-                                  select port;
-                if (outputPorts.Any())
-                {
-                    byOriginUserAdded = byOriginEntry;
-                    break;
-                }
-            }
-            return byOriginUserAdded;
-        }
-
->>>>>>> 0d5cbf56
     }
 }