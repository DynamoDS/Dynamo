﻿using System;
using System.Linq;
using System.Reflection;
using System.Windows;
using System.Windows.Controls;
using System.Windows.Threading;
using Dynamo.Controls;
using Dynamo.PackageManager;
using Dynamo.PackageManager.UI;
using Dynamo.PackageManager.ViewModels;
using Dynamo.ViewModels;
using static Dynamo.PackageManager.PackageManagerSearchViewModel;
using static Dynamo.Wpf.UI.GuidedTour.Guide;
using Dynamo.Wpf.Views.GuidedTour;
using Dynamo.Utilities;
using Newtonsoft.Json.Linq;
using System.Windows.Shapes;
using Dynamo.Graph.Nodes;
using Dynamo.Graph.Connectors;
using System.ComponentModel;

namespace Dynamo.Wpf.UI.GuidedTour
{
    /// <summary>
    /// This static class will be used for adding static methods that will be executed for the Json PreValidation section (or other validations).
    /// </summary>
    internal class GuidesValidationMethods
    {
        //We need the Step and the Guide due that some functions need to access information about it
        internal static Step CurrentExecutingStep;
        internal static Guide CurrentExecutingGuide;
        internal static GuidesManager CurrentExecutingGuidesManager;

        private static ExitGuide exitGuide;
        private const string AutodeskSamplePackage = "Dynamo Samples";
        private static PackageManagerSearchViewModel viewModel;
        private static PackageDownloadHandle packageDownloadHandle;
        private static Button CloseButtonSearchPackages;

        private static Action<object, System.ComponentModel.PropertyChangedEventArgs> searchPackagesPropertyChanged;
        private static bool searchPackagesLoaded;

        internal static PackageManagerSearchViewModel packagesViewModel;

        private static NodeModel lastCreatedNode;

        private static Window CurrentGuideWindow;

        //This method will return a bool that describes if the Terms Of Service was accepted or not.
        internal static bool AcceptedTermsOfUse(DynamoViewModel dynViewModel)
        {
            bool termsOfServiceAccepted = false;
            if (dynViewModel.Model.PreferenceSettings != null)
                termsOfServiceAccepted = dynViewModel.Model.PreferenceSettings.PackageDownloadTouAccepted;
            return termsOfServiceAccepted;
        }

        internal static bool IsPackageInstalled(PackageManagerSearchViewModel viewModel = null)
        {
            if (viewModel == null)
                return true;

            bool canInstall = viewModel.CanInstallPackage(AutodeskSamplePackage);
            return !canInstall;
        }

        /// <summary>
        /// This method will be executed when passing from Step 2 to Step 3 in the Packages guide, so it will show the TermsOfUse Window in case it was not accepted yet
        /// </summary>
        /// <param name="stepInfo"></param>
        /// <param name="uiAutomationData"></param>
        /// <param name="enableFunction"></param>
        /// <param name="currentFlow"></param>
        internal static void ExecuteTermsOfServiceFlow(Step stepInfo, StepUIAutomation uiAutomationData, bool enableFunction, GuideFlow currentFlow)
        {
            CurrentExecutingStep = stepInfo;
            exitGuide = stepInfo.ExitGuide;

            //When enableFunction = true, means we want to show the TermsOfUse Window (this is executed in the UIAutomation step in the Show() method)
            if (enableFunction)
            {
                //If the TermsOfService is not accepted yet it will show the TermsOfUseView otherwise it will show the PackageManagerSearchView
                stepInfo.DynamoViewModelStep.ShowPackageManagerSearch(null);
                CurrentGuideWindow = GuideUtilities.FindWindowOwned(stepInfo.HostPopupInfo.WindowName, stepInfo.MainWindow as Window);
                foreach (var handler in uiAutomationData.AutomaticHandlers)
                {
                    if (CurrentGuideWindow == null) return;
                    UIElement element = GuideUtilities.FindChild(CurrentGuideWindow, handler.HandlerElement);

                    //When the Accept button is pressed in the TermsOfUseView then we need to move to the next Step
                    if (element != null)
                        ManageEventHandler(element, handler.HandlerElementEvent, handler.ExecuteMethod);
                }

                CurrentGuideWindow.Closed += OnPackageManagerTourClosed;
                GuideFlowEvents.GuidedTourFinish += GuideFlowEvents_GuidedTourFinish;
            }
            else
            {
                CurrentGuideWindow = GuideUtilities.FindWindowOwned(stepInfo.HostPopupInfo.WindowName, stepInfo.MainWindow as Window);
                if (CurrentGuideWindow != null)
                {
                    CurrentGuideWindow.Closed -= OnPackageManagerTourClosed;
                    CurrentGuideWindow = null;
                }

                GuideFlowEvents.GuidedTourFinish -= GuideFlowEvents_GuidedTourFinish;

                //Tries to close the TermsOfUseView or the PackageManagerSearchView if they were opened previously
                GuideUtilities.CloseWindowOwned(stepInfo.HostPopupInfo.WindowName, stepInfo.MainWindow as Window);
            }
        }

        private static void GuideFlowEvents_GuidedTourFinish(GuidedTourStateEventArgs args)
        {
            if(CurrentGuideWindow != null)
            {
                CurrentGuideWindow.Closed -= OnPackageManagerTourClosed;
                CurrentGuideWindow.Close();
            }
        }

        private static void OnPackageManagerTourClosed(object window, EventArgs e)
        {
            if (window is TermsOfUseView)
            {
                TermsOfUseView termsOfUseView = (TermsOfUseView)window;
                if (!termsOfUseView.AcceptedTermsOfUse)
                {
                    CloseTour();
                }
            }
        }

        /// <summary>
        /// This method will be executed when packages search window is opened, so it can identify the close button of the window
        /// </summary>
        /// <param name="stepInfo"></param>
        /// <param name="uiAutomationData"></param>
        /// <param name="enableFunction"></param>
        /// <param name="currentFlow"></param>
        internal static void ExecuteClosePackagesSearch(Step stepInfo, StepUIAutomation uiAutomationData, bool enableFunction, GuideFlow currentFlow)
        {
            if (enableFunction)
            {
                CurrentExecutingStep = stepInfo;
                exitGuide = stepInfo.ExitGuide;

                Window ownedWindow = GuideUtilities.FindWindowOwned(stepInfo.HostPopupInfo.WindowName, stepInfo.MainWindow as Window);

                foreach (var handler in uiAutomationData.AutomaticHandlers)
                {
                    if (ownedWindow == null) return;

                    if(CloseButtonSearchPackages == null)
                    {
                        CloseButtonSearchPackages = GuideUtilities.FindChild(ownedWindow, handler.HandlerElement) as Button;
                        CloseButtonSearchPackages.Click += CloseButton_Click;
                    }
                }
            }
            else
            {
                if (CloseButtonSearchPackages != null)
                    CloseButtonSearchPackages.Click -= CloseButton_Click;
            }
        }

        /// <summary>
        /// This method will be executed when passing from Step 6 to Step 7 in the Packages guide, so it will subscribe the install button event
        /// </summary>
        /// <param name="stepInfo"></param>
        /// <param name="uiAutomationData"></param>
        /// <param name="enableFunction"></param>
        /// <param name="currentFlow"></param>
        internal static void ExecuteInstallPackagesFlow(Step stepInfo, StepUIAutomation uiAutomationData, bool enableFunction, GuideFlow currentFlow)
        {
            CurrentExecutingStep = stepInfo;
            Window ownedWindow = GuideUtilities.FindWindowOwned(stepInfo.HostPopupInfo.WindowName, stepInfo.MainWindow as Window);

            if (enableFunction)
            {
                if (ownedWindow != null)
                    viewModel = ownedWindow.DataContext as PackageManagerSearchViewModel;

                Button buttonElement = GuideUtilities.FindChild(ownedWindow, stepInfo.HostPopupInfo.HostUIElementString) as Button;
                viewModel.PackageManagerClientViewModel.Downloads.CollectionChanged += Downloads_CollectionChanged;
            }
            else
            {
                //Tries to close the TermsOfUseView or the PackageManagerSearchView if they were opened previously (just if the flow if FORWARD from Step6 to Step7)
                if (uiAutomationData.ExecuteCleanUpForward && currentFlow == GuideFlow.FORWARD)
                    GuideUtilities.CloseWindowOwned(stepInfo.HostPopupInfo.WindowName, stepInfo.MainWindow as Window);
            }
        }

        //This methos is called when a download is added in the list 
        private static void Downloads_CollectionChanged(object sender, System.Collections.Specialized.NotifyCollectionChangedEventArgs e)
        {
            var downloads = (System.Collections.ObjectModel.ObservableCollection<PackageDownloadHandle>)sender;

            if (downloads.Any())
            {
                //Gets the first package of the list
                packageDownloadHandle = downloads.First();
                packageDownloadHandle.PropertyChanged += GuidesValidationMethods_PropertyChanged1;
            }

        }

        //This method is called when the package download state is changed
        private static void GuidesValidationMethods_PropertyChanged1(object sender, System.ComponentModel.PropertyChangedEventArgs e)
        {
            if (packageDownloadHandle.DownloadState == PackageDownloadHandle.State.Installed)
            {
                CurrentExecutingGuide.HideCurrentStep(CurrentExecutingStep.Sequence, GuideFlow.FORWARD);
                if (CurrentExecutingStep.Sequence < CurrentExecutingGuide.TotalSteps)
                {
                    //Move to the next Step in the Guide
                    CurrentExecutingGuide.CalculateStep(GuideFlow.FORWARD, CurrentExecutingStep.Sequence);
                    CurrentExecutingGuide.CurrentStep.Show(GuideFlow.FORWARD);
                }

                viewModel.PackageManagerClientViewModel.Downloads.CollectionChanged -= Downloads_CollectionChanged;
                packageDownloadHandle.PropertyChanged -= GuidesValidationMethods_PropertyChanged1;
            }
        }

        /// <summary>
        /// This methos subscribes and unsubscribes an event by setting the method and the event dynamically
        /// </summary>
        /// <param name="element">The element to subscribe the method I.E: Button</param>
        /// <param name="eventname">The event name that will be subscribed I.E: Click</param>
        /// <param name="methodname">The method that will listen the event I.E: AcceptButton_Click
        /// The method need to have Access Modifier internal and return void 
        /// </param>
        /// <param name="addEvent">A flag that will check if it's to subscribe or unsubscribe</param>
        internal static void ManageEventHandler(object element, string eventname, string methodname, bool addEvent = true)
        {
            EventInfo eventInfo = element.GetType().GetEvent(eventname);

            var validationMethods = new GuidesValidationMethods();

            var eventHandlerMethod = validationMethods.GetType().GetMethod(methodname, BindingFlags.NonPublic | BindingFlags.Instance);

            Delegate del = Delegate.CreateDelegate(eventInfo.EventHandlerType, validationMethods, eventHandlerMethod);

            if (addEvent)
                eventInfo.AddEventHandler(element, del);
            else
                eventInfo.RemoveEventHandler(element, del);
        }

        /// <summary>
        /// This method will be executed when the Accept button is pressed in the TermsOfUseView Window
        /// </summary>
        /// <param name="sender"></param>
        /// <param name="e"></param>
        internal void AcceptButton_Click(object sender, RoutedEventArgs e)
        {
            CurrentExecutingGuide.HideCurrentStep(CurrentExecutingStep.Sequence, GuideFlow.FORWARD);
            if (CurrentExecutingStep.Sequence < CurrentExecutingGuide.TotalSteps)
            {
                //Due that when the Guide is being executed the TermsOfUseView is not modal then the code that set the PackageDownloadTouAccepted is not reached then we need to set it manually
                CurrentExecutingStep.DynamoViewModelStep.Model.PreferenceSettings.PackageDownloadTouAccepted = true;

                //Move to the next Step in the Guide
                CurrentExecutingGuide.CalculateStep(GuideFlow.FORWARD, CurrentExecutingStep.Sequence);
                CurrentExecutingGuide.CurrentStep.Show(GuideFlow.FORWARD);
            }
        }

        /// <summary>
        /// This method will be executed when the Decline button is pressed in the TermsOfUseView Window and creates the exit tour modal
        /// </summary>
        /// <param name="sender"></param>
        /// <param name="e"></param>
        internal void DeclineButton_Click(object sender, RoutedEventArgs e)
        {
            if (!CurrentExecutingGuidesManager.exitGuideWindow.IsOpen)
            {
                CloseTour();
            }
        }

        /// <summary>
        /// This method will be executed when the close Button is clicked in the packages search window
        /// </summary>
        /// <param name="sender"></param>
        /// <param name="e"></param>
        internal static void CloseButton_Click(object sender, RoutedEventArgs e)
        {
            CloseButtonSearchPackages = null;
            CloseTour();
        }

        private static void CloseTour()
        {
            CurrentExecutingGuide.HideCurrentStep(CurrentExecutingStep.Sequence, GuideFlow.FORWARD);
            CurrentExecutingGuidesManager.CreateExitModal(exitGuide);
        }

        /// <summary>
        /// This method will be used to open the PackageManagerSearchView and search for a specific Package
        /// </summary>
        /// <param name="stepInfo">Step information</param>
        /// <param name="uiAutomationData">Specific UI Automation step that is being executed</param>
        /// <param name="enableFunction">it says if the functionality should be enabled or disabled</param>
        /// <param name="currentFlow">The current flow of the Guide can be FORWARD or BACKWARD</param>
        internal static void ExecutePackageSearch(Step stepInfo, StepUIAutomation uiAutomationData, bool enableFunction, GuideFlow currentFlow)
        {
            CurrentExecutingStep = stepInfo;
            exitGuide = stepInfo.ExitGuide;
            //We try to find the PackageManagerSearchView window
            Window ownedWindow = GuideUtilities.FindWindowOwned(stepInfo.HostPopupInfo.WindowName, stepInfo.MainWindow as Window);
            if (enableFunction)
            {
                //We need to check if the PackageManager search is already open if that is the case we don't need to open it again
                if (ownedWindow != null) return;
                stepInfo.DynamoViewModelStep.ShowPackageManagerSearch(null);

                PackageManagerSearchView packageManager = GuideUtilities.FindWindowOwned(stepInfo.HostPopupInfo.WindowName, stepInfo.MainWindow as Window) as PackageManagerSearchView;
                if (packageManager == null)
                    return;
                PackageManagerSearchViewModel packageManagerViewModel = packageManager.DataContext as PackageManagerSearchViewModel;
                if (packageManagerViewModel == null)
                    return;

                searchPackagesLoaded = false;
                //Due that we need to search the Autodesk Sample package after the initial search is completed 
                //we need to subscribe to the PropertyChanged event so we will know when the SearchState property is equal to Results (meaning that got results)
                searchPackagesPropertyChanged = (sender, e) => { PackageManagerViewModel_PropertyChanged(sender, e, uiAutomationData); };
                packageManagerViewModel.PropertyChanged += searchPackagesPropertyChanged.Invoke;
            }
            else
            {

                PackageManagerSearchView packageManager = GuideUtilities.FindWindowOwned(stepInfo.HostPopupInfo.WindowName, stepInfo.MainWindow as Window) as PackageManagerSearchView;
                if (packageManager == null)
                    return;
                PackageManagerSearchViewModel packageManagerViewModel = packageManager.DataContext as PackageManagerSearchViewModel;
                if (packageManagerViewModel == null)
                    return;

                //Depending of the SetUp done in the Guides Json we will make the Clean Up or not, for example there are several Steps that use the PackageManagerSearchView then we won't close it

                //The Guide is moving to FORWARD and the ExecuteCleanUpForward = false, then we don't need to close the PackageManagerSearchView
                if (uiAutomationData.ExecuteCleanUpForward && currentFlow == GuideFlow.FORWARD)
                {
                    ClosePackageManager(packageManager);
                }

                //The Guide is moving to FORWARD and the ExecuteCleanUpForward = false, then we don't need to close the PackageManagerSearchView
                if (uiAutomationData.ExecuteCleanUpBackward && currentFlow == GuideFlow.BACKWARD)
                {
                    ClosePackageManager(packageManager);
                }

                //The currentFlow = GuideFlow.CURRENT when exiting the Guide
                if (currentFlow == GuideFlow.CURRENT)
                {
                    ClosePackageManager(packageManager);
                }
            }
        }

        /// <summary>
        /// This method will find the PackageManagerSearch window and then close it
        /// </summary>
        /// <param name="packageManager"></param>
        private static void ClosePackageManager(PackageManagerSearchView packageManager)
        {
            PackageManagerSearchViewModel packageManagerViewModel = packageManager.DataContext as PackageManagerSearchViewModel;
            if (packageManagerViewModel == null)
                return;
            packageManagerViewModel.PropertyChanged -= searchPackagesPropertyChanged.Invoke;
            packageManager.Close();
        }

        /// <summary>
        /// This method is subscribed to the PropertyChanged event so we will be notified when the SearchState changed
        /// </summary>
        /// <param name="sender">PackageManagerSearchViewModel</param>
        /// <param name="e">PropertyChanged</param>
        private static void PackageManagerViewModel_PropertyChanged(object sender, System.ComponentModel.PropertyChangedEventArgs e, StepUIAutomation uiAutomationData)
        {
            PackageManagerSearchViewModel packageManagerViewModel = sender as PackageManagerSearchViewModel;
            if (packageManagerViewModel == null) return;
            if (e.PropertyName == nameof(packageManagerViewModel.SearchState))
            {
                //Let wait until the initial Package Search is completed and we got results then we will search the Autodesk Sample package
                if (packageManagerViewModel.SearchState == PackageSearchState.Results)
                {
                    //Put the name of the Package to be searched in the SearchTextBox
                    packageManagerViewModel.SearchText = AutodeskSamplePackage;

                    searchPackagesLoaded = true;

                    EnableNextButton(null, uiAutomationData, true, GuideFlow.FORWARD);
                    packageManagerViewModel.DisableSearchTextBox();

                    //Unsubscribe from the PropertyChanged event otherwise it will enter everytime the SearchTextBox is updated
                    packageManagerViewModel.PropertyChanged -= searchPackagesPropertyChanged.Invoke;

                }
            }
        }

        internal static void EnableNextButton(Step stepInfo, StepUIAutomation uiAutomationData, bool enableFunction, GuideFlow currentFlow)
        {
            if (searchPackagesLoaded)
            {
                var nextButton = GuideUtilities.FindChild((CurrentExecutingStep.StepUIPopup as PopupWindow).mainPopupGrid, uiAutomationData.ElementName) as Button;
                if (nextButton != null)
                    nextButton.IsEnabled = true;
            }
        }


        /// <summary>
        /// This method will subcribe the menu "Packages->Search for a Package" MenuItem to the Next event so when is pressed we will moved to the next Step
        /// </summary>
        /// <param name="stepInfo">Information about the Step</param>
        /// <param name="uiAutomationData">Information about UI Automation that is being executed</param>
        /// <param name="enableFunction">Variable used to know if we are executing the automation or undoing changes</param>
        /// <param name="currentFlow">Current Guide Flow</param>
        internal static void SubscribeSearchForPackagesOption(Step stepInfo, StepUIAutomation uiAutomationData, bool enableFunction, GuideFlow currentFlow)
        {
            CurrentExecutingStep = stepInfo;

            //We try to find the WindowElementNameString (in this case the MenuItem) in the DynamoView VisualTree
            var foundUIElement = GuideUtilities.FindChild(CurrentExecutingStep.MainWindow, CurrentExecutingStep.HostPopupInfo.HighlightRectArea.WindowElementNameString) as MenuItem;
            if (foundUIElement == null)
                return;
            if (enableFunction)
                //Executed then Showing the Step
                foundUIElement.Click += SearchForPackage_Click;
            else
                //Just executed when exiting the Guide or when passing to the next Step
                foundUIElement.Click -= SearchForPackage_Click;
        }

        /// <summary>
        /// This method will subscribe the Next button from the Step8 Popup for clicking the Package already installed (then it will be expanded).
        /// </summary>
        /// <param name="stepInfo">Information about the Step</param>
        /// <param name="uiAutomationData">Specific UI Automation step that is being executed</param>
        /// <param name="enableFunction">it says if the functionality should be enabled or disabled</param>
        /// <param name="currentFlow">The current flow of the Guide can be FORWARD or BACKWARD</param>
        internal static void SubscribeNextButtonClickEvent(Step stepInfo, StepUIAutomation uiAutomationData, bool enableFunction, GuideFlow currentFlow)
        {
            CurrentExecutingStep = stepInfo;
            //if there is not handler then the function should return
            if (uiAutomationData.AutomaticHandlers == null || uiAutomationData.AutomaticHandlers.Count == 0) return;
            //Due that only one handler was configured we get the first one
            var automaticHandler = uiAutomationData.AutomaticHandlers.FirstOrDefault();
            //Find the NextButton inside the Popup
            var nextbuttonFound = GuideUtilities.FindChild((CurrentExecutingStep.StepUIPopup as PopupWindow).mainPopupGrid, automaticHandler.HandlerElement) as Button;
            if (nextbuttonFound == null) return;
            //Add or Remove the handler assigned to the Button.Click
            ManageEventHandler(nextbuttonFound, automaticHandler.HandlerElementEvent, automaticHandler.ExecuteMethod, enableFunction);

        }

        /// <summary>
        /// This handler will be executed when clicking the next button in the Step 8 Popup so it will be expanding the package content in the LibraryView
        /// </summary>
        /// <param name="sender">Next Button</param>
        /// <param name="e">Event Arguments</param>
        internal void ExecuteAutomaticPackage_Click(object sender, RoutedEventArgs e)
        {
            CollapseExpandPackage(CurrentExecutingStep);
        }

        /// <summary>
        /// This method will call the collapseExpandPackage javascript method with reflection, so the package expander in LibraryView will be clicked
        /// </summary>
        internal static void CollapseExpandPackage(Step stepInfo)
        {
            CurrentExecutingStep = stepInfo;
            var firstUIAutomation = stepInfo.UIAutomation.FirstOrDefault();
            if (firstUIAutomation == null || firstUIAutomation.JSParameters.Count == 0) return;
            object[] parametersInvokeScript = new object[] { firstUIAutomation.JSFunctionName, new object[] { firstUIAutomation.JSParameters.FirstOrDefault() } };
            ResourceUtilities.ExecuteJSFunction(stepInfo.MainWindow, stepInfo.HostPopupInfo, parametersInvokeScript);
        }

        /// <summary>
        /// When the "Search for a Package" MenuItem is clicked this method will be executed moving to the next Step
        /// </summary>
        /// <param name="sender">MenuItem</param>
        /// <param name="e"></param>
        internal static void SearchForPackage_Click(object sender, RoutedEventArgs e)
        {
            CurrentExecutingGuide.NextStep(CurrentExecutingStep.Sequence);
        }

        /// <summary>
        /// This method will be used to subscribe a method to the Button.Click event of the ViewDetails button located in the PackageManagerSearch Window
        /// </summary>
        /// <param name="stepInfo">Information about the Step</param>
        /// <param name="uiAutomationData">Information about UI Automation that is being executed</param>
        /// <param name="enableFunction">Variable used to know if we are executing the automation or undoing changes</param>
        /// <param name="currentFlow">Current Guide Flow</param>
        internal static void SubscribeViewDetailsEvent(Step stepInfo, StepUIAutomation uiAutomationData, bool enableFunction, GuideFlow currentFlow)
        {
            CurrentExecutingStep = stepInfo;
            PackageManagerSearchView packageManager = GuideUtilities.FindWindowOwned(stepInfo.HostPopupInfo.WindowName, stepInfo.MainWindow as Window) as PackageManagerSearchView;
            if (packageManager == null) return;
            Button foundElement = GuideUtilities.FindChild(packageManager, stepInfo.HostPopupInfo.HighlightRectArea.WindowElementNameString) as Button;
            if (foundElement == null)
                return;
            if (enableFunction)
                foundElement.Click += ViewDetails_Click;
            else
                foundElement.Click -= ViewDetails_Click;
        }

        /// <summary>
        /// This method will move the flow to the next Step when the ViewDetails button is clicked
        /// </summary>
        /// <param name="sender">The ViewDetails button in PackageManagerSearch Window</param>
        /// <param name="e">No Arguments will be provided</param>
        private static void ViewDetails_Click(object sender, RoutedEventArgs e)
        {
            CurrentExecutingGuide.HideCurrentStep(CurrentExecutingStep.Sequence, GuideFlow.FORWARD);
            if (CurrentExecutingStep.Sequence < CurrentExecutingGuide.TotalSteps)
            {
                //Move to the next Step in the Guide
                CurrentExecutingGuide.CalculateStep(GuideFlow.FORWARD, CurrentExecutingStep.Sequence);
                CurrentExecutingGuide.CurrentStep.Show(GuideFlow.FORWARD);
            }
        }

        /// <summary>
        /// This method will be opening the SideBar Package Details (or closing it when enableFunction = false)
        /// </summary>
        /// <param name="stepInfo">Information about the Step</param>
        /// <param name="uiAutomationData">Information about UI Automation that is being executed</param>
        /// <param name="enableFunction">Variable used to know if we are executing the automation or undoing changes</param>
        /// <param name="currentFlow">Current Guide Flow</param>
        internal static void ExecuteViewDetailsSideBar(Step stepInfo, StepUIAutomation uiAutomationData, bool enableFunction, GuideFlow currentFlow)
        {
            const string packageDetailsName = "Package Details";
            const string closeButtonName = "CloseButton";
            const string packageSearchWindowName = "PackageSearch";

            CurrentExecutingStep = stepInfo;
            var stepMainWindow = stepInfo.MainWindow as Window;
            var packageDetailsWindow = GuideUtilities.FindChild(stepMainWindow, stepInfo.HostPopupInfo.HostUIElementString) as UserControl;

            if (enableFunction)
            {
                //This section will open the Package Details Sidebar
                PackageManagerSearchView packageManager = GuideUtilities.FindWindowOwned(packageSearchWindowName, stepMainWindow) as PackageManagerSearchView;
                if (packageManager == null)
                    return;
                PackageManagerSearchViewModel packageManagerViewModel = packageManager.DataContext as PackageManagerSearchViewModel;

                //If the results in the PackageManagerSearch are null then we cannot open the Package Detail tab
                if (packageManagerViewModel == null || packageManagerViewModel.SearchResults.Count == 0)
                    return;

                //We take the first result from the PackageManagerSearch
                PackageManagerSearchElementViewModel packageManagerSearchElementViewModel = packageManagerViewModel.SearchResults[0];
                if (packageManagerSearchElementViewModel == null) return;

                if (packageDetailsWindow == null)
                    packageManagerViewModel.ViewPackageDetailsCommand.Execute(packageManagerSearchElementViewModel.Model);

                //The PackageDetails sidebar is using events when is being shown then we need to execute those events before setting the Popup.PlacementTarget.
                //otherwise the sidebar will not be present (and we don't have host for the Popup) and the Popup will be located out of the Dynamo window
                CurrentExecutingStep.MainWindow.Dispatcher.Invoke(DispatcherPriority.Background, new Action(delegate { }));
            }
            else
            {
                //This section will close the Package Details Sidebar (just in case is still opened), 
                //due that the sidebar (UserControl) is inserted inside a TabItem the only way to close is by using the method dynamoView.CloseExtensionTab
                var dynamoView = (stepMainWindow as DynamoView);
                if (packageDetailsWindow == null)
                    return;
                //In order to close the Package Details tab we need first to get the Tab, then get the Close button and finally call the event to close it
                TabItem tabitem = dynamoView.ExtensionTabItems.OfType<TabItem>().SingleOrDefault(n => n.Header.ToString() == packageDetailsName);
                if (tabitem == null)
                    return;
                //Get the Close button from the PackageDetailsView
                Button closeButton = GuideUtilities.FindChild(tabitem, closeButtonName) as Button;
                if (closeButton == null)
                    return;
                dynamoView.CloseExtensionTab(closeButton, null);
            }
        }

        /// <summary>
        /// This method will calculate the Popup location based in a item from the Library
        /// </summary>
        internal static void CalculateLibraryItemLocation(Step stepInfo, StepUIAutomation uiAutomationData, bool enableFunction, GuideFlow currentFlow)
        {
            CurrentExecutingStep = stepInfo;
            if (uiAutomationData == null) return;
            var jsFunctionName = uiAutomationData.JSFunctionName;
            object[] jsParameters = new object[] { uiAutomationData.JSParameters[0] };
            //Create the array for the paramateres that will be sent to the WebBrowser.InvokeScript Method
            object[] parametersInvokeScript = new object[] { jsFunctionName, jsParameters };
            //Execute the JS function with the provided parameters
            var returnedObject = ResourceUtilities.ExecuteJSFunction(CurrentExecutingStep.MainWindow, CurrentExecutingStep.HostPopupInfo, parametersInvokeScript);
            if (returnedObject == null) return;
            //Due that the returned object is a json then we get the values from the json
            JObject json = JObject.Parse(returnedObject.ToString());
            double top = Convert.ToDouble(json["client"]["top"].ToString());
            double bottom = Convert.ToDouble(json["client"]["bottom"].ToString());
            //We calculate the Vertical location taking the average position "(top + bottom) / 2" and the height of the popup
            double verticalPosition = (top + bottom) / 2 - CurrentExecutingStep.Height / 2;
            CurrentExecutingStep.UpdatePopupVerticalPlacement(verticalPosition);
        }

        /// <summary>
        /// This method will call a js function that will scroll down until the bottom of the page
        /// </summary>
        internal static void LibraryScrollToBottom(Step stepInfo, StepUIAutomation uiAutomationData, bool enableFunction, GuideFlow currentFlow)
        {
            CurrentExecutingStep = stepInfo;
            if (uiAutomationData == null) return;
            string jsFunctionName = uiAutomationData.JSFunctionName;
            //Create the array for the paramateres that will be sent to the WebBrowser.InvokeScript Method
            object[] parametersInvokeScript = new object[] { jsFunctionName, new object[] { } };
            //Execute the JS function with the provided parameters
            ResourceUtilities.ExecuteJSFunction(CurrentExecutingStep.MainWindow, CurrentExecutingStep.HostPopupInfo, parametersInvokeScript);
        }

        /// <summary>
        /// This method will highlight the input port of a node (NodeView)
        /// </summary>
        /// <param name="stepInfo">Information about the Step</param>
        /// <param name="uiAutomationData">Information about UI Automation that is being executed</param>
        /// <param name="enableFunction">Variable used to know if we are executing the automation or undoing changes</param>
        /// <param name="currentFlow">Current Guide Flow</param>
        internal static void HighlightPort(Step stepInfo, StepUIAutomation uiAutomationData, bool enableFunction, GuideFlow currentFlow)
        {
            CurrentExecutingStep = stepInfo;
            CurrentExecutingStep.MainWindow.Dispatcher.Invoke(DispatcherPriority.Background, new Action(delegate { }));
            var stepMainWindow = CurrentExecutingStep.MainWindow as Window;

            if (uiAutomationData.Parameters == null || uiAutomationData.Parameters.Count < 2)
                return;
            //Parse the parameters location in the json file
            var highlightColor = uiAutomationData.Parameters[0] as string;
            if (highlightColor == null) return;
            var portHighlighted = uiAutomationData.Parameters[1] as string;
            if (portHighlighted == null) return;
            string nodeID = string.Empty;
            try
            {
                nodeID = uiAutomationData.Parameters[2] as string;
            }
            catch
            {
                nodeID = string.Empty;
            }

            //Find a specific node(NodeView) in the MainWindow (DynamoView) based by ID or by the first of a type found
            NodeView byOriginNode = null;
            if(!string.IsNullOrEmpty(nodeID))
                byOriginNode = GuideUtilities.FindNodeByID(stepMainWindow, nodeID);
            else
            {
                if (lastCreatedNode == null) return;
                byOriginNode = GuideUtilities.FindNodeByID(stepMainWindow, lastCreatedNode.GUID.ToString("N"));
            }

            //Inside the NodeView try to find the ItemsControl that contains Input ports or Output ports
            var itemsControlPort = GuideUtilities.FindChild(byOriginNode, portHighlighted) as ItemsControl;
<<<<<<< HEAD
            var inPorts = itemsControlPort?.Items.Cast<PortViewModel>().ToList();
=======

>>>>>>> 0d1eb8bd
            if (itemsControlPort == null) return;

            var inPorts = itemsControlPort.Items.Cast<PortViewModel>().ToList();

            //Once we have the ItemsControl we get the ContentPresenter
            var inputViewModel = inPorts.FirstOrDefault(x => x.PortName == (string)uiAutomationData.Parameters[3]);
            var dependencyObject = itemsControlPort.ItemContainerGenerator.ContainerFromItem(inputViewModel);


            Grid mainGrid = dependencyObject.ChildOfType<Grid>();

            if (enableFunction)
            {
                //Creates the highlight rectangle so it can be added and shown over the port
                var portRectangle = stepInfo.CreateRectangle(mainGrid, highlightColor);

                //The Rectangle will be added dynamically in a specific step and then when passing to next step we will remove it
                mainGrid.Children.Add(portRectangle);

                if(portHighlighted.Contains("input"))
                {
                    Grid.SetColumn(portRectangle, 1);
                    Grid.SetColumnSpan(portRectangle, 7);
                }
                else if(portHighlighted.Contains("output"))
                {
                    Grid.SetColumn(portRectangle, 0);
                    Grid.SetColumnSpan(portRectangle, 2);
                }

                
                Grid.SetRow(portRectangle, 0);
            }
            else
            {
                //When moving to the next/previous or exiting the guide, then the Rectangle previously added will be removed
                var buttonRectangle = mainGrid.Children.OfType<Rectangle>().Where(rect => rect.Name.Equals("HighlightRectangle")).FirstOrDefault();
                if (buttonRectangle != null)
                    mainGrid.Children.Remove(buttonRectangle);
            }

        }

        /// <summary>
        /// This method will enable or disable the Next Popup Button and also subcribe to the PropertyChanged event so we will know if the Nodes are connected or not
        /// </summary>
        /// <param name="stepInfo">Information about the Step</param>
        /// <param name="uiAutomationData">Information about UI Automation that is being executed</param>
        /// <param name="enableFunction">Variable used to know if we are executing the automation or undoing changes</param>
        /// <param name="currentFlow">Current Guide Flow</param>
        internal static void ManagePortConnectionEvents(Step stepInfo, StepUIAutomation uiAutomationData, bool enableFunction, GuideFlow currentFlow)
        {
            CurrentExecutingStep = stepInfo;

            if (uiAutomationData.Parameters == null || uiAutomationData.Parameters.Count < 3)
                return;

            var portHighlighted = uiAutomationData.Parameters[1] as string;
            if (portHighlighted == null) return;

            //Get the button name to be enabled/disabled coming from the json file
            var buttonName = uiAutomationData.Parameters[0] as string;
            if (buttonName == null) return;

            var nodeName = uiAutomationData.Parameters[2] as string;
            if (nodeName == null) return;

            //Get the Popup and search for the NextButton in the VisualTree
            var popupWindow = CurrentExecutingStep.StepUIPopup as PopupWindow;
            var buttonFound = GuideUtilities.FindChild(popupWindow.mainPopupGrid, buttonName) as Button;
            if (buttonFound == null) return;

            var stepMainWindow = CurrentExecutingStep.MainWindow as Window;

            var byOriginNotConnected = GetNotConnectedNode(stepMainWindow, nodeName);
            if (byOriginNotConnected == null) return;

            var idString = byOriginNotConnected.ViewModel.Id.ToString("N");
            var outputPortViewModel = GetPortViewModel(stepMainWindow, idString, portHighlighted, nodeName) as OutPortViewModel;
            if (outputPortViewModel == null) return;

            //If the nodes are connected then we enable the Next button otherwise will be disabled
            buttonFound.IsEnabled = outputPortViewModel.IsConnected;

            //Subscribe/Unsubscribe to the PropertyChanged event based if we are passing to the Step "Connect the Nodes" or we are leaving this Step.
            if (enableFunction)
                outputPortViewModel.PropertyChanged += OutputPortViewModel_PropertyChanged;
            else
                outputPortViewModel.PropertyChanged -= OutputPortViewModel_PropertyChanged;
        }

        private static void OutputPortViewModel_PropertyChanged(object sender, System.ComponentModel.PropertyChangedEventArgs e)
        {
            if (CurrentExecutingStep.UIAutomation == null) return;

            var currentUiAutomation = CurrentExecutingStep.UIAutomation.FirstOrDefault(x => x.Name.Equals(nameof(ManagePortConnectionEvents)));
            
            if (currentUiAutomation == null) return;
            if (currentUiAutomation.Parameters == null) return;
            if (currentUiAutomation.Parameters.Count == 0) return;

            var buttonName = currentUiAutomation.Parameters[0] as string;
            if (buttonName == null) return;

            var popupWindow = CurrentExecutingStep.StepUIPopup as PopupWindow;
            var buttonFound = GuideUtilities.FindChild(popupWindow.mainPopupGrid, buttonName) as Button;
            if (buttonFound == null) return;

            var portViewModel = sender as OutPortViewModel;
            if (portViewModel == null) return;

            switch (e.PropertyName)
            {
                case "IsConnected":
                    if (portViewModel.IsConnected)
                        buttonFound.IsEnabled = true;
                    else
                        buttonFound.IsEnabled = false;
                    break;
            }
        }

        /// <summary>
        /// This method will be executed when we are pressing back and it will remove the connection between nodes (if it exists)
        /// </summary>
        /// <param name="stepInfo"></param>
        /// <param name="uiAutomationData"></param>
        /// <param name="enableFunction"></param>
        /// <param name="currentFlow"></param>
        internal static void CreateNode(Step stepInfo, StepUIAutomation uiAutomationData, bool enableFunction, GuideFlow currentFlow)
        {
            CurrentExecutingStep = stepInfo;

            //If any backward action is triggered, the created needs to be deleted 
            if (currentFlow == GuideFlow.BACKWARD && lastCreatedNode != null)
            {
                var stepMainWindow = CurrentExecutingStep.MainWindow as Window;

                foreach (var connector in lastCreatedNode.AllConnectors.ToList())
                {
                    connector.Delete();
                }

                stepInfo.DynamoViewModelStep.CurrentSpaceViewModel.Model.RemoveAndDisposeNode(lastCreatedNode);

                lastCreatedNode = null;
            }

            if (enableFunction)
            {
                stepInfo.DynamoViewModelStep.CurrentSpaceViewModel.Model.NodeAdded += Model_NodeAdded;
            }
            else
            {
                stepInfo.DynamoViewModelStep.CurrentSpaceViewModel.Model.NodeAdded -= Model_NodeAdded;
            }
        }

        //This function compares if the created node is the expected one to move to the next step by comparing it's name.
        private static void Model_NodeAdded(NodeModel createdNode)
        {
            if (CurrentExecutingStep.UIAutomation == null || CurrentExecutingStep.UIAutomation.Count < 6) return;

            lastCreatedNode = createdNode;
            var uiAutomationData = CurrentExecutingStep.UIAutomation[5];
            var uiAutomationElementName = (string)uiAutomationData.JSParameters.FirstOrDefault();

            if (createdNode.Name.Equals(uiAutomationElementName))
            {
                createdNode.X = uiAutomationData.NodePosition.X;
                createdNode.Y = uiAutomationData.NodePosition.Y;
                CurrentExecutingGuide.NextStep(CurrentExecutingStep.Sequence);
            }
        }
                
        internal static void RemovePortConnector(Step stepInfo, StepUIAutomation uiAutomationData, bool enableFunction, GuideFlow currentFlow)
        {
            CurrentExecutingStep = stepInfo;
            var stepMainWindow = CurrentExecutingStep.MainWindow as Window;

            if(currentFlow == GuideFlow.BACKWARD && enableFunction == false)
            {
                if (uiAutomationData.Parameters == null || uiAutomationData.Parameters.Count < 4)
                    return;
                var buttonName = uiAutomationData.Parameters[0] as string;
                if (buttonName == null) return;
                var portHighlighted = uiAutomationData.Parameters[1] as string;
                if (portHighlighted == null) return;

                string nodeID = string.Empty;
                try
                {
                    nodeID = uiAutomationData.Parameters[2] as string;
                }
                catch
                {
                    nodeID = string.Empty;
                }

                var nodeName = uiAutomationData.Parameters[3] as string;
                if (nodeName == null) return;

                var outputPortViewModel = GetPortViewModel(stepMainWindow, nodeID, portHighlighted, nodeName) as OutPortViewModel;
                if (outputPortViewModel == null) return;
                var userAddedConnector = outputPortViewModel.PortModel.Connectors.FirstOrDefault();
                if(userAddedConnector != null)
                    userAddedConnector.Delete();

                CurrentExecutingStep.MainWindow.Dispatcher.Invoke(DispatcherPriority.Background, new Action(delegate { }));
            }       
        }

        private static PortViewModel GetPortViewModel(Window stepMainWindow, string nodeID, string itemsControlName, string nodeName)
        {

            //Find a specific node(NodeView) in the MainWindow (DynamoView) based by ID or by the first of a type found
            NodeView byOriginNode = null;
            if (!string.IsNullOrEmpty(nodeID))
                byOriginNode = GuideUtilities.FindNodeByID(stepMainWindow, nodeID);
            else
            {
                byOriginNode = GetNotConnectedNode(stepMainWindow, nodeName);
                if (byOriginNode == null) return null;
            }

            //Inside the NodeView try to find the ItemsControl that contains Input ports or Output ports
            var itemsControlOutputPort = GuideUtilities.FindChild(byOriginNode, itemsControlName) as ItemsControl;
            if (itemsControlOutputPort == null) return null;

            //Once we have the ItemsControil we try to find a specific port (OutputPortViewModel or InputPortViewModel)
            var firstOutputPortModel = itemsControlOutputPort.ItemContainerGenerator.Items.FirstOrDefault();
            if (firstOutputPortModel == null) return null;

            //Finally return the first PortViewModel
            return firstOutputPortModel as PortViewModel;
        }


        /// <summary>
        /// Get the first not connected node of the type passed as parameter
        /// </summary>
        /// <param name="stepMainWindow">MainWindow that contains the node</param>
        /// <param name="nodeType">Type of the node to be found</param>
        /// <returns></returns>
        private static NodeView GetNotConnectedNode(Window stepMainWindow, string nodeType)
        {
            CurrentExecutingStep.MainWindow.Dispatcher.Invoke(DispatcherPriority.Background, new Action(delegate { }));

            var allByOriginNodes = GuideUtilities.FindNodesOfType(stepMainWindow, nodeType);
            NodeView byOriginUserAdded = null;
            //Try to find the ByOrigin node that doesn't have input/output connections (it means it was the one added by the user)
            foreach (var byOriginEntry in allByOriginNodes)
            {
                var byOriginEntryViewModel = byOriginEntry.DataContext as NodeViewModel;
                var outputPorts = from port in byOriginEntryViewModel.OutPorts
                                  where port.IsConnected == false
                                  select port;
                if (outputPorts.Any())
                {
                    byOriginUserAdded = byOriginEntry;
                    break;
                }
            }
            return byOriginUserAdded;
        }


        internal static void SubscribeRunButtonNextStep(Step stepInfo, StepUIAutomation uiAutomationData, bool enableFunction, GuideFlow currentFlow)
        {
            CurrentExecutingStep = stepInfo;
            if (uiAutomationData.Parameters.Any() && uiAutomationData.Parameters[0] is string)
            {
                Button runButton = GuideUtilities.FindChildInVisualTree(stepInfo.MainWindow, uiAutomationData.Parameters[0].ToString()) as Button;

                if (runButton == null) return;
                
                if (enableFunction)
                {
                    runButton.Click += RunButton_Click;
                }
                else
                {
                    runButton.Click -= RunButton_Click;
                }
                
            }
        }

        private static void RunButton_Click(object sender, RoutedEventArgs e)
        {
            CurrentExecutingGuide.NextStep(CurrentExecutingStep.Sequence);
        }
    }
}<|MERGE_RESOLUTION|>--- conflicted
+++ resolved
@@ -669,14 +669,8 @@
 
             //Inside the NodeView try to find the ItemsControl that contains Input ports or Output ports
             var itemsControlPort = GuideUtilities.FindChild(byOriginNode, portHighlighted) as ItemsControl;
-<<<<<<< HEAD
+            if (itemsControlPort == null) return;
             var inPorts = itemsControlPort?.Items.Cast<PortViewModel>().ToList();
-=======
-
->>>>>>> 0d1eb8bd
-            if (itemsControlPort == null) return;
-
-            var inPorts = itemsControlPort.Items.Cast<PortViewModel>().ToList();
 
             //Once we have the ItemsControl we get the ContentPresenter
             var inputViewModel = inPorts.FirstOrDefault(x => x.PortName == (string)uiAutomationData.Parameters[3]);
