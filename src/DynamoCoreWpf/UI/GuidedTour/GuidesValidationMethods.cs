--- conflicted
+++ resolved
@@ -1,11 +1,7 @@
-<<<<<<< HEAD
 ﻿using System.Linq;
-=======
 ﻿using System;
 using System.Collections.Generic;
-using System.Linq;
 using System.Reflection;
->>>>>>> 0e42639b
 using System.Windows;
 using System.Windows.Controls;
 using Dynamo.Controls;
@@ -59,13 +55,6 @@
                 //If the TermsOfService is not accepted yet it will show the TermsOfUseView otherwise it will show the PackageManagerSearchView
                 stepInfo.DynamoViewModelStep.ShowPackageManagerSearch(null);
                 Window ownedWindow = Guide.FindWindowOwned(stepInfo.HostPopupInfo.WindowName, stepInfo.MainWindow as Window);
-<<<<<<< HEAD
-                if (ownedWindow == null) return;
-                Button buttonElement = Guide.FindChild(ownedWindow, stepInfo.HostPopupInfo.HostUIElementString) as Button;
-                //When the Accept button is pressed in the TermsOfUseView then we need to move to the next Step
-                if (buttonElement != null)
-                    buttonElement.Click += AcceptButton_Click;
-=======
 
                 foreach (var handler in uiAutomationData.AutomaticHandlers)
                 {
@@ -76,18 +65,12 @@
                     if (element != null)
                         ManageEventHandler(element, handler.HandlerElementEvent, handler.ExecuteMethod);
                 }
->>>>>>> 0e42639b
             }
             //When enableFunction = false, means we are hiding (closing) the TermsOfUse Window due that we are moving to the next Step or we are exiting the Guide
             else
             {
                 Window ownedWindow = Guide.FindWindowOwned(stepInfo.HostPopupInfo.WindowName, stepInfo.MainWindow as Window);
                 if (ownedWindow == null) return;
-<<<<<<< HEAD
-                Button buttonElement = Guide.FindChild(ownedWindow, stepInfo.HostPopupInfo.HostUIElementString) as Button;
-                if (buttonElement != null)
-                    buttonElement.Click -= AcceptButton_Click;
-=======
 
                 foreach (var handler in uiAutomationData.AutomaticHandlers)
                 {
@@ -96,7 +79,6 @@
                         ManageEventHandler(element, handler.HandlerElementEvent, handler.ExecuteMethod, false);
                 }                
 
->>>>>>> 0e42639b
                 //Tries to close the TermsOfUseView or the PackageManagerSearchView if they were opened previously
                 Guide.CloseWindowOwned(stepInfo.HostPopupInfo.WindowName, stepInfo.MainWindow as Window);
             }
