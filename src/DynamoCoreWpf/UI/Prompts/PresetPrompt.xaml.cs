--- conflicted
+++ resolved
@@ -1,13 +1,10 @@
 ﻿using System.Linq;
 using System.Windows;
 using Dynamo.Controls;
-using Dynamo.Utilities;
-<<<<<<< HEAD
+using Dynamo.Utilities; 
 using System;
 using System.Windows.Controls;
-=======
 using Dynamo.ViewModels;
->>>>>>> 70b6661b
 
 namespace Dynamo.Nodes
 {
