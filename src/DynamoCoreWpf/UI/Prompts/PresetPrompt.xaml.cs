﻿using System.Linq;
using System.Windows;
using Dynamo.Controls;
using Dynamo.Utilities; 
using System;
using System.Windows.Controls;
using Dynamo.ViewModels;

namespace Dynamo.Nodes
{
    /// <summary>
    /// Interaction logic for PresetPrompt.xaml
    /// </summary>
    public partial class PresetPrompt : Window
    {
        public string Description
        {
            get { return this.DescriptionInput.Text; }
        }

        public int MaxLength
        {
            get { return this.nameBox.MaxLength; }
        }

        public string Text
        {
            get
            {
                return this.nameBox.Text;
            }

            set
            {
                this.nameBox.Text = value;
            }
        }


        public PresetPrompt()
        {
            InitializeComponent();

            this.Owner = WpfUtilities.FindUpVisualTree<DynamoView>(this);
            this.WindowStartupLocation = WindowStartupLocation.CenterOwner;
            this.Loaded +=PresetPrompt_Loaded;
            this.nameBox.Focus();
        }

        private void PresetPrompt_Loaded(object sender, RoutedEventArgs e)
        {
            UpdateText();
        }

        void OK_Click(object sender, RoutedEventArgs e)
        {
            if (this.Owner != null)
            {
                var dataContext = this.Owner.DataContext as DynamoViewModel;
                var presets = dataContext == null ? null : dataContext.Model.CurrentWorkspace.Presets;
                 //get the preset names from workspace
                if (presets != null && presets.Any())
                {
                    if (dataContext.Model.CurrentWorkspace.Presets.Any(x => x.Name == Text))
                    {
                        var newDialog = new PresetOverwritePrompt()
                        {
                            Owner = this,
                            WindowStartupLocation = WindowStartupLocation.CenterOwner,
                            Text = Wpf.Properties.Resources.PresetOverwrite
                        };

                        if (newDialog.ShowDialog() != true)
                        {                                                        
                            e.Handled = true;
                            return;
                        }
                        //If the dialog result is true, then remove the old preset
                        else
                        {
                            var oldPreset = presets.FirstOrDefault(x => x.Name == Text);
                            dataContext.Model.CurrentWorkspace.RemovePreset(oldPreset);
                        }
                    }
                }

            }
            this.DialogResult = true;
        }

        void Cancel_Click(object sender, RoutedEventArgs e)
        {
            this.DialogResult = false;
        }
               
        private void NameBox_OnTextChanged(object sender, TextChangedEventArgs e)
        {
<<<<<<< HEAD
            get { return this.nameBox.Text.Trim(); }
=======
            if (this.nameBox.Text.Length > this.nameBox.MaxLength)
            {
                this.Text = this.Text.Substring(0, MaxLength);
            }

            UpdateText();
>>>>>>> ed740a8e
        }

        private void UpdateText()         
        {
            this.TextRemaining.Content =  (this.nameBox.MaxLength - this.nameBox.Text.Length) + " " +
                                                Wpf.Properties.Resources.PresetTextRemaining;
        }
    }
}<|MERGE_RESOLUTION|>--- conflicted
+++ resolved
@@ -27,7 +27,7 @@
         {
             get
             {
-                return this.nameBox.Text;
+                return this.nameBox.Text.Trim();
             }
 
             set
@@ -95,16 +95,12 @@
                
         private void NameBox_OnTextChanged(object sender, TextChangedEventArgs e)
         {
-<<<<<<< HEAD
-            get { return this.nameBox.Text.Trim(); }
-=======
-            if (this.nameBox.Text.Length > this.nameBox.MaxLength)
+            if (this.Text.Length > this.nameBox.MaxLength)
             {
                 this.Text = this.Text.Substring(0, MaxLength);
             }
 
             UpdateText();
->>>>>>> ed740a8e
         }
 
         private void UpdateText()         
