using System;
using System.Collections;
using System.Collections.Generic;
using System.Collections.ObjectModel;
using System.Globalization;
using System.IO;
using System.Linq;
using System.Windows;
using System.Windows.Controls;
using System.Windows.Controls.Primitives;
using System.Windows.Data;
using System.Windows.Media;
using Dynamo.Configuration;
using Dynamo.Graph.Nodes;
using Dynamo.Graph.Workspaces;
using Dynamo.Logging;
using Dynamo.PackageManager;
using Dynamo.Search.SearchElements;
using Dynamo.UI;
using Dynamo.UI.Controls;
using Dynamo.Updates;
using Dynamo.Utilities;
using Dynamo.ViewModels;
using Dynamo.Wpf.Properties;
using Dynamo.Wpf.ViewModels;
using DynamoUnits;
using Color = System.Windows.Media.Color;
using FlowDirection = System.Windows.FlowDirection;
using HorizontalAlignment = System.Windows.HorizontalAlignment;
using Point = System.Windows.Point;
using TabControl = System.Windows.Controls.TabControl;
using Thickness = System.Windows.Thickness;

namespace Dynamo.Controls
{
    public class ToolTipFirstLineOnly : IValueConverter
    {
        public object Convert(object value, Type targetType, object parameter, CultureInfo culture)
        {
            if (value == null) return string.Empty;
            string incomingString = value as string;
            return incomingString.Split(new[] { '\r', '\n' }, 2)[0].Trim();
        }

        public object ConvertBack(object value, Type targetType, object parameter, CultureInfo culture)
        {
            throw new NotImplementedException();
        }
    }

    public class ToolTipAllLinesButFirst : IValueConverter
    {
        public object Convert(object value, Type targetType, object parameter, CultureInfo culture)
        {
            if (string.IsNullOrEmpty(value as string)) return string.Empty;
            string incomingString = value as string;
            return incomingString.Split(new[] { '\r', '\n' }, 2)[1].Trim();
        }

        public object ConvertBack(object value, Type targetType, object parameter, CultureInfo culture)
        {
            throw new NotImplementedException();
        }
    }

    public class TooltipLengthTruncater : IValueConverter
    {
        private const int MaxChars = 100;
        private const double MinFontFactor = 7.0;

        public object Convert(object value, Type targetType, object parameter, CultureInfo culture)
        {
            var tooltip = value as string;
            if (tooltip != null && tooltip.Length > MaxChars)
            {
                var trimIndex = tooltip.LastIndexOf(' ', MaxChars - 5);
                return tooltip.Remove(trimIndex > 0 ? trimIndex : MaxChars - 5) + " ...";
            }
            return value;
        }

        public object ConvertBack(object value, Type targetType, object parameter, CultureInfo culture)
        {
            return null;
        }
    }

    public class PrettyDateConverter : IValueConverter
    {
        public object Convert(object value, Type targetType, object parameter, CultureInfo culture)
        {
            var dateString = value as string;
            if (dateString != null) return PrettyDate(dateString);

            return Resources.UnknowDateFormat;
        }

        private string PrettyDate(string json_string)
        {
            var d = DateTime.Parse(json_string);

            return d.ToString("d MMM yyyy", CultureInfo.CreateSpecificCulture("en-US"));
        }

        public object ConvertBack(object value, Type targetType, object parameter, CultureInfo culture)
        {
            return null;
        }
    }

    /// <summary>
    /// Converts the list of package dependencies to a comma-separated string.
    /// </summary>
    public class DependencyListToStringConverter : IValueConverter
    {
        public object Convert(object value, Type targetType, object parameter, CultureInfo culture)
        {
            if (value == null) return string.Empty;

            List<string> depList = (List<string>)value;

            if(depList.Count < 1) return string.Empty;

            return string.Join(", ", depList);
        }

        public object ConvertBack(object value, Type targetType, object parameter, CultureInfo culture)
        {
            return null;
        }
    }

    /// <summary>
    /// Returns Visibility.Visible if the collection has more than n items, otherwise returns Visibility.Collapsed.
    /// </summary>
    public class ListHasMoreThanNItemsToVisibilityConverter : IValueConverter
    {
        public object Convert(object value, Type targetType, object parameter, CultureInfo culture)
        {
            if (!(value is ICollection collection)) return Visibility.Collapsed;

            // If no parameter is specified, we return Visible when there are more than 0 (i.e. any) items.
            var n = (int)(parameter ?? 0);

            return collection.Count <= n ? Visibility.Collapsed : Visibility.Visible;
        }

        public object ConvertBack(object value, Type targetType, object parameter, CultureInfo culture)
        {
            return null;
        }
    }

    /// <summary>
    /// Controls the visibility of tooltip that displays python dependency in Package manager for each package version
    /// </summary>
    public class EmptyDepStringToCollapsedConverter : IValueConverter
    {
        private readonly string[] PythonEngineList = { PythonNodeModels.PythonEngineVersion.CPython3.ToString(), PythonNodeModels.PythonEngineVersion.IronPython2.ToString() };
        public object Convert(object value, Type targetType, object parameter,
          CultureInfo culture)
        {
            if (value != null)
            {
                List<string> depList = (List<string>)value;
                foreach (var dep in depList)
                {
                    if (PythonEngineList.IndexOf(dep) != -1)
                    {
                        return Visibility.Visible;
                    }
                }
            }
            return Visibility.Collapsed;
        }

        public object ConvertBack(object value, Type targetType, object parameter,
          CultureInfo culture)
        {
            return null;
        }
    }

    public class PackageSearchStateToStringConverter : IValueConverter
    {
        public object Convert(object value, Type targetType, object parameter,
                              CultureInfo culture)
        {
            if (value is PackageManagerSearchViewModel.PackageSearchState)
            {
                var st = (PackageManagerSearchViewModel.PackageSearchState)value;

                if (st == PackageManagerSearchViewModel.PackageSearchState.NoResults)
                {
                    return Resources.PackageSearchStateNoResult;
                }
                else if (st == PackageManagerSearchViewModel.PackageSearchState.Results)
                {
                    return "";
                }
                else if (st == PackageManagerSearchViewModel.PackageSearchState.Searching)
                {
                    return Resources.PackageSearchStateSearching;
                }
                else if (st == PackageManagerSearchViewModel.PackageSearchState.Syncing)
                {
                    return Resources.PackageSearchStateSyncingWithServer;
                }
            }

            return Resources.PackageStateUnknown;
        }

        public object ConvertBack(object value, Type targetType, object parameter, CultureInfo culture)
        {
            return null;
        }
    }

    public class PackageUploadStateToStringConverter : IValueConverter
    {
        public object Convert(object value, Type targetType, object parameter,
          CultureInfo culture)
        {
            if (value is PackageUploadHandle.State)
            {
                var st = (PackageUploadHandle.State)value;

                if (st == PackageUploadHandle.State.Compressing)
                {
                    return Resources.PackageUploadStateCompressing;
                }
                else if (st == PackageUploadHandle.State.Copying)
                {
                    return Resources.PackageUploadStateCopying;
                }
                else if (st == PackageUploadHandle.State.Error)
                {
                    return Resources.PackageUploadStateError;
                }
                else if (st == PackageUploadHandle.State.Ready)
                {
                    return Resources.PackageUploadStateReady;
                }
                else if (st == PackageUploadHandle.State.Uploaded)
                {
                    return Resources.PackageUploadStateUploaded;
                }
                else if (st == PackageUploadHandle.State.Uploading)
                {
                    return Resources.PackageUploadStateUploading;
                }
            }

            return Resources.PackageStateUnknown;
        }

        public object ConvertBack(object value, Type targetType, object parameter,
          CultureInfo culture)
        {
            return null;
        }
    }

    public class PackageDownloadStateToStringConverter : IValueConverter
    {
        public object Convert(object value, Type targetType, object parameter,
          CultureInfo culture)
        {
            if (value is PackageDownloadHandle.State)
            {
                var st = (PackageDownloadHandle.State)value;

                if (st == PackageDownloadHandle.State.Downloaded)
                {
                    return Resources.PackageDownloadStateDownloaded;
                }
                else if (st == PackageDownloadHandle.State.Downloading)
                {
                    return Resources.PackageDownloadStateDownloading;
                }
                else if (st == PackageDownloadHandle.State.Error)
                {
                    return Resources.PackageDownloadStateError;
                }
                else if (st == PackageDownloadHandle.State.Installed)
                {
                    return Resources.PackageDownloadStateInstalled;
                }
                else if (st == PackageDownloadHandle.State.Installing)
                {
                    return Resources.PackageDownloadStateInstalling;
                }
                else if (st == PackageDownloadHandle.State.Uninitialized)
                {
                    return Resources.PackageDownloadStateStarting;
                }
            }

            return Resources.PackageStateUnknown;
        }

        public object ConvertBack(object value, Type targetType, object parameter,
          CultureInfo culture)
        {
            return null;
        }
    }

    public class NonEmptyStringToCollapsedConverter : IValueConverter
    {
        public object Convert(object value, Type targetType, object parameter,
          CultureInfo culture)
        {
            if (value is string && !string.IsNullOrEmpty(value as string))
            {
                return Visibility.Collapsed;
            }

            return Visibility.Visible;
        }

        public object ConvertBack(object value, Type targetType, object parameter,
          CultureInfo culture)
        {
            return null;
        }
    }

    /// <summary>
    /// Determines what the Install button says on the Package Manager Search.
    /// If the package is installed it says 'Installed', otherwise 'Install'.
    /// </summary>
    public class InstalledButtonTextConverter : IValueConverter
    {
        public object Convert(object value, Type targetType, object parameter,
            CultureInfo culture)
        {
            if (!(value is bool booleanValue)) return null;
            
            return booleanValue
                ? Resources.PackageManagerInstall
                : Resources.PackageDownloadStateInstalled;
        }

        public object ConvertBack(object value, Type targetType, object parameter,
            CultureInfo culture)
        {
            return null;
        }
    }

    public class EmptyStringToCollapsedConverter : IValueConverter
    {
        public object Convert(object value, Type targetType, object parameter,
          CultureInfo culture)
        {
            if (value is string && !string.IsNullOrEmpty(value as string))
            {
                return Visibility.Visible;
            }

            return Visibility.Collapsed;
        }

        public object ConvertBack(object value, Type targetType, object parameter,
          CultureInfo culture)
        {
            return null;
        }
    }

    /// <summary>
<<<<<<< HEAD
    /// If the given string is empty, false is returned, otherwise true is returned.
    /// </summary>
    public class EmptyStringToFalseConverter : IValueConverter
=======
    /// Converts any numbers below 0 to 0, otherwise returns the original number.
    /// For example, used to display the number of votes each package has received in the package manager.
    /// </summary>
    public class NegativeIntToZeroConverter : IValueConverter
>>>>>>> e44d3347
    {
        public object Convert(object value, Type targetType, object parameter,
            CultureInfo culture)
        {
<<<<<<< HEAD
            return value is string && !string.IsNullOrEmpty(value.ToString());
=======
            if (!(value is int intValue)) return 0;
            return intValue > 0 ? intValue : 0;
>>>>>>> e44d3347
        }

        public object ConvertBack(object value, Type targetType, object parameter,
            CultureInfo culture)
        {
            return null;
        }
    }

    // This converter expects the following properties to be bound through XAML 
    // (these properties are also to be bound in the exact order as stated here):
    // 
    //      SearchViewModel.SearchRootCategories.Count (int)
    //      SearchViewModel.SearchText (string)
    public class SearchResultsToVisibilityConverter : IMultiValueConverter
    {
        public object Convert(object[] values, Type targetType, object parameter, System.Globalization.CultureInfo culture)
        {
            if (values[0] is int && (int)values[0] == 0 && !string.IsNullOrEmpty(values[1] as string))
            {
                return Visibility.Visible;
            }

            return Visibility.Collapsed;
        }

        public object[] ConvertBack(object value, Type[] targetTypes, object parameter, System.Globalization.CultureInfo culture)
        {
            throw new NotSupportedException();
        }
    }

    public class PortToAttachmentConverter : IValueConverter
    {
        public object Convert(object value, Type targetType, object parameter, CultureInfo culture)
        {
            PortType portType = ((PortType)value);
            if (((PortType)value) == PortType.Input)
                return DynamoToolTip.Side.Left;

            return DynamoToolTip.Side.Right;
        }

        public object ConvertBack(object value, Type targetType, object parameter, CultureInfo culture)
        {
            throw new NotImplementedException();
        }
    }
    
    public class SnapRegionMarginConverter : IMultiValueConverter
    {
        public object Convert(object[] values, Type targetType, object parameter,
          CultureInfo culture)
        {
            Thickness thickness = new Thickness(0, 0, 0, 0);
            var actualWidth = (double)values[0];
            PortModel port = values[1] as PortModel;
            if (port != null)
            {
                PortType type = port.PortType;
                double left = port.MarginThickness.Left;
                double top = port.MarginThickness.Top;
                double right = port.MarginThickness.Right;
                double bottom = port.MarginThickness.Bottom;
                switch (type)
                {
                    case PortType.Input:
                        thickness = new Thickness(left - 25, top + 3, right + actualWidth, bottom + 3);
                        if (port.extensionEdges.HasFlag(SnapExtensionEdges.Top | SnapExtensionEdges.Bottom))
                            thickness = new Thickness(left - 25, top - 10, right + actualWidth, bottom - 10);
                        else if (port.extensionEdges.HasFlag(SnapExtensionEdges.Top))
                            thickness = new Thickness(left - 25, top - 10, right + actualWidth, bottom + 3);
                        else if (port.extensionEdges.HasFlag(SnapExtensionEdges.Bottom))
                            thickness = new Thickness(left - 25, top + 3, right + actualWidth, bottom - 10);
                        break;

                    case PortType.Output:
                        thickness = new Thickness(left + actualWidth, top + 3, right - 25, bottom + 3);
                        if (port.extensionEdges.HasFlag(SnapExtensionEdges.Top | SnapExtensionEdges.Bottom))
                            thickness = new Thickness(left + actualWidth, top - 10, right - 25, bottom - 10);
                        else if (port.extensionEdges.HasFlag(SnapExtensionEdges.Top))
                            thickness = new Thickness(left + actualWidth, top - 10, right - 25, bottom + 3);
                        else if (port.extensionEdges.HasFlag(SnapExtensionEdges.Bottom))
                            thickness = new Thickness(left + actualWidth, top + 3, right - 25, bottom - 10);
                        break;
                }
            }
            return thickness;
        }

        public object[] ConvertBack(object value, Type[] targetType, object parameter,
         CultureInfo culture)
        {
            return null;
        }
    }

    public class RunPreviewConverter : IValueConverter
    {
        public object Convert(object value, Type targetType, object parameter, System.Globalization.CultureInfo culture)
        {
            var runEnabled = (bool)value;
            return runEnabled;
        }

        public object ConvertBack(object value, Type targetType, object parameter, System.Globalization.CultureInfo culture)
        {
            return null;
        }
    }

    public class RunPreviewToolTipConverter : IValueConverter
    {
        public object Convert(object value, Type targetType, object parameter, System.Globalization.CultureInfo culture)
        {
            var dynamicRunEnabled = (bool)value;
            return dynamicRunEnabled ? Resources.ShowRunPreviewDisableToolTip : Resources.ShowRunPreviewEnableToolTip;
        }

        public object ConvertBack(object value, Type targetType, object parameter, System.Globalization.CultureInfo culture)
        {
            return null;
        }
    }

    public class MarginConverter : IValueConverter
    {
        public object Convert(object value, Type targetType, object parameter, System.Globalization.CultureInfo culture)
        {
            double height = (double)value;
            return new System.Windows.Thickness(0, -1 * height - 3, 0, 0);
        }

        public object ConvertBack(object value, Type targetType, object parameter, System.Globalization.CultureInfo culture)
        {
            return null;
        }
    }

    public class PathToFileNameConverter : IValueConverter
    {
        public object Convert(object value, Type targetType, object parameter, System.Globalization.CultureInfo culture)
        {
            if (value is string && !string.IsNullOrEmpty(value as string))
            {
                // Convert to path, get file name. If read-only file, append [Read-Only].
                if (DynamoUtilities.PathHelper.IsReadOnlyPath((string)value))
                    return Resources.TabFileNameReadOnlyPrefix + Path.GetFileName((string)value);
                else
                    return Path.GetFileName((string)value);
            }

            return "Unsaved";
        }

        public object ConvertBack(object value, Type targetType, object parameter, System.Globalization.CultureInfo culture)
        {
            return null;
        }
    }

    public class PathToSaveStateConverter : IValueConverter
    {
        public object Convert(object value, Type targetType, object parameter, System.Globalization.CultureInfo culture)
        {
            return (value is string && !string.IsNullOrEmpty(value as string)) ? "Saved" : "Unsaved";
        }

        public object ConvertBack(object value, Type targetType, object parameter, System.Globalization.CultureInfo culture)
        {
            return null;
        }
    }

    public class WorkspaceTypeConverter : IValueConverter
    {
        public object Convert(object value, Type targetType, object parameter,
          CultureInfo culture)
        {
            if (value is WorkspaceViewModel)
            {
                var val = (value as WorkspaceViewModel).Model.GetType();
                return val;
            }

            if (value is WorkspaceModel)
            {
                return value.GetType();
            }

            return null;
        }

        public object ConvertBack(object value, Type targetType, object parameter,
          CultureInfo culture)
        {
            return null;
        }
    }

    public class WorkspaceBackgroundColorConverter : IValueConverter
    {
        public Color HomeBackgroundColor { get; set; }
        public Color CustomBackgroundColor { get; set; }

        public object Convert(object value, Type targetType, object parameter, CultureInfo culture)
        {
            //parameter will contain a true or false
            //whether this is the home space
            if ((bool)value)
                return HomeBackgroundColor;

            return CustomBackgroundColor;

        }

        public object ConvertBack(object value, Type targetType, object parameter,
          CultureInfo culture)
        {
            return null;
        }
    }

    public class WorkspaceBackgroundBrushConverter : IValueConverter
    {
        public SolidColorBrush HomeBackgroundBrush { get; set; }
        public SolidColorBrush CustomBackgroundBrush { get; set; }

        public object Convert(object value, Type targetType, object parameter, CultureInfo culture)
        {
            //parameter will contain a true or false
            //whether this is the home space
            if ((bool)value)
                return HomeBackgroundBrush;

            return CustomBackgroundBrush;

        }

        public object ConvertBack(object value, Type targetType, object parameter,
          CultureInfo culture)
        {
            return null;
        }
    }

    public class BooleanToBrushConverter : IValueConverter
    {
        public SolidColorBrush TrueBrush { get; set; }
        public SolidColorBrush FalseBrush { get; set; }

        public object Convert(object value, Type targetType, object parameter, System.Globalization.CultureInfo culture)
        {
            if (value == null) return FalseBrush;
            bool condition = (bool)value;
            if (condition)
            {
                //return new SolidColorBrush(Colors.Cyan);
                return TrueBrush;
            }
            else
            {
                //return new SolidColorBrush(Colors.Black);
                return FalseBrush;
            }
        }

        public object ConvertBack(object value, Type targetType, object parameter, System.Globalization.CultureInfo culture)
        {
            return null;
        }
    }

    public class ConnectionStateToBrushConverter : IValueConverter
    {
        public SolidColorBrush ExecutionPreviewBrush { get; set; }
        public SolidColorBrush NoneBrush { get; set; }
        public SolidColorBrush SelectionBrush { get; set; }

        public SolidColorBrush HoverBrush { get; set; }

        public object Convert(object value, Type targetType, object parameter, CultureInfo culture)
        {
            var state = (PreviewState)value;
            switch (state)
            {
                case PreviewState.ExecutionPreview:
                    return ExecutionPreviewBrush;
                case PreviewState.None:
                    return NoneBrush;
                case PreviewState.Selection:
                    return SelectionBrush;
                case PreviewState.Hover:
                    return HoverBrush;
                default:
                    return NoneBrush;
            }
        }

        public object ConvertBack(object value, Type targetType, object parameter, CultureInfo culture)
        {
            return null;
        }
    }

    public class ConnectionStateToColorConverter : IValueConverter
    {
        public Color ExecutionPreview { get; set; }
        public Color None { get; set; }
        public Color Selection { get; set; }
        public Color Hover { get; set; }

        public object Convert(object value, Type targetType, object parameter, CultureInfo culture)
        {
            var state = (PreviewState)value;
            switch (state)
            {
                case PreviewState.ExecutionPreview:
                    return ExecutionPreview;
                case PreviewState.None:
                    return None;
                case PreviewState.Selection:
                    return Selection;
                case PreviewState.Hover:
                    return Hover;
                default:
                    return None;
            }
        }

        public object ConvertBack(object value, Type targetType, object parameter, CultureInfo culture)
        {
            return null;
        }
    }

    public class ConnectionStateToVisibilityCollapsedConverter : IValueConverter
    {
        public object Convert(object value, Type targetType, object parameter, CultureInfo culture)
        {
            var state = (PreviewState)value;
            switch (state)
            {
                case PreviewState.ExecutionPreview:
                    return Visibility.Visible;
                case PreviewState.None:
                    return Visibility.Collapsed;
                case PreviewState.Selection:
                    return Visibility.Visible;
                default:
                    return Visibility.Collapsed;
            }
        }

        public object ConvertBack(object value, Type targetType, object parameter, CultureInfo culture)
        {
            return null;
        }
    }

    public class BooleanToSelectionColorConverter : IValueConverter
    {
        public Color True { get; set; }
        public Color False { get; set; }

        public object Convert(object value, Type targetType, object parameter, System.Globalization.CultureInfo culture)
        {
            bool condition = (bool)value;
            if (condition)
            {
                //return new SolidColorBrush(Colors.Cyan);
                return True;
            }
            else
            {
                //return new SolidColorBrush(Colors.Black);
                return False;
            }
        }

        public object ConvertBack(object value, Type targetType, object parameter, System.Globalization.CultureInfo culture)
        {
            return null;
        }
    }
    
    public class PortCountToHeightConverter : IValueConverter
    {
        public object Convert(object value, Type targetType, object parameter, System.Globalization.CultureInfo culture)
        {
            ObservableCollection<PortViewModel> ports = (ObservableCollection<PortViewModel>)value;
            return Math.Max(30, ports.Count * 20 + 10); //spacing for Inputs + title space + bottom space
        }

        public object ConvertBack(object value, Type targetType, object parameter, System.Globalization.CultureInfo culture)
        {
            return null;
        }
    }

    public class AttachmentToPathConverter : IValueConverter
    {
        public object Convert(object value, Type targetType, object parameter, CultureInfo culture)
        {
            var result = "0,0 6,5 0,10"; // Default, catch-all.
            DynamoToolTip tooltip = value as DynamoToolTip;
            switch (tooltip.AttachmentSide)
            {
                case DynamoToolTip.Side.Left:
                    result = "0,0 6,5 0,10";
                    break;
                case DynamoToolTip.Side.Right:
                    result = "6,0 0,5, 6,10";
                    break;
                case DynamoToolTip.Side.Top:
                    result = "0,0 5,6, 10,0";
                    break;
                case DynamoToolTip.Side.Bottom:
                    result = "0,6 5,0 10,6";
                    break;
            }

            if (parameter != null && ((parameter as string).Equals("Start")))
            {
                var index = result.IndexOf(' ');
                result = result.Substring(0, index);
            }

            return result;
        }

        public object ConvertBack(object value, Type targetType, object parameter, CultureInfo culture)
        {
            throw new NotImplementedException();
        }
    }

    public class AttachmentToRowColumnConverter : IValueConverter
    {
        public object Convert(object value, Type targetType, object parameter, CultureInfo culture)
        {
            var rowColumn = parameter as string;
            if (rowColumn == null || (!rowColumn.Equals("Row") && (!rowColumn.Equals("Column"))))
            {
                var message = Wpf.Properties.Resources.MessageFailedToAttachToRowColumn;

                throw new ArgumentException(message);
            }

            int row = 1, column = 2;
            DynamoToolTip tooltip = value as DynamoToolTip;
            switch (tooltip.AttachmentSide)
            {
                case DynamoToolTip.Side.Left:
                    row = 1;
                    column = 2;
                    break;
                case DynamoToolTip.Side.Right:
                    row = 1;
                    column = 0;
                    break;
                case DynamoToolTip.Side.Top:
                    row = 2;
                    column = 1;
                    break;
                case DynamoToolTip.Side.Bottom:
                    row = 0;
                    column = 1;
                    break;
            }

            bool isRow = rowColumn.Equals("Row");
            return isRow ? row : column;
        }

        public object ConvertBack(object value, Type targetType, object parameter, CultureInfo culture)
        {
            throw new NotImplementedException();
        }
    }

    public class NodeSearchElementVMToBoolConverter : IValueConverter
    {
        public object Convert(object value, Type targetType, object parameter, CultureInfo culture)
        {
            if (value is NodeSearchElementViewModel)
                return true;

            return false;
        }

        public object ConvertBack(object value, Type targetType, object parameter, CultureInfo culture)
        {
            throw new NotImplementedException();
        }
    }

    public class ListHasItemsToBoolConverter : IValueConverter
    {
        public object Convert(object value, Type targetType, object parameter, System.Globalization.CultureInfo culture)
        {
            List<object> list = (List<object>)value;
            return list.Count > 0; //spacing for Inputs + title space + bottom space
        }

        public object ConvertBack(object value, Type targetType, object parameter, System.Globalization.CultureInfo culture)
        {
            return null;
        }
    }

    /// <summary>
    /// Check if the collection has more items than the provided
    /// parameter. If no parameter is provided the converter will
    /// check if the collection has more than 1 item.
    /// </summary>
    public class CollectionHasMoreThanNItemsToBoolConverter : IValueConverter
    {
        public object Convert(object value, Type targetType, object parameter, System.Globalization.CultureInfo culture)
        {
            if (!(value is ICollection collection))
            {
                return false;
            }

            if (parameter is int n)
            {
                return collection.Count > n;
            }

            return collection.Count > 1;
        }

        public object ConvertBack(object value, Type targetType, object parameter, System.Globalization.CultureInfo culture)
        {
            return null;
        }
    }

    //[ValueConversion(typeof(bool), typeof(bool))]
    public class InverseBooleanConverter : IValueConverter
    {
        #region IValueConverter Members

        public object Convert(object value, Type targetType, object parameter,
            System.Globalization.CultureInfo culture)
        {
            if (targetType != typeof(bool) && (targetType != typeof(bool?)))
                throw new InvalidOperationException("The target must be a boolean");

            return !((bool)value);
        }

        public object ConvertBack(object value, Type targetType, object parameter,
            System.Globalization.CultureInfo culture)
        {
            return !((bool)value);
        }

        #endregion
    }

    public class BoolToCanvasCursorConverter : IValueConverter
    {
        public object Convert(object value, Type targetType, object parameter,
            System.Globalization.CultureInfo culture)
        {
            if ((bool)value == true)
            {
                return System.Windows.Input.Cursors.AppStarting;
            }

            return null;
        }

        public object ConvertBack(object value, Type targetType, object parameter,
            System.Globalization.CultureInfo culture)
        {
            throw new NotSupportedException();
        }
    }

    public class ConsoleHeightToBooleanConverter : IValueConverter
    {
        #region IValueConverter Members

        public object Convert(object value, Type targetType, object parameter,
            System.Globalization.CultureInfo culture)
        {
            if ((int)value > 0)
            {
                return true;
            }
            else
            {
                return false;
            }
        }

        public object ConvertBack(object value, Type targetType, object parameter,
            System.Globalization.CultureInfo culture)
        {
            return null;
        }

        #endregion
    }

    public class ShowHideFullscreenWatchMenuItemConverter : IValueConverter
    {
        #region IValueConverter Members

        public object Convert(object value, Type targetType, object parameter,
            System.Globalization.CultureInfo culture)
        {
            string menuValue = Resources.DynamoViewViewMenuShowBackground3DPreview;
            if ((bool)value == true)
                return menuValue;
            else
                return menuValue;
        }

        public object ConvertBack(object value, Type targetType, object parameter,
            System.Globalization.CultureInfo culture)
        {
            throw new NotSupportedException();
        }

        #endregion
    }

    public class ShowHideClassicNavigatorMenuItemConverter : IValueConverter
    {
        #region IValueConverter Members

        public object Convert(object value, Type targetType, object parameter,
            System.Globalization.CultureInfo culture)
        {
            if ((bool)value == true)
            {
                return Resources.HideClassicNodeLibrary;
            }
            else
            {
                return Resources.ShowClassicNodeLibrary;
            }
        }

        public object ConvertBack(object value, Type targetType, object parameter,
            System.Globalization.CultureInfo culture)
        {
            throw new NotSupportedException();
        }

        #endregion
    }

    public class ZoomStatConverter : IValueConverter
    {
        #region IValueConverter Members

        public object Convert(object value, Type targetType, object parameter,
            System.Globalization.CultureInfo culture)
        {
            return string.Format(Wpf.Properties.Resources.ConverterMessageZoom, value.ToString());
        }

        public object ConvertBack(object value, Type targetType, object parameter,
            System.Globalization.CultureInfo culture)
        {
            throw new NotSupportedException();
        }

        #endregion
    }

    public class TransformOriginStatConverter : IValueConverter
    {
        #region IValueConverter Members

        public object Convert(object value, Type targetType, object parameter,
            System.Globalization.CultureInfo culture)
        {
            Point p = (Point)value;
            return string.Format(Wpf.Properties.Resources.ConverterMessageTransformOrigin, p.X, p.Y);
        }

        public object ConvertBack(object value, Type targetType, object parameter,
            System.Globalization.CultureInfo culture)
        {
            throw new NotSupportedException();
        }

        #endregion
    }

    public class CurrentOffsetStatConverter : IValueConverter
    {
        #region IValueConverter Members

        public object Convert(object value, Type targetType, object parameter,
            System.Globalization.CultureInfo culture)
        {
            Point p = (Point)value;
            return string.Format(Wpf.Properties.Resources.ConverterMessageCurrentOffset, p.X, p.Y);
        }

        public object ConvertBack(object value, Type targetType, object parameter,
            System.Globalization.CultureInfo culture)
        {
            throw new NotSupportedException();
        }

        #endregion
    }

    public class EnumToBooleanConverter : IValueConverter
    {
        public object Convert(object value, Type targetType, object parameter, System.Globalization.CultureInfo culture)
        {
            // You could also directly pass an enum value using {x:Static},
            // then there is no need to parse
            string parameterString = parameter as string;
            if (parameterString == null)
                return DependencyProperty.UnsetValue;

            if (Enum.IsDefined(value.GetType(), value) == false)
                return DependencyProperty.UnsetValue;

            object parameterValue = Enum.Parse(value.GetType(), parameterString);

            return parameterValue.Equals(value);
        }

        public object ConvertBack(object value, Type targetType, object parameter, System.Globalization.CultureInfo culture)
        {
            string parameterString = parameter as string;
            if (parameterString == null)
                return DependencyProperty.UnsetValue;

            return Enum.Parse(targetType, parameterString);
        }
    }

    public class PortTypeToMarginConverter : IValueConverter
    {
        public object Convert(object value, Type targetType, object parameter, System.Globalization.CultureInfo culture)
        {
            //PortType p = (PortType)value;
            //if (p == PortType.Input)
            //{
            //    return new Thickness(20, 0, 0, 0);
            //}
            //else
            //{
            //    return new Thickness(-20, 0, 0, 0);
            //}

            return new System.Windows.Thickness(0, 0, 0, 0);
        }

        public object ConvertBack(object value, Type targetType, object parameter, System.Globalization.CultureInfo culture)
        {
            throw new NotSupportedException();
        }
    }

    public class PortTypeToTextAlignmentConverter : IValueConverter
    {
        public object Convert(object value, Type targetType, object parameter, System.Globalization.CultureInfo culture)
        {
            PortType p = (PortType)value;
            if (p == PortType.Input)
            {
                return HorizontalAlignment.Left;
            }
            else
            {
                return HorizontalAlignment.Right;
            }
        }

        public object ConvertBack(object value, Type targetType, object parameter, System.Globalization.CultureInfo culture)
        {
            throw new NotSupportedException();
        }
    }

    public class PortTypeToGridColumnConverter : IValueConverter
    {
        public object Convert(object value, Type targetType, object parameter, System.Globalization.CultureInfo culture)
        {
            PortType p = (PortType)value;
            if (p == PortType.Input)
            {
                return 2;
            }
            else
            {
                return 0;
            }
        }

        public object ConvertBack(object value, Type targetType, object parameter, System.Globalization.CultureInfo culture)
        {
            throw new NotSupportedException();
        }
    }

    public class PortTypeToClipConverter : IValueConverter
    {
        public object Convert(object value, Type targetType, object parameter, System.Globalization.CultureInfo culture)
        {
            PortType p = (PortType)value;
            if (p == PortType.Input)
            {
                return new Rect(0, 0, 10, 20);
            }
            else
            {
                return new Rect(10, 0, 10, 20);
            }
        }

        public object ConvertBack(object value, Type targetType, object parameter, System.Globalization.CultureInfo culture)
        {
            throw new NotSupportedException();
        }
    }

    public class ConsoleHeightConverter : IValueConverter
    {
        public object Convert(object value, Type targetType, object parameter, System.Globalization.CultureInfo culture)
        {
            return new GridLength((int)value);
        }

        public object ConvertBack(object value, Type targetType, object parameter, System.Globalization.CultureInfo culture)
        {
            return ((GridLength)value).Value;
        }
    }

    public class BoolToFullscreenWatchVisibilityConverter : IValueConverter
    {
        public object Convert(object value, Type targetType, object parameter, System.Globalization.CultureInfo culture)
        {
            bool fullscreenWatchShowing = (bool)value;
            if (fullscreenWatchShowing)
                return Visibility.Visible;
            return Visibility.Hidden;
        }

        public object ConvertBack(object value, Type targetType, object parameter, System.Globalization.CultureInfo culture)
        {
            throw new NotSupportedException();
        }
    }

    public class BoolToVisibilityConverter : IValueConverter
    {
        public object Convert(object value, Type targetType, object parameter, System.Globalization.CultureInfo culture)
        {
            if ((bool)value)
            {
                return Visibility.Visible;
            }
            else if (parameter != null && parameter.ToString() == "Collapse")
                return Visibility.Collapsed;

            return Visibility.Hidden;
        }

        public object ConvertBack(object value, Type targetType, object parameter, System.Globalization.CultureInfo culture)
        {
            throw new NotSupportedException();
        }
    }

    public class BoolToVisibilityCollapsedConverter : IValueConverter
    {
        public object Convert(object value, Type targetType, object parameter, System.Globalization.CultureInfo culture)
        {
            if ((bool)value)
                return Visibility.Visible;
            return Visibility.Collapsed;
        }

        public object ConvertBack(object value, Type targetType, object parameter, System.Globalization.CultureInfo culture)
        {
            throw new NotSupportedException();
        }
    }

    /// <summary>
    /// Used in the Dynamo package manager search window to hide or show a label next to each package's name.
    /// The label only appears if the package has been recently created/updated (in the last 30 days).
    /// Label text is set via the DateToPackageLabelConverter.
    /// </summary>
    public class DateToVisibilityCollapsedConverter : IValueConverter
    {
        public object Convert(object value, Type targetType, object parameter, System.Globalization.CultureInfo culture)
        {
            if (!(value is string)) return Visibility.Collapsed;
            
            DateTime.TryParse(value.ToString(), out DateTime dateTime);

            TimeSpan difference = DateTime.Now - dateTime;

            if (difference.TotalDays >= 30) return Visibility.Collapsed;
            return Visibility.Visible;
        }

        public object ConvertBack(object value, Type targetType, object parameter, System.Globalization.CultureInfo culture)
        {
            throw new NotSupportedException();
        }
    }

    /// <summary>
    /// Used to determine the text which appears next to a package when it's either
    /// brand new or has been recently updated.
    /// If the package was updated in the last 30 days it says 'Updated'.
    /// If the package is brand new (only has 1 version) and is less than 30 days it says 'New'.
    /// </summary>
    public class DateToPackageLabelConverter : IValueConverter
    {
        public object Convert(object value, Type targetType, object parameter, System.Globalization.CultureInfo culture)
        {
            if (!(value is PackageManagerSearchElement packageManagerSearchElement)) return Visibility.Collapsed;

            DateTime.TryParse(packageManagerSearchElement.LatestVersionCreated, out DateTime dateLastUpdated);
            TimeSpan difference = DateTime.Now - dateLastUpdated;
            int numberVersions = packageManagerSearchElement.Header.num_versions;

            if (numberVersions > 1)
            {
                return difference.TotalDays >= 30 ? "" : Wpf.Properties.Resources.PackageManagerPackageUpdated;
            }
            return Wpf.Properties.Resources.PackageManagerPackageNew;
        }

        public object ConvertBack(object value, Type targetType, object parameter, System.Globalization.CultureInfo culture)
        {
            throw new NotSupportedException();
        }
    }

    public class InverseBoolToVisibilityConverter : IValueConverter
    {
        public object Convert(object value, Type targetType, object parameter, System.Globalization.CultureInfo culture)
        {
            if ((bool)value)
                return Visibility.Hidden;
            return Visibility.Visible;
        }

        public object ConvertBack(object value, Type targetType, object parameter, System.Globalization.CultureInfo culture)
        {
            throw new NotSupportedException();
        }
    }

    public class InverseBooleanToVisibilityCollapsedConverter : IValueConverter
    {
        public object Convert(object value, Type targetType, object parameter, System.Globalization.CultureInfo culture)
        {
            if ((bool)value)
                return Visibility.Collapsed;
            return Visibility.Visible;
        }

        public object ConvertBack(object value, Type targetType, object parameter, System.Globalization.CultureInfo culture)
        {
            throw new NotSupportedException();
        }
    }

    public class NavigationToOpacityConverter : IValueConverter
    {
        public object Convert(object value, Type targetType, object parameter, CultureInfo culture)
        {
            var canNavigateBackground = ((bool)value);
            return (canNavigateBackground ? 0.1 : 1.0);
        }

        public object ConvertBack(object value, Type targetType, object parameter, CultureInfo culture)
        {
            throw new NotImplementedException();
        }
    }

    public class ViewButtonClipRectConverter : IMultiValueConverter
    {
        public object Convert(object[] values, Type targetType, object parameter, CultureInfo culture)
        {
            return new System.Windows.Rect()
            {
                Width = ((double)values[0]),
                Height = ((double)values[1])
            };
        }

        public object[] ConvertBack(object value, Type[] targetTypes, object parameter, CultureInfo culture)
        {
            throw new NotImplementedException();
        }
    }

    /// <summary>
    /// Used to ensure input and output ports are set to the right height.
    /// There is a special case for code block output ports: the first code block output port should
    /// align with the first port on any other node, despite being different sizes. The offset is achieved using the margin.
    /// </summary>
    public class NodeOriginalNameToMarginConverter : IValueConverter
    {
        public object Convert(object value, Type targetType, object parameter, System.Globalization.CultureInfo culture)
        {
            string originalName = value.ToString();
            if (originalName == "Code Block") return new Thickness(0, 12, -25, 0);
            return new Thickness(0, 3, -25, 5);
        }

        public object ConvertBack(object value, Type targetType, object parameter, System.Globalization.CultureInfo culture)
        {
            throw new NotSupportedException();
        }
    }

    public class LacingToVisibilityConverter : IValueConverter
    {
        public object Convert(object value, Type targetType, object parameter, System.Globalization.CultureInfo culture)
        {
            LacingStrategy strategy = (LacingStrategy)value;
            if (strategy == LacingStrategy.Disabled)
                return Visibility.Collapsed;
            else
                return Visibility.Visible;
        }

        public object ConvertBack(object value, Type targetType, object parameter, System.Globalization.CultureInfo culture)
        {
            throw new NotSupportedException();
        }
    }

    public class AutoLacingToVisibilityConverter : IValueConverter
    {
        public object Convert(object value, Type targetType, object parameter, System.Globalization.CultureInfo culture)
        {
            LacingStrategy strategy = (LacingStrategy)value;
            if (strategy == LacingStrategy.Auto)
                return Visibility.Visible;
            else
                return Visibility.Collapsed;
        }

        public object ConvertBack(object value, Type targetType, object parameter, System.Globalization.CultureInfo culture)
        {
            throw new NotSupportedException();
        }
    }

    public class LacingToAbbreviationConverter : IValueConverter
    {
        public object Convert(object value, Type targetType, object parameter, System.Globalization.CultureInfo culture)
        {
            LacingStrategy strategy = (LacingStrategy)value;

            switch (strategy)
            {
                case LacingStrategy.Disabled:
                    return "";
                case LacingStrategy.Auto:
                    return "AUTO";
                case LacingStrategy.CrossProduct:
                    return "XXX";
                case LacingStrategy.First:
                    return "|";
                case LacingStrategy.Longest:
                    return @"||\";
                case LacingStrategy.Shortest:
                    return "|";
            }

            return "?";
        }

        public object ConvertBack(object value, Type targetType, object parameter, System.Globalization.CultureInfo culture)
        {
            throw new NotSupportedException();
        }
    }

    public class LacingToTooltipConverter : IValueConverter
    {
        public object Convert(object value, Type targetType, object parameter, System.Globalization.CultureInfo culture)
        {
            LacingStrategy strategy = (LacingStrategy)value;

            switch (strategy)
            {
                case LacingStrategy.Disabled:
                    return Resources.LacingDisabledToolTip;
                case LacingStrategy.Auto:
                    return Resources.LacingAutoToolTip;
                case LacingStrategy.CrossProduct:
                    return Resources.LacingCrossProductToolTip;
                case LacingStrategy.Longest:
                    return Resources.LacingLongestToolTip;
                case LacingStrategy.Shortest:
                    return Resources.LacingShortestToolTip;
            }

            return "?";
        }

        public object ConvertBack(object value, Type targetType, object parameter, System.Globalization.CultureInfo culture)
        {
            throw new NotSupportedException();
        }
    }

    //TODO remove(this is not used anywhere) in Dynamo 3.0
    public class ZoomToVisibilityConverter : IValueConverter
    {
        /// <summary>
        /// Returns hidden for small zoom sizes - appears unused.
        /// </summary>
        /// <param name="value">zoom size</param>
        /// <param name="targetType">unused</param>
        /// <param name="parameter">unused</param>
        /// <param name="culture">unused</param>
        /// <returns></returns>
        public object Convert(object value, Type targetType, object parameter, System.Globalization.CultureInfo culture)
        {
            try
            {
                double zoom = System.Convert.ToDouble(value, CultureInfo.InvariantCulture);
                if (zoom < .5)
                    return Visibility.Hidden;
            }
            catch(Exception e)
            {
                Console.WriteLine($"problem attempting to parse zoomsize or param {value}{ e.Message}");
            }
            return Visibility.Visible;
        }

        public object ConvertBack(object value, Type targetType, object parameter, System.Globalization.CultureInfo culture)
        {
            throw new NotSupportedException();
        }
    }

    public class ZoomToBooleanConverter : IValueConverter
    {
        public object Convert(object value, Type targetType, object parameter, System.Globalization.CultureInfo culture)
        {
            double number = (double)System.Convert.ChangeType(value, typeof(double));

            if (number <= 0.4)
                return false;

            return true;
        }

        public object ConvertBack(object value, Type targetType, object parameter, System.Globalization.CultureInfo culture)
        {
            throw new NotSupportedException();
        }
    }

    public class PortNameToWidthConverter : IValueConverter
    {
        public object Convert(object value, Type targetType, object parameter, System.Globalization.CultureInfo culture)
        {
            //if the port name is null or empty
            if (string.IsNullOrEmpty(value.ToString()))
                return 20;

            return double.NaN;
        }

        public object ConvertBack(object value, Type targetType, object parameter, System.Globalization.CultureInfo culture)
        {
            throw new NotSupportedException();
        }
    }

    [ValueConversion(typeof(double), typeof(String))]
    public class DoubleDisplay : IValueConverter
    {
        public virtual object Convert(object value, Type targetType, object parameter, CultureInfo culture)
        {
            //source -> target
            string val = ((double)value).ToString("0.000", CultureInfo.InvariantCulture);
            //Debug.WriteLine(string.Format("Converting {0} -> {1}", value, val));
            return value == null ? "" : val;

        }

        public virtual object ConvertBack(object value, Type targetType, object parameter, CultureInfo culture)
        {
            //target -> source
            //return value.ToString();

            double val = 0.0;
            double.TryParse(value.ToString(), NumberStyles.Any, CultureInfo.InvariantCulture, out val);
            //Debug.WriteLine(string.Format("Converting {0} -> {1}", value, val));
            return val;
        }
    }

    [ValueConversion(typeof(int), typeof(String))]
    public class IntegerDisplay : IValueConverter
    {
        public virtual object Convert(object value, Type targetType, object parameter, CultureInfo culture)
        {
            //source -> target
            string val = ((int)value).ToString("0", CultureInfo.InvariantCulture);
            return value == null ? "" : val;
        }

        public virtual object ConvertBack(object value, Type targetType, object parameter, CultureInfo culture)
        {
            //target -> source
            int val = 0;
            if (int.TryParse(value.ToString(), NumberStyles.Any, CultureInfo.InvariantCulture, out val))
                return val;
            //check if the value exceeds the 32 bit maximum / minimum value
            string integerValue = value.ToString();
            if (integerValue.Length > 1)
            {
                var start = integerValue[0] == '-' ? 1 : 0;
                for (var i = start; i < integerValue.Length; i++)
                {
                    if (!char.IsDigit(integerValue[i]))
                    {
                        return 0;
                    }
                }
                val = start == 0 ? int.MaxValue : int.MinValue;
            }
            return val;
        }
    }

    public class DoubleInputDisplay : DoubleDisplay
    {
        public override object Convert(object value, Type targetType, object parameter, CultureInfo culture)
        {
            //source -> target
            //units are stored internally as culturally invariant, so we need to convert them back
            double dbl;
            if (double.TryParse(value as string, NumberStyles.Any, CultureInfo.InvariantCulture, out dbl))
            {
                return (dbl.ToString(SIUnit.NumberFormat, CultureInfo.InvariantCulture));
            }
            return value ?? 0.ToString(SIUnit.NumberFormat);
        }

        public override object ConvertBack(object value, Type targetType, object parameter, CultureInfo culture)
        {
            //target -> source
            //units are entered as culture-specific, so we need to store them as invariant
            double dbl;
            if (double.TryParse(value as string, NumberStyles.Any, CultureInfo.InvariantCulture, out dbl))
            {
                return dbl;
            }
            return value ?? "";
        }
    }

    public class RadianToDegreesConverter : IValueConverter
    {
        public object Convert(object value, Type targetType, object parameter, CultureInfo culture)
        {
            //source -> target
            //Convert radians to degrees
            double dbl;
            if (double.TryParse(value as string, NumberStyles.Any, culture, out dbl))
            {
                return dbl * 180.0 / Math.PI;
            }
            return value ?? "";
        }

        public object ConvertBack(object value, Type targetType, object parameter, CultureInfo culture)
        {
            //target -> source
            //Convert degrees to radians
            double dbl;
            if (double.TryParse(value as string, NumberStyles.Any, culture, out dbl))
            {
                return dbl * Math.PI / 180.0;
            }
            return value ?? "";
        }
    }

    public class StringDisplay : IValueConverter
    {
        public object Convert(object value, Type targetType, object parameter, CultureInfo culture)
        {
            //source -> target
            return value == null ? "" : value.ToString(); 
        }

        public object ConvertBack(object value, Type targetType, object parameter, CultureInfo culture)
        {
            //target -> source
            return value.ToString();
        }
    }

    public class FilePathDisplayConverter : IValueConverter
    {
        public object Convert(object value, Type targetType, object parameter, CultureInfo culture)
        {
            //source->target
            if (value == null)
                return Resources.FilePathConverterNoFileSelected;

            var str = value.ToString();

            if (string.IsNullOrEmpty(str))
                return Resources.FilePathConverterNoFileSelected;

            // if the number of directories deep exceeds threshold
            if (str.Length - str.Replace(@"\", "").Length >= 5)
            {
                return ShortenNestedFilePath(str);
            }

            return str;
        }

        internal static string ShortenNestedFilePath(string str)
        {
            //directories to go down under the root
            const int MAX_FOLDER_DEPTH = 2;
            var name = Path.GetFileName(str);
            var path = Path.GetDirectoryName(str);

            if (string.IsNullOrEmpty(path) || string.IsNullOrEmpty(name))
            {
                return str;
            }

            var currentDirInfo = new DirectoryInfo(path);
            var root = currentDirInfo.Root;
            var rootName = root.FullName;

            var collapsed = new List<string>();
            collapsed.Add(name);

            for (int count = 0; count < MAX_FOLDER_DEPTH; count++)
            {
                if (currentDirInfo.Parent == null)
                {
                    break;
                }

                collapsed.Insert(0, currentDirInfo.Name);
                currentDirInfo = currentDirInfo.Parent;
            }
            //if the next parent is the root then we don't want to add ... to the string
            if ((currentDirInfo.Parent != null) && (currentDirInfo.Parent != root))
            {
                rootName = rootName + "...";
            }
            collapsed.Insert(0, rootName);

            return string.Join(@"\", collapsed);
        }

        public object ConvertBack(object value, Type targetType, object parameter, CultureInfo culture)
        {
            return value.ToString();
        }
    }

    public class InverseBoolDisplay : IValueConverter
    {
        public object Convert(object value, Type targetType, object parameter, System.Globalization.CultureInfo culture)
        {
            if (value is bool)
            {
                return !(bool)value;
            }
            return value;
        }

        public object ConvertBack(object value, Type targetType, object parameter, System.Globalization.CultureInfo culture)
        {
            if (value is bool)
            {
                return !(bool)value;
            }
            return value;
        }
    }

    public sealed class NullToVisibiltyConverter : IValueConverter
    {
        public object Convert(object value, Type targetType, object parameter, CultureInfo culture)
        {
            return value == null ? System.Windows.Visibility.Hidden : System.Windows.Visibility.Visible;
        }

        public object ConvertBack(object value, Type targetType, object parameter, CultureInfo culture)
        {
            throw new NotImplementedException();
        }
    }

    public sealed class NullToPinWidthConverter : IValueConverter
    {
        public const double PIN_WIDTH = 4;
        public object Convert(object value, Type targetType, object parameter, CultureInfo culture)
        {
            return value == null ? 0 : PIN_WIDTH;
        }

        public object ConvertBack(object value, Type targetType, object parameter, CultureInfo culture)
        {
            throw new NotImplementedException();
        }
    }

    public sealed class WarningLevelToColorConverter : IValueConverter
    {
        public object Convert(object value, Type targetType, object parameter, CultureInfo culture)
        {
            if (value is WarningLevel)
            {
                var level = (WarningLevel)value;
                switch (level)
                {
                    case WarningLevel.Mild:
                        return new System.Windows.Media.SolidColorBrush(Colors.Gray);
                    case WarningLevel.Moderate:
                        return new System.Windows.Media.SolidColorBrush(Colors.Gold);
                    case WarningLevel.Error:
                        return new System.Windows.Media.SolidColorBrush(Colors.Tomato);
                }
            }

            return Colors.Gray;
        }

        public object ConvertBack(object value, Type targetType, object parameter, CultureInfo culture)
        {
            throw new NotImplementedException();
        }
    }

    /// <summary>
    /// Truncates a node's warning messages to 30 characters. Used on the node's context menu
    /// when un-dismissing a node's warnings.
    /// </summary>
    public class NodeWarningConverter : IValueConverter
    {
        public object Convert(object value, Type targetType, object parameter, CultureInfo culture)
        {
            if (!(value is string stringValue)) return null;
            string ellipses = stringValue.Length > 30 ? "..." : "";
            return stringValue.Substring(0, Math.Min(stringValue.Length, 30)) + ellipses;
        }

        public object ConvertBack(object value, Type targetType, object parameter, CultureInfo culture)
        {
            return null;
        }
    }

    public class TabSizeConverter : IMultiValueConverter
    {
        public object Convert(object[] values, Type targetType, object parameter, System.Globalization.CultureInfo culture)
        {
            TabControl tabControl = values[0] as TabControl;

            double tabControlActualWidth = tabControl.ActualWidth - Configurations.TabControlMenuWidth; // Need to factor in tabControlMenu

            int visibleTabsNumber = tabControl.Items.Count;

            if (visibleTabsNumber > Configurations.MinTabsBeforeClipping)
                visibleTabsNumber = Configurations.MinTabsBeforeClipping;

            double width = tabControlActualWidth / visibleTabsNumber;

            if ((tabControlActualWidth - tabControl.Items.Count * Configurations.TabDefaultWidth) >= 0 || width > Configurations.TabDefaultWidth)
                width = Configurations.TabDefaultWidth;

            //Subtract 1, otherwise we could overflow to two rows.
            return (width <= Configurations.TabControlMenuWidth) ? Configurations.TabControlMenuWidth : (width - 1);
        }

        public object[] ConvertBack(object value, Type[] targetTypes, object parameter, System.Globalization.CultureInfo culture)
        {
            throw new NotSupportedException();
        }
    }

    public class BoolToScrollBarVisibilityConverter : IValueConverter
    {
        public object Convert(object value, Type targetType, object parameter, CultureInfo culture)
        {
            if ((bool)value)
            {
                return ScrollBarVisibility.Auto;
            }
            else if (parameter != null && parameter.ToString() == "Disabled")
                return ScrollBarVisibility.Disabled;

            return ScrollBarVisibility.Hidden;
        }

        public object ConvertBack(object value, Type targetType, object parameter, CultureInfo culture)
        {
            return null;
        }
    }

    public class MeasureConverter : IValueConverter
    {
        public object Convert(object value, Type targetType, object parameter, CultureInfo culture)
        {
            return parameter.ToString();
        }

        public object ConvertBack(object value, Type targetType, object parameter, CultureInfo culture)
        {
            var measure = (SIUnit)parameter;
            measure.SetValueFromString(value.ToString());
            return measure.Value;
        }
    }

    public class IsUpdateAvailableToTextConverter : IValueConverter
    {
        public object Convert(object value, Type targetType, object parameter, CultureInfo culture)
        {
            var um = value as IUpdateManager;
            if (um == null)
                return Resources.AboutWindowCannotGetVersion;

            if (!um.IsUpdateAvailable) 
                return Resources.AboutWindowUpToDate;
            
            var latest = um.AvailableVersion;

            return latest != null ? latest.ToString() : Resources.AboutWindowCannotGetVersion;
        }

        public object ConvertBack(object value, Type targetType, object parameter, CultureInfo culture)
        {
            return null;
        }
    }

    public class IsUpdateAvailableBrushConverter : IValueConverter
    {
        public object Convert(object value, Type targetType, object parameter, CultureInfo culture)
        {
            SolidColorBrush brush;

            brush = (bool)value
                ? (SolidColorBrush)
                    SharedDictionaryManager.DynamoColorsAndBrushesDictionary["UpdateManagerUpdateAvailableBrush"]
                : (SolidColorBrush)SharedDictionaryManager.DynamoColorsAndBrushesDictionary["UpdateManagerUpToDateBrush"];

            return brush;
        }

        public object ConvertBack(object value, Type targetType, object parameter, CultureInfo culture)
        {
            return null;
        }
    }

    public class BinaryRadioButtonCheckedConverter : IValueConverter
    {
        public object Convert(object value, Type targetType, object parameter,
            System.Globalization.CultureInfo culture)
        {
            return value.Equals(bool.Parse(parameter.ToString()));
        }

        public object ConvertBack(object value, Type targetType, object parameter,
            System.Globalization.CultureInfo culture)
        {
            return value.Equals(true) ? bool.Parse(parameter.ToString()) : Binding.DoNothing;
        }
    }

    public class NumberFormatConverter : IValueConverter
    {
        public object Convert(object value, Type targetType, object parameter, CultureInfo culture)
        {
            switch (value)
            {
                case "f0":
                    return Resources.DynamoViewSettingMenuNumber0;
                case "f1":
                    return Resources.DynamoViewSettingMenuNumber00;
                case "f2":
                    return Resources.DynamoViewSettingMenuNumber000;
                case "f3":
                    return Resources.DynamoViewSettingMenuNumber0000;
                case "f4":
                    return Resources.DynamoViewSettingMenuNumber00000;
                default:
                    return null;
            }
        }

        public object ConvertBack(object value, Type targetType, object parameter, CultureInfo culture)
        {
            switch (value)
            {
                case "0":
                    return "f0";
                case "0.0":
                    return "f1";
                case "0.00":
                    return "f2";
                case "0.000":
                    return "f3";
                case "0.0000":
                    return "f4";
                default:
                    return null;
            }
        }
    }

    public class CompareToParameterConverter : IValueConverter
    {
        public object Convert(object value, Type targetType, object parameter, CultureInfo culture)
        {
            return parameter.ToString() == value.ToString();
        }

        public object ConvertBack(object value, Type targetType, object parameter, CultureInfo culture)
        {
            return parameter as string;
        }
    }

    public class FullyQualifiedNameToDisplayConverter : IValueConverter
    {
        public object Convert(object value, Type targetType, object parameter, CultureInfo culture)
        {
            string text = value.ToString();
            string typeOfInput = parameter as string;
            switch (typeOfInput)
            {
                case "ToolTip":
                    if (text.Length > Configurations.MaxLengthTooltipCode)
                        return text.Insert(text.LastIndexOf(".") + 1, "\n");
                    return text;
                case "ClassButton":

                    int maxRowLength = Configurations.MaxLengthRowClassButtonTitle;
                    int maxRowNumbers = Configurations.MaxRowNumber;

                    var words = Graph.Nodes.Utilities.WrapText(text, maxRowLength);
                    if (words.Count() > maxRowNumbers)
                        words = Graph.Nodes.Utilities.ReduceRowCount(words.ToList(), maxRowNumbers);

                    words = Graph.Nodes.Utilities.TruncateRows(words, maxRowLength);
                    text = String.Join("\n", words);

                    return text;

                // Maybe, later we need more string converters.
                default:
                    throw new NotImplementedException();
            }
        }

        public object ConvertBack(object value, Type targetType, object parameter, CultureInfo culture)
        {
            throw new NotImplementedException();
        }
    }

    /// This converter is used to format the display string for both input and output 
    /// parameters on the "TooltipWindow.xaml". If "parameter" here is "inputParam", 
    /// then this converter is invoked by input parameter related binding. A colon 
    /// character will be prefixed to the parameter type (e.g. "value : double") only 
    /// for input parameter (since an output of a function does not have a name). Also,
    /// the colon will only appended when there is actually an input parameter (for 
    /// cases without input parameter, only "none" string will be displayed so there is 
    /// no point in prefixing a colon character (e.g. we don't want ": none").
    public class InOutParamTypeConverter : IValueConverter
    {
        private static readonly string NoneString = Resources.NoneString;
        private static readonly string ColonString = ":";
        private static readonly string SpaceString = " ";

        public object Convert(object value, Type targetType, object parameter, CultureInfo culture)
        {
            bool shouldPrefixColon = false;

            if (parameter != null)
                shouldPrefixColon = ((parameter as string).Equals("inputParam"));

            var input = value as string;
            if (string.IsNullOrEmpty(input) || input.Equals(NoneString))
                return input;

            if (shouldPrefixColon)
                return String.Concat(SpaceString, ColonString, SpaceString, input);
            else
                return input;
        }

        public object ConvertBack(object value, Type targetType, object parameter, CultureInfo culture)
        {
            throw new NotImplementedException();
        }
    }

    /// The converter switches between LibraryView and LibrarySearchView
    /// using SearchViewModel.ViewMode as value, the View as parameter.
    /// Converter is used on LibraryConatiner.
    public class ViewModeToVisibilityConverter : IValueConverter
    {
        public object Convert(object value, Type targetType, object parameter, CultureInfo culture)
        {
            if (parameter == null)
                return Visibility.Collapsed;

            if (((SearchViewModel.ViewMode)value).ToString() == parameter.ToString())
                return Visibility.Visible;

            return Visibility.Collapsed;
        }

        public object ConvertBack(object value, Type targetType, object parameter, CultureInfo culture)
        {
            throw new NotImplementedException();
        }
    }

    // It's used for ClassDetails and ClassObject itself. ClassDetails should be not focusable,
    // in contrast to ClassObject.
    // Also decides, should be category underlined or not.
    public class ElementTypeToBoolConverter : IValueConverter
    {
        public object Convert(object value, Type targetType, object parameter, CultureInfo culture)
        {
            if (value is NodeSearchElementViewModel)
                return false;
            if (value is RootNodeCategoryViewModel)
            {
                var rootElement = value as RootNodeCategoryViewModel;
                return !rootElement.SubCategories.OfType<ClassesNodeCategoryViewModel>().Any();
            }
            if (value is NodeCategoryViewModel)
                return true;

            return false;
        }

        public object ConvertBack(
            object value, Type targetType, object parameter, CultureInfo culture)
        {
            throw new NotImplementedException();
        }
    }

    // This converter is used to change color of output parameters for custom node.
    public class NodeTypeToColorConverter : IValueConverter
    {
        public SolidColorBrush TrueBrush { get; set; }
        public SolidColorBrush FalseBrush { get; set; }

        public object Convert(object value, Type targetType, object parameter, CultureInfo culture)
        {
            if (value is CustomNodeSearchElementViewModel)
                return TrueBrush;
            return FalseBrush;
        }

        public object ConvertBack(
            object value, Type targetType, object parameter, CultureInfo culture)
        {
            throw new NotImplementedException();
        }
    }

    public class RootElementVMToBoolConverter : IValueConverter
    {
        public object Convert(object value, Type targetType, object parameter, CultureInfo culture)
        {
            return (value is RootNodeCategoryViewModel);
        }

        public object ConvertBack(
            object value, Type targetType, object parameter, CultureInfo culture)
        {
            throw new NotImplementedException();
        }
    }

    public class NodeCategoryVMToBoolConverter : IValueConverter
    {
        public object Convert(object value, Type targetType, object parameter, CultureInfo culture)
        {
            return (value is NodeCategoryViewModel) &&
                (!(value is RootNodeCategoryViewModel)) &&
                (!(value is ClassesNodeCategoryViewModel));
        }

        public object ConvertBack(
            object value, Type targetType, object parameter, CultureInfo culture)
        {
            throw new NotImplementedException();
        }
    }

    public class NullValueToCollapsedConverter : IValueConverter
    {
        public object Convert(object value, Type targetType, object parameter, CultureInfo culture)
        {
            if (value == null) return Visibility.Collapsed;
            return Visibility.Visible;
        }

        public object ConvertBack(
            object value, Type targetType, object parameter, CultureInfo culture)
        {
            throw new NotImplementedException();
        }
    }

    /// <summary>
    /// This converter was created for AboutWindow.xaml in order to accomodate the changes required
    /// for the display for both Core/Host versions. 
    /// </summary>
    public class NullValueToGridRow1Converter : IValueConverter
    {
        public object Convert(object value, Type targetType, object parameter, CultureInfo culture)
        {
            if (value == null) return 1;
            return 2;
        }

        public object ConvertBack(
            object value, Type targetType, object parameter, CultureInfo culture)
        {
            throw new NotImplementedException();
        }
    }

    // Depending on the number of points in FullCategoryName margin will be done.
    // E.g. Geometry -> Margin="5,0,0,0"
    // E.g. RootCategory.Namespace1.Namespace2 -> Margin="45,0,20,0"
    public class FullCategoryNameToMarginConverter : IValueConverter
    {
        public object Convert(object value, Type targetType, object parameter, CultureInfo culture)
        {
            var incomingString = value as string;

            if (string.IsNullOrEmpty(incomingString))
                //throw new ArgumentException("value string should not be empty.");
                return new Thickness(5, 0, 0, 0);

            var c = Configurations.CategoryDelimiterString[0];
            var numberOfPoints = incomingString.Count(x => x == c);
            if (numberOfPoints == 0)
                return new Thickness(5, 0, 0, 0);

            return new Thickness(5 + 20 * numberOfPoints, 0, 20, 0);
        }

        public object ConvertBack(
            object value, Type targetType, object parameter, CultureInfo culture)
        {
            throw new NotImplementedException();
        }
    }

    // Converter that will be used, if number of items equals 0. Then control should be collapsed.
    public class IntToVisibilityConverter : IValueConverter
    {
        public object Convert(object value, Type targetType, object parameter, CultureInfo culture)
        {
            return (int)value > 0 ? Visibility.Visible : Visibility.Collapsed;
        }

        public object ConvertBack(object value, Type targetType, object parameter, CultureInfo culture)
        {
            throw new NotImplementedException();
        }
    }

    // Converter is used in LibraryView.xaml. Do not show LibraryTreeView TreviewItem ItemsHost
    // for only one item, item should be of type ClassesNodeCategoryViewModel.
    public class LibraryTreeItemsHostVisibilityConverter : IValueConverter
    {
        public object Convert(object value, Type targetType, object parameter, CultureInfo culture)
        {
            if (value is ClassesNodeCategoryViewModel)
                return Visibility.Collapsed;

            return Visibility.Visible;
        }

        public object ConvertBack(object value, Type targetType, object parameter, CultureInfo culture)
        {
            throw new NotImplementedException();
        }
    }

    // Converter is used to specify Margin of highlight rectangle. 
    // This rectangle highlights first instance of search phrase.
    //
    // Input parameters:
    //     values[0] (TextBlock) - name of member. Part of this text rectangle should highlight.
    //     values[1] (SearchViewModel) - properties SearchText and RegularTypeface are used.
    public class SearchHighlightMarginConverter : IMultiValueConverter
    {
        public object Convert(object[] values, Type targetType, object parameter, CultureInfo culture)
        {
            if (values.Length != 2)
                return new ArgumentException();

            var textBlock = values[0] as TextBlock;
            var viewModel = values[1] as SearchViewModel;

            // This converter is used in Library view and in ClassInformation view.
            // In Library view ViewModel is SearchViewModel, that's why it can't be null.
            // But in ClassInformation view ViewModel is ClassInformationViewModel.
            // So, if viewModel is null, that means we are in ClassInformationView
            // and there is no need to create additional margin.
            if (viewModel == null)
                return new Thickness(0, 0, textBlock.ActualWidth, textBlock.ActualHeight);

            var searchText = viewModel.SearchText;
            var typeface = viewModel.RegularTypeface;
            var fullText = textBlock.Text;

            var index = fullText.IndexOf(searchText, StringComparison.CurrentCultureIgnoreCase);
            if (index == -1)
                return new Thickness(0, 0, textBlock.ActualWidth, textBlock.ActualHeight);

            double rightMargin = textBlock.ActualWidth -
                ComputeTextWidth(fullText.Substring(0, index + searchText.Length), typeface, textBlock);

            double leftMargin = textBlock.ActualWidth - rightMargin -
                ComputeTextWidth(fullText.Substring(index, searchText.Length), typeface, textBlock);

            return new Thickness(leftMargin, 0, rightMargin, 0);
        }

        public object[] ConvertBack(object value, Type[] targetTypes, object parameter, CultureInfo culture)
        {
            throw new NotImplementedException();
        }

        private double ComputeTextWidth(string text, Typeface typeface, TextBlock textBlock)
        {
            var formattedText = new FormattedText(text,
                CultureInfo.CurrentUICulture,
                FlowDirection.LeftToRight,
                typeface,
                textBlock.FontSize,
                textBlock.Foreground);

            return formattedText.Width;
        }
    }

    // This converter is used to show text label of Addon type.
    public class ElementTypeToShorthandConverter : IValueConverter
    {
        public object Convert(object value, Type targetType, object parameter, CultureInfo culture)
        {
            // Implement converter. Refer to http://adsk-oss.myjetbrains.com/youtrack/issue/MAGN-6197
            // for more details.
#if false
            var elementType = (SearchModel.ElementType)value;

            switch (elementType)
            {
                case SearchModel.ElementType.Package:
                    return Configurations.ElementTypeShorthandPackage;
                case SearchModel.ElementType.CustomDll:
                    return Configurations.ElementTypeShorthandImportedDll;
                case SearchModel.ElementType.CustomNode:
                    return Configurations.ElementTypeShorthandCategory;
                default:
                    return "NIL";
                //TODO: as logic of specifying BrowserRootElement.ElementType is implemented
                //      next line should be used.
                //throw new Exception("Incorrect value provided to converter");
            }
#endif
            return null;
        }

        public object ConvertBack(object value, Type targetType, object parameter, CultureInfo culture)
        {
            throw new NotImplementedException();
        }
    }

    public class MenuItemCheckConverter : IValueConverter
    {
        /// <summary>
        /// Converts from a fontsize and param to determine if the two numbers are equal.(ie what is the font set to)
        /// </summary>
        /// <param name="value">fontSize</param>
        /// <param name="targetType">unusued</param>
        /// <param name="parameter">target font size</param>
        /// <param name="culture">unusued</param>
        /// <returns></returns>
        public object Convert(object value, Type targetType, object parameter, CultureInfo culture)
        {
         
            //use invariant culture, these strings should always be set via our code.
            try
            {
                var fontsize = System.Convert.ToDouble(value, CultureInfo.InvariantCulture);
                var param = System.Convert.ToDouble(parameter, CultureInfo.InvariantCulture);
                return fontsize == param;
            }
            
            catch(Exception e)
            {
                Console.WriteLine($"problem attempting to parse fontsize or param {value} {parameter} { e.Message}");
                return false;
            }
          
        }

        public object ConvertBack(object value, Type targetType, object parameter, CultureInfo culture)
        {
            throw new NotImplementedException();
        }
    }

    public class AnnotationTextConverter : IValueConverter
    {
        public object Convert(object value, Type targetType, object parameter, CultureInfo culture)
        {
            var text = value == null ? String.Empty:value.ToString();             
            return text;
        }

        public object ConvertBack(object value, Type targetType, object parameter, CultureInfo culture)
        {
            var text = value.ToString();           
            return text;
        }
    }

    internal class Watch3DBackgroundColorConverter : IValueConverter
    {
        public object Convert(object value, Type targetType, object parameter, CultureInfo culture)
        {
            var homeColor = (System.Windows.Media.Color)SharedDictionaryManager.DynamoColorsAndBrushesDictionary["WorkspaceBackgroundHome"];
            var customColor = (System.Windows.Media.Color)SharedDictionaryManager.DynamoColorsAndBrushesDictionary["WorkspaceBackgroundCustom"];

            //parameter will contain a true or false
            //whether this is the home space
            if ((bool)value)
            {
                return homeColor;
            }

            return customColor;
        }

        public object ConvertBack(object value, Type targetType, object parameter,
          CultureInfo culture)
        {
            return null;
        }
    }

    public class GroupFontSizeToEditorEnabledConverter : IMultiValueConverter
    {
        private const double MinFontFactor = 7.0;

        /// <summary>
        /// converts a zoom and fontsize to a bool used to determine if group title editor should be enabled.
        /// </summary>
        /// <param name="values">[0] zoom [1] fontSize - could be strings or doubles</param>
        /// <param name="targetType">unused</param>
        /// <param name="parameter">unused</param>
        /// <param name="culture">unused</param>
        /// <returns></returns>
        public object Convert(object[] values, Type targetType, object parameter, CultureInfo culture)
        {
            //defaults
            var zoom = 1.0;
            var fontsize = 36.0;
            try
            {
                //use invariantCulture - 
                //fontSize should only be serialized in invariant culture
                // and zoom should either come from fallback value or runtime value.
                zoom = System.Convert.ToDouble(values[0], CultureInfo.InvariantCulture);
                fontsize = System.Convert.ToDouble(values[1], CultureInfo.InvariantCulture);
            }
            //just use defaults, this will enable the text editor.
            catch(Exception e)
            {
                Console.WriteLine($"problem attempting to parse fontsize or zoom {values[1]} {values[0]}. { e.Message}");
            }

            var factor = zoom*fontsize;
            if (factor < MinFontFactor)
            {
                return false;
            }

            return true;
        }

        public object[] ConvertBack(object value, Type[] targetTypes, object parameter, CultureInfo culture)
        {
            throw new NotImplementedException();
        }
    }

    public class GroupTitleVisibilityConverter : IValueConverter
    {
        public object Convert(object value, Type targetType, object parameter, CultureInfo culture)
        {
            if (parameter == null) return Visibility.Visible;
            if (parameter.ToString() == "FlipTextblock")
            {
                if ((Visibility) value == Visibility.Collapsed)
                {
                    return Visibility.Visible;
                }
            }
            else if (parameter.ToString() == "FlipTextbox")
            {
                return (Visibility)value; 
            }
            return Visibility.Visible;
        }

        public object ConvertBack(object value, Type targetType, object parameter, CultureInfo culture)
        {
            throw new NotImplementedException();
        }
    }

    /// <summary>
        /// Converts element type of node search element in short string.
        /// E.g. ElementTypes.Packaged => PKG.
        /// </summary>
        public class ElementTypeToShortConverter : IValueConverter
        {
            public object Convert(object value, Type targetType, object parameter, CultureInfo culture)
            {
                var type = (ElementTypes) value;

                switch (type)
                {
                    case ElementTypes.Packaged:
                        return Resources.PackageTypeShortString;

                    case ElementTypes.Packaged | ElementTypes.ZeroTouch:
                        return Resources.PackageTypeShortString;

                    case ElementTypes.Packaged | ElementTypes.CustomNode:
                        return Resources.PackageTypeShortString;

                    case ElementTypes.Packaged | ElementTypes.ZeroTouch | ElementTypes.CustomNode:
                        return Resources.PackageTypeShortString;

                    case ElementTypes.ZeroTouch:
                        return Resources.ZeroTouchTypeShortString;

                    case ElementTypes.CustomNode:
                        return Resources.CustomNodeTypeShortString;

                    case ElementTypes.BuiltIn:
                    case ElementTypes.None:
                    default:
                        return string.Empty;
                }
            }

            public object ConvertBack(object value, Type targetType, object parameter, CultureInfo culture)
            {
                throw new NotImplementedException();
            }
        }

        /// <summary>
        /// Converter is used in search library view. If current mode is LibraryView, then hide found members.
        /// Otherwise show found members.
        /// </summary>
        public class LibraryViewModeToBoolConverter : IValueConverter
        {
            public object Convert(object value, Type targetType, object parameter, CultureInfo culture)
            {
                var mode = (SearchViewModel.ViewMode)value;
                return mode == SearchViewModel.ViewMode.LibraryView;
            }

            public object ConvertBack(object value, Type targetType, object parameter, CultureInfo culture)
            {
                throw new NotImplementedException();
            }
        }

        /// <summary>
        /// Converter is used in WorkspaceView. It makes context menu longer.
        /// Since context menu includes now inCanvasSearch, it should be align according its' new height.
        /// </summary>
        public class WorkspaceContextMenuHeightConverter : IValueConverter
        {
            public object Convert(object value, Type targetType, object parameter, CultureInfo culture)
            {
                double actualContextMenuHeight = (double)value;

                return actualContextMenuHeight + Configurations.InCanvasSearchTextBoxHeight;
            }

            public object ConvertBack(object value, Type targetType, object parameter, CultureInfo culture)
            {
                throw new NotImplementedException();
            }
        }

        /// <summary>
        /// Checks if the item is last. In that case, this converter controls 
        /// the last tree view item's  horizontal and vertical line height
        /// </summary>
        public class TreeViewLineConverter : IValueConverter
        {
            public object Convert(object value, Type targetType, object parameter, System.Globalization.CultureInfo culture)
            {
                TreeViewItem item = (TreeViewItem)value;
                ItemsControl ic = ItemsControl.ItemsControlFromItemContainer(item);                
                var returnval = ic.ItemContainerGenerator.IndexFromContainer(item) == ic.Items.Count - 1;
                return returnval;
            }

            public object ConvertBack(object value, Type targetType, object parameter, System.Globalization.CultureInfo culture)
            {
                throw new Exception("The method or operation is not implemented.");
            }
        }

        /// <summary>
        /// This controls the TreeView Margin
        /// </summary>
        public class TreeViewLineMarginConverter : IMultiValueConverter
        {
            private const int TreeViewFactor = 2;            
            private const int TreeViewLineOffsetNeg = -10;

            public object Convert(object[] values, Type targetType, object parameter, CultureInfo culture)
            {
                if (values[0] is Thickness)
                {
                    var parentMargin = (Thickness)(values[0]);
                    var childMargin = (Thickness)(values[1]);
                    TreeViewItem item = (TreeViewItem)values[2];

                    //First get the level of the item.
                    ItemsControl ic = ItemsControl.ItemsControlFromItemContainer(item);
                    var level = -1;                   
                    if (values[2] is DependencyObject)
                    {
                        var parent = VisualTreeHelper.GetParent(values[2] as DependencyObject);
                        bool gotParentTree = false;
                        while (!(gotParentTree) && (parent != null))
                        {
                            if (parent is TreeViewItem)
                                level++;
                            parent = VisualTreeHelper.GetParent(parent);
                            if (parent is TreeView)
                            {
                                var view = parent as TreeView;
                                if (view.Name == "CategoryTreeView")
                                {
                                    gotParentTree = true;
                                }
                            }
                        }                                               
                    }

                    var diff = childMargin.Left - childMargin.Right;
                    
                    //If it is root category, then move the vertical line outside the grid.
                    if (childMargin.Left == 0)
                    {
                        return new Thickness(TreeViewLineOffsetNeg, 0, 0, 0);
                    }

                    //If it is root category, then move the vertical line outside the grid.
                    if (childMargin.Left == parentMargin.Left)
                    {
                        return new Thickness(TreeViewLineOffsetNeg, 0, 0, 0);
                    }
                   
                    //For levels 0,1,2, the difference will be less. 
                    //For deep levels, the expander left margin will be increased by 20. 
                    //Hence the difference will be greater.
                    if (diff < childMargin.Right)
                    {
                        return new Thickness(0, 0, childMargin.Left * TreeViewFactor, 0);
                    }

                    return new Thickness(diff, 0, diff * TreeViewFactor, 0);
                }

                //Default. Move the line outside the grid.
                return new Thickness(TreeViewLineOffsetNeg, 0, 0, 0);
            }

            public object[] ConvertBack(object value, Type[] targetTypes, object parameter, CultureInfo culture)
            {
                throw new NotImplementedException();
            }
        }

        /// <summary>
        /// This controls the horizontal line margin
        /// </summary>
        public class TreeViewHLineMarginConverter : IMultiValueConverter
        {
            private const int TreeViewFactor = 2;
            private const int TreeViewLevelFactor = 3;
            private const int TreeViewoffsetPos = 5;           
            private const int TreeViewLineOffsetPos = 10;
            private const int TreeViewLineOffsetNeg = -10;

            public object Convert(object[] values, Type targetType, object parameter, CultureInfo culture)
            {
                var VerLnMargin = (Thickness)(values[0]);
                var expanderMargin = (Thickness)(values[1]);
                              
                //Find if the item is last
                var item = (TreeViewItem) values[2];
                ItemsControl ic = ItemsControl.ItemsControlFromItemContainer(item);
                var level = -1;
                var isLastItem = ic.ItemContainerGenerator.IndexFromContainer(item) == ic.Items.Count - 1;
                if (values[2] is DependencyObject)
                {
                    var parent = VisualTreeHelper.GetParent(values[2] as DependencyObject);
                    bool gotParentTree = false;
                    while (!(gotParentTree) && (parent != null))
                    {
                        if (parent is TreeViewItem)
                            level++;
                        parent = VisualTreeHelper.GetParent(parent);
                        if (parent is System.Windows.Controls.TreeView)
                        {
                            var view = parent as System.Windows.Controls.TreeView;
                            if (view.Name == "CategoryTreeView")
                            {
                                gotParentTree = true;
                            }
                        }
                    }
                }

                var left = VerLnMargin.Left + TreeViewLineOffsetPos;
                var right = (expanderMargin.Right * TreeViewFactor) + TreeViewoffsetPos;

                //This is to set the Horizontal line close to the expander
                // only for the case when expander is too far. (ex: 65,0,20,0)
                if (left > right)
                {
                    right = left + TreeViewLineOffsetPos;
                }

                // If both vertical and expander margins are not set (for root categories)                 
                // then move the horizontal margin outside the outergrid. this is 
                // used here, because we don't want the lines for root categories.                
                if (left == 0 && expanderMargin.Right == 0)
                {
                    left = TreeViewLineOffsetNeg;
                }

                //if the vertical margin is not set, then move the horizontal line by
                //10 points. This is mostly used for levels 0 or 1.
                else if (left == 0)
                {
                    left = right + TreeViewLineOffsetPos;
                }

                //If the treeview item is within 1 or 2 level, then move
                //the horizontal line by 3 points. 
                if (level >= 1 && level <= 2 && VerLnMargin.Left > 0)
                {
                    left = left - TreeViewLevelFactor;
                }

                //for deep levels, use the margin same as vertical line
                if (level > 2)
                {
                    left = VerLnMargin.Left;
                }
               
                return new Thickness(left, 0, right, 0);               
            }

            public object[] ConvertBack(object value, Type[] targetTypes, object parameter, CultureInfo culture)
            {
                throw new NotImplementedException();
            }
        }

        /// <summary>
        /// This controls the Vertical line, when expanded / collapsed
        /// </summary>
        public class TreeViewVLineMarginConverter : IValueConverter
        {
            private const int TreeViewLineOffsetNeg = -10;
            public object Convert(object value, Type targetType, object parameter, System.Globalization.CultureInfo culture)
            {
                Thickness margin = (Thickness)value;
                int bottom = int.Parse(parameter.ToString());

                //If the margin is not set
                if (margin.Right == 0)
                {
                    return new Thickness(TreeViewLineOffsetNeg, 0, 0, 0);
                }

                return new Thickness(margin.Left, margin.Top, margin.Right, bottom);
                
            }

            public object ConvertBack(object value, Type targetType, object parameter, System.Globalization.CultureInfo culture)
            {
                throw new NotImplementedException();
            }
        }

        /// <summary>
        /// This controls the extra margin that is drawn even if the margin is not set
        /// </summary>
        public class TreeViewMarginCheck : IValueConverter
        {
            public object Convert(object value, Type targetType, object parameter, System.Globalization.CultureInfo culture)
            {
                Thickness margin = (Thickness)value;
                 
                //If the margin is not set
                if (margin.Right == 0)
                {
                    return false;
                }

                return true;

            }

            public object ConvertBack(object value, Type targetType, object parameter, System.Globalization.CultureInfo culture)
            {
                throw new Exception("The method or operation is not implemented.");
            }

        }
       
        /// <summary>
        /// This converter sets the margin for inner elements. Inner elements (e.g Core - File)
        /// should have the margin close to the expander. 
        /// For expander margin  <seealso cref=" FullCategoryNameToMarginConverter"/>
        /// </summary>
        public class NestedContentMarginConverter : IValueConverter
        {            
            private const double TreeViewoffsetPos = 5;
            private const double TreeViewoffsetNeg = -5;            
            private const double TreeViewMarginFactor = -25;

            public object Convert(object value, Type targetType, object parameter, CultureInfo culture)
            {
                var nestedMargin = (Thickness)value;

                //Set the text margin only if expander margin set. the expander margin is 
                //set as 5 + 20 * numberOfPoints, the text should ideally start at -25.
                // but for expanders in deep levels have margin increasing by 20. So ideal 
                // calculation is right - left. ex: if the expander margin is 65,0,20,0 (3rd level) then 
                // content margin has to be -45,0,0,0. if the expander margin is 25,0,20,0 then content 
                // margin should be -25,0,0,0.
                if (nestedMargin != null && nestedMargin.Left > TreeViewoffsetPos && nestedMargin.Right > 0)
                {
                    var left = nestedMargin.Right - nestedMargin.Left;
                    if (left < TreeViewoffsetNeg)
                    {
                        //-45,0,0,0 is very close to expander. so move the content a bit.
                        return new Thickness(left + TreeViewoffsetPos, 0, 0, 0);
                    }
                    else
                    {
                        return new Thickness(TreeViewMarginFactor, 0, 0, 0);
                    }
                }
                              
                return new Thickness(0, 0, 0, 0);
            }

            public object ConvertBack(object value, Type targetType, object parameter, System.Globalization.CultureInfo culture)
            {
                throw new Exception("The method or operation is not implemented.");
            }

        }

        public class ClassViewMarginConverter : IValueConverter
        {
            private const int LevelMargin = 45;
            private const int MarginTop = -10;
            private const int MarginLeft = -10;
            private const int ViewMarginLeft = -30;
            private const int Factor = 10;

            public object Convert(object value, Type targetType, object parameter, CultureInfo culture)
            {
                var grid = value as Grid;
                if (grid == null || grid.Children.Count <= 0) return new Thickness();               
               
                var child1 = grid.Children[0] as Border;
                if (child1 == null) return new Thickness();               

                var innerChild = child1.Child as Grid;
                if (innerChild == null || innerChild.Children.Count <= 0) return new Thickness();              

                var toggle = innerChild.Children[2] as ToggleButton;
                //second child is a border
                var child2 = grid.Children[1] as Border;
                if (child2 == null || toggle == null) return new Thickness();               

                //its the actual item presenter
                var items = child2.Child as ItemsPresenter;
                if (items == null || !(items.DataContext is NodeCategoryViewModel)) return new Thickness();
               

                var dc = (NodeCategoryViewModel)items.DataContext;
                var classInfoView = WpfUtilities.ChildOfType<ClassInformationView>(items);
                if (dc.IsClassButton && classInfoView != null)
                {
                    //Expander margin increases in 20. First level it is 5,
                    //second level it is 25, then 45 and then 65. set the content
                    //presenter margin only to level > 1.  For level 2, set the margin
                    // to 15.
                    var left = 0.0;
                    if (toggle.Margin.Left <= LevelMargin)
                    {
                        //for level 1
                        if (toggle.Margin.Left - Factor >= 35)
                        {
                            left = toggle.Margin.Left - Factor;
                            classInfoView.Margin = new Thickness(ViewMarginLeft, 0, 0, 0);
                        }
                        //for level 0
                        else
                        {
                            left = items.Margin.Left;
                            classInfoView.Margin = new Thickness(MarginLeft, 0, 0, 0);
                        }
                    }
                    else
                    {
                        left = toggle.Margin.Left - Factor;
                        classInfoView.Margin = new Thickness(MarginLeft, 0, 0, 0);
                    }

                    items.Margin = new Thickness(left, MarginTop, 0, 0);
                }

                return new Thickness();
            }

            public object ConvertBack(object value, Type targetType, object parameter, System.Globalization.CultureInfo culture)
            {
                throw new Exception("The method or operation is not implemented.");
            }
        }

        /// <summary>
        /// Converter is used in Library Views.
        /// Create - green.
        /// Action - pink.
        /// Returns - blue.
        /// </summary>
        public class ElementGroupToColorConverter : IValueConverter
        {
            public object Convert(object value, Type targetType, object parameter, System.Globalization.CultureInfo culture)
            {
                if (!(value is SearchElementGroup))
                {
                    return null;
                }

                var type = (SearchElementGroup)value;
               
                var resourceDictionary = SharedDictionaryManager.DynamoColorsAndBrushesDictionary;

                switch (type)
                {
                    case SearchElementGroup.Create:
                        return resourceDictionary["CreateMembersColor"] as SolidColorBrush;
                    case SearchElementGroup.Action:
                        return resourceDictionary["ActionMembersColor"] as SolidColorBrush;
                    case SearchElementGroup.Query:
                        return resourceDictionary["QueryMembersColor"] as SolidColorBrush;
                    default:
                        return null;
                }
            }

            public object ConvertBack(object value, Type targetType, object parameter, System.Globalization.CultureInfo culture)
            {
                throw new Exception("The method or operation is not implemented.");
            }
        }

        public class RgbaStringToBrushConverter : IValueConverter
        {
            public object Convert(object value, Type targetType, object parameter, CultureInfo culture)
            {
                // example conversion: "R=255, G=60, B=0, A=255" beccomes "#FF3C00"
                try
                {
                    var rgba = (value as string).Split(new char[] { 'R', 'G', 'B', 'A', ',', '=', ' ' },
                        StringSplitOptions.RemoveEmptyEntries);

                    if (rgba.Count() == 4)
                    {
                        return new SolidColorBrush(Color.FromRgb(
                           Byte.Parse(rgba[0]), Byte.Parse(rgba[1]), Byte.Parse(rgba[2])));
                    }
                } catch { }

                return "Black"; // if not able to parse color
            }

            public object ConvertBack(object value, Type targetType, object parameter, CultureInfo culture)
            {
                throw new NotImplementedException();
            }
        }

    /// Converter is used in WatchTree.xaml
    /// It converts the value of the padding required by each list level label to the required thickness (padding from the left)
    /// It then supplies the required thickness to the margin property for each label
    /// </summary>
    public class LeftThicknessConverter : IValueConverter
    {
        public object Convert(object value, Type targetType, object parameter, System.Globalization.CultureInfo culture)
        {
            if (value is int)
            {
                var margin = (int)value == 1 ? new Thickness(4, 3, 0, 0) : new Thickness(2,3,0,0);
                return margin; 
            }
            return new Thickness();
        }

        public object ConvertBack(object value, Type targetType, object parameter, System.Globalization.CultureInfo culture)
        {
            throw new NotImplementedException();
        }
    }

    /// <summary>
    /// Converter is used in WatchTree.xaml
    /// It converts the boolean value of WatchViewModel.IsCollection to the background color of the each listnode label
    /// </summary>
    public class ListIndexBackgroundConverter : IValueConverter
    {
        public object Convert(object value, Type targetType, object parameter, System.Globalization.CultureInfo culture)
        {
            if ((bool) value)
            {
                return "Transparent";
            }
            return "#aaaaaa";
        }
        public object ConvertBack(object value, Type targetType, object parameter, System.Globalization.CultureInfo culture)
        {
            throw new NotImplementedException();
        }
    }

    /// <summary>
    /// Converter is used in WatchTree.xaml 
    /// It converts the boolean value of WatchViewModel.IsCollection to determine the margin of the listnode textblock
    /// </summary>

    public class ListIndexMarginConverter : IValueConverter
    { 
        public object Convert(object value, Type targetType, object parameter, System.Globalization.CultureInfo culture)
        {
            if ((bool)value)
            {
                return new Thickness(0,0,4,0);
            }
            return new Thickness (-4,0,4,0);
        }   
        public object ConvertBack(object value, Type targetType, object parameter, System.Globalization.CultureInfo culture)
        {
            throw new NotImplementedException();
        }
    }

    /// <summary>
    /// Converter is used in WatchTree.xaml 
    /// It converts the boolean value of WatchViewModel.IsTopLevel to determine the margin of the list node label
    /// </summary>

    public class TopLevelLabelMarginConverter : IValueConverter
    {
        public object Convert(object value, Type targetType, object parameter, System.Globalization.CultureInfo culture)
        {
            if ((bool)value)
            {
                return new Thickness(-4,0,4,0);
            }
            return new Thickness(0,0,4,0);
        }
        public object ConvertBack(object value, Type targetType, object parameter, System.Globalization.CultureInfo culture)
        {
            throw new NotImplementedException();
        }
    }

    /// <summary>
    /// It converts a Brush type to a string representation of the hex color, removing the initial ## and the alpha values (last 2 chars in the string)
    /// </summary>
    public class BrushColorToStringConverter : IValueConverter
    {
        public object Convert(object value, Type targetType, object parameter, System.Globalization.CultureInfo culture)
        {
            if (value is Brush)
            {
                var strColor = value.ToString().Replace("#", "");
                return strColor.Substring(2);                
            }
            return "000000";
        }
        public object ConvertBack(object value, Type targetType, object parameter, System.Globalization.CultureInfo culture)
        {
            throw new NotImplementedException();
        }
    }

    /// <summary>
    /// Receives an string containing a hexadecimal color value and returs a Brush color corresponding to the string value
    /// </summary>
    public class StringToBrushColorConverter : IValueConverter
    {
        public object Convert(object value, Type targetType, object parameter, CultureInfo culture)
        {
            if (value is string)
            {
                var strColor = "#" + value;
                return (SolidColorBrush)(new BrushConverter().ConvertFrom(strColor));
            }
            return (SolidColorBrush)(new BrushConverter().ConvertFrom("#FFFFFF"));
        }
        public object ConvertBack(object value, Type targetType, object parameter, CultureInfo culture)
        {
            throw new NotImplementedException();
        }
    }

    /// <summary>
    /// Receive a enum value corresponding to the radio button option and returs true if is the same otherwise does nothing
    /// This is used when we have multiple radio buttons and we want just one enabled at one time
    /// </summary>
    public class RadioButtonCheckedConverter : IValueConverter
    {
        public object Convert(object value, Type targetType, object parameter, CultureInfo culture)
        {
            return value.Equals(parameter);
        }
        public object ConvertBack(object value, Type targetType, object parameter, CultureInfo culture)
        {
            return value.Equals(true) ? parameter : Binding.DoNothing;
        }
    }

    /// <summary>
    /// This converter was designed for Expanders, so it will store/fetch the current Expander state
    /// </summary>
    public class ExpandersBindingConverter : IValueConverter
    {
        /// <summary>
        /// Fetch the current expansion state for binding it to a Expander.IsExpanded property
        /// </summary>
        /// <param name="value">string representing the current Expander expanded name</param>
        /// <param name="targetType"></param>
        /// <param name="parameter">seleted expander name</param>
        /// <param name="culture"></param>
        /// <returns>bool indicating if the Expander should be expanded or not</returns>
        public object Convert(object value, Type targetType, object parameter, CultureInfo culture)
        {
            var expanderValue = value as string;

            if (expanderValue != null &&
                !string.IsNullOrEmpty(expanderValue))
            {
                var expanderName = parameter as string;
                return expanderName.Equals(expanderValue);
            }
            return false;
        }
        /// <summary>
        /// Store the current expansion state of the Expander selected
        /// </summary>
        /// <param name="value"></param>
        /// <param name="targetType"></param>
        /// <param name="parameter">seleted expander name</param>
        /// <param name="culture"></param>
        /// <returns>a string that represents the Expander expanded name</returns>
        public object ConvertBack(object value, Type targetType, object parameter, CultureInfo culture)
        {
            bool expanderExpanded = (bool)value;
            string expanderName = string.Empty; 
            if (expanderExpanded == true)
            {
                expanderName = parameter as string;
                var expanderValue = expanderName;
                return expanderValue;
            }
            return null;
        }
    }

    /// <summary>
    /// Converts an integer (linter issues count) to a visibility state
    /// </summary>
    [ValueConversion(typeof(int), typeof(Visibility))]
    internal class LinterIssueCountToVisibilityConverter : IValueConverter
    {
        public object Convert(object value, Type targetType, object parameter, CultureInfo culture)
        {
            if (!(value is int issueCount) || issueCount == 0)
            {
                return Visibility.Collapsed;
            }

            return Visibility.Visible;
        }

        public object ConvertBack(object value, Type targetType, object parameter, CultureInfo culture)
        {
            throw new NotImplementedException();
        }
    }

    /// <summary>
    /// Converts an ICollection<AnnotationViewModel> to a string
    /// that displays how many AnnotationViewModels there is in the
    /// Collection.
    /// </summary>
    [ValueConversion(typeof(ICollection<AnnotationViewModel>), typeof(string))]
    public class NestedGroupsLabelConverter : IValueConverter
    {
        public object Convert(object value, Type targetType, object parameter, CultureInfo culture)
        {
            if (!(value is ICollection<AnnotationViewModel> viewModels) ||
                !viewModels.Any())
            {
                return string.Empty;
            }

            var numberOfNestedGroups = viewModels.Count;
            if (numberOfNestedGroups > 1)
            {
                return $"{numberOfNestedGroups} Groups";
            }

            return viewModels.FirstOrDefault().AnnotationText;
        }

        public object ConvertBack(object value, Type targetType, object parameter, CultureInfo culture)
        {
            throw new NotImplementedException();
        }
    }
}<|MERGE_RESOLUTION|>--- conflicted
+++ resolved
@@ -371,26 +371,16 @@
     }
 
     /// <summary>
-<<<<<<< HEAD
-    /// If the given string is empty, false is returned, otherwise true is returned.
-    /// </summary>
-    public class EmptyStringToFalseConverter : IValueConverter
-=======
     /// Converts any numbers below 0 to 0, otherwise returns the original number.
     /// For example, used to display the number of votes each package has received in the package manager.
     /// </summary>
     public class NegativeIntToZeroConverter : IValueConverter
->>>>>>> e44d3347
     {
         public object Convert(object value, Type targetType, object parameter,
             CultureInfo culture)
         {
-<<<<<<< HEAD
-            return value is string && !string.IsNullOrEmpty(value.ToString());
-=======
             if (!(value is int intValue)) return 0;
             return intValue > 0 ? intValue : 0;
->>>>>>> e44d3347
         }
 
         public object ConvertBack(object value, Type targetType, object parameter,
