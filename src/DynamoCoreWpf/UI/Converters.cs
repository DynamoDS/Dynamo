using System;
using System.Collections;
using System.Collections.Generic;
using System.Collections.ObjectModel;
using System.Globalization;
using System.IO;
using System.Linq;
using System.Windows;
using System.Windows.Controls;
using System.Windows.Controls.Primitives;
using System.Windows.Data;
using System.Windows.Media;
using Dynamo.Configuration;
using Dynamo.Graph.Nodes;
using Dynamo.Graph.Workspaces;
using Dynamo.Logging;
using Dynamo.PackageManager;
using Dynamo.Search.SearchElements;
using Dynamo.UI;
using Dynamo.UI.Controls;
using Dynamo.Updates;
using Dynamo.Utilities;
using Dynamo.ViewModels;
using Dynamo.Wpf.Properties;
using Dynamo.Wpf.ViewModels;
using DynamoUnits;
using PythonNodeModels;
using SharpDX.DXGI;
using Color = System.Windows.Media.Color;
using FlowDirection = System.Windows.FlowDirection;
using HorizontalAlignment = System.Windows.HorizontalAlignment;
using Point = System.Windows.Point;
using TabControl = System.Windows.Controls.TabControl;
using Thickness = System.Windows.Thickness;

namespace Dynamo.Controls
{
    public class ToolTipFirstLineOnly : IValueConverter
    {
        public object Convert(object value, Type targetType, object parameter, CultureInfo culture)
        {
            if (value == null) return string.Empty;
            string incomingString = value as string;
            return incomingString.Split(new[] { '\r', '\n' }, 2)[0].Trim();
        }

        public object ConvertBack(object value, Type targetType, object parameter, CultureInfo culture)
        {
            throw new NotImplementedException();
        }
    }

    public class ToolTipAllLinesButFirst : IValueConverter
    {
        public object Convert(object value, Type targetType, object parameter, CultureInfo culture)
        {
            if (string.IsNullOrEmpty(value as string)) return string.Empty;
            string incomingString = value as string;
            return incomingString.Split(new[] { '\r', '\n' }, 2)[1].Trim();
        }

        public object ConvertBack(object value, Type targetType, object parameter, CultureInfo culture)
        {
            throw new NotImplementedException();
        }
    }

    public class TooltipLengthTruncater : IValueConverter
    {
        private const int MaxChars = 100;

        public object Convert(object value, Type targetType, object parameter, CultureInfo culture)
        {
            var tooltip = value as string;
            if (tooltip != null && tooltip.Length > MaxChars)
            {
                var trimIndex = tooltip.LastIndexOf(' ', MaxChars - 5);
                return tooltip.Remove(trimIndex > 0 ? trimIndex : MaxChars - 5) + " ...";
            }
            return value;
        }

        public object ConvertBack(object value, Type targetType, object parameter, CultureInfo culture)
        {
            return null;
        }
    }

    public class PrettyDateConverter : IValueConverter
    {
        public object Convert(object value, Type targetType, object parameter, CultureInfo culture)
        {
            var dateString = value as string;
            if (dateString != null) return PrettyDate(dateString);

            return Resources.UnknowDateFormat;
        }

        private string PrettyDate(string json_string)
        {
            var d = DateTime.Parse(json_string);

            return d.ToString("d MMM yyyy", CultureInfo.CreateSpecificCulture("en-US"));
        }

        public object ConvertBack(object value, Type targetType, object parameter, CultureInfo culture)
        {
            return null;
        }
    }

    /// <summary>
    /// Converts the list of package dependencies to a comma-separated string.
    /// </summary>
    public class DependencyListToStringConverter : IValueConverter
    {
        public object Convert(object value, Type targetType, object parameter, CultureInfo culture)
        {
            if (value == null) return string.Empty;

            List<string> depList = (List<string>)value;

            if (depList.Count < 1) return string.Empty;

            return string.Join(", ", depList);
        }

        public object ConvertBack(object value, Type targetType, object parameter, CultureInfo culture)
        {
            return null;
        }
    }

    /// <summary>
    /// Returns Visibility.Visible if the collection has more than n items, otherwise returns Visibility.Collapsed.
    /// </summary>
    public class ListHasMoreThanNItemsToVisibilityConverter : IValueConverter
    {
        public object Convert(object value, Type targetType, object parameter, CultureInfo culture)
        {
            if (!(value is ICollection collection)) return Visibility.Collapsed;

            // If no parameter is specified, we return Visible when there are more than 0 (i.e. any) items.
            var n = (int)(parameter ?? 0);

            return collection.Count <= n ? Visibility.Collapsed : Visibility.Visible;
        }

        public object ConvertBack(object value, Type targetType, object parameter, CultureInfo culture)
        {
            return null;
        }
    }

    /// <summary>
    /// Controls the visibility of tooltip that displays python dependency in Package manager for each package version
    /// </summary>
    [Obsolete("This class will be removed in Dynamo 3.0")]
    public class EmptyDepStringToCollapsedConverter : IValueConverter
    {
        public object Convert(object value, Type targetType, object parameter,
          CultureInfo culture)
        {
            return Visibility.Collapsed;
        }

        public object ConvertBack(object value, Type targetType, object parameter,
          CultureInfo culture)
        {
            return null;
        }
    }

    public class PackageSearchStateToStringConverter : IValueConverter
    {
        public object Convert(object value, Type targetType, object parameter,
                              CultureInfo culture)
        {
            if (value is PackageManagerSearchViewModel.PackageSearchState)
            {
                var st = (PackageManagerSearchViewModel.PackageSearchState)value;

                if (st == PackageManagerSearchViewModel.PackageSearchState.NoResults)
                {
                    return Resources.PackageSearchStateNoResult;
                }
                else if (st == PackageManagerSearchViewModel.PackageSearchState.Results)
                {
                    return "";
                }
                else if (st == PackageManagerSearchViewModel.PackageSearchState.Searching)
                {
                    return Resources.PackageSearchStateSearching;
                }
                else if (st == PackageManagerSearchViewModel.PackageSearchState.Syncing)
                {
                    return Resources.PackageSearchStateSyncingWithServer;
                }
            }

            return Resources.PackageStateUnknown;
        }

        public object ConvertBack(object value, Type targetType, object parameter, CultureInfo culture)
        {
            return null;
        }
    }

    public class PackageUploadStateToStringConverter : IValueConverter
    {
        public object Convert(object value, Type targetType, object parameter,
          CultureInfo culture)
        {
            if (value is PackageUploadHandle.State)
            {
                var st = (PackageUploadHandle.State)value;

                if (st == PackageUploadHandle.State.Compressing)
                {
                    return Resources.PackageUploadStateCompressing;
                }
                else if (st == PackageUploadHandle.State.Copying)
                {
                    return Resources.PackageUploadStateCopying;
                }
                else if (st == PackageUploadHandle.State.Error)
                {
                    return Resources.PackageUploadStateError;
                }
                else if (st == PackageUploadHandle.State.Ready)
                {
                    return Resources.PackageUploadStateReady;
                }
                else if (st == PackageUploadHandle.State.Uploaded)
                {
                    return Resources.PackageUploadStateUploaded;
                }
                else if (st == PackageUploadHandle.State.Uploading)
                {
                    return Resources.PackageUploadStateUploading;
                }
            }

            return Resources.PackageStateUnknown;
        }

        public object ConvertBack(object value, Type targetType, object parameter,
          CultureInfo culture)
        {
            return null;
        }
    }

    public class PackageDownloadStateToStringConverter : IValueConverter
    {
        public object Convert(object value, Type targetType, object parameter,
          CultureInfo culture)
        {
            if (value is PackageDownloadHandle.State)
            {
                var st = (PackageDownloadHandle.State)value;

                if (st == PackageDownloadHandle.State.Downloaded)
                {
                    return Resources.PackageDownloadStateDownloaded;
                }
                else if (st == PackageDownloadHandle.State.Downloading)
                {
                    return Resources.PackageDownloadStateDownloading;
                }
                else if (st == PackageDownloadHandle.State.Error)
                {
                    return Resources.PackageDownloadStateError;
                }
                else if (st == PackageDownloadHandle.State.Installed)
                {
                    return Resources.PackageDownloadStateInstalled;
                }
                else if (st == PackageDownloadHandle.State.Installing)
                {
                    return Resources.PackageDownloadStateInstalling;
                }
                else if (st == PackageDownloadHandle.State.Uninitialized)
                {
                    return Resources.PackageDownloadStateStarting;
                }
            }

            return Resources.PackageStateUnknown;
        }

        public object ConvertBack(object value, Type targetType, object parameter,
          CultureInfo culture)
        {
            return null;
        }
    }

    public class NonEmptyStringToCollapsedConverter : IValueConverter
    {
        public object Convert(object value, Type targetType, object parameter,
          CultureInfo culture)
        {
            if (value is string && !string.IsNullOrEmpty(value as string))
            {
                return Visibility.Collapsed;
            }

            return Visibility.Visible;
        }

        public object ConvertBack(object value, Type targetType, object parameter,
          CultureInfo culture)
        {
            return null;
        }
    }

    /// <summary>
    /// Determines what the Install button says on the Package Manager Search.
    /// If the package is installed it says 'Installed', otherwise 'Install'.
    /// </summary>
    public class InstalledButtonTextConverter : IValueConverter
    {
        public object Convert(object value, Type targetType, object parameter,
            CultureInfo culture)
        {
            if (!(value is bool booleanValue)) return null;

            return booleanValue
                ? Resources.PackageManagerInstall
                : Resources.PackageDownloadStateInstalled;
        }

        public object ConvertBack(object value, Type targetType, object parameter,
            CultureInfo culture)
        {
            return null;
        }
    }

    /// <summary>
    /// If the given string is empty, false is returned, otherwise true is returned.
    /// </summary>
    public class EmptyStringToFalseConverter : IValueConverter
    {
        public object Convert(object value, Type targetType, object parameter,
            CultureInfo culture)
        {
            return value is string && !string.IsNullOrEmpty(value.ToString());
        }

        public object ConvertBack(object value, Type targetType, object parameter,
            CultureInfo culture)
        {
            return null;
        }
    }

    public class EmptyStringToCollapsedConverter : IValueConverter
    {
        public object Convert(object value, Type targetType, object parameter,
          CultureInfo culture)
        {
            if (value is string && !string.IsNullOrEmpty(value as string))
            {
                return Visibility.Visible;
            }

            return Visibility.Collapsed;
        }

        public object ConvertBack(object value, Type targetType, object parameter,
          CultureInfo culture)
        {
            return null;
        }
    }

    /// <summary>
    /// Converts any numbers below 0 to 0, otherwise returns the original number.
    /// For example, used to display the number of votes each package has received in the package manager.
    /// </summary>
    public class NegativeIntToZeroConverter : IValueConverter
    {
        public object Convert(object value, Type targetType, object parameter,
            CultureInfo culture)
        {
            if (!(value is int intValue)) return 0;
            return intValue > 0 ? intValue : 0;
        }

        public object ConvertBack(object value, Type targetType, object parameter,
            CultureInfo culture)
        {
            return null;
        }
    }

    // This converter expects the following properties to be bound through XAML 
    // (these properties are also to be bound in the exact order as stated here):
    // 
    //      SearchViewModel.SearchRootCategories.Count (int)
    //      SearchViewModel.SearchText (string)
    public class SearchResultsToVisibilityConverter : IMultiValueConverter
    {
        public object Convert(object[] values, Type targetType, object parameter, System.Globalization.CultureInfo culture)
        {
            if (values[0] is int && (int)values[0] == 0 && !string.IsNullOrEmpty(values[1] as string))
            {
                return Visibility.Visible;
            }

            return Visibility.Collapsed;
        }

        public object[] ConvertBack(object value, Type[] targetTypes, object parameter, System.Globalization.CultureInfo culture)
        {
            throw new NotSupportedException();
        }
    }

    public class PortToAttachmentConverter : IValueConverter
    {
        public object Convert(object value, Type targetType, object parameter, CultureInfo culture)
        {
            PortType portType = ((PortType)value);
            if (((PortType)value) == PortType.Input)
                return DynamoToolTip.Side.Left;

            return DynamoToolTip.Side.Right;
        }

        public object ConvertBack(object value, Type targetType, object parameter, CultureInfo culture)
        {
            throw new NotImplementedException();
        }
    }

    public class SnapRegionMarginConverter : IMultiValueConverter
    {
        public object Convert(object[] values, Type targetType, object parameter,
          CultureInfo culture)
        {
            Thickness thickness = new Thickness(0, 0, 0, 0);
            var actualWidth = (double)values[0];
            PortModel port = values[1] as PortModel;
            if (port != null)
            {
                PortType type = port.PortType;
                double left = port.MarginThickness.Left;
                double top = port.MarginThickness.Top;
                double right = port.MarginThickness.Right;
                double bottom = port.MarginThickness.Bottom;
                switch (type)
                {
                    case PortType.Input:
                        thickness = new Thickness(left - 25, top + 3, right + actualWidth, bottom + 3);
                        if (port.extensionEdges.HasFlag(SnapExtensionEdges.Top | SnapExtensionEdges.Bottom))
                            thickness = new Thickness(left - 25, top - 10, right + actualWidth, bottom - 10);
                        else if (port.extensionEdges.HasFlag(SnapExtensionEdges.Top))
                            thickness = new Thickness(left - 25, top - 10, right + actualWidth, bottom + 3);
                        else if (port.extensionEdges.HasFlag(SnapExtensionEdges.Bottom))
                            thickness = new Thickness(left - 25, top + 3, right + actualWidth, bottom - 10);
                        break;

                    case PortType.Output:
                        thickness = new Thickness(left + actualWidth, top + 3, right - 25, bottom + 3);
                        if (port.extensionEdges.HasFlag(SnapExtensionEdges.Top | SnapExtensionEdges.Bottom))
                            thickness = new Thickness(left + actualWidth, top - 10, right - 25, bottom - 10);
                        else if (port.extensionEdges.HasFlag(SnapExtensionEdges.Top))
                            thickness = new Thickness(left + actualWidth, top - 10, right - 25, bottom + 3);
                        else if (port.extensionEdges.HasFlag(SnapExtensionEdges.Bottom))
                            thickness = new Thickness(left + actualWidth, top + 3, right - 25, bottom - 10);
                        break;
                }
            }
            return thickness;
        }

        public object[] ConvertBack(object value, Type[] targetType, object parameter,
         CultureInfo culture)
        {
            return null;
        }
    }

    public class RunPreviewConverter : IValueConverter
    {
        public object Convert(object value, Type targetType, object parameter, System.Globalization.CultureInfo culture)
        {
            var runEnabled = (bool)value;
            return runEnabled;
        }

        public object ConvertBack(object value, Type targetType, object parameter, System.Globalization.CultureInfo culture)
        {
            return null;
        }
    }

    public class RunPreviewToolTipConverter : IValueConverter
    {
        public object Convert(object value, Type targetType, object parameter, System.Globalization.CultureInfo culture)
        {
            var dynamicRunEnabled = (bool)value;
            return dynamicRunEnabled ? Resources.ShowRunPreviewDisableToolTip : Resources.ShowRunPreviewEnableToolTip;
        }

        public object ConvertBack(object value, Type targetType, object parameter, System.Globalization.CultureInfo culture)
        {
            return null;
        }
    }

    public class MarginConverter : IValueConverter
    {
        public object Convert(object value, Type targetType, object parameter, System.Globalization.CultureInfo culture)
        {
            double height = (double)value;
            return new System.Windows.Thickness(0, -1 * height - 3, 0, 0);
        }

        public object ConvertBack(object value, Type targetType, object parameter, System.Globalization.CultureInfo culture)
        {
            return null;
        }
    }

    public class PathToFileNameConverter : IValueConverter
    {
        public object Convert(object value, Type targetType, object parameter, System.Globalization.CultureInfo culture)
        {
            if (value is string @string && !string.IsNullOrEmpty(value as string))
            {
                // Convert to path, get file name. If read-only file, append [Read-Only].
                if (DynamoUtilities.PathHelper.IsReadOnlyPath(@string))
                    return Resources.TabFileNameReadOnlyPrefix + Path.GetFileName(@string);
                else
                    return Path.GetFileName(@string);
            }

            // If failing to get file name, return default string
            return Wpf.Properties.Resources.WorkspaceTabTooltipHeaderUnsaved;
        }

        public object ConvertBack(object value, Type targetType, object parameter, System.Globalization.CultureInfo culture)
        {
            return null;
        }
    }

    public class PathToSaveStateConverter : IValueConverter
    {
        public object Convert(object value, Type targetType, object parameter, System.Globalization.CultureInfo culture)
        {
            return (value is string && !string.IsNullOrEmpty(value as string)) ? "Saved" : "Unsaved";
        }

        public object ConvertBack(object value, Type targetType, object parameter, System.Globalization.CultureInfo culture)
        {
            return null;
        }
    }

    public class WorkspaceTypeConverter : IValueConverter
    {
        public object Convert(object value, Type targetType, object parameter,
          CultureInfo culture)
        {
            if (value is WorkspaceViewModel)
            {
                var val = (value as WorkspaceViewModel).Model.GetType();
                return val;
            }

            if (value is WorkspaceModel)
            {
                return value.GetType();
            }

            return null;
        }

        public object ConvertBack(object value, Type targetType, object parameter,
          CultureInfo culture)
        {
            return null;
        }
    }

    public class WorkspaceBackgroundColorConverter : IValueConverter
    {
        public Color HomeBackgroundColor { get; set; }
        public Color CustomBackgroundColor { get; set; }

        public object Convert(object value, Type targetType, object parameter, CultureInfo culture)
        {
            //parameter will contain a true or false
            //whether this is the home space
            if ((bool)value)
                return HomeBackgroundColor;

            return CustomBackgroundColor;

        }

        public object ConvertBack(object value, Type targetType, object parameter,
          CultureInfo culture)
        {
            return null;
        }
    }

    public class WorkspaceBackgroundBrushConverter : IValueConverter
    {
        public SolidColorBrush HomeBackgroundBrush { get; set; }
        public SolidColorBrush CustomBackgroundBrush { get; set; }

        public object Convert(object value, Type targetType, object parameter, CultureInfo culture)
        {
            //parameter will contain a true or false
            //whether this is the home space
            if ((bool)value)
                return HomeBackgroundBrush;

            return CustomBackgroundBrush;

        }

        public object ConvertBack(object value, Type targetType, object parameter,
          CultureInfo culture)
        {
            return null;
        }
    }

    public class BooleanToBrushConverter : IValueConverter
    {
        public SolidColorBrush TrueBrush { get; set; }
        public SolidColorBrush FalseBrush { get; set; }

        public object Convert(object value, Type targetType, object parameter, System.Globalization.CultureInfo culture)
        {
            if (value == null) return FalseBrush;
            bool condition = (bool)value;
            if (condition)
            {
                //return new SolidColorBrush(Colors.Cyan);
                return TrueBrush;
            }
            else
            {
                //return new SolidColorBrush(Colors.Black);
                return FalseBrush;
            }
        }

        public object ConvertBack(object value, Type targetType, object parameter, System.Globalization.CultureInfo culture)
        {
            return null;
        }
    }

    public class ConnectionStateToBrushConverter : IValueConverter
    {
        public SolidColorBrush ExecutionPreviewBrush { get; set; }
        public SolidColorBrush NoneBrush { get; set; }
        public SolidColorBrush SelectionBrush { get; set; }

        public SolidColorBrush HoverBrush { get; set; }

        public object Convert(object value, Type targetType, object parameter, CultureInfo culture)
        {
            var state = (PreviewState)value;
            switch (state)
            {
                case PreviewState.ExecutionPreview:
                    return ExecutionPreviewBrush;
                case PreviewState.None:
                    return NoneBrush;
                case PreviewState.Selection:
                    return SelectionBrush;
                case PreviewState.Hover:
                    return HoverBrush;
                default:
                    return NoneBrush;
            }
        }

        public object ConvertBack(object value, Type targetType, object parameter, CultureInfo culture)
        {
            return null;
        }
    }

    public class ConnectionStateToColorConverter : IValueConverter
    {
        public Color ExecutionPreview { get; set; }
        public Color None { get; set; }
        public Color Selection { get; set; }
        public Color Hover { get; set; }

        public object Convert(object value, Type targetType, object parameter, CultureInfo culture)
        {
            var state = (PreviewState)value;
            switch (state)
            {
                case PreviewState.ExecutionPreview:
                    return ExecutionPreview;
                case PreviewState.None:
                    return None;
                case PreviewState.Selection:
                    return Selection;
                case PreviewState.Hover:
                    return Hover;
                default:
                    return None;
            }
        }

        public object ConvertBack(object value, Type targetType, object parameter, CultureInfo culture)
        {
            return null;
        }
    }

    public class ConnectionStateToVisibilityCollapsedConverter : IValueConverter
    {
        public object Convert(object value, Type targetType, object parameter, CultureInfo culture)
        {
            var state = (PreviewState)value;
            switch (state)
            {
                case PreviewState.ExecutionPreview:
                    return Visibility.Visible;
                case PreviewState.None:
                    return Visibility.Collapsed;
                case PreviewState.Selection:
                    return Visibility.Visible;
                default:
                    return Visibility.Collapsed;
            }
        }

        public object ConvertBack(object value, Type targetType, object parameter, CultureInfo culture)
        {
            return null;
        }
    }

    public class BooleanToSelectionColorConverter : IValueConverter
    {
        public Color True { get; set; }
        public Color False { get; set; }

        public object Convert(object value, Type targetType, object parameter, System.Globalization.CultureInfo culture)
        {
            bool condition = (bool)value;
            if (condition)
            {
                //return new SolidColorBrush(Colors.Cyan);
                return True;
            }
            else
            {
                //return new SolidColorBrush(Colors.Black);
                return False;
            }
        }

        public object ConvertBack(object value, Type targetType, object parameter, System.Globalization.CultureInfo culture)
        {
            return null;
        }
    }

    public class PortCountToHeightConverter : IValueConverter
    {
        public object Convert(object value, Type targetType, object parameter, System.Globalization.CultureInfo culture)
        {
            ObservableCollection<PortViewModel> ports = (ObservableCollection<PortViewModel>)value;
            return Math.Max(30, ports.Count * 20 + 10); //spacing for Inputs + title space + bottom space
        }

        public object ConvertBack(object value, Type targetType, object parameter, System.Globalization.CultureInfo culture)
        {
            return null;
        }
    }

    public class AttachmentToPathConverter : IValueConverter
    {
        public object Convert(object value, Type targetType, object parameter, CultureInfo culture)
        {
            var result = "0,0 6,5 0,10"; // Default, catch-all.
            DynamoToolTip tooltip = value as DynamoToolTip;
            switch (tooltip.AttachmentSide)
            {
                case DynamoToolTip.Side.Left:
                    result = "0,0 6,5 0,10";
                    break;
                case DynamoToolTip.Side.Right:
                    result = "6,0 0,5, 6,10";
                    break;
                case DynamoToolTip.Side.Top:
                    result = "0,0 5,6, 10,0";
                    break;
                case DynamoToolTip.Side.Bottom:
                    result = "0,6 5,0 10,6";
                    break;
            }

            if (parameter != null && ((parameter as string).Equals("Start")))
            {
                var index = result.IndexOf(' ');
                result = result.Substring(0, index);
            }

            return result;
        }

        public object ConvertBack(object value, Type targetType, object parameter, CultureInfo culture)
        {
            throw new NotImplementedException();
        }
    }

    public class AttachmentToRowColumnConverter : IValueConverter
    {
        public object Convert(object value, Type targetType, object parameter, CultureInfo culture)
        {
            var rowColumn = parameter as string;
            if (rowColumn == null || (!rowColumn.Equals("Row") && (!rowColumn.Equals("Column"))))
            {
                var message = Wpf.Properties.Resources.MessageFailedToAttachToRowColumn;

                throw new ArgumentException(message);
            }

            int row = 1, column = 2;
            DynamoToolTip tooltip = value as DynamoToolTip;
            switch (tooltip.AttachmentSide)
            {
                case DynamoToolTip.Side.Left:
                    row = 1;
                    column = 2;
                    break;
                case DynamoToolTip.Side.Right:
                    row = 1;
                    column = 0;
                    break;
                case DynamoToolTip.Side.Top:
                    row = 2;
                    column = 1;
                    break;
                case DynamoToolTip.Side.Bottom:
                    row = 0;
                    column = 1;
                    break;
            }

            bool isRow = rowColumn.Equals("Row");
            return isRow ? row : column;
        }

        public object ConvertBack(object value, Type targetType, object parameter, CultureInfo culture)
        {
            throw new NotImplementedException();
        }
    }

    public class NodeSearchElementVMToBoolConverter : IValueConverter
    {
        public object Convert(object value, Type targetType, object parameter, CultureInfo culture)
        {
            if (value is NodeSearchElementViewModel)
                return true;

            return false;
        }

        public object ConvertBack(object value, Type targetType, object parameter, CultureInfo culture)
        {
            throw new NotImplementedException();
        }
    }

    public class ListHasItemsToBoolConverter : IValueConverter
    {
        public object Convert(object value, Type targetType, object parameter, System.Globalization.CultureInfo culture)
        {
            List<object> list = (List<object>)value;
            return list.Count > 0; //spacing for Inputs + title space + bottom space
        }

        public object ConvertBack(object value, Type targetType, object parameter, System.Globalization.CultureInfo culture)
        {
            return null;
        }
    }

    /// <summary>
    /// Check if the collection has more items than the provided
    /// parameter. If no parameter is provided the converter will
    /// check if the collection has more than 1 item.
    /// </summary>
    public class CollectionHasMoreThanNItemsToBoolConverter : IValueConverter
    {
        public object Convert(object value, Type targetType, object parameter, System.Globalization.CultureInfo culture)
        {
            if (!(value is ICollection collection))
            {
                return false;
            }

            if (parameter is int n)
            {
                return collection.Count > n;
            }

            return collection.Count > 1;
        }

        public object ConvertBack(object value, Type targetType, object parameter, System.Globalization.CultureInfo culture)
        {
            return null;
        }
    }

    //[ValueConversion(typeof(bool), typeof(bool))]
    public class InverseBooleanConverter : IValueConverter
    {
        #region IValueConverter Members

        public object Convert(object value, Type targetType, object parameter,
            System.Globalization.CultureInfo culture)
        {
            if (targetType != typeof(bool) && (targetType != typeof(bool?)))
                throw new InvalidOperationException("The target must be a boolean");

            return !((bool)value);
        }

        public object ConvertBack(object value, Type targetType, object parameter,
            System.Globalization.CultureInfo culture)
        {
            return !((bool)value);
        }

        #endregion
    }

    public class BoolToCanvasCursorConverter : IValueConverter
    {
        public object Convert(object value, Type targetType, object parameter,
            System.Globalization.CultureInfo culture)
        {
            if ((bool)value == true)
            {
                return System.Windows.Input.Cursors.AppStarting;
            }

            return null;
        }

        public object ConvertBack(object value, Type targetType, object parameter,
            System.Globalization.CultureInfo culture)
        {
            throw new NotSupportedException();
        }
    }

    public class ConsoleHeightToBooleanConverter : IValueConverter
    {
        #region IValueConverter Members

        public object Convert(object value, Type targetType, object parameter,
            System.Globalization.CultureInfo culture)
        {
            if ((int)value > 0)
            {
                return true;
            }
            else
            {
                return false;
            }
        }

        public object ConvertBack(object value, Type targetType, object parameter,
            System.Globalization.CultureInfo culture)
        {
            return null;
        }

        #endregion
    }

    public class ShowHideFullscreenWatchMenuItemConverter : IValueConverter
    {
        #region IValueConverter Members

        public object Convert(object value, Type targetType, object parameter,
            System.Globalization.CultureInfo culture)
        {
            string menuValue = Resources.DynamoViewViewMenuShowBackground3DPreview;
            if ((bool)value == true)
                return menuValue;
            else
                return menuValue;
        }

        public object ConvertBack(object value, Type targetType, object parameter,
            System.Globalization.CultureInfo culture)
        {
            throw new NotSupportedException();
        }

        #endregion
    }

    public class ShowHideClassicNavigatorMenuItemConverter : IValueConverter
    {
        #region IValueConverter Members

        public object Convert(object value, Type targetType, object parameter,
            System.Globalization.CultureInfo culture)
        {
            if ((bool)value == true)
            {
                return Resources.HideClassicNodeLibrary;
            }
            else
            {
                return Resources.ShowClassicNodeLibrary;
            }
        }

        public object ConvertBack(object value, Type targetType, object parameter,
            System.Globalization.CultureInfo culture)
        {
            throw new NotSupportedException();
        }

        #endregion
    }

    public class ZoomStatConverter : IValueConverter
    {
        #region IValueConverter Members

        public object Convert(object value, Type targetType, object parameter,
            System.Globalization.CultureInfo culture)
        {
            return string.Format(Wpf.Properties.Resources.ConverterMessageZoom, value.ToString());
        }

        public object ConvertBack(object value, Type targetType, object parameter,
            System.Globalization.CultureInfo culture)
        {
            throw new NotSupportedException();
        }

        #endregion
    }

    public class TransformOriginStatConverter : IValueConverter
    {
        #region IValueConverter Members

        public object Convert(object value, Type targetType, object parameter,
            System.Globalization.CultureInfo culture)
        {
            Point p = (Point)value;
            return string.Format(Wpf.Properties.Resources.ConverterMessageTransformOrigin, p.X, p.Y);
        }

        public object ConvertBack(object value, Type targetType, object parameter,
            System.Globalization.CultureInfo culture)
        {
            throw new NotSupportedException();
        }

        #endregion
    }

    public class CurrentOffsetStatConverter : IValueConverter
    {
        #region IValueConverter Members

        public object Convert(object value, Type targetType, object parameter,
            System.Globalization.CultureInfo culture)
        {
            Point p = (Point)value;
            return string.Format(Wpf.Properties.Resources.ConverterMessageCurrentOffset, p.X, p.Y);
        }

        public object ConvertBack(object value, Type targetType, object parameter,
            System.Globalization.CultureInfo culture)
        {
            throw new NotSupportedException();
        }

        #endregion
    }

    public class EnumToBooleanConverter : IValueConverter
    {
        public object Convert(object value, Type targetType, object parameter, System.Globalization.CultureInfo culture)
        {
            // You could also directly pass an enum value using {x:Static},
            // then there is no need to parse
            string parameterString = parameter as string;
            if (parameterString == null)
                return DependencyProperty.UnsetValue;

            if (Enum.IsDefined(value.GetType(), value) == false)
                return DependencyProperty.UnsetValue;

            object parameterValue = Enum.Parse(value.GetType(), parameterString);

            return parameterValue.Equals(value);
        }

        public object ConvertBack(object value, Type targetType, object parameter, System.Globalization.CultureInfo culture)
        {
            string parameterString = parameter as string;
            if (parameterString == null)
                return DependencyProperty.UnsetValue;

            return Enum.Parse(targetType, parameterString);
        }
    }

    public class PortTypeToMarginConverter : IValueConverter
    {
        public object Convert(object value, Type targetType, object parameter, System.Globalization.CultureInfo culture)
        {
            //PortType p = (PortType)value;
            //if (p == PortType.Input)
            //{
            //    return new Thickness(20, 0, 0, 0);
            //}
            //else
            //{
            //    return new Thickness(-20, 0, 0, 0);
            //}

            return new System.Windows.Thickness(0, 0, 0, 0);
        }

        public object ConvertBack(object value, Type targetType, object parameter, System.Globalization.CultureInfo culture)
        {
            throw new NotSupportedException();
        }
    }

    public class PortTypeToTextAlignmentConverter : IValueConverter
    {
        public object Convert(object value, Type targetType, object parameter, System.Globalization.CultureInfo culture)
        {
            PortType p = (PortType)value;
            if (p == PortType.Input)
            {
                return HorizontalAlignment.Left;
            }
            else
            {
                return HorizontalAlignment.Right;
            }
        }

        public object ConvertBack(object value, Type targetType, object parameter, System.Globalization.CultureInfo culture)
        {
            throw new NotSupportedException();
        }
    }

    public class PortTypeToGridColumnConverter : IValueConverter
    {
        public object Convert(object value, Type targetType, object parameter, System.Globalization.CultureInfo culture)
        {
            PortType p = (PortType)value;
            if (p == PortType.Input)
            {
                return 2;
            }
            else
            {
                return 0;
            }
        }

        public object ConvertBack(object value, Type targetType, object parameter, System.Globalization.CultureInfo culture)
        {
            throw new NotSupportedException();
        }
    }

    public class PortTypeToClipConverter : IValueConverter
    {
        public object Convert(object value, Type targetType, object parameter, System.Globalization.CultureInfo culture)
        {
            PortType p = (PortType)value;
            if (p == PortType.Input)
            {
                return new Rect(0, 0, 10, 20);
            }
            else
            {
                return new Rect(10, 0, 10, 20);
            }
        }

        public object ConvertBack(object value, Type targetType, object parameter, System.Globalization.CultureInfo culture)
        {
            throw new NotSupportedException();
        }
    }

    public class ConsoleHeightConverter : IValueConverter
    {
        public object Convert(object value, Type targetType, object parameter, System.Globalization.CultureInfo culture)
        {
            return new GridLength((int)value);
        }

        public object ConvertBack(object value, Type targetType, object parameter, System.Globalization.CultureInfo culture)
        {
            return ((GridLength)value).Value;
        }
    }

    public class NodeAutocompleteWidthConverter : IValueConverter
    {
        public object Convert(object value, Type targetType, object parameter,
          CultureInfo culture)
        {
            if (value is string && value.ToString().Length > 25)
            {
                return 400;
            }

            if (value is string && value.ToString().Length > 15)
            {
                return 350;
            }

            return 250;
        }

        public object ConvertBack(object value, Type targetType, object parameter,
          CultureInfo culture)
        {
            return null;
        }
    }

    public class BoolToFullscreenWatchVisibilityConverter : IValueConverter
    {
        public object Convert(object value, Type targetType, object parameter, System.Globalization.CultureInfo culture)
        {
            bool fullscreenWatchShowing = (bool)value;
            if (fullscreenWatchShowing)
                return Visibility.Visible;
            return Visibility.Hidden;
        }

        public object ConvertBack(object value, Type targetType, object parameter, System.Globalization.CultureInfo culture)
        {
            throw new NotSupportedException();
        }
    }

    public class BoolToVisibilityConverter : IValueConverter
    {
        public object Convert(object value, Type targetType, object parameter, System.Globalization.CultureInfo culture)
        {
            if ((bool)value)
            {
                return Visibility.Visible;
            }
            else if (parameter != null && parameter.ToString() == "Collapse")
                return Visibility.Collapsed;

            return Visibility.Hidden;
        }

        public object ConvertBack(object value, Type targetType, object parameter, System.Globalization.CultureInfo culture)
        {
            throw new NotSupportedException();
        }
    }

    public class BoolToVisibilityCollapsedConverter : IValueConverter
    {
        public object Convert(object value, Type targetType, object parameter, System.Globalization.CultureInfo culture)
        {
            if ((bool)value)
                return Visibility.Visible;
            return Visibility.Collapsed;
        }

        public object ConvertBack(object value, Type targetType, object parameter, System.Globalization.CultureInfo culture)
        {
            throw new NotSupportedException();
        }
    }

    /// <summary>
    /// Evaluates if the value is null and converts it to Visible or Collapsed state
    /// </summary>
    public class EmptyToVisibilityCollapsedConverter : IValueConverter
    {
        public object Convert(object value, Type targetType, object parameter, System.Globalization.CultureInfo culture)
        {
            if (value != null)
                return Visibility.Visible;
            return Visibility.Collapsed;
        }

        public object ConvertBack(object value, Type targetType, object parameter, System.Globalization.CultureInfo culture)
        {
            throw new NotSupportedException();
        }
    }

    /// <summary>
    /// Takes a value and if the value is not null returns Unity Type Auto (*) as a length value
    /// Returns 0 length if the value is null
    /// To be used in Grid Column/Row width 
    /// </summary>
    public class EmptyToZeroLengthConverter : IValueConverter
    {
        public object Convert(object value, Type targetType, object parameter, System.Globalization.CultureInfo culture)
        {
            if (value != null)
            {
                return new GridLength(1, GridUnitType.Auto);
            }
            else
            {
                return new GridLength(0);
            }
        }

        public object ConvertBack(object value, Type targetType, object parameter, System.Globalization.CultureInfo culture)
        {
            throw new NotSupportedException();
        }
    }

    /// <summary>
    /// Used in the Dynamo package manager search window to hide or show a label next to each package's name.
    /// The label only appears if the package has been recently created/updated (in the last 30 days).
    /// Label text is set via the DateToPackageLabelConverter.
    /// </summary>  
    public class DateToVisibilityCollapsedConverter : IValueConverter
    {
        public object Convert(object value, Type targetType, object parameter, System.Globalization.CultureInfo culture)
        {
            if (!(value is string)) return Visibility.Collapsed;

            DateTime.TryParse(value.ToString(), out DateTime dateTime);

            TimeSpan difference = DateTime.Now - dateTime;

            if (difference.TotalDays >= 30) return Visibility.Collapsed;
            return Visibility.Visible;
        }

        public object ConvertBack(object value, Type targetType, object parameter, System.Globalization.CultureInfo culture)
        {
            throw new NotSupportedException();
        }
    }

    /// <summary>
    /// Used to determine the text which appears next to a package when it's either
    /// brand new or has been recently updated.
    /// If the package was updated in the last 30 days it says 'Updated'.
    /// If the package is brand new (only has 1 version) and is less than 30 days it says 'New'.
    /// </summary>
    public class DateToPackageLabelConverter : IValueConverter
    {
        public object Convert(object value, Type targetType, object parameter, System.Globalization.CultureInfo culture)
        {
            if (!(value is PackageManagerSearchElement packageManagerSearchElement)) return Visibility.Collapsed;

            DateTime.TryParse(packageManagerSearchElement.LatestVersionCreated, out DateTime dateLastUpdated);
            TimeSpan difference = DateTime.Now - dateLastUpdated;
            int numberVersions = packageManagerSearchElement.Header.num_versions;

            if (numberVersions > 1)
            {
                return difference.TotalDays >= 30 ? "" : Wpf.Properties.Resources.PackageManagerPackageUpdated;
            }
            return Wpf.Properties.Resources.PackageManagerPackageNew;
        }

        public object ConvertBack(object value, Type targetType, object parameter, System.Globalization.CultureInfo culture)
        {
            throw new NotSupportedException();
        }
    }

    public class InverseBoolToVisibilityConverter : IValueConverter
    {
        public object Convert(object value, Type targetType, object parameter, System.Globalization.CultureInfo culture)
        {
            if ((bool)value)
                return Visibility.Hidden;
            return Visibility.Visible;
        }

        public object ConvertBack(object value, Type targetType, object parameter, System.Globalization.CultureInfo culture)
        {
            throw new NotSupportedException();
        }
    }

    public class InverseBooleanToVisibilityCollapsedConverter : IValueConverter
    {
        public object Convert(object value, Type targetType, object parameter, System.Globalization.CultureInfo culture)
        {
            if ((bool)value)
                return Visibility.Collapsed;
            return Visibility.Visible;
        }

        public object ConvertBack(object value, Type targetType, object parameter, System.Globalization.CultureInfo culture)
        {
            throw new NotSupportedException();
        }
    }

    public class NavigationToOpacityConverter : IValueConverter
    {
        public object Convert(object value, Type targetType, object parameter, CultureInfo culture)
        {
            var canNavigateBackground = ((bool)value);
            return (canNavigateBackground ? 0.1 : 1.0);
        }

        public object ConvertBack(object value, Type targetType, object parameter, CultureInfo culture)
        {
            throw new NotImplementedException();
        }
    }

    public class ViewButtonClipRectConverter : IMultiValueConverter
    {
        public object Convert(object[] values, Type targetType, object parameter, CultureInfo culture)
        {
            return new System.Windows.Rect()
            {
                Width = ((double)values[0]),
                Height = ((double)values[1])
            };
        }

        public object[] ConvertBack(object value, Type[] targetTypes, object parameter, CultureInfo culture)
        {
            throw new NotImplementedException();
        }
    }

    /// <summary>
    /// Used to ensure input and output ports are set to the right height.
    /// There is a special case for code block output ports: the first code block output port should
    /// align with the first port on any other node, despite being different sizes. The offset is achieved using the margin.
    /// </summary>
    public class NodeOriginalNameToMarginConverter : IValueConverter
    {
        public object Convert(object value, Type targetType, object parameter, System.Globalization.CultureInfo culture)
        {
            string originalName = value.ToString();
            if (originalName == "Code Block") return new Thickness(0, 12, -24, 0);
            return new Thickness(0, 3, -24, 5);
        }

        public object ConvertBack(object value, Type targetType, object parameter, System.Globalization.CultureInfo culture)
        {
            throw new NotSupportedException();
        }
    }

    public class LacingToVisibilityConverter : IValueConverter
    {
        public object Convert(object value, Type targetType, object parameter, System.Globalization.CultureInfo culture)
        {
            LacingStrategy strategy = (LacingStrategy)value;
            if (strategy == LacingStrategy.Disabled)
                return Visibility.Collapsed;
            else
                return Visibility.Visible;
        }

        public object ConvertBack(object value, Type targetType, object parameter, System.Globalization.CultureInfo culture)
        {
            throw new NotSupportedException();
        }
    }

    public class AutoLacingToVisibilityConverter : IValueConverter
    {
        public object Convert(object value, Type targetType, object parameter, System.Globalization.CultureInfo culture)
        {
            LacingStrategy strategy = (LacingStrategy)value;
            if (strategy == LacingStrategy.Auto)
                return Visibility.Visible;
            else
                return Visibility.Collapsed;
        }

        public object ConvertBack(object value, Type targetType, object parameter, System.Globalization.CultureInfo culture)
        {
            throw new NotSupportedException();
        }
    }

    public class LacingToAbbreviationConverter : IValueConverter
    {
        public object Convert(object value, Type targetType, object parameter, System.Globalization.CultureInfo culture)
        {
            LacingStrategy strategy = (LacingStrategy)value;

            switch (strategy)
            {
                case LacingStrategy.Disabled:
                    return "";
                case LacingStrategy.Auto:
                    return "AUTO";
                case LacingStrategy.CrossProduct:
                    return "XXX";
                case LacingStrategy.First:
                    return "|";
                case LacingStrategy.Longest:
                    return @"||\";
                case LacingStrategy.Shortest:
                    return "|";
            }

            return "?";
        }

        public object ConvertBack(object value, Type targetType, object parameter, System.Globalization.CultureInfo culture)
        {
            throw new NotSupportedException();
        }
    }

    public class LacingToTooltipConverter : IValueConverter
    {
        public object Convert(object value, Type targetType, object parameter, System.Globalization.CultureInfo culture)
        {
            LacingStrategy strategy = (LacingStrategy)value;

            switch (strategy)
            {
                case LacingStrategy.Disabled:
                    return Resources.LacingDisabledToolTip;
                case LacingStrategy.Auto:
                    return Resources.LacingAutoToolTip;
                case LacingStrategy.CrossProduct:
                    return Resources.LacingCrossProductToolTip;
                case LacingStrategy.Longest:
                    return Resources.LacingLongestToolTip;
                case LacingStrategy.Shortest:
                    return Resources.LacingShortestToolTip;
            }

            return "?";
        }

        public object ConvertBack(object value, Type targetType, object parameter, System.Globalization.CultureInfo culture)
        {
            throw new NotSupportedException();
        }
    }

    //TODO remove(this is not used anywhere) in Dynamo 3.0
    public class ZoomToVisibilityConverter : IValueConverter
    {
        /// <summary>
        /// Returns hidden for small zoom sizes - appears unused.
        /// </summary>
        /// <param name="value">zoom size</param>
        /// <param name="targetType">unused</param>
        /// <param name="parameter">unused</param>
        /// <param name="culture">unused</param>
        /// <returns></returns>
        public object Convert(object value, Type targetType, object parameter, System.Globalization.CultureInfo culture)
        {
            try
            {
                double zoom = System.Convert.ToDouble(value, CultureInfo.InvariantCulture);
                if (zoom < .5)
                    return Visibility.Hidden;
            }
            catch (Exception e)
            {
                Console.WriteLine($"problem attempting to parse zoomsize or param {value}{ e.Message}");
            }
            return Visibility.Visible;
        }

        public object ConvertBack(object value, Type targetType, object parameter, System.Globalization.CultureInfo culture)
        {
            throw new NotSupportedException();
        }
    }

    public class ZoomToBooleanConverter : IValueConverter
    {
        public object Convert(object value, Type targetType, object parameter, System.Globalization.CultureInfo culture)
        {
            double number = (double)System.Convert.ChangeType(value, typeof(double));

<<<<<<< HEAD
            if (number <= Configurations.ZoomLevel)
=======
            if (number <= Double.Parse(Wpf.Properties.Resources.ZoomLevel))
>>>>>>> 24760034
                return false;

            return true;
        }

        public object ConvertBack(object value, Type targetType, object parameter, System.Globalization.CultureInfo culture)
        {
            throw new NotSupportedException();
        }
    }
    
    public class ZoomToOpacityConverter : IValueConverter
    {
        public object Convert(object value, Type targetType, object parameter, System.Globalization.CultureInfo culture)
        {
            double number = (double)System.Convert.ChangeType(value, typeof(double));

<<<<<<< HEAD
            if (number <= Configurations.ZoomLevel)
=======
            if (number <= Double.Parse(Wpf.Properties.Resources.ZoomLevel))
>>>>>>> 24760034
                return 0.0;

            return 0.5;
        }

        public object ConvertBack(object value, Type targetType, object parameter, System.Globalization.CultureInfo culture)
        {
            throw new NotSupportedException();
        }
    }

    /// <summary>
    /// Hides (collapses) if the zoom level is larger than the designated value
    /// </summary>
    public class ZoomToVisibilityCollapsedConverter : IValueConverter
    {
        public object Convert(object value, Type targetType, object parameter, System.Globalization.CultureInfo culture)
        {
            double number = (double)System.Convert.ChangeType(value, typeof(double));

<<<<<<< HEAD
            if (number > Configurations.ZoomLevel)
=======
            if (number > Double.Parse(Wpf.Properties.Resources.ZoomLevel))
>>>>>>> 24760034
                return Visibility.Collapsed;

            return Visibility.Visible;    
        }

        public object ConvertBack(object value, Type targetType, object parameter, System.Globalization.CultureInfo culture)
        {
            throw new NotSupportedException();
        }
    }

    public class PortNameToWidthConverter : IValueConverter
    {
        public object Convert(object value, Type targetType, object parameter, System.Globalization.CultureInfo culture)
        {
            //if the port name is null or empty
            if (string.IsNullOrEmpty(value.ToString()))
                return 20;

            return double.NaN;
        }

        public object ConvertBack(object value, Type targetType, object parameter, System.Globalization.CultureInfo culture)
        {
            throw new NotSupportedException();
        }
    }

    [ValueConversion(typeof(double), typeof(String))]
    public class DoubleDisplay : IValueConverter
    {
        public virtual object Convert(object value, Type targetType, object parameter, CultureInfo culture)
        {
            //source -> target
            string val = ((double)value).ToString("0.000", CultureInfo.InvariantCulture);
            //Debug.WriteLine(string.Format("Converting {0} -> {1}", value, val));
            return value == null ? "" : val;

        }

        public virtual object ConvertBack(object value, Type targetType, object parameter, CultureInfo culture)
        {
            //target -> source
            //return value.ToString();

            double val = 0.0;
            double.TryParse(value.ToString(), NumberStyles.Any, CultureInfo.InvariantCulture, out val);
            //Debug.WriteLine(string.Format("Converting {0} -> {1}", value, val));
            return val;
        }
    }

    [ValueConversion(typeof(int), typeof(String))]
    public class IntegerDisplay : IValueConverter
    {
        public virtual object Convert(object value, Type targetType, object parameter, CultureInfo culture)
        {
            //source -> target
            string val = ((int)value).ToString("0", CultureInfo.InvariantCulture);
            return value == null ? "" : val;
        }

        public virtual object ConvertBack(object value, Type targetType, object parameter, CultureInfo culture)
        {
            //target -> source
            int val = 0;
            if (int.TryParse(value.ToString(), NumberStyles.Any, CultureInfo.InvariantCulture, out val))
                return val;
            //check if the value exceeds the 32 bit maximum / minimum value
            string integerValue = value.ToString();
            if (integerValue.Length > 1)
            {
                var start = integerValue[0] == '-' ? 1 : 0;
                for (var i = start; i < integerValue.Length; i++)
                {
                    if (!char.IsDigit(integerValue[i]))
                    {
                        return 0;
                    }
                }
                val = start == 0 ? int.MaxValue : int.MinValue;
            }
            return val;
        }
    }

    public class DoubleInputDisplay : DoubleDisplay
    {
        public override object Convert(object value, Type targetType, object parameter, CultureInfo culture)
        {
            //source -> target
            //units are stored internally as culturally invariant, so we need to convert them back
            double dbl;
            if (double.TryParse(value as string, NumberStyles.Any, CultureInfo.InvariantCulture, out dbl))
            {
                return (dbl.ToString(DynamoUnits.Display.PrecisionFormat, CultureInfo.InvariantCulture));
            }
            return value ?? 0.ToString(DynamoUnits.Display.PrecisionFormat);
        }

        public override object ConvertBack(object value, Type targetType, object parameter, CultureInfo culture)
        {
            //target -> source
            //units are entered as culture-specific, so we need to store them as invariant
            double dbl;
            if (double.TryParse(value as string, NumberStyles.Any, CultureInfo.InvariantCulture, out dbl))
            {
                return dbl;
            }
            return value ?? "";
        }
    }

    public class RadianToDegreesConverter : IValueConverter
    {
        public object Convert(object value, Type targetType, object parameter, CultureInfo culture)
        {
            //source -> target
            //Convert radians to degrees
            double dbl;
            if (double.TryParse(value as string, NumberStyles.Any, culture, out dbl))
            {
                return dbl * 180.0 / Math.PI;
            }
            return value ?? "";
        }

        public object ConvertBack(object value, Type targetType, object parameter, CultureInfo culture)
        {
            //target -> source
            //Convert degrees to radians
            double dbl;
            if (double.TryParse(value as string, NumberStyles.Any, culture, out dbl))
            {
                return dbl * Math.PI / 180.0;
            }
            return value ?? "";
        }
    }

    public class StringDisplay : IValueConverter
    {
        public object Convert(object value, Type targetType, object parameter, CultureInfo culture)
        {
            //source -> target
            return value == null ? "" : value.ToString();
        }

        public object ConvertBack(object value, Type targetType, object parameter, CultureInfo culture)
        {
            //target -> source
            return value.ToString();
        }
    }

    public class FilePathDisplayConverter : IValueConverter
    {
        public object Convert(object value, Type targetType, object parameter, CultureInfo culture)
        {
            //source->target
            if (value == null)
                return Resources.FilePathConverterNoFileSelected;

            var str = value.ToString();

            if (string.IsNullOrEmpty(str))
                return Resources.FilePathConverterNoFileSelected;

            // if the number of directories deep exceeds threshold
            if (str.Length - str.Replace(@"\", "").Length >= 5)
            {
                return ShortenNestedFilePath(str);
            }

            return str;
        }

        internal static string ShortenNestedFilePath(string str)
        {
            //directories to go down under the root
            const int MAX_FOLDER_DEPTH = 2;
            var name = Path.GetFileName(str);
            var path = Path.GetDirectoryName(str);

            if (string.IsNullOrEmpty(path) || string.IsNullOrEmpty(name))
            {
                return str;
            }

            var currentDirInfo = new DirectoryInfo(path);
            var root = currentDirInfo.Root;
            var rootName = root.FullName;

            var collapsed = new List<string>();
            collapsed.Add(name);

            for (int count = 0; count < MAX_FOLDER_DEPTH; count++)
            {
                if (currentDirInfo.Parent == null)
                {
                    break;
                }

                collapsed.Insert(0, currentDirInfo.Name);
                currentDirInfo = currentDirInfo.Parent;
            }
            //if the next parent is the root then we don't want to add ... to the string
            if ((currentDirInfo.Parent != null) && (currentDirInfo.Parent != root))
            {
                rootName = rootName + "...";
            }
            collapsed.Insert(0, rootName);

            return string.Join(@"\", collapsed);
        }

        public object ConvertBack(object value, Type targetType, object parameter, CultureInfo culture)
        {
            return value.ToString();
        }
    }

    public class InverseBoolDisplay : IValueConverter
    {
        public object Convert(object value, Type targetType, object parameter, System.Globalization.CultureInfo culture)
        {
            if (value is bool)
            {
                return !(bool)value;
            }
            return value;
        }

        public object ConvertBack(object value, Type targetType, object parameter, System.Globalization.CultureInfo culture)
        {
            if (value is bool)
            {
                return !(bool)value;
            }
            return value;
        }
    }

    public sealed class NullToVisibiltyConverter : IValueConverter
    {
        public object Convert(object value, Type targetType, object parameter, CultureInfo culture)
        {
            return value == null ? System.Windows.Visibility.Hidden : System.Windows.Visibility.Visible;
        }

        public object ConvertBack(object value, Type targetType, object parameter, CultureInfo culture)
        {
            throw new NotImplementedException();
        }
    }

    public sealed class NullToPinWidthConverter : IValueConverter
    {
        public const double PIN_WIDTH = 4;
        public object Convert(object value, Type targetType, object parameter, CultureInfo culture)
        {
            return value == null ? 0 : PIN_WIDTH;
        }

        public object ConvertBack(object value, Type targetType, object parameter, CultureInfo culture)
        {
            throw new NotImplementedException();
        }
    }

    public sealed class WarningLevelToColorConverter : IValueConverter
    {
        public object Convert(object value, Type targetType, object parameter, CultureInfo culture)
        {
            if (value is WarningLevel)
            {
                var level = (WarningLevel)value;
                switch (level)
                {
                    case WarningLevel.Mild:
                        return new System.Windows.Media.SolidColorBrush(Colors.Gray);
                    case WarningLevel.Moderate:
                        return new System.Windows.Media.SolidColorBrush(Colors.Gold);
                    case WarningLevel.Error:
                        return new System.Windows.Media.SolidColorBrush(Colors.Tomato);
                }
            }

            return Colors.Gray;
        }

        public object ConvertBack(object value, Type targetType, object parameter, CultureInfo culture)
        {
            throw new NotImplementedException();
        }
    }

    /// <summary>
    /// Truncates a node's warning messages to 30 characters. Used on the node's context menu
    /// when un-dismissing a node's warnings.
    /// </summary>
    public class NodeWarningConverter : IValueConverter
    {
        public object Convert(object value, Type targetType, object parameter, CultureInfo culture)
        {
            if (!(value is string stringValue)) return null;
            string ellipses = stringValue.Length > 30 ? "..." : "";
            return stringValue.Substring(0, Math.Min(stringValue.Length, 30)) + ellipses;
        }

        public object ConvertBack(object value, Type targetType, object parameter, CultureInfo culture)
        {
            return null;
        }
    }

    public class TabSizeConverter : IMultiValueConverter
    {
        public object Convert(object[] values, Type targetType, object parameter, System.Globalization.CultureInfo culture)
        {
            TabControl tabControl = values[0] as TabControl;

            double tabControlActualWidth = tabControl.ActualWidth - Configurations.TabControlMenuWidth; // Need to factor in tabControlMenu

            int visibleTabsNumber = tabControl.Items.Count;

            if (visibleTabsNumber > Configurations.MinTabsBeforeClipping)
                visibleTabsNumber = Configurations.MinTabsBeforeClipping;

            double width = tabControlActualWidth / visibleTabsNumber;

            if ((tabControlActualWidth - tabControl.Items.Count * Configurations.TabDefaultWidth) >= 0 || width > Configurations.TabDefaultWidth)
                width = Configurations.TabDefaultWidth;

            //Subtract 1, otherwise we could overflow to two rows.
            return (width <= Configurations.TabControlMenuWidth) ? Configurations.TabControlMenuWidth : (width - 1);
        }

        public object[] ConvertBack(object value, Type[] targetTypes, object parameter, System.Globalization.CultureInfo culture)
        {
            throw new NotSupportedException();
        }
    }

    public class BoolToScrollBarVisibilityConverter : IValueConverter
    {
        public object Convert(object value, Type targetType, object parameter, CultureInfo culture)
        {
            if ((bool)value)
            {
                return ScrollBarVisibility.Auto;
            }
            else if (parameter != null && parameter.ToString() == "Disabled")
                return ScrollBarVisibility.Disabled;

            return ScrollBarVisibility.Hidden;
        }

        public object ConvertBack(object value, Type targetType, object parameter, CultureInfo culture)
        {
            return null;
        }
    }

    [Obsolete("This class will be removed in Dynamo 3.0 - please use the ForgeUnit SDK based methods")]
    public class MeasureConverter : IValueConverter
    {
        public object Convert(object value, Type targetType, object parameter, CultureInfo culture)
        {
            return parameter.ToString();
        }

        public object ConvertBack(object value, Type targetType, object parameter, CultureInfo culture)
        {
            var measure = (SIUnit)parameter;
            measure.SetValueFromString(value.ToString());
            return measure.Value;
        }
    }

    public class IsUpdateAvailableToTextConverter : IValueConverter
    {
        public object Convert(object value, Type targetType, object parameter, CultureInfo culture)
        {
            var um = value as IUpdateManager;
            if (um == null)
                return Resources.AboutWindowCannotGetVersion;

            if (!um.IsUpdateAvailable)
                return Resources.AboutWindowUpToDate;

            var latest = um.AvailableVersion;

            return latest != null ? latest.ToString() : Resources.AboutWindowCannotGetVersion;
        }

        public object ConvertBack(object value, Type targetType, object parameter, CultureInfo culture)
        {
            return null;
        }
    }

    public class IsUpdateAvailableBrushConverter : IValueConverter
    {
        public object Convert(object value, Type targetType, object parameter, CultureInfo culture)
        {
            SolidColorBrush brush;

            brush = (bool)value
                ? (SolidColorBrush)
                    SharedDictionaryManager.DynamoColorsAndBrushesDictionary["UpdateManagerUpdateAvailableBrush"]
                : (SolidColorBrush)SharedDictionaryManager.DynamoColorsAndBrushesDictionary["UpdateManagerUpToDateBrush"];

            return brush;
        }

        public object ConvertBack(object value, Type targetType, object parameter, CultureInfo culture)
        {
            return null;
        }
    }

    public class BinaryRadioButtonCheckedConverter : IValueConverter
    {
        public object Convert(object value, Type targetType, object parameter,
            System.Globalization.CultureInfo culture)
        {
            return value.Equals(bool.Parse(parameter.ToString()));
        }

        public object ConvertBack(object value, Type targetType, object parameter,
            System.Globalization.CultureInfo culture)
        {
            return value.Equals(true) ? bool.Parse(parameter.ToString()) : Binding.DoNothing;
        }
    }

    public class NumberFormatConverter : IValueConverter
    {
        public object Convert(object value, Type targetType, object parameter, CultureInfo culture)
        {
            switch (value)
            {
                case "f0":
                    return Resources.DynamoViewSettingMenuNumber0;
                case "f1":
                    return Resources.DynamoViewSettingMenuNumber00;
                case "f2":
                    return Resources.DynamoViewSettingMenuNumber000;
                case "f3":
                    return Resources.DynamoViewSettingMenuNumber0000;
                case "f4":
                    return Resources.DynamoViewSettingMenuNumber00000;
                default:
                    return null;
            }
        }

        public object ConvertBack(object value, Type targetType, object parameter, CultureInfo culture)
        {
            switch (value)
            {
                case "0":
                    return "f0";
                case "0.0":
                    return "f1";
                case "0.00":
                    return "f2";
                case "0.000":
                    return "f3";
                case "0.0000":
                    return "f4";
                default:
                    return null;
            }
        }
    }

    public class CompareToParameterConverter : IValueConverter
    {
        public object Convert(object value, Type targetType, object parameter, CultureInfo culture)
        {
            return parameter.ToString() == value.ToString();
        }

        public object ConvertBack(object value, Type targetType, object parameter, CultureInfo culture)
        {
            return parameter as string;
        }
    }

    public class FullyQualifiedNameToDisplayConverter : IValueConverter
    {
        public object Convert(object value, Type targetType, object parameter, CultureInfo culture)
        {
            string text = value.ToString();
            string typeOfInput = parameter as string;
            switch (typeOfInput)
            {
                case "ToolTip":
                    if (text.Length > Configurations.MaxLengthTooltipCode)
                        return text.Insert(text.LastIndexOf(".") + 1, "\n");
                    return text;
                case "ClassButton":

                    int maxRowLength = Configurations.MaxLengthRowClassButtonTitle;
                    int maxRowNumbers = Configurations.MaxRowNumber;

                    var words = Graph.Nodes.Utilities.WrapText(text, maxRowLength);
                    if (words.Count() > maxRowNumbers)
                        words = Graph.Nodes.Utilities.ReduceRowCount(words.ToList(), maxRowNumbers);

                    words = Graph.Nodes.Utilities.TruncateRows(words, maxRowLength);
                    text = String.Join("\n", words);

                    return text;

                // Maybe, later we need more string converters.
                default:
                    throw new NotImplementedException();
            }
        }

        public object ConvertBack(object value, Type targetType, object parameter, CultureInfo culture)
        {
            throw new NotImplementedException();
        }
    }

    /// This converter is used to format the display string for both input and output 
    /// parameters on the "TooltipWindow.xaml". If "parameter" here is "inputParam", 
    /// then this converter is invoked by input parameter related binding. A colon 
    /// character will be prefixed to the parameter type (e.g. "value : double") only 
    /// for input parameter (since an output of a function does not have a name). Also,
    /// the colon will only appended when there is actually an input parameter (for 
    /// cases without input parameter, only "none" string will be displayed so there is 
    /// no point in prefixing a colon character (e.g. we don't want ": none").
    public class InOutParamTypeConverter : IValueConverter
    {
        private static readonly string NoneString = Resources.NoneString;
        private static readonly string ColonString = ":";
        private static readonly string SpaceString = " ";

        public object Convert(object value, Type targetType, object parameter, CultureInfo culture)
        {
            bool shouldPrefixColon = false;

            if (parameter != null)
                shouldPrefixColon = ((parameter as string).Equals("inputParam"));

            var input = value as string;
            if (string.IsNullOrEmpty(input) || input.Equals(NoneString))
                return input;

            if (shouldPrefixColon)
                return String.Concat(SpaceString, ColonString, SpaceString, input);
            else
                return input;
        }

        public object ConvertBack(object value, Type targetType, object parameter, CultureInfo culture)
        {
            throw new NotImplementedException();
        }
    }

    /// The converter switches between LibraryView and LibrarySearchView
    /// using SearchViewModel.ViewMode as value, the View as parameter.
    /// Converter is used on LibraryConatiner.
    public class ViewModeToVisibilityConverter : IValueConverter
    {
        public object Convert(object value, Type targetType, object parameter, CultureInfo culture)
        {
            if (parameter == null)
                return Visibility.Collapsed;

            if (((SearchViewModel.ViewMode)value).ToString() == parameter.ToString())
                return Visibility.Visible;

            return Visibility.Collapsed;
        }

        public object ConvertBack(object value, Type targetType, object parameter, CultureInfo culture)
        {
            throw new NotImplementedException();
        }
    }

    // It's used for ClassDetails and ClassObject itself. ClassDetails should be not focusable,
    // in contrast to ClassObject.
    // Also decides, should be category underlined or not.
    public class ElementTypeToBoolConverter : IValueConverter
    {
        public object Convert(object value, Type targetType, object parameter, CultureInfo culture)
        {
            if (value is NodeSearchElementViewModel)
                return false;
            if (value is RootNodeCategoryViewModel)
            {
                var rootElement = value as RootNodeCategoryViewModel;
                return !rootElement.SubCategories.OfType<ClassesNodeCategoryViewModel>().Any();
            }
            if (value is NodeCategoryViewModel)
                return true;

            return false;
        }

        public object ConvertBack(
            object value, Type targetType, object parameter, CultureInfo culture)
        {
            throw new NotImplementedException();
        }
    }

    // This converter is used to change color of output parameters for custom node.
    public class NodeTypeToColorConverter : IValueConverter
    {
        public SolidColorBrush TrueBrush { get; set; }
        public SolidColorBrush FalseBrush { get; set; }

        public object Convert(object value, Type targetType, object parameter, CultureInfo culture)
        {
            if (value is CustomNodeSearchElementViewModel)
                return TrueBrush;
            return FalseBrush;
        }

        public object ConvertBack(
            object value, Type targetType, object parameter, CultureInfo culture)
        {
            throw new NotImplementedException();
        }
    }

    public class RootElementVMToBoolConverter : IValueConverter
    {
        public object Convert(object value, Type targetType, object parameter, CultureInfo culture)
        {
            return (value is RootNodeCategoryViewModel);
        }

        public object ConvertBack(
            object value, Type targetType, object parameter, CultureInfo culture)
        {
            throw new NotImplementedException();
        }
    }

    public class NodeCategoryVMToBoolConverter : IValueConverter
    {
        public object Convert(object value, Type targetType, object parameter, CultureInfo culture)
        {
            return (value is NodeCategoryViewModel) &&
                (!(value is RootNodeCategoryViewModel)) &&
                (!(value is ClassesNodeCategoryViewModel));
        }

        public object ConvertBack(
            object value, Type targetType, object parameter, CultureInfo culture)
        {
            throw new NotImplementedException();
        }
    }

    public class NullValueToCollapsedConverter : IValueConverter
    {
        public object Convert(object value, Type targetType, object parameter, CultureInfo culture)
        {
            if (value == null) return Visibility.Collapsed;
            return Visibility.Visible;
        }

        public object ConvertBack(
            object value, Type targetType, object parameter, CultureInfo culture)
        {
            throw new NotImplementedException();
        }
    }

    /// <summary>
    /// This converter was created for AboutWindow.xaml in order to accomodate the changes required
    /// for the display for both Core/Host versions. 
    /// </summary>
    public class NullValueToGridRow1Converter : IValueConverter
    {
        public object Convert(object value, Type targetType, object parameter, CultureInfo culture)
        {
            if (value == null) return 1;
            return 2;
        }

        public object ConvertBack(
            object value, Type targetType, object parameter, CultureInfo culture)
        {
            throw new NotImplementedException();
        }
    }

    // Depending on the number of points in FullCategoryName margin will be done.
    // E.g. Geometry -> Margin="5,0,0,0"
    // E.g. RootCategory.Namespace1.Namespace2 -> Margin="45,0,20,0"
    public class FullCategoryNameToMarginConverter : IValueConverter
    {
        public object Convert(object value, Type targetType, object parameter, CultureInfo culture)
        {
            var incomingString = value as string;

            if (string.IsNullOrEmpty(incomingString))
                //throw new ArgumentException("value string should not be empty.");
                return new Thickness(5, 0, 0, 0);

            var c = Configurations.CategoryDelimiterString[0];
            var numberOfPoints = incomingString.Count(x => x == c);
            if (numberOfPoints == 0)
                return new Thickness(5, 0, 0, 0);

            return new Thickness(5 + 20 * numberOfPoints, 0, 20, 0);
        }

        public object ConvertBack(
            object value, Type targetType, object parameter, CultureInfo culture)
        {
            throw new NotImplementedException();
        }
    }

    // Converter that will be used, if number of items equals 0. Then control should be collapsed.
    public class IntToVisibilityConverter : IValueConverter
    {
        public object Convert(object value, Type targetType, object parameter, CultureInfo culture)
        {
            return (int)value > 0 ? Visibility.Visible : Visibility.Collapsed;
        }

        public object ConvertBack(object value, Type targetType, object parameter, CultureInfo culture)
        {
            throw new NotImplementedException();
        }
    }

    // Converter is used in LibraryView.xaml. Do not show LibraryTreeView TreviewItem ItemsHost
    // for only one item, item should be of type ClassesNodeCategoryViewModel.
    public class LibraryTreeItemsHostVisibilityConverter : IValueConverter
    {
        public object Convert(object value, Type targetType, object parameter, CultureInfo culture)
        {
            if (value is ClassesNodeCategoryViewModel)
                return Visibility.Collapsed;

            return Visibility.Visible;
        }

        public object ConvertBack(object value, Type targetType, object parameter, CultureInfo culture)
        {
            throw new NotImplementedException();
        }
    }

    // Converter is used to specify Margin of highlight rectangle. 
    // This rectangle highlights first instance of search phrase.
    //
    // Input parameters:
    //     values[0] (TextBlock) - name of member. Part of this text rectangle should highlight.
    //     values[1] (SearchViewModel) - properties SearchText and RegularTypeface are used.
    public class SearchHighlightMarginConverter : IMultiValueConverter
    {
        public object Convert(object[] values, Type targetType, object parameter, CultureInfo culture)
        {
            if (values.Length != 2)
                return new ArgumentException();

            var textBlock = values[0] as TextBlock;
            var viewModel = values[1] as SearchViewModel;

            // This converter is used in Library view and in ClassInformation view.
            // In Library view ViewModel is SearchViewModel, that's why it can't be null.
            // But in ClassInformation view ViewModel is ClassInformationViewModel.
            // So, if viewModel is null, that means we are in ClassInformationView
            // and there is no need to create additional margin.
            if (viewModel == null)
                return new Thickness(0, 0, textBlock.ActualWidth, textBlock.ActualHeight);

            var searchText = viewModel.SearchText;
            var typeface = viewModel.RegularTypeface;
            var fullText = textBlock.Text;

            var index = fullText.IndexOf(searchText, StringComparison.CurrentCultureIgnoreCase);
            if (index == -1)
                return new Thickness(0, 0, textBlock.ActualWidth, textBlock.ActualHeight);

            double rightMargin = textBlock.ActualWidth -
                ComputeTextWidth(fullText.Substring(0, index + searchText.Length), typeface, textBlock);

            double leftMargin = textBlock.ActualWidth - rightMargin -
                ComputeTextWidth(fullText.Substring(index, searchText.Length), typeface, textBlock);

            return new Thickness(leftMargin, 0, rightMargin, 0);
        }

        public object[] ConvertBack(object value, Type[] targetTypes, object parameter, CultureInfo culture)
        {
            throw new NotImplementedException();
        }

        private double ComputeTextWidth(string text, Typeface typeface, TextBlock textBlock)
        {
            var formattedText = new FormattedText(text,
                CultureInfo.CurrentUICulture,
                FlowDirection.LeftToRight,
                typeface,
                textBlock.FontSize,
                textBlock.Foreground);

            return formattedText.Width;
        }
    }

    // This converter is used to show text label of Addon type.
    public class ElementTypeToShorthandConverter : IValueConverter
    {
        public object Convert(object value, Type targetType, object parameter, CultureInfo culture)
        {
            // Implement converter. Refer to http://adsk-oss.myjetbrains.com/youtrack/issue/MAGN-6197
            // for more details.
#if false
            var elementType = (SearchModel.ElementType)value;

            switch (elementType)
            {
                case SearchModel.ElementType.Package:
                    return Configurations.ElementTypeShorthandPackage;
                case SearchModel.ElementType.CustomDll:
                    return Configurations.ElementTypeShorthandImportedDll;
                case SearchModel.ElementType.CustomNode:
                    return Configurations.ElementTypeShorthandCategory;
                default:
                    return "NIL";
                //TODO: as logic of specifying BrowserRootElement.ElementType is implemented
                //      next line should be used.
                //throw new Exception("Incorrect value provided to converter");
            }
#endif
            return null;
        }

        public object ConvertBack(object value, Type targetType, object parameter, CultureInfo culture)
        {
            throw new NotImplementedException();
        }
    }

    public class MenuItemCheckConverter : IValueConverter
    {
        /// <summary>
        /// Converts from a fontsize and param to determine if the two numbers are equal.(ie what is the font set to)
        /// </summary>
        /// <param name="value">fontSize</param>
        /// <param name="targetType">unusued</param>
        /// <param name="parameter">target font size</param>
        /// <param name="culture">unusued</param>
        /// <returns></returns>
        public object Convert(object value, Type targetType, object parameter, CultureInfo culture)
        {

            //use invariant culture, these strings should always be set via our code.
            try
            {
                var fontsize = System.Convert.ToDouble(value, CultureInfo.InvariantCulture);
                var param = System.Convert.ToDouble(parameter, CultureInfo.InvariantCulture);
                return fontsize == param;
            }

            catch (Exception e)
            {
                Console.WriteLine($"problem attempting to parse fontsize or param {value} {parameter} { e.Message}");
                return false;
            }

        }

        public object ConvertBack(object value, Type targetType, object parameter, CultureInfo culture)
        {
            throw new NotImplementedException();
        }
    }

    public class AnnotationTextConverter : IValueConverter
    {
        public object Convert(object value, Type targetType, object parameter, CultureInfo culture)
        {
            var text = value == null ? String.Empty : value.ToString();
            return text;
        }

        public object ConvertBack(object value, Type targetType, object parameter, CultureInfo culture)
        {
            var text = value.ToString();
            return text;
        }
    }

    internal class Watch3DBackgroundColorConverter : IValueConverter
    {
        public object Convert(object value, Type targetType, object parameter, CultureInfo culture)
        {
            var homeColor = (System.Windows.Media.Color)SharedDictionaryManager.DynamoColorsAndBrushesDictionary["WorkspaceBackgroundHome"];
            var customColor = (System.Windows.Media.Color)SharedDictionaryManager.DynamoColorsAndBrushesDictionary["WorkspaceBackgroundCustom"];

            //parameter will contain a true or false
            //whether this is the home space
            if ((bool)value)
            {
                return homeColor;
            }

            return customColor;
        }

        public object ConvertBack(object value, Type targetType, object parameter,
          CultureInfo culture)
        {
            return null;
        }
    }

    public class GroupFontSizeToEditorEnabledConverter : IMultiValueConverter
    {
        private const double MinFontFactor = 7.0;

        /// <summary>
        /// converts a zoom and fontsize to a bool used to determine if group title editor should be enabled.
        /// </summary>
        /// <param name="values">[0] zoom [1] fontSize - could be strings or doubles</param>
        /// <param name="targetType">unused</param>
        /// <param name="parameter">unused</param>
        /// <param name="culture">unused</param>
        /// <returns></returns>
        public object Convert(object[] values, Type targetType, object parameter, CultureInfo culture)
        {
            //defaults
            var zoom = 1.0;
            var fontsize = 36.0;
            try
            {
                //use invariantCulture - 
                //fontSize should only be serialized in invariant culture
                // and zoom should either come from fallback value or runtime value.
                zoom = System.Convert.ToDouble(values[0], CultureInfo.InvariantCulture);
                fontsize = System.Convert.ToDouble(values[1], CultureInfo.InvariantCulture);
            }
            //just use defaults, this will enable the text editor.
            catch (Exception e)
            {
                Console.WriteLine($"problem attempting to parse fontsize or zoom {values[1]} {values[0]}. { e.Message}");
            }

            var factor = zoom * fontsize;
            if (factor < MinFontFactor)
            {
                return false;
            }

            return true;
        }

        public object[] ConvertBack(object value, Type[] targetTypes, object parameter, CultureInfo culture)
        {
            throw new NotImplementedException();
        }
    }

    public class GroupTitleVisibilityConverter : IValueConverter
    {
        public object Convert(object value, Type targetType, object parameter, CultureInfo culture)
        {
            if (parameter == null) return Visibility.Visible;
            if (parameter.ToString() == "FlipTextblock")
            {
                if ((Visibility)value == Visibility.Collapsed)
                {
                    return Visibility.Visible;
                }
            }
            else if (parameter.ToString() == "FlipTextbox")
            {
                return (Visibility)value;
            }
            return Visibility.Visible;
        }

        public object ConvertBack(object value, Type targetType, object parameter, CultureInfo culture)
        {
            throw new NotImplementedException();
        }
    }

    /// <summary>
    /// Converts element type of node search element in short string.
    /// E.g. ElementTypes.Packaged => PKG.
    /// </summary>
    public class ElementTypeToShortConverter : IValueConverter
    {
        public object Convert(object value, Type targetType, object parameter, CultureInfo culture)
        {
            var type = (ElementTypes)value;

            switch (type)
            {
                case ElementTypes.Packaged:
                    return Resources.PackageTypeShortString;

                case ElementTypes.Packaged | ElementTypes.ZeroTouch:
                    return Resources.PackageTypeShortString;

                case ElementTypes.Packaged | ElementTypes.CustomNode:
                    return Resources.PackageTypeShortString;

                case ElementTypes.Packaged | ElementTypes.ZeroTouch | ElementTypes.CustomNode:
                    return Resources.PackageTypeShortString;

                case ElementTypes.ZeroTouch:
                    return Resources.ZeroTouchTypeShortString;

                case ElementTypes.CustomNode:
                    return Resources.CustomNodeTypeShortString;

                case ElementTypes.BuiltIn:
                case ElementTypes.None:
                default:
                    return string.Empty;
            }
        }

        public object ConvertBack(object value, Type targetType, object parameter, CultureInfo culture)
        {
            throw new NotImplementedException();
        }
    }

    /// <summary>
    /// Converter is used in search library view. If current mode is LibraryView, then hide found members.
    /// Otherwise show found members.
    /// </summary>
    public class LibraryViewModeToBoolConverter : IValueConverter
    {
        public object Convert(object value, Type targetType, object parameter, CultureInfo culture)
        {
            var mode = (SearchViewModel.ViewMode)value;
            return mode == SearchViewModel.ViewMode.LibraryView;
        }

        public object ConvertBack(object value, Type targetType, object parameter, CultureInfo culture)
        {
            throw new NotImplementedException();
        }
    }

    /// <summary>
    /// Converter is used in WorkspaceView. It makes context menu longer.
    /// Since context menu includes now inCanvasSearch, it should be align according its' new height.
    /// </summary>
    public class WorkspaceContextMenuHeightConverter : IValueConverter
    {
        public object Convert(object value, Type targetType, object parameter, CultureInfo culture)
        {
            double actualContextMenuHeight = (double)value;

            return actualContextMenuHeight + Configurations.InCanvasSearchTextBoxHeight;
        }

        public object ConvertBack(object value, Type targetType, object parameter, CultureInfo culture)
        {
            throw new NotImplementedException();
        }
    }

    /// <summary>
    /// Checks if the item is last. In that case, this converter controls 
    /// the last tree view item's  horizontal and vertical line height
    /// </summary>
    public class TreeViewLineConverter : IValueConverter
    {
        public object Convert(object value, Type targetType, object parameter, System.Globalization.CultureInfo culture)
        {
            TreeViewItem item = (TreeViewItem)value;
            ItemsControl ic = ItemsControl.ItemsControlFromItemContainer(item);
            var returnval = ic.ItemContainerGenerator.IndexFromContainer(item) == ic.Items.Count - 1;
            return returnval;
        }

        public object ConvertBack(object value, Type targetType, object parameter, System.Globalization.CultureInfo culture)
        {
            throw new Exception("The method or operation is not implemented.");
        }
    }

    /// <summary>
    /// This controls the TreeView Margin
    /// </summary>
    public class TreeViewLineMarginConverter : IMultiValueConverter
    {
        private const int TreeViewFactor = 2;
        private const int TreeViewLineOffsetNeg = -10;

        public object Convert(object[] values, Type targetType, object parameter, CultureInfo culture)
        {
            if (values[0] is Thickness)
            {
                var parentMargin = (Thickness)(values[0]);
                var childMargin = (Thickness)(values[1]);
                TreeViewItem item = (TreeViewItem)values[2];

                //First get the level of the item.
                ItemsControl ic = ItemsControl.ItemsControlFromItemContainer(item);
                var level = -1;
                if (values[2] is DependencyObject)
                {
                    var parent = VisualTreeHelper.GetParent(values[2] as DependencyObject);
                    bool gotParentTree = false;
                    while (!(gotParentTree) && (parent != null))
                    {
                        if (parent is TreeViewItem)
                            level++;
                        parent = VisualTreeHelper.GetParent(parent);
                        if (parent is TreeView)
                        {
                            var view = parent as TreeView;
                            if (view.Name == "CategoryTreeView")
                            {
                                gotParentTree = true;
                            }
                        }
                    }
                }

                var diff = childMargin.Left - childMargin.Right;

                //If it is root category, then move the vertical line outside the grid.
                if (childMargin.Left == 0)
                {
                    return new Thickness(TreeViewLineOffsetNeg, 0, 0, 0);
                }

                //If it is root category, then move the vertical line outside the grid.
                if (childMargin.Left == parentMargin.Left)
                {
                    return new Thickness(TreeViewLineOffsetNeg, 0, 0, 0);
                }

                //For levels 0,1,2, the difference will be less. 
                //For deep levels, the expander left margin will be increased by 20. 
                //Hence the difference will be greater.
                if (diff < childMargin.Right)
                {
                    return new Thickness(0, 0, childMargin.Left * TreeViewFactor, 0);
                }

                return new Thickness(diff, 0, diff * TreeViewFactor, 0);
            }

            //Default. Move the line outside the grid.
            return new Thickness(TreeViewLineOffsetNeg, 0, 0, 0);
        }

        public object[] ConvertBack(object value, Type[] targetTypes, object parameter, CultureInfo culture)
        {
            throw new NotImplementedException();
        }
    }

    /// <summary>
    /// This controls the horizontal line margin
    /// </summary>
    public class TreeViewHLineMarginConverter : IMultiValueConverter
    {
        private const int TreeViewFactor = 2;
        private const int TreeViewLevelFactor = 3;
        private const int TreeViewoffsetPos = 5;
        private const int TreeViewLineOffsetPos = 10;
        private const int TreeViewLineOffsetNeg = -10;

        public object Convert(object[] values, Type targetType, object parameter, CultureInfo culture)
        {
            var VerLnMargin = (Thickness)(values[0]);
            var expanderMargin = (Thickness)(values[1]);

            //Find if the item is last
            var item = (TreeViewItem)values[2];
            ItemsControl ic = ItemsControl.ItemsControlFromItemContainer(item);
            var level = -1;
            var isLastItem = ic.ItemContainerGenerator.IndexFromContainer(item) == ic.Items.Count - 1;
            if (values[2] is DependencyObject)
            {
                var parent = VisualTreeHelper.GetParent(values[2] as DependencyObject);
                bool gotParentTree = false;
                while (!(gotParentTree) && (parent != null))
                {
                    if (parent is TreeViewItem)
                        level++;
                    parent = VisualTreeHelper.GetParent(parent);
                    if (parent is System.Windows.Controls.TreeView)
                    {
                        var view = parent as System.Windows.Controls.TreeView;
                        if (view.Name == "CategoryTreeView")
                        {
                            gotParentTree = true;
                        }
                    }
                }
            }

            var left = VerLnMargin.Left + TreeViewLineOffsetPos;
            var right = (expanderMargin.Right * TreeViewFactor) + TreeViewoffsetPos;

            //This is to set the Horizontal line close to the expander
            // only for the case when expander is too far. (ex: 65,0,20,0)
            if (left > right)
            {
                right = left + TreeViewLineOffsetPos;
            }

            // If both vertical and expander margins are not set (for root categories)                 
            // then move the horizontal margin outside the outergrid. this is 
            // used here, because we don't want the lines for root categories.                
            if (left == 0 && expanderMargin.Right == 0)
            {
                left = TreeViewLineOffsetNeg;
            }

            //if the vertical margin is not set, then move the horizontal line by
            //10 points. This is mostly used for levels 0 or 1.
            else if (left == 0)
            {
                left = right + TreeViewLineOffsetPos;
            }

            //If the treeview item is within 1 or 2 level, then move
            //the horizontal line by 3 points. 
            if (level >= 1 && level <= 2 && VerLnMargin.Left > 0)
            {
                left = left - TreeViewLevelFactor;
            }

            //for deep levels, use the margin same as vertical line
            if (level > 2)
            {
                left = VerLnMargin.Left;
            }

            return new Thickness(left, 0, right, 0);
        }

        public object[] ConvertBack(object value, Type[] targetTypes, object parameter, CultureInfo culture)
        {
            throw new NotImplementedException();
        }
    }

    /// <summary>
    /// This controls the Vertical line, when expanded / collapsed
    /// </summary>
    public class TreeViewVLineMarginConverter : IValueConverter
    {
        private const int TreeViewLineOffsetNeg = -10;
        public object Convert(object value, Type targetType, object parameter, System.Globalization.CultureInfo culture)
        {
            Thickness margin = (Thickness)value;
            int bottom = int.Parse(parameter.ToString());

            //If the margin is not set
            if (margin.Right == 0)
            {
                return new Thickness(TreeViewLineOffsetNeg, 0, 0, 0);
            }

            return new Thickness(margin.Left, margin.Top, margin.Right, bottom);

        }

        public object ConvertBack(object value, Type targetType, object parameter, System.Globalization.CultureInfo culture)
        {
            throw new NotImplementedException();
        }
    }

    /// <summary>
    /// This controls the extra margin that is drawn even if the margin is not set
    /// </summary>
    public class TreeViewMarginCheck : IValueConverter
    {
        public object Convert(object value, Type targetType, object parameter, System.Globalization.CultureInfo culture)
        {
            Thickness margin = (Thickness)value;

            //If the margin is not set
            if (margin.Right == 0)
            {
                return false;
            }

            return true;

        }

        public object ConvertBack(object value, Type targetType, object parameter, System.Globalization.CultureInfo culture)
        {
            throw new Exception("The method or operation is not implemented.");
        }

    }

    /// <summary>
    /// This converter sets the margin for inner elements. Inner elements (e.g Core - File)
    /// should have the margin close to the expander. 
    /// For expander margin  <seealso cref=" FullCategoryNameToMarginConverter"/>
    /// </summary>
    public class NestedContentMarginConverter : IValueConverter
    {
        private const double TreeViewoffsetPos = 5;
        private const double TreeViewoffsetNeg = -5;
        private const double TreeViewMarginFactor = -25;

        public object Convert(object value, Type targetType, object parameter, CultureInfo culture)
        {
            var nestedMargin = (Thickness)value;

            //Set the text margin only if expander margin set. the expander margin is 
            //set as 5 + 20 * numberOfPoints, the text should ideally start at -25.
            // but for expanders in deep levels have margin increasing by 20. So ideal 
            // calculation is right - left. ex: if the expander margin is 65,0,20,0 (3rd level) then 
            // content margin has to be -45,0,0,0. if the expander margin is 25,0,20,0 then content 
            // margin should be -25,0,0,0.
            if (nestedMargin != null && nestedMargin.Left > TreeViewoffsetPos && nestedMargin.Right > 0)
            {
                var left = nestedMargin.Right - nestedMargin.Left;
                if (left < TreeViewoffsetNeg)
                {
                    //-45,0,0,0 is very close to expander. so move the content a bit.
                    return new Thickness(left + TreeViewoffsetPos, 0, 0, 0);
                }
                else
                {
                    return new Thickness(TreeViewMarginFactor, 0, 0, 0);
                }
            }

            return new Thickness(0, 0, 0, 0);
        }

        public object ConvertBack(object value, Type targetType, object parameter, System.Globalization.CultureInfo culture)
        {
            throw new Exception("The method or operation is not implemented.");
        }

    }

    public class ClassViewMarginConverter : IValueConverter
    {
        private const int LevelMargin = 45;
        private const int MarginTop = -10;
        private const int MarginLeft = -10;
        private const int ViewMarginLeft = -30;
        private const int Factor = 10;

        public object Convert(object value, Type targetType, object parameter, CultureInfo culture)
        {
            var grid = value as Grid;
            if (grid == null || grid.Children.Count <= 0) return new Thickness();

            var child1 = grid.Children[0] as Border;
            if (child1 == null) return new Thickness();

            var innerChild = child1.Child as Grid;
            if (innerChild == null || innerChild.Children.Count <= 0) return new Thickness();

            var toggle = innerChild.Children[2] as ToggleButton;
            //second child is a border
            var child2 = grid.Children[1] as Border;
            if (child2 == null || toggle == null) return new Thickness();

            //its the actual item presenter
            var items = child2.Child as ItemsPresenter;
            if (items == null || !(items.DataContext is NodeCategoryViewModel)) return new Thickness();


            var dc = (NodeCategoryViewModel)items.DataContext;
            var classInfoView = WpfUtilities.ChildOfType<ClassInformationView>(items);
            if (dc.IsClassButton && classInfoView != null)
            {
                //Expander margin increases in 20. First level it is 5,
                //second level it is 25, then 45 and then 65. set the content
                //presenter margin only to level > 1.  For level 2, set the margin
                // to 15.
                var left = 0.0;
                if (toggle.Margin.Left <= LevelMargin)
                {
                    //for level 1
                    if (toggle.Margin.Left - Factor >= 35)
                    {
                        left = toggle.Margin.Left - Factor;
                        classInfoView.Margin = new Thickness(ViewMarginLeft, 0, 0, 0);
                    }
                    //for level 0
                    else
                    {
                        left = items.Margin.Left;
                        classInfoView.Margin = new Thickness(MarginLeft, 0, 0, 0);
                    }
                }
                else
                {
                    left = toggle.Margin.Left - Factor;
                    classInfoView.Margin = new Thickness(MarginLeft, 0, 0, 0);
                }

                items.Margin = new Thickness(left, MarginTop, 0, 0);
            }

            return new Thickness();
        }

        public object ConvertBack(object value, Type targetType, object parameter, System.Globalization.CultureInfo culture)
        {
            throw new Exception("The method or operation is not implemented.");
        }
    }

    /// <summary>
    /// Converter is used in Library Views.
    /// Create - green.
    /// Action - pink.
    /// Returns - blue.
    /// </summary>
    public class ElementGroupToColorConverter : IValueConverter
    {
        public object Convert(object value, Type targetType, object parameter, System.Globalization.CultureInfo culture)
        {
            if (!(value is SearchElementGroup))
            {
                return null;
            }

            var type = (SearchElementGroup)value;

            var resourceDictionary = SharedDictionaryManager.DynamoColorsAndBrushesDictionary;

            switch (type)
            {
                case SearchElementGroup.Create:
                    return resourceDictionary["CreateMembersColor"] as SolidColorBrush;
                case SearchElementGroup.Action:
                    return resourceDictionary["ActionMembersColor"] as SolidColorBrush;
                case SearchElementGroup.Query:
                    return resourceDictionary["QueryMembersColor"] as SolidColorBrush;
                default:
                    return null;
            }
        }

        public object ConvertBack(object value, Type targetType, object parameter, System.Globalization.CultureInfo culture)
        {
            throw new Exception("The method or operation is not implemented.");
        }
    }

    public class RgbaStringToBrushConverter : IValueConverter
    {
        public object Convert(object value, Type targetType, object parameter, CultureInfo culture)
        {
            // example conversion: "R=255, G=60, B=0, A=255" beccomes "#FF3C00"
            try
            {
                var rgba = (value as string).Split(new char[] { 'R', 'G', 'B', 'A', ',', '=', ' ' },
                    StringSplitOptions.RemoveEmptyEntries);

                if (rgba.Count() == 4)
                {
                    return new SolidColorBrush(Color.FromRgb(
                       Byte.Parse(rgba[0]), Byte.Parse(rgba[1]), Byte.Parse(rgba[2])));
                }
            }
            catch { }

            return "Black"; // if not able to parse color
        }

        public object ConvertBack(object value, Type targetType, object parameter, CultureInfo culture)
        {
            throw new NotImplementedException();
        }
    }

    /// Converter is used in WatchTree.xaml
    /// It converts the value of the padding required by each list level label to the required thickness (padding from the left)
    /// It then supplies the required thickness to the margin property for each label
    /// </summary>
    public class LeftThicknessConverter : IValueConverter
    {
        public object Convert(object value, Type targetType, object parameter, System.Globalization.CultureInfo culture)
        {
            if (value is int)
            {
                var margin = (int)value == 1 ? new Thickness(4, 3, 0, 0) : new Thickness(2, 3, 0, 0);
                return margin;
            }
            return new Thickness();
        }

        public object ConvertBack(object value, Type targetType, object parameter, System.Globalization.CultureInfo culture)
        {
            throw new NotImplementedException();
        }
    }

    /// <summary>
    /// Converter is used in WatchTree.xaml
    /// It converts the boolean value of WatchViewModel.IsCollection to the background color of the each listnode label
    /// </summary>
    public class ListIndexBackgroundConverter : IValueConverter
    {
        public object Convert(object value, Type targetType, object parameter, System.Globalization.CultureInfo culture)
        {
            if ((bool)value)
            {
                return "Transparent";
            }
            return "#DCDCDC";
        }
        public object ConvertBack(object value, Type targetType, object parameter, System.Globalization.CultureInfo culture)
        {
            throw new NotImplementedException();
        }
    }

    /// <summary>
    /// Converter is used in WatchTree.xaml 
    /// It converts the boolean value of WatchViewModel.IsCollection to determine the margin of the listnode textblock
    /// </summary>

    public class ListIndexMarginConverter : IValueConverter
    {
        public object Convert(object value, Type targetType, object parameter, System.Globalization.CultureInfo culture)
        {
            if ((bool)value)
            {
                return new Thickness(0, 0, 4, 0);
            }
            return new Thickness(-4, 0, 4, 0);
        }
        public object ConvertBack(object value, Type targetType, object parameter, System.Globalization.CultureInfo culture)
        {
            throw new NotImplementedException();
        }
    }

    /// <summary>
    /// Converter is used in WatchTree.xaml 
    /// It converts the boolean value of WatchViewModel.IsTopLevel to determine the margin of the list node label
    /// </summary>

    public class TopLevelLabelMarginConverter : IValueConverter
    {
        public object Convert(object value, Type targetType, object parameter, System.Globalization.CultureInfo culture)
        {
            if ((bool)value)
            {
                return new Thickness(-4, 0, 4, 0);
            }
            return new Thickness(0, 0, 4, 0);
        }
        public object ConvertBack(object value, Type targetType, object parameter, System.Globalization.CultureInfo culture)
        {
            throw new NotImplementedException();
        }
    }

    /// <summary>
    /// It converts a Brush type to a string representation of the hex color, removing the initial ## and the alpha values (last 2 chars in the string)
    /// </summary>
    public class BrushColorToStringConverter : IValueConverter
    {
        public object Convert(object value, Type targetType, object parameter, System.Globalization.CultureInfo culture)
        {
            if (value is Brush)
            {
                var strColor = value.ToString().Replace("#", "");
                return strColor.Substring(2);
            }
            return "000000";
        }
        public object ConvertBack(object value, Type targetType, object parameter, System.Globalization.CultureInfo culture)
        {
            throw new NotImplementedException();
        }
    }

    /// <summary>
    /// Receives an string containing a hexadecimal color value and returs a Brush color corresponding to the string value
    /// </summary>
    public class StringToBrushColorConverter : IValueConverter
    {
        public object Convert(object value, Type targetType, object parameter, CultureInfo culture)
        {
            if (value is string)
            {
                var strColor = "#" + value;
                return (SolidColorBrush)(new BrushConverter().ConvertFrom(strColor));
            }
            return (SolidColorBrush)(new BrushConverter().ConvertFrom("#FFFFFF"));
        }
        public object ConvertBack(object value, Type targetType, object parameter, CultureInfo culture)
        {
            throw new NotImplementedException();
        }
    }

    /// <summary>
    /// Receive a enum value corresponding to the radio button option and returs true if is the same otherwise does nothing
    /// This is used when we have multiple radio buttons and we want just one enabled at one time
    /// </summary>
    public class RadioButtonCheckedConverter : IValueConverter
    {
        public object Convert(object value, Type targetType, object parameter, CultureInfo culture)
        {
            return value.Equals(parameter);
        }
        public object ConvertBack(object value, Type targetType, object parameter, CultureInfo culture)
        {
            return value.Equals(true) ? parameter : Binding.DoNothing;
        }
    }

    /// <summary>
    /// This converter was designed for Expanders, so it will store/fetch the current Expander state
    /// </summary>
    public class ExpandersBindingConverter : IValueConverter
    {
        /// <summary>
        /// Fetch the current expansion state for binding it to a Expander.IsExpanded property
        /// </summary>
        /// <param name="value">string representing the current Expander expanded name</param>
        /// <param name="targetType"></param>
        /// <param name="parameter">seleted expander name</param>
        /// <param name="culture"></param>
        /// <returns>bool indicating if the Expander should be expanded or not</returns>
        public object Convert(object value, Type targetType, object parameter, CultureInfo culture)
        {
            var expanderValue = value as string;

            if (expanderValue != null &&
                !string.IsNullOrEmpty(expanderValue))
            {
                var expanderName = parameter as string;
                return expanderName.Equals(expanderValue);
            }
            return false;
        }
        /// <summary>
        /// Store the current expansion state of the Expander selected
        /// </summary>
        /// <param name="value"></param>
        /// <param name="targetType"></param>
        /// <param name="parameter">seleted expander name</param>
        /// <param name="culture"></param>
        /// <returns>a string that represents the Expander expanded name</returns>
        public object ConvertBack(object value, Type targetType, object parameter, CultureInfo culture)
        {
            bool expanderExpanded = (bool)value;
            string expanderName = string.Empty;
            if (expanderExpanded == true)
            {
                expanderName = parameter as string;
                var expanderValue = expanderName;
                return expanderValue;
            }
            return null;
        }
    }

    /// <summary>
    /// Converts an integer (linter issues count) to a visibility state
    /// </summary>
    [ValueConversion(typeof(int), typeof(Visibility))]
    internal class LinterIssueCountToVisibilityConverter : IValueConverter
    {
        public object Convert(object value, Type targetType, object parameter, CultureInfo culture)
        {
            if (!(value is int issueCount) || issueCount == 0)
            {
                return Visibility.Collapsed;
            }

            return Visibility.Visible;
        }

        public object ConvertBack(object value, Type targetType, object parameter, CultureInfo culture)
        {
            throw new NotImplementedException();
        }
    }

    /// <summary>
    /// Converts an ICollection<AnnotationViewModel> to a string
    /// that displays how many AnnotationViewModels there is in the
    /// Collection.
    /// </summary>
    [ValueConversion(typeof(ICollection<AnnotationViewModel>), typeof(string))]
    public class NestedGroupsLabelConverter : IValueConverter
    {
        public object Convert(object value, Type targetType, object parameter, CultureInfo culture)
        {
            if (!(value is ICollection<AnnotationViewModel> viewModels) ||
                !viewModels.Any())
            {
                return string.Empty;
            }

            var numberOfNestedGroups = viewModels.Count;
            if (numberOfNestedGroups > 1)
            {
                return $"{numberOfNestedGroups} Groups";
            }

            return viewModels.FirstOrDefault().AnnotationText;
        }

        public object ConvertBack(object value, Type targetType, object parameter, CultureInfo culture)
        {
            throw new NotImplementedException();
        }
    }

    /// <summary>
    /// Converts a PointColletion to a Geometry so the points can be drawn using a Path
    /// </summary>
    [ValueConversion(typeof(PointCollection), typeof(Geometry))]
    public class PointsToPathConverter : IValueConverter
    {
        #region IValueConverter Members

        public object Convert(object value, Type targetType, object parameter, System.Globalization.CultureInfo culture)
        {
            if (value == null)
                return null;

            if (value.GetType() != typeof(PointCollection))
                return null;

            PointCollection points = (value as PointCollection);
            if (points.Count > 0)
            {
                Point start = points[0];
                List<LineSegment> segments = new List<LineSegment>();
                for (int i = 1; i < points.Count; i++)
                {
                    segments.Add(new LineSegment(points[i], true));
                }
                PathFigure figure = new PathFigure(start, segments, false);
                PathGeometry geometry = new PathGeometry();
                geometry.Figures.Add(figure);
                return geometry;
            }
            else
            {
                return null;
            }
        }

        public object ConvertBack(object value, Type targetType, object parameter, System.Globalization.CultureInfo culture)
        {
            throw new NotSupportedException();
        }

        #endregion
    }
}<|MERGE_RESOLUTION|>--- conflicted
+++ resolved
@@ -1619,11 +1619,7 @@
         {
             double number = (double)System.Convert.ChangeType(value, typeof(double));
 
-<<<<<<< HEAD
             if (number <= Configurations.ZoomLevel)
-=======
-            if (number <= Double.Parse(Wpf.Properties.Resources.ZoomLevel))
->>>>>>> 24760034
                 return false;
 
             return true;
@@ -1641,11 +1637,7 @@
         {
             double number = (double)System.Convert.ChangeType(value, typeof(double));
 
-<<<<<<< HEAD
             if (number <= Configurations.ZoomLevel)
-=======
-            if (number <= Double.Parse(Wpf.Properties.Resources.ZoomLevel))
->>>>>>> 24760034
                 return 0.0;
 
             return 0.5;
@@ -1666,11 +1658,7 @@
         {
             double number = (double)System.Convert.ChangeType(value, typeof(double));
 
-<<<<<<< HEAD
             if (number > Configurations.ZoomLevel)
-=======
-            if (number > Double.Parse(Wpf.Properties.Resources.ZoomLevel))
->>>>>>> 24760034
                 return Visibility.Collapsed;
 
             return Visibility.Visible;    
