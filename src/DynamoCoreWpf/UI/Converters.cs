--- conflicted
+++ resolved
@@ -133,17 +133,6 @@
     }
 
     /// <summary>
-<<<<<<< HEAD
-    /// Takes a list of Greg dependencies and returns a comma separated stirng.
-    /// </summary>
-    public class DependencyListConverter : IValueConverter
-    {
-        public object Convert(object value, Type targetType, object parameter, CultureInfo culture)
-        {
-            if (!(value is List<Dependency> dependencies)) return string.Empty;
-
-            return string.Join(", ", dependencies.Select(x => x.name).ToList());
-=======
     /// Returns Visibility.Visible if the collection has more than n items, otherwise returns Visibility.Collapsed.
     /// </summary>
     public class ListHasMoreThanNItemsToVisibilityConverter : IValueConverter
@@ -156,22 +145,14 @@
             var n = (int)(parameter ?? 0);
 
             return collection.Count <= n ? Visibility.Collapsed : Visibility.Visible;
->>>>>>> e17f0a59
-        }
-
-        public object ConvertBack(object value, Type targetType, object parameter, CultureInfo culture)
-        {
-<<<<<<< HEAD
-            throw new NotImplementedException();
-        }
-    }
-    
-=======
-            return null;
-        }
-    }
-
->>>>>>> e17f0a59
+        }
+
+        public object ConvertBack(object value, Type targetType, object parameter, CultureInfo culture)
+        {
+            return null;
+        }
+    }
+
     /// <summary>
     /// Controls the visibility of tooltip that displays python dependency in Package manager for each package version
     /// </summary>
@@ -422,122 +403,16 @@
     }
 
     /// <summary>
-<<<<<<< HEAD
-    /// If the given list of strings is empty, replaces with a string given as a parameter value.
-    /// </summary>
-    public class EmptyListToParameterValueConverter : IValueConverter
-=======
     /// Converts any numbers below 0 to 0, otherwise returns the original number.
     /// For example, used to display the number of votes each package has received in the package manager.
     /// </summary>
     public class NegativeIntToZeroConverter : IValueConverter
->>>>>>> e17f0a59
     {
         public object Convert(object value, Type targetType, object parameter,
             CultureInfo culture)
         {
-<<<<<<< HEAD
-            if (value is List<string> stringList && stringList.Count > 0) return string.Join(", ", stringList);
-            if (parameter is string parameterValue) return parameterValue;
-            return string.Empty;
-        }
-
-        public object ConvertBack(object value, Type targetType, object parameter,
-            CultureInfo culture)
-        {
-            return null;
-        }
-    }
-
-    /// <summary>
-    /// Displays the dependencies in the PackageDetailsViewExtension.
-    /// Since host_dependencies stores all dependencies and Python engine types together,
-    /// this converter is used to split the Python engine types from the other dependencies.
-    /// </summary>
-    public class PackageDetailsDependenciesConverter : IValueConverter
-    {
-        public object Convert(object value, Type targetType, object parameter,
-            CultureInfo culture)
-        {
-            if (!(value is List<string> stringList) || stringList.Count < 1) return "None";
-
-            List<string> values = new List<string>();
-
-            foreach (var stringValue in stringList)
-            {
-                if (stringValue == PythonEngineVersion.IronPython2.ToString() ||
-                    stringValue == PythonEngineVersion.CPython3.ToString()) continue;
-                values.Add(stringValue);
-            }
-
-            return values.Count < 1 ? "None" : string.Join(", ", values);
-        }
-
-        public object ConvertBack(object value, Type targetType, object parameter,
-            CultureInfo culture)
-        {
-            return null;
-        }
-    }
-
-    /// <summary>
-    /// Displays the Python engine type in the PackageDetailsViewExtension.
-    /// Since host_dependencies stores all dependencies and Python engine types together,
-    /// this converter is used to split the Python engine types from the other dependencies.
-    /// </summary>
-    public class PackageDetailsPythonEngineConverter : IValueConverter
-    {
-        public object Convert(object value, Type targetType, object parameter,
-            CultureInfo culture)
-        {
-            if (!(value is List<string> stringList) || stringList.Count < 1) return "None";
-
-            List<string> values = new List<string>();
-
-            foreach (var stringValue in stringList)
-            {
-                if (stringValue != PythonEngineVersion.IronPython2.ToString() &&
-                    stringValue != PythonEngineVersion.CPython3.ToString()) continue;
-                values.Add(stringValue);
-            }
-
-            return values.Count < 1 ? "None" : string.Join(", ", values);
-        }
-
-        public object ConvertBack(object value, Type targetType, object parameter,
-            CultureInfo culture)
-        {
-            return null;
-        }
-    }
-
-    /// <summary>
-    /// Displays the Python engine type in the PackageDetailsViewExtension.
-    /// Since host_dependencies stores all dependencies and Python engine types together,
-    /// this converter is used to split the Python engine types from the other dependencies.
-    /// </summary>
-    public class PackageDetailsPackagesConverter : IValueConverter
-    {
-        public object Convert(object value, Type targetType, object parameter,
-            CultureInfo culture)
-        {
-            if (!(value is List<Dependency> dependencyList) || dependencyList.Count < 1) return "None";
-
-            List<Button> buttons = new List<Button>();
-
-            foreach (Dependency dependency in dependencyList)
-            {
-                buttons.Add(new Button()
-                {
-                    Content = dependency.name,
-                });
-            }
-
-            return buttons;
-=======
             if (!(value is int intValue)) return 0;
             return intValue > 0 ? intValue : 0;
->>>>>>> e17f0a59
         }
 
         public object ConvertBack(object value, Type targetType, object parameter,
