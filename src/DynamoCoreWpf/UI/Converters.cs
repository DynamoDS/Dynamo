--- conflicted
+++ resolved
@@ -2340,42 +2340,5 @@
             {
                 throw new NotImplementedException();
             }
-        }
-<<<<<<< HEAD
-
- 
-        public class RunTypeEnabledConverter : IValueConverter
-        {
-            public object Convert(object value, Type targetType, object parameter, System.Globalization.CultureInfo culture)
-            {
-                var runEnabled = (bool)value;
-                return !runEnabled;
-            }
-
-            public object ConvertBack(object value, Type targetType, object parameter, System.Globalization.CultureInfo culture)
-            {
-                return null;
-            }
-        }
-        
- 
-        public class Watch3DViewModelTypeToVisibilityConverter : IValueConverter
-        {
-            public object Convert(object value, Type targetType, object parameter, CultureInfo culture)
-            {
-                if(value is HelixWatch3DNodeViewModel)
-                {
-                    return Visibility.Collapsed;
-                }
-
-                return Visibility.Visible;
-            }
-
-            public object ConvertBack(object value, Type targetType, object parameter, CultureInfo culture)
-            {
-                throw new NotImplementedException();
-            }
-        } 
-=======
->>>>>>> e6390e43
-    }+        }    
+   }