--- conflicted
+++ resolved
@@ -2342,7 +2342,7 @@
             }
         }
 
-<<<<<<< HEAD
+ 
         public class RunTypeEnabledConverter : IValueConverter
         {
             public object Convert(object value, Type targetType, object parameter, System.Globalization.CultureInfo culture)
@@ -2357,7 +2357,7 @@
             }
         }
         
-=======
+ 
         public class Watch3DViewModelTypeToVisibilityConverter : IValueConverter
         {
             public object Convert(object value, Type targetType, object parameter, CultureInfo culture)
@@ -2374,6 +2374,5 @@
             {
                 throw new NotImplementedException();
             }
-        }
->>>>>>> 8b35d0c8
+        } 
     }