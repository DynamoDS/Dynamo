﻿<ResourceDictionary xmlns="http://schemas.microsoft.com/winfx/2006/xaml/presentation"
                    xmlns:x="http://schemas.microsoft.com/winfx/2006/xaml"
                    xmlns:command="clr-namespace:GalaSoft.MvvmLight.Command;assembly=GalaSoft.MvvmLight.Platform"
                    xmlns:configuration="clr-namespace:Dynamo.Configuration;assembly=DynamoCore"
                    xmlns:controls="clr-namespace:Dynamo.Views;assembly=DynamoCore"
                    xmlns:diag="clr-namespace:System.Diagnostics;assembly=WindowsBase"
                    xmlns:dynui="clr-namespace:Dynamo.UI.Controls;assembly=DynamoCoreWpf"
                    xmlns:fa="http://schemas.fontawesome.io/icons/"
                    xmlns:interactivity="clr-namespace:System.Windows.Interactivity;assembly=System.Windows.Interactivity"
                    xmlns:nodes="clr-namespace:Dynamo.Graph.Nodes;assembly=DynamoCore"
                    xmlns:p="clr-namespace:Dynamo.Wpf.Properties;assembly=DynamoCoreWpf"
                    xmlns:ui="clr-namespace:Dynamo.UI;assembly=DynamoCoreWpf"
                    xmlns:viewModels="clr-namespace:Dynamo.ViewModels;assembly=DynamoCoreWpf"
                    xmlns:views="clr-namespace:Dynamo.UI.Views;assembly=DynamoCoreWpf">

    <!-- Templates

    Use this to add color resources:
    ==========================================
    <Color x:Key="ColorKey" >#FFFFFFAE</Color>

    You can use this to create a style for a button, just change the TargetType or add
    other control separated by commas and add setter nodes to change properties:
    ==========================================
    <Style x:Key="SimpleStyle" TargetType="Button">
        <Setter Property="Background" Value="Red" />
    </Style>

    -->

    <!--  Add your resources here  -->

    <ResourceDictionary.MergedDictionaries>
        <ui:SharedResourceDictionary Source="{x:Static ui:SharedDictionaryManager.DynamoConvertersDictionaryUri}" />
        <ui:SharedResourceDictionary Source="{x:Static ui:SharedDictionaryManager.DynamoColorsAndBrushesDictionaryUri}" />
        <ui:SharedResourceDictionary Source="{x:Static ui:SharedDictionaryManager.DynamoModernDictionaryUri}" />
    </ResourceDictionary.MergedDictionaries>
    <DataTemplate DataType="{x:Type viewModels:PortViewModel}">
        <!--  Grid that contains the entire port  -->
        <Grid Name="mainGrid" HorizontalAlignment="Stretch">
            <!--
                The main border shows rounded edges and changes color according to multiple conditions
                This logic is defined in the ViewModel. None of the elements in this Border are interactive, so they
                can live in the lowest level of Z-Order
            -->
            <Border x:Name="mainBorder" SnapsToDevicePixels="True">
                <!--  DockPanel that positions the visible port name and the UseLevelArrow  -->
                <DockPanel x:Name="mainDockPanel" FlowDirection="LeftToRight">
                    <Grid Name="portNameGrid"
                          DockPanel.Dock="Left"
                          IsEnabled="{Binding Path=IsEnabled}"
                          IsHitTestVisible="True"
                          ToolTipService.ShowDuration="60000">
                        <Rectangle Fill="Transparent"
                                   IsHitTestVisible="{Binding IsHitTestVisible}"
                                   SnapsToDevicePixels="True">
                            <interactivity:Interaction.Triggers>
                                <views:HandlingEventTrigger EventName="MouseEnter">
                                    <interactivity:InvokeCommandAction Command="{Binding Path=MouseEnterCommand}" CommandParameter="{Binding}" />
                                </views:HandlingEventTrigger>
                                <views:HandlingEventTrigger EventName="MouseLeave">
                                    <interactivity:InvokeCommandAction Command="{Binding Path=MouseLeaveCommand}" CommandParameter="{Binding}" />
                                </views:HandlingEventTrigger>
                                <views:HandlingEventTrigger EventName="MouseLeftButtonDown">
                                    <interactivity:InvokeCommandAction Command="{Binding Path=MouseLeftButtonDownCommand}" CommandParameter="{Binding}" />
                                </views:HandlingEventTrigger>
                            </interactivity:Interaction.Triggers>
                            <Rectangle.Margin>
                                <MultiBinding Converter="{StaticResource SnapRegionMarginConverter}">
                                    <Binding ElementName="portNameTb" Path="ActualWidth" />
                                    <Binding Path="PortModel" />
                                </MultiBinding>
                            </Rectangle.Margin>
                        </Rectangle>
                        <TextBlock Name="portNameTb"
                                   Width="Auto"
                                   HorizontalAlignment="Left"
                                   VerticalAlignment="Center"
                                   FontFamily="{StaticResource ArtifaktElementRegular}"
                                   FontSize="12px"
                                   FontWeight="Medium"
                                   Foreground="#DCDCDC"
                                   IsHitTestVisible="False"
                                   Text="{Binding Path=PortName}">
                            <TextBlock.Style>
                                <Style TargetType="TextBlock">
                                    <Setter Property="Margin" Value="13,0,10,5" />
                                    <Style.Triggers>
                                        <DataTrigger Binding="{Binding Path=IsPortCondensed}" Value="True">
                                            <Setter Property="Margin" Value="7,0,0,0" />
                                        </DataTrigger>
                                    </Style.Triggers>
                                </Style>
                            </TextBlock.Style>
                        </TextBlock>
                        <Grid.Style>
                            <Style>
                                <Setter Property="Grid.Height" Value="{Binding Path=Height}" />
                                <Setter Property="Grid.Margin" Value="{Binding Path=MarginThickness}" />
                                <Style.Triggers>
                                    <DataTrigger Binding="{Binding Path=IsPortCondensed}" Value="True">
                                        <Setter Property="Grid.Height" Value="14px" />
                                        <Setter Property="Grid.Margin" Value="0,1,2,0" />
                                    </DataTrigger>
                                </Style.Triggers>
                            </Style>
                        </Grid.Style>
                    </Grid>
                    <Grid Width="50"
                          DockPanel.Dock="Left"
                          Visibility="{Binding Path=UseLevels, Converter={StaticResource BooleanToVisibilityCollapsedConverter}, FallbackValue=Collapsed}" />
                    <Grid Name="useLevelArrowGrid"
                          HorizontalAlignment="Right"
                          Visibility="{Binding Path=UseLevelVisibility}">
                        <Label x:Name="useLevelArrow"
                               Height="{Binding Path=Height}"
                               Margin="0,0,0,8"
                               Padding="0"
                               HorizontalAlignment="Center"
                               VerticalAlignment="Center"
                               HorizontalContentAlignment="Center"
                               VerticalContentAlignment="Center"
                               Content="&gt;"
                               FontSize="16px"
                               FontWeight="Medium"
                               Foreground="{StaticResource PrimaryCharcoal200Brush}"
                               IsHitTestVisible="False"
                               Style="{StaticResource SZoomFadeLabel}" />
                        <Grid.Style>
                            <Style TargetType="Grid">
                                <Setter Property="Height" Value="{Binding Path=Height}" />
                                <Style.Triggers>
                                    <DataTrigger Binding="{Binding Path=PortType}" Value="{x:Static nodes:PortType.Input}">
                                        <Setter Property="Margin" Value="0,1,6,0" />
                                    </DataTrigger>
                                    <DataTrigger Binding="{Binding Path=PortType}" Value="{x:Static nodes:PortType.Output}">
                                        <Setter Property="Margin" Value="0,1,10,0" />
                                    </DataTrigger>
                                    <DataTrigger Binding="{Binding Path=IsPortCondensed}" Value="True">
                                        <Setter Property="Grid.Height" Value="{Binding Source={x:Static configuration:Configurations.CodeBlockOutputPortHeightInPixels}}" />
                                        <Setter Property="Grid.Margin" Value="0" />
                                    </DataTrigger>
                                </Style.Triggers>
                            </Style>
                        </Grid.Style>
                    </Grid>
                </DockPanel>
                <!--  Inputs and outputs have different corner radius and border conditions  -->
                <Border.Style>
                    <Style TargetType="Border">
                        <Setter Property="Background" Value="{Binding PortBackgroundColor, UpdateSourceTrigger=PropertyChanged}" />
                        <Setter Property="Height" Value="29px" />
                        <Setter Property="BorderBrush" Value="{Binding PortBorderBrushColor, UpdateSourceTrigger=PropertyChanged}" />
                        <Style.Triggers>
                            <DataTrigger Binding="{Binding Path=PortType}" Value="{x:Static nodes:PortType.Input}">
                                <Setter Property="CornerRadius" Value="0,11,11,0" />
                                <Setter Property="BorderThickness" Value="0,1,1,1" />
                            </DataTrigger>
                            <DataTrigger Binding="{Binding Path=PortType}" Value="{x:Static nodes:PortType.Output}">
                                <Setter Property="CornerRadius" Value="11,0,0,11" />
                                <Setter Property="BorderThickness" Value="1,1,0,1" />
                            </DataTrigger>
                            <DataTrigger Binding="{Binding Path=IsPortCondensed}" Value="True">
                                <Setter Property="CornerRadius" Value="0" />
                                <Setter Property="BorderThickness" Value="0" />
                                <Setter Property="Height" Value="14px" />
                                <Setter Property="Width" Value="20px" />
                            </DataTrigger>
                            <!--  Used for styling output ports when they are 'condensed' i.e. on a code block  -->
                            <DataTrigger Binding="{Binding Path=IsPortCondensed}" Value="True">
                                <Setter Property="Background" Value="#666666" />
                                <Setter Property="BorderBrush" Value="Transparent" />
                                <Setter Property="BorderThickness" Value="0" />
                            </DataTrigger>
                        </Style.Triggers>
                    </Style>
                </Border.Style>
            </Border>
            <!--  Marker that appears to the left side of an input port  -->
            <Rectangle x:Name="portValueMarker"
                       Width="6px"
                       Height="29px"
                       HorizontalAlignment="Left"
                       VerticalAlignment="Center"
<<<<<<< HEAD
                       IsHitTestVisible="False"
                       Fill="{StaticResource PortUsingDefaultValueMarkerColor}"
                       Visibility="{Binding UsingDefaultValueMarkerVisibile, Converter={StaticResource BooleanToVisibilityConverter}}" />
=======
                       Fill="{Binding PortValueMarkerColor, UpdateSourceTrigger=PropertyChanged}"
                       SnapsToDevicePixels="True">
                <Rectangle.Style>
                    <Style TargetType="Rectangle">
                        <Setter Property="Visibility" Value="Visible" />
                        <Style.Triggers>
                            <DataTrigger Binding="{Binding Path=PortType}" Value="{x:Static nodes:PortType.Output}">
                                <Setter Property="Visibility" Value="Collapsed" />
                            </DataTrigger>
                        </Style.Triggers>
                    </Style>
                </Rectangle.Style>
            </Rectangle>
>>>>>>> b3b8f0d7
            <!--
                Interactive overlay for the port, highlights the port on MouseOver and
                contains MouseClick event handling and ToolTip logic. Since the overlay is interactive, it needs to
                live higher up in the Z-Order than the non-interactive elements in the mainBorder for MouseOver and
                MouseClick events to fire.
            -->
            <Border x:Name="mainBorderHighlightOverlay"
                    BorderBrush="Transparent"
                    Opacity="0.2"
                    SnapsToDevicePixels="True">
                <Border.Style>
                    <Style TargetType="Border">
                        <Setter Property="Height" Value="29px" />
                        <Style.Triggers>
                            <DataTrigger Binding="{Binding Path=PortType}" Value="{x:Static nodes:PortType.Input}">
                                <Setter Property="CornerRadius" Value="0,11,11,0" />
                                <Setter Property="BorderThickness" Value="0,1,1,1" />
                            </DataTrigger>
                            <DataTrigger Binding="{Binding Path=PortType}" Value="{x:Static nodes:PortType.Output}">
                                <Setter Property="CornerRadius" Value="11,0,0,11" />
                                <Setter Property="BorderThickness" Value="1,1,0,1" />
                            </DataTrigger>
                            <Trigger Property="IsMouseOver" Value="True">
                                <Setter Property="Background" Value="White" />
                            </Trigger>
                            <Trigger Property="IsMouseOver" Value="False">
                                <Setter Property="Background" Value="Transparent" />
                            </Trigger>
                            <DataTrigger Binding="{Binding Path=IsPortCondensed}" Value="True">
                                <Setter Property="CornerRadius" Value="0" />
                                <Setter Property="BorderThickness" Value="0" />
                                <Setter Property="Height" Value="{Binding Source={x:Static configuration:Configurations.CodeBlockOutputPortHeightInPixels}}" />
                                <Setter Property="Margin" Value="0" />
                                <Setter Property="Width" Value="20px" />
                            </DataTrigger>
                        </Style.Triggers>
                    </Style>
                </Border.Style>
                <interactivity:Interaction.Triggers>
                    <!--  Bind Connect command to left click  -->
                    <views:HandlingEventTrigger EventName="MouseLeftButtonDown">
                        <interactivity:InvokeCommandAction Command="{Binding Path=ConnectCommand}" />
                    </views:HandlingEventTrigger>
                </interactivity:Interaction.Triggers>

                <Border.ToolTip>
                    <dynui:DynamoToolTip AttachmentSide="{Binding Path=PortType, Converter={StaticResource PortToAttachmentConverter}}" Style="{DynamicResource ResourceKey=SLightToolTip}">
                        <Grid>
                            <TextBlock MaxWidth="320"
                                       Text="{Binding Path=ToolTipContent}"
                                       TextWrapping="Wrap" />
                        </Grid>
                    </dynui:DynamoToolTip>
                </Border.ToolTip>

                <!--  Bind NodeAutoComplete to double left click  -->
                <Border.InputBindings>
                    <MouseBinding Command="{Binding Path=NodeAutoCompleteCommand}" MouseAction="LeftDoubleClick" />
                </Border.InputBindings>

                <!--
                    We could have changed the Grid opacity directly here but didn't
                    The reason is that if the opacity of the Grid is modified, the
                    internal text box will also appear semi-transparent. This is why an
                    intermediary Border is required just for mouse-over highlighting.
                -->

                <!--
                    Port is contained in another rectangle to ensure that hit area is extended outside the grid.
                    Minimum Width is specified on the rectangle, rather than the grid. Otherwise, if the port's width is less than
                    the grid's width, the outside rectangle is shrinked to fit the grid. Port snapping cannot occur in that case
                    as no mouse events are generated.This happens only for codeblock node.
                -->
            </Border>
            <!--
                Contains the interactive elements which need to have the highest-level of Z-Order so that they
                may be interacted with *above* the mainBorderHighlightOverlay layer.
                This is the UseLevelsSpinner and UseLevelsControl.
            -->
            <DockPanel Name="interactionControlsDockPanel"
                       Height="29px"
                       HorizontalAlignment="Stretch"
                       VerticalAlignment="Center"
                       FlowDirection="LeftToRight"
                       IsHitTestVisible="True"
                       Visibility="{Binding Path=UseLevelVisibility}">
                <Rectangle x:Name="useLevelArrowHighlightOverlay"
                           Width="15"
                           Height="15px"
                           HorizontalAlignment="Right"
                           DockPanel.Dock="Right"
                           IsHitTestVisible="True"
                           Visibility="{Binding Path=UseLevelVisibility}">
                    <interactivity:Interaction.Triggers>
                        <views:HandlingEventTrigger EventName="MouseLeftButtonDown">
                            <interactivity:InvokeCommandAction Command="{Binding Path=MouseLeftButtonDownOnLevelCommand}" CommandParameter="{Binding}" />
                        </views:HandlingEventTrigger>
                    </interactivity:Interaction.Triggers>
                    <Rectangle.Style>
                        <Style TargetType="{x:Type Rectangle}">
                            <Style.Triggers>
                                <DataTrigger Binding="{Binding Path=PortType}" Value="{x:Static nodes:PortType.Input}">
                                    <Setter Property="Margin" Value="3,0,5,0" />
                                </DataTrigger>
                                <DataTrigger Binding="{Binding Path=PortType}" Value="{x:Static nodes:PortType.Output}">
                                    <Setter Property="Margin" Value="0,0,8,0" />
                                </DataTrigger>
                                <Trigger Property="IsMouseOver" Value="True">
                                    <Setter Property="Fill" Value="#E5E2DE" />
                                    <Setter Property="Opacity" Value="0.3" />
                                </Trigger>
                                <Trigger Property="IsMouseOver" Value="False">
                                    <Setter Property="Fill" Value="#E5E2DE" />
                                    <Setter Property="Opacity" Value="0.0" />
                                </Trigger>
                            </Style.Triggers>
                        </Style>
                    </Rectangle.Style>
                </Rectangle>
                <TextBlock Name="fakePortNameTb"
                           Width="Auto"
                           Margin="13,0,10,5"
                           HorizontalAlignment="Left"
                           VerticalAlignment="Center"
                           DockPanel.Dock="Left"
                           FontFamily="{StaticResource ArtifaktElementRegular}"
                           FontSize="12px"
                           FontWeight="Medium"
                           Foreground="Transparent"
                           IsHitTestVisible="False"
                           Opacity="0.4"
                           Style="{StaticResource SZoomFadeText}"
                           Text="{Binding Path=PortName}" />
                <dynui:UseLevelSpinner x:Name="useLevelControl"
                                       Width="50"
                                       Height="25"
                                       Margin="0,0,0,0"
                                       Background="{Binding UseLevelsMenuColor, UpdateSourceTrigger=PropertyChanged}"
                                       HorizontalAlignment="Right"
                                       VerticalAlignment="Center"
                                       DockPanel.Dock="Right"
                                       KeepListStructure="{Binding Path=ShouldKeepListStructure}"
                                       Level="{Binding Path=Level, Mode=TwoWay}"
                                       Visibility="{Binding UseLevelSpinnerVisible, UpdateSourceTrigger=PropertyChanged}" />
                <dynui:UseLevelPopup x:Name="UseLevelPopup"
                                     AllowsTransparency="True"
                                     IsOpen="{Binding Path=ShowUseLevelMenu}"
                                     Placement="Right"
                                     StaysOpen="False">
                    <Grid Background="Transparent">
                        <Grid.Resources>
                            <ResourceDictionary>
                                <Style TargetType="CheckBox">
                                    <Setter Property="FontFamily" Value="{StaticResource ArtifaktElementRegular}" />
                                    <Setter Property="Foreground" Value="{StaticResource DarkGreyBrush}" />
                                    <Setter Property="Margin" Value="0" />
                                    <Setter Property="FontSize" Value="14px" />
                                    <Setter Property="Template">
                                        <Setter.Value>
                                            <ControlTemplate TargetType="{x:Type CheckBox}">
                                                <Grid>
                                                    <Grid.ColumnDefinitions>
                                                        <ColumnDefinition Width="20px" />
                                                        <ColumnDefinition Width="Auto" />
                                                    </Grid.ColumnDefinitions>
                                                    <Rectangle x:Name="outerRectangle"
                                                               Grid.Column="0"
                                                               Width="14px"
                                                               Height="14px"
                                                               Stroke="{StaticResource PrimaryCharcoal300Brush}"
                                                               StrokeThickness="1" />
                                                    <Rectangle x:Name="highlightRectangle"
                                                               Grid.Column="0"
                                                               Width="14px"
                                                               Height="14px"
                                                               Fill="Transparent"
                                                               Stroke="{StaticResource PrimaryCharcoal300Brush}"
                                                               StrokeThickness="1" />
                                                    <Path x:Name="tick"
                                                          Grid.Column="0"
                                                          Width="14px"
                                                          Height="14px"
                                                          Data="M3,7 l3,3 l5,-6"
                                                          Opacity="0"
                                                          Stretch="None"
                                                          Stroke="White"
                                                          StrokeThickness="2" />
                                                    <ContentPresenter x:Name="content"
                                                                      Grid.Column="1"
                                                                      Margin="4,0,0,0"
                                                                      HorizontalAlignment="Center"
                                                                      VerticalAlignment="Center"
                                                                      TextBlock.Foreground="{StaticResource DarkGreyBrush}" />
                                                </Grid>
                                                <ControlTemplate.Triggers>
                                                    <Trigger Property="IsMouseOver" Value="True">
                                                        <Setter TargetName="highlightRectangle" Property="Fill" Value="LightGray" />
                                                    </Trigger>
                                                    <Trigger Property="IsChecked" Value="True">
                                                        <Setter TargetName="outerRectangle" Property="Fill" Value="{StaticResource PortUseLevelsCheckBoxColor}" />
                                                        <Setter TargetName="tick" Property="Opacity" Value="1.0" />
                                                    </Trigger>
                                                    <Trigger Property="IsChecked" Value="False">
                                                        <Setter TargetName="outerRectangle" Property="Fill" Value="Transparent" />
                                                        <Setter TargetName="tick" Property="Opacity" Value="0.0" />
                                                    </Trigger>
                                                    <Trigger Property="IsEnabled" Value="False">
                                                        <Setter TargetName="highlightRectangle" Property="Stroke" Value="LightGray" />
                                                        <Setter TargetName="content" Property="TextBlock.Foreground" Value="LightGray" />
                                                    </Trigger>
                                                </ControlTemplate.Triggers>
                                            </ControlTemplate>
                                        </Setter.Value>
                                    </Setter>
                                </Style>
                            </ResourceDictionary>
                        </Grid.Resources>
                        <Grid.ColumnDefinitions>
                            <ColumnDefinition Width="10" />
                            <ColumnDefinition Width="*" />
                        </Grid.ColumnDefinitions>
                        <Path Grid.Column="0"
                              Margin="1,0,0,0"
                              Data="M 0,10 L 12,5 12,15 Z"
                              Fill="White"
                              Stroke="#999999" />
                        <Border Grid.Column="1"
                                Padding="5"
                                Background="White"
                                BorderBrush="#999999 "
                                BorderThickness="1"
                                CornerRadius="2">
                            <StackPanel>
                                <CheckBox Name="UseLevel"
                                          Margin="0,3,5,3"
                                          HorizontalAlignment="Left"
                                          Command="{Binding Path=UseLevelsCommand}"
                                          CommandParameter="{Binding Path=IsChecked, RelativeSource={RelativeSource Self}}"
                                          Content="{x:Static p:Resources.UseLevelPopupMenuItem}"
                                          IsChecked="{Binding Path=UseLevels, Mode=OneWay}"
                                          Visibility="{Binding UseLevelCheckBoxVisibility, Converter={StaticResource BooleanToVisibilityCollapsedConverter}}" />
                                <CheckBox Margin="0,3,5,3"
                                          HorizontalAlignment="Left"
                                          Command="{Binding Path=KeepListStructureCommand}"
                                          CommandParameter="{Binding Path=IsChecked, RelativeSource={RelativeSource Self}}"
                                          Content="{x:Static p:Resources.UseLevelKeepListStructurePopupMenuItem}"
                                          IsChecked="{Binding Path=ShouldKeepListStructure, Mode=OneWay}"
                                          IsEnabled="{Binding ElementName=UseLevel, Path=IsChecked}"
                                          Visibility="{Binding UseLevelCheckBoxVisibility, Converter={StaticResource BooleanToVisibilityCollapsedConverter}}" />
                                <CheckBox Margin="0,3,5,3"
                                          HorizontalAlignment="Left"
                                          Content="{x:Static p:Resources.PortViewContextMenuUserDefaultValue}"
                                          IsChecked="{Binding Path=UsingDefaultValue, Mode=TwoWay}"
                                          Visibility="{Binding UseDefaultValueCheckBoxVisibility, Converter={StaticResource BooleanToVisibilityCollapsedConverter}}" />
                                <Button Margin="0,3"
                                        HorizontalAlignment="Left"
                                        Command="{Binding Path=BreakConnectionsCommand}"
                                        Content="{x:Static p:Resources.BreakConnectionPopupMenuItem}"
                                        IsEnabled="{Binding OutputPortBreakConnectionsButtonEnabled, UpdateSourceTrigger=PropertyChanged}"
                                        Style="{StaticResource PopupButtonStyle}"
                                        Visibility="{Binding OutputPortConnectionsButtonsVisible, Converter={StaticResource BooleanToVisibilityCollapsedConverter}}" />
                                <Button Margin="0,3"
                                        HorizontalAlignment="Left"
                                        Command="{Binding Path=HideConnectionsCommand}"
                                        Content="{Binding ShowHideWiresButtonContent, UpdateSourceTrigger=PropertyChanged}"
                                        IsEnabled="{Binding HideWiresButtonEnabled, UpdateSourceTrigger=PropertyChanged}"
                                        Style="{StaticResource PopupButtonStyle}"
                                        Visibility="{Binding OutputPortConnectionsButtonsVisible, Converter={StaticResource BooleanToVisibilityCollapsedConverter}}" />
                            </StackPanel>
                        </Border>
                        <Path Grid.Column="1"
                              Data="M 0,7.5 L 1,7.5 L 1,12.5 L0,12.5 Z"
                              Fill="White"
                              Stroke="White" />
                    </Grid>
                </dynui:UseLevelPopup>
            </DockPanel>
            <Grid.Style>
                <Style>
                    <Setter Property="Grid.Height" Value="35px" />
                    <Style.Triggers>
                        <DataTrigger Binding="{Binding Path=IsPortCondensed}" Value="True">
                            <Setter Property="Grid.Height" Value="14px" />
                        </DataTrigger>
                    </Style.Triggers>
                </Style>
            </Grid.Style>
        </Grid>
    </DataTemplate>
</ResourceDictionary><|MERGE_RESOLUTION|>--- conflicted
+++ resolved
@@ -182,11 +182,6 @@
                        Height="29px"
                        HorizontalAlignment="Left"
                        VerticalAlignment="Center"
-<<<<<<< HEAD
-                       IsHitTestVisible="False"
-                       Fill="{StaticResource PortUsingDefaultValueMarkerColor}"
-                       Visibility="{Binding UsingDefaultValueMarkerVisibile, Converter={StaticResource BooleanToVisibilityConverter}}" />
-=======
                        Fill="{Binding PortValueMarkerColor, UpdateSourceTrigger=PropertyChanged}"
                        SnapsToDevicePixels="True">
                 <Rectangle.Style>
@@ -200,7 +195,6 @@
                     </Style>
                 </Rectangle.Style>
             </Rectangle>
->>>>>>> b3b8f0d7
             <!--
                 Interactive overlay for the port, highlights the port on MouseOver and
                 contains MouseClick event handling and ToolTip logic. Since the overlay is interactive, it needs to
