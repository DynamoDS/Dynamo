--- conflicted
+++ resolved
@@ -1,16 +1,3 @@
-<<<<<<< HEAD
-﻿<ResourceDictionary xmlns="http://schemas.microsoft.com/winfx/2006/xaml/presentation" xmlns:x="http://schemas.microsoft.com/winfx/2006/xaml">
-
-    <!--  a good color picker  -->
-    <!--  http://www.colorspire.com/rgb-color-wheel/  -->
-
-    <!--  Universal  -->
-    <SolidColorBrush x:Key="DynamoStandardLableTextBrush" Color="#BBBBBB" />
-
-    <!--  Workspaces  -->
-    <SolidColorBrush x:Key="DynamoWindowBrush" Color="#353535" />
-    <SolidColorBrush x:Key="WorkspaceBackgroundBrush" Color="#232323" />
-=======
 ﻿<ResourceDictionary xmlns="http://schemas.microsoft.com/winfx/2006/xaml/presentation"
                     xmlns:x="http://schemas.microsoft.com/winfx/2006/xaml">
 
@@ -23,7 +10,6 @@
     <!--Workspaces-->
     <SolidColorBrush Color="#353535" x:Key="DynamoWindowBrush"/>
     <SolidColorBrush Color="#232323" x:Key="WorkspaceBackgroundBrush"/>
->>>>>>> f480b830
 
     <Color x:Key="WorkspaceBackgroundHome">#F9F9F9</Color>
     <Color x:Key="WorkspaceBackgroundCustom">#FFFFDC</Color>
