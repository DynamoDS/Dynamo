﻿<ResourceDictionary xmlns="http://schemas.microsoft.com/winfx/2006/xaml/presentation" xmlns:x="http://schemas.microsoft.com/winfx/2006/xaml">

    <!--  a good color picker  -->
    <!--  http://www.colorspire.com/rgb-color-wheel/  -->

    <!--  Universal  -->
    <SolidColorBrush x:Key="DynamoStandardLabelTextBrush" Color="#BBBBBB" />

    <!--  Autodesk Colors  -->
    <Color x:Key="PrimaryCharcoal100">#EEEEEE</Color>
    <Color x:Key="PrimaryCharcoal200">#DCDCDC</Color>
    <Color x:Key="PrimaryCharcoal300">#CCCCCC</Color>
    <Color x:Key="MidGrey">#666666</Color>
    <Color x:Key="DarkMidGrey">#535353</Color>
    <Color x:Key="DarkGrey">#4A4A4A</Color>
    <Color x:Key="DarkerGrey">#3C3C3C</Color>
    <Color x:Key="Lilac">#F2A9F2</Color>
    <Color x:Key="Green300">#B7D78C</Color>
    <Color x:Key="Turqoise300">#84D7CD</Color>
    <Color x:Key="YellowOrange500">#FAA21B</Color>
    <Color x:Key="Red400">#F486B6</Color>
    <Color x:Key="Red500">#EB5555</Color>
    <Color x:Key="Blue200">#9BD5EF</Color>
    <Color x:Key="Blue300">#6AC0E7</Color>
    <Color x:Key="Blue400">#38ABDF</Color>
    <Color x:Key="DarkBlue200">#BCD3EE</Color>

    <!--  Autodesk Colors  -->
    <SolidColorBrush x:Key="PrimaryCharcoal100Brush" Color="{StaticResource PrimaryCharcoal100}" />
    <SolidColorBrush x:Key="PrimaryCharcoal200Brush" Color="{StaticResource PrimaryCharcoal200}" />
    <SolidColorBrush x:Key="PrimaryCharcoal300Brush" Color="{StaticResource PrimaryCharcoal300}" />
    <SolidColorBrush x:Key="MidGreyBrush" Color="{StaticResource MidGrey}" />
    <SolidColorBrush x:Key="DarkMidGreyBrush" Color="{StaticResource DarkMidGrey}" />
    <SolidColorBrush x:Key="DarkGreyBrush" Color="{StaticResource DarkGrey}" />
    <SolidColorBrush x:Key="DarkerGreyBrush" Color="{StaticResource DarkerGrey}" />
    <SolidColorBrush x:Key="LilacBrush" Color="{StaticResource Lilac}" />
    <SolidColorBrush x:Key="Green300Brush" Color="{StaticResource Green300}" />
    <SolidColorBrush x:Key="Turqoise300Brush" Color="{StaticResource Turqoise300}" />
    <SolidColorBrush x:Key="YellowOrange500Brush" Color="{StaticResource YellowOrange500}" />
    <SolidColorBrush x:Key="Red400Brush" Color="{StaticResource Red400}" />
    <SolidColorBrush x:Key="Red500Brush" Color="{StaticResource Red500}" />
    <SolidColorBrush x:Key="Blue200Brush" Color="{StaticResource Blue200}" />
    <SolidColorBrush x:Key="Blue300Brush" Color="{StaticResource Blue300}" />
    <SolidColorBrush x:Key="Blue400Brush" Color="{StaticResource Blue400}" />
    <SolidColorBrush x:Key="DarkBlue200Brush" Color="{StaticResource DarkBlue200}" />

    <!--  Workspaces  -->
    <SolidColorBrush x:Key="DynamoWindowBrush" Color="#353535" />
    <SolidColorBrush x:Key="WorkspaceBackgroundBrush" Color="#232323" />

    <Color x:Key="WorkspaceBackgroundHome">#F9F9F9</Color>
    <Color x:Key="WorkspaceBackgroundCustom">#FFFFDC</Color>
<<<<<<< HEAD
    <SolidColorBrush Color="#BBBBBB" x:Key="WorkspaceTabHeaderActiveTextBrush"></SolidColorBrush>
    <SolidColorBrush Color="#777777" x:Key="WorkspaceTabHeaderInactiveTextBrush"></SolidColorBrush>
    <SolidColorBrush Color="{StaticResource WorkspaceBackgroundHome}" x:Key="WorkspaceBackgroundHomeBrush"></SolidColorBrush>
    <SolidColorBrush Color="{StaticResource WorkspaceBackgroundCustom}" x:Key="WorkspaceBackgroundCustomBrush"></SolidColorBrush>

    <SolidColorBrush x:Key="WorkspaceTabBorderSelectedTrue" Color="#353535"/>
    <SolidColorBrush x:Key="WorkspaceTabBorderSelectedFalse" Color="#232323"/>    

    <!--Nodes-->

    <!--Custom Text Field Node-->
    <SolidColorBrush x:Key="CustomTextBackground" Color="#F0F0EB"/>

    <!-- Node colors in inactive state -->
    <SolidColorBrush x:Key="headerBackgroundInactive" Color="#cbc6be" />
    <SolidColorBrush x:Key="headerForegroundInactive" Color="#4c4b4a" />
    <SolidColorBrush x:Key="headerBorderInactive" Color="#7f7e7d" />
    <SolidColorBrush x:Key="outerBorderInactive" Color="#7f7e7d" />
    <SolidColorBrush x:Key="bodyBackgroundInactive" Color="#dbd7d1" />

    <!-- Node colors in active state -->
    <SolidColorBrush x:Key="headerBackgroundActive" Color="#5e5c5a" />
    <SolidColorBrush x:Key="headerForegroundActive" Color="#ffffff" />
    <SolidColorBrush x:Key="headerBorderActive" Color="#5e5c5a" />
    <SolidColorBrush x:Key="outerBorderActive" Color="#5e5c5a" />
    <SolidColorBrush x:Key="bodyBackgroundActive" Color="#cbc6be" />

    <!-- Node colors in warning state -->
    <SolidColorBrush x:Key="headerBackgroundWarning" Color="#5e5543" />
    <SolidColorBrush x:Key="headerForegroundWarning" Color="#ffffff" />
    <SolidColorBrush x:Key="headerBorderWarning" Color="#5e5543" />
    <SolidColorBrush x:Key="outerBorderWarning" Color="#5e5543" />
    <SolidColorBrush x:Key="bodyBackgroundWarning" Color="#fcdc95" />

    <!-- Node colors in erroneous state -->
    <SolidColorBrush x:Key="headerBackgroundError" Color="#c14c49" />
    <SolidColorBrush x:Key="headerForegroundError" Color="#ffffff" />
    <SolidColorBrush x:Key="headerBorderError" Color="#c14c49" />
    <SolidColorBrush x:Key="outerBorderError" Color="#c14c49" />
    <SolidColorBrush x:Key="bodyBackgroundError" Color="#f8bcbd" />

    <!-- Node colors in ast build broken state -->
    <SolidColorBrush x:Key="headerBackgroundBroken" Color="#c14c49" />
    <SolidColorBrush x:Key="headerForegroundBroken" Color="#ffffff" />
    <SolidColorBrush x:Key="headerBorderBroken" Color="#c14c49" />
    <SolidColorBrush x:Key="outerBorderBroken" Color="#c14c49" />
    <SolidColorBrush x:Key="bodyBackgroundBroken" Color="#f8bcbd" />

    <!-- Node colors in selected state -->
=======
    <SolidColorBrush x:Key="WorkspaceTabHeaderActiveTextBrush" Color="#BBBBBB" />
    <SolidColorBrush x:Key="WorkspaceTabHeaderInactiveTextBrush" Color="#777777" />
    <SolidColorBrush x:Key="WorkspaceBackgroundHomeBrush" Color="{StaticResource WorkspaceBackgroundHome}" />
    <SolidColorBrush x:Key="WorkspaceBackgroundCustomBrush" Color="{StaticResource WorkspaceBackgroundCustom}" />

    <SolidColorBrush x:Key="WorkspaceTabBorderSelectedTrue" Color="#353535" />
    <SolidColorBrush x:Key="WorkspaceTabBorderSelectedFalse" Color="#232323" />

    <!--  Nodes  -->
    <SolidColorBrush x:Key="NodeFrozenOverlayBackground" Color="#BCD3EE" />
    <SolidColorBrush x:Key="NodeOptionsButtonBackground" Color="#282828" />
    <SolidColorBrush x:Key="NodeOptionsButtonForeground" Color="{StaticResource Blue300}" />
    <SolidColorBrush x:Key="NodeDismissedWarningsGlyphForeground" Color="#4B4B4B" />
    <SolidColorBrush x:Key="NodeDismissedWarningsGlyphBackground" Color="#EBEBEB" />
    <SolidColorBrush x:Key="NodeLacingGlyphBackground" Color="#EBEBEB" />
    <SolidColorBrush x:Key="NodePreviewHiddenGlyphBackground" Color="{StaticResource PrimaryCharcoal100}" />

    <SolidColorBrush x:Key="NodeContextMenuForeground" Color="{StaticResource PrimaryCharcoal100}" />
    <SolidColorBrush x:Key="NodeContextMenuBackground" Color="{StaticResource MidGrey}" />
    <SolidColorBrush x:Key="NodeContextMenuForegroundHighlight" Color="#282828" />
    <SolidColorBrush x:Key="NodeContextMenuBackgroundHighlight" Color="#808080" />
    <SolidColorBrush x:Key="NodeContextMenuSeparatorColor" Color="#AFAFAF" />

    <!--  Node colors in selected state  -->
>>>>>>> 0500025d
    <SolidColorBrush x:Key="outerBorderSelection" Color="#4192d9" />

    <SolidColorBrush x:Key="autocompletionWindow" Color="#4192d9" />

    <!--  Update Manager  -->
    <SolidColorBrush x:Key="UpdateManagerUpdateAvailableBrush" Color="OrangeRed" />
    <SolidColorBrush x:Key="UpdateManagerUpToDateBrush" Color="Green" />

    <!--  3D  -->
    <Color x:Key="EdgeColor">#000000</Color>
    <Color x:Key="PointColor">#000000</Color>
    <Color x:Key="SelectionColor">#009EFF</Color>
    <Color x:Key="MaterialColor">#efede4</Color>

    <!--  Extensions Sidebar  -->
    <SolidColorBrush x:Key="BorderBrushWhite" Color="#FF3F4040" />
    <SolidColorBrush x:Key="FeedbackSectionBackground" Color="#4192D9" />

    <!--  Library background  -->
    <SolidColorBrush x:Key="SearchTextBoxBackground" Color="#F1F2F2" />
    <SolidColorBrush x:Key="LibraryCommonBackground" Color="#333333" />
    <SolidColorBrush x:Key="LibraryMemberOnHover" Color="#404040" />
    <SolidColorBrush x:Key="LibraryItemHostBackground" Color="#353535" />
    <SolidColorBrush x:Key="RootElementBackground" Color="#282828" />
    <SolidColorBrush x:Key="RootElementOnHover" Color="#222222" />
    <SolidColorBrush x:Key="ClassButtonClickedBackground" Color="#272727" />

    <!--  Library text colors  -->
    <SolidColorBrush x:Key="MemberButtonText" Color="#aaaaaa" />
    <SolidColorBrush x:Key="DeafultSearchTextBlockText" Color="#6D6E71" />
    <SolidColorBrush x:Key="CommonSidebarTextColor" Color="#CCCCCC" />
    <SolidColorBrush x:Key="SearchBoxBackgroundColor" Color="#231F20" />
    <SolidColorBrush x:Key="NestedMemberTextColor" Color="#989898" />
    <SolidColorBrush x:Key="VariableTypeTextColor" Color="#777777" />
    <SolidColorBrush x:Key="SearchDarkGreyTextColor" Color="#808285" />
    <SolidColorBrush x:Key="CreateMembersColor" Color="#7B9F2D" />
    <SolidColorBrush x:Key="ActionMembersColor" Color="#D56867" />
    <SolidColorBrush x:Key="QueryMembersColor" Color="#65999A" />
    <SolidColorBrush x:Key="SearchElementLineDeterminerColor" Color="#4D4D4D" />
    <SolidColorBrush x:Key="FilterIconColor" Color="#787878" />
    <SolidColorBrush x:Key="FilterPopupBorderColor" Color="#808080" />
    <SolidColorBrush x:Key="FilterPopupBackgroundColor" Color="#666666" />
    <SolidColorBrush x:Key="SelectedFilterButtonTextColor" Color="#4D4D4D" />
    <SolidColorBrush x:Key="FilterCategoryIsNotSelectedColor" Color="#737373" />
    <SolidColorBrush x:Key="NodeNameForeground" Color="#ffffff" />
    <SolidColorBrush x:Key="UnSelectedLayoutForeground" Color="#999999" />
    <SolidColorBrush x:Key="NodeCategoryForeground" Color="#b3b3b3" />

    <!--  Bubble preview  -->
    <SolidColorBrush x:Key="BubblePreviewBorderColor" Color="#aaaaaa" />
    <SolidColorBrush x:Key="UnpinnedIconForegroundColor" Color="#808080" />
    <SolidColorBrush x:Key="PinnedIconForegroundColor" Color="#FFFFFF" />
    <SolidColorBrush x:Key="UnpinnedIconBackgroundColor" Color="White" />
    <SolidColorBrush x:Key="PinnedIconBackgroundColor" Color="#FF5E5C5A" />
    <SolidColorBrush x:Key="PinnedIconHoverBackgroundColor" Color="#c6c6c6" />

    <!--  Port color  -->
    <SolidColorBrush x:Key="PortDefaultBackground" Color="Transparent" />
    <SolidColorBrush x:Key="PortIsConnectedBackground" Color="#465A63" />
    <SolidColorBrush x:Key="PortIsNotConnectedBackground" Color="#6B4343" />
    <SolidColorBrush x:Key="PortKeepListStructureBackground" Color="#537E91" />

    <SolidColorBrush x:Key="PortDefaultBorderBrush" Color="{StaticResource PrimaryCharcoal300}" />
    <SolidColorBrush x:Key="PortIsConnectedBorderBrush" Color="#6AC0E7" />
    <SolidColorBrush x:Key="PortIsNotConnectedBorderBrush" Color="#F48686" />
    <SolidColorBrush x:Key="PortKeepListStructureBorderBrush" Color="#6AC0E7" />

    <SolidColorBrush x:Key="PortUseLevelsCheckBoxColor" Color="#808080" />

    <!--  Connector  -->
    <SolidColorBrush x:Key="ConnectorHoverStateColor" Color="#808080" />
</ResourceDictionary><|MERGE_RESOLUTION|>--- conflicted
+++ resolved
@@ -50,57 +50,6 @@
 
     <Color x:Key="WorkspaceBackgroundHome">#F9F9F9</Color>
     <Color x:Key="WorkspaceBackgroundCustom">#FFFFDC</Color>
-<<<<<<< HEAD
-    <SolidColorBrush Color="#BBBBBB" x:Key="WorkspaceTabHeaderActiveTextBrush"></SolidColorBrush>
-    <SolidColorBrush Color="#777777" x:Key="WorkspaceTabHeaderInactiveTextBrush"></SolidColorBrush>
-    <SolidColorBrush Color="{StaticResource WorkspaceBackgroundHome}" x:Key="WorkspaceBackgroundHomeBrush"></SolidColorBrush>
-    <SolidColorBrush Color="{StaticResource WorkspaceBackgroundCustom}" x:Key="WorkspaceBackgroundCustomBrush"></SolidColorBrush>
-
-    <SolidColorBrush x:Key="WorkspaceTabBorderSelectedTrue" Color="#353535"/>
-    <SolidColorBrush x:Key="WorkspaceTabBorderSelectedFalse" Color="#232323"/>    
-
-    <!--Nodes-->
-
-    <!--Custom Text Field Node-->
-    <SolidColorBrush x:Key="CustomTextBackground" Color="#F0F0EB"/>
-
-    <!-- Node colors in inactive state -->
-    <SolidColorBrush x:Key="headerBackgroundInactive" Color="#cbc6be" />
-    <SolidColorBrush x:Key="headerForegroundInactive" Color="#4c4b4a" />
-    <SolidColorBrush x:Key="headerBorderInactive" Color="#7f7e7d" />
-    <SolidColorBrush x:Key="outerBorderInactive" Color="#7f7e7d" />
-    <SolidColorBrush x:Key="bodyBackgroundInactive" Color="#dbd7d1" />
-
-    <!-- Node colors in active state -->
-    <SolidColorBrush x:Key="headerBackgroundActive" Color="#5e5c5a" />
-    <SolidColorBrush x:Key="headerForegroundActive" Color="#ffffff" />
-    <SolidColorBrush x:Key="headerBorderActive" Color="#5e5c5a" />
-    <SolidColorBrush x:Key="outerBorderActive" Color="#5e5c5a" />
-    <SolidColorBrush x:Key="bodyBackgroundActive" Color="#cbc6be" />
-
-    <!-- Node colors in warning state -->
-    <SolidColorBrush x:Key="headerBackgroundWarning" Color="#5e5543" />
-    <SolidColorBrush x:Key="headerForegroundWarning" Color="#ffffff" />
-    <SolidColorBrush x:Key="headerBorderWarning" Color="#5e5543" />
-    <SolidColorBrush x:Key="outerBorderWarning" Color="#5e5543" />
-    <SolidColorBrush x:Key="bodyBackgroundWarning" Color="#fcdc95" />
-
-    <!-- Node colors in erroneous state -->
-    <SolidColorBrush x:Key="headerBackgroundError" Color="#c14c49" />
-    <SolidColorBrush x:Key="headerForegroundError" Color="#ffffff" />
-    <SolidColorBrush x:Key="headerBorderError" Color="#c14c49" />
-    <SolidColorBrush x:Key="outerBorderError" Color="#c14c49" />
-    <SolidColorBrush x:Key="bodyBackgroundError" Color="#f8bcbd" />
-
-    <!-- Node colors in ast build broken state -->
-    <SolidColorBrush x:Key="headerBackgroundBroken" Color="#c14c49" />
-    <SolidColorBrush x:Key="headerForegroundBroken" Color="#ffffff" />
-    <SolidColorBrush x:Key="headerBorderBroken" Color="#c14c49" />
-    <SolidColorBrush x:Key="outerBorderBroken" Color="#c14c49" />
-    <SolidColorBrush x:Key="bodyBackgroundBroken" Color="#f8bcbd" />
-
-    <!-- Node colors in selected state -->
-=======
     <SolidColorBrush x:Key="WorkspaceTabHeaderActiveTextBrush" Color="#BBBBBB" />
     <SolidColorBrush x:Key="WorkspaceTabHeaderInactiveTextBrush" Color="#777777" />
     <SolidColorBrush x:Key="WorkspaceBackgroundHomeBrush" Color="{StaticResource WorkspaceBackgroundHome}" />
@@ -124,8 +73,11 @@
     <SolidColorBrush x:Key="NodeContextMenuBackgroundHighlight" Color="#808080" />
     <SolidColorBrush x:Key="NodeContextMenuSeparatorColor" Color="#AFAFAF" />
 
+    <!--Custom Text Field Node-->
+    <SolidColorBrush x:Key="CustomTextBackground" Color="#F0F0EB"/>
+
+
     <!--  Node colors in selected state  -->
->>>>>>> 0500025d
     <SolidColorBrush x:Key="outerBorderSelection" Color="#4192d9" />
 
     <SolidColorBrush x:Key="autocompletionWindow" Color="#4192d9" />
