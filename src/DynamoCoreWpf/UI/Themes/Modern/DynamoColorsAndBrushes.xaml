﻿<ResourceDictionary xmlns="http://schemas.microsoft.com/winfx/2006/xaml/presentation" xmlns:x="http://schemas.microsoft.com/winfx/2006/xaml">

    <!--  a good color picker  -->
    <!--  http://www.colorspire.com/rgb-color-wheel/  -->

    <!--  Universal  -->
    <SolidColorBrush x:Key="DynamoStandardLabelTextBrush" Color="#BBBBBB" />

    <!--  Autodesk Colors  -->
    <Color x:Key="PrimaryCharcoal100">#EEEEEE</Color>
    <Color x:Key="PrimaryCharcoal200">#DCDCDC</Color>
    <Color x:Key="PrimaryCharcoal300">#CCCCCC</Color>
    <Color x:Key="MidGrey">#666666</Color>
    <Color x:Key="DarkMidGrey">#535353</Color>
    <Color x:Key="DarkGrey">#4A4A4A</Color>
    <Color x:Key="DarkerGrey">#3C3C3C</Color>
    <Color x:Key="Lilac">#F2A9F2</Color>
    <Color x:Key="Green300">#B7D78C</Color>
    <Color x:Key="Turqoise300">#84D7CD</Color>
    <Color x:Key="YellowOrange500">#FAA21B</Color>
    <Color x:Key="Red400">#F486B6</Color>
    <Color x:Key="Red500">#EB5555</Color>
    <Color x:Key="Blue200">#9BD5EF</Color>
    <Color x:Key="Blue300">#6AC0E7</Color>
    <Color x:Key="Blue400">#38ABDF</Color>
    <Color x:Key="DarkBlue200">#BCD3EE</Color>

    <!--  Autodesk Colors  -->
    <SolidColorBrush x:Key="PrimaryCharcoal100Brush" Color="{StaticResource PrimaryCharcoal100}" />
    <SolidColorBrush x:Key="PrimaryCharcoal200Brush" Color="{StaticResource PrimaryCharcoal200}" />
    <SolidColorBrush x:Key="PrimaryCharcoal300Brush" Color="{StaticResource PrimaryCharcoal300}" />
    <SolidColorBrush x:Key="MidGreyBrush" Color="{StaticResource MidGrey}" />
    <SolidColorBrush x:Key="DarkMidGreyBrush" Color="{StaticResource DarkMidGrey}" />
    <SolidColorBrush x:Key="DarkGreyBrush" Color="{StaticResource DarkGrey}" />
    <SolidColorBrush x:Key="DarkerGreyBrush" Color="{StaticResource DarkerGrey}" />
    <SolidColorBrush x:Key="LilacBrush" Color="{StaticResource Lilac}" />
    <SolidColorBrush x:Key="Green300Brush" Color="{StaticResource Green300}" />
    <SolidColorBrush x:Key="Turqoise300Brush" Color="{StaticResource Turqoise300}" />
    <SolidColorBrush x:Key="YellowOrange500Brush" Color="{StaticResource YellowOrange500}" />
    <SolidColorBrush x:Key="Red400Brush" Color="{StaticResource Red400}" />
    <SolidColorBrush x:Key="Red500Brush" Color="{StaticResource Red500}" />
    <SolidColorBrush x:Key="Blue200Brush" Color="{StaticResource Blue200}" />
    <SolidColorBrush x:Key="Blue300Brush" Color="{StaticResource Blue300}" />
    <SolidColorBrush x:Key="Blue400Brush" Color="{StaticResource Blue400}" />
    <SolidColorBrush x:Key="DarkBlue200Brush" Color="{StaticResource DarkBlue200}" />

    <!--  Workspaces  -->
    <SolidColorBrush x:Key="DynamoWindowBrush" Color="#353535" />
    <SolidColorBrush x:Key="WorkspaceBackgroundBrush" Color="#232323" />

    <Color x:Key="WorkspaceBackgroundHome">#F9F9F9</Color>
    <Color x:Key="WorkspaceBackgroundCustom">#FFFFDC</Color>
    <SolidColorBrush x:Key="WorkspaceTabHeaderActiveTextBrush" Color="#BBBBBB" />
    <SolidColorBrush x:Key="WorkspaceTabHeaderInactiveTextBrush" Color="#777777" />
    <SolidColorBrush x:Key="WorkspaceBackgroundHomeBrush" Color="{StaticResource WorkspaceBackgroundHome}" />
    <SolidColorBrush x:Key="WorkspaceBackgroundCustomBrush" Color="{StaticResource WorkspaceBackgroundCustom}" />

    <SolidColorBrush x:Key="WorkspaceTabBorderSelectedTrue" Color="#353535" />
    <SolidColorBrush x:Key="WorkspaceTabBorderSelectedFalse" Color="#232323" />

    <!--  Nodes  -->
    <SolidColorBrush x:Key="NodeFrozenOverlayBackground" Color="#BCD3EE" />
    <SolidColorBrush x:Key="NodeOptionsButtonBackground" Color="#282828" />
    <SolidColorBrush x:Key="NodeOptionsButtonForeground" Color="{StaticResource Blue300}" />
    <SolidColorBrush x:Key="NodeDismissedWarningsGlyphForeground" Color="#4B4B4B" />
    <SolidColorBrush x:Key="NodeDismissedWarningsGlyphBackground" Color="#EBEBEB" />
    <SolidColorBrush x:Key="NodeLacingGlyphBackground" Color="#EBEBEB" />
    <SolidColorBrush x:Key="NodePreviewHiddenGlyphBackground" Color="{StaticResource PrimaryCharcoal100}" />

    <SolidColorBrush x:Key="NodeContextMenuForeground" Color="{StaticResource PrimaryCharcoal100}" />
    <SolidColorBrush x:Key="NodeContextMenuBackground" Color="{StaticResource MidGrey}" />
    <SolidColorBrush x:Key="NodeContextMenuForegroundHighlight" Color="#282828" />
    <SolidColorBrush x:Key="NodeContextMenuBackgroundHighlight" Color="#808080" />
    <SolidColorBrush x:Key="NodeContextMenuSeparatorColor" Color="#AFAFAF" />

    <!--  Node colors in selected state  -->
    <SolidColorBrush x:Key="outerBorderSelection" Color="#4192d9" />

    <SolidColorBrush x:Key="autocompletionWindow" Color="#4192d9" />

    <!--  Update Manager  -->
    <SolidColorBrush x:Key="UpdateManagerUpdateAvailableBrush" Color="OrangeRed" />
    <SolidColorBrush x:Key="UpdateManagerUpToDateBrush" Color="Green" />

    <!--  3D  -->
    <Color x:Key="EdgeColor">#000000</Color>
    <Color x:Key="PointColor">#000000</Color>
    <Color x:Key="SelectionColor">#009EFF</Color>
    <Color x:Key="MaterialColor">#efede4</Color>

    <!--  Extensions Sidebar  -->
    <SolidColorBrush x:Key="BorderBrushWhite" Color="#FF3F4040" />
    <SolidColorBrush x:Key="FeedbackSectionBackground" Color="#4192D9" />

    <!--  Library background  -->
    <SolidColorBrush x:Key="SearchTextBoxBackground" Color="#F1F2F2" />
    <SolidColorBrush x:Key="LibraryCommonBackground" Color="#333333" />
    <SolidColorBrush x:Key="LibraryMemberOnHover" Color="#404040" />
    <SolidColorBrush x:Key="LibraryItemHostBackground" Color="#353535" />
    <SolidColorBrush x:Key="RootElementBackground" Color="#282828" />
    <SolidColorBrush x:Key="RootElementOnHover" Color="#222222" />
    <SolidColorBrush x:Key="ClassButtonClickedBackground" Color="#272727" />

    <!--  Library text colors  -->
    <SolidColorBrush x:Key="MemberButtonText" Color="#aaaaaa" />
    <SolidColorBrush x:Key="DeafultSearchTextBlockText" Color="#6D6E71" />
    <SolidColorBrush x:Key="CommonSidebarTextColor" Color="#CCCCCC" />
    <SolidColorBrush x:Key="SearchBoxBackgroundColor" Color="#231F20" />
    <SolidColorBrush x:Key="NestedMemberTextColor" Color="#989898" />
    <SolidColorBrush x:Key="VariableTypeTextColor" Color="#777777" />
    <SolidColorBrush x:Key="SearchDarkGreyTextColor" Color="#808285" />
    <SolidColorBrush x:Key="CreateMembersColor" Color="#7B9F2D" />
    <SolidColorBrush x:Key="ActionMembersColor" Color="#D56867" />
    <SolidColorBrush x:Key="QueryMembersColor" Color="#65999A" />
    <SolidColorBrush x:Key="SearchElementLineDeterminerColor" Color="#4D4D4D" />
    <SolidColorBrush x:Key="FilterIconColor" Color="#787878" />
    <SolidColorBrush x:Key="FilterPopupBorderColor" Color="#808080" />
    <SolidColorBrush x:Key="FilterPopupBackgroundColor" Color="#666666" />
    <SolidColorBrush x:Key="SelectedFilterButtonTextColor" Color="#4D4D4D" />
    <SolidColorBrush x:Key="FilterCategoryIsNotSelectedColor" Color="#737373" />
    <SolidColorBrush x:Key="NodeNameForeground" Color="#ffffff" />
    <SolidColorBrush x:Key="UnSelectedLayoutForeground" Color="#999999" />
    <SolidColorBrush x:Key="NodeCategoryForeground" Color="#b3b3b3" />

    <!--  Bubble preview  -->
    <SolidColorBrush x:Key="BubblePreviewBorderColor" Color="#aaaaaa" />
    <SolidColorBrush x:Key="UnpinnedIconForegroundColor" Color="#808080" />
    <SolidColorBrush x:Key="PinnedIconForegroundColor" Color="#FFFFFF" />
    <SolidColorBrush x:Key="UnpinnedIconBackgroundColor" Color="White" />
    <SolidColorBrush x:Key="PinnedIconBackgroundColor" Color="#FF5E5C5A" />
    <SolidColorBrush x:Key="PinnedIconHoverBackgroundColor" Color="#c6c6c6" />

<<<<<<< HEAD
    <!-- Port color -->
    <SolidColorBrush x:Key="KeepListStructureHighlight" Color="#66AAD7"/>
    <SolidColorBrush x:Key="NotKeepListStructureHighlight" Color="White"/>
    
=======
    <!--  Port color  -->
    <SolidColorBrush x:Key="PortDefaultBackground" Color="Transparent" />
    <SolidColorBrush x:Key="PortIsConnectedBackground" Color="#465A63" />
    <SolidColorBrush x:Key="PortIsNotConnectedBackground" Color="#6B4343" />
    <SolidColorBrush x:Key="PortKeepListStructureBackground" Color="#5EA5C4" />
    
    <SolidColorBrush x:Key="PortDefaultBorderBrush" Color="{StaticResource PrimaryCharcoal300}" />
    <SolidColorBrush x:Key="PortIsConnectedBorderBrush" Color="#6AC0E7" />
    <SolidColorBrush x:Key="PortIsNotConnectedBorderBrush" Color="#F48686" />
    <SolidColorBrush x:Key="PortKeepListStructureBorderBrush" Color="#6AC0E7" />

    <SolidColorBrush x:Key="PortUsingDefaultValueMarkerColor" Color="#9BD5EF" />
    <SolidColorBrush x:Key="PortUseLevelsCheckBoxColor" Color="#808080" />

>>>>>>> 31a95af7
    <!--Connector-->
    <SolidColorBrush x:Key="ConnectorHoverStateOutline" Color="#B6B6B6"/>
</ResourceDictionary><|MERGE_RESOLUTION|>--- conflicted
+++ resolved
@@ -130,27 +130,10 @@
     <SolidColorBrush x:Key="PinnedIconBackgroundColor" Color="#FF5E5C5A" />
     <SolidColorBrush x:Key="PinnedIconHoverBackgroundColor" Color="#c6c6c6" />
 
-<<<<<<< HEAD
     <!-- Port color -->
     <SolidColorBrush x:Key="KeepListStructureHighlight" Color="#66AAD7"/>
     <SolidColorBrush x:Key="NotKeepListStructureHighlight" Color="White"/>
     
-=======
-    <!--  Port color  -->
-    <SolidColorBrush x:Key="PortDefaultBackground" Color="Transparent" />
-    <SolidColorBrush x:Key="PortIsConnectedBackground" Color="#465A63" />
-    <SolidColorBrush x:Key="PortIsNotConnectedBackground" Color="#6B4343" />
-    <SolidColorBrush x:Key="PortKeepListStructureBackground" Color="#5EA5C4" />
-    
-    <SolidColorBrush x:Key="PortDefaultBorderBrush" Color="{StaticResource PrimaryCharcoal300}" />
-    <SolidColorBrush x:Key="PortIsConnectedBorderBrush" Color="#6AC0E7" />
-    <SolidColorBrush x:Key="PortIsNotConnectedBorderBrush" Color="#F48686" />
-    <SolidColorBrush x:Key="PortKeepListStructureBorderBrush" Color="#6AC0E7" />
-
-    <SolidColorBrush x:Key="PortUsingDefaultValueMarkerColor" Color="#9BD5EF" />
-    <SolidColorBrush x:Key="PortUseLevelsCheckBoxColor" Color="#808080" />
-
->>>>>>> 31a95af7
     <!--Connector-->
     <SolidColorBrush x:Key="ConnectorHoverStateOutline" Color="#B6B6B6"/>
 </ResourceDictionary>