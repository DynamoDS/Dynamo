--- conflicted
+++ resolved
@@ -10,12 +10,8 @@
     <Color x:Key="PrimaryCharcoal100">#EEEEEE</Color>
     <Color x:Key="PrimaryCharcoal200">#DCDCDC</Color>
     <Color x:Key="PrimaryCharcoal300">#CCCCCC</Color>
-<<<<<<< HEAD
-    <Color x:Key="LightGrey">#999999</Color>
     <Color x:Key="LightMidGrey">#808080</Color>
-=======
     <Color x:Key="LightGrey">#989898</Color>
->>>>>>> 78e05593
     <Color x:Key="MidGrey">#666666</Color>
     <Color x:Key="DarkMidGrey">#535353</Color>
     <Color x:Key="DarkGrey">#4A4A4A</Color>
@@ -40,10 +36,7 @@
     <SolidColorBrush x:Key="PrimaryCharcoal200Brush" Color="{StaticResource PrimaryCharcoal200}" />
     <SolidColorBrush x:Key="PrimaryCharcoal300Brush" Color="{StaticResource PrimaryCharcoal300}" />
     <SolidColorBrush x:Key="LightGreyBrush" Color="{StaticResource LightGrey}" />
-<<<<<<< HEAD
     <SolidColorBrush x:Key="LightMidGreyBrush" Color="{StaticResource LightMidGrey}" />
-=======
->>>>>>> 78e05593
     <SolidColorBrush x:Key="MidGreyBrush" Color="{StaticResource MidGrey}" />
     <SolidColorBrush x:Key="DarkMidGreyBrush" Color="{StaticResource DarkMidGrey}" />
     <SolidColorBrush x:Key="DarkGreyBrush" Color="{StaticResource DarkGrey}" />
