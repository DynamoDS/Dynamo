﻿<ResourceDictionary
    xmlns="http://schemas.microsoft.com/winfx/2006/xaml/presentation"
    xmlns:x="http://schemas.microsoft.com/winfx/2006/xaml"
    xmlns:avalonedit="clr-namespace:ICSharpCode.AvalonEdit;assembly=ICSharpCode.AvalonEdit"
    xmlns:clr="clr-namespace:System;assembly=mscorlib"
    xmlns:controls="clr-namespace:Dynamo.Views;assembly=DynamoCoreWpf"
    xmlns:dynui="clr-namespace:Dynamo.UI.Controls;assembly=DynamoCoreWpf"
    xmlns:fa="clr-namespace:FontAwesome.WPF;assembly=FontAwesome.WPF"
    xmlns:nodes="clr-namespace:Dynamo.Nodes;assembly=DynamoCore"
    xmlns:p="clr-namespace:Dynamo.Wpf.Properties;assembly=DynamoCoreWpf"
    xmlns:ui="clr-namespace:Dynamo.UI;assembly=DynamoCoreWpf">

    <ResourceDictionary.MergedDictionaries>
        <ui:SharedResourceDictionary Source="{x:Static ui:SharedDictionaryManager.DynamoConvertersDictionaryUri}" />
    </ResourceDictionary.MergedDictionaries>

    <!--  Control colors.  -->
    <Color x:Key="WindowColor">#FFE8EDF9</Color>
    <Color x:Key="ContentAreaColorLight">#FFC5CBF9</Color>
    <Color x:Key="ContentAreaColorDark">#FF7381F9</Color>

    <Color x:Key="DisabledControlLightColor">#FFE8EDF9</Color>
    <Color x:Key="DisabledControlDarkColor">#FFC5CBF9</Color>
    <Color x:Key="DisabledForegroundColor">#FF888888</Color>

    <Color x:Key="SelectedBackgroundColor">#a1dbff</Color>
    <Color x:Key="SelectedUnfocusedColor">#FFDDDDDD</Color>

    <Color x:Key="ControlLightColor">White</Color>
    <Color x:Key="ControlMediumColor">#FF7381F9</Color>
    <Color x:Key="ControlDarkColor">#FF211AA9</Color>

    <Color x:Key="ControlMouseOverColor">#FF3843C4</Color>
    <Color x:Key="ControlPressedColor">#FF211AA9</Color>


    <Color x:Key="GlyphColor">#FF444444</Color>
    <Color x:Key="GlyphMouseOver">sc#1, 0.004391443, 0.002428215, 0.242281124</Color>

    <!--  Border colors  -->
    <Color x:Key="BorderLightColor">#FFCCCCCC</Color>
    <Color x:Key="BorderMediumColor">#FF888888</Color>
    <Color x:Key="BorderDarkColor">#FF444444</Color>

    <Color x:Key="PressedBorderLightColor">#FF888888</Color>
    <Color x:Key="PressedBorderDarkColor">#FF444444</Color>

    <Color x:Key="DisabledBorderLightColor">#FFAAAAAA</Color>
    <Color x:Key="DisabledBorderDarkColor">#FF888888</Color>

    <Color x:Key="DefaultBorderBrushDarkColor">Black</Color>

    <!--  Control-specific resources.  -->
    <Color x:Key="HeaderTopColor">#FFC5CBF9</Color>
    <Color x:Key="DatagridCurrentCellBorderColor">Black</Color>
    <Color x:Key="SliderTrackDarkColor">#FFC5CBF9</Color>
    <Color x:Key="NavButtonFrameColor">#FF3843C4</Color>

    <clr:Double x:Key="NodeNameHeight">42</clr:Double>

    <!--  InfoBubble colors  -->
    <SolidColorBrush x:Key="InfoBubbleBackNormalBrush" Color="White" />
    <SolidColorBrush x:Key="InfoBubbleTextNormalBrush" Color="#333333" />
    <SolidColorBrush x:Key="InfoBubbleEdgeNormalBrush" Color="#A5D1E2" />

    <LinearGradientBrush x:Key="MenuPopupBrush" StartPoint="0.5,0" EndPoint="0.5,1">
        <GradientStop Offset="0" Color="{DynamicResource ControlLightColor}" />
        <GradientStop Offset="0.5" Color="{DynamicResource ControlMediumColor}" />
        <GradientStop Offset="1" Color="{DynamicResource ControlLightColor}" />
    </LinearGradientBrush>

    <LinearGradientBrush x:Key="SpinnerNormalBrush" StartPoint="0,0" EndPoint="0,1">
        <GradientStop Offset="0.0" Color="#EEE" />
        <GradientStop Offset="1.0" Color="#CBC6BE" />
    </LinearGradientBrush>
    <LinearGradientBrush x:Key="SpinnerNormalBorderBrush" StartPoint="0,0" EndPoint="0,1">
        <GradientStop Offset="0.0" Color="#CCC" />
        <GradientStop Offset="1.0" Color="#444" />
    </LinearGradientBrush>
    <LinearGradientBrush x:Key="SpinnerHoverBrush" StartPoint="0,0" EndPoint="0,1">
        <GradientStop Offset="0.0" Color="#FFF" />
        <GradientStop Offset="1.0" Color="#CBC6BE" />
    </LinearGradientBrush>
    <LinearGradientBrush x:Key="SpinnerPressedBrush" StartPoint="0,0" EndPoint="0,1">
        <GradientStop Offset="0.0" Color="#BBB" />
        <GradientStop Offset="0.1" Color="#EEE" />
        <GradientStop Offset="0.9" Color="#EEE" />
        <GradientStop Offset="1.0" Color="#FFF" />
    </LinearGradientBrush>
    <LinearGradientBrush x:Key="SpinnerPressedBorderBrush" StartPoint="0,0" EndPoint="0,1">
        <GradientStop Offset="0.0" Color="#444" />
        <GradientStop Offset="1.0" Color="#888" />
    </LinearGradientBrush>

    <!--  Embedded Font  -->
    <!--
        Open Sans (under Apache License, version 2.0)
        Link: http://www.google.com/fonts/specimen/Open+Sans
    -->
    <FontFamily x:Key="Inconsolata">../../Fonts/#Inconsolata</FontFamily>
    <FontFamily x:Key="OpenSansRegular">../../Fonts/#Open Sans</FontFamily>
    <FontFamily x:Key="OpenSansItalic">../../Fonts/#Open Sans Italic</FontFamily>
    <FontFamily x:Key="OpenSansLight">../../Fonts/#Open Sans Light</FontFamily>
    <FontFamily x:Key="OpenSansSemibold">../../Fonts/#Open Sans Semibold</FontFamily>
    <FontFamily x:Key="OpenSansBold">../../Fonts/#Open Sans Bold</FontFamily>
    <FontFamily x:Key="OpenSansLightItalic">../../Fonts/#Open Sans Light Italic</FontFamily>
    <FontFamily x:Key="OpenSansSemiboldItalic">../../Fonts/#Open Sans Semibold Italic</FontFamily>
    <FontFamily x:Key="OpenSansBoldItalic">../../Fonts/#Open Sans Bold Italic</FontFamily>
    <FontFamily x:Key="ArtifaktElementRegular">../../Fonts/#Artifakt Element Regular</FontFamily>
    <FontFamily x:Key="ArtifaktElementBold">../../Fonts/#Artifakt Element Bold</FontFamily>

    <!--  Window Common Styling  -->
    <Style x:Key="DynamoWindowStyle" TargetType="{x:Type Window}">
        <Setter Property="FontFamily" Value="{StaticResource ArtifaktElementRegular}" />
        <Setter Property="SnapsToDevicePixels" Value="True" />
        <Setter Property="Background" Value="#343434" />
    </Style>

    <Image x:Key="ComboDownIcon_normal" Source="pack://application:,,,/DynamoCoreWpf;component/UI/Images/tick_selected.png" />

    <ControlTemplate x:Key="ComboBoxToggleButton" TargetType="ToggleButton">
        <Grid>
            <Border
                x:Name="Border"
                Background="#2c2c2c"
                BorderBrush="#444444"
                BorderThickness="1" />
            <Path
                x:Name="Arrow"
                Margin="0,0,10,0"
                HorizontalAlignment="Right"
                VerticalAlignment="Center"
                Data="M 0 0 L 4 4 L 8 0 Z"
                Fill="#999" />
        </Grid>
        <ControlTemplate.Triggers>
            <Trigger Property="ToggleButton.IsMouseOver" Value="true">
                <Setter TargetName="Arrow" Property="Fill" Value="#fff" />
            </Trigger>
            <Trigger Property="ToggleButton.IsChecked" Value="true">
                <Setter TargetName="Border" Property="Background" Value="#333" />
            </Trigger>
        </ControlTemplate.Triggers>
    </ControlTemplate>

    <ControlTemplate x:Key="ComboBoxTextBox" TargetType="TextBox">
        <Border x:Name="PART_ContentHost" Focusable="False" />
    </ControlTemplate>

    <SolidColorBrush x:Key="SComboBoxBackground" Color="#2c2c2c" />
    <SolidColorBrush x:Key="SComboBoxBorder" Color="#444444" />
    <Style x:Key="SComboBox" TargetType="{x:Type ComboBox}">
        <Setter Property="SnapsToDevicePixels" Value="true" />
        <Setter Property="OverridesDefaultStyle" Value="true" />
        <Setter Property="ScrollViewer.HorizontalScrollBarVisibility" Value="Auto" />
        <Setter Property="ScrollViewer.VerticalScrollBarVisibility" Value="Auto" />
        <Setter Property="ScrollViewer.CanContentScroll" Value="true" />
        <Setter Property="MinWidth" Value="120" />
        <Setter Property="MinHeight" Value="20" />
        <Setter Property="Template">
            <Setter.Value>
                <ControlTemplate TargetType="ComboBox">
                    <Grid>
                        <ToggleButton
                            Name="ToggleButton"
                            Grid.Column="2"
                            ClickMode="Press"
                            Focusable="false"
                            IsChecked="{Binding Path=IsDropDownOpen, Mode=TwoWay, RelativeSource={RelativeSource TemplatedParent}}"
                            Template="{StaticResource ComboBoxToggleButton}" />
                        <ContentPresenter
                            Name="ContentSite"
                            Margin="9,3,23,3"
                            HorizontalAlignment="Left"
                            VerticalAlignment="Center"
                            Content="{TemplateBinding SelectionBoxItem}"
                            ContentTemplate="{TemplateBinding SelectionBoxItemTemplate}"
                            ContentTemplateSelector="{TemplateBinding ItemTemplateSelector}"
                            IsHitTestVisible="False" />
                        <TextBox
                            x:Name="PART_EditableTextBox"
                            Margin="3,3,23,3"
                            Padding="10"
                            HorizontalAlignment="Left"
                            VerticalAlignment="Center"
                            CaretBrush="#bbbbbb"
                            Focusable="True"
                            Foreground="#bbbbbb"
                            IsReadOnly="{TemplateBinding IsReadOnly}"
                            Style="{x:Null}"
                            Template="{StaticResource ComboBoxTextBox}"
                            Visibility="Hidden" />
                        <Popup
                            Name="Popup"
                            AllowsTransparency="True"
                            Focusable="False"
                            IsOpen="{TemplateBinding IsDropDownOpen}"
                            Placement="Bottom"
                            PopupAnimation="Slide">
                            <Grid
                                Name="DropDown"
                                MinWidth="{TemplateBinding ActualWidth}"
                                MaxHeight="{TemplateBinding MaxDropDownHeight}"
                                SnapsToDevicePixels="True">
                                <Border
                                    x:Name="DropDownBorder"
                                    Background="#2c2c2c"
                                    BorderBrush="#444444"
                                    BorderThickness="1,0,1,1" />
                                <ScrollViewer Margin="4,6,4,6" SnapsToDevicePixels="True">
                                    <StackPanel IsItemsHost="True" KeyboardNavigation.DirectionalNavigation="Contained" />
                                </ScrollViewer>
                            </Grid>
                        </Popup>
                    </Grid>
                    <ControlTemplate.Triggers>
                        <Trigger Property="HasItems" Value="false">
                            <Setter TargetName="DropDownBorder" Property="MinHeight" Value="95" />
                        </Trigger>
                        <Trigger Property="IsGrouping" Value="true">
                            <Setter Property="ScrollViewer.CanContentScroll" Value="false" />
                        </Trigger>
                        <Trigger SourceName="Popup" Property="Popup.AllowsTransparency" Value="true">
                            <Setter TargetName="DropDownBorder" Property="CornerRadius" Value="4" />
                            <Setter TargetName="DropDownBorder" Property="Margin" Value="0,2,0,0" />
                        </Trigger>
                        <Trigger Property="IsEditable" Value="true">
                            <Setter Property="IsTabStop" Value="false" />
                            <Setter TargetName="PART_EditableTextBox" Property="Visibility" Value="Visible" />
                            <Setter TargetName="ContentSite" Property="Visibility" Value="Hidden" />
                        </Trigger>
                    </ControlTemplate.Triggers>
                </ControlTemplate>
            </Setter.Value>
        </Setter>
        <Style.Triggers />
    </Style>

    <Style x:Key="SSearchOnlineToggleButton" TargetType="{x:Type ToggleButton}">
        <Setter Property="Template">
            <Setter.Value>
                <ControlTemplate>

                    <Grid x:Name="container" Background="Transparent">
                        <Grid x:Name="inner" Background="#333">

                            <Image
                                x:Name="display"
                                Width="24"
                                Height="24"
                                Source="{Binding RelativeSource={RelativeSource TemplatedParent}, Path=Tag}" />

                        </Grid>
                    </Grid>

                    <ControlTemplate.Triggers>

                        <Trigger Property="ToggleButton.IsChecked" Value="True">
                            <Setter TargetName="inner" Property="Background" Value="LightBlue" />
                        </Trigger>

                        <Trigger Property="ToggleButton.IsMouseOver" Value="true">
                            <Setter TargetName="inner" Property="Background" Value="LightBlue" />
                        </Trigger>

                    </ControlTemplate.Triggers>

                </ControlTemplate>
            </Setter.Value>
        </Setter>
    </Style>

    <!--  Zoom fade text  -->
    <Style x:Key="SZoomFadeText" TargetType="{x:Type TextBlock}">
        <Style.Triggers>
            <DataTrigger Binding="{Binding Path=DataContext.Zoom, RelativeSource={RelativeSource FindAncestor, AncestorType={x:Type controls:WorkspaceView}}, Converter={StaticResource ZoomToBooleanConverter}}" Value="true">
                <DataTrigger.EnterActions>
                    <BeginStoryboard>
                        <Storyboard>
                            <DoubleAnimation
                                Storyboard.TargetProperty="Opacity"
                                To="1.0"
                                Duration="0:0:0.2" />
                        </Storyboard>
                    </BeginStoryboard>
                </DataTrigger.EnterActions>
                <DataTrigger.ExitActions>
                    <BeginStoryboard>
                        <Storyboard>
                            <DoubleAnimation
                                Storyboard.TargetProperty="Opacity"
                                To="0.0"
                                Duration="0:0:0.2" />
                        </Storyboard>
                    </BeginStoryboard>
                </DataTrigger.ExitActions>
            </DataTrigger>
        </Style.Triggers>
    </Style>

    <!--  Zoom fade preview  -->
    <Style x:Key="SZoomFadePreview" TargetType="{x:Type Border}">
        <Style.Triggers>
            <DataTrigger Binding="{Binding Path=DataContext.Zoom, RelativeSource={RelativeSource FindAncestor, AncestorType={x:Type controls:WorkspaceView}}, Converter={StaticResource ZoomToBooleanConverter}}" Value="true">
                <DataTrigger.EnterActions>
                    <BeginStoryboard>
                        <Storyboard>
                            <DoubleAnimation
                                Storyboard.TargetProperty="Opacity"
                                To="0.4"
                                Duration="0:0:0.5" />
                        </Storyboard>
                    </BeginStoryboard>
                </DataTrigger.EnterActions>
                <DataTrigger.ExitActions>
                    <BeginStoryboard>
                        <Storyboard>
                            <DoubleAnimation
                                Storyboard.TargetProperty="Opacity"
                                To="0.7"
                                Duration="0:0:0.5" />
                        </Storyboard>
                    </BeginStoryboard>
                </DataTrigger.ExitActions>
            </DataTrigger>
        </Style.Triggers>
    </Style>



    <Style x:Key="SZoomFadeTextBox" TargetType="{x:Type TextBox}">
        <Style.Triggers>
            <DataTrigger Binding="{Binding Path=DataContext.Zoom, RelativeSource={RelativeSource FindAncestor, AncestorType={x:Type controls:WorkspaceView}}, Converter={StaticResource ZoomToBooleanConverter}}" Value="true">
                <DataTrigger.EnterActions>
                    <BeginStoryboard>
                        <Storyboard>
                            <DoubleAnimation
                                Storyboard.TargetProperty="Opacity"
                                To="1.0"
                                Duration="0:0:0.2" />
                        </Storyboard>
                    </BeginStoryboard>
                </DataTrigger.EnterActions>
                <DataTrigger.ExitActions>
                    <BeginStoryboard>
                        <Storyboard>
                            <DoubleAnimation
                                Storyboard.TargetProperty="Opacity"
                                To="0.0"
                                Duration="0:0:0.2" />
                        </Storyboard>
                    </BeginStoryboard>
                </DataTrigger.ExitActions>
            </DataTrigger>
        </Style.Triggers>
    </Style>

    <LinearGradientBrush x:Key="ButtonGradientBackground" StartPoint="0.5,0" EndPoint="0.5,1">
        <GradientStop Offset="0.0" Color="#444" />
        <GradientStop Offset="1.0" Color="#2E2E2E" />
    </LinearGradientBrush>

    <LinearGradientBrush x:Key="DarkButtonGradientBackground" StartPoint="0.5,0" EndPoint="0.5,1">
        <GradientStop Offset="0.0" Color="#111" />
        <GradientStop Offset="1.0" Color="#000" />
    </LinearGradientBrush>

    <Style x:Key="SImageButton" TargetType="{x:Type Button}">
        <Setter Property="Template">
            <Setter.Value>
                <ControlTemplate>

                    <Grid x:Name="container" Background="Transparent">
                        <Grid x:Name="inner" Background="{StaticResource ButtonGradientBackground}">

                            <Image
                                x:Name="display"
                                Width="24"
                                Height="24"
                                Source="{Binding RelativeSource={RelativeSource TemplatedParent}, Path=Tag}" />

                        </Grid>
                    </Grid>

                    <ControlTemplate.Triggers>

                        <Trigger Property="ToggleButton.IsMouseOver" Value="true">
                            <Setter TargetName="inner" Property="Background" Value="LightBlue" />
                        </Trigger>

                    </ControlTemplate.Triggers>

                </ControlTemplate>
            </Setter.Value>
        </Setter>
    </Style>

    <Style x:Key="SCustomizableBadgeButton" TargetType="{x:Type Button}">
        <Setter Property="Template">
            <Setter.Value>
                <ControlTemplate>

                    <Border x:Name="container" Background="Transparent">
                        <Border
                            x:Name="inner"
                            Margin="3"
                            Background="#55000000"
                            CornerRadius="2">
                            <TextBlock
                                x:Name="text"
                                Margin="3"
                                HorizontalAlignment="Center"
                                FontSize="{Binding RelativeSource={RelativeSource TemplatedParent}, Path=FontSize}"
                                FontWeight="{Binding RelativeSource={RelativeSource TemplatedParent}, Path=FontWeight}"
                                Foreground="{Binding RelativeSource={RelativeSource TemplatedParent}, Path=Foreground}"
                                Text="{Binding RelativeSource={RelativeSource TemplatedParent}, Path=Content}" />
                        </Border>
                    </Border>

                    <ControlTemplate.Triggers>

                        <Trigger Property="Button.IsMouseOver" Value="true">
                            <Setter TargetName="inner" Property="Background" Value="#88000000" />
                        </Trigger>

                        <Trigger Property="IsEnabled" Value="false">
                            <Setter TargetName="text" Property="Foreground" Value="#666" />
                        </Trigger>

                    </ControlTemplate.Triggers>

                </ControlTemplate>
            </Setter.Value>
        </Setter>
    </Style>

    <Style x:Key="SBadgeButton" TargetType="{x:Type Button}">
        <Setter Property="Template">
            <Setter.Value>
                <ControlTemplate>

                    <Border x:Name="container" Background="Transparent">
                        <Border
                            x:Name="inner"
                            Margin="3"
                            Background="#55000000"
                            CornerRadius="2">
                            <TextBlock
                                x:Name="text"
                                Margin="3"
                                HorizontalAlignment="Center"
                                VerticalAlignment="Center"
                                FontSize="11"
                                FontWeight="Bold"
                                Foreground="#BBB"
                                Text="{Binding RelativeSource={RelativeSource TemplatedParent}, Path=Content}" />
                        </Border>
                    </Border>

                    <ControlTemplate.Triggers>

                        <Trigger Property="Button.IsMouseOver" Value="true">
                            <Setter TargetName="inner" Property="Background" Value="#88000000" />
                        </Trigger>

                        <Trigger Property="IsEnabled" Value="false">
                            <Setter TargetName="text" Property="Foreground" Value="#666" />
                        </Trigger>

                    </ControlTemplate.Triggers>

                </ControlTemplate>
            </Setter.Value>
        </Setter>
    </Style>



    <Style
        x:Key="SDarkTextBox"
        BasedOn="{StaticResource {x:Type TextBox}}"
        TargetType="{x:Type TextBox}">
        <Setter Property="Foreground" Value="#bbbbbb" />
        <Setter Property="CaretBrush" Value="White" />
        <Setter Property="HorizontalAlignment" Value="Stretch" />
        <Setter Property="FontSize" Value="14px" />
        <Setter Property="Padding" Value="5" />
        <Setter Property="Template">
            <Setter.Value>
                <ControlTemplate TargetType="{x:Type TextBox}">
                    <Border
                        Name="borderText"
                        Background="#2c2c2c"
                        BorderBrush="#444"
                        BorderThickness="1px">
                        <Grid>
                            <ScrollViewer
                                x:Name="PART_ContentHost"
                                Margin="5,5,0,0"
                                SnapsToDevicePixels="{TemplateBinding SnapsToDevicePixels}"
                                Style="{DynamicResource ResourceKey=SDarkScrollViewer}" />
                            <TextBlock
                                x:Name="previewText"
                                Margin="5,5,0,0"
                                Padding="{TemplateBinding Padding}"
                                FontSize="{TemplateBinding FontSize}"
                                Foreground="#555555"
                                IsHitTestVisible="False"
                                Text="{TemplateBinding Tag}"
                                Visibility="{Binding RelativeSource={RelativeSource TemplatedParent}, Path=Text.IsEmpty, Converter={StaticResource BooleanToVisibilityConverter}}" />
                        </Grid>
                    </Border>
                    <ControlTemplate.Triggers>
                        <Trigger Property="IsKeyboardFocusWithin" Value="True">
                            <Setter TargetName="borderText" Property="BorderBrush" Value="#666666" />
                        </Trigger>

                        <Trigger Property="IsEnabled" Value="False">
                            <Setter Property="Foreground" Value="#555555" />
                            <Setter TargetName="borderText" Property="BorderBrush" Value="#444444" />
                        </Trigger>

                        <Trigger Property="Text" Value="">
                            <Setter TargetName="previewText" Property="Visibility" Value="Visible" />
                        </Trigger>
                    </ControlTemplate.Triggers>
                </ControlTemplate>
            </Setter.Value>
        </Setter>
    </Style>

    <Style x:Key="STextButton" TargetType="{x:Type Button}">
        <Setter Property="Template">
            <Setter.Value>
                <ControlTemplate>

                    <Border
                        x:Name="container"
                        Background="Transparent"
                        BorderBrush="#3c3c3c"
                        BorderThickness="1">
                        <Grid x:Name="inner" Background="#373737">

                            <TextBlock
                                x:Name="text"
                                Margin="10,10,10,10"
                                HorizontalAlignment="Center"
                                VerticalAlignment="Center"
                                FontSize="14px"
                                Foreground="#bbbbbb"
                                Text="{Binding RelativeSource={RelativeSource TemplatedParent}, Path=Content}" />
                        </Grid>
                    </Border>

                    <ControlTemplate.Triggers>

                        <Trigger Property="Button.IsMouseOver" Value="true">
                            <Setter TargetName="container" Property="BorderBrush" Value="#656565" />
                            <Setter TargetName="inner" Property="Background" Value="#373737" />
                        </Trigger>

                        <Trigger Property="Button.IsPressed" Value="true">
                            <Setter TargetName="container" Property="BorderBrush" Value="#656565" />
                            <Setter TargetName="inner" Property="Background" Value="#272727" />
                        </Trigger>

                        <Trigger Property="IsEnabled" Value="true">
                            <Setter TargetName="text" Property="Foreground" Value="#bbbbbb" />
                        </Trigger>

                        <Trigger Property="IsEnabled" Value="false">
                            <Setter TargetName="container" Property="BorderBrush" Value="Transparent" />
                            <Setter TargetName="inner" Property="Background" Value="#373737" />
                            <Setter TargetName="text" Property="Foreground" Value="#555555" />
                        </Trigger>

                    </ControlTemplate.Triggers>

                </ControlTemplate>
            </Setter.Value>
        </Setter>
    </Style>

    <Style x:Key="SmallTextButton" TargetType="{x:Type Button}">
        <Setter Property="Template">
            <Setter.Value>
                <ControlTemplate>
                    <Border
                        x:Name="container"
                        Background="Transparent"
                        BorderBrush="#3c3c3c"
                        BorderThickness="1">
                        <Grid x:Name="inner" Background="#373737">
                            <TextBlock
                                x:Name="text"
                                Margin="5,0"
                                HorizontalAlignment="Center"
                                VerticalAlignment="Center"
                                FontSize="10px"
                                Foreground="#bbbbbb"
                                Text="{Binding RelativeSource={RelativeSource TemplatedParent}, Path=Content}" />
                        </Grid>
                    </Border>
                    <ControlTemplate.Triggers>
                        <Trigger Property="Button.IsMouseOver" Value="true">
                            <Setter TargetName="container" Property="BorderBrush" Value="#656565" />
                            <Setter TargetName="inner" Property="Background" Value="#373737" />
                        </Trigger>
                        <Trigger Property="Button.IsPressed" Value="true">
                            <Setter TargetName="container" Property="BorderBrush" Value="#656565" />
                            <Setter TargetName="inner" Property="Background" Value="#272727" />
                        </Trigger>
                        <Trigger Property="IsEnabled" Value="true">
                            <Setter TargetName="text" Property="Foreground" Value="#bbbbbb" />
                        </Trigger>
                        <Trigger Property="IsEnabled" Value="false">
                            <Setter TargetName="container" Property="BorderBrush" Value="Transparent" />
                            <Setter TargetName="inner" Property="Background" Value="#373737" />
                            <Setter TargetName="text" Property="Foreground" Value="#555555" />
                        </Trigger>
                    </ControlTemplate.Triggers>
                </ControlTemplate>
            </Setter.Value>
        </Setter>
    </Style>

    <Style x:Key="STextButtonWithShapeIcon" TargetType="{x:Type Button}">
        <Setter Property="Template">
            <Setter.Value>
                <ControlTemplate>

                    <Border
                        x:Name="container"
                        Background="Transparent"
                        BorderBrush="#3c3c3c"
                        BorderThickness="1">
                        <Grid x:Name="inner" Background="#373737">

                            <StackPanel Orientation="Horizontal">
                                <ContentControl Content="{DynamicResource ResourceKey=Shape}" />
                                <TextBlock
                                    x:Name="text"
                                    Margin="10,10,10,10"
                                    HorizontalAlignment="Center"
                                    VerticalAlignment="Center"
                                    FontSize="14px"
                                    Foreground="#bbbbbb"
                                    Text="{Binding RelativeSource={RelativeSource TemplatedParent}, Path=Content}" />
                            </StackPanel>
                        </Grid>
                    </Border>

                    <ControlTemplate.Triggers>

                        <Trigger Property="Button.IsMouseOver" Value="true">
                            <Setter TargetName="container" Property="BorderBrush" Value="#656565" />
                            <Setter TargetName="inner" Property="Background" Value="#373737" />
                        </Trigger>

                        <Trigger Property="Button.IsPressed" Value="true">
                            <Setter TargetName="container" Property="BorderBrush" Value="#656565" />
                            <Setter TargetName="inner" Property="Background" Value="#272727" />
                        </Trigger>

                        <Trigger Property="IsEnabled" Value="true">
                            <Setter TargetName="text" Property="Foreground" Value="#bbbbbb" />
                        </Trigger>

                        <Trigger Property="IsEnabled" Value="false">
                            <Setter TargetName="container" Property="BorderBrush" Value="Transparent" />
                            <Setter TargetName="inner" Property="Background" Value="#373737" />
                            <Setter TargetName="text" Property="Foreground" Value="#555555" />
                        </Trigger>

                    </ControlTemplate.Triggers>

                </ControlTemplate>
            </Setter.Value>
        </Setter>
    </Style>

    <Style x:Key="SButtonWithShapeIcon" TargetType="{x:Type Button}">
        <Setter Property="Template">
            <Setter.Value>
                <ControlTemplate>

                    <Border
                        x:Name="container"
                        Background="Transparent"
                        BorderBrush="#AFAFAF"
                        BorderThickness="2">
                        <Grid x:Name="inner" Background="#4D4D4D">

                            <StackPanel Orientation="Horizontal">
                                <ContentControl Content="{DynamicResource ResourceKey=Shape}" />
                            </StackPanel>
                        </Grid>
                    </Border>

                    <ControlTemplate.Triggers>

                        <Trigger Property="Button.IsMouseOver" Value="true">
                            <Setter TargetName="container" Property="BorderBrush" Value="#656565" />
                            <Setter TargetName="inner" Property="Background" Value="#373737" />
                        </Trigger>

                        <Trigger Property="Button.IsPressed" Value="true">
                            <Setter TargetName="container" Property="BorderBrush" Value="#656565" />
                            <Setter TargetName="inner" Property="Background" Value="#272727" />
                        </Trigger>

                        <Trigger Property="IsEnabled" Value="false">
                            <Setter TargetName="container" Property="BorderBrush" Value="Transparent" />
                            <Setter TargetName="inner" Property="Background" Value="#373737" />
                        </Trigger>

                    </ControlTemplate.Triggers>

                </ControlTemplate>
            </Setter.Value>
        </Setter>
    </Style>


    <Style x:Key="STextButtonDefault" TargetType="{x:Type Button}">
        <Setter Property="Template">
            <Setter.Value>
                <ControlTemplate>

                    <Border
                        x:Name="container"
                        Background="Transparent"
                        BorderBrush="#3F3F3F"
                        BorderThickness="2">
                        <Grid x:Name="inner" Background="#CCCCCC">

                            <TextBlock
                                x:Name="text"
                                Margin="10,10,10,10"
                                HorizontalAlignment="Center"
                                VerticalAlignment="Center"
                                FontSize="17px"
                                Foreground="#3F3F3F"
                                Text="{Binding RelativeSource={RelativeSource TemplatedParent}, Path=Content}" />
                        </Grid>
                    </Border>

                    <ControlTemplate.Triggers>

                        <Trigger Property="Button.IsMouseOver" Value="true">
                            <Setter TargetName="container" Property="BorderBrush" Value="#4192D9" />
                            <Setter TargetName="inner" Property="Background" Value="#CCCCCC" />
                            <Setter TargetName="text" Property="Foreground" Value="#3F3F3F" />
                        </Trigger>

                        <Trigger Property="Button.IsPressed" Value="true">
                            <Setter TargetName="container" Property="BorderBrush" Value="#4192D9" />
                            <Setter TargetName="inner" Property="Background" Value="#CCCCCC" />
                            <Setter TargetName="text" Property="Foreground" Value="#3F3F3F" />
                        </Trigger>

                        <Trigger Property="IsEnabled" Value="true">
                            <Setter TargetName="container" Property="BorderBrush" Value="#3F3F3F" />
                            <Setter TargetName="inner" Property="Background" Value="#CCCCCC" />
                            <Setter TargetName="text" Property="Foreground" Value="#3F3F3F" />
                        </Trigger>

                        <Trigger Property="IsEnabled" Value="false">
                            <Setter TargetName="container" Property="BorderBrush" Value="#666666" />
                            <Setter TargetName="inner" Property="Background" Value="#666666" />
                            <Setter TargetName="text" Property="Foreground" Value="#777777" />
                        </Trigger>

                    </ControlTemplate.Triggers>

                </ControlTemplate>
            </Setter.Value>
        </Setter>
    </Style>

    <Style x:Key="SErrorTextButton" TargetType="{x:Type Button}">
        <Setter Property="Template">
            <Setter.Value>
                <ControlTemplate>

                    <Grid x:Name="container" Background="Transparent">
                        <Border
                            x:Name="inner"
                            BorderBrush="#bd362f"
                            BorderThickness="1">

                            <Border.Background>
                                <LinearGradientBrush StartPoint="0.5,0" EndPoint="0.5,1">
                                    <GradientStop Offset="0.0" Color="#ee5f5b" />
                                    <GradientStop Offset="1.0" Color="#bd362f" />
                                </LinearGradientBrush>
                            </Border.Background>

                            <TextBlock
                                x:Name="text"
                                Margin="7,10,7,7"
                                HorizontalAlignment="Center"
                                FontSize="14"
                                Foreground="WhiteSmoke"
                                Text="{Binding RelativeSource={RelativeSource TemplatedParent}, Path=Content}" />
                        </Border>
                    </Grid>

                    <ControlTemplate.Triggers>

                        <Trigger Property="Button.IsMouseOver" Value="true">
                            <Setter TargetName="inner" Property="Background" Value="LightBlue" />
                        </Trigger>

                        <Trigger Property="IsEnabled" Value="true">
                            <Setter TargetName="text" Property="Foreground" Value="WhiteSmoke" />
                        </Trigger>

                        <Trigger Property="IsEnabled" Value="false">
                            <Setter TargetName="text" Property="Foreground" Value="DarkGray" />
                        </Trigger>

                    </ControlTemplate.Triggers>

                </ControlTemplate>
            </Setter.Value>
        </Setter>
    </Style>

    <Style x:Key="SNodeTextButton" TargetType="{x:Type Button}">
        <Setter Property="MinWidth" Value="36px" />
        <Setter Property="Template">
            <Setter.Value>
                <ControlTemplate>
                    <Grid x:Name="container" Background="Transparent">
                        <Border
                            x:Name="roundedBorder"
                            HorizontalAlignment="Stretch"
                            Background="#4D4D4D"
                            BorderBrush="#AFAFAF"
                            BorderThickness="2"
                            CornerRadius="10">
                            <Grid x:Name="inner">
                                <TextBlock
                                    x:Name="text"
                                    Margin="{Binding RelativeSource={RelativeSource TemplatedParent}, Path=Margin}"
                                    Padding="4"
                                    HorizontalAlignment="Center"
                                    FontSize="20px"
                                    FontWeight="Bold"
                                    Foreground="#D9D9D9"
                                    Text="{Binding RelativeSource={RelativeSource TemplatedParent}, Path=Content}"
                                    TextAlignment="Center" />
                            </Grid>
                        </Border>
                    </Grid>

                    <ControlTemplate.Triggers>

                        <Trigger Property="Button.IsMouseOver" Value="true">
                            <Setter TargetName="roundedBorder" Property="Background" Value="#CCFFFFFF" />
                        </Trigger>

                        <Trigger Property="IsEnabled" Value="false">
                            <Setter TargetName="text" Property="Foreground" Value="#AFAFAF" />
                        </Trigger>

                        <Trigger Property="IsEnabled" Value="true">
                            <Setter TargetName="text" Property="Foreground" Value="#AFAFAF" />
                        </Trigger>

                        <DataTrigger Binding="{Binding ElementName=text, Path=Text}" Value="+">
                            <Setter TargetName="roundedBorder" Property="CornerRadius" Value="10,0,0,10" />
                        </DataTrigger>
                        <DataTrigger Binding="{Binding ElementName=text, Path=Text}" Value="-">
                            <Setter TargetName="roundedBorder" Property="CornerRadius" Value="0,10,10,0" />
                        </DataTrigger>

                    </ControlTemplate.Triggers>

                </ControlTemplate>
            </Setter.Value>
        </Setter>
    </Style>

    <Style TargetType="{x:Type CheckBox}">
        <Setter Property="SnapsToDevicePixels" Value="true" />
        <Setter Property="OverridesDefaultStyle" Value="true" />
        <Setter Property="Template">
            <Setter.Value>
                <ControlTemplate TargetType="CheckBox">
                    <BulletDecorator VerticalAlignment="Center" Background="Transparent">
                        <BulletDecorator.Bullet>
                            <Border
                                x:Name="Border"
                                Width="13"
                                Height="13"
                                Background="#373737"
                                BorderBrush="#666666"
                                BorderThickness="1">
                                <Image
                                    x:Name="CheckBoxTick"
                                    Width="7"
                                    Height="7"
                                    HorizontalAlignment="Center"
                                    VerticalAlignment="Center"
                                    Source="pack://application:,,,/DynamoCoreWpf;component/UI/Images/tick_selected.png"
                                    Visibility="Hidden" />
                            </Border>
                        </BulletDecorator.Bullet>

                        <ContentPresenter
                            x:Name="contentPresent"
                            Margin="5,0,5,0"
                            Content="{TemplateBinding Content}"
                            ContentTemplate="{TemplateBinding ContentTemplate}"
                            TextBlock.FontSize="14px"
                            TextBlock.Foreground="#bbbbbb" />
                    </BulletDecorator>
                    <ControlTemplate.Triggers>
                        <Trigger Property="IsChecked" Value="true">
                            <Setter TargetName="CheckBoxTick" Property="Visibility" Value="Visible" />
                        </Trigger>
                        <Trigger Property="IsEnabled" Value="True">
                            <Setter TargetName="contentPresent" Property="TextBlock.Foreground" Value="#bbbbbb" />
                        </Trigger>
                        <Trigger Property="IsEnabled" Value="False">
                            <Setter TargetName="contentPresent" Property="TextBlock.Foreground" Value="#444444" />
                        </Trigger>
                    </ControlTemplate.Triggers>
                </ControlTemplate>
            </Setter.Value>
        </Setter>
    </Style>

    <Style x:Key="SSearchButton" TargetType="{x:Type Button}">
        <Setter Property="Template">
            <Setter.Value>
                <ControlTemplate>

                    <Grid x:Name="container" Background="Transparent">
                        <Grid x:Name="inner" Background="#333">

                            <Image
                                x:Name="display"
                                Width="24"
                                Height="24"
                                Source="{Binding RelativeSource={RelativeSource TemplatedParent}, Path=Tag}" />

                        </Grid>
                    </Grid>

                    <ControlTemplate.Triggers>

                        <!--<Trigger Property="ToggleButton.IsMouseOver" Value="true">
                <Setter TargetName="inner" Property = "Background" Value="LightBlue"/>
              </Trigger>-->

                    </ControlTemplate.Triggers>

                </ControlTemplate>
            </Setter.Value>
        </Setter>
    </Style>

    <Style x:Key="SDarkScrollViewer" TargetType="{x:Type ScrollViewer}">
        <Setter Property="HorizontalScrollBarVisibility" Value="Hidden" />
        <Setter Property="VerticalScrollBarVisibility" Value="Hidden" />
        <Setter Property="Template">
            <Setter.Value>
                <ControlTemplate TargetType="{x:Type ScrollViewer}">
                    <Grid>
                        <Grid Background="{TemplateBinding Background}">
                            <ScrollContentPresenter
                                x:Name="PART_ScrollContentPresenter"
                                Margin="{TemplateBinding Padding}"
                                CanContentScroll="{TemplateBinding CanContentScroll}"
                                Content="{TemplateBinding Content}"
                                ContentTemplate="{TemplateBinding ContentTemplate}" />
                        </Grid>
                        <Grid>
                            <Grid.ColumnDefinitions>
                                <ColumnDefinition Width="*" />
                                <ColumnDefinition Width="Auto" />
                            </Grid.ColumnDefinitions>
                            <Grid.RowDefinitions>
                                <RowDefinition Height="*" />
                                <RowDefinition Height="Auto" />
                            </Grid.RowDefinitions>
                            <ScrollBar
                                x:Name="PART_VerticalScrollBar"
                                Grid.Column="1"
                                AutomationProperties.AutomationId="VerticalScrollBar"
                                Cursor="Arrow"
                                Maximum="{TemplateBinding ScrollableHeight}"
                                Minimum="0.0"
                                ViewportSize="{TemplateBinding ViewportHeight}"
                                Visibility="{TemplateBinding ComputedVerticalScrollBarVisibility}"
                                Value="{Binding RelativeSource={RelativeSource TemplatedParent}, Path=VerticalOffset, Mode=OneWay}" />
                            <ScrollBar
                                x:Name="PART_HorizontalScrollBar"
                                Grid.Row="1"
                                AutomationProperties.AutomationId="HorizontalScrollBar"
                                Cursor="Arrow"
                                Maximum="{TemplateBinding ScrollableWidth}"
                                Minimum="0.0"
                                Orientation="Horizontal"
                                ViewportSize="{TemplateBinding ViewportWidth}"
                                Visibility="{TemplateBinding ComputedHorizontalScrollBarVisibility}"
                                Value="{Binding RelativeSource={RelativeSource TemplatedParent}, Path=HorizontalOffset, Mode=OneWay}" />
                        </Grid>
                    </Grid>
                </ControlTemplate>
            </Setter.Value>
        </Setter>
        <Style.Triggers>
            <Trigger Property="IsEnabled" Value="false">
                <Setter Property="Foreground" Value="{DynamicResource {x:Static SystemColors.GrayTextBrushKey}}" />
            </Trigger>
            <Trigger Property="IsMouseOver" Value="true">
                <Setter Property="HorizontalScrollBarVisibility" Value="Visible" />
                <Setter Property="VerticalScrollBarVisibility" Value="Visible" />
            </Trigger>
        </Style.Triggers>
    </Style>

    <!--  Scrollbar Thumbs  -->
    <Style x:Key="SScrollThumbs" TargetType="{x:Type Thumb}">
        <Setter Property="Template">
            <Setter.Value>
                <ControlTemplate TargetType="{x:Type Thumb}">
                    <Grid x:Name="Grid">
                        <Rectangle
                            Width="Auto"
                            Height="Auto"
                            HorizontalAlignment="Stretch"
                            VerticalAlignment="Stretch"
                            Fill="Transparent" />
                        <Border
                            x:Name="Rectangle1"
                            Width="Auto"
                            Height="Auto"
                            HorizontalAlignment="Stretch"
                            VerticalAlignment="Stretch"
                            Background="{TemplateBinding Background}"
                            CornerRadius="3" />
                    </Grid>
                    <ControlTemplate.Triggers>
                        <Trigger Property="Tag" Value="Horizontal">
                            <Setter TargetName="Rectangle1" Property="Width" Value="Auto" />
                            <Setter TargetName="Rectangle1" Property="Height" Value="7" />
                        </Trigger>
                    </ControlTemplate.Triggers>
                </ControlTemplate>
            </Setter.Value>
        </Setter>
    </Style>

    <!--  ScrollBars  -->
    <Style x:Key="{x:Type ScrollBar}" TargetType="{x:Type ScrollBar}">
        <Setter Property="Stylus.IsFlicksEnabled" Value="false" />
        <Setter Property="Foreground" Value="#888" />
        <Setter Property="Background" Value="Transparent" />
        <Setter Property="Width" Value="8" />
        <Setter Property="Template">
            <Setter.Value>
                <ControlTemplate TargetType="{x:Type ScrollBar}">
                    <Grid
                        x:Name="GridRoot"
                        Width="6"
                        Background="{TemplateBinding Background}">
                        <Grid.RowDefinitions>
                            <RowDefinition Height="0.00001*" />
                        </Grid.RowDefinitions>

                        <Track
                            x:Name="PART_Track"
                            Grid.Row="0"
                            Focusable="false"
                            IsDirectionReversed="true">
                            <Track.Thumb>
                                <Thumb
                                    x:Name="Thumb"
                                    Background="{TemplateBinding Foreground}"
                                    Style="{DynamicResource SScrollThumbs}" />
                            </Track.Thumb>
                            <Track.IncreaseRepeatButton>
                                <RepeatButton
                                    x:Name="PageUp"
                                    Command="ScrollBar.PageDownCommand"
                                    Focusable="false"
                                    Opacity="0" />
                            </Track.IncreaseRepeatButton>
                            <Track.DecreaseRepeatButton>
                                <RepeatButton
                                    x:Name="PageDown"
                                    Command="ScrollBar.PageUpCommand"
                                    Focusable="false"
                                    Opacity="0" />
                            </Track.DecreaseRepeatButton>
                        </Track>
                    </Grid>

                    <ControlTemplate.Triggers>
                        <Trigger SourceName="Thumb" Property="IsMouseOver" Value="true">
                            <Setter TargetName="Thumb" Property="Background" Value="{DynamicResource ButtonSelectBrush}" />
                        </Trigger>
                        <Trigger SourceName="Thumb" Property="IsDragging" Value="true">
                            <Setter TargetName="Thumb" Property="Background" Value="{DynamicResource DarkBrush}" />
                        </Trigger>

                        <Trigger Property="IsEnabled" Value="false">
                            <Setter TargetName="Thumb" Property="Visibility" Value="Collapsed" />
                        </Trigger>
                        <Trigger Property="Orientation" Value="Horizontal">
                            <Setter TargetName="GridRoot" Property="LayoutTransform">
                                <Setter.Value>
                                    <RotateTransform Angle="-90" />
                                </Setter.Value>
                            </Setter>
                            <Setter TargetName="PART_Track" Property="LayoutTransform">
                                <Setter.Value>
                                    <RotateTransform Angle="-90" />
                                </Setter.Value>
                            </Setter>
                            <Setter Property="Width" Value="Auto" />
                            <Setter Property="Height" Value="8" />
                            <Setter TargetName="Thumb" Property="Tag" Value="Horizontal" />
                            <Setter TargetName="PageDown" Property="Command" Value="ScrollBar.PageLeftCommand" />
                            <Setter TargetName="PageUp" Property="Command" Value="ScrollBar.PageRightCommand" />
                        </Trigger>
                    </ControlTemplate.Triggers>
                </ControlTemplate>
            </Setter.Value>
        </Setter>
    </Style>

    <!--  Connectors  -->

    <clr:Int32 x:Key="connector_end_dot_size">6</clr:Int32>
    <clr:Int32 x:Key="connector_stroke_thickness">2</clr:Int32>
    <clr:Double x:Key="connector_stroke_opacity">0.6</clr:Double>
    <clr:Double x:Key="connector_bezier_offset">20.0</clr:Double>


    <!--  Tool Tip Control  -->
    <Style x:Key="SLightToolTip" TargetType="{x:Type dynui:DynamoToolTip}">
        <Setter Property="OverridesDefaultStyle" Value="true" />
        <Setter Property="HasDropShadow" Value="False" />
        <Setter Property="Template">
            <Setter.Value>
                <ControlTemplate TargetType="{x:Type dynui:DynamoToolTip}">
                    <Grid>
                        <Grid.ColumnDefinitions>
                            <ColumnDefinition MinWidth="1" />
                            <ColumnDefinition Width="Auto" />
                            <ColumnDefinition MinWidth="1" />
                        </Grid.ColumnDefinitions>
                        <Grid.RowDefinitions>
                            <RowDefinition MinHeight="1" />
                            <RowDefinition Height="Auto" />
                            <RowDefinition MinHeight="1" />
                        </Grid.RowDefinitions>
                        <Border
                            Grid.Row="1"
                            Grid.Column="1"
                            Margin="-1"
                            Background="{StaticResource InfoBubbleBackNormalBrush}"
                            BorderBrush="{StaticResource InfoBubbleEdgeNormalBrush}"
                            BorderThickness="1" />
                        <Path
                            HorizontalAlignment="Center"
                            VerticalAlignment="Center"
                            Fill="{StaticResource InfoBubbleBackNormalBrush}"
                            Stroke="{StaticResource InfoBubbleEdgeNormalBrush}"
                            StrokeThickness="1">
                            <Grid.Row>
                                <Binding
                                    Converter="{StaticResource AttachmentToRowColumnConverter}"
                                    ConverterParameter="Row"
                                    RelativeSource="{RelativeSource TemplatedParent}" />
                            </Grid.Row>
                            <Grid.Column>
                                <Binding
                                    Converter="{StaticResource AttachmentToRowColumnConverter}"
                                    ConverterParameter="Column"
                                    RelativeSource="{RelativeSource TemplatedParent}" />
                            </Grid.Column>
                            <Path.Data>
                                <PathGeometry>
                                    <PathFigure IsClosed="False">
                                        <PathFigure.StartPoint>
                                            <Binding
                                                Converter="{StaticResource AttachmentToPathConverter}"
                                                ConverterParameter="Start"
                                                RelativeSource="{RelativeSource TemplatedParent}" />
                                        </PathFigure.StartPoint>
                                        <PolyLineSegment>
                                            <PolyLineSegment.Points>
                                                <Binding
                                                    Converter="{StaticResource AttachmentToPathConverter}"
                                                    ConverterParameter="Points"
                                                    RelativeSource="{RelativeSource TemplatedParent}" />
                                            </PolyLineSegment.Points>
                                        </PolyLineSegment>
                                    </PathFigure>
                                </PathGeometry>
                            </Path.Data>
                        </Path>
                        <ContentPresenter
                            Grid.Row="1"
                            Grid.Column="1"
                            Margin="4"
                            HorizontalAlignment="Left"
                            VerticalAlignment="Top" />
                    </Grid>
                </ControlTemplate>
            </Setter.Value>
        </Setter>
    </Style>

    <Style x:Key="StartPageListBox" TargetType="ListBox">
        <Setter Property="SnapsToDevicePixels" Value="true" />
        <Setter Property="OverridesDefaultStyle" Value="true" />
        <Setter Property="ScrollViewer.HorizontalScrollBarVisibility" Value="Hidden" />
        <Setter Property="ScrollViewer.VerticalScrollBarVisibility" Value="Auto" />
        <Setter Property="ScrollViewer.CanContentScroll" Value="true" />
        <Setter Property="MaxHeight" Value="190" />
        <Setter Property="Margin" Value="0,0,0,60" />
        <Setter Property="Template">
            <Setter.Value>
                <ControlTemplate TargetType="ListBox">
                    <ScrollViewer Margin="0,2,0,2" Focusable="false">
                        <StackPanel IsItemsHost="True" />
                    </ScrollViewer>
                </ControlTemplate>
            </Setter.Value>
        </Setter>
        <Setter Property="ItemTemplate">
            <Setter.Value>
                <DataTemplate>
                    <Grid Background="Transparent">
                        <Grid.ToolTip>
                            <Binding Path="ToolTip" />
                        </Grid.ToolTip>
                        <StackPanel Orientation="Horizontal">
                            <Image
                                Width="31"
                                Margin="5,0,14,0"
                                Source="{Binding Icon}"
                                Visibility="{Binding IconVisibility}" />
                            <TextBlock
                                Margin="6,7,0,8"
                                VerticalAlignment="Center"
                                FontFamily="{StaticResource OpenSansRegular}"
                                FontSize="14"
                                Text="{Binding Caption}" />
                            <TextBlock
                                Margin="16,0,0,0"
                                VerticalAlignment="Center"
                                FontFamily="{StaticResource OpenSansRegular}"
                                FontSize="10"
                                Foreground="#888"
                                Text="{Binding SubScript}" />
                        </StackPanel>
                    </Grid>
                </DataTemplate>
            </Setter.Value>
        </Setter>
    </Style>

    <Style x:Key="StartPageListBoxItem" TargetType="ListBoxItem">
        <Setter Property="SnapsToDevicePixels" Value="true" />
        <Setter Property="OverridesDefaultStyle" Value="true" />
        <Setter Property="Template">
            <Setter.Value>
                <ControlTemplate TargetType="ListBoxItem">
                    <Border
                        x:Name="Border"
                        Padding="2"
                        SnapsToDevicePixels="true">
                        <Border.Background>
                            <SolidColorBrush Color="Transparent" />
                        </Border.Background>
                        <ContentPresenter />
                        <VisualStateManager.VisualStateGroups>
                            <VisualStateGroup x:Name="CommonStates">
                                <VisualState x:Name="Normal" />
                                <VisualState x:Name="Disabled" />
                                <VisualState x:Name="MouseOver">
                                    <Storyboard>
                                        <ColorAnimationUsingKeyFrames Storyboard.TargetName="Border" Storyboard.TargetProperty="(Panel.Background).(SolidColorBrush.Color)">
                                            <EasingColorKeyFrame KeyTime="0" Value="#a1dbff" />
                                        </ColorAnimationUsingKeyFrames>
                                    </Storyboard>
                                </VisualState>
                            </VisualStateGroup>
                            <VisualStateGroup x:Name="SelectionStates">
                                <VisualState x:Name="Unselected" />
                                <VisualState x:Name="Selected" />
                                <VisualState x:Name="SelectedUnfocused" />
                            </VisualStateGroup>
                        </VisualStateManager.VisualStateGroups>
                    </Border>
                </ControlTemplate>
            </Setter.Value>
        </Setter>
    </Style>

    <Style x:Key="StartPageLabel" TargetType="Label">
        <Setter Property="Template">
            <Setter.Value>
                <ControlTemplate TargetType="Label">
                    <Border x:Name="border" Background="Transparent">
                        <StackPanel Orientation="Horizontal">
                            <ContentControl />
                            <Label
                                x:Name="label"
                                Content="{TemplateBinding Content}"
                                FontFamily="{StaticResource OpenSansRegular}"
                                FontSize="12"
                                Foreground="#888888" />
                        </StackPanel>
                    </Border>
                    <ControlTemplate.Triggers>
                        <Trigger Property="IsMouseOver" Value="True">
                            <Setter TargetName="label" Property="Foreground" Value="#333" />
                        </Trigger>
                    </ControlTemplate.Triggers>
                </ControlTemplate>
            </Setter.Value>
        </Setter>
    </Style>

    <Style x:Key="StartPageTreeView" TargetType="TreeView">
        <Setter Property="OverridesDefaultStyle" Value="True" />
        <Setter Property="SnapsToDevicePixels" Value="True" />
        <Setter Property="ScrollViewer.HorizontalScrollBarVisibility" Value="Auto" />
        <Setter Property="ScrollViewer.VerticalScrollBarVisibility" Value="Auto" />
        <Setter Property="MaxHeight" Value="230" />
        <Setter Property="Template">
            <Setter.Value>
                <ControlTemplate TargetType="TreeView">
                    <Border
                        Name="Border"
                        BorderThickness="1"
                        CornerRadius="1">
                        <Border.BorderBrush>
                            <SolidColorBrush Color="{DynamicResource BorderMediumColor}" />
                        </Border.BorderBrush>
                        <Border.Background>
                            <SolidColorBrush Color="{DynamicResource ControlLightColor}" />
                        </Border.Background>
                        <ScrollViewer
                            Padding="4"
                            CanContentScroll="False"
                            Focusable="False">
                            <ItemsPresenter />
                        </ScrollViewer>
                    </Border>
                </ControlTemplate>
            </Setter.Value>
        </Setter>
    </Style>

    <Style x:Key="ExpandCollapseToggleStyle" TargetType="ToggleButton">
        <Setter Property="Focusable" Value="False" />
        <Setter Property="Template">
            <Setter.Value>
                <ControlTemplate TargetType="ToggleButton">
                    <Grid
                        Width="15"
                        Height="13"
                        Background="Transparent">
                        <Path
                            x:Name="Collapsed"
                            Margin="1,1,1,1"
                            HorizontalAlignment="Left"
                            VerticalAlignment="Center"
                            Data="M 4 0 L 8 4 L 4 8 Z">
                            <Path.Fill>
                                <SolidColorBrush Color="{DynamicResource GlyphColor}" />
                            </Path.Fill>
                        </Path>
                        <Path
                            x:Name="Expanded"
                            Margin="1,1,1,1"
                            HorizontalAlignment="Left"
                            VerticalAlignment="Center"
                            Data="M 0 4 L 8 4 L 4 8 Z"
                            Visibility="Hidden">
                            <Path.Fill>
                                <SolidColorBrush Color="{DynamicResource GlyphColor}" />
                            </Path.Fill>
                        </Path>
                        <VisualStateManager.VisualStateGroups>
                            <VisualStateGroup x:Name="CheckStates">
                                <VisualState x:Name="Checked">
                                    <Storyboard>
                                        <ObjectAnimationUsingKeyFrames Storyboard.TargetName="Collapsed" Storyboard.TargetProperty="(UIElement.Visibility)">
                                            <DiscreteObjectKeyFrame KeyTime="0" Value="{x:Static Visibility.Hidden}" />
                                        </ObjectAnimationUsingKeyFrames>
                                        <ObjectAnimationUsingKeyFrames Storyboard.TargetName="Expanded" Storyboard.TargetProperty="(UIElement.Visibility)">
                                            <DiscreteObjectKeyFrame KeyTime="0" Value="{x:Static Visibility.Visible}" />
                                        </ObjectAnimationUsingKeyFrames>
                                    </Storyboard>
                                </VisualState>
                                <VisualState x:Name="Unchecked" />
                                <VisualState x:Name="Indeterminate" />
                            </VisualStateGroup>
                        </VisualStateManager.VisualStateGroups>
                    </Grid>
                </ControlTemplate>
            </Setter.Value>
        </Setter>
    </Style>
    <Style x:Key="TreeViewItemFocusVisual">
        <Setter Property="Control.Template">
            <Setter.Value>
                <ControlTemplate>
                    <Border>
                        <Rectangle
                            Margin="0,0,0,0"
                            Opacity="0"
                            Stroke="Black"
                            StrokeDashArray="1 2"
                            StrokeThickness="5" />
                    </Border>
                </ControlTemplate>
            </Setter.Value>
        </Setter>
    </Style>
    <Style x:Key="StartPageTreeViewItem" TargetType="TreeViewItem">
        <Setter Property="IsExpanded" Value="True" />
        <Setter Property="Background" Value="Transparent" />
        <Setter Property="HorizontalContentAlignment" Value="{Binding Path=HorizontalContentAlignment, RelativeSource={RelativeSource AncestorType={x:Type ItemsControl}}}" />
        <Setter Property="VerticalContentAlignment" Value="{Binding Path=VerticalContentAlignment, RelativeSource={RelativeSource AncestorType={x:Type ItemsControl}}}" />
        <Setter Property="Padding" Value="1,0,0,0" />
        <Setter Property="Foreground" Value="{DynamicResource {x:Static SystemColors.ControlTextBrushKey}}" />
        <Setter Property="FocusVisualStyle" Value="{StaticResource TreeViewItemFocusVisual}" />
        <Setter Property="Template">
            <Setter.Value>
                <ControlTemplate TargetType="{x:Type TreeViewItem}">
                    <Grid>
                        <Grid.ColumnDefinitions>
                            <ColumnDefinition Width="Auto" MinWidth="19" />
                            <ColumnDefinition Width="Auto" />
                            <ColumnDefinition Width="*" />
                        </Grid.ColumnDefinitions>
                        <Grid.RowDefinitions>
                            <RowDefinition Height="Auto" />
                            <RowDefinition />
                        </Grid.RowDefinitions>
                        <ToggleButton
                            x:Name="Expander"
                            ClickMode="Press"
                            IsChecked="{Binding IsExpanded, RelativeSource={RelativeSource TemplatedParent}}"
                            Style="{StaticResource ExpandCollapseToggleStyle}" />
                        <Border
                            x:Name="Bd"
                            Grid.Column="1"
                            Padding="{TemplateBinding Padding}"
                            Background="{TemplateBinding Background}"
                            BorderBrush="{TemplateBinding BorderBrush}"
                            BorderThickness="{TemplateBinding BorderThickness}">
                            <ContentPresenter
                                x:Name="PART_Header"
                                HorizontalAlignment="{TemplateBinding HorizontalContentAlignment}"
                                ContentSource="Header" />
                        </Border>
                        <ItemsPresenter
                            x:Name="ItemsHost"
                            Grid.Row="1"
                            Grid.Column="1"
                            Grid.ColumnSpan="2"
                            Visibility="Collapsed" />
                        <VisualStateManager.VisualStateGroups>
                            <VisualStateGroup x:Name="SelectionStates">
                                <VisualState x:Name="Selected">
                                    <Storyboard>
                                        <ColorAnimationUsingKeyFrames Storyboard.TargetName="Bd" Storyboard.TargetProperty="(Panel.Background).                     (SolidColorBrush.Color)">
                                            <EasingColorKeyFrame KeyTime="0" Value="{StaticResource SelectedBackgroundColor}" />
                                        </ColorAnimationUsingKeyFrames>
                                    </Storyboard>
                                </VisualState>
                                <VisualState x:Name="Unselected" />
                                <VisualState x:Name="SelectedInactive">
                                    <Storyboard>
                                        <ColorAnimationUsingKeyFrames Storyboard.TargetName="Bd" Storyboard.TargetProperty="(Panel.Background).                     (SolidColorBrush.Color)">
                                            <EasingColorKeyFrame KeyTime="0" Value="{StaticResource SelectedUnfocusedColor}" />
                                        </ColorAnimationUsingKeyFrames>
                                    </Storyboard>
                                </VisualState>
                            </VisualStateGroup>
                            <VisualStateGroup x:Name="ExpansionStates">
                                <VisualState x:Name="Expanded">
                                    <Storyboard>
                                        <ObjectAnimationUsingKeyFrames Storyboard.TargetName="ItemsHost" Storyboard.TargetProperty="(UIElement.Visibility)">
                                            <DiscreteObjectKeyFrame KeyTime="0" Value="{x:Static Visibility.Visible}" />
                                        </ObjectAnimationUsingKeyFrames>
                                    </Storyboard>
                                </VisualState>
                                <VisualState x:Name="Collapsed" />
                            </VisualStateGroup>
                        </VisualStateManager.VisualStateGroups>
                    </Grid>
                    <ControlTemplate.Triggers>
                        <Trigger Property="HasItems" Value="false">
                            <Setter TargetName="Expander" Property="Visibility" Value="Hidden" />
                        </Trigger>
                        <MultiTrigger>
                            <MultiTrigger.Conditions>
                                <Condition Property="HasHeader" Value="false" />
                                <Condition Property="Width" Value="Auto" />
                            </MultiTrigger.Conditions>
                            <Setter TargetName="PART_Header" Property="MinWidth" Value="75" />
                        </MultiTrigger>
                        <MultiTrigger>
                            <MultiTrigger.Conditions>
                                <Condition Property="HasHeader" Value="false" />
                                <Condition Property="Height" Value="Auto" />
                            </MultiTrigger.Conditions>
                            <Setter TargetName="PART_Header" Property="MinHeight" Value="19" />
                        </MultiTrigger>
                    </ControlTemplate.Triggers>
                </ControlTemplate>
            </Setter.Value>
        </Setter>
    </Style>

    <Style x:Key="InOutPortControlStyle" TargetType="ItemsControl">
        <Setter Property="ItemsPanel">
            <Setter.Value>
                <ItemsPanelTemplate>
                    <dynui:InOutPortPanel HorizontalAlignment="Center" VerticalAlignment="Stretch" />
                </ItemsPanelTemplate>
            </Setter.Value>
        </Setter>
    </Style>

    <Style x:Key="{x:Type dynui:ImageCheckBox}" TargetType="{x:Type dynui:ImageCheckBox}">
        <Setter Property="SnapsToDevicePixels" Value="true" />
        <Setter Property="OverridesDefaultStyle" Value="true" />
        <Setter Property="Cursor" Value="Hand" />
        <Setter Property="FocusVisualStyle" Value="{DynamicResource CheckBoxFocusVisual}" />
        <Setter Property="Template">
            <Setter.Value>
                <ControlTemplate TargetType="{x:Type dynui:ImageCheckBox}">
                    <Grid>
                        <Canvas>
                            <Canvas.Clip>
                                <RectangleGeometry>
                                    <RectangleGeometry.Rect>
                                        <MultiBinding Converter="{StaticResource ViewButtonClipRectConverter}">
                                            <Binding Path="Width" RelativeSource="{RelativeSource TemplatedParent}" />
                                            <Binding Path="Height" RelativeSource="{RelativeSource TemplatedParent}" />
                                        </MultiBinding>
                                    </RectangleGeometry.Rect>
                                </RectangleGeometry>
                            </Canvas.Clip>
                            <Image Name="buttonStateImage">
                                <Image.Width>
                                    <Binding Path="Width" RelativeSource="{RelativeSource TemplatedParent}" />
                                </Image.Width>
                                <Image.Source>
                                    <Binding Path="StateImage" RelativeSource="{RelativeSource TemplatedParent}" />
                                </Image.Source>
                                <Image.RenderTransform>
                                    <TranslateTransform />
                                </Image.RenderTransform>
                            </Image>
                            <Image Name="buttonCheckImage">
                                <Image.Width>
                                    <Binding Path="Width" RelativeSource="{RelativeSource TemplatedParent}" />
                                </Image.Width>
                                <Image.Source>
                                    <Binding Path="CheckImage" RelativeSource="{RelativeSource TemplatedParent}" />
                                </Image.Source>
                                <Image.RenderTransform>
                                    <TranslateTransform />
                                </Image.RenderTransform>
                            </Image>
                        </Canvas>
                        <VisualStateManager.VisualStateGroups>
                            <VisualStateGroup x:Name="CommonStates">
                                <VisualState x:Name="Normal" />
                                <VisualState x:Name="MouseOver">
                                    <Storyboard>
                                        <DoubleAnimation
                                            x:Name="hoverOverAnimation"
                                            Storyboard.TargetName="buttonStateImage"
                                            Storyboard.TargetProperty="(UIElement.RenderTransform).(TranslateTransform.Y)"
                                            Duration="0" />
                                    </Storyboard>
                                </VisualState>
                                <VisualState x:Name="Pressed">
                                    <Storyboard>
                                        <DoubleAnimation
                                            x:Name="pressedAnimation"
                                            Storyboard.TargetName="buttonStateImage"
                                            Storyboard.TargetProperty="(UIElement.RenderTransform).(TranslateTransform.Y)"
                                            Duration="0" />
                                    </Storyboard>
                                </VisualState>
                                <VisualState x:Name="Disabled" />
                            </VisualStateGroup>
                            <VisualStateGroup x:Name="CheckStates">
                                <VisualState x:Name="Checked">
                                    <Storyboard>
                                        <DoubleAnimation
                                            x:Name="checkedAnimation"
                                            Storyboard.TargetName="buttonCheckImage"
                                            Storyboard.TargetProperty="(UIElement.RenderTransform).(TranslateTransform.Y)"
                                            Duration="0" />
                                    </Storyboard>
                                </VisualState>
                                <VisualState x:Name="Unchecked" />
                                <VisualState x:Name="Indeterminate" />
                            </VisualStateGroup>
                        </VisualStateManager.VisualStateGroups>
                    </Grid>
                </ControlTemplate>
            </Setter.Value>
        </Setter>
    </Style>

    <Style x:Key="TreeViewItemPath" TargetType="Path">
        <Setter Property="Stroke">
            <Setter.Value>
                <SolidColorBrush Color="{DynamicResource GlyphColor}" />
            </Setter.Value>
        </Setter>
        <Style.Triggers>
            <DataTrigger Binding="{Binding Path=IsMouseOver, RelativeSource={RelativeSource AncestorType={x:Type Grid}}}" Value="True">
                <Setter Property="Stroke" Value="#FF1BBBFA" />
            </DataTrigger>
        </Style.Triggers>
    </Style>

    <Style x:Key="{x:Type dynui:ImageButton}" TargetType="{x:Type dynui:ImageButton}">
        <Setter Property="SnapsToDevicePixels" Value="true" />
        <Setter Property="OverridesDefaultStyle" Value="true" />
        <Setter Property="Cursor" Value="Hand" />
        <Setter Property="Template">
            <Setter.Value>
                <ControlTemplate TargetType="{x:Type dynui:ImageButton}">
                    <Grid>
                        <Canvas>
                            <Canvas.Clip>
                                <RectangleGeometry>
                                    <RectangleGeometry.Rect>
                                        <MultiBinding Converter="{StaticResource ViewButtonClipRectConverter}">
                                            <Binding Path="Width" RelativeSource="{RelativeSource TemplatedParent}" />
                                            <Binding Path="Height" RelativeSource="{RelativeSource TemplatedParent}" />
                                        </MultiBinding>
                                    </RectangleGeometry.Rect>
                                </RectangleGeometry>
                            </Canvas.Clip>
                            <Image Name="buttonStateImage">
                                <Image.Width>
                                    <Binding Path="Width" RelativeSource="{RelativeSource TemplatedParent}" />
                                </Image.Width>
                                <Image.Source>
                                    <Binding Path="StateImage" RelativeSource="{RelativeSource TemplatedParent}" />
                                </Image.Source>
                                <Image.RenderTransform>
                                    <TranslateTransform />
                                </Image.RenderTransform>
                            </Image>
                        </Canvas>
                        <VisualStateManager.VisualStateGroups>
                            <VisualStateGroup x:Name="CommonStates">
                                <VisualState x:Name="Normal" />
                                <VisualState x:Name="MouseOver">
                                    <Storyboard>
                                        <DoubleAnimation
                                            x:Name="hoverOverAnimation"
                                            Storyboard.TargetName="buttonStateImage"
                                            Storyboard.TargetProperty="(UIElement.RenderTransform).(TranslateTransform.Y)"
                                            Duration="0" />
                                    </Storyboard>
                                </VisualState>
                                <VisualState x:Name="Pressed">
                                    <Storyboard>
                                        <DoubleAnimation
                                            x:Name="pressedAnimation"
                                            Storyboard.TargetName="buttonStateImage"
                                            Storyboard.TargetProperty="(UIElement.RenderTransform).(TranslateTransform.Y)"
                                            Duration="0" />
                                    </Storyboard>
                                </VisualState>
                                <VisualState x:Name="Disabled">
                                    <Storyboard>
                                        <DoubleAnimation
                                            x:Name="disabledAnimation"
                                            Storyboard.TargetName="buttonStateImage"
                                            Storyboard.TargetProperty="(UIElement.RenderTransform).(TranslateTransform.Y)"
                                            Duration="0" />
                                    </Storyboard>
                                </VisualState>
                            </VisualStateGroup>
                        </VisualStateManager.VisualStateGroups>
                    </Grid>
                </ControlTemplate>
            </Setter.Value>
        </Setter>
    </Style>

    <Style TargetType="{x:Type dynui:ImageRepeatButton}">
        <Setter Property="SnapsToDevicePixels" Value="true" />
        <Setter Property="OverridesDefaultStyle" Value="true" />
        <Setter Property="Cursor" Value="Hand" />
        <Setter Property="Template">
            <Setter.Value>
                <ControlTemplate TargetType="{x:Type dynui:ImageRepeatButton}">
                    <Grid>
                        <Canvas>
                            <Canvas.Clip>
                                <RectangleGeometry>
                                    <RectangleGeometry.Rect>
                                        <MultiBinding Converter="{StaticResource ViewButtonClipRectConverter}">
                                            <Binding Path="Width" RelativeSource="{RelativeSource TemplatedParent}" />
                                            <Binding Path="Height" RelativeSource="{RelativeSource TemplatedParent}" />
                                        </MultiBinding>
                                    </RectangleGeometry.Rect>
                                </RectangleGeometry>
                            </Canvas.Clip>
                            <Image Name="buttonStateImage">
                                <Image.Width>
                                    <Binding Path="Width" RelativeSource="{RelativeSource TemplatedParent}" />
                                </Image.Width>
                                <Image.Source>
                                    <Binding Path="StateImage" RelativeSource="{RelativeSource TemplatedParent}" />
                                </Image.Source>
                                <Image.RenderTransform>
                                    <TranslateTransform />
                                </Image.RenderTransform>
                            </Image>
                        </Canvas>
                        <VisualStateManager.VisualStateGroups>
                            <VisualStateGroup x:Name="CommonStates">
                                <VisualState x:Name="Normal" />
                                <VisualState x:Name="MouseOver">
                                    <Storyboard>
                                        <DoubleAnimation
                                            x:Name="hoverOverAnimation"
                                            Storyboard.TargetName="buttonStateImage"
                                            Storyboard.TargetProperty="(UIElement.RenderTransform).(TranslateTransform.Y)"
                                            Duration="0" />
                                    </Storyboard>
                                </VisualState>
                                <VisualState x:Name="Pressed">
                                    <Storyboard>
                                        <DoubleAnimation
                                            x:Name="pressedAnimation"
                                            Storyboard.TargetName="buttonStateImage"
                                            Storyboard.TargetProperty="(UIElement.RenderTransform).(TranslateTransform.Y)"
                                            Duration="0" />
                                    </Storyboard>
                                </VisualState>
                                <VisualState x:Name="Disabled">
                                    <Storyboard>
                                        <DoubleAnimation
                                            x:Name="disabledAnimation"
                                            Storyboard.TargetName="buttonStateImage"
                                            Storyboard.TargetProperty="(UIElement.RenderTransform).(TranslateTransform.Y)"
                                            Duration="0" />
                                    </Storyboard>
                                </VisualState>
                            </VisualStateGroup>
                            <VisualStateGroup x:Name="FocusStates">
                                <VisualState x:Name="Focused" />
                                <VisualState x:Name="Unfocused" />
                            </VisualStateGroup>
                        </VisualStateManager.VisualStateGroups>
                    </Grid>
                </ControlTemplate>
            </Setter.Value>
        </Setter>
    </Style>

    <Style x:Key="LibraryPopupContentStyle" TargetType="ContentControl">
        <Setter Property="Template">
            <Setter.Value>
                <ControlTemplate TargetType="ContentControl">
                    <Grid>
                        <Border
                            Margin="0,11,0,0"
                            Background="{StaticResource FilterPopupBackgroundColor}"
                            BorderBrush="{StaticResource FilterPopupBorderColor}"
                            BorderThickness="1"
                            CornerRadius="5">
                            <ContentPresenter />
                        </Border>
                        <Path
                            x:Name="arrow"
                            Data="M 5 12 L 15 0 L 25 12"
                            Fill="{StaticResource FilterPopupBackgroundColor}"
                            Stroke="{StaticResource FilterPopupBorderColor}" />
                    </Grid>
                </ControlTemplate>
            </Setter.Value>
        </Setter>
    </Style>

    <Style x:Key="LibraryIconsStyle" TargetType="{x:Type fa:ImageAwesome}">
        <Setter Property="Foreground" Value="{Binding IsAnySearchResult, Converter={StaticResource FilterIconForegroundConverter}}" />
        <Style.Triggers>
            <Trigger Property="IsMouseOver" Value="True">
                <Setter Property="Foreground" Value="White" />
                <Setter Property="Cursor" Value="Hand" />
            </Trigger>
        </Style.Triggers>
    </Style>

    <Style x:Key="LayoutButtonStyle" TargetType="{x:Type Border}">
        <Setter Property="Background" Value="#01000000" />
        <Style.Triggers>
            <Trigger Property="IsMouseOver" Value="True">
                <Setter Property="Background" Value="{StaticResource FilterPopupBorderColor}" />
                <Setter Property="Cursor" Value="Hand" />
            </Trigger>
        </Style.Triggers>
    </Style>

    <Style x:Key="FilterTextBlockStyle" TargetType="{x:Type TextBlock}">
        <Setter Property="Foreground" Value="{StaticResource NodeNameForeground}" />
        <Style.Triggers>
            <Trigger Property="IsMouseOver" Value="True">
                <Setter Property="TextBlock.TextDecorations" Value="Underline" />
                <Setter Property="Cursor" Value="Hand" />
            </Trigger>
        </Style.Triggers>
    </Style>

    <Style TargetType="{x:Type dynui:UseLevelSpinner}">
        <Style.Resources>
            <Style
                x:Key="IncreaseButton"
                BasedOn="{x:Null}"
                TargetType="{x:Type RepeatButton}">
                <Setter Property="MinWidth" Value="12" />
                <Setter Property="Template">
                    <Setter.Value>
                        <ControlTemplate TargetType="{x:Type RepeatButton}">
                            <Grid>
                                <Border
                                    Name="Border"
                                    Margin="0"
                                    Padding="0"
                                    Background="{StaticResource SpinnerNormalBrush}"
                                    BorderBrush="{StaticResource SpinnerNormalBorderBrush}"
                                    BorderThickness="1"
                                    CornerRadius="0 1 0 0" />
                                <ContentPresenter
                                    x:Name="ContentPresenter"
                                    HorizontalAlignment="Center"
                                    VerticalAlignment="Center"
                                    Content="{TemplateBinding Content}"
                                    ContentTemplate="{TemplateBinding ContentTemplate}"
                                    ContentTemplateSelector="{TemplateBinding ContentTemplateSelector}" />
                            </Grid>
                            <ControlTemplate.Triggers>
                                <Trigger Property="IsMouseOver" Value="True">
                                    <Setter TargetName="Border" Property="Background" Value="{StaticResource SpinnerHoverBrush}" />
                                </Trigger>

                                <Trigger Property="IsPressed" Value="True">
                                    <Setter TargetName="Border" Property="Background" Value="{StaticResource SpinnerPressedBrush}" />
                                    <Setter TargetName="Border" Property="BorderBrush" Value="{StaticResource SpinnerPressedBorderBrush}" />
                                </Trigger>
                            </ControlTemplate.Triggers>
                        </ControlTemplate>
                    </Setter.Value>
                </Setter>
            </Style>

            <Style
                x:Key="DecreaseButton"
                BasedOn="{x:Null}"
                TargetType="{x:Type RepeatButton}">
                <Setter Property="MinWidth" Value="12" />
                <Setter Property="Template">
                    <Setter.Value>
                        <ControlTemplate TargetType="{x:Type RepeatButton}">
                            <Grid>
                                <Border
                                    Name="Border"
                                    Margin="0"
                                    Padding="0"
                                    Background="{StaticResource SpinnerNormalBrush}"
                                    BorderBrush="{StaticResource SpinnerNormalBorderBrush}"
                                    BorderThickness="1"
                                    CornerRadius="0 0 1 0" />
                                <ContentPresenter
                                    x:Name="ContentPresenter"
                                    HorizontalAlignment="Center"
                                    VerticalAlignment="Center"
                                    Content="{TemplateBinding Content}"
                                    ContentTemplate="{TemplateBinding ContentTemplate}"
                                    ContentTemplateSelector="{TemplateBinding ContentTemplateSelector}" />
                            </Grid>
                            <ControlTemplate.Triggers>
                                <Trigger Property="IsMouseOver" Value="True">
                                    <Setter TargetName="Border" Property="Background" Value="{StaticResource SpinnerHoverBrush}" />
                                </Trigger>

                                <Trigger Property="IsPressed" Value="True">
                                    <Setter TargetName="Border" Property="Background" Value="{StaticResource SpinnerPressedBrush}" />
                                    <Setter TargetName="Border" Property="BorderBrush" Value="{StaticResource SpinnerPressedBorderBrush}" />
                                </Trigger>
                            </ControlTemplate.Triggers>
                        </ControlTemplate>
                    </Setter.Value>
                </Setter>
            </Style>
        </Style.Resources>

        <Setter Property="Background" Value="#ffffffff" />
        <Setter Property="BorderThickness" Value="1" />
        <Setter Property="BorderBrush" Value="#ff848484" />

        <Setter Property="Template">
            <Setter.Value>
                <ControlTemplate TargetType="{x:Type dynui:UseLevelSpinner}">
                    <Grid Background="{TemplateBinding Background}" SnapsToDevicePixels="True">
                        <Grid.ColumnDefinitions>
                            <ColumnDefinition Width="*" />
                            <ColumnDefinition Width="Auto" />
                        </Grid.ColumnDefinitions>

                        <Grid.RowDefinitions>
                            <RowDefinition Height="*" />
                            <RowDefinition Height="*" />
                        </Grid.RowDefinitions>

                        <TextBox
                            Name="textbox"
                            Grid.RowSpan="2"
                            Grid.Column="0"
                            Margin="0"
                            VerticalContentAlignment="Center"
                            Background="Transparent"
                            BorderThickness="0"
                            FontFamily="{StaticResource OpenSansRegular}"
                            FontSize="10"
                            IsEnabled="False" />

                        <RepeatButton
                            Grid.Row="0"
                            Grid.Column="1"
                            Margin="0"
                            Padding="0"
                            Command="{x:Static dynui:UseLevelSpinner.IncreaseCommand}"
                            Focusable="False"
                            Style="{StaticResource IncreaseButton}">
                            <Path
                                Width="5"
                                Height="3"
                                Data="M0,1L1,0 2,1z"
                                Fill="{TemplateBinding Foreground}"
                                Stretch="Fill"
                                Stroke="{x:Null}" />
                        </RepeatButton>

                        <RepeatButton
                            Grid.Row="1"
                            Grid.Column="1"
                            Margin="0"
                            Padding="0"
                            Command="{x:Static dynui:UseLevelSpinner.DecreaseCommand}"
                            Focusable="False"
                            Style="{StaticResource DecreaseButton}">
                            <Path
                                Width="5"
                                Height="3"
                                Data="M0,0L2,0 1,1z"
                                Fill="{TemplateBinding Foreground}"
                                Stretch="Fill"
                                Stroke="{x:Null}" />
                        </RepeatButton>

                        <Border
                            Grid.RowSpan="2"
                            Grid.ColumnSpan="2"
                            BorderBrush="{TemplateBinding BorderBrush}"
                            BorderThickness="{TemplateBinding BorderThickness}"
                            CornerRadius="1" />
                    </Grid>

                    <ControlTemplate.Triggers />
                </ControlTemplate>
            </Setter.Value>
        </Setter>
    </Style>

    <SolidColorBrush x:Key="PreferencesWindowBackgroundColor" Color="#535353" />
    <SolidColorBrush x:Key="PreferencesWindowItemDarkerBackgroundColor" Color="#353535" />
    <SolidColorBrush x:Key="PreferencesWindowFontColor" Color="#E5E5E5" />
    <SolidColorBrush x:Key="PreferencesWindowButtonColor" Color="#0696D7" />
    <SolidColorBrush x:Key="PreferencesWindowTabSelectedColor" Color="#ADE4DE" />
    <SolidColorBrush x:Key="PreferencesWindowButtonPressedColor" Color="#0778B0" />
    <SolidColorBrush x:Key="PreferencesWindowButtonMouseOverFontColor" Color="#CDCBCB" />
    <SolidColorBrush x:Key="CloseButtonMouseOverBackground" Color="#E81123" />
    <SolidColorBrush x:Key="CloseButtonPressed" Color="#B70F1B" />
    <SolidColorBrush x:Key="CloseButtonMouseOverForeground" Color="#FFFFFF" />
    <SolidColorBrush x:Key="TabItemUnSelected" Color="DarkGray" />
    <SolidColorBrush x:Key="SecondaryGray" Color="#707070" />
    <SolidColorBrush x:Key="SemiTransparent" Color="#80000000" />

    <!--  Usual button color for the Preferences Window  -->
    <Color
        x:Key="PreferencesToogleCheckedColor"
        A="255"
        B="215"
        G="150"
        R="6" />

    <!--  Gray Window Background Color  -->
    <Color
        x:Key="PreferencesToogleUnCheckedColor"
        A="229"
        B="229"
        G="229"
        R="229" />

    <!--  White Window Color for borders  -->
    <Color
        x:Key="PreferencesToogleBorderColor"
        A="255"
        B="255"
        G="255"
        R="255" />

    <Style x:Key="DarkTextBlock" TargetType="TextBlock">
        <Setter Property="FontSize" Value="12" />
        <Setter Property="TextTrimming" Value="CharacterEllipsis" />
    </Style>

    <Style x:Key="PreferenceTitleLabelStyle" TargetType="{x:Type Label}">
        <Setter Property="Foreground" Value="{StaticResource PreferencesWindowFontColor}" />
        <Setter Property="FontSize" Value="14" />
    </Style>

    <Style x:Key="CaptionButtonStyleClose" TargetType="Button">
        <Setter Property="Template">
            <Setter.Value>
                <ControlTemplate TargetType="Button">
                    <Grid
                        x:Name="LayoutRoot"
                        Width="46"
                        Height="40"
                        Background="Transparent">
                        <TextBlock
                            x:Name="txt"
                            HorizontalAlignment="Center"
                            VerticalAlignment="Center"
                            FontFamily="Segoe MDL2 Assets"
                            FontSize="14"
                            Foreground="{StaticResource PreferencesWindowFontColor}"
                            RenderOptions.ClearTypeHint="Auto"
                            Text="{TemplateBinding Content}"
                            TextOptions.TextFormattingMode="Display"
                            TextOptions.TextRenderingMode="Aliased" />
                    </Grid>
                    <ControlTemplate.Triggers>
                        <Trigger Property="IsMouseOver" Value="True">
                            <Setter TargetName="LayoutRoot" Property="Background" Value="{StaticResource CloseButtonMouseOverBackground}" />
                            <Setter TargetName="txt" Property="Foreground" Value="{StaticResource CloseButtonMouseOverForeground}" />
                        </Trigger>
                        <Trigger Property="IsPressed" Value="True">
                            <Setter TargetName="LayoutRoot" Property="Background" Value="{StaticResource CloseButtonPressed}" />
                            <Setter TargetName="txt" Property="Foreground" Value="{StaticResource CloseButtonMouseOverForeground}" />
                            <Setter TargetName="txt" Property="FontSize" Value="12" />
                        </Trigger>
                    </ControlTemplate.Triggers>
                </ControlTemplate>
            </Setter.Value>
        </Setter>
    </Style>

    <Style
        x:Key="CloseButtonStyle"
        BasedOn="{StaticResource CaptionButtonStyleClose}"
        TargetType="Button">
        <Setter Property="Content" Value="&#xE8BB;" />
    </Style>

    <Style x:Key="NormalButtonStyle" TargetType="Button">
        <Setter Property="Foreground" Value="{StaticResource PreferencesWindowFontColor}" />
        <Setter Property="Template">
            <Setter.Value>
                <ControlTemplate TargetType="Button">
                    <Border
                        Name="border"
                        Padding="4,2"
                        Background="{StaticResource PreferencesWindowButtonColor}"
                        BorderBrush="Transparent"
                        BorderThickness="1"
                        CornerRadius="3">
                        <Grid>
                            <ContentPresenter
                                Name="contentShadow"
                                HorizontalAlignment="Center"
                                VerticalAlignment="Center" />
                        </Grid>
                    </Border>
                    <ControlTemplate.Triggers>
                        <Trigger Property="IsPressed" Value="True">
                            <Setter TargetName="border" Property="Background" Value="{StaticResource PreferencesWindowButtonPressedColor}" />
                            <Setter Property="FontSize" Value="11" />
                        </Trigger>
                        <Trigger Property="IsMouseOver" Value="True">
                            <Setter TargetName="border" Property="Background" Value="{StaticResource PreferencesWindowButtonPressedColor}" />
                            <Setter Property="Foreground" Value="{StaticResource PreferencesWindowButtonMouseOverFontColor}" />
                        </Trigger>
                    </ControlTemplate.Triggers>
                </ControlTemplate>
            </Setter.Value>
        </Setter>
    </Style>

    <SolidColorBrush x:Key="ExpanderCaretToggleButtonBackground" Color="#4d4d4d" />
    <SolidColorBrush x:Key="ExpanderCaretToggleButtonSelectedBackground" Color="#3c3c3c" />

    <ControlTemplate x:Key="ExpanderCaretToggleButton" TargetType="{x:Type ToggleButton}">
        <Border
            Name="Border"
            Grid.Row="0"
            Background="{StaticResource ExpanderCaretToggleButtonBackground}"
            BorderThickness="1"
            CornerRadius="1">
            <Grid>
                <Grid.ColumnDefinitions>
                    <ColumnDefinition Width="*" />
                    <ColumnDefinition Width="Auto" />
                </Grid.ColumnDefinitions>
                <Image
                    x:Name="Caret"
                    Grid.Column="0"
                    Width="16"
                    Height="16"
                    Margin="5,10,0,10"
                    HorizontalAlignment="Left"
                    VerticalAlignment="Center"
                    Source="pack://application:,,,/DynamoCoreWpf;component/UI/Images/Caret_Down.png" />
                <ContentPresenter
                    x:Name="HeaderContent"
                    Grid.Column="0"
                    Width="{Binding RelativeSource={RelativeSource Mode=FindAncestor, AncestorType={x:Type Expander}}, Path=ActualWidth}"
                    Margin="0,0,0,0"
                    VerticalAlignment="Center"
                    RecognizesAccessKey="True" />
            </Grid>
        </Border>
        <ControlTemplate.Triggers>
            <Trigger Property="IsChecked" Value="true">
                <!--  Sets the icon on the expander to caret up (-)  -->
                <Setter TargetName="Border" Property="Background" Value="{StaticResource ExpanderCaretToggleButtonSelectedBackground}" />
                <Setter TargetName="Caret" Property="Source" Value="pack://application:,,,/DynamoCoreWpf;component/UI/Images/caret_up.png" />
            </Trigger>
            <Trigger Property="IsChecked" Value="false">
                <Setter TargetName="Border" Property="Background" Value="{StaticResource ExpanderCaretToggleButtonBackground}" />
            </Trigger>
        </ControlTemplate.Triggers>
    </ControlTemplate>

    <ControlTemplate x:Key="ExpanderPlusToggleButton" TargetType="{x:Type ToggleButton}">
        <Border
            Name="Border"
            Grid.Row="0"
            Background="{StaticResource SecondaryGray}"
            BorderThickness="1"
            CornerRadius="1">
            <Grid>
                <Grid.ColumnDefinitions>
                    <ColumnDefinition Width="*" />
                    <ColumnDefinition Width="Auto" />
                </Grid.ColumnDefinitions>
                <!--  Draws a plus (+) sign on the expander  -->
                <Path
                    x:Name="Sign"
                    Grid.Column="1"
                    Width="12"
                    Height="12"
                    Margin="0,10,15,10"
                    HorizontalAlignment="Center"
                    VerticalAlignment="Center"
                    Data="M 0,6 H 12 M 6,0 V 12 Z"
                    Stroke="{StaticResource PreferencesWindowFontColor}"
                    StrokeThickness="2" />
                <ContentPresenter
                    x:Name="HeaderContent"
                    Grid.Column="0"
                    Width="{Binding RelativeSource={RelativeSource Mode=FindAncestor, AncestorType={x:Type Expander}}, Path=ActualWidth}"
                    Margin="15,0,0,0"
                    VerticalAlignment="Center"
                    RecognizesAccessKey="True" />
            </Grid>
        </Border>
        <ControlTemplate.Triggers>
            <Trigger Property="IsChecked" Value="true">
                <!--  Sets the sign on the expander to a minus (-)  -->
                <Setter TargetName="Sign" Property="Data" Value="M 0,6 H 12 Z" />
            </Trigger>
            <Trigger Property="IsEnabled" Value="False">
                <Setter TargetName="Border" Property="Background" Value="{x:Null}" />
                <Setter TargetName="Border" Property="BorderBrush" Value="{x:Null}" />
            </Trigger>
        </ControlTemplate.Triggers>
    </ControlTemplate>

    <DataTemplate x:Key="expanderHeader">
        <TextBlock
            FontSize="14"
            FontWeight="Medium"
            Text="{Binding}" />
    </DataTemplate>


    <Style x:Key="InstalledPackagesExpanderStyle" TargetType="Expander">
        <Setter Property="Template">
            <Setter.Value>
                <!--  Control template for expander  -->
                <ControlTemplate x:Name="exp" TargetType="Expander">
                    <Grid>
                        <Grid.RowDefinitions>
                            <RowDefinition Height="Auto" />
                            <RowDefinition Name="ContentRow" Height="0" />
                        </Grid.RowDefinitions>
                        <Border
                            Name="Border"
                            Grid.Row="0"
                            Background="{x:Null}"
                            BorderBrush="{x:Null}"
                            BorderThickness="1"
                            CornerRadius="0,0,0,0">
                            <ToggleButton IsChecked="{Binding Path=IsExpanded, Mode=TwoWay, RelativeSource={RelativeSource TemplatedParent}}" Template="{StaticResource ExpanderCaretToggleButton}">
                                <ToggleButton.Content>
                                    <ContentPresenter
                                        ContentSource="Header"
                                        OverridesDefaultStyle="True"
                                        RecognizesAccessKey="True" />
                                </ToggleButton.Content>
                            </ToggleButton>
                        </Border>
                        <Border
                            x:Name="Content"
                            Grid.Row="1"
                            BorderThickness="1,0,1,1"
                            CornerRadius="0,0,4,4">
                            <!--  The Margin is necesary so that the Content is perfectly aligned with the Header  -->
                            <ContentPresenter Margin="1,-3,1,0" />
                        </Border>
                    </Grid>
                    <ControlTemplate.Triggers>
                        <Trigger Property="IsExpanded" Value="True">
                            <Setter TargetName="ContentRow" Property="Height" Value="{Binding ElementName=Content, Path=Height}" />
                        </Trigger>
                    </ControlTemplate.Triggers>
                </ControlTemplate>
            </Setter.Value>
        </Setter>
    </Style>

    <Style x:Key="ContextMenuNoLeftColumnStyle" TargetType="{x:Type ContextMenu}">
        <Setter Property="SnapsToDevicePixels" Value="True" />
        <Setter Property="OverridesDefaultStyle" Value="True" />
        <Setter Property="Grid.IsSharedSizeScope" Value="true" />
        <Setter Property="HasDropShadow" Value="True" />
        <Setter Property="Foreground" Value="{StaticResource PreferencesWindowFontColor}" />
        <Setter Property="Background" Value="{StaticResource PreferencesWindowItemDarkerBackgroundColor}" />
        <Setter Property="FontSize" Value="10" />
        <Setter Property="Template">
            <Setter.Value>
                <ControlTemplate TargetType="{x:Type ContextMenu}">
                    <Border
                        x:Name="Border"
                        Background="{StaticResource PreferencesWindowItemDarkerBackgroundColor}"
                        BorderThickness="1">
                        <ItemsPresenter />
                    </Border>
                </ControlTemplate>
            </Setter.Value>
        </Setter>
        <Setter Property="ItemsPanel">
            <Setter.Value>
                <ItemsPanelTemplate>
                    <StackPanel Margin="-25,0,0,0" />
                </ItemsPanelTemplate>
            </Setter.Value>
        </Setter>
    </Style>

    <Style x:Key="MenuExpanderStyle" TargetType="Expander">
        <Setter Property="Background" Value="{StaticResource SecondaryGray}" />
        <Setter Property="Foreground" Value="{StaticResource PreferencesWindowFontColor}" />
        <Setter Property="HeaderTemplate" Value="{StaticResource expanderHeader}" />
        <Setter Property="Template">
            <Setter.Value>
                <!--  Control template for expander  -->
                <ControlTemplate x:Name="exp" TargetType="Expander">
                    <Grid>
                        <Grid.RowDefinitions>
                            <RowDefinition Height="Auto" />
                            <RowDefinition Name="ContentRow" Height="0" />
                        </Grid.RowDefinitions>
                        <Border
                            Name="Border"
                            Grid.Row="0"
                            Background="{x:Null}"
                            BorderBrush="{x:Null}"
                            BorderThickness="1"
                            CornerRadius="0,0,0,0">
                            <ToggleButton
                                Background="#FF4682B4"
                                IsChecked="{Binding Path=IsExpanded, Mode=TwoWay, RelativeSource={RelativeSource TemplatedParent}}"
                                OverridesDefaultStyle="True"
                                Template="{StaticResource ExpanderPlusToggleButton}">
                                <ToggleButton.Content>
                                    <ContentPresenter ContentSource="Header" RecognizesAccessKey="True" />
                                </ToggleButton.Content>
                            </ToggleButton>
                        </Border>
                        <Border
                            x:Name="Content"
                            Grid.Row="1"
                            BorderThickness="1,0,1,1"
                            CornerRadius="0,0,4,4">
                            <ContentPresenter Margin="12,0,0,15" />
                        </Border>
                    </Grid>
                    <ControlTemplate.Triggers>
                        <Trigger Property="IsExpanded" Value="True">
                            <Setter TargetName="ContentRow" Property="Height" Value="{Binding ElementName=Content, Path=Height}" />
                        </Trigger>
                    </ControlTemplate.Triggers>
                </ControlTemplate>
            </Setter.Value>
        </Setter>
    </Style>




    <!--  This expander style is similar to the MenuExpanderStyle and the only difference is the left-margin spacing  -->
    <Style x:Key="WorkspaceReferencesExpanderStyle" TargetType="Expander">
        <Setter Property="Background" Value="{StaticResource SecondaryGray}" />
        <Setter Property="Foreground" Value="{StaticResource PreferencesWindowFontColor}" />
        <Setter Property="HeaderTemplate" Value="{StaticResource expanderHeader}" />
        <Setter Property="Template">
            <Setter.Value>
                <!--  Control template for expander  -->
                <ControlTemplate x:Name="exp" TargetType="Expander">
                    <Grid>
                        <Grid.RowDefinitions>
                            <RowDefinition Height="Auto" />
                            <RowDefinition Name="ContentRow" Height="0" />
                        </Grid.RowDefinitions>
                        <Border
                            Name="Border"
                            Grid.Row="0"
                            Background="{x:Null}"
                            BorderBrush="{x:Null}"
                            BorderThickness="1"
                            CornerRadius="0,0,0,0">
                            <ToggleButton
                                Background="#FF4682B4"
                                IsChecked="{Binding Path=IsExpanded, Mode=TwoWay, RelativeSource={RelativeSource TemplatedParent}}"
                                OverridesDefaultStyle="True"
                                Template="{StaticResource ExpanderPlusToggleButton}">
                                <ToggleButton.Content>
                                    <ContentPresenter ContentSource="Header" RecognizesAccessKey="True" />
                                </ToggleButton.Content>
                            </ToggleButton>
                        </Border>
                        <Border
                            x:Name="Content"
                            Grid.Row="1"
                            BorderThickness="1,0,1,1"
                            CornerRadius="0,0,4,4">
                            <ContentPresenter Margin="2,0,0,15" />
                        </Border>
                    </Grid>
                    <ControlTemplate.Triggers>
                        <Trigger Property="IsExpanded" Value="True">
                            <Setter TargetName="ContentRow" Property="Height" Value="{Binding ElementName=Content, Path=Height}" />
                        </Trigger>
                    </ControlTemplate.Triggers>
                </ControlTemplate>
            </Setter.Value>
        </Setter>
    </Style>

    <Style x:Key="LeftTab" TargetType="{x:Type TabItem}">
        <Setter Property="HorizontalAlignment" Value="Left" />
        <Setter Property="Template">
            <Setter.Value>
                <ControlTemplate TargetType="{x:Type TabItem}">
                    <Border
                        Name="TabBorder"
                        Margin="2"
                        HorizontalAlignment="Stretch"
                        VerticalAlignment="Stretch"
                        Background="Transparent"
                        BorderBrush="Transparent"
                        BorderThickness="2"
                        CornerRadius="6">
                        <StackPanel
                            HorizontalAlignment="Stretch"
                            VerticalAlignment="Stretch"
                            Orientation="Horizontal">
                            <Grid
                                Name="TabPanel"
                                Width="165"
                                Height="30">
                                <Grid.ColumnDefinitions>
                                    <ColumnDefinition Width="5" />
                                    <ColumnDefinition Width="*" />
                                </Grid.ColumnDefinitions>
                                <Label x:Name="SelectedItem" Grid.Column="0" />
                                <ContentPresenter
                                    x:Name="ContentSection"
                                    Grid.Column="1"
                                    Margin="5,0,0,0"
                                    HorizontalAlignment="Stretch"
                                    VerticalAlignment="Center"
                                    ContentSource="Header" />
                            </Grid>
                        </StackPanel>
                    </Border>
                    <ControlTemplate.Triggers>
                        <Trigger Property="IsSelected" Value="True">
                            <Setter TargetName="SelectedItem" Property="Background" Value="{StaticResource PreferencesWindowTabSelectedColor}" />
                            <Setter Property="Foreground" Value="{StaticResource PreferencesWindowFontColor}" />
                            <Setter Property="FontWeight" Value="Bold" />
                        </Trigger>
                        <Trigger Property="IsSelected" Value="False">
                            <Setter TargetName="SelectedItem" Property="Background" Value="{StaticResource PreferencesWindowBackgroundColor}" />
                            <Setter Property="Foreground" Value="{StaticResource TabItemUnSelected}" />
                            <Setter Property="FontWeight" Value="Regular" />
                        </Trigger>
                    </ControlTemplate.Triggers>
                </ControlTemplate>
            </Setter.Value>
        </Setter>
    </Style>

    <!--  This is a Toogle button shown in the Preferences Window for the General tab, when is checked shows a Blue button  -->
    <Style x:Key="EllipseToggleButton1" TargetType="{x:Type ToggleButton}">
        <Setter Property="Template">
            <Setter.Value>
                <ControlTemplate TargetType="{x:Type ToggleButton}">
                    <Grid x:Name="mainGrid">
                        <Grid.ColumnDefinitions>
                            <ColumnDefinition Width="Auto" />
                        </Grid.ColumnDefinitions>
                        <Border
                            Name="_borderOn"
                            Grid.Column="0"
                            Width="{TemplateBinding Width}"
                            Background="Transparent">
                            <Grid>
                                <Grid.RowDefinitions>
                                    <RowDefinition Height="Auto" />
                                </Grid.RowDefinitions>
                                <Grid.ColumnDefinitions>
                                    <ColumnDefinition Width="Auto" />
                                    <ColumnDefinition Width="Auto" />
                                    <ColumnDefinition Width="*" />
                                    <ColumnDefinition Width="Auto" />
                                    <ColumnDefinition Width="Auto" />
                                </Grid.ColumnDefinitions>
                                <Border
                                    Grid.Row="0"
                                    Grid.RowSpan="1"
                                    Grid.Column="1"
                                    Grid.ColumnSpan="3"
                                    Panel.ZIndex="1"
                                    Background="{StaticResource PreferencesWindowButtonColor}" />
                                <Ellipse
                                    Name="ButtonBackgroundOn"
                                    Grid.Row="0"
                                    Grid.RowSpan="1"
                                    Grid.Column="0"
                                    Grid.ColumnSpan="2"
                                    Width="{TemplateBinding Height}"
                                    Panel.ZIndex="0"
                                    Fill="{StaticResource PreferencesWindowButtonColor}" />
                                <Ellipse
                                    Grid.Row="0"
                                    Grid.RowSpan="1"
                                    Grid.Column="3"
                                    Grid.ColumnSpan="2"
                                    Width="{TemplateBinding Height}"
                                    Height="{TemplateBinding Height}"
                                    Panel.ZIndex="3"
                                    Fill="{StaticResource CloseButtonMouseOverForeground}"
                                    Stroke="{StaticResource PreferencesWindowButtonColor}"
                                    StrokeThickness="4" />
                            </Grid>
                        </Border>

                        <Border
                            Name="_borderOff"
                            Grid.Column="0"
                            Width="{TemplateBinding Width}"
                            Background="Transparent">
                            <Grid>
                                <Grid.RowDefinitions>
                                    <RowDefinition Height="Auto" />
                                </Grid.RowDefinitions>
                                <Grid.ColumnDefinitions>
                                    <ColumnDefinition Width="Auto" />
                                    <ColumnDefinition Width="Auto" />
                                    <ColumnDefinition Width="*" />
                                    <ColumnDefinition Width="Auto" />
                                    <ColumnDefinition Width="Auto" />
                                </Grid.ColumnDefinitions>
                                <Border
                                    Grid.Row="0"
                                    Grid.RowSpan="1"
                                    Grid.Column="1"
                                    Grid.ColumnSpan="3"
                                    Panel.ZIndex="1"
                                    Background="{StaticResource TabItemUnSelected}" />
                                <Ellipse
                                    Name="ButtonBackgroundOff"
                                    Grid.Row="0"
                                    Grid.RowSpan="1"
                                    Grid.Column="3"
                                    Grid.ColumnSpan="2"
                                    Width="{TemplateBinding Height}"
                                    Height="{TemplateBinding Height}"
                                    Panel.ZIndex="0"
                                    Fill="{StaticResource TabItemUnSelected}" />
                                <Ellipse
                                    Grid.Row="0"
                                    Grid.RowSpan="1"
                                    Grid.Column="0"
                                    Grid.ColumnSpan="2"
                                    Width="{TemplateBinding Height}"
                                    Height="{TemplateBinding Height}"
                                    Panel.ZIndex="3"
                                    Fill="{StaticResource CloseButtonMouseOverForeground}"
                                    Stroke="{StaticResource TabItemUnSelected}"
                                    StrokeThickness="4" />
                            </Grid>
                        </Border>
                    </Grid>

                    <!--  triggers toggle visual appearance  -->
                    <ControlTemplate.Triggers>
                        <Trigger Property="IsChecked" Value="True">
                            <Setter TargetName="_borderOff" Property="Visibility" Value="Collapsed" />
                            <Setter TargetName="_borderOn" Property="Visibility" Value="Visible" />
                        </Trigger>
                        <Trigger Property="IsChecked" Value="False">
                            <Setter TargetName="_borderOff" Property="Visibility" Value="Visible" />
                            <Setter TargetName="_borderOn" Property="Visibility" Value="Collapsed" />
                        </Trigger>
                        <Trigger Property="IsEnabled" Value="False">
                            <Setter TargetName="mainGrid" Property="OpacityMask" Value="{StaticResource SemiTransparent}" />
                        </Trigger>
                    </ControlTemplate.Triggers>
                </ControlTemplate>
            </Setter.Value>
        </Setter>
    </Style>

    <!--  Due that the comboboxes in the design show a different button than the usual ones, we need a new style for the toggle button  -->
    <ControlTemplate x:Key="NoBordersComboBoxToggleButton" TargetType="{x:Type ToggleButton}">
        <Grid>
            <Grid.ColumnDefinitions>
                <ColumnDefinition />
                <ColumnDefinition Width="20" />
            </Grid.ColumnDefinitions>
            <Border
                x:Name="Border"
                Grid.ColumnSpan="2"
                Background="{StaticResource PreferencesWindowBackgroundColor}"
                BorderBrush="#FF97A0A5"
                BorderThickness="0,0,0,1"
                CornerRadius="0" />
            <Border
                Grid.Column="0"
                Margin="1"
                Background="{StaticResource PreferencesWindowBackgroundColor}"
                BorderBrush="#FF97A0A5"
                BorderThickness="0,0,0,0"
                CornerRadius="0" />
            <!--  This Path will draw a small triangle symbol inside the toogle button  -->
            <Path
                x:Name="Arrow"
                Grid.Column="1"
                HorizontalAlignment="Center"
                VerticalAlignment="Center"
                Data="M0,0 L0,2 L4,6 L8,2 L8,0 L4,4 z"
                Fill="{StaticResource PreferencesWindowFontColor}" />
        </Grid>
    </ControlTemplate>

    <!--  This ControlTemplate for TextBox is used inside the NoBordersComboBox control  -->
    <ControlTemplate x:Key="NoBordersComboBoxTextBox" TargetType="{x:Type TextBox}">
        <Border
            x:Name="PART_ContentHost"
            Background="{TemplateBinding Background}"
            Focusable="False" />
    </ControlTemplate>

    <!--  This is the main Style for the new ComboBox in the Preferences window General tab and using the previous templated declared  -->
    <Style x:Key="NoBordersComboBoxStyle" TargetType="{x:Type ComboBox}">
        <Setter Property="SnapsToDevicePixels" Value="true" />
        <Setter Property="OverridesDefaultStyle" Value="true" />
        <Setter Property="ScrollViewer.HorizontalScrollBarVisibility" Value="Auto" />
        <Setter Property="ScrollViewer.VerticalScrollBarVisibility" Value="Auto" />
        <Setter Property="ScrollViewer.CanContentScroll" Value="true" />
        <Setter Property="Foreground" Value="{StaticResource PreferencesWindowFontColor}" />
        <Setter Property="FontWeight" Value="Regular" />
        <Setter Property="Template">
            <Setter.Value>
                <ControlTemplate TargetType="{x:Type ComboBox}">
                    <Grid>
                        <!--  Toogle button that is shown in the right side of the combobox and when is clicked displays a list of all the values  -->
                        <ToggleButton
                            Name="ToggleButton"
                            Grid.Column="2"
                            ClickMode="Press"
                            Focusable="false"
                            IsChecked="{Binding Path=IsDropDownOpen, Mode=TwoWay, RelativeSource={RelativeSource TemplatedParent}}"
                            Template="{StaticResource NoBordersComboBoxToggleButton}" />
                        <ContentPresenter
                            Name="ContentSite"
                            Margin="3,3,23,3"
                            HorizontalAlignment="Left"
                            VerticalAlignment="Center"
                            Content="{TemplateBinding SelectionBoxItem}"
                            ContentTemplate="{TemplateBinding SelectionBoxItemTemplate}"
                            ContentTemplateSelector="{TemplateBinding ItemTemplateSelector}"
                            IsHitTestVisible="False" />
                        <!--  This TextBox shows the current comboboxitem value selected  -->
                        <TextBox
                            x:Name="PART_EditableTextBox"
                            Margin="3,3,23,3"
                            HorizontalAlignment="Left"
                            VerticalAlignment="Center"
                            Background="#FF3F3F3F"
                            Focusable="True"
                            Foreground="{StaticResource PreferencesWindowFontColor}"
                            IsReadOnly="{TemplateBinding IsReadOnly}"
                            Style="{x:Null}"
                            Template="{StaticResource NoBordersComboBoxTextBox}"
                            Visibility="Hidden" />
                        <!--  The Popup is the window with all the comboboxitems displayed when the user clicks the combobox toogle button  -->
                        <Popup
                            Name="Popup"
                            AllowsTransparency="True"
                            Focusable="False"
                            IsOpen="{TemplateBinding IsDropDownOpen}"
                            Placement="Bottom"
                            PopupAnimation="Slide">

                            <Grid
                                Name="DropDown"
                                MinWidth="{TemplateBinding ActualWidth}"
                                MaxHeight="{TemplateBinding MaxDropDownHeight}"
                                SnapsToDevicePixels="True">
                                <Border
                                    x:Name="DropDownBorder"
                                    Background="#FF3F3F3F"
                                    BorderBrush="#888888"
                                    BorderThickness="1" />
                                <ScrollViewer Margin="4,6,4,6" SnapsToDevicePixels="True">
                                    <StackPanel IsItemsHost="True" KeyboardNavigation.DirectionalNavigation="Contained" />
                                </ScrollViewer>
                            </Grid>
                        </Popup>
                    </Grid>
                    <ControlTemplate.Triggers>
                        <Trigger Property="HasItems" Value="false">
                            <Setter TargetName="DropDownBorder" Property="MinHeight" Value="95" />
                        </Trigger>
                        <Trigger Property="IsEnabled" Value="false">
                            <Setter Property="Foreground" Value="#888888" />
                        </Trigger>
                        <Trigger Property="IsGrouping" Value="true">
                            <Setter Property="ScrollViewer.CanContentScroll" Value="false" />
                        </Trigger>
                        <Trigger SourceName="Popup" Property="Popup.AllowsTransparency" Value="true">
                            <Setter TargetName="DropDownBorder" Property="CornerRadius" Value="0" />
                            <Setter TargetName="DropDownBorder" Property="Margin" Value="0,2,0,0" />
                        </Trigger>
                        <Trigger Property="IsEditable" Value="true">
                            <Setter Property="IsTabStop" Value="false" />
                            <Setter TargetName="PART_EditableTextBox" Property="Visibility" Value="Visible" />
                            <Setter TargetName="ContentSite" Property="Visibility" Value="Hidden" />
                        </Trigger>
                    </ControlTemplate.Triggers>
                </ControlTemplate>
            </Setter.Value>
        </Setter>
    </Style>

    <!--  Style for the comboboxitems in NoBordersComboBoxStyle due that they need to have the same background color and font color  -->
    <Style x:Key="NoBordersComboItemStyle" TargetType="{x:Type ComboBoxItem}">
        <Setter Property="SnapsToDevicePixels" Value="true" />
        <Setter Property="Foreground" Value="White" />
        <Setter Property="OverridesDefaultStyle" Value="true" />
        <Setter Property="Template">
            <Setter.Value>
                <ControlTemplate TargetType="{x:Type ComboBoxItem}">
                    <Border
                        Name="Border"
                        Padding="2"
                        SnapsToDevicePixels="true">
                        <ContentPresenter />
                    </Border>
                    <ControlTemplate.Triggers>
                        <Trigger Property="IsHighlighted" Value="true">
                            <Setter TargetName="Border" Property="Background" Value="#FF4F4F4F" />
                        </Trigger>
                        <Trigger Property="IsEnabled" Value="false">
                            <Setter Property="Foreground" Value="#888888" />
                        </Trigger>
                    </ControlTemplate.Triggers>
                </ControlTemplate>
            </Setter.Value>
        </Setter>
    </Style>


    <!--  This radio button style was created for the Preferences window -> General Tab, the font color is white and background color is gray  -->
    <Style x:Key="RunSettingsRadioButtons" TargetType="{x:Type RadioButton}">
        <Setter Property="Template">
            <Setter.Value>
                <ControlTemplate TargetType="{x:Type RadioButton}">
                    <BulletDecorator Background="{StaticResource PreferencesWindowBackgroundColor}" Cursor="Hand">
                        <BulletDecorator.Bullet>
                            <Grid Width="18" Height="18">
                                <!--  The main white circle filled with White color (see the trigger IsChecked -> True  -->
                                <Ellipse
                                    x:Name="MainEllipse"
                                    Stroke="Black"
                                    StrokeThickness="1" />
                                <!--  The black circle inside the MainEllipse which indicates which radio button is checked  -->
                                <Ellipse
                                    x:Name="SelectedEllipse"
                                    Margin="5"
                                    Fill="Black"
                                    Visibility="Collapsed" />
                            </Grid>
                        </BulletDecorator.Bullet>
                        <!--  Text element next to each radio button  -->
                        <TextBlock
                            Margin="3,1,0,0"
                            FontFamily="Calibri"
                            FontSize="12"
                            FontWeight="Regular"
                            Foreground="{StaticResource PreferencesWindowFontColor}">
                            <ContentPresenter />
                        </TextBlock>
                    </BulletDecorator>
                    <!--  If item is checked, trigger the visibility of the mark  -->
                    <ControlTemplate.Triggers>
                        <Trigger Property="IsChecked" Value="true">
                            <!--  If item is checked, trigger the visibility to Visible of the SelectedEllipse and change the color of the MainEllipse into White for better highlighting  -->
                            <Setter TargetName="SelectedEllipse" Property="Visibility" Value="Visible" />
                            <Setter TargetName="MainEllipse" Property="Fill" Value="{StaticResource PreferencesWindowFontColor}" />
                        </Trigger>
                        <Trigger Property="IsChecked" Value="false">
                            <!--  If item is checked, trigger the visibility to Collapse of the SelectedEllipse and change the color of the  MainEllipse into White for better highlighting  -->
                            <Setter TargetName="SelectedEllipse" Property="Visibility" Value="Collapsed" />
                            <Setter TargetName="MainEllipse" Property="Fill" Value="{StaticResource PreferencesWindowBackgroundColor}" />
                            <Setter TargetName="MainEllipse" Property="Stroke" Value="{StaticResource PreferencesWindowFontColor}" />
                        </Trigger>
                    </ControlTemplate.Triggers>
                </ControlTemplate>
            </Setter.Value>
        </Setter>
    </Style>

    <SolidColorBrush x:Key="PreferencesWindowVisualSettingsBackground" Color="#535353" />

    <SolidColorBrush x:Key="PreferencesWindowVisualSettingsAddStyleBackground" Color="#666666" />

    <!--  This Style will be used in the radio buttons located in the Preferences -> Visual Settings ->  Geometry Scaling section  -->
    <Style x:Key="GeometryScaleRadioButtons" TargetType="{x:Type RadioButton}">
        <Setter Property="Template">
            <Setter.Value>
                <ControlTemplate TargetType="{x:Type RadioButton}">
                    <BulletDecorator Background="{StaticResource PreferencesWindowBackgroundColor}" Cursor="Hand">
                        <BulletDecorator.Bullet>
                            <Grid Width="18" Height="18">
                                <!--  The main white circle filled with White color (see the trigger IsChecked -> True  -->
                                <Ellipse
                                    x:Name="MainEllipse"
                                    Stroke="Black"
                                    StrokeThickness="1" />
                                <!--  The black circle inside the MainEllipse which indicates which radio button is checked  -->
                                <Ellipse
                                    x:Name="SelectedEllipse"
                                    Margin="5"
                                    Fill="Black"
                                    Visibility="Collapsed" />
                            </Grid>
                        </BulletDecorator.Bullet>
                        <!--  Text element next to each radio button  -->
                        <TextBlock
                            x:Name="RadioTextBlock"
                            Margin="3,1,0,0"
                            FontSize="12"
                            FontWeight="Regular"
                            Foreground="{StaticResource PreferencesWindowFontColor}">
                            <ContentPresenter />
                        </TextBlock>
                    </BulletDecorator>
                    <!--  If item is checked, trigger the visibility of the mark  -->
                    <ControlTemplate.Triggers>
                        <Trigger Property="IsChecked" Value="true">
                            <!--  If item is checked, trigger the visibility to Visible of the SelectedEllipse and change the color of the MainEllipse into White for better highlighting  -->
                            <Setter TargetName="SelectedEllipse" Property="Visibility" Value="Visible" />
                            <Setter TargetName="MainEllipse" Property="Fill" Value="{StaticResource PreferencesWindowFontColor}" />
                            <Setter TargetName="RadioTextBlock" Property="FontWeight" Value="Bold" />
                        </Trigger>
                        <Trigger Property="IsChecked" Value="false">
                            <!--  If item is checked, trigger the visibility to Collapse of the SelectedEllipse and change the color of the  MainEllipse into White for better highlighting  -->
                            <Setter TargetName="SelectedEllipse" Property="Visibility" Value="Collapsed" />
                            <Setter TargetName="MainEllipse" Property="Fill" Value="{StaticResource PreferencesWindowBackgroundColor}" />
                            <Setter TargetName="MainEllipse" Property="Stroke" Value="{StaticResource PreferencesWindowFontColor}" />
                        </Trigger>
                    </ControlTemplate.Triggers>
                </ControlTemplate>
            </Setter.Value>
        </Setter>
    </Style>

    <!--  This Style will be used for some TextBlocks located in "Preferences -> Visual Settings ->  Geometry Scaling section" that have a very specific behavior of showing a descrition below  -->
    <Style x:Key="GeometryScaleDescTextBox" TargetType="{x:Type TextBlock}">
        <Setter Property="Background" Value="#474747" />
        <Setter Property="Foreground" Value="White" />
        <Setter Property="TextWrapping" Value="Wrap" />
        <Setter Property="FontSize" Value="11" />
        <Setter Property="FontWeight" Value="Regular" />
    </Style>

    <!--
        This Style will be used for a TextBox located in "Preferences -> Visual Settings -> Group Styles when adding a new Style
        The specific behaviour for the TextBox is that doesn't have borders and has some text that is deleted when the user starts typing
    -->
    <Style x:Key="TextBoxWaterMarkStyle" TargetType="{x:Type TextBox}">
        <Setter Property="Background" Value="#666666" />
        <Setter Property="Foreground" Value="White" />
        <Setter Property="Template">
            <Setter.Value>
                <ControlTemplate TargetType="{x:Type TextBox}">
                    <Grid>
                        <Grid.ColumnDefinitions>
                            <ColumnDefinition />
                            <ColumnDefinition Width="20" />
                        </Grid.ColumnDefinitions>
                        <Border
                            Grid.Row="0"
                            Grid.ColumnSpan="2"
                            Background="#666666"
                            BorderBrush="{StaticResource PreferencesWindowButtonColor}"
                            BorderThickness="0,0,0,2" />
                        <ScrollViewer
                            x:Name="PART_ContentHost"
                            Margin="5,0,0,0"
                            VerticalAlignment="Center" />

                        <!--  This Label will show the WaterMark text that will be deleted once the user starts typing  -->
                        <Label
                            x:Name="WaterMarkLabel"
                            Grid.Row="0"
                            Margin="5,0,0,0"
                            VerticalAlignment="Center"
                            Content="{TemplateBinding Tag}"
                            Foreground="LightGray"
                            Visibility="Collapsed" />

                        <!--  This is the Canvas for the exclamation mark appearing when the Style that the user is trying to insert already exists  -->
                        <Canvas
                            Grid.Column="1"
                            ToolTip="{x:Static p:Resources.PreferencesViewStyleWarning}"
                            Visibility="{Binding Path=IsWarningEnabled, Converter={StaticResource BooleanToVisibilityConverter}}">
                            <Polygon Points="10,5 18,20 2,20">
                                <Polygon.Fill>
                                    <SolidColorBrush Color="#FAA21B" />
                                </Polygon.Fill>
                            </Polygon>

                            <Line
                                x:Name="exclamationMark"
                                Stroke="Black"
                                StrokeThickness="2"
                                X1="10"
                                X2="10"
                                Y1="8"
                                Y2="15" />
                            <Ellipse
                                x:Name="exclamationPoint"
                                Canvas.Left="9"
                                Canvas.Top="17"
                                Canvas.Right="10"
                                Width="2"
                                Height="2"
                                Fill="Black" />
                        </Canvas>
                    </Grid>
                    <ControlTemplate.Triggers>
                        <MultiTrigger>
                            <!--  When the user delete the text (Text property is empty) typed when we show again the WaterMark text  -->
                            <MultiTrigger.Conditions>
                                <Condition Property="Text" Value="" />
                            </MultiTrigger.Conditions>
                            <Setter TargetName="WaterMarkLabel" Property="Visibility" Value="Visible" />
                        </MultiTrigger>
                        <Trigger Property="IsEnabled" Value="False">
                            <Setter Property="Foreground" Value="DimGray" />
                        </Trigger>
                    </ControlTemplate.Triggers>
                </ControlTemplate>
            </Setter.Value>
        </Setter>
    </Style>

    <!--  This Style will be used in the button for adding a Style in the "Group Styles" section  -->
    <Style x:Key="FlatButtonStyle" TargetType="Button">
        <Setter Property="Foreground" Value="#6DD2FF" />
        <Setter Property="Template">
            <Setter.Value>
                <ControlTemplate TargetType="Button">
                    <Border
                        x:Name="ButtonBorder"
                        Background="Transparent"
                        BorderBrush="#E0E0E0"
                        CornerRadius="4">
                        <TextBlock HorizontalAlignment="Center" VerticalAlignment="Center">
                            <ContentPresenter />
                        </TextBlock>
                    </Border>
                    <!--  Following the Autodesk Hig Standards some colors of the button will be changed according to the event  -->
                    <ControlTemplate.Triggers>
                        <Trigger Property="IsMouseOver" Value="True">
                            <Setter TargetName="ButtonBorder" Property="BorderThickness" Value="1" />
                        </Trigger>
                        <Trigger Property="IsPressed" Value="True">
                            <Setter TargetName="ButtonBorder" Property="BorderThickness" Value="2" />
                        </Trigger>
                        <Trigger Property="IsFocused" Value="True">
                            <Setter TargetName="ButtonBorder" Property="BorderBrush" Value="#A2D4EB" />
                        </Trigger>
                    </ControlTemplate.Triggers>
                </ControlTemplate>
            </Setter.Value>
        </Setter>
        <Style.Triggers>
            <!--  When the mouse is over the button the cursor will change to a hand  -->
            <Trigger Property="IsMouseOver" Value="true">
                <Setter Property="Cursor" Value="Hand" />
            </Trigger>
            <Trigger Property="IsEnabled" Value="false">
                <Setter Property="Foreground" Value="#BBBBBB" />
            </Trigger>
        </Style.Triggers>
    </Style>

    <!--  This Style will be used for the Buttons that have a border and transparent background like Save and Cancel in the Preferences->Visual Settings tab  -->
    <Style x:Key="OutlinedButtonStyle" TargetType="Button">
        <Setter Property="Foreground" Value="{StaticResource PreferencesWindowFontColor}" />
        <Setter Property="Template">
            <Setter.Value>
                <ControlTemplate TargetType="Button">
                    <Border
                        x:Name="ButtonBorder"
                        Background="Transparent"
                        BorderBrush="#E0E0E0"
                        BorderThickness="0.5"
                        CornerRadius="4">
                        <TextBlock HorizontalAlignment="Center" VerticalAlignment="Center">
                            <ContentPresenter />
                        </TextBlock>
                    </Border>
                    <!--  According to the Hig Autodesk standards for Outlined buttons some colors/properties will be changed according to the event generated  -->
                    <ControlTemplate.Triggers>
                        <Trigger Property="IsMouseOver" Value="True">
                            <Setter Property="Button.Effect">
                                <Setter.Value>
                                    <DropShadowEffect
                                        BlurRadius="5"
                                        Direction="320"
                                        Opacity="0.5"
                                        ShadowDepth="3"
                                        Color="Black" />
                                </Setter.Value>
                            </Setter>
                            <Setter TargetName="ButtonBorder" Property="BorderThickness" Value="1" />
                        </Trigger>
                        <Trigger Property="IsPressed" Value="True">
                            <Setter TargetName="ButtonBorder" Property="BorderThickness" Value="2" />
                        </Trigger>
                        <Trigger Property="IsFocused" Value="True">
                            <Setter TargetName="ButtonBorder" Property="BorderBrush" Value="#A2D4EB" />
                        </Trigger>
                    </ControlTemplate.Triggers>
                </ControlTemplate>
            </Setter.Value>
        </Setter>
        <Style.Triggers>
            <Trigger Property="IsMouseOver" Value="true">
                <Setter Property="Cursor" Value="Hand" />
            </Trigger>
            <Trigger Property="IsEnabled" Value="false">
                <Setter Property="Foreground" Value="#BBBBBB" />
            </Trigger>
        </Style.Triggers>
    </Style>
<<<<<<< HEAD
=======
    
    <!--This Style will be used for Note Text block (used when Note is not on edit mode)-->
    <Style x:Key="NoteTextBoxStyle"
           TargetType="TextBox">
        <Setter Property="FontFamily" Value="Trebuchet"/>
        <Setter Property="FontSize" Value="12"/>
        <Setter Property="Foreground" Value="#222"/>
        <Setter Property="Background" Value="#EEE"/>
        <Setter Property="Padding" Value="10"/>
        <Setter Property="TextWrapping" Value="Wrap"/>
    </Style>

    <!--This Style will be used for Note Text block (used when Note is on edit mode)-->
    <Style x:Key="NoteTextBlockStyle"
           TargetType="TextBlock">
        <Setter Property="FontFamily" Value="Trebuchet"/>
        <Setter Property="FontSize" Value="12"/>
        <Setter Property="Foreground" Value="#222"/>
        <Setter Property="Padding" Value="10"/>
        <Setter Property="TextWrapping" Value="Wrap"/>
        <Setter Property="TextBlock.Effect">
            <Setter.Value>
                <DropShadowEffect ShadowDepth="0" Color="#222" Opacity="0.25" BlurRadius="9.0" />
            </Setter.Value>
        </Setter>
    </Style>
>>>>>>> f480b830



    <!--  This Style will be used for the small trash icon button that appears when a new Style is created in the Visual Settings tab  -->
    <Style x:Key="FlatIconButtonStyle" TargetType="{x:Type Button}">
        <Style.Triggers>
            <Trigger Property="IsEnabled" Value="False">
                <Setter Property="Opacity" Value=".5" />
            </Trigger>
        </Style.Triggers>
        <Setter Property="Background" Value="Transparent" />
        <Setter Property="Template">
            <Setter.Value>
                <ControlTemplate TargetType="{x:Type Button}">
                    <Border x:Name="removeStyleBorder" Background="{TemplateBinding Background}">
                        <Grid>
                            <Rectangle x:Name="backgroundRectangle" Fill="{TemplateBinding Background}" />
                            <Rectangle
                                x:Name="borderRectangle"
                                Fill="Transparent"
                                Stroke="Transparent"
                                StrokeThickness="2" />
                            <ContentPresenter HorizontalAlignment="Center" VerticalAlignment="Center" />
                        </Grid>
                    </Border>
                    <!--  According to the Hig Autodesk standards for icon buttons some colors/properties will be changed according to the event generated  -->
                    <ControlTemplate.Triggers>
                        <Trigger Property="IsMouseOver" Value="True">
                            <Setter TargetName="backgroundRectangle" Property="Fill" Value="{StaticResource PreferencesWindowButtonColor}" />
                            <Setter TargetName="backgroundRectangle" Property="Opacity" Value="0.2" />
                            <Setter TargetName="borderRectangle" Property="Stroke" Value="{StaticResource PreferencesWindowButtonColor}" />
                        </Trigger>
                        <Trigger Property="IsPressed" Value="True">
                            <Setter TargetName="backgroundRectangle" Property="Fill" Value="{StaticResource PreferencesWindowButtonColor}" />
                            <Setter TargetName="backgroundRectangle" Property="Opacity" Value="0.8" />
                            <Setter TargetName="borderRectangle" Property="Stroke" Value="{StaticResource PreferencesWindowButtonColor}" />
                        </Trigger>
                    </ControlTemplate.Triggers>
                </ControlTemplate>
            </Setter.Value>
        </Setter>
    </Style>

    <!--  This Style will be used for the ColorPicker button that is shown when adding a new Style in the Preferences -> Visual Settings tab  -->
    <Style x:Key="ButtonColorPickerStyle" TargetType="{x:Type Button}">
        <Setter Property="Template">
            <Setter.Value>
                <ControlTemplate TargetType="{x:Type Button}">
                    <Border x:Name="removeStyleBorder" Background="{TemplateBinding Background}">
                        <Grid>
                            <Rectangle
                                x:Name="borderRectangle"
                                Fill="Transparent"
                                Stroke="Transparent"
                                StrokeThickness="2" />
                            <ContentPresenter HorizontalAlignment="Center" VerticalAlignment="Center" />
                        </Grid>
                    </Border>
                    <!--  According to the Hig Autodesk standards for icon buttons some colors/properties will be changed according to the event generated  -->
                    <ControlTemplate.Triggers>
                        <Trigger Property="IsMouseOver" Value="True">
                            <Setter TargetName="borderRectangle" Property="Stroke" Value="{StaticResource PreferencesWindowButtonColor}" />
                        </Trigger>
                        <Trigger Property="IsPressed" Value="True">
                            <Setter TargetName="borderRectangle" Property="Fill" Value="{StaticResource PreferencesWindowButtonColor}" />
                            <Setter TargetName="borderRectangle" Property="Stroke" Value="{StaticResource PreferencesWindowButtonColor}" />
                        </Trigger>
                    </ControlTemplate.Triggers>
                </ControlTemplate>
            </Setter.Value>
        </Setter>
    </Style>

    <SolidColorBrush x:Key="PopupWhiteColor" 
                             Color="#FFFFFF" />

    <Color x:Key="PopupTitleBorderColor" 
                   A="255"
                   R="128"
                   G="128"
                   B="128"/>

    <!--Style for the buttons in a Tooltip part of the Dynamo Guided Tours-->
    <Style x:Key="CaretButtonStyle" TargetType="{x:Type Button}">
        <Setter Property="Width" Value="5"/>
        <Setter Property="Height" Value="10"/>
        <Setter Property="Template">
            <Setter.Value>
                <ControlTemplate TargetType="{x:Type Button}">
                    <Border x:Name="CaretButtonBorder"
                                Background="{StaticResource PopupWhiteColor}"
                                BorderThickness="0"
                                BorderBrush="Transparent">
                        <Canvas Width="5" Height="10">
                            <Line x:Name="line1" 
                                      Stroke="Black" 
                                      X1="5" 
                                      Y1="0" 
                                      X2="0" 
                                      Y2="5"/>
                            <Line x:Name="line2" 
                                      Stroke="Black" 
                                      X1="0" 
                                      Y1="5" 
                                      X2="5" 
                                      Y2="10"/>
                        </Canvas>
                    </Border>
                    <ControlTemplate.Triggers>
                        <Trigger Property="Tag" 
                                     Value="Invert">
                            <Setter TargetName="line1" 
                                        Property="RenderTransform">
                                <Setter.Value>
                                    <RotateTransform CenterX="2" 
                                                         CenterY="5"  
                                                         Angle="180"/>
                                </Setter.Value>
                            </Setter>
                            <Setter TargetName="line2" 
                                        Property="RenderTransform">
                                <Setter.Value>
                                    <RotateTransform CenterX="2" 
                                                         CenterY="5"  
                                                         Angle="180"/>
                                </Setter.Value>
                            </Setter>
                        </Trigger>
                        <Trigger Property="IsPressed" 
                                     Value="True">
                            <Setter Property="Stroke" 
                                        TargetName="line1" 
                                        Value="{StaticResource PreferencesWindowButtonColor}"/>
                            <Setter Property="Stroke" 
                                        TargetName="line2" 
                                        Value="{StaticResource PreferencesWindowButtonColor}"/>
                        </Trigger>
                        <Trigger Property="IsMouseOver" 
                                     Value="True">
                            <Setter Property="Stroke" 
                                        TargetName="line1" 
                                        Value="{StaticResource PreferencesWindowButtonColor}"/>
                            <Setter Property="Stroke" 
                                        TargetName="line2" 
                                        Value="{StaticResource PreferencesWindowButtonColor}"/>
                            <Setter Property="Cursor" 
                                        Value="Hand"/>
                        </Trigger>
                    </ControlTemplate.Triggers>
                </ControlTemplate>
            </Setter.Value>
        </Setter>
    </Style>

    <!--Style for the close popup button in a Tooltip part of the Dynamo Guided Tours-->
    <Style x:Key="PopupCloseButtonStyle" TargetType="{x:Type Button}">
        <Setter Property="Template">
            <Setter.Value>
                <ControlTemplate TargetType="{x:Type Button}">
                    <Border x:Name="CloseButtonBorder"
                                Background="Transparent"
                                BorderThickness="0"
                                BorderBrush="Transparent">
                        <Canvas Margin="0,0,0,0">
                            <Line x:Name="line1" X1="0" Y1="0" X2="13" Y2="13" Stroke="#808080" StrokeThickness="1"></Line>
                            <Line x:Name="line2" X1="0" Y1="13" X2="13" Y2="0" Stroke="#808080" StrokeThickness="1"></Line>
                        </Canvas>
                    </Border>
                    <ControlTemplate.Triggers>
                        <Trigger Property="IsPressed" Value="True">
                            <Setter Property="Stroke" 
                                        TargetName="line1" 
                                        Value="Red"/>
                            <Setter Property="Stroke" 
                                        TargetName="line2" 
                                        Value="Red"/>
                        </Trigger>
                        <Trigger Property="IsMouseOver" 
                                     Value="True">
                            <Setter Property="Stroke" 
                                        TargetName="line1" 
                                        Value="{StaticResource PreferencesWindowButtonColor}"/>
                            <Setter Property="Stroke" 
                                        TargetName="line2" 
                                        Value="{StaticResource PreferencesWindowButtonColor}"/>
                            <Setter Property="Cursor" 
                                        Value="Hand"/>
                        </Trigger>
                    </ControlTemplate.Triggers>
                </ControlTemplate>
            </Setter.Value>
        </Setter>
    </Style>

    <Style x:Key="PoupButtonStyle" TargetType="{x:Type Button}">
        <Setter Property="MinWidth" Value="80"/>
        <Setter Property="MaxHeight" Value="36"/>
        <Setter Property="BorderThickness" Value="36"/>
        <Setter Property="Foreground" Value="{StaticResource PopupWhiteColor}"/>
        <Setter Property="Background" Value="{StaticResource PreferencesWindowButtonColor}"/>
        <Setter Property="Template">
            <Setter.Value>
                <ControlTemplate TargetType="{x:Type Button}">
                    <Border x:Name="PopupButtonBorder"
                                    BorderThickness="1"
                                    CornerRadius="4" 
                                    Background="{StaticResource PreferencesWindowButtonColor}">
                        <ContentPresenter Content="{TemplateBinding Content}" 
                                                  VerticalAlignment="Center"
                                                  HorizontalAlignment="Center"/>
                    </Border>
                </ControlTemplate>
            </Setter.Value>
        </Setter>
    </Style>

    <Style x:Key="PoupTitleLabelStyle" TargetType="{x:Type Label}">
        <Setter Property="FontFamily" Value="Artifakt Element"/>
        <Setter Property="FontSize" Value="20"/>
        <Setter Property="MinHeight" Value="50"/>
        <Setter Property="Foreground" Value="#535353" />
    </Style>

    <Style x:Key="PoupPathRectangleStyle" TargetType="{x:Type Path}">
        <Setter Property="Fill" Value="{StaticResource PopupWhiteColor}"/>
        <Setter Property="Stroke" Value="Black"/>
    </Style>

    <Style x:Key="PoupPolygonPointerStyle" TargetType="{x:Type Polygon}">
        <Setter Property="Stroke" Value="Black"/>
        <Setter Property="Fill" Value="{StaticResource PopupWhiteColor}"/>
    </Style>

    <Style x:Key="CustomRichTextBoxStyle" TargetType="{x:Type RichTextBox}">
        <Setter Property="FontSize" Value="14"/>
        <Setter Property="FontFamily" Value="Artifakt Element"/>
        <Setter Property="IsReadOnly" Value="True"/>
        <Setter Property="Background" Value="{StaticResource PopupWhiteColor}"/>
        <Setter Property="BorderThickness" Value="0"/>
    </Style>

</ResourceDictionary><|MERGE_RESOLUTION|>--- conflicted
+++ resolved
@@ -3016,8 +3016,6 @@
             </Trigger>
         </Style.Triggers>
     </Style>
-<<<<<<< HEAD
-=======
     
     <!--This Style will be used for Note Text block (used when Note is not on edit mode)-->
     <Style x:Key="NoteTextBoxStyle"
@@ -3044,7 +3042,6 @@
             </Setter.Value>
         </Setter>
     </Style>
->>>>>>> f480b830
 
 
 
