--- conflicted
+++ resolved
@@ -3281,27 +3281,6 @@
             </Trigger>
         </Style.Triggers>
     </Style>
-<<<<<<< HEAD
-
-    <!--  This Style will be used for Note Text block (used when Note is not on edit mode)  -->
-    <Style x:Key="NoteTextBoxStyle" TargetType="TextBox">
-        <Setter Property="FontFamily" Value="Trebuchet" />
-        <Setter Property="FontSize" Value="12" />
-        <Setter Property="Foreground" Value="#222" />
-        <Setter Property="Background" Value="#EEE" />
-        <Setter Property="Padding" Value="10" />
-        <Setter Property="TextWrapping" Value="Wrap" />
-    </Style>
-
-    <!--  This Style will be used for Note Text block (used when Note is on edit mode)  -->
-    <Style x:Key="NoteTextBlockStyle" TargetType="TextBlock">
-        <Setter Property="FontFamily" Value="Trebuchet" />
-        <Setter Property="FontSize" Value="12" />
-        <Setter Property="Foreground" Value="#222" />
-        <Setter Property="Padding" Value="10" />
-        <Setter Property="TextWrapping" Value="Wrap" />
-        <Setter Property="TextBlock.Effect">
-=======
     
     <!--This Style will be used for Note Text block (used when Note is not on edit mode)-->
     <Style x:Key="NoteTextBoxStyle"
@@ -3329,7 +3308,6 @@
            TargetType="UserControl">
         <Setter Property="BorderBrush" Value="#549ee7"/>
         <Setter Property="Effect">
->>>>>>> 73299c09
             <Setter.Value>
                 <DropShadowEffect
                     BlurRadius="9.0"
@@ -3339,18 +3317,10 @@
             </Setter.Value>
         </Setter>
     </Style>
-<<<<<<< HEAD
-
-
-
-    <!--  This Style will be used for the small trash icon button that appears when a new Style is created in the Visual Settings tab  -->
-    <Style x:Key="FlatIconButtonStyle" TargetType="{x:Type Button}">
-=======
     
     <!--This Style will be used for the small trash icon button that appears when a new Style is created in the Visual Settings tab-->
     <Style x:Key="FlatIconButtonStyle" 
            TargetType="{x:Type Button}">
->>>>>>> 73299c09
         <Style.Triggers>
             <Trigger Property="IsEnabled" Value="False">
                 <Setter Property="Opacity" Value=".5" />
@@ -3428,9 +3398,6 @@
         G="128"
         R="128" />
 
-<<<<<<< HEAD
-    <!--  Style for the buttons in a Tooltip part of the Dynamo Guided Tours  -->
-=======
     <SolidColorBrush x:Key="PopupRatingControlBackColor" 
                              Color="#F5F5F5" />
 
@@ -3438,7 +3405,6 @@
                              Color="#87B340" />
 
     <!--Style for the buttons in a Tooltip part of the Dynamo Guided Tours-->
->>>>>>> 73299c09
     <Style x:Key="CaretButtonStyle" TargetType="{x:Type Button}">
         <Setter Property="Width" Value="5" />
         <Setter Property="Height" Value="10" />
