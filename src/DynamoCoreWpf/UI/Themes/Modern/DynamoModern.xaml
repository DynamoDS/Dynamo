--- conflicted
+++ resolved
@@ -356,35 +356,6 @@
         </ControlTemplate.Triggers>
     </ControlTemplate>
 
-    <Style x:Key="PackageManagerComboBoxItemStyle"
-           TargetType="{x:Type ComboBoxItem}">
-        <Setter Property="Template">
-            <Setter.Value>
-                <ControlTemplate TargetType="{x:Type ComboBoxItem}">
-                    <Border Name="Border"
-                            Padding="10,5"
-                            SnapsToDevicePixels="true">
-                        <ContentPresenter />
-                    </Border>
-                    <ControlTemplate.Triggers>
-                        <Trigger Property="IsHighlighted"
-                                 Value="true">
-                            <Setter TargetName="Border"
-                                    Property="Background"
-                                    Value="#474747" />
-                        </Trigger>
-                        <Trigger Property="IsEnabled"
-                                 Value="false">
-                            <Setter Property="Foreground"
-                                    Value="#888888" />
-                        </Trigger>
-                    </ControlTemplate.Triggers>
-                </ControlTemplate>
-            </Setter.Value>
-        </Setter>
-    </Style>
-
-<<<<<<< HEAD
      <!-- Package Manager Styles --> 
     <ControlTemplate x:Key="PackageManagerComboBoxToggleButton"
                      TargetType="ToggleButton">
@@ -449,34 +420,6 @@
         <Setter Property="FontSize" Value="10" />
         <Setter Property="Foreground" Value="#C7C7C7" />
         <Setter Property="ItemContainerStyle" Value="{DynamicResource PackageManagerComboBoxItemStyle}" />
-=======
-    <Style x:Key="PackageManagerSmallComboBox"
-           TargetType="{x:Type ComboBox}">
-        <Setter Property="SnapsToDevicePixels"
-                Value="true" />
-        <Setter Property="OverridesDefaultStyle"
-                Value="true" />
-        <Setter Property="ScrollViewer.HorizontalScrollBarVisibility"
-                Value="Auto" />
-        <Setter Property="ScrollViewer.VerticalScrollBarVisibility"
-                Value="Auto" />
-        <Setter Property="ScrollViewer.CanContentScroll"
-                Value="true" />
-        <Setter Property="MinWidth"
-                Value="40" />
-        <Setter Property="Padding"
-                Value="0" />
-        <Setter Property="MinHeight"
-                Value="20" />
-        <Setter Property="MaxHeight"
-                Value="40" />
-        <Setter Property="FontSize"
-                Value="10" />
-        <Setter Property="Foreground"
-                Value="#C7C7C7" />
-        <Setter Property="ItemContainerStyle"
-                Value="{DynamicResource PackageManagerComboBoxItemStyle}" />
->>>>>>> 5acf18b5
         <Setter Property="Template">
             <Setter.Value>
                 <ControlTemplate TargetType="ComboBox">
@@ -570,11 +513,6 @@
         <Style.Triggers />
     </Style>
     <!-- End Package Manager Styles -->
-<<<<<<< HEAD
-
-=======
-    
->>>>>>> 5acf18b5
     <Style x:Key="SComboBox_Update" TargetType="{x:Type ComboBox}">
         <Setter Property="SnapsToDevicePixels" Value="true" />
         <Setter Property="OverridesDefaultStyle" Value="true" />
