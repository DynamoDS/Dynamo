﻿<ResourceDictionary
    xmlns="http://schemas.microsoft.com/winfx/2006/xaml/presentation"
    xmlns:x="http://schemas.microsoft.com/winfx/2006/xaml"
    xmlns:avalonedit="clr-namespace:ICSharpCode.AvalonEdit;assembly=ICSharpCode.AvalonEdit"
    xmlns:clr="clr-namespace:System;assembly=mscorlib"
    xmlns:controls="clr-namespace:Dynamo.Views;assembly=DynamoCoreWpf"
    xmlns:dynui="clr-namespace:Dynamo.UI.Controls;assembly=DynamoCoreWpf"
    xmlns:fa="clr-namespace:FontAwesome.WPF;assembly=FontAwesome.WPF"
    xmlns:nodes="clr-namespace:Dynamo.Nodes;assembly=DynamoCore"
    xmlns:p="clr-namespace:Dynamo.Wpf.Properties;assembly=DynamoCoreWpf"
    xmlns:ui="clr-namespace:Dynamo.UI;assembly=DynamoCoreWpf">

    <ResourceDictionary.MergedDictionaries>
        <ui:SharedResourceDictionary Source="{x:Static ui:SharedDictionaryManager.DynamoConvertersDictionaryUri}" />
    </ResourceDictionary.MergedDictionaries>

    <!--  Control colors.  -->
    <Color x:Key="WindowColor">#FFE8EDF9</Color>
    <Color x:Key="ContentAreaColorLight">#FFC5CBF9</Color>
    <Color x:Key="ContentAreaColorDark">#FF7381F9</Color>

    <Color x:Key="DisabledControlLightColor">#FFE8EDF9</Color>
    <Color x:Key="DisabledControlDarkColor">#FFC5CBF9</Color>
    <Color x:Key="DisabledForegroundColor">#FF888888</Color>

    <Color x:Key="SelectedBackgroundColor">#a1dbff</Color>
    <Color x:Key="SelectedUnfocusedColor">#FFDDDDDD</Color>

    <Color x:Key="ControlLightColor">White</Color>
    <Color x:Key="ControlMediumColor">#FF7381F9</Color>
    <Color x:Key="ControlDarkColor">#FF211AA9</Color>

    <Color x:Key="ControlMouseOverColor">#FF3843C4</Color>
    <Color x:Key="ControlPressedColor">#FF211AA9</Color>


    <Color x:Key="GlyphColor">#FF444444</Color>
    <Color x:Key="GlyphMouseOver">sc#1, 0.004391443, 0.002428215, 0.242281124</Color>

    <!--  Border colors  -->
    <Color x:Key="BorderLightColor">#FFCCCCCC</Color>
    <Color x:Key="BorderMediumColor">#FF888888</Color>
    <Color x:Key="BorderDarkColor">#FF444444</Color>

    <Color x:Key="PressedBorderLightColor">#FF888888</Color>
    <Color x:Key="PressedBorderDarkColor">#FF444444</Color>

    <Color x:Key="DisabledBorderLightColor">#FFAAAAAA</Color>
    <Color x:Key="DisabledBorderDarkColor">#FF888888</Color>

    <Color x:Key="DefaultBorderBrushDarkColor">Black</Color>

    <!--  Control-specific resources.  -->
    <Color x:Key="HeaderTopColor">#FFC5CBF9</Color>
    <Color x:Key="DatagridCurrentCellBorderColor">Black</Color>
    <Color x:Key="SliderTrackDarkColor">#FFC5CBF9</Color>
    <Color x:Key="NavButtonFrameColor">#FF3843C4</Color>

    <clr:Double x:Key="NodeNameHeight">53</clr:Double>

    <!--  InfoBubble colors  -->
    <SolidColorBrush x:Key="InfoBubbleBackNormalBrush" Color="White" />
    <SolidColorBrush x:Key="InfoBubbleTextNormalBrush" Color="#333333" />
    <SolidColorBrush x:Key="InfoBubbleEdgeNormalBrush" Color="#999999" />

    <LinearGradientBrush x:Key="MenuPopupBrush" StartPoint="0.5,0" EndPoint="0.5,1">
        <GradientStop Offset="0" Color="{DynamicResource ControlLightColor}" />
        <GradientStop Offset="0.5" Color="{DynamicResource ControlMediumColor}" />
        <GradientStop Offset="1" Color="{DynamicResource ControlLightColor}" />
    </LinearGradientBrush>

    <LinearGradientBrush x:Key="SpinnerNormalBrush" StartPoint="0,0" EndPoint="0,1">
        <GradientStop Offset="0.0" Color="#EEE" />
        <GradientStop Offset="1.0" Color="#CBC6BE" />
    </LinearGradientBrush>
    <LinearGradientBrush x:Key="SpinnerNormalBorderBrush" StartPoint="0,0" EndPoint="0,1">
        <GradientStop Offset="0.0" Color="#CCC" />
        <GradientStop Offset="1.0" Color="#444" />
    </LinearGradientBrush>
    <LinearGradientBrush x:Key="SpinnerHoverBrush" StartPoint="0,0" EndPoint="0,1">
        <GradientStop Offset="0.0" Color="#FFF" />
        <GradientStop Offset="1.0" Color="#CBC6BE" />
    </LinearGradientBrush>
    <LinearGradientBrush x:Key="SpinnerPressedBrush" StartPoint="0,0" EndPoint="0,1">
        <GradientStop Offset="0.0" Color="#BBB" />
        <GradientStop Offset="0.1" Color="#EEE" />
        <GradientStop Offset="0.9" Color="#EEE" />
        <GradientStop Offset="1.0" Color="#FFF" />
    </LinearGradientBrush>
    <LinearGradientBrush x:Key="SpinnerPressedBorderBrush" StartPoint="0,0" EndPoint="0,1">
        <GradientStop Offset="0.0" Color="#444" />
        <GradientStop Offset="1.0" Color="#888" />
    </LinearGradientBrush>

    <!--  Embedded Font  -->
    <!--
        Open Sans (under Apache License, version 2.0)
        Link: http://www.google.com/fonts/specimen/Open+Sans
    -->
    <FontFamily x:Key="Inconsolata">../../Fonts/#Inconsolata</FontFamily>
    <FontFamily x:Key="OpenSansRegular">../../Fonts/#Open Sans</FontFamily>
    <FontFamily x:Key="OpenSansItalic">../../Fonts/#Open Sans Italic</FontFamily>
    <FontFamily x:Key="OpenSansLight">../../Fonts/#Open Sans Light</FontFamily>
    <FontFamily x:Key="OpenSansSemibold">../../Fonts/#Open Sans Semibold</FontFamily>
    <FontFamily x:Key="OpenSansBold">../../Fonts/#Open Sans Bold</FontFamily>
    <FontFamily x:Key="OpenSansLightItalic">../../Fonts/#Open Sans Light Italic</FontFamily>
    <FontFamily x:Key="OpenSansSemiboldItalic">../../Fonts/#Open Sans Semibold Italic</FontFamily>
    <FontFamily x:Key="OpenSansBoldItalic">../../Fonts/#Open Sans Bold Italic</FontFamily>
    <FontFamily x:Key="ArtifaktElementRegular">../../Fonts/#Artifakt Element Regular</FontFamily>
    <FontFamily x:Key="ArtifaktElementBold">../../Fonts/#Artifakt Element Bold</FontFamily>

    <!--  Window Common Styling  -->
    <Style x:Key="DynamoWindowStyle" TargetType="{x:Type Window}">
        <Setter Property="FontFamily" Value="{StaticResource ArtifaktElementRegular}" />
        <Setter Property="SnapsToDevicePixels" Value="True" />
        <Setter Property="Background" Value="#343434" />
    </Style>

    <Image x:Key="ComboDownIcon_normal" Source="pack://application:,,,/DynamoCoreWpf;component/UI/Images/tick_selected.png" />

    <ControlTemplate x:Key="ComboBoxToggleButton" TargetType="ToggleButton">
        <Grid>
            <Border
                x:Name="Border"
                Background="#2c2c2c"
                BorderBrush="#444444"
                BorderThickness="1" />
            <Path
                x:Name="Arrow"
                Margin="0,0,10,0"
                HorizontalAlignment="Right"
                VerticalAlignment="Center"
                Data="M 0 0 L 4 4 L 8 0 Z"
                Fill="#999" />
        </Grid>
        <ControlTemplate.Triggers>
            <Trigger Property="ToggleButton.IsMouseOver" Value="true">
                <Setter TargetName="Arrow" Property="Fill" Value="#fff" />
            </Trigger>
            <Trigger Property="ToggleButton.IsChecked" Value="true">
                <Setter TargetName="Border" Property="Background" Value="#333" />
            </Trigger>
        </ControlTemplate.Triggers>
    </ControlTemplate>

    <ControlTemplate x:Key="ComboBoxTextBox" TargetType="TextBox">
        <Border x:Name="PART_ContentHost" Focusable="False" />
    </ControlTemplate>

    <SolidColorBrush x:Key="SComboBoxBackground" Color="#2c2c2c" />
    <SolidColorBrush x:Key="SComboBoxBorder" Color="#444444" />
    <Style x:Key="SComboBox" TargetType="{x:Type ComboBox}">
        <Setter Property="SnapsToDevicePixels" Value="true" />
        <Setter Property="OverridesDefaultStyle" Value="true" />
        <Setter Property="ScrollViewer.HorizontalScrollBarVisibility" Value="Auto" />
        <Setter Property="ScrollViewer.VerticalScrollBarVisibility" Value="Auto" />
        <Setter Property="ScrollViewer.CanContentScroll" Value="true" />
        <Setter Property="MinWidth" Value="120" />
        <Setter Property="Padding" Value="12,3" />
        <Setter Property="MinHeight" Value="20" />
        <Setter Property="Template">
            <Setter.Value>
                <ControlTemplate TargetType="ComboBox">
                    <Grid>
                        <ToggleButton
                            Name="ToggleButton"
                            Grid.Column="2"
                            ClickMode="Press"
                            Focusable="false"
                            IsChecked="{Binding Path=IsDropDownOpen, Mode=TwoWay, RelativeSource={RelativeSource TemplatedParent}}"
                            Template="{StaticResource ComboBoxToggleButton}" />
                        <ContentPresenter
                            Name="ContentSite"
                            Margin="9,3,23,3"
                            HorizontalAlignment="Left"
                            VerticalAlignment="Center"
                            Content="{TemplateBinding SelectionBoxItem}"
                            ContentTemplate="{TemplateBinding SelectionBoxItemTemplate}"
                            ContentTemplateSelector="{TemplateBinding ItemTemplateSelector}"
                            IsHitTestVisible="False" />
                        <TextBox
                            x:Name="PART_EditableTextBox"
                            Margin="3,3,23,3"
                            Padding="10"
                            HorizontalAlignment="Left"
                            VerticalAlignment="Center"
                            Background="#666666"
                            CaretBrush="#bbbbbb"
                            Focusable="True"
                            Foreground="#bbbbbb"
                            IsReadOnly="{TemplateBinding IsReadOnly}"
                            Style="{x:Null}"
                            Template="{StaticResource ComboBoxTextBox}"
                            Visibility="Hidden" />
                        <Popup
                            Name="Popup"
                            AllowsTransparency="True"
                            Focusable="False"
                            IsOpen="{TemplateBinding IsDropDownOpen}"
                            Placement="Bottom"
                            PopupAnimation="Slide">
                            <Grid
                                Name="DropDown"
                                MinWidth="{TemplateBinding ActualWidth}"
                                MaxHeight="{TemplateBinding MaxDropDownHeight}"
                                SnapsToDevicePixels="True">
                                <Border
                                    x:Name="DropDownBorder"
                                    Background="#2c2c2c"
                                    BorderBrush="#444444"
                                    BorderThickness="1,0,1,1" />
                                <ScrollViewer Margin="4,6,4,6" SnapsToDevicePixels="True">
                                    <StackPanel IsItemsHost="True" KeyboardNavigation.DirectionalNavigation="Contained" />
                                </ScrollViewer>
                            </Grid>
                        </Popup>
                    </Grid>
                    <ControlTemplate.Triggers>
                        <Trigger Property="HasItems" Value="false">
                            <Setter TargetName="DropDownBorder" Property="MinHeight" Value="95" />
                        </Trigger>
                        <Trigger Property="IsGrouping" Value="true">
                            <Setter Property="ScrollViewer.CanContentScroll" Value="false" />
                        </Trigger>
                        <Trigger SourceName="Popup" Property="Popup.AllowsTransparency" Value="true">
                            <Setter TargetName="DropDownBorder" Property="CornerRadius" Value="4" />
                            <Setter TargetName="DropDownBorder" Property="Margin" Value="0,2,0,0" />
                        </Trigger>
                        <Trigger Property="IsEditable" Value="true">
                            <Setter Property="IsTabStop" Value="false" />
                            <Setter TargetName="PART_EditableTextBox" Property="Visibility" Value="Visible" />
                            <Setter TargetName="ContentSite" Property="Visibility" Value="Hidden" />
                        </Trigger>
                    </ControlTemplate.Triggers>
                </ControlTemplate>
            </Setter.Value>
        </Setter>
        <Style.Triggers />
    </Style>

    <Style x:Key="SSearchOnlineToggleButton" TargetType="{x:Type ToggleButton}">
        <Setter Property="Template">
            <Setter.Value>
                <ControlTemplate>

                    <Grid x:Name="container" Background="Transparent">
                        <Grid x:Name="inner" Background="#333">

                            <Image
                                x:Name="display"
                                Width="24"
                                Height="24"
                                Source="{Binding RelativeSource={RelativeSource TemplatedParent}, Path=Tag}" />

                        </Grid>
                    </Grid>

                    <ControlTemplate.Triggers>

                        <Trigger Property="ToggleButton.IsChecked" Value="True">
                            <Setter TargetName="inner" Property="Background" Value="LightBlue" />
                        </Trigger>

                        <Trigger Property="ToggleButton.IsMouseOver" Value="true">
                            <Setter TargetName="inner" Property="Background" Value="LightBlue" />
                        </Trigger>

                    </ControlTemplate.Triggers>

                </ControlTemplate>
            </Setter.Value>
        </Setter>
    </Style>

    <!--  Zoom fade text  -->
    <Style x:Key="SZoomFadeText" TargetType="{x:Type TextBlock}">
        <Style.Triggers>
            <DataTrigger Binding="{Binding Path=DataContext.Zoom, RelativeSource={RelativeSource FindAncestor, AncestorType={x:Type controls:WorkspaceView}}, Converter={StaticResource ZoomToBooleanConverter}}" Value="true">
                <DataTrigger.EnterActions>
                    <BeginStoryboard>
                        <Storyboard>
                            <DoubleAnimation
                                Storyboard.TargetProperty="Opacity"
                                To="1.0"
                                Duration="0:0:0.2" />
                        </Storyboard>
                    </BeginStoryboard>
                </DataTrigger.EnterActions>
                <DataTrigger.ExitActions>
                    <BeginStoryboard>
                        <Storyboard>
                            <DoubleAnimation
                                Storyboard.TargetProperty="Opacity"
                                To="0.0"
                                Duration="0:0:0.2" />
                        </Storyboard>
                    </BeginStoryboard>
                </DataTrigger.ExitActions>
            </DataTrigger>
        </Style.Triggers>
    </Style>

    <!--  Zoom fade label  -->
    <Style x:Key="SZoomFadeLabel" TargetType="{x:Type Label}">
        <Style.Triggers>
            <DataTrigger Binding="{Binding Path=DataContext.Zoom, RelativeSource={RelativeSource FindAncestor, AncestorType={x:Type controls:WorkspaceView}}, Converter={StaticResource ZoomToBooleanConverter}}" Value="true">
                <DataTrigger.EnterActions>
                    <BeginStoryboard>
                        <Storyboard>
                            <DoubleAnimation
                                Storyboard.TargetProperty="Opacity"
                                To="1.0"
                                Duration="0:0:0.2" />
                        </Storyboard>
                    </BeginStoryboard>
                </DataTrigger.EnterActions>
                <DataTrigger.ExitActions>
                    <BeginStoryboard>
                        <Storyboard>
                            <DoubleAnimation
                                Storyboard.TargetProperty="Opacity"
                                To="0.0"
                                Duration="0:0:0.2" />
                        </Storyboard>
                    </BeginStoryboard>
                </DataTrigger.ExitActions>
            </DataTrigger>
        </Style.Triggers>
    </Style>

    <!--  Zoom fade preview  -->
    <Style x:Key="SZoomFadePreview" TargetType="{x:Type Border}">
        <Style.Triggers>
            <DataTrigger Binding="{Binding Path=DataContext.Zoom, RelativeSource={RelativeSource FindAncestor, AncestorType={x:Type controls:WorkspaceView}}, Converter={StaticResource ZoomToBooleanConverter}}" Value="true">
                <DataTrigger.EnterActions>
                    <BeginStoryboard>
                        <Storyboard>
                            <DoubleAnimation
                                Storyboard.TargetProperty="Opacity"
                                To="0.4"
                                Duration="0:0:0.5" />
                        </Storyboard>
                    </BeginStoryboard>
                </DataTrigger.EnterActions>
                <DataTrigger.ExitActions>
                    <BeginStoryboard>
                        <Storyboard>
                            <DoubleAnimation
                                Storyboard.TargetProperty="Opacity"
                                To="0.7"
                                Duration="0:0:0.5" />
                        </Storyboard>
                    </BeginStoryboard>
                </DataTrigger.ExitActions>
            </DataTrigger>
        </Style.Triggers>
    </Style>



    <Style x:Key="SZoomFadeTextBox" TargetType="{x:Type TextBox}">
        <Style.Triggers>
            <DataTrigger Binding="{Binding Path=DataContext.Zoom, RelativeSource={RelativeSource FindAncestor, AncestorType={x:Type controls:WorkspaceView}}, Converter={StaticResource ZoomToBooleanConverter}}" Value="true">
                <DataTrigger.EnterActions>
                    <BeginStoryboard>
                        <Storyboard>
                            <DoubleAnimation
                                Storyboard.TargetProperty="Opacity"
                                To="1.0"
                                Duration="0:0:0.2" />
                        </Storyboard>
                    </BeginStoryboard>
                </DataTrigger.EnterActions>
                <DataTrigger.ExitActions>
                    <BeginStoryboard>
                        <Storyboard>
                            <DoubleAnimation
                                Storyboard.TargetProperty="Opacity"
                                To="0.0"
                                Duration="0:0:0.2" />
                        </Storyboard>
                    </BeginStoryboard>
                </DataTrigger.ExitActions>
            </DataTrigger>
        </Style.Triggers>
    </Style>

    <LinearGradientBrush x:Key="ButtonGradientBackground" StartPoint="0.5,0" EndPoint="0.5,1">
        <GradientStop Offset="0.0" Color="#444" />
        <GradientStop Offset="1.0" Color="#2E2E2E" />
    </LinearGradientBrush>

    <LinearGradientBrush x:Key="DarkButtonGradientBackground" StartPoint="0.5,0" EndPoint="0.5,1">
        <GradientStop Offset="0.0" Color="#111" />
        <GradientStop Offset="1.0" Color="#000" />
    </LinearGradientBrush>

    <Style x:Key="SImageButton" TargetType="{x:Type Button}">
        <Setter Property="Template">
            <Setter.Value>
                <ControlTemplate>

                    <Grid x:Name="container" Background="Transparent">
                        <Grid x:Name="inner" Background="{StaticResource ButtonGradientBackground}">

                            <Image
                                x:Name="display"
                                Width="24"
                                Height="24"
                                Source="{Binding RelativeSource={RelativeSource TemplatedParent}, Path=Tag}" />

                        </Grid>
                    </Grid>

                    <ControlTemplate.Triggers>

                        <Trigger Property="ToggleButton.IsMouseOver" Value="true">
                            <Setter TargetName="inner" Property="Background" Value="LightBlue" />
                        </Trigger>

                    </ControlTemplate.Triggers>

                </ControlTemplate>
            </Setter.Value>
        </Setter>
    </Style>

    <Style x:Key="SCustomizableBadgeButton" TargetType="{x:Type Button}">
        <Setter Property="Template">
            <Setter.Value>
                <ControlTemplate>

                    <Border x:Name="container" Background="Transparent">
                        <Border
                            x:Name="inner"
                            Margin="3"
                            Background="#55000000"
                            CornerRadius="2">
                            <TextBlock
                                x:Name="text"
                                Margin="3"
                                HorizontalAlignment="Center"
                                FontSize="{Binding RelativeSource={RelativeSource TemplatedParent}, Path=FontSize}"
                                FontWeight="{Binding RelativeSource={RelativeSource TemplatedParent}, Path=FontWeight}"
                                Foreground="{Binding RelativeSource={RelativeSource TemplatedParent}, Path=Foreground}"
                                Text="{Binding RelativeSource={RelativeSource TemplatedParent}, Path=Content}" />
                        </Border>
                    </Border>

                    <ControlTemplate.Triggers>

                        <Trigger Property="Button.IsMouseOver" Value="true">
                            <Setter TargetName="inner" Property="Background" Value="#88000000" />
                        </Trigger>

                        <Trigger Property="IsEnabled" Value="false">
                            <Setter TargetName="text" Property="Foreground" Value="#666" />
                        </Trigger>

                    </ControlTemplate.Triggers>

                </ControlTemplate>
            </Setter.Value>
        </Setter>
    </Style>

    <Style x:Key="SBadgeButton" TargetType="{x:Type Button}">
        <Setter Property="Template">
            <Setter.Value>
                <ControlTemplate>

                    <Border x:Name="container" Background="Transparent">
                        <Border
                            x:Name="inner"
                            Margin="3"
                            Background="#55000000"
                            CornerRadius="2">
                            <TextBlock
                                x:Name="text"
                                Margin="3"
                                HorizontalAlignment="Center"
                                VerticalAlignment="Center"
                                FontSize="11"
                                FontWeight="Bold"
                                Foreground="#BBB"
                                Text="{Binding RelativeSource={RelativeSource TemplatedParent}, Path=Content}" />
                        </Border>
                    </Border>

                    <ControlTemplate.Triggers>

                        <Trigger Property="Button.IsMouseOver" Value="true">
                            <Setter TargetName="inner" Property="Background" Value="#88000000" />
                        </Trigger>

                        <Trigger Property="IsEnabled" Value="false">
                            <Setter TargetName="text" Property="Foreground" Value="#666" />
                        </Trigger>

                    </ControlTemplate.Triggers>

                </ControlTemplate>
            </Setter.Value>
        </Setter>
    </Style>



    <Style
        x:Key="SDarkTextBox"
        BasedOn="{StaticResource {x:Type TextBox}}"
        TargetType="{x:Type TextBox}">
        <Setter Property="Foreground" Value="#bbbbbb" />
        <Setter Property="CaretBrush" Value="White" />
        <Setter Property="HorizontalAlignment" Value="Stretch" />
        <Setter Property="FontSize" Value="14px" />
        <Setter Property="Padding" Value="5" />
        <Setter Property="Template">
            <Setter.Value>
                <ControlTemplate TargetType="{x:Type TextBox}">
                    <Border
                        Name="borderText"
                        Background="#2c2c2c"
                        BorderBrush="#444"
                        BorderThickness="1px">
                        <Grid>
                            <ScrollViewer
                                x:Name="PART_ContentHost"
                                Margin="5,5,0,0"
                                SnapsToDevicePixels="{TemplateBinding SnapsToDevicePixels}"
                                Style="{DynamicResource ResourceKey=SDarkScrollViewer}" />
                            <TextBlock
                                x:Name="previewText"
                                Margin="5,5,0,0"
                                Padding="{TemplateBinding Padding}"
                                FontSize="{TemplateBinding FontSize}"
                                Foreground="#555555"
                                IsHitTestVisible="False"
                                Text="{TemplateBinding Tag}"
                                Visibility="{Binding RelativeSource={RelativeSource TemplatedParent}, Path=Text.IsEmpty, Converter={StaticResource BooleanToVisibilityConverter}}" />
                        </Grid>
                    </Border>
                    <ControlTemplate.Triggers>
                        <Trigger Property="IsKeyboardFocusWithin" Value="True">
                            <Setter TargetName="borderText" Property="BorderBrush" Value="#666666" />
                        </Trigger>

                        <Trigger Property="IsEnabled" Value="False">
                            <Setter Property="Foreground" Value="#555555" />
                            <Setter TargetName="borderText" Property="BorderBrush" Value="#444444" />
                        </Trigger>

                        <Trigger Property="Text" Value="">
                            <Setter TargetName="previewText" Property="Visibility" Value="Visible" />
                        </Trigger>
                    </ControlTemplate.Triggers>
                </ControlTemplate>
            </Setter.Value>
        </Setter>
    </Style>

    <Style x:Key="STextButton" TargetType="{x:Type Button}">
        <Setter Property="Template">
            <Setter.Value>
                <ControlTemplate>

                    <Border
                        x:Name="container"
                        Background="Transparent"
                        BorderBrush="#3c3c3c"
                        BorderThickness="1">
                        <Grid x:Name="inner" Background="#373737">

                            <TextBlock
                                x:Name="text"
                                Margin="10,10,10,10"
                                HorizontalAlignment="Center"
                                VerticalAlignment="Center"
                                FontSize="14px"
                                Foreground="#bbbbbb"
                                Text="{Binding RelativeSource={RelativeSource TemplatedParent}, Path=Content}" />
                        </Grid>
                    </Border>

                    <ControlTemplate.Triggers>

                        <Trigger Property="Button.IsMouseOver" Value="true">
                            <Setter TargetName="container" Property="BorderBrush" Value="#656565" />
                            <Setter TargetName="inner" Property="Background" Value="#373737" />
                        </Trigger>

                        <Trigger Property="Button.IsPressed" Value="true">
                            <Setter TargetName="container" Property="BorderBrush" Value="#656565" />
                            <Setter TargetName="inner" Property="Background" Value="#272727" />
                        </Trigger>

                        <Trigger Property="IsEnabled" Value="true">
                            <Setter TargetName="text" Property="Foreground" Value="#bbbbbb" />
                        </Trigger>

                        <Trigger Property="IsEnabled" Value="false">
                            <Setter TargetName="container" Property="BorderBrush" Value="Transparent" />
                            <Setter TargetName="inner" Property="Background" Value="#373737" />
                            <Setter TargetName="text" Property="Foreground" Value="#555555" />
                        </Trigger>

                    </ControlTemplate.Triggers>

                </ControlTemplate>
            </Setter.Value>
        </Setter>
    </Style>

    <Style x:Key="SmallTextButton" TargetType="{x:Type Button}">
        <Setter Property="Template">
            <Setter.Value>
                <ControlTemplate>
                    <Border
                        x:Name="container"
                        Background="Transparent"
                        BorderBrush="#3c3c3c"
                        BorderThickness="1">
                        <Grid x:Name="inner" Background="#373737">
                            <TextBlock
                                x:Name="text"
                                Margin="5,0"
                                HorizontalAlignment="Center"
                                VerticalAlignment="Center"
                                FontSize="10px"
                                Foreground="#bbbbbb"
                                Text="{Binding RelativeSource={RelativeSource TemplatedParent}, Path=Content}" />
                        </Grid>
                    </Border>
                    <ControlTemplate.Triggers>
                        <Trigger Property="Button.IsMouseOver" Value="true">
                            <Setter TargetName="container" Property="BorderBrush" Value="#656565" />
                            <Setter TargetName="inner" Property="Background" Value="#373737" />
                        </Trigger>
                        <Trigger Property="Button.IsPressed" Value="true">
                            <Setter TargetName="container" Property="BorderBrush" Value="#656565" />
                            <Setter TargetName="inner" Property="Background" Value="#272727" />
                        </Trigger>
                        <Trigger Property="IsEnabled" Value="true">
                            <Setter TargetName="text" Property="Foreground" Value="#bbbbbb" />
                        </Trigger>
                        <Trigger Property="IsEnabled" Value="false">
                            <Setter TargetName="container" Property="BorderBrush" Value="Transparent" />
                            <Setter TargetName="inner" Property="Background" Value="#373737" />
                            <Setter TargetName="text" Property="Foreground" Value="#555555" />
                        </Trigger>
                    </ControlTemplate.Triggers>
                </ControlTemplate>
            </Setter.Value>
        </Setter>
    </Style>

    <Style x:Key="STextButtonWithShapeIcon" TargetType="{x:Type Button}">
        <Setter Property="Template">
            <Setter.Value>
                <ControlTemplate>

                    <Border
                        x:Name="container"
                        Background="Transparent"
                        BorderBrush="#3c3c3c"
                        BorderThickness="1">
                        <Grid x:Name="inner" Background="#373737">

                            <StackPanel Orientation="Horizontal">
                                <ContentControl Content="{DynamicResource ResourceKey=Shape}" />
                                <TextBlock
                                    x:Name="text"
                                    Margin="10,10,10,10"
                                    HorizontalAlignment="Center"
                                    VerticalAlignment="Center"
                                    FontSize="14px"
                                    Foreground="#bbbbbb"
                                    Text="{Binding RelativeSource={RelativeSource TemplatedParent}, Path=Content}" />
                            </StackPanel>
                        </Grid>
                    </Border>

                    <ControlTemplate.Triggers>

                        <Trigger Property="Button.IsMouseOver" Value="true">
                            <Setter TargetName="container" Property="BorderBrush" Value="#656565" />
                            <Setter TargetName="inner" Property="Background" Value="#373737" />
                        </Trigger>

                        <Trigger Property="Button.IsPressed" Value="true">
                            <Setter TargetName="container" Property="BorderBrush" Value="#656565" />
                            <Setter TargetName="inner" Property="Background" Value="#272727" />
                        </Trigger>

                        <Trigger Property="IsEnabled" Value="true">
                            <Setter TargetName="text" Property="Foreground" Value="#bbbbbb" />
                        </Trigger>

                        <Trigger Property="IsEnabled" Value="false">
                            <Setter TargetName="container" Property="BorderBrush" Value="Transparent" />
                            <Setter TargetName="inner" Property="Background" Value="#373737" />
                            <Setter TargetName="text" Property="Foreground" Value="#555555" />
                        </Trigger>

                    </ControlTemplate.Triggers>

                </ControlTemplate>
            </Setter.Value>
        </Setter>
    </Style>

    <Style x:Key="SButtonWithShapeIcon" TargetType="{x:Type Button}">
        <Setter Property="Template">
            <Setter.Value>
                <ControlTemplate>

                    <Border
                        x:Name="container"
                        Background="Transparent"
                        BorderBrush="#AFAFAF"
                        BorderThickness="2">
                        <Grid x:Name="inner" Background="#4D4D4D">

                            <StackPanel Orientation="Horizontal">
                                <ContentControl Content="{DynamicResource ResourceKey=Shape}" />
                            </StackPanel>
                        </Grid>
                    </Border>

                    <ControlTemplate.Triggers>

                        <Trigger Property="Button.IsMouseOver" Value="true">
                            <Setter TargetName="container" Property="BorderBrush" Value="#656565" />
                            <Setter TargetName="inner" Property="Background" Value="#373737" />
                        </Trigger>

                        <Trigger Property="Button.IsPressed" Value="true">
                            <Setter TargetName="container" Property="BorderBrush" Value="#656565" />
                            <Setter TargetName="inner" Property="Background" Value="#272727" />
                        </Trigger>

                        <Trigger Property="IsEnabled" Value="false">
                            <Setter TargetName="container" Property="BorderBrush" Value="Transparent" />
                            <Setter TargetName="inner" Property="Background" Value="#373737" />
                        </Trigger>

                    </ControlTemplate.Triggers>

                </ControlTemplate>
            </Setter.Value>
        </Setter>
    </Style>


    <Style x:Key="STextButtonDefault" TargetType="{x:Type Button}">
        <Setter Property="Template">
            <Setter.Value>
                <ControlTemplate>

                    <Border
                        x:Name="container"
                        Background="Transparent"
                        BorderBrush="#3F3F3F"
                        BorderThickness="2">
                        <Grid x:Name="inner" Background="#CCCCCC">

                            <TextBlock
                                x:Name="text"
                                Margin="10,10,10,10"
                                HorizontalAlignment="Center"
                                VerticalAlignment="Center"
                                FontSize="17px"
                                Foreground="#3F3F3F"
                                Text="{Binding RelativeSource={RelativeSource TemplatedParent}, Path=Content}" />
                        </Grid>
                    </Border>

                    <ControlTemplate.Triggers>

                        <Trigger Property="Button.IsMouseOver" Value="true">
                            <Setter TargetName="container" Property="BorderBrush" Value="#4192D9" />
                            <Setter TargetName="inner" Property="Background" Value="#CCCCCC" />
                            <Setter TargetName="text" Property="Foreground" Value="#3F3F3F" />
                        </Trigger>

                        <Trigger Property="Button.IsPressed" Value="true">
                            <Setter TargetName="container" Property="BorderBrush" Value="#4192D9" />
                            <Setter TargetName="inner" Property="Background" Value="#CCCCCC" />
                            <Setter TargetName="text" Property="Foreground" Value="#3F3F3F" />
                        </Trigger>

                        <Trigger Property="IsEnabled" Value="true">
                            <Setter TargetName="container" Property="BorderBrush" Value="#3F3F3F" />
                            <Setter TargetName="inner" Property="Background" Value="#CCCCCC" />
                            <Setter TargetName="text" Property="Foreground" Value="#3F3F3F" />
                        </Trigger>

                        <Trigger Property="IsEnabled" Value="false">
                            <Setter TargetName="container" Property="BorderBrush" Value="#666666" />
                            <Setter TargetName="inner" Property="Background" Value="#666666" />
                            <Setter TargetName="text" Property="Foreground" Value="#777777" />
                        </Trigger>

                    </ControlTemplate.Triggers>

                </ControlTemplate>
            </Setter.Value>
        </Setter>
    </Style>

    <Style x:Key="SErrorTextButton" TargetType="{x:Type Button}">
        <Setter Property="Template">
            <Setter.Value>
                <ControlTemplate>

                    <Grid x:Name="container" Background="Transparent">
                        <Border
                            x:Name="inner"
                            BorderBrush="#bd362f"
                            BorderThickness="1">

                            <Border.Background>
                                <LinearGradientBrush StartPoint="0.5,0" EndPoint="0.5,1">
                                    <GradientStop Offset="0.0" Color="#ee5f5b" />
                                    <GradientStop Offset="1.0" Color="#bd362f" />
                                </LinearGradientBrush>
                            </Border.Background>

                            <TextBlock
                                x:Name="text"
                                Margin="7,10,7,7"
                                HorizontalAlignment="Center"
                                FontSize="14"
                                Foreground="WhiteSmoke"
                                Text="{Binding RelativeSource={RelativeSource TemplatedParent}, Path=Content}" />
                        </Border>
                    </Grid>

                    <ControlTemplate.Triggers>

                        <Trigger Property="Button.IsMouseOver" Value="true">
                            <Setter TargetName="inner" Property="Background" Value="LightBlue" />
                        </Trigger>

                        <Trigger Property="IsEnabled" Value="true">
                            <Setter TargetName="text" Property="Foreground" Value="WhiteSmoke" />
                        </Trigger>

                        <Trigger Property="IsEnabled" Value="false">
                            <Setter TargetName="text" Property="Foreground" Value="DarkGray" />
                        </Trigger>

                    </ControlTemplate.Triggers>

                </ControlTemplate>
            </Setter.Value>
        </Setter>
    </Style>

    <Style x:Key="SNodeTextButton" TargetType="{x:Type Button}">
        <Setter Property="MinWidth" Value="41px" />
        <Setter Property="Height" Value="34px" />
        <Setter Property="Template">
            <Setter.Value>
                <ControlTemplate>
                    <Grid x:Name="container" Background="Transparent">
                        <Border
                            x:Name="roundedBorder"
                            HorizontalAlignment="Stretch"
                            Background="#4D4D4D"
                            CornerRadius="4">
                            <Grid x:Name="inner">
                                <Label
                                    x:Name="text"
                                    Margin="0,1,0,0"
                                    Padding="0"
                                    HorizontalAlignment="Center"
                                    VerticalAlignment="Center"
                                    HorizontalContentAlignment="Center"
                                    VerticalContentAlignment="Center"
                                    Content="{Binding RelativeSource={RelativeSource TemplatedParent}, Path=Content}"
                                    FontSize="17px"
                                    FontWeight="Bold"
                                    Style="{StaticResource SZoomFadeLabel}" />
                            </Grid>
                        </Border>
                    </Grid>
                    <ControlTemplate.Triggers>
                        <Trigger Property="Button.IsMouseOver" Value="true">
                            <Setter TargetName="roundedBorder" Property="Background" Value="#535353" />
                        </Trigger>
<<<<<<< HEAD

                        <Trigger Property="IsEnabled" Value="false">
                            <Setter TargetName="text" Property="Foreground" Value="{StaticResource Blue300Brush}" />
                        </Trigger>

                        <Trigger Property="IsEnabled" Value="true">
                            <Setter TargetName="text" Property="Foreground" Value="{StaticResource Blue300Brush}" />
                        </Trigger>

                        <DataTrigger Binding="{Binding ElementName=text, Path=Content}" Value="+">
                            <Setter TargetName="text" Property="FontSize" Value="24px" />
                            <Setter TargetName="roundedBorder" Property="CornerRadius" Value="4,0,0,4" />
                            <Setter TargetName="roundedBorder" Property="Margin" Value="0,0,0.5,0" />
                        </DataTrigger>
                        <DataTrigger Binding="{Binding ElementName=text, Path=Content}" Value="-">
                            <Setter TargetName="text" Property="FontSize" Value="24px" />
                            <Setter TargetName="roundedBorder" Property="CornerRadius" Value="0,4,4,0" />
                            <Setter TargetName="roundedBorder" Property="Margin" Value="0.5,0,0,0" />
                        </DataTrigger>
                    </ControlTemplate.Triggers>
                </ControlTemplate>
            </Setter.Value>
        </Setter>
    </Style>

    <Style x:Key="DismissButtonStyle"
           TargetType="Button">
        <Setter Property="Template">
            <Setter.Value>
                <ControlTemplate>
                    <Grid Name="ButtonGrid">
                        <Rectangle Name="ButtonBackground"
                                   Width="{TemplateBinding Width}"
                                   Height="{TemplateBinding Height}"
                                   Fill="White" />
                        <Path Name="DiagonalLine1"
                              Data="M 0,0 50,50"
                              Stretch="UniformToFill"
                              Stroke="{StaticResource MidGreyBrush}" />
                        <Path Name="DiagonalLine2"
                              Data="M 50,0 0,50"
                              Stretch="UniformToFill"
                              Stroke="{StaticResource MidGreyBrush}" />
                    </Grid>
                    <ControlTemplate.Triggers>
                        <Trigger Property="IsMouseOver"
                                 Value="True">
                            <Setter TargetName="ButtonBackground"
                                    Property="Fill"
                                    Value="LightGray" />
=======

                        <Trigger Property="IsEnabled" Value="false">
                            <Setter TargetName="text" Property="Foreground" Value="{StaticResource Blue300Brush}" />
                        </Trigger>

                        <Trigger Property="IsEnabled" Value="true">
                            <Setter TargetName="text" Property="Foreground" Value="{StaticResource Blue300Brush}" />
>>>>>>> 4fe07040
                        </Trigger>
                        <Trigger Property="Button.IsPressed"
                                 Value="True">
                            <Setter TargetName="ButtonBackground"
                                    Property="Fill"
                                    Value="{StaticResource PrimaryCharcoal100Brush}" />
                            <Setter TargetName="DiagonalLine1"
                                    Property="Stroke"
                                    Value="{StaticResource Blue300Brush}" />
                            <Setter TargetName="DiagonalLine2"
                                    Property="Stroke"
                                    Value="{StaticResource Blue300Brush}" />
                        </Trigger>
                    </ControlTemplate.Triggers>
                </ControlTemplate>
            </Setter.Value>
        </Setter>
    </Style>

<<<<<<< HEAD
=======
                        <DataTrigger Binding="{Binding ElementName=text, Path=Content}" Value="+">
                            <Setter TargetName="text" Property="FontSize" Value="24px" />
                            <Setter TargetName="roundedBorder" Property="CornerRadius" Value="4,0,0,4" />
                            <Setter TargetName="roundedBorder" Property="Margin" Value="0,0,0.5,0" />
                        </DataTrigger>
                        <DataTrigger Binding="{Binding ElementName=text, Path=Content}" Value="-">
                            <Setter TargetName="text" Property="FontSize" Value="24px" />
                            <Setter TargetName="roundedBorder" Property="CornerRadius" Value="0,4,4,0" />
                            <Setter TargetName="roundedBorder" Property="Margin" Value="0.5,0,0,0" />
                        </DataTrigger>
                    </ControlTemplate.Triggers>
                </ControlTemplate>
            </Setter.Value>
        </Setter>
    </Style>

>>>>>>> 4fe07040
    <Style x:Key="RadioButton" TargetType="{x:Type RadioButton}">
        <Setter Property="Template">
            <Setter.Value>
                <ControlTemplate TargetType="{x:Type RadioButton}">
                    <BulletDecorator Background="Transparent" Cursor="Hand">
                        <BulletDecorator.Bullet>
                            <Grid
                                Width="18"
                                Height="18"
                                HorizontalAlignment="Center"
                                VerticalAlignment="Center">
                                <!--  Define size of the Bullet  -->
                                <!--  The two borders  -->
                                <Ellipse
                                    Name="RadioOuter"
                                    Width="12px"
                                    Height="12px"
                                    HorizontalAlignment="Center"
                                    VerticalAlignment="Center"
                                    Fill="Transparent"
                                    Stroke="#C0C0C0"
                                    StrokeThickness="1" />
                                <Ellipse
                                    Name="RadioMark"
                                    Width="12px"
                                    Height="12px"
                                    HorizontalAlignment="Center"
                                    VerticalAlignment="Center"
                                    Fill="Transparent"
                                    Stroke="#EEEEEE"
                                    StrokeThickness="3 "
                                    Visibility="Hidden" />
                                <Ellipse
                                    Name="RadioHover"
                                    Width="16px"
                                    Height="16px"
                                    HorizontalAlignment="Center"
                                    VerticalAlignment="Center"
                                    Fill="Transparent"
                                    Opacity="0.2"
                                    Stroke="White"
                                    StrokeThickness="2"
                                    Visibility="Hidden" />
                            </Grid>
                        </BulletDecorator.Bullet>
                        <!--  Text element  -->
                        <TextBlock
                            Margin="3,1,6,0"
                            FontFamily="{StaticResource ArtifaktElementRegular}"
                            FontSize="16px"
                            Foreground="#EEEEEE">
                            <ContentPresenter />
                        </TextBlock>
                    </BulletDecorator>
                    <!--  If item is checked, trigger the visibility of the mark  -->
                    <ControlTemplate.Triggers>
                        <Trigger Property="IsChecked" Value="true">
                            <!--  If item is checked, trigger the visibility of the mark and change the color of the selected bullet into a darker gray for better highlighting  -->
                            <Setter TargetName="RadioMark" Property="Visibility" Value="Visible" />
                            <Setter TargetName="RadioOuter" Property="Stroke" Value="#FFADADAD" />
                        </Trigger>
                        <Trigger Property="IsMouseOver" Value="true">
                            <Setter TargetName="RadioHover" Property="Visibility" Value="Visible" />
<<<<<<< HEAD
                        </Trigger>
                        <Trigger Property="IsPressed" Value="true">
                            <Setter TargetName="RadioHover" Property="StrokeThickness" Value="4px" />
                        </Trigger>
=======
                        </Trigger>
                        <Trigger Property="IsPressed" Value="true">
                            <Setter TargetName="RadioHover" Property="StrokeThickness" Value="4px" />
                        </Trigger>
>>>>>>> 4fe07040
                    </ControlTemplate.Triggers>
                </ControlTemplate>
            </Setter.Value>
        </Setter>
    </Style>

    <ControlTemplate x:Key="RefreshComboBoxToggleButton" TargetType="{x:Type ToggleButton}">
        <Grid
            Height="35px"
            HorizontalAlignment="Stretch"
            VerticalAlignment="Top">
            <Grid.ColumnDefinitions>
                <ColumnDefinition />
                <ColumnDefinition Width="20" />
            </Grid.ColumnDefinitions>
            <Border
                Grid.Column="0"
                Grid.ColumnSpan="2"
                Background="#666666" />
            <Border x:Name="Border" Grid.Column="1" />
            <Border
                Grid.Column="0"
                Grid.ColumnSpan="2"
                BorderBrush="#4A4A4A"
                BorderThickness="0,1,1,1" />
            <Rectangle
                x:Name="BlueUnderline"
                Grid.Column="0"
                Grid.ColumnSpan="2"
                Height="1px"
                VerticalAlignment="Bottom" />
            <Path
                x:Name="Arrow"
                Grid.Column="1"
                HorizontalAlignment="Center"
                VerticalAlignment="Center"
                Data="M0,0 L0,2 L4,6 L8,2 L8,0 L4,4 z"
                Fill="White" />
        </Grid>
        <ControlTemplate.Triggers>
            <Trigger Property="ToggleButton.IsMouseOver" Value="true">
                <Setter TargetName="Border" Property="Background" Value="#808080" />
            </Trigger>
            <Trigger Property="ToggleButton.IsChecked" Value="true">
                <Setter TargetName="Arrow" Property="Fill" Value="#6AC0E7" />
                <Setter TargetName="Arrow" Property="Data" Value="M0,6 L0,4 L4,0 L8,4 L8,6 L4,2 z" />
                <Setter TargetName="BlueUnderline" Property="Fill" Value="#6AC0E7" />
            </Trigger>
            <Trigger Property="IsEnabled" Value="False">
                <Setter TargetName="Border" Property="Background" Value="#EEEEEE" />
                <Setter TargetName="Border" Property="BorderBrush" Value="#AAAAAA" />
                <Setter Property="Foreground" Value="#888888" />
                <Setter TargetName="Arrow" Property="Fill" Value="#888888" />
            </Trigger>
        </ControlTemplate.Triggers>
    </ControlTemplate>

    <Style x:Key="RefreshComboBox" TargetType="{x:Type ComboBox}">
        <Setter Property="OverridesDefaultStyle" Value="true" />
        <Setter Property="ScrollViewer.HorizontalScrollBarVisibility" Value="Auto" />
        <Setter Property="ScrollViewer.VerticalScrollBarVisibility" Value="Auto" />
        <Setter Property="ScrollViewer.CanContentScroll" Value="true" />
        <Setter Property="MinWidth" Value="300px" />
        <Setter Property="Margin" Value="-10,0,0,0" />
        <Setter Property="Height" Value="35px" />
        <Setter Property="Foreground" Value="#DCDCDC" />
        <Setter Property="FontSize" Value="16px" />
        <Setter Property="Template">
            <Setter.Value>
                <ControlTemplate TargetType="{x:Type ComboBox}">
                    <Grid>
                        <ToggleButton
                            Name="ToggleButton"
                            Grid.Column="2"
                            ClickMode="Press"
                            Focusable="false"
                            IsChecked="{Binding Path=IsDropDownOpen, Mode=TwoWay, RelativeSource={RelativeSource TemplatedParent}}"
                            Template="{StaticResource RefreshComboBoxToggleButton}" />
                        <ContentPresenter
                            Name="ContentSite"
                            Margin="10,0,0,0"
                            HorizontalAlignment="Left"
                            VerticalAlignment="Center"
                            Content="{TemplateBinding SelectionBoxItem}"
                            ContentTemplate="{TemplateBinding SelectionBoxItemTemplate}"
                            ContentTemplateSelector="{TemplateBinding ItemTemplateSelector}"
                            IsHitTestVisible="False" />
                        <TextBox
                            x:Name="PART_EditableTextBox"
                            Margin="0,0,25,0"
                            HorizontalAlignment="Left"
                            VerticalAlignment="Center"
                            Focusable="True"
                            FontFamily="{StaticResource ArtifaktElementRegular}"
                            FontSize="18px"
                            Foreground="#F5F5F5"
                            IsReadOnly="{TemplateBinding IsReadOnly}"
                            Visibility="Hidden" />
                        <Popup
                            Name="Popup"
                            AllowsTransparency="True"
                            Focusable="False"
                            IsOpen="{TemplateBinding IsDropDownOpen}"
                            Placement="Bottom"
                            PopupAnimation="Slide"
                            VerticalOffset="-6">
                            <Grid
                                Name="DropDown"
                                MinWidth="{TemplateBinding ActualWidth}"
                                MaxHeight="{TemplateBinding MaxDropDownHeight}"
                                SnapsToDevicePixels="True">
                                <Border x:Name="DropDownBorder" Background="#666666" />
                                <ScrollViewer
                                    Margin="0"
                                    SnapsToDevicePixels="True"
                                    VerticalScrollBarVisibility="Visible">
                                    <StackPanel IsItemsHost="True" KeyboardNavigation.DirectionalNavigation="Contained" />
                                </ScrollViewer>
                            </Grid>
                        </Popup>
                    </Grid>
                    <ControlTemplate.Triggers>
                        <Trigger Property="HasItems" Value="false">
                            <Setter TargetName="DropDownBorder" Property="MinHeight" Value="95" />
                        </Trigger>
                        <Trigger Property="IsEnabled" Value="false">
                            <Setter Property="Foreground" Value="#888888" />
                        </Trigger>
                        <Trigger Property="IsGrouping" Value="true">
                            <Setter Property="ScrollViewer.CanContentScroll" Value="false" />
                        </Trigger>
                        <Trigger SourceName="Popup" Property="Popup.AllowsTransparency" Value="true">
                            <Setter TargetName="DropDownBorder" Property="CornerRadius" Value="0" />
                            <Setter TargetName="DropDownBorder" Property="Margin" Value="0,0,0,0" />
                        </Trigger>
                        <Trigger Property="IsEditable" Value="true">
                            <Setter Property="IsTabStop" Value="false" />
                            <Setter TargetName="PART_EditableTextBox" Property="Visibility" Value="Visible" />
                            <Setter TargetName="ContentSite" Property="Visibility" Value="Hidden" />
                        </Trigger>
                    </ControlTemplate.Triggers>
                </ControlTemplate>
            </Setter.Value>
        </Setter>
    </Style>

    <!--  SimpleStyles: ComboBoxItem  -->
    <Style x:Key="{x:Type ComboBoxItem}" TargetType="{x:Type ComboBoxItem}">
        <Setter Property="SnapsToDevicePixels" Value="true" />
        <Setter Property="Foreground" Value="#DCDCDC" />
        <Setter Property="OverridesDefaultStyle" Value="true" />
        <Setter Property="Template">
            <Setter.Value>
                <ControlTemplate TargetType="{x:Type ComboBoxItem}">
                    <Border
                        Name="Border"
                        Padding="10,5"
                        SnapsToDevicePixels="true">
                        <ContentPresenter />
                    </Border>
                    <ControlTemplate.Triggers>
                        <Trigger Property="IsHighlighted" Value="true">
                            <Setter TargetName="Border" Property="Background" Value="#808080" />
                        </Trigger>
                        <Trigger Property="IsEnabled" Value="false">
                            <Setter Property="Foreground" Value="#888888" />
                        </Trigger>
                    </ControlTemplate.Triggers>
                </ControlTemplate>
            </Setter.Value>
        </Setter>
    </Style>

    <Style TargetType="{x:Type CheckBox}">
        <Setter Property="SnapsToDevicePixels" Value="true" />
        <Setter Property="OverridesDefaultStyle" Value="true" />
        <Setter Property="Template">
            <Setter.Value>
                <ControlTemplate TargetType="CheckBox">
                    <BulletDecorator VerticalAlignment="Center" Background="Transparent">
                        <BulletDecorator.Bullet>
                            <Border
                                x:Name="Border"
                                Width="13"
                                Height="13"
                                Background="#373737"
                                BorderBrush="#666666"
                                BorderThickness="1">
                                <Image
                                    x:Name="CheckBoxTick"
                                    Width="7"
                                    Height="7"
                                    HorizontalAlignment="Center"
                                    VerticalAlignment="Center"
                                    Source="pack://application:,,,/DynamoCoreWpf;component/UI/Images/tick_selected.png"
                                    Visibility="Hidden" />
                            </Border>
                        </BulletDecorator.Bullet>

                        <ContentPresenter
                            x:Name="contentPresent"
                            Margin="5,0,5,0"
                            Content="{TemplateBinding Content}"
                            ContentTemplate="{TemplateBinding ContentTemplate}"
                            TextBlock.FontSize="14px"
                            TextBlock.Foreground="#bbbbbb" />
                    </BulletDecorator>
                    <ControlTemplate.Triggers>
                        <Trigger Property="IsChecked" Value="true">
                            <Setter TargetName="CheckBoxTick" Property="Visibility" Value="Visible" />
                        </Trigger>
                        <Trigger Property="IsEnabled" Value="True">
                            <Setter TargetName="contentPresent" Property="TextBlock.Foreground" Value="#bbbbbb" />
                        </Trigger>
                        <Trigger Property="IsEnabled" Value="False">
                            <Setter TargetName="contentPresent" Property="TextBlock.Foreground" Value="#444444" />
                        </Trigger>
                    </ControlTemplate.Triggers>
                </ControlTemplate>
            </Setter.Value>
        </Setter>
    </Style>

    <Style x:Key="SSearchButton" TargetType="{x:Type Button}">
        <Setter Property="Template">
            <Setter.Value>
                <ControlTemplate>

                    <Grid x:Name="container" Background="Transparent">
                        <Grid x:Name="inner" Background="#333">

                            <Image
                                x:Name="display"
                                Width="24"
                                Height="24"
                                Source="{Binding RelativeSource={RelativeSource TemplatedParent}, Path=Tag}" />

                        </Grid>
                    </Grid>

                    <ControlTemplate.Triggers>

                        <!--<Trigger Property="ToggleButton.IsMouseOver" Value="true">
                <Setter TargetName="inner" Property = "Background" Value="LightBlue"/>
              </Trigger>-->

                    </ControlTemplate.Triggers>

                </ControlTemplate>
            </Setter.Value>
        </Setter>
    </Style>

    <Style x:Key="SDarkScrollViewer" TargetType="{x:Type ScrollViewer}">
        <Setter Property="HorizontalScrollBarVisibility" Value="Hidden" />
        <Setter Property="VerticalScrollBarVisibility" Value="Hidden" />
        <Setter Property="Template">
            <Setter.Value>
                <ControlTemplate TargetType="{x:Type ScrollViewer}">
                    <Grid>
                        <Grid Background="{TemplateBinding Background}">
                            <ScrollContentPresenter
                                x:Name="PART_ScrollContentPresenter"
                                Margin="{TemplateBinding Padding}"
                                CanContentScroll="{TemplateBinding CanContentScroll}"
                                Content="{TemplateBinding Content}"
                                ContentTemplate="{TemplateBinding ContentTemplate}" />
                        </Grid>
                        <Grid>
                            <Grid.ColumnDefinitions>
                                <ColumnDefinition Width="*" />
                                <ColumnDefinition Width="Auto" />
                            </Grid.ColumnDefinitions>
                            <Grid.RowDefinitions>
                                <RowDefinition Height="*" />
                                <RowDefinition Height="Auto" />
                            </Grid.RowDefinitions>
                            <ScrollBar
                                x:Name="PART_VerticalScrollBar"
                                Grid.Column="1"
                                AutomationProperties.AutomationId="VerticalScrollBar"
                                Cursor="Arrow"
                                Maximum="{TemplateBinding ScrollableHeight}"
                                Minimum="0.0"
                                ViewportSize="{TemplateBinding ViewportHeight}"
                                Visibility="{TemplateBinding ComputedVerticalScrollBarVisibility}"
                                Value="{Binding RelativeSource={RelativeSource TemplatedParent}, Path=VerticalOffset, Mode=OneWay}" />
                            <ScrollBar
                                x:Name="PART_HorizontalScrollBar"
                                Grid.Row="1"
                                AutomationProperties.AutomationId="HorizontalScrollBar"
                                Cursor="Arrow"
                                Maximum="{TemplateBinding ScrollableWidth}"
                                Minimum="0.0"
                                Orientation="Horizontal"
                                ViewportSize="{TemplateBinding ViewportWidth}"
                                Visibility="{TemplateBinding ComputedHorizontalScrollBarVisibility}"
                                Value="{Binding RelativeSource={RelativeSource TemplatedParent}, Path=HorizontalOffset, Mode=OneWay}" />
                        </Grid>
                    </Grid>
                </ControlTemplate>
            </Setter.Value>
        </Setter>
        <Style.Triggers>
            <Trigger Property="IsEnabled" Value="false">
                <Setter Property="Foreground" Value="{DynamicResource {x:Static SystemColors.GrayTextBrushKey}}" />
            </Trigger>
            <Trigger Property="IsMouseOver" Value="true">
                <Setter Property="HorizontalScrollBarVisibility" Value="Visible" />
                <Setter Property="VerticalScrollBarVisibility" Value="Visible" />
            </Trigger>
        </Style.Triggers>
    </Style>

    <!--  Scrollbar Thumbs  -->
    <Style x:Key="SScrollThumbs" TargetType="{x:Type Thumb}">
        <Setter Property="Template">
            <Setter.Value>
                <ControlTemplate TargetType="{x:Type Thumb}">
                    <Grid x:Name="Grid">
                        <Rectangle
                            Width="Auto"
                            Height="Auto"
                            HorizontalAlignment="Stretch"
                            VerticalAlignment="Stretch"
                            Fill="Transparent" />
                        <Border
                            x:Name="Rectangle1"
                            Width="Auto"
                            Height="Auto"
                            HorizontalAlignment="Stretch"
                            VerticalAlignment="Stretch"
                            Background="{TemplateBinding Background}"
                            CornerRadius="3" />
                    </Grid>
                    <ControlTemplate.Triggers>
                        <Trigger Property="Tag" Value="Horizontal">
                            <Setter TargetName="Rectangle1" Property="Width" Value="Auto" />
                            <Setter TargetName="Rectangle1" Property="Height" Value="7" />
                        </Trigger>
                    </ControlTemplate.Triggers>
                </ControlTemplate>
            </Setter.Value>
        </Setter>
    </Style>

    <!--  ScrollBars  -->
    <Style x:Key="{x:Type ScrollBar}" TargetType="{x:Type ScrollBar}">
        <Setter Property="Stylus.IsFlicksEnabled" Value="false" />
        <Setter Property="Foreground" Value="#888" />
        <Setter Property="Background" Value="Transparent" />
        <Setter Property="Width" Value="8" />
        <Setter Property="Template">
            <Setter.Value>
                <ControlTemplate TargetType="{x:Type ScrollBar}">
                    <Grid
                        x:Name="GridRoot"
                        Width="6"
                        Background="{TemplateBinding Background}">
                        <Grid.RowDefinitions>
                            <RowDefinition Height="0.00001*" />
                        </Grid.RowDefinitions>

                        <Track
                            x:Name="PART_Track"
                            Grid.Row="0"
                            Focusable="false"
                            IsDirectionReversed="true">
                            <Track.Thumb>
                                <Thumb
                                    x:Name="Thumb"
                                    Background="{TemplateBinding Foreground}"
                                    Style="{DynamicResource SScrollThumbs}" />
                            </Track.Thumb>
                            <Track.IncreaseRepeatButton>
                                <RepeatButton
                                    x:Name="PageUp"
                                    Command="ScrollBar.PageDownCommand"
                                    Focusable="false"
                                    Opacity="0" />
                            </Track.IncreaseRepeatButton>
                            <Track.DecreaseRepeatButton>
                                <RepeatButton
                                    x:Name="PageDown"
                                    Command="ScrollBar.PageUpCommand"
                                    Focusable="false"
                                    Opacity="0" />
                            </Track.DecreaseRepeatButton>
                        </Track>
                    </Grid>

                    <ControlTemplate.Triggers>
                        <Trigger SourceName="Thumb" Property="IsMouseOver" Value="true">
                            <Setter TargetName="Thumb" Property="Background" Value="{DynamicResource ButtonSelectBrush}" />
                        </Trigger>
                        <Trigger SourceName="Thumb" Property="IsDragging" Value="true">
                            <Setter TargetName="Thumb" Property="Background" Value="{DynamicResource DarkBrush}" />
                        </Trigger>

                        <Trigger Property="IsEnabled" Value="false">
                            <Setter TargetName="Thumb" Property="Visibility" Value="Collapsed" />
                        </Trigger>
                        <Trigger Property="Orientation" Value="Horizontal">
                            <Setter TargetName="GridRoot" Property="LayoutTransform">
                                <Setter.Value>
                                    <RotateTransform Angle="-90" />
                                </Setter.Value>
                            </Setter>
                            <Setter TargetName="PART_Track" Property="LayoutTransform">
                                <Setter.Value>
                                    <RotateTransform Angle="-90" />
                                </Setter.Value>
                            </Setter>
                            <Setter Property="Width" Value="Auto" />
                            <Setter Property="Height" Value="8" />
                            <Setter TargetName="Thumb" Property="Tag" Value="Horizontal" />
                            <Setter TargetName="PageDown" Property="Command" Value="ScrollBar.PageLeftCommand" />
                            <Setter TargetName="PageUp" Property="Command" Value="ScrollBar.PageRightCommand" />
                        </Trigger>
                    </ControlTemplate.Triggers>
                </ControlTemplate>
            </Setter.Value>
        </Setter>
    </Style>

    <!--  Connectors  -->

    <clr:Int32 x:Key="connector_end_dot_size">6</clr:Int32>
    <clr:Int32 x:Key="connector_stroke_thickness">2</clr:Int32>
    <clr:Double x:Key="connector_stroke_opacity">0.6</clr:Double>
    <clr:Double x:Key="connector_bezier_offset">20.0</clr:Double>


    <!--  Tool Tip Control  -->
    <Style x:Key="SLightToolTip" TargetType="{x:Type dynui:DynamoToolTip}">
        <Setter Property="OverridesDefaultStyle" Value="true" />
        <Setter Property="HasDropShadow" Value="False" />
        <Setter Property="Template">
            <Setter.Value>
                <ControlTemplate TargetType="{x:Type dynui:DynamoToolTip}">
                    <Grid>
                        <Grid.ColumnDefinitions>
                            <ColumnDefinition MinWidth="1" />
                            <ColumnDefinition Width="Auto" />
                            <ColumnDefinition MinWidth="1" />
                        </Grid.ColumnDefinitions>
                        <Grid.RowDefinitions>
                            <RowDefinition MinHeight="1" />
                            <RowDefinition Height="Auto" />
                            <RowDefinition MinHeight="1" />
                        </Grid.RowDefinitions>
                        <Border
                            Grid.Row="1"
                            Grid.Column="1"
                            Margin="-1"
                            Background="{StaticResource InfoBubbleBackNormalBrush}"
                            BorderBrush="{StaticResource InfoBubbleEdgeNormalBrush}"
                            BorderThickness="2"
                            CornerRadius="4" />
                        <Path
                            HorizontalAlignment="Center"
                            VerticalAlignment="Center"
                            Fill="{StaticResource InfoBubbleBackNormalBrush}"
                            Stroke="{StaticResource InfoBubbleEdgeNormalBrush}"
                            StrokeThickness="1">
                            <Grid.Row>
                                <Binding
                                    Converter="{StaticResource AttachmentToRowColumnConverter}"
                                    ConverterParameter="Row"
                                    RelativeSource="{RelativeSource TemplatedParent}" />
                            </Grid.Row>
                            <Grid.Column>
                                <Binding
                                    Converter="{StaticResource AttachmentToRowColumnConverter}"
                                    ConverterParameter="Column"
                                    RelativeSource="{RelativeSource TemplatedParent}" />
                            </Grid.Column>
                            <Path.Data>
                                <PathGeometry>
                                    <PathFigure IsClosed="False">
                                        <PathFigure.StartPoint>
                                            <Binding
                                                Converter="{StaticResource AttachmentToPathConverter}"
                                                ConverterParameter="Start"
                                                RelativeSource="{RelativeSource TemplatedParent}" />
                                        </PathFigure.StartPoint>
                                        <PolyLineSegment>
                                            <PolyLineSegment.Points>
                                                <Binding
                                                    Converter="{StaticResource AttachmentToPathConverter}"
                                                    ConverterParameter="Points"
                                                    RelativeSource="{RelativeSource TemplatedParent}" />
                                            </PolyLineSegment.Points>
                                        </PolyLineSegment>
                                    </PathFigure>
                                </PathGeometry>
                            </Path.Data>
                        </Path>
                        <ContentPresenter
                            Grid.Row="1"
                            Grid.Column="1"
                            Margin="4"
                            HorizontalAlignment="Left"
                            VerticalAlignment="Top" />
                    </Grid>
                </ControlTemplate>
            </Setter.Value>
        </Setter>
    </Style>

    <Style x:Key="StartPageListBox" TargetType="ListBox">
        <Setter Property="SnapsToDevicePixels" Value="true" />
        <Setter Property="OverridesDefaultStyle" Value="true" />
        <Setter Property="ScrollViewer.HorizontalScrollBarVisibility" Value="Hidden" />
        <Setter Property="ScrollViewer.VerticalScrollBarVisibility" Value="Auto" />
        <Setter Property="ScrollViewer.CanContentScroll" Value="true" />
        <Setter Property="MaxHeight" Value="190" />
        <Setter Property="Margin" Value="0,0,0,60" />
        <Setter Property="Template">
            <Setter.Value>
                <ControlTemplate TargetType="ListBox">
                    <ScrollViewer Margin="0,2,0,2" Focusable="false">
                        <StackPanel IsItemsHost="True" />
                    </ScrollViewer>
                </ControlTemplate>
            </Setter.Value>
        </Setter>
        <Setter Property="ItemTemplate">
            <Setter.Value>
                <DataTemplate>
                    <Grid Background="Transparent">
                        <Grid.ToolTip>
                            <Binding Path="ToolTip" />
                        </Grid.ToolTip>
                        <StackPanel Orientation="Horizontal">
                            <Image
                                Width="31"
                                Margin="5,0,14,0"
                                Source="{Binding Icon}"
                                Visibility="{Binding IconVisibility}" />
                            <TextBlock
                                Margin="6,7,0,8"
                                VerticalAlignment="Center"
                                FontFamily="{StaticResource OpenSansRegular}"
                                FontSize="14"
                                Text="{Binding Caption}" />
                            <TextBlock
                                Margin="16,0,0,0"
                                VerticalAlignment="Center"
                                FontFamily="{StaticResource OpenSansRegular}"
                                FontSize="10"
                                Foreground="#888"
                                Text="{Binding SubScript}" />
                        </StackPanel>
                    </Grid>
                </DataTemplate>
            </Setter.Value>
        </Setter>
    </Style>

    <Style x:Key="StartPageListBoxItem" TargetType="ListBoxItem">
        <Setter Property="SnapsToDevicePixels" Value="true" />
        <Setter Property="OverridesDefaultStyle" Value="true" />
        <Setter Property="Template">
            <Setter.Value>
                <ControlTemplate TargetType="ListBoxItem">
                    <Border
                        x:Name="Border"
                        Padding="2"
                        SnapsToDevicePixels="true">
                        <Border.Background>
                            <SolidColorBrush Color="Transparent" />
                        </Border.Background>
                        <ContentPresenter />
                        <VisualStateManager.VisualStateGroups>
                            <VisualStateGroup x:Name="CommonStates">
                                <VisualState x:Name="Normal" />
                                <VisualState x:Name="Disabled" />
                                <VisualState x:Name="MouseOver">
                                    <Storyboard>
                                        <ColorAnimationUsingKeyFrames Storyboard.TargetName="Border" Storyboard.TargetProperty="(Panel.Background).(SolidColorBrush.Color)">
                                            <EasingColorKeyFrame KeyTime="0" Value="#a1dbff" />
                                        </ColorAnimationUsingKeyFrames>
                                    </Storyboard>
                                </VisualState>
                            </VisualStateGroup>
                            <VisualStateGroup x:Name="SelectionStates">
                                <VisualState x:Name="Unselected" />
                                <VisualState x:Name="Selected" />
                                <VisualState x:Name="SelectedUnfocused" />
                            </VisualStateGroup>
                        </VisualStateManager.VisualStateGroups>
                    </Border>
                </ControlTemplate>
            </Setter.Value>
        </Setter>
    </Style>

    <Style x:Key="StartPageLabel" TargetType="Label">
        <Setter Property="Template">
            <Setter.Value>
                <ControlTemplate TargetType="Label">
                    <Border x:Name="border" Background="Transparent">
                        <StackPanel Orientation="Horizontal">
                            <ContentControl />
                            <Label
                                x:Name="label"
                                Content="{TemplateBinding Content}"
                                FontFamily="{StaticResource OpenSansRegular}"
                                FontSize="12"
                                Foreground="#888888" />
                        </StackPanel>
                    </Border>
                    <ControlTemplate.Triggers>
                        <Trigger Property="IsMouseOver" Value="True">
                            <Setter TargetName="label" Property="Foreground" Value="#333" />
                        </Trigger>
                    </ControlTemplate.Triggers>
                </ControlTemplate>
            </Setter.Value>
        </Setter>
    </Style>

    <Style x:Key="StartPageTreeView" TargetType="TreeView">
        <Setter Property="OverridesDefaultStyle" Value="True" />
        <Setter Property="SnapsToDevicePixels" Value="True" />
        <Setter Property="ScrollViewer.HorizontalScrollBarVisibility" Value="Auto" />
        <Setter Property="ScrollViewer.VerticalScrollBarVisibility" Value="Auto" />
        <Setter Property="MaxHeight" Value="230" />
        <Setter Property="Template">
            <Setter.Value>
                <ControlTemplate TargetType="TreeView">
                    <Border
                        Name="Border"
                        BorderThickness="1"
                        CornerRadius="1">
                        <Border.BorderBrush>
                            <SolidColorBrush Color="{DynamicResource BorderMediumColor}" />
                        </Border.BorderBrush>
                        <Border.Background>
                            <SolidColorBrush Color="{DynamicResource ControlLightColor}" />
                        </Border.Background>
                        <ScrollViewer
                            Padding="4"
                            CanContentScroll="False"
                            Focusable="False">
                            <ItemsPresenter />
                        </ScrollViewer>
                    </Border>
                </ControlTemplate>
            </Setter.Value>
        </Setter>
    </Style>

    <Style x:Key="ExpandCollapseToggleStyle" TargetType="ToggleButton">
        <Setter Property="Focusable" Value="False" />
        <Setter Property="Template">
            <Setter.Value>
                <ControlTemplate TargetType="ToggleButton">
                    <Grid
                        Width="15"
                        Height="13"
                        Background="Transparent">
                        <Path
                            x:Name="Collapsed"
                            Margin="1,1,1,1"
                            HorizontalAlignment="Left"
                            VerticalAlignment="Center"
                            Data="M 4 0 L 8 4 L 4 8 Z">
                            <Path.Fill>
                                <SolidColorBrush Color="{DynamicResource GlyphColor}" />
                            </Path.Fill>
                        </Path>
                        <Path
                            x:Name="Expanded"
                            Margin="1,1,1,1"
                            HorizontalAlignment="Left"
                            VerticalAlignment="Center"
                            Data="M 0 4 L 8 4 L 4 8 Z"
                            Visibility="Hidden">
                            <Path.Fill>
                                <SolidColorBrush Color="{DynamicResource GlyphColor}" />
                            </Path.Fill>
                        </Path>
                        <VisualStateManager.VisualStateGroups>
                            <VisualStateGroup x:Name="CheckStates">
                                <VisualState x:Name="Checked">
                                    <Storyboard>
                                        <ObjectAnimationUsingKeyFrames Storyboard.TargetName="Collapsed" Storyboard.TargetProperty="(UIElement.Visibility)">
                                            <DiscreteObjectKeyFrame KeyTime="0" Value="{x:Static Visibility.Hidden}" />
                                        </ObjectAnimationUsingKeyFrames>
                                        <ObjectAnimationUsingKeyFrames Storyboard.TargetName="Expanded" Storyboard.TargetProperty="(UIElement.Visibility)">
                                            <DiscreteObjectKeyFrame KeyTime="0" Value="{x:Static Visibility.Visible}" />
                                        </ObjectAnimationUsingKeyFrames>
                                    </Storyboard>
                                </VisualState>
                                <VisualState x:Name="Unchecked" />
                                <VisualState x:Name="Indeterminate" />
                            </VisualStateGroup>
                        </VisualStateManager.VisualStateGroups>
                    </Grid>
                </ControlTemplate>
            </Setter.Value>
        </Setter>
    </Style>
    <Style x:Key="TreeViewItemFocusVisual">
        <Setter Property="Control.Template">
            <Setter.Value>
                <ControlTemplate>
                    <Border>
                        <Rectangle
                            Margin="0,0,0,0"
                            Opacity="0"
                            Stroke="Black"
                            StrokeDashArray="1 2"
                            StrokeThickness="5" />
                    </Border>
                </ControlTemplate>
            </Setter.Value>
        </Setter>
    </Style>
    <Style x:Key="StartPageTreeViewItem" TargetType="TreeViewItem">
        <Setter Property="IsExpanded" Value="True" />
        <Setter Property="Background" Value="Transparent" />
        <Setter Property="HorizontalContentAlignment" Value="{Binding Path=HorizontalContentAlignment, RelativeSource={RelativeSource AncestorType={x:Type ItemsControl}}}" />
        <Setter Property="VerticalContentAlignment" Value="{Binding Path=VerticalContentAlignment, RelativeSource={RelativeSource AncestorType={x:Type ItemsControl}}}" />
        <Setter Property="Padding" Value="1,0,0,0" />
        <Setter Property="Foreground" Value="{DynamicResource {x:Static SystemColors.ControlTextBrushKey}}" />
        <Setter Property="FocusVisualStyle" Value="{StaticResource TreeViewItemFocusVisual}" />
        <Setter Property="Template">
            <Setter.Value>
                <ControlTemplate TargetType="{x:Type TreeViewItem}">
                    <Grid>
                        <Grid.ColumnDefinitions>
                            <ColumnDefinition Width="Auto" MinWidth="19" />
                            <ColumnDefinition Width="Auto" />
                            <ColumnDefinition Width="*" />
                        </Grid.ColumnDefinitions>
                        <Grid.RowDefinitions>
                            <RowDefinition Height="Auto" />
                            <RowDefinition />
                        </Grid.RowDefinitions>
                        <ToggleButton
                            x:Name="Expander"
                            ClickMode="Press"
                            IsChecked="{Binding IsExpanded, RelativeSource={RelativeSource TemplatedParent}}"
                            Style="{StaticResource ExpandCollapseToggleStyle}" />
                        <Border
                            x:Name="Bd"
                            Grid.Column="1"
                            Padding="{TemplateBinding Padding}"
                            Background="{TemplateBinding Background}"
                            BorderBrush="{TemplateBinding BorderBrush}"
                            BorderThickness="{TemplateBinding BorderThickness}">
                            <ContentPresenter
                                x:Name="PART_Header"
                                HorizontalAlignment="{TemplateBinding HorizontalContentAlignment}"
                                ContentSource="Header" />
                        </Border>
                        <ItemsPresenter
                            x:Name="ItemsHost"
                            Grid.Row="1"
                            Grid.Column="1"
                            Grid.ColumnSpan="2"
                            Visibility="Collapsed" />
                        <VisualStateManager.VisualStateGroups>
                            <VisualStateGroup x:Name="SelectionStates">
                                <VisualState x:Name="Selected">
                                    <Storyboard>
                                        <ColorAnimationUsingKeyFrames Storyboard.TargetName="Bd" Storyboard.TargetProperty="(Panel.Background).                     (SolidColorBrush.Color)">
                                            <EasingColorKeyFrame KeyTime="0" Value="{StaticResource SelectedBackgroundColor}" />
                                        </ColorAnimationUsingKeyFrames>
                                    </Storyboard>
                                </VisualState>
                                <VisualState x:Name="Unselected" />
                                <VisualState x:Name="SelectedInactive">
                                    <Storyboard>
                                        <ColorAnimationUsingKeyFrames Storyboard.TargetName="Bd" Storyboard.TargetProperty="(Panel.Background).                     (SolidColorBrush.Color)">
                                            <EasingColorKeyFrame KeyTime="0" Value="{StaticResource SelectedUnfocusedColor}" />
                                        </ColorAnimationUsingKeyFrames>
                                    </Storyboard>
                                </VisualState>
                            </VisualStateGroup>
                            <VisualStateGroup x:Name="ExpansionStates">
                                <VisualState x:Name="Expanded">
                                    <Storyboard>
                                        <ObjectAnimationUsingKeyFrames Storyboard.TargetName="ItemsHost" Storyboard.TargetProperty="(UIElement.Visibility)">
                                            <DiscreteObjectKeyFrame KeyTime="0" Value="{x:Static Visibility.Visible}" />
                                        </ObjectAnimationUsingKeyFrames>
                                    </Storyboard>
                                </VisualState>
                                <VisualState x:Name="Collapsed" />
                            </VisualStateGroup>
                        </VisualStateManager.VisualStateGroups>
                    </Grid>
                    <ControlTemplate.Triggers>
                        <Trigger Property="HasItems" Value="false">
                            <Setter TargetName="Expander" Property="Visibility" Value="Hidden" />
                        </Trigger>
                        <MultiTrigger>
                            <MultiTrigger.Conditions>
                                <Condition Property="HasHeader" Value="false" />
                                <Condition Property="Width" Value="Auto" />
                            </MultiTrigger.Conditions>
                            <Setter TargetName="PART_Header" Property="MinWidth" Value="75" />
                        </MultiTrigger>
                        <MultiTrigger>
                            <MultiTrigger.Conditions>
                                <Condition Property="HasHeader" Value="false" />
                                <Condition Property="Height" Value="Auto" />
                            </MultiTrigger.Conditions>
                            <Setter TargetName="PART_Header" Property="MinHeight" Value="19" />
                        </MultiTrigger>
                    </ControlTemplate.Triggers>
                </ControlTemplate>
            </Setter.Value>
        </Setter>
    </Style>

    <Style x:Key="InOutPortControlStyle" TargetType="ItemsControl">
        <Setter Property="ItemsPanel">
            <Setter.Value>
                <ItemsPanelTemplate>
                    <dynui:InOutPortPanel HorizontalAlignment="Center" VerticalAlignment="Stretch" />
                </ItemsPanelTemplate>
            </Setter.Value>
        </Setter>
    </Style>

    <Style x:Key="{x:Type dynui:ImageCheckBox}" TargetType="{x:Type dynui:ImageCheckBox}">
        <Setter Property="SnapsToDevicePixels" Value="true" />
        <Setter Property="OverridesDefaultStyle" Value="true" />
        <Setter Property="Cursor" Value="Hand" />
        <Setter Property="FocusVisualStyle" Value="{DynamicResource CheckBoxFocusVisual}" />
        <Setter Property="Template">
            <Setter.Value>
                <ControlTemplate TargetType="{x:Type dynui:ImageCheckBox}">
                    <Grid>
                        <Canvas>
                            <Canvas.Clip>
                                <RectangleGeometry>
                                    <RectangleGeometry.Rect>
                                        <MultiBinding Converter="{StaticResource ViewButtonClipRectConverter}">
                                            <Binding Path="Width" RelativeSource="{RelativeSource TemplatedParent}" />
                                            <Binding Path="Height" RelativeSource="{RelativeSource TemplatedParent}" />
                                        </MultiBinding>
                                    </RectangleGeometry.Rect>
                                </RectangleGeometry>
                            </Canvas.Clip>
                            <Image Name="buttonStateImage">
                                <Image.Width>
                                    <Binding Path="Width" RelativeSource="{RelativeSource TemplatedParent}" />
                                </Image.Width>
                                <Image.Source>
                                    <Binding Path="StateImage" RelativeSource="{RelativeSource TemplatedParent}" />
                                </Image.Source>
                                <Image.RenderTransform>
                                    <TranslateTransform />
                                </Image.RenderTransform>
                            </Image>
                            <Image Name="buttonCheckImage">
                                <Image.Width>
                                    <Binding Path="Width" RelativeSource="{RelativeSource TemplatedParent}" />
                                </Image.Width>
                                <Image.Source>
                                    <Binding Path="CheckImage" RelativeSource="{RelativeSource TemplatedParent}" />
                                </Image.Source>
                                <Image.RenderTransform>
                                    <TranslateTransform />
                                </Image.RenderTransform>
                            </Image>
                        </Canvas>
                        <VisualStateManager.VisualStateGroups>
                            <VisualStateGroup x:Name="CommonStates">
                                <VisualState x:Name="Normal" />
                                <VisualState x:Name="MouseOver">
                                    <Storyboard>
                                        <DoubleAnimation
                                            x:Name="hoverOverAnimation"
                                            Storyboard.TargetName="buttonStateImage"
                                            Storyboard.TargetProperty="(UIElement.RenderTransform).(TranslateTransform.Y)"
                                            Duration="0" />
                                    </Storyboard>
                                </VisualState>
                                <VisualState x:Name="Pressed">
                                    <Storyboard>
                                        <DoubleAnimation
                                            x:Name="pressedAnimation"
                                            Storyboard.TargetName="buttonStateImage"
                                            Storyboard.TargetProperty="(UIElement.RenderTransform).(TranslateTransform.Y)"
                                            Duration="0" />
                                    </Storyboard>
                                </VisualState>
                                <VisualState x:Name="Disabled" />
                            </VisualStateGroup>
                            <VisualStateGroup x:Name="CheckStates">
                                <VisualState x:Name="Checked">
                                    <Storyboard>
                                        <DoubleAnimation
                                            x:Name="checkedAnimation"
                                            Storyboard.TargetName="buttonCheckImage"
                                            Storyboard.TargetProperty="(UIElement.RenderTransform).(TranslateTransform.Y)"
                                            Duration="0" />
                                    </Storyboard>
                                </VisualState>
                                <VisualState x:Name="Unchecked" />
                                <VisualState x:Name="Indeterminate" />
                            </VisualStateGroup>
                        </VisualStateManager.VisualStateGroups>
                    </Grid>
                </ControlTemplate>
            </Setter.Value>
        </Setter>
    </Style>

    <Style x:Key="TreeViewItemPath" TargetType="Path">
        <Setter Property="Stroke">
            <Setter.Value>
                <SolidColorBrush Color="{DynamicResource GlyphColor}" />
            </Setter.Value>
        </Setter>
        <Style.Triggers>
            <DataTrigger Binding="{Binding Path=IsMouseOver, RelativeSource={RelativeSource AncestorType={x:Type Grid}}}" Value="True">
                <Setter Property="Stroke" Value="#FF1BBBFA" />
            </DataTrigger>
        </Style.Triggers>
    </Style>

    <Style x:Key="{x:Type dynui:ImageButton}" TargetType="{x:Type dynui:ImageButton}">
        <Setter Property="SnapsToDevicePixels" Value="true" />
        <Setter Property="OverridesDefaultStyle" Value="true" />
        <Setter Property="Cursor" Value="Hand" />
        <Setter Property="Template">
            <Setter.Value>
                <ControlTemplate TargetType="{x:Type dynui:ImageButton}">
                    <Grid>
                        <Canvas>
                            <Canvas.Clip>
                                <RectangleGeometry>
                                    <RectangleGeometry.Rect>
                                        <MultiBinding Converter="{StaticResource ViewButtonClipRectConverter}">
                                            <Binding Path="Width" RelativeSource="{RelativeSource TemplatedParent}" />
                                            <Binding Path="Height" RelativeSource="{RelativeSource TemplatedParent}" />
                                        </MultiBinding>
                                    </RectangleGeometry.Rect>
                                </RectangleGeometry>
                            </Canvas.Clip>
                            <Image Name="buttonStateImage">
                                <Image.Width>
                                    <Binding Path="Width" RelativeSource="{RelativeSource TemplatedParent}" />
                                </Image.Width>
                                <Image.Source>
                                    <Binding Path="StateImage" RelativeSource="{RelativeSource TemplatedParent}" />
                                </Image.Source>
                                <Image.RenderTransform>
                                    <TranslateTransform />
                                </Image.RenderTransform>
                            </Image>
                        </Canvas>
                        <VisualStateManager.VisualStateGroups>
                            <VisualStateGroup x:Name="CommonStates">
                                <VisualState x:Name="Normal" />
                                <VisualState x:Name="MouseOver">
                                    <Storyboard>
                                        <DoubleAnimation
                                            x:Name="hoverOverAnimation"
                                            Storyboard.TargetName="buttonStateImage"
                                            Storyboard.TargetProperty="(UIElement.RenderTransform).(TranslateTransform.Y)"
                                            Duration="0" />
                                    </Storyboard>
                                </VisualState>
                                <VisualState x:Name="Pressed">
                                    <Storyboard>
                                        <DoubleAnimation
                                            x:Name="pressedAnimation"
                                            Storyboard.TargetName="buttonStateImage"
                                            Storyboard.TargetProperty="(UIElement.RenderTransform).(TranslateTransform.Y)"
                                            Duration="0" />
                                    </Storyboard>
                                </VisualState>
                                <VisualState x:Name="Disabled">
                                    <Storyboard>
                                        <DoubleAnimation
                                            x:Name="disabledAnimation"
                                            Storyboard.TargetName="buttonStateImage"
                                            Storyboard.TargetProperty="(UIElement.RenderTransform).(TranslateTransform.Y)"
                                            Duration="0" />
                                    </Storyboard>
                                </VisualState>
                            </VisualStateGroup>
                        </VisualStateManager.VisualStateGroups>
                    </Grid>
                </ControlTemplate>
            </Setter.Value>
        </Setter>
    </Style>

    <Style TargetType="{x:Type dynui:ImageRepeatButton}">
        <Setter Property="SnapsToDevicePixels" Value="true" />
        <Setter Property="OverridesDefaultStyle" Value="true" />
        <Setter Property="Cursor" Value="Hand" />
        <Setter Property="Template">
            <Setter.Value>
                <ControlTemplate TargetType="{x:Type dynui:ImageRepeatButton}">
                    <Grid>
                        <Canvas>
                            <Canvas.Clip>
                                <RectangleGeometry>
                                    <RectangleGeometry.Rect>
                                        <MultiBinding Converter="{StaticResource ViewButtonClipRectConverter}">
                                            <Binding Path="Width" RelativeSource="{RelativeSource TemplatedParent}" />
                                            <Binding Path="Height" RelativeSource="{RelativeSource TemplatedParent}" />
                                        </MultiBinding>
                                    </RectangleGeometry.Rect>
                                </RectangleGeometry>
                            </Canvas.Clip>
                            <Image Name="buttonStateImage">
                                <Image.Width>
                                    <Binding Path="Width" RelativeSource="{RelativeSource TemplatedParent}" />
                                </Image.Width>
                                <Image.Source>
                                    <Binding Path="StateImage" RelativeSource="{RelativeSource TemplatedParent}" />
                                </Image.Source>
                                <Image.RenderTransform>
                                    <TranslateTransform />
                                </Image.RenderTransform>
                            </Image>
                        </Canvas>
                        <VisualStateManager.VisualStateGroups>
                            <VisualStateGroup x:Name="CommonStates">
                                <VisualState x:Name="Normal" />
                                <VisualState x:Name="MouseOver">
                                    <Storyboard>
                                        <DoubleAnimation
                                            x:Name="hoverOverAnimation"
                                            Storyboard.TargetName="buttonStateImage"
                                            Storyboard.TargetProperty="(UIElement.RenderTransform).(TranslateTransform.Y)"
                                            Duration="0" />
                                    </Storyboard>
                                </VisualState>
                                <VisualState x:Name="Pressed">
                                    <Storyboard>
                                        <DoubleAnimation
                                            x:Name="pressedAnimation"
                                            Storyboard.TargetName="buttonStateImage"
                                            Storyboard.TargetProperty="(UIElement.RenderTransform).(TranslateTransform.Y)"
                                            Duration="0" />
                                    </Storyboard>
                                </VisualState>
                                <VisualState x:Name="Disabled">
                                    <Storyboard>
                                        <DoubleAnimation
                                            x:Name="disabledAnimation"
                                            Storyboard.TargetName="buttonStateImage"
                                            Storyboard.TargetProperty="(UIElement.RenderTransform).(TranslateTransform.Y)"
                                            Duration="0" />
                                    </Storyboard>
                                </VisualState>
                            </VisualStateGroup>
                            <VisualStateGroup x:Name="FocusStates">
                                <VisualState x:Name="Focused" />
                                <VisualState x:Name="Unfocused" />
                            </VisualStateGroup>
                        </VisualStateManager.VisualStateGroups>
                    </Grid>
                </ControlTemplate>
            </Setter.Value>
        </Setter>
    </Style>

    <Style x:Key="LibraryPopupContentStyle" TargetType="ContentControl">
        <Setter Property="Template">
            <Setter.Value>
                <ControlTemplate TargetType="ContentControl">
                    <Grid>
                        <Border
                            Margin="0,11,0,0"
                            Background="{StaticResource FilterPopupBackgroundColor}"
                            BorderBrush="{StaticResource FilterPopupBorderColor}"
                            BorderThickness="1"
                            CornerRadius="5">
                            <ContentPresenter />
                        </Border>
                        <Path
                            x:Name="arrow"
                            Data="M 5 12 L 15 0 L 25 12"
                            Fill="{StaticResource FilterPopupBackgroundColor}"
                            Stroke="{StaticResource FilterPopupBorderColor}" />
                    </Grid>
                </ControlTemplate>
            </Setter.Value>
        </Setter>
    </Style>

    <Style x:Key="LibraryIconsStyle" TargetType="{x:Type fa:ImageAwesome}">
        <Setter Property="Foreground" Value="{Binding IsAnySearchResult, Converter={StaticResource FilterIconForegroundConverter}}" />
        <Style.Triggers>
            <Trigger Property="IsMouseOver" Value="True">
                <Setter Property="Foreground" Value="White" />
                <Setter Property="Cursor" Value="Hand" />
            </Trigger>
        </Style.Triggers>
    </Style>

    <Style x:Key="LayoutButtonStyle" TargetType="{x:Type Border}">
        <Setter Property="Background" Value="#01000000" />
        <Style.Triggers>
            <Trigger Property="IsMouseOver" Value="True">
                <Setter Property="Background" Value="{StaticResource FilterPopupBorderColor}" />
                <Setter Property="Cursor" Value="Hand" />
            </Trigger>
        </Style.Triggers>
    </Style>

    <Style x:Key="FilterTextBlockStyle" TargetType="{x:Type TextBlock}">
        <Setter Property="Foreground" Value="{StaticResource NodeNameForeground}" />
        <Style.Triggers>
            <Trigger Property="IsMouseOver" Value="True">
                <Setter Property="TextBlock.TextDecorations" Value="Underline" />
                <Setter Property="Cursor" Value="Hand" />
            </Trigger>
        </Style.Triggers>
    </Style>

    <Style TargetType="{x:Type dynui:UseLevelSpinner}">
        <Style.Resources>
            <Style
                x:Key="IncreaseButton"
                BasedOn="{x:Null}"
                TargetType="{x:Type RepeatButton}">
                <Setter Property="MinWidth" Value="12" />
                <Setter Property="Template">
                    <Setter.Value>
                        <ControlTemplate TargetType="{x:Type RepeatButton}">
                            <Grid>
                                <Border
                                    Name="Border"
                                    Margin="0"
                                    Padding="0"
                                    Background="#3C3C3C"
                                    BorderThickness="0" />
                                <ContentPresenter
                                    x:Name="ContentPresenter"
                                    HorizontalAlignment="Center"
                                    VerticalAlignment="Center"
                                    Content="{TemplateBinding Content}"
                                    ContentTemplate="{TemplateBinding ContentTemplate}"
                                    ContentTemplateSelector="{TemplateBinding ContentTemplateSelector}" />
                            </Grid>
                            <ControlTemplate.Triggers>
                                <Trigger Property="IsMouseOver" Value="True">
                                    <Setter TargetName="Border" Property="Background" Value="{StaticResource SpinnerHoverBrush}" />
                                </Trigger>

                                <Trigger Property="IsPressed" Value="True">
                                    <Setter TargetName="Border" Property="Background" Value="{StaticResource SpinnerPressedBrush}" />
                                    <Setter TargetName="Border" Property="BorderBrush" Value="{StaticResource SpinnerPressedBorderBrush}" />
                                </Trigger>
                            </ControlTemplate.Triggers>
                        </ControlTemplate>
                    </Setter.Value>
                </Setter>
            </Style>

            <Style
                x:Key="DecreaseButton"
                BasedOn="{x:Null}"
                TargetType="{x:Type RepeatButton}">
                <!--<Setter Property="MinWidth" Value="10" />-->
                <Setter Property="Template">
                    <Setter.Value>
                        <ControlTemplate TargetType="{x:Type RepeatButton}">
                            <Grid>
                                <Border
                                    Name="Border"
                                    Margin="0"
                                    Padding="0"
                                    Background="#3C3C3C" />
                                <ContentPresenter
                                    x:Name="ContentPresenter"
                                    HorizontalAlignment="Center"
                                    VerticalAlignment="Center"
                                    Content="{TemplateBinding Content}"
                                    ContentTemplate="{TemplateBinding ContentTemplate}"
                                    ContentTemplateSelector="{TemplateBinding ContentTemplateSelector}" />
                            </Grid>
                            <ControlTemplate.Triggers>
                                <Trigger Property="IsMouseOver" Value="True">
                                    <Setter TargetName="Border" Property="Background" Value="{StaticResource SpinnerHoverBrush}" />
                                </Trigger>

                                <Trigger Property="IsPressed" Value="True">
                                    <Setter TargetName="Border" Property="Background" Value="{StaticResource SpinnerPressedBrush}" />
                                    <Setter TargetName="Border" Property="BorderBrush" Value="{StaticResource SpinnerPressedBorderBrush}" />
                                </Trigger>
                            </ControlTemplate.Triggers>
                        </ControlTemplate>
                    </Setter.Value>
                </Setter>
            </Style>
        </Style.Resources>
        <Setter Property="Background" Value="#3C3C3C" />
        <Setter Property="Template">
            <Setter.Value>
                <ControlTemplate TargetType="{x:Type dynui:UseLevelSpinner}">
                    <Grid
                        x:Name="TemplateGrid"
                        Background="{TemplateBinding Background}"
                        SnapsToDevicePixels="True">
                        <Grid.ColumnDefinitions>
                            <ColumnDefinition Width="*" />
                            <ColumnDefinition Width="Auto" />
                        </Grid.ColumnDefinitions>

                        <Grid.RowDefinitions>
                            <RowDefinition Height="*" />
                            <RowDefinition Height="*" />
                        </Grid.RowDefinitions>

                        <TextBox
                            Name="textbox"
                            Grid.RowSpan="2"
                            Grid.Column="0"
                            Padding="4,0"
                            VerticalContentAlignment="Center"
                            Background="#3C3C3C"
                            BorderThickness="0"
                            CaretBrush="Transparent"
                            FontFamily="{StaticResource ArtifaktElementRegular}"
                            FontSize="11px"
                            FontWeight="Medium"
                            Foreground="White"
                            IsHitTestVisible="False"
                            Opacity="1.0"
                            Style="{StaticResource SZoomFadeTextBox}" />

                        <RepeatButton
                            Grid.Row="0"
                            Grid.Column="1"
                            Margin="0"
                            Padding="0"
                            Command="{x:Static dynui:UseLevelSpinner.IncreaseCommand}"
                            Focusable="False"
                            Style="{StaticResource IncreaseButton}">
                            <Path
                                HorizontalAlignment="Center"
                                VerticalAlignment="Center"
                                Data="M-2,1 L0,-1 L2,1"
                                Fill="{x:Null}"
                                Stroke="#6AC0E7" />
                        </RepeatButton>

                        <RepeatButton
                            Grid.Row="1"
                            Grid.Column="1"
                            Margin="0"
                            Padding="0"
                            Command="{x:Static dynui:UseLevelSpinner.DecreaseCommand}"
                            Focusable="False"
                            Style="{StaticResource DecreaseButton}">
                            <Path
                                HorizontalAlignment="Center"
                                VerticalAlignment="Center"
                                Data="M-2,-1 L0,1 L2,-1"
                                Fill="{x:Null}"
                                Stroke="#6AC0E7" />
                        </RepeatButton>

                        <Border
                            Grid.RowSpan="2"
                            Grid.ColumnSpan="2"
                            BorderBrush="#4A4A4A"
                            BorderThickness="1" />
                    </Grid>
                </ControlTemplate>
            </Setter.Value>
        </Setter>
    </Style>

    <SolidColorBrush x:Key="PreferencesWindowBackgroundColor" Color="#535353" />
    <SolidColorBrush x:Key="PreferencesWindowItemDarkerBackgroundColor" Color="#353535" />
    <SolidColorBrush x:Key="PreferencesWindowFontColor" Color="#E5E5E5" />
    <SolidColorBrush x:Key="PreferencesWindowButtonColor" Color="#0696D7" />
    <SolidColorBrush x:Key="PreferencesWindowTabSelectedColor" Color="#ADE4DE" />
    <SolidColorBrush x:Key="PreferencesWindowButtonPressedColor" Color="#0778B0" />
    <SolidColorBrush x:Key="PreferencesWindowButtonMouseOverFontColor" Color="#CDCBCB" />
    <SolidColorBrush x:Key="CloseButtonMouseOverBackground" Color="#E81123" />
    <SolidColorBrush x:Key="CloseButtonPressed" Color="#B70F1B" />
    <SolidColorBrush x:Key="CloseButtonMouseOverForeground" Color="#FFFFFF" />
    <SolidColorBrush x:Key="TabItemUnSelected" Color="DarkGray" />
    <SolidColorBrush x:Key="SecondaryGray" Color="#707070" />
    <SolidColorBrush x:Key="SemiTransparent" Color="#80000000" />

    <!--  Usual button color for the Preferences Window  -->
    <Color
        x:Key="PreferencesToogleCheckedColor"
        A="255"
        B="215"
        G="150"
        R="6" />

    <!--  Gray Window Background Color  -->
    <Color
        x:Key="PreferencesToogleUnCheckedColor"
        A="229"
        B="229"
        G="229"
        R="229" />

    <!--  White Window Color for borders  -->
    <Color
        x:Key="PreferencesToogleBorderColor"
        A="255"
        B="255"
        G="255"
        R="255" />

    <Style x:Key="DarkTextBlock" TargetType="TextBlock">
        <Setter Property="FontSize" Value="12" />
        <Setter Property="TextTrimming" Value="CharacterEllipsis" />
    </Style>

    <Style x:Key="PreferenceTitleLabelStyle" TargetType="{x:Type Label}">
        <Setter Property="Foreground" Value="{StaticResource PreferencesWindowFontColor}" />
        <Setter Property="FontSize" Value="14" />
    </Style>

    <Style x:Key="CaptionButtonStyleClose" TargetType="Button">
        <Setter Property="Template">
            <Setter.Value>
                <ControlTemplate TargetType="Button">
                    <Grid
                        x:Name="LayoutRoot"
                        Width="46"
                        Height="40"
                        Background="Transparent">
                        <TextBlock
                            x:Name="txt"
                            HorizontalAlignment="Center"
                            VerticalAlignment="Center"
                            FontFamily="Segoe MDL2 Assets"
                            FontSize="14"
                            Foreground="{StaticResource PreferencesWindowFontColor}"
                            RenderOptions.ClearTypeHint="Auto"
                            Text="{TemplateBinding Content}"
                            TextOptions.TextFormattingMode="Display"
                            TextOptions.TextRenderingMode="Aliased" />
                    </Grid>
                    <ControlTemplate.Triggers>
                        <Trigger Property="IsMouseOver" Value="True">
                            <Setter TargetName="LayoutRoot" Property="Background" Value="{StaticResource CloseButtonMouseOverBackground}" />
                            <Setter TargetName="txt" Property="Foreground" Value="{StaticResource CloseButtonMouseOverForeground}" />
                        </Trigger>
                        <Trigger Property="IsPressed" Value="True">
                            <Setter TargetName="LayoutRoot" Property="Background" Value="{StaticResource CloseButtonPressed}" />
                            <Setter TargetName="txt" Property="Foreground" Value="{StaticResource CloseButtonMouseOverForeground}" />
                            <Setter TargetName="txt" Property="FontSize" Value="12" />
                        </Trigger>
                    </ControlTemplate.Triggers>
                </ControlTemplate>
            </Setter.Value>
        </Setter>
    </Style>

    <Style
        x:Key="CloseButtonStyle"
        BasedOn="{StaticResource CaptionButtonStyleClose}"
        TargetType="Button">
        <Setter Property="Content" Value="&#xE8BB;" />
    </Style>

    <Style x:Key="NormalButtonStyle" TargetType="Button">
        <Setter Property="Foreground" Value="{StaticResource PreferencesWindowFontColor}" />
        <Setter Property="Template">
            <Setter.Value>
                <ControlTemplate TargetType="Button">
                    <Border
                        Name="border"
                        Padding="4,2"
                        Background="{StaticResource PreferencesWindowButtonColor}"
                        BorderBrush="Transparent"
                        BorderThickness="1"
                        CornerRadius="3">
                        <Grid>
                            <ContentPresenter
                                Name="contentShadow"
                                HorizontalAlignment="Center"
                                VerticalAlignment="Center" />
                        </Grid>
                    </Border>
                    <ControlTemplate.Triggers>
                        <Trigger Property="IsPressed" Value="True">
                            <Setter TargetName="border" Property="Background" Value="{StaticResource PreferencesWindowButtonPressedColor}" />
                            <Setter Property="FontSize" Value="11" />
                        </Trigger>
                        <Trigger Property="IsMouseOver" Value="True">
                            <Setter TargetName="border" Property="Background" Value="{StaticResource PreferencesWindowButtonPressedColor}" />
                            <Setter Property="Foreground" Value="{StaticResource PreferencesWindowButtonMouseOverFontColor}" />
                        </Trigger>
                    </ControlTemplate.Triggers>
                </ControlTemplate>
            </Setter.Value>
        </Setter>
    </Style>

    <SolidColorBrush x:Key="ExpanderCaretToggleButtonBackground" Color="#4d4d4d" />
    <SolidColorBrush x:Key="ExpanderCaretToggleButtonSelectedBackground" Color="#3c3c3c" />

    <ControlTemplate x:Key="ExpanderCaretToggleButton" TargetType="{x:Type ToggleButton}">
        <Border
            Name="Border"
            Grid.Row="0"
            Background="{StaticResource ExpanderCaretToggleButtonBackground}"
            BorderThickness="1"
            CornerRadius="1">
            <Grid>
                <Grid.ColumnDefinitions>
                    <ColumnDefinition Width="*" />
                    <ColumnDefinition Width="Auto" />
                </Grid.ColumnDefinitions>
                <Image
                    x:Name="Caret"
                    Grid.Column="0"
                    Width="16"
                    Height="16"
                    Margin="5,10,0,10"
                    HorizontalAlignment="Left"
                    VerticalAlignment="Center"
                    Source="pack://application:,,,/DynamoCoreWpf;component/UI/Images/Caret_Down.png" />
                <ContentPresenter
                    x:Name="HeaderContent"
                    Grid.Column="0"
                    Width="{Binding RelativeSource={RelativeSource Mode=FindAncestor, AncestorType={x:Type Expander}}, Path=ActualWidth}"
                    Margin="0,0,0,0"
                    VerticalAlignment="Center"
                    RecognizesAccessKey="True" />
            </Grid>
        </Border>
        <ControlTemplate.Triggers>
            <Trigger Property="IsChecked" Value="true">
                <!--  Sets the icon on the expander to caret up (-)  -->
                <Setter TargetName="Border" Property="Background" Value="{StaticResource ExpanderCaretToggleButtonSelectedBackground}" />
                <Setter TargetName="Caret" Property="Source" Value="pack://application:,,,/DynamoCoreWpf;component/UI/Images/caret_up.png" />
            </Trigger>
            <Trigger Property="IsChecked" Value="false">
                <Setter TargetName="Border" Property="Background" Value="{StaticResource ExpanderCaretToggleButtonBackground}" />
            </Trigger>
        </ControlTemplate.Triggers>
    </ControlTemplate>

    <ControlTemplate x:Key="ExpanderPlusToggleButton" TargetType="{x:Type ToggleButton}">
        <Border
            Name="Border"
            Grid.Row="0"
            Background="{StaticResource SecondaryGray}"
            BorderThickness="1"
            CornerRadius="1">
            <Grid>
                <Grid.ColumnDefinitions>
                    <ColumnDefinition Width="*" />
                    <ColumnDefinition Width="Auto" />
                </Grid.ColumnDefinitions>
                <!--  Draws a plus (+) sign on the expander  -->
                <Path
                    x:Name="Sign"
                    Grid.Column="1"
                    Width="12"
                    Height="12"
                    Margin="0,10,15,10"
                    HorizontalAlignment="Center"
                    VerticalAlignment="Center"
                    Data="M 0,6 H 12 M 6,0 V 12 Z"
                    Stroke="{StaticResource PreferencesWindowFontColor}"
                    StrokeThickness="2" />
                <ContentPresenter
                    x:Name="HeaderContent"
                    Grid.Column="0"
                    Width="{Binding RelativeSource={RelativeSource Mode=FindAncestor, AncestorType={x:Type Expander}}, Path=ActualWidth}"
                    Margin="15,0,0,0"
                    VerticalAlignment="Center"
                    RecognizesAccessKey="True" />
            </Grid>
        </Border>
        <ControlTemplate.Triggers>
            <Trigger Property="IsChecked" Value="true">
                <!--  Sets the sign on the expander to a minus (-)  -->
                <Setter TargetName="Sign" Property="Data" Value="M 0,6 H 12 Z" />
            </Trigger>
            <Trigger Property="IsEnabled" Value="False">
                <Setter TargetName="Border" Property="Background" Value="{x:Null}" />
                <Setter TargetName="Border" Property="BorderBrush" Value="{x:Null}" />
            </Trigger>
        </ControlTemplate.Triggers>
    </ControlTemplate>

    <DataTemplate x:Key="expanderHeader">
        <TextBlock
            FontSize="14"
            FontWeight="Medium"
            Text="{Binding}" />
    </DataTemplate>


    <Style x:Key="InstalledPackagesExpanderStyle" TargetType="Expander">
        <Setter Property="Template">
            <Setter.Value>
                <!--  Control template for expander  -->
                <ControlTemplate x:Name="exp" TargetType="Expander">
                    <Grid>
                        <Grid.RowDefinitions>
                            <RowDefinition Height="Auto" />
                            <RowDefinition Name="ContentRow" Height="0" />
                        </Grid.RowDefinitions>
                        <Border
                            Name="Border"
                            Grid.Row="0"
                            Background="{x:Null}"
                            BorderBrush="{x:Null}"
                            BorderThickness="1"
                            CornerRadius="0,0,0,0">
                            <ToggleButton IsChecked="{Binding Path=IsExpanded, Mode=TwoWay, RelativeSource={RelativeSource TemplatedParent}}" Template="{StaticResource ExpanderCaretToggleButton}">
                                <ToggleButton.Content>
                                    <ContentPresenter
                                        ContentSource="Header"
                                        OverridesDefaultStyle="True"
                                        RecognizesAccessKey="True" />
                                </ToggleButton.Content>
                            </ToggleButton>
                        </Border>
                        <Border
                            x:Name="Content"
                            Grid.Row="1"
                            BorderThickness="1,0,1,1"
                            CornerRadius="0,0,4,4">
                            <!--  The Margin is necesary so that the Content is perfectly aligned with the Header  -->
                            <ContentPresenter Margin="1,-3,1,0" />
                        </Border>
                    </Grid>
                    <ControlTemplate.Triggers>
                        <Trigger Property="IsExpanded" Value="True">
                            <Setter TargetName="ContentRow" Property="Height" Value="{Binding ElementName=Content, Path=Height}" />
                        </Trigger>
                    </ControlTemplate.Triggers>
                </ControlTemplate>
            </Setter.Value>
        </Setter>
    </Style>

    <Style x:Key="ContextMenuNoLeftColumnStyle" TargetType="{x:Type ContextMenu}">
        <Setter Property="SnapsToDevicePixels" Value="True" />
        <Setter Property="OverridesDefaultStyle" Value="True" />
        <Setter Property="Grid.IsSharedSizeScope" Value="true" />
        <Setter Property="HasDropShadow" Value="True" />
        <Setter Property="Foreground" Value="{StaticResource PreferencesWindowFontColor}" />
        <Setter Property="Background" Value="{StaticResource PreferencesWindowItemDarkerBackgroundColor}" />
        <Setter Property="FontSize" Value="10" />
        <Setter Property="Template">
            <Setter.Value>
                <ControlTemplate TargetType="{x:Type ContextMenu}">
                    <Border
                        x:Name="Border"
                        Background="{StaticResource PreferencesWindowItemDarkerBackgroundColor}"
                        BorderThickness="1">
                        <ItemsPresenter />
                    </Border>
                </ControlTemplate>
            </Setter.Value>
        </Setter>
        <Setter Property="ItemsPanel">
            <Setter.Value>
                <ItemsPanelTemplate>
                    <StackPanel Margin="-25,0,0,0" />
                </ItemsPanelTemplate>
            </Setter.Value>
        </Setter>
    </Style>

    <Style x:Key="MenuExpanderStyle" TargetType="Expander">
        <Setter Property="Background" Value="{StaticResource SecondaryGray}" />
        <Setter Property="Foreground" Value="{StaticResource PreferencesWindowFontColor}" />
        <Setter Property="HeaderTemplate" Value="{StaticResource expanderHeader}" />
        <Setter Property="Template">
            <Setter.Value>
                <!--  Control template for expander  -->
                <ControlTemplate x:Name="exp" TargetType="Expander">
                    <Grid>
                        <Grid.RowDefinitions>
                            <RowDefinition Height="Auto" />
                            <RowDefinition Name="ContentRow" Height="0" />
                        </Grid.RowDefinitions>
                        <Border
                            Name="Border"
                            Grid.Row="0"
                            Background="{x:Null}"
                            BorderBrush="{x:Null}"
                            BorderThickness="1"
                            CornerRadius="0,0,0,0">
                            <ToggleButton
                                Background="#FF4682B4"
                                IsChecked="{Binding Path=IsExpanded, Mode=TwoWay, RelativeSource={RelativeSource TemplatedParent}}"
                                OverridesDefaultStyle="True"
                                Template="{StaticResource ExpanderPlusToggleButton}">
                                <ToggleButton.Content>
                                    <ContentPresenter ContentSource="Header" RecognizesAccessKey="True" />
                                </ToggleButton.Content>
                            </ToggleButton>
                        </Border>
                        <Border
                            x:Name="Content"
                            Grid.Row="1"
                            BorderThickness="1,0,1,1"
                            CornerRadius="0,0,4,4">
                            <ContentPresenter Margin="12,0,0,15" />
                        </Border>
                    </Grid>
                    <ControlTemplate.Triggers>
                        <Trigger Property="IsExpanded" Value="True">
                            <Setter TargetName="ContentRow" Property="Height" Value="{Binding ElementName=Content, Path=Height}" />
                        </Trigger>
                    </ControlTemplate.Triggers>
                </ControlTemplate>
            </Setter.Value>
        </Setter>
    </Style>




    <!--  This expander style is similar to the MenuExpanderStyle and the only difference is the left-margin spacing  -->
    <Style x:Key="WorkspaceReferencesExpanderStyle" TargetType="Expander">
        <Setter Property="Background" Value="{StaticResource SecondaryGray}" />
        <Setter Property="Foreground" Value="{StaticResource PreferencesWindowFontColor}" />
        <Setter Property="HeaderTemplate" Value="{StaticResource expanderHeader}" />
        <Setter Property="Template">
            <Setter.Value>
                <!--  Control template for expander  -->
                <ControlTemplate x:Name="exp" TargetType="Expander">
                    <Grid>
                        <Grid.RowDefinitions>
                            <RowDefinition Height="Auto" />
                            <RowDefinition Name="ContentRow" Height="0" />
                        </Grid.RowDefinitions>
                        <Border
                            Name="Border"
                            Grid.Row="0"
                            Background="{x:Null}"
                            BorderBrush="{x:Null}"
                            BorderThickness="1"
                            CornerRadius="0,0,0,0">
                            <ToggleButton
                                Background="#FF4682B4"
                                IsChecked="{Binding Path=IsExpanded, Mode=TwoWay, RelativeSource={RelativeSource TemplatedParent}}"
                                OverridesDefaultStyle="True"
                                Template="{StaticResource ExpanderPlusToggleButton}">
                                <ToggleButton.Content>
                                    <ContentPresenter ContentSource="Header" RecognizesAccessKey="True" />
                                </ToggleButton.Content>
                            </ToggleButton>
                        </Border>
                        <Border
                            x:Name="Content"
                            Grid.Row="1"
                            BorderThickness="1,0,1,1"
                            CornerRadius="0,0,4,4">
                            <ContentPresenter Margin="2,0,0,15" />
                        </Border>
                    </Grid>
                    <ControlTemplate.Triggers>
                        <Trigger Property="IsExpanded" Value="True">
                            <Setter TargetName="ContentRow" Property="Height" Value="{Binding ElementName=Content, Path=Height}" />
                        </Trigger>
                    </ControlTemplate.Triggers>
                </ControlTemplate>
            </Setter.Value>
        </Setter>
    </Style>

    <Style x:Key="LeftTab" TargetType="{x:Type TabItem}">
        <Setter Property="HorizontalAlignment" Value="Left" />
        <Setter Property="Template">
            <Setter.Value>
                <ControlTemplate TargetType="{x:Type TabItem}">
                    <Border
                        Name="TabBorder"
                        Margin="2"
                        HorizontalAlignment="Stretch"
                        VerticalAlignment="Stretch"
                        Background="Transparent"
                        BorderBrush="Transparent"
                        BorderThickness="2"
                        CornerRadius="6">
                        <StackPanel
                            HorizontalAlignment="Stretch"
                            VerticalAlignment="Stretch"
                            Orientation="Horizontal">
                            <Grid
                                Name="TabPanel"
                                Width="165"
                                Height="30">
                                <Grid.ColumnDefinitions>
                                    <ColumnDefinition Width="5" />
                                    <ColumnDefinition Width="*" />
                                </Grid.ColumnDefinitions>
                                <Label x:Name="SelectedItem" Grid.Column="0" />
                                <ContentPresenter
                                    x:Name="ContentSection"
                                    Grid.Column="1"
                                    Margin="5,0,0,0"
                                    HorizontalAlignment="Stretch"
                                    VerticalAlignment="Center"
                                    ContentSource="Header" />
                            </Grid>
                        </StackPanel>
                    </Border>
                    <ControlTemplate.Triggers>
                        <Trigger Property="IsSelected" Value="True">
                            <Setter TargetName="SelectedItem" Property="Background" Value="{StaticResource PreferencesWindowTabSelectedColor}" />
                            <Setter Property="Foreground" Value="{StaticResource PreferencesWindowFontColor}" />
                            <Setter Property="FontWeight" Value="Bold" />
                        </Trigger>
                        <Trigger Property="IsSelected" Value="False">
                            <Setter TargetName="SelectedItem" Property="Background" Value="{StaticResource PreferencesWindowBackgroundColor}" />
                            <Setter Property="Foreground" Value="{StaticResource TabItemUnSelected}" />
                            <Setter Property="FontWeight" Value="Regular" />
                        </Trigger>
                    </ControlTemplate.Triggers>
                </ControlTemplate>
            </Setter.Value>
        </Setter>
    </Style>

    <!--  This is a Toogle button shown in the Preferences Window for the General tab, when is checked shows a Blue button  -->
    <Style x:Key="EllipseToggleButton1" TargetType="{x:Type ToggleButton}">
        <Setter Property="Template">
            <Setter.Value>
                <ControlTemplate TargetType="{x:Type ToggleButton}">
                    <Grid x:Name="mainGrid">
                        <Grid.ColumnDefinitions>
                            <ColumnDefinition Width="Auto" />
                        </Grid.ColumnDefinitions>
                        <Border
                            Name="_borderOn"
                            Grid.Column="0"
                            Width="{TemplateBinding Width}"
                            Background="Transparent">
                            <Grid>
                                <Grid.RowDefinitions>
                                    <RowDefinition Height="Auto" />
                                </Grid.RowDefinitions>
                                <Grid.ColumnDefinitions>
                                    <ColumnDefinition Width="Auto" />
                                    <ColumnDefinition Width="Auto" />
                                    <ColumnDefinition Width="*" />
                                    <ColumnDefinition Width="Auto" />
                                    <ColumnDefinition Width="Auto" />
                                </Grid.ColumnDefinitions>
                                <Border
                                    Grid.Row="0"
                                    Grid.RowSpan="1"
                                    Grid.Column="1"
                                    Grid.ColumnSpan="3"
                                    Panel.ZIndex="1"
                                    Background="{StaticResource PreferencesWindowButtonColor}" />
                                <Ellipse
                                    Name="ButtonBackgroundOn"
                                    Grid.Row="0"
                                    Grid.RowSpan="1"
                                    Grid.Column="0"
                                    Grid.ColumnSpan="2"
                                    Width="{TemplateBinding Height}"
                                    Panel.ZIndex="0"
                                    Fill="{StaticResource PreferencesWindowButtonColor}" />
                                <Ellipse
                                    Grid.Row="0"
                                    Grid.RowSpan="1"
                                    Grid.Column="3"
                                    Grid.ColumnSpan="2"
                                    Width="{TemplateBinding Height}"
                                    Height="{TemplateBinding Height}"
                                    Panel.ZIndex="3"
                                    Fill="{StaticResource CloseButtonMouseOverForeground}"
                                    Stroke="{StaticResource PreferencesWindowButtonColor}"
                                    StrokeThickness="4" />
                            </Grid>
                        </Border>

                        <Border
                            Name="_borderOff"
                            Grid.Column="0"
                            Width="{TemplateBinding Width}"
                            Background="Transparent">
                            <Grid>
                                <Grid.RowDefinitions>
                                    <RowDefinition Height="Auto" />
                                </Grid.RowDefinitions>
                                <Grid.ColumnDefinitions>
                                    <ColumnDefinition Width="Auto" />
                                    <ColumnDefinition Width="Auto" />
                                    <ColumnDefinition Width="*" />
                                    <ColumnDefinition Width="Auto" />
                                    <ColumnDefinition Width="Auto" />
                                </Grid.ColumnDefinitions>
                                <Border
                                    Grid.Row="0"
                                    Grid.RowSpan="1"
                                    Grid.Column="1"
                                    Grid.ColumnSpan="3"
                                    Panel.ZIndex="1"
                                    Background="{StaticResource TabItemUnSelected}" />
                                <Ellipse
                                    Name="ButtonBackgroundOff"
                                    Grid.Row="0"
                                    Grid.RowSpan="1"
                                    Grid.Column="3"
                                    Grid.ColumnSpan="2"
                                    Width="{TemplateBinding Height}"
                                    Height="{TemplateBinding Height}"
                                    Panel.ZIndex="0"
                                    Fill="{StaticResource TabItemUnSelected}" />
                                <Ellipse
                                    Grid.Row="0"
                                    Grid.RowSpan="1"
                                    Grid.Column="0"
                                    Grid.ColumnSpan="2"
                                    Width="{TemplateBinding Height}"
                                    Height="{TemplateBinding Height}"
                                    Panel.ZIndex="3"
                                    Fill="{StaticResource CloseButtonMouseOverForeground}"
                                    Stroke="{StaticResource TabItemUnSelected}"
                                    StrokeThickness="4" />
                            </Grid>
                        </Border>
                    </Grid>

                    <!--  triggers toggle visual appearance  -->
                    <ControlTemplate.Triggers>
                        <Trigger Property="IsChecked" Value="True">
                            <Setter TargetName="_borderOff" Property="Visibility" Value="Collapsed" />
                            <Setter TargetName="_borderOn" Property="Visibility" Value="Visible" />
                        </Trigger>
                        <Trigger Property="IsChecked" Value="False">
                            <Setter TargetName="_borderOff" Property="Visibility" Value="Visible" />
                            <Setter TargetName="_borderOn" Property="Visibility" Value="Collapsed" />
                        </Trigger>
                        <Trigger Property="IsEnabled" Value="False">
                            <Setter TargetName="mainGrid" Property="OpacityMask" Value="{StaticResource SemiTransparent}" />
                        </Trigger>
                    </ControlTemplate.Triggers>
                </ControlTemplate>
            </Setter.Value>
        </Setter>
    </Style>

    <!--  Due that the comboboxes in the design show a different button than the usual ones, we need a new style for the toggle button  -->
    <ControlTemplate x:Key="NoBordersComboBoxToggleButton" TargetType="{x:Type ToggleButton}">
        <Grid>
            <Grid.ColumnDefinitions>
                <ColumnDefinition />
                <ColumnDefinition Width="20" />
            </Grid.ColumnDefinitions>
            <Border
                x:Name="Border"
                Grid.ColumnSpan="2"
                Background="{StaticResource PreferencesWindowBackgroundColor}"
                BorderBrush="#FF97A0A5"
                BorderThickness="0,0,0,1"
                CornerRadius="0" />
            <Border
                Grid.Column="0"
                Margin="1"
                Background="{StaticResource PreferencesWindowBackgroundColor}"
                BorderBrush="#FF97A0A5"
                BorderThickness="0,0,0,0"
                CornerRadius="0" />
            <!--  This Path will draw a small triangle symbol inside the toogle button  -->
            <Path
                x:Name="Arrow"
                Grid.Column="1"
                HorizontalAlignment="Center"
                VerticalAlignment="Center"
                Data="M0,0 L0,2 L4,6 L8,2 L8,0 L4,4 z"
                Fill="{StaticResource PreferencesWindowFontColor}" />
        </Grid>
    </ControlTemplate>

    <!--  This ControlTemplate for TextBox is used inside the NoBordersComboBox control  -->
    <ControlTemplate x:Key="NoBordersComboBoxTextBox" TargetType="{x:Type TextBox}">
        <Border
            x:Name="PART_ContentHost"
            Background="{TemplateBinding Background}"
            Focusable="False" />
    </ControlTemplate>

    <!--  This is the main Style for the new ComboBox in the Preferences window General tab and using the previous templated declared  -->
    <Style x:Key="NoBordersComboBoxStyle" TargetType="{x:Type ComboBox}">
        <Setter Property="SnapsToDevicePixels" Value="true" />
        <Setter Property="OverridesDefaultStyle" Value="true" />
        <Setter Property="ScrollViewer.HorizontalScrollBarVisibility" Value="Auto" />
        <Setter Property="ScrollViewer.VerticalScrollBarVisibility" Value="Auto" />
        <Setter Property="ScrollViewer.CanContentScroll" Value="true" />
        <Setter Property="Foreground" Value="{StaticResource PreferencesWindowFontColor}" />
        <Setter Property="FontWeight" Value="Regular" />
        <Setter Property="Template">
            <Setter.Value>
                <ControlTemplate TargetType="{x:Type ComboBox}">
                    <Grid>
                        <!--  Toogle button that is shown in the right side of the combobox and when is clicked displays a list of all the values  -->
                        <ToggleButton
                            Name="ToggleButton"
                            Grid.Column="2"
                            ClickMode="Press"
                            Focusable="false"
                            IsChecked="{Binding Path=IsDropDownOpen, Mode=TwoWay, RelativeSource={RelativeSource TemplatedParent}}"
                            Template="{StaticResource NoBordersComboBoxToggleButton}" />
                        <ContentPresenter
                            Name="ContentSite"
                            Margin="3,3,23,3"
                            HorizontalAlignment="Left"
                            VerticalAlignment="Center"
                            Content="{TemplateBinding SelectionBoxItem}"
                            ContentTemplate="{TemplateBinding SelectionBoxItemTemplate}"
                            ContentTemplateSelector="{TemplateBinding ItemTemplateSelector}"
                            IsHitTestVisible="False" />
                        <!--  This TextBox shows the current comboboxitem value selected  -->
                        <TextBox
                            x:Name="PART_EditableTextBox"
                            Margin="3,3,23,3"
                            HorizontalAlignment="Left"
                            VerticalAlignment="Center"
                            Background="#FF3F3F3F"
                            Focusable="True"
                            Foreground="{StaticResource PreferencesWindowFontColor}"
                            IsReadOnly="{TemplateBinding IsReadOnly}"
                            Style="{x:Null}"
                            Template="{StaticResource NoBordersComboBoxTextBox}"
                            Visibility="Hidden" />
                        <!--  The Popup is the window with all the comboboxitems displayed when the user clicks the combobox toogle button  -->
                        <Popup
                            Name="Popup"
                            AllowsTransparency="True"
                            Focusable="False"
                            IsOpen="{TemplateBinding IsDropDownOpen}"
                            Placement="Bottom"
                            PopupAnimation="Slide">

                            <Grid
                                Name="DropDown"
                                MinWidth="{TemplateBinding ActualWidth}"
                                MaxHeight="{TemplateBinding MaxDropDownHeight}"
                                SnapsToDevicePixels="True">
                                <Border
                                    x:Name="DropDownBorder"
                                    Background="#FF3F3F3F"
                                    BorderBrush="#888888"
                                    BorderThickness="1" />
                                <ScrollViewer Margin="4,6,4,6" SnapsToDevicePixels="True">
                                    <StackPanel IsItemsHost="True" KeyboardNavigation.DirectionalNavigation="Contained" />
                                </ScrollViewer>
                            </Grid>
                        </Popup>
                    </Grid>
                    <ControlTemplate.Triggers>
                        <Trigger Property="HasItems" Value="false">
                            <Setter TargetName="DropDownBorder" Property="MinHeight" Value="95" />
                        </Trigger>
                        <Trigger Property="IsEnabled" Value="false">
                            <Setter Property="Foreground" Value="#888888" />
                        </Trigger>
                        <Trigger Property="IsGrouping" Value="true">
                            <Setter Property="ScrollViewer.CanContentScroll" Value="false" />
                        </Trigger>
                        <Trigger SourceName="Popup" Property="Popup.AllowsTransparency" Value="true">
                            <Setter TargetName="DropDownBorder" Property="CornerRadius" Value="0" />
                            <Setter TargetName="DropDownBorder" Property="Margin" Value="0,2,0,0" />
                        </Trigger>
                        <Trigger Property="IsEditable" Value="true">
                            <Setter Property="IsTabStop" Value="false" />
                            <Setter TargetName="PART_EditableTextBox" Property="Visibility" Value="Visible" />
                            <Setter TargetName="ContentSite" Property="Visibility" Value="Hidden" />
                        </Trigger>
                    </ControlTemplate.Triggers>
                </ControlTemplate>
            </Setter.Value>
        </Setter>
    </Style>

    <!--  Style for the comboboxitems in NoBordersComboBoxStyle due that they need to have the same background color and font color  -->
    <Style x:Key="NoBordersComboItemStyle" TargetType="{x:Type ComboBoxItem}">
        <Setter Property="SnapsToDevicePixels" Value="true" />
        <Setter Property="Foreground" Value="White" />
        <Setter Property="OverridesDefaultStyle" Value="true" />
        <Setter Property="Template">
            <Setter.Value>
                <ControlTemplate TargetType="{x:Type ComboBoxItem}">
                    <Border
                        Name="Border"
                        Padding="2"
                        SnapsToDevicePixels="true">
                        <ContentPresenter />
                    </Border>
                    <ControlTemplate.Triggers>
                        <Trigger Property="IsHighlighted" Value="true">
                            <Setter TargetName="Border" Property="Background" Value="#FF4F4F4F" />
                        </Trigger>
                        <Trigger Property="IsEnabled" Value="false">
                            <Setter Property="Foreground" Value="#888888" />
                        </Trigger>
                    </ControlTemplate.Triggers>
                </ControlTemplate>
            </Setter.Value>
        </Setter>
    </Style>


    <!--  This radio button style was created for the Preferences window -> General Tab, the font color is white and background color is gray  -->
    <Style x:Key="RunSettingsRadioButtons" TargetType="{x:Type RadioButton}">
        <Setter Property="Template">
            <Setter.Value>
                <ControlTemplate TargetType="{x:Type RadioButton}">
                    <BulletDecorator Background="{StaticResource PreferencesWindowBackgroundColor}" Cursor="Hand">
                        <BulletDecorator.Bullet>
                            <Grid Width="18" Height="18">
                                <!--  The main white circle filled with White color (see the trigger IsChecked -> True  -->
                                <Ellipse
                                    x:Name="MainEllipse"
                                    Stroke="Black"
                                    StrokeThickness="1" />
                                <!--  The black circle inside the MainEllipse which indicates which radio button is checked  -->
                                <Ellipse
                                    x:Name="SelectedEllipse"
                                    Margin="5"
                                    Fill="Black"
                                    Visibility="Collapsed" />
                            </Grid>
                        </BulletDecorator.Bullet>
                        <!--  Text element next to each radio button  -->
                        <TextBlock
                            Margin="3,1,0,0"
                            FontFamily="Calibri"
                            FontSize="12"
                            FontWeight="Regular"
                            Foreground="{StaticResource PreferencesWindowFontColor}">
                            <ContentPresenter />
                        </TextBlock>
                    </BulletDecorator>
                    <!--  If item is checked, trigger the visibility of the mark  -->
                    <ControlTemplate.Triggers>
                        <Trigger Property="IsChecked" Value="true">
                            <!--  If item is checked, trigger the visibility to Visible of the SelectedEllipse and change the color of the MainEllipse into White for better highlighting  -->
                            <Setter TargetName="SelectedEllipse" Property="Visibility" Value="Visible" />
                            <Setter TargetName="MainEllipse" Property="Fill" Value="{StaticResource PreferencesWindowFontColor}" />
                        </Trigger>
                        <Trigger Property="IsChecked" Value="false">
                            <!--  If item is checked, trigger the visibility to Collapse of the SelectedEllipse and change the color of the  MainEllipse into White for better highlighting  -->
                            <Setter TargetName="SelectedEllipse" Property="Visibility" Value="Collapsed" />
                            <Setter TargetName="MainEllipse" Property="Fill" Value="{StaticResource PreferencesWindowBackgroundColor}" />
                            <Setter TargetName="MainEllipse" Property="Stroke" Value="{StaticResource PreferencesWindowFontColor}" />
                        </Trigger>
                    </ControlTemplate.Triggers>
                </ControlTemplate>
            </Setter.Value>
        </Setter>
    </Style>

    <SolidColorBrush x:Key="PreferencesWindowVisualSettingsBackground" Color="#535353" />
<<<<<<< HEAD

    <SolidColorBrush x:Key="PreferencesWindowVisualSettingsAddStyleBackground" Color="#666666" />

=======

    <SolidColorBrush x:Key="PreferencesWindowVisualSettingsAddStyleBackground" Color="#666666" />

>>>>>>> 4fe07040
    <!--  This Style will be used in the radio buttons located in the Preferences -> Visual Settings ->  Geometry Scaling section  -->
    <Style x:Key="GeometryScaleRadioButtons" TargetType="{x:Type RadioButton}">
        <Setter Property="Template">
            <Setter.Value>
                <ControlTemplate TargetType="{x:Type RadioButton}">
                    <BulletDecorator Background="{StaticResource PreferencesWindowBackgroundColor}" Cursor="Hand">
                        <BulletDecorator.Bullet>
                            <Grid Width="18" Height="18">
                                <!--  The main white circle filled with White color (see the trigger IsChecked -> True  -->
                                <Ellipse
                                    x:Name="MainEllipse"
                                    Stroke="Black"
                                    StrokeThickness="1" />
                                <!--  The black circle inside the MainEllipse which indicates which radio button is checked  -->
                                <Ellipse
                                    x:Name="SelectedEllipse"
                                    Margin="5"
                                    Fill="Black"
                                    Visibility="Collapsed" />
                            </Grid>
                        </BulletDecorator.Bullet>
                        <!--  Text element next to each radio button  -->
                        <TextBlock
                            x:Name="RadioTextBlock"
                            Margin="3,1,0,0"
                            FontSize="12"
                            FontWeight="Regular"
                            Foreground="{StaticResource PreferencesWindowFontColor}">
                            <ContentPresenter />
                        </TextBlock>
                    </BulletDecorator>
                    <!--  If item is checked, trigger the visibility of the mark  -->
                    <ControlTemplate.Triggers>
                        <Trigger Property="IsChecked" Value="true">
                            <!--  If item is checked, trigger the visibility to Visible of the SelectedEllipse and change the color of the MainEllipse into White for better highlighting  -->
                            <Setter TargetName="SelectedEllipse" Property="Visibility" Value="Visible" />
                            <Setter TargetName="MainEllipse" Property="Fill" Value="{StaticResource PreferencesWindowFontColor}" />
                            <Setter TargetName="RadioTextBlock" Property="FontWeight" Value="Bold" />
                        </Trigger>
                        <Trigger Property="IsChecked" Value="false">
                            <!--  If item is checked, trigger the visibility to Collapse of the SelectedEllipse and change the color of the  MainEllipse into White for better highlighting  -->
                            <Setter TargetName="SelectedEllipse" Property="Visibility" Value="Collapsed" />
                            <Setter TargetName="MainEllipse" Property="Fill" Value="{StaticResource PreferencesWindowBackgroundColor}" />
                            <Setter TargetName="MainEllipse" Property="Stroke" Value="{StaticResource PreferencesWindowFontColor}" />
                        </Trigger>
                    </ControlTemplate.Triggers>
                </ControlTemplate>
            </Setter.Value>
        </Setter>
    </Style>

    <!--  This Style will be used for some TextBlocks located in "Preferences -> Visual Settings ->  Geometry Scaling section" that have a very specific behavior of showing a descrition below  -->
    <Style x:Key="GeometryScaleDescTextBox" TargetType="{x:Type TextBlock}">
        <Setter Property="Background" Value="#474747" />
        <Setter Property="Foreground" Value="White" />
        <Setter Property="TextWrapping" Value="Wrap" />
        <Setter Property="FontSize" Value="11" />
        <Setter Property="FontWeight" Value="Regular" />
    </Style>

    <!--
        This Style will be used for a TextBox located in "Preferences -> Visual Settings -> Group Styles when adding a new Style
        The specific behaviour for the TextBox is that doesn't have borders and has some text that is deleted when the user starts typing
    -->
    <Style x:Key="TextBoxWaterMarkStyle" TargetType="{x:Type TextBox}">
        <Setter Property="Background" Value="#666666" />
        <Setter Property="Foreground" Value="White" />
        <Setter Property="Template">
            <Setter.Value>
                <ControlTemplate TargetType="{x:Type TextBox}">
                    <Grid>
                        <Grid.ColumnDefinitions>
                            <ColumnDefinition />
                            <ColumnDefinition Width="20" />
                        </Grid.ColumnDefinitions>
                        <Border
                            Grid.Row="0"
                            Grid.ColumnSpan="2"
                            Background="#666666"
                            BorderBrush="{StaticResource PreferencesWindowButtonColor}"
                            BorderThickness="0,0,0,2" />
                        <ScrollViewer
                            x:Name="PART_ContentHost"
                            Margin="5,0,0,0"
                            VerticalAlignment="Center" />

                        <!--  This Label will show the WaterMark text that will be deleted once the user starts typing  -->
                        <Label
                            x:Name="WaterMarkLabel"
                            Grid.Row="0"
                            Margin="5,0,0,0"
                            VerticalAlignment="Center"
                            Content="{TemplateBinding Tag}"
                            Foreground="LightGray"
                            Visibility="Collapsed" />

                        <!--  This is the Canvas for the exclamation mark appearing when the Style that the user is trying to insert already exists  -->
                        <Canvas
                            Grid.Column="1"
                            ToolTip="{x:Static p:Resources.PreferencesViewStyleWarning}"
                            Visibility="{Binding Path=IsWarningEnabled, Converter={StaticResource BooleanToVisibilityConverter}}">
                            <Polygon Points="10,5 18,20 2,20">
                                <Polygon.Fill>
                                    <SolidColorBrush Color="#FAA21B" />
                                </Polygon.Fill>
                            </Polygon>

                            <Line
                                x:Name="exclamationMark"
                                Stroke="Black"
                                StrokeThickness="2"
                                X1="10"
                                X2="10"
                                Y1="8"
                                Y2="15" />
                            <Ellipse
                                x:Name="exclamationPoint"
                                Canvas.Left="9"
                                Canvas.Top="17"
                                Canvas.Right="10"
                                Width="2"
                                Height="2"
                                Fill="Black" />
                        </Canvas>
                    </Grid>
                    <ControlTemplate.Triggers>
                        <MultiTrigger>
                            <!--  When the user delete the text (Text property is empty) typed when we show again the WaterMark text  -->
                            <MultiTrigger.Conditions>
                                <Condition Property="Text" Value="" />
                            </MultiTrigger.Conditions>
                            <Setter TargetName="WaterMarkLabel" Property="Visibility" Value="Visible" />
                        </MultiTrigger>
                        <Trigger Property="IsEnabled" Value="False">
                            <Setter Property="Foreground" Value="DimGray" />
                        </Trigger>
                    </ControlTemplate.Triggers>
                </ControlTemplate>
            </Setter.Value>
        </Setter>
    </Style>

    <!--  This Style will be used in the button for adding a Style in the "Group Styles" section  -->
    <Style x:Key="FlatButtonStyle" TargetType="Button">
        <Setter Property="Foreground" Value="#6DD2FF" />
        <Setter Property="Template">
            <Setter.Value>
                <ControlTemplate TargetType="Button">
                    <Border
                        x:Name="ButtonBorder"
                        Background="Transparent"
                        BorderBrush="#E0E0E0"
                        CornerRadius="4">
                        <TextBlock HorizontalAlignment="Center" VerticalAlignment="Center">
                            <ContentPresenter />
                        </TextBlock>
                    </Border>
                    <!--  Following the Autodesk Hig Standards some colors of the button will be changed according to the event  -->
                    <ControlTemplate.Triggers>
                        <Trigger Property="IsMouseOver" Value="True">
                            <Setter TargetName="ButtonBorder" Property="BorderThickness" Value="1" />
                        </Trigger>
                        <Trigger Property="IsPressed" Value="True">
                            <Setter TargetName="ButtonBorder" Property="BorderThickness" Value="2" />
                        </Trigger>
                        <Trigger Property="IsFocused" Value="True">
                            <Setter TargetName="ButtonBorder" Property="BorderBrush" Value="#A2D4EB" />
                        </Trigger>
                    </ControlTemplate.Triggers>
                </ControlTemplate>
            </Setter.Value>
        </Setter>
        <Style.Triggers>
            <!--  When the mouse is over the button the cursor will change to a hand  -->
            <Trigger Property="IsMouseOver" Value="true">
                <Setter Property="Cursor" Value="Hand" />
            </Trigger>
            <Trigger Property="IsEnabled" Value="false">
                <Setter Property="Foreground" Value="#BBBBBB" />
            </Trigger>
        </Style.Triggers>
    </Style>

    <!--  This Style will be used for the Buttons that have a border and transparent background like Save and Cancel in the Preferences->Visual Settings tab  -->
    <Style x:Key="OutlinedButtonStyle" TargetType="Button">
        <Setter Property="Foreground" Value="{StaticResource PreferencesWindowFontColor}" />
        <Setter Property="Template">
            <Setter.Value>
                <ControlTemplate TargetType="Button">
                    <Border
                        x:Name="ButtonBorder"
                        Background="Transparent"
                        BorderBrush="#E0E0E0"
                        BorderThickness="0.5"
                        CornerRadius="4">
                        <TextBlock HorizontalAlignment="Center" VerticalAlignment="Center">
                            <ContentPresenter />
                        </TextBlock>
                    </Border>
                    <!--  According to the Hig Autodesk standards for Outlined buttons some colors/properties will be changed according to the event generated  -->
                    <ControlTemplate.Triggers>
                        <Trigger Property="IsMouseOver" Value="True">
                            <Setter Property="Button.Effect">
                                <Setter.Value>
                                    <DropShadowEffect
                                        BlurRadius="5"
                                        Direction="320"
                                        Opacity="0.5"
                                        ShadowDepth="3"
                                        Color="Black" />
                                </Setter.Value>
                            </Setter>
                            <Setter TargetName="ButtonBorder" Property="BorderThickness" Value="1" />
                        </Trigger>
                        <Trigger Property="IsPressed" Value="True">
                            <Setter TargetName="ButtonBorder" Property="BorderThickness" Value="2" />
                        </Trigger>
                        <Trigger Property="IsFocused" Value="True">
                            <Setter TargetName="ButtonBorder" Property="BorderBrush" Value="#A2D4EB" />
                        </Trigger>
                    </ControlTemplate.Triggers>
                </ControlTemplate>
            </Setter.Value>
        </Setter>
        <Style.Triggers>
            <Trigger Property="IsMouseOver" Value="true">
                <Setter Property="Cursor" Value="Hand" />
            </Trigger>
            <Trigger Property="IsEnabled" Value="false">
                <Setter Property="Foreground" Value="#BBBBBB" />
            </Trigger>
        </Style.Triggers>
    </Style>

    <!--  This Style will be used for Note Text block (used when Note is not on edit mode)  -->
    <Style x:Key="NoteTextBoxStyle" TargetType="TextBox">
        <Setter Property="FontFamily" Value="Trebuchet" />
        <Setter Property="FontSize" Value="12" />
        <Setter Property="Foreground" Value="#222" />
        <Setter Property="Background" Value="#EEE" />
        <Setter Property="Padding" Value="10" />
        <Setter Property="TextWrapping" Value="Wrap" />
    </Style>

    <!--  This Style will be used for Note Text block (used when Note is on edit mode)  -->
    <Style x:Key="NoteTextBlockStyle" TargetType="TextBlock">
        <Setter Property="FontFamily" Value="Trebuchet" />
        <Setter Property="FontSize" Value="12" />
        <Setter Property="Foreground" Value="#222" />
        <Setter Property="Padding" Value="10" />
        <Setter Property="TextWrapping" Value="Wrap" />
    </Style>

    <!--  This style will be used for setting the style of the Note's user control  -->
    <Style x:Key="NoteUserControlStyle" TargetType="UserControl">
        <Setter Property="BorderBrush" Value="#549ee7" />
        <Setter Property="Effect">
            <Setter.Value>
                <DropShadowEffect
                    BlurRadius="9.0"
                    Opacity="0.25"
                    ShadowDepth="0"
                    Color="#222" />
            </Setter.Value>
        </Setter>
    </Style>

    <!--  This Style will be used for the small trash icon button that appears when a new Style is created in the Visual Settings tab  -->
    <Style x:Key="FlatIconButtonStyle" TargetType="{x:Type Button}">
        <Style.Triggers>
            <Trigger Property="IsEnabled" Value="False">
                <Setter Property="Opacity" Value=".5" />
            </Trigger>
        </Style.Triggers>
        <Setter Property="Background" Value="Transparent" />
        <Setter Property="Template">
            <Setter.Value>
                <ControlTemplate TargetType="{x:Type Button}">
                    <Border x:Name="removeStyleBorder" Background="{TemplateBinding Background}">
                        <Grid>
                            <Rectangle x:Name="backgroundRectangle" Fill="{TemplateBinding Background}" />
                            <Rectangle
                                x:Name="borderRectangle"
                                Fill="Transparent"
                                Stroke="Transparent"
                                StrokeThickness="2" />
                            <ContentPresenter HorizontalAlignment="Center" VerticalAlignment="Center" />
                        </Grid>
                    </Border>
                    <!--  According to the Hig Autodesk standards for icon buttons some colors/properties will be changed according to the event generated  -->
                    <ControlTemplate.Triggers>
                        <Trigger Property="IsMouseOver" Value="True">
                            <Setter TargetName="backgroundRectangle" Property="Fill" Value="{StaticResource PreferencesWindowButtonColor}" />
                            <Setter TargetName="backgroundRectangle" Property="Opacity" Value="0.2" />
                            <Setter TargetName="borderRectangle" Property="Stroke" Value="{StaticResource PreferencesWindowButtonColor}" />
                        </Trigger>
                        <Trigger Property="IsPressed" Value="True">
                            <Setter TargetName="backgroundRectangle" Property="Fill" Value="{StaticResource PreferencesWindowButtonColor}" />
                            <Setter TargetName="backgroundRectangle" Property="Opacity" Value="0.8" />
                            <Setter TargetName="borderRectangle" Property="Stroke" Value="{StaticResource PreferencesWindowButtonColor}" />
                        </Trigger>
                    </ControlTemplate.Triggers>
                </ControlTemplate>
            </Setter.Value>
        </Setter>
    </Style>

    <!--  This Style will be used for the ColorPicker button that is shown when adding a new Style in the Preferences -> Visual Settings tab  -->
    <Style x:Key="ButtonColorPickerStyle" TargetType="{x:Type Button}">
        <Setter Property="Template">
            <Setter.Value>
                <ControlTemplate TargetType="{x:Type Button}">
                    <Border x:Name="removeStyleBorder" Background="{TemplateBinding Background}">
                        <Grid>
                            <Rectangle
                                x:Name="borderRectangle"
                                Fill="Transparent"
                                Stroke="Transparent"
                                StrokeThickness="2" />
                            <ContentPresenter HorizontalAlignment="Center" VerticalAlignment="Center" />
                        </Grid>
                    </Border>
                    <!--  According to the Hig Autodesk standards for icon buttons some colors/properties will be changed according to the event generated  -->
                    <ControlTemplate.Triggers>
                        <Trigger Property="IsMouseOver" Value="True">
                            <Setter TargetName="borderRectangle" Property="Stroke" Value="{StaticResource PreferencesWindowButtonColor}" />
                        </Trigger>
                        <Trigger Property="IsPressed" Value="True">
                            <Setter TargetName="borderRectangle" Property="Fill" Value="{StaticResource PreferencesWindowButtonColor}" />
                            <Setter TargetName="borderRectangle" Property="Stroke" Value="{StaticResource PreferencesWindowButtonColor}" />
                        </Trigger>
                    </ControlTemplate.Triggers>
                </ControlTemplate>
            </Setter.Value>
        </Setter>
    </Style>

    <SolidColorBrush x:Key="PopupWhiteColor" Color="#FFFFFF" />

    <Color
        x:Key="PopupTitleBorderColor"
        A="255"
        B="128"
        G="128"
        R="128" />

    <SolidColorBrush x:Key="PopupRatingControlBackColor" Color="#F5F5F5" />

    <SolidColorBrush x:Key="CheckMarkBackColor" Color="#87B340" />

    <!--  Style for the buttons in a Tooltip part of the Dynamo Guided Tours  -->
    <Style x:Key="CaretButtonStyle" TargetType="{x:Type Button}">
        <Setter Property="Width" Value="5" />
        <Setter Property="Height" Value="10" />
        <Setter Property="Template">
            <Setter.Value>
                <ControlTemplate TargetType="{x:Type Button}">
                    <Border
                        x:Name="CaretButtonBorder"
                        Background="{StaticResource PopupWhiteColor}"
                        BorderBrush="Transparent"
                        BorderThickness="0">
                        <Canvas Width="5" Height="10">
                            <Line
                                x:Name="line1"
                                Stroke="Black"
                                X1="5"
                                X2="0"
                                Y1="0"
                                Y2="5" />
                            <Line
                                x:Name="line2"
                                Stroke="Black"
                                X1="0"
                                X2="5"
                                Y1="5"
                                Y2="10" />
                        </Canvas>
                    </Border>
                    <ControlTemplate.Triggers>
                        <Trigger Property="Tag" Value="Invert">
                            <Setter TargetName="line1" Property="RenderTransform">
                                <Setter.Value>
                                    <RotateTransform Angle="180" CenterX="2" CenterY="5" />
                                </Setter.Value>
                            </Setter>
                            <Setter TargetName="line2" Property="RenderTransform">
                                <Setter.Value>
                                    <RotateTransform Angle="180" CenterX="2" CenterY="5" />
                                </Setter.Value>
                            </Setter>
                        </Trigger>
                        <Trigger Property="IsPressed" Value="True">
                            <Setter TargetName="line1" Property="Stroke" Value="{StaticResource PreferencesWindowButtonColor}" />
                            <Setter TargetName="line2" Property="Stroke" Value="{StaticResource PreferencesWindowButtonColor}" />
                        </Trigger>
                        <Trigger Property="IsMouseOver" Value="True">
                            <Setter TargetName="line1" Property="Stroke" Value="{StaticResource PreferencesWindowButtonColor}" />
                            <Setter TargetName="line2" Property="Stroke" Value="{StaticResource PreferencesWindowButtonColor}" />
                            <Setter Property="Cursor" Value="Hand" />
                        </Trigger>
                    </ControlTemplate.Triggers>
                </ControlTemplate>
            </Setter.Value>
        </Setter>
    </Style>

    <!--  Style for the close popup button in a Tooltip part of the Dynamo Guided Tours  -->
    <Style x:Key="PopupCloseButtonStyle" TargetType="{x:Type Button}">
        <Setter Property="Template">
            <Setter.Value>
                <ControlTemplate TargetType="{x:Type Button}">
                    <Border
                        x:Name="CloseButtonBorder"
                        Background="Transparent"
                        BorderBrush="Transparent"
                        BorderThickness="0">
                        <Canvas Margin="0,0,0,0">
                            <Line
                                x:Name="line1"
                                Stroke="#808080"
                                StrokeThickness="1"
                                X1="0"
                                X2="13"
                                Y1="0"
                                Y2="13" />
                            <Line
                                x:Name="line2"
                                Stroke="#808080"
                                StrokeThickness="1"
                                X1="0"
                                X2="13"
                                Y1="13"
                                Y2="0" />
                        </Canvas>
                    </Border>
                    <ControlTemplate.Triggers>
                        <Trigger Property="IsPressed" Value="True">
                            <Setter TargetName="line1" Property="Stroke" Value="Red" />
                            <Setter TargetName="line2" Property="Stroke" Value="Red" />
                        </Trigger>
                        <Trigger Property="IsMouseOver" Value="True">
                            <Setter TargetName="line1" Property="Stroke" Value="{StaticResource PreferencesWindowButtonColor}" />
                            <Setter TargetName="line2" Property="Stroke" Value="{StaticResource PreferencesWindowButtonColor}" />
                            <Setter Property="Cursor" Value="Hand" />
                        </Trigger>
                    </ControlTemplate.Triggers>
                </ControlTemplate>
            </Setter.Value>
        </Setter>
    </Style>

    <Style x:Key="PoupButtonStyle" TargetType="{x:Type Button}">
        <Setter Property="MinWidth" Value="80" />
        <Setter Property="MaxHeight" Value="36" />
        <Setter Property="BorderThickness" Value="36" />
        <Setter Property="Foreground" Value="{StaticResource PopupWhiteColor}" />
        <Setter Property="Background" Value="{StaticResource PreferencesWindowButtonColor}" />
        <Setter Property="Template">
            <Setter.Value>
                <ControlTemplate TargetType="{x:Type Button}">
                    <Border
                        x:Name="PopupButtonBorder"
                        Background="{StaticResource PreferencesWindowButtonColor}"
                        BorderThickness="1"
                        CornerRadius="4">
                        <ContentPresenter
                            HorizontalAlignment="Center"
                            VerticalAlignment="Center"
                            Content="{TemplateBinding Content}" />
                    </Border>
                </ControlTemplate>
            </Setter.Value>
        </Setter>
    </Style>

    <Style x:Key="PoupTitleLabelStyle" TargetType="{x:Type Label}">
        <Setter Property="FontFamily" Value="Artifakt Element" />
        <Setter Property="FontSize" Value="20" />
        <Setter Property="MinHeight" Value="50" />
        <Setter Property="Foreground" Value="#535353" />
    </Style>

    <Style x:Key="PoupPathRectangleStyle" TargetType="{x:Type Path}">
        <Setter Property="Fill" Value="{StaticResource PopupWhiteColor}" />
        <Setter Property="Stroke" Value="Black" />
    </Style>

    <Style x:Key="PoupPolygonPointerStyle" TargetType="{x:Type Polygon}">
        <Setter Property="Stroke" Value="Black" />
        <Setter Property="Fill" Value="{StaticResource PopupWhiteColor}" />
    </Style>

    <Style x:Key="CustomRichTextBoxStyle" TargetType="{x:Type RichTextBox}">
        <Setter Property="FontSize" Value="14" />
        <Setter Property="FontFamily" Value="Artifakt Element" />
        <Setter Property="IsReadOnly" Value="True" />
        <Setter Property="Background" Value="{StaticResource PopupWhiteColor}" />
        <Setter Property="BorderThickness" Value="0" />
    </Style>

    <Style x:Key="SurveyTitleLabelStyle" TargetType="{x:Type Label}">
        <Setter Property="FontFamily" Value="Artifakt Element" />
        <Setter Property="FontSize" Value="20" />
        <Setter Property="MinHeight" Value="50" />
        <Setter Property="Foreground" Value="#3C3C3C" />
    </Style>

    <Style x:Key="RatingTitleLabelStyle" TargetType="{x:Type Label}">
        <Setter Property="FontFamily" Value="Artifakt Element" />
        <Setter Property="FontSize" Value="12" />
        <Setter Property="Foreground" Value="#3C3C3C" />
        <Setter Property="HorizontalContentAlignment" Value="Center" />
    </Style>
</ResourceDictionary><|MERGE_RESOLUTION|>--- conflicted
+++ resolved
@@ -889,7 +889,6 @@
                         <Trigger Property="Button.IsMouseOver" Value="true">
                             <Setter TargetName="roundedBorder" Property="Background" Value="#535353" />
                         </Trigger>
-<<<<<<< HEAD
 
                         <Trigger Property="IsEnabled" Value="false">
                             <Setter TargetName="text" Property="Foreground" Value="{StaticResource Blue300Brush}" />
@@ -940,15 +939,6 @@
                             <Setter TargetName="ButtonBackground"
                                     Property="Fill"
                                     Value="LightGray" />
-=======
-
-                        <Trigger Property="IsEnabled" Value="false">
-                            <Setter TargetName="text" Property="Foreground" Value="{StaticResource Blue300Brush}" />
-                        </Trigger>
-
-                        <Trigger Property="IsEnabled" Value="true">
-                            <Setter TargetName="text" Property="Foreground" Value="{StaticResource Blue300Brush}" />
->>>>>>> 4fe07040
                         </Trigger>
                         <Trigger Property="Button.IsPressed"
                                  Value="True">
@@ -967,26 +957,7 @@
             </Setter.Value>
         </Setter>
     </Style>
-
-<<<<<<< HEAD
-=======
-                        <DataTrigger Binding="{Binding ElementName=text, Path=Content}" Value="+">
-                            <Setter TargetName="text" Property="FontSize" Value="24px" />
-                            <Setter TargetName="roundedBorder" Property="CornerRadius" Value="4,0,0,4" />
-                            <Setter TargetName="roundedBorder" Property="Margin" Value="0,0,0.5,0" />
-                        </DataTrigger>
-                        <DataTrigger Binding="{Binding ElementName=text, Path=Content}" Value="-">
-                            <Setter TargetName="text" Property="FontSize" Value="24px" />
-                            <Setter TargetName="roundedBorder" Property="CornerRadius" Value="0,4,4,0" />
-                            <Setter TargetName="roundedBorder" Property="Margin" Value="0.5,0,0,0" />
-                        </DataTrigger>
-                    </ControlTemplate.Triggers>
-                </ControlTemplate>
-            </Setter.Value>
-        </Setter>
-    </Style>
-
->>>>>>> 4fe07040
+               
     <Style x:Key="RadioButton" TargetType="{x:Type RadioButton}">
         <Setter Property="Template">
             <Setter.Value>
@@ -1050,17 +1021,10 @@
                         </Trigger>
                         <Trigger Property="IsMouseOver" Value="true">
                             <Setter TargetName="RadioHover" Property="Visibility" Value="Visible" />
-<<<<<<< HEAD
                         </Trigger>
                         <Trigger Property="IsPressed" Value="true">
                             <Setter TargetName="RadioHover" Property="StrokeThickness" Value="4px" />
                         </Trigger>
-=======
-                        </Trigger>
-                        <Trigger Property="IsPressed" Value="true">
-                            <Setter TargetName="RadioHover" Property="StrokeThickness" Value="4px" />
-                        </Trigger>
->>>>>>> 4fe07040
                     </ControlTemplate.Triggers>
                 </ControlTemplate>
             </Setter.Value>
@@ -3126,15 +3090,9 @@
     </Style>
 
     <SolidColorBrush x:Key="PreferencesWindowVisualSettingsBackground" Color="#535353" />
-<<<<<<< HEAD
 
     <SolidColorBrush x:Key="PreferencesWindowVisualSettingsAddStyleBackground" Color="#666666" />
 
-=======
-
-    <SolidColorBrush x:Key="PreferencesWindowVisualSettingsAddStyleBackground" Color="#666666" />
-
->>>>>>> 4fe07040
     <!--  This Style will be used in the radio buttons located in the Preferences -> Visual Settings ->  Geometry Scaling section  -->
     <Style x:Key="GeometryScaleRadioButtons" TargetType="{x:Type RadioButton}">
         <Setter Property="Template">
