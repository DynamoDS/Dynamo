--- conflicted
+++ resolved
@@ -2498,11 +2498,7 @@
         </Setter>
     </Style>
 
-<<<<<<< HEAD
     <Style x:Key="NodeContextMenuStyle" TargetType="{x:Type ContextMenu}">
-=======
-    <Style x:Key="ContextMenuStyle" TargetType="{x:Type ContextMenu}">
->>>>>>> b3b8f0d7
         <Setter Property="Placement" Value="MousePoint" />
         <Setter Property="Foreground" Value="{StaticResource NodeContextMenuForeground}" />
         <Setter Property="FontSize" Value="13px" />
@@ -2514,15 +2510,9 @@
             <Setter.Value>
                 <ControlTemplate TargetType="{x:Type ContextMenu}">
                     <Border x:Name="Border"
-<<<<<<< HEAD
                             Background="{StaticResource NodeContextMenuBackground}"
                             BorderThickness="0px">
                         <StackPanel Margin="0,10"
-=======
-                            Background="{TemplateBinding Background}"
-                            BorderThickness="0px">
-                        <StackPanel Margin="0,5"
->>>>>>> b3b8f0d7
                                     ClipToBounds="True"
                                     IsItemsHost="True"
                                     Orientation="Vertical" />
@@ -2532,8 +2522,6 @@
         </Setter>
     </Style>
 
-<<<<<<< HEAD
-=======
     <Style x:Key="ContextMenuItemStyle" TargetType="{x:Type MenuItem}">
         <Setter Property="IsChecked" Value="{DynamicResource IsChecked}" />
         <Setter Property="Height" Value="30" />
@@ -2647,7 +2635,6 @@
         </Setter>
     </Style>
 
->>>>>>> b3b8f0d7
     <Style x:Key="MenuExpanderStyle" TargetType="Expander">
         <Setter Property="Background" Value="{StaticResource SecondaryGray}" />
         <Setter Property="Foreground" Value="{StaticResource PreferencesWindowFontColor}" />
