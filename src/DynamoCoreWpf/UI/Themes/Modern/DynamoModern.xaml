<ResourceDictionary xmlns="http://schemas.microsoft.com/winfx/2006/xaml/presentation"
                    xmlns:x="http://schemas.microsoft.com/winfx/2006/xaml"
                    xmlns:avalonedit="clr-namespace:ICSharpCode.AvalonEdit;assembly=ICSharpCode.AvalonEdit"
                    xmlns:clr="clr-namespace:System;assembly=mscorlib"
                    xmlns:controls="clr-namespace:Dynamo.Views;assembly=DynamoCoreWpf"
                    xmlns:nodes="clr-namespace:Dynamo.Nodes;assembly=DynamoCoreWpf"
                    xmlns:dynui="clr-namespace:Dynamo.UI.Controls;assembly=DynamoCoreWpf"
                    xmlns:fa="clr-namespace:FontAwesome.WPF;assembly=FontAwesome.WPF"
                    xmlns:p="clr-namespace:Dynamo.Wpf.Properties;assembly=DynamoCoreWpf"
                    xmlns:ui="clr-namespace:Dynamo.UI;assembly=DynamoCoreWpf">

    <ResourceDictionary.MergedDictionaries>
        <ui:SharedResourceDictionary Source="{x:Static ui:SharedDictionaryManager.DynamoConvertersDictionaryUri}" />
        <ui:SharedResourceDictionary Source="{x:Static ui:SharedDictionaryManager.DynamoColorsAndBrushesDictionaryUri}" />
    </ResourceDictionary.MergedDictionaries>

    <!--  Control colors.  -->
    <Color x:Key="WindowColor">#FFE8EDF9</Color>
    <Color x:Key="ContentAreaColorLight">#FFC5CBF9</Color>
    <Color x:Key="ContentAreaColorDark">#FF7381F9</Color>

    <Color x:Key="DisabledControlLightColor">#FFE8EDF9</Color>
    <Color x:Key="DisabledControlDarkColor">#FFC5CBF9</Color>
    <Color x:Key="DisabledForegroundColor">#FF888888</Color>

    <Color x:Key="SelectedBackgroundColor">#a1dbff</Color>
    <Color x:Key="SelectedUnfocusedColor">#FFDDDDDD</Color>

    <Color x:Key="ControlLightColor">White</Color>
    <Color x:Key="ControlMediumColor">#FF7381F9</Color>
    <Color x:Key="ControlDarkColor">#FF211AA9</Color>

    <Color x:Key="ControlMouseOverColor">#FF3843C4</Color>
    <Color x:Key="ControlPressedColor">#FF211AA9</Color>


    <Color x:Key="GlyphColor">#FF444444</Color>
    <Color x:Key="GlyphMouseOver">sc#1, 0.004391443, 0.002428215, 0.242281124</Color>

    <!--  Border colors  -->
    <Color x:Key="BorderBasicColor">#FFFFFF</Color>
    <Color x:Key="BorderLightColor">#FFCCCCCC</Color>
    <Color x:Key="BorderMediumColor">#FF888888</Color>
    <Color x:Key="BorderDarkColor">#FF444444</Color>
    <Color x:Key="BorderPressedColor">#38ABDF</Color>

    <Color x:Key="PressedBorderLightColor">#FF888888</Color>
    <Color x:Key="PressedBorderDarkColor">#FF444444</Color>

    <Color x:Key="DisabledBorderLightColor">#FFAAAAAA</Color>
    <Color x:Key="DisabledBorderDarkColor">#FF888888</Color>

    <Color x:Key="DefaultBorderBrushDarkColor">Black</Color>


    <!--  Control-specific resources.  -->
    <Color x:Key="HeaderTopColor">#FFC5CBF9</Color>
    <Color x:Key="DatagridCurrentCellBorderColor">Black</Color>
    <Color x:Key="SliderTrackDarkColor">#FFC5CBF9</Color>
    <Color x:Key="NavButtonFrameColor">#FF3843C4</Color>

    <Color x:Key="DarkThemeBodyMediumColor">#F5F5F5</Color>
    <Color x:Key="DarkThemeInputBoxBackgroundColor">#353535</Color>

    <SolidColorBrush x:Key="DarkThemeBodyMediumBrush" Color="{DynamicResource DarkThemeBodyMediumColor}" />
    <SolidColorBrush x:Key="DarkThemeInputBoxBackgroundBrush" Color="{DynamicResource DarkThemeInputBoxBackgroundColor}" />

    <clr:Double x:Key="NodeNameHeight">53</clr:Double>


    <!--  InfoBubble colors  -->
    <SolidColorBrush x:Key="InfoBubbleBackNormalBrush" Color="White" />
    <SolidColorBrush x:Key="InfoBubbleTextNormalBrush" Color="#333333" />
    <SolidColorBrush x:Key="InfoBubbleEdgeNormalBrush" Color="#999999" />

    <LinearGradientBrush x:Key="MenuPopupBrush" StartPoint="0.5,0" EndPoint="0.5,1">
        <GradientStop Offset="0" Color="{DynamicResource ControlLightColor}" />
        <GradientStop Offset="0.5" Color="{DynamicResource ControlMediumColor}" />
        <GradientStop Offset="1" Color="{DynamicResource ControlLightColor}" />
    </LinearGradientBrush>

    <LinearGradientBrush x:Key="SpinnerNormalBrush" StartPoint="0,0" EndPoint="0,1">
        <GradientStop Offset="0.0" Color="#EEE" />
        <GradientStop Offset="1.0" Color="#CBC6BE" />
    </LinearGradientBrush>
    <LinearGradientBrush x:Key="SpinnerNormalBorderBrush" StartPoint="0,0" EndPoint="0,1">
        <GradientStop Offset="0.0" Color="#CCC" />
        <GradientStop Offset="1.0" Color="#444" />
    </LinearGradientBrush>
    <LinearGradientBrush x:Key="SpinnerHoverBrush" StartPoint="0,0" EndPoint="0,1">
        <GradientStop Offset="0.0" Color="#FFF" />
        <GradientStop Offset="1.0" Color="#CBC6BE" />
    </LinearGradientBrush>
    <LinearGradientBrush x:Key="SpinnerPressedBrush" StartPoint="0,0" EndPoint="0,1">
        <GradientStop Offset="0.0" Color="#BBB" />
        <GradientStop Offset="0.1" Color="#EEE" />
        <GradientStop Offset="0.9" Color="#EEE" />
        <GradientStop Offset="1.0" Color="#FFF" />
    </LinearGradientBrush>
    <LinearGradientBrush x:Key="SpinnerPressedBorderBrush" StartPoint="0,0" EndPoint="0,1">
        <GradientStop Offset="0.0" Color="#444" />
        <GradientStop Offset="1.0" Color="#888" />
    </LinearGradientBrush>

    <!--  Embedded Font  -->
    <!--
        Open Sans (under Apache License, version 2.0)
        Link: http://www.google.com/fonts/specimen/Open+Sans
    -->
    <FontFamily x:Key="Inconsolata">../../Fonts/#Inconsolata</FontFamily>
    <FontFamily x:Key="OpenSansRegular">../../Fonts/#Open Sans</FontFamily>
    <FontFamily x:Key="OpenSansItalic">../../Fonts/#Open Sans Italic</FontFamily>
    <FontFamily x:Key="OpenSansLight">../../Fonts/#Open Sans Light</FontFamily>
    <FontFamily x:Key="OpenSansSemibold">../../Fonts/#Open Sans Semibold</FontFamily>
    <FontFamily x:Key="OpenSansBold">../../Fonts/#Open Sans Bold</FontFamily>
    <FontFamily x:Key="OpenSansLightItalic">../../Fonts/#Open Sans Light Italic</FontFamily>
    <FontFamily x:Key="OpenSansSemiboldItalic">../../Fonts/#Open Sans Semibold Italic</FontFamily>
    <FontFamily x:Key="OpenSansBoldItalic">../../Fonts/#Open Sans Bold Italic</FontFamily>
    <FontFamily x:Key="ArtifaktElementRegular">../../Fonts/Autodesk/#Artifakt Element Regular</FontFamily>
    <FontFamily x:Key="ArtifaktElementBold">../../Fonts/Autodesk/#Artifakt Element Bold</FontFamily>
    <FontFamily x:Key="SourceCodePro">../../Fonts/#Source Code Pro</FontFamily>

    <!--  Window Common Styling  -->
    <Style x:Key="DynamoWindowStyle" TargetType="{x:Type Window}">
        <Setter Property="FontFamily" Value="{StaticResource ArtifaktElementRegular}" />
        <Setter Property="SnapsToDevicePixels" Value="True" />
        <Setter Property="Background" Value="#343434" />
    </Style>

    <!--  Generic Dynamo ToolTip  -->
    <Style x:Key="GenericToolTipLight" TargetType="ToolTip">
        <Setter Property="OverridesDefaultStyle" Value="true" />
        <Setter Property="MaxWidth" Value="300" />
        <Setter Property="Template">
            <Setter.Value>
                <ControlTemplate TargetType="ToolTip">
                    <Grid x:Name="PopupGrid">
                        <Grid x:Name="ShadowBackground" Background="Transparent">
                            <Path Margin="5 0 0 0" Width="20" Height="6" HorizontalAlignment="Left" VerticalAlignment="Top" Data="M0,6 L6,0 12,6Z" Stroke="Gray" Fill="White" Stretch="None" />
                            <Border BorderThickness="1 0 1 1" CornerRadius="3" Margin="0 5 7 7" BorderBrush="#999999" Background="white" Padding="10,8">
                                <ContentPresenter/>
                            </Border>
                            <Border BorderThickness="0 1 0 0" CornerRadius="0 0 3 0" Margin="16 5 9 0" HorizontalAlignment="Stretch" VerticalAlignment="Top" Height="7" BorderBrush="#999999" />
                            <Border BorderThickness="0 1 0 0" CornerRadius="3 0 0 0" Margin="0 5 0 0"  HorizontalAlignment="Left" VerticalAlignment="Top" Height="7" Width="6" BorderBrush="#999999" />
                        </Grid>
                    </Grid>
                </ControlTemplate>
            </Setter.Value>
        </Setter>
        <Style.Resources>
            <Style TargetType="ContentPresenter">
                <Style.Resources>
                    <Style TargetType="TextBlock">
                        <Setter Property="TextWrapping" Value="Wrap" />
                        <Setter Property="FontFamily" Value="{StaticResource ArtifaktElementRegular}" />
                        <Setter Property="FontSize" Value="12px" />
                        <Setter Property="Foreground" Value="#232323" />
                    </Style>
                </Style.Resources>
            </Style>
        </Style.Resources>
    </Style>

    <Style x:Key="GenericToolTipLightTop" TargetType="ToolTip" BasedOn="{StaticResource GenericToolTipLight}">
        <Setter Property="Placement" Value="Top"></Setter>
        <Setter Property="Template">
            <Setter.Value>
                <ControlTemplate TargetType="ToolTip">
                    <Grid x:Name="PopupGrid">
                        <Grid x:Name="ShadowBackground" Background="Transparent">
                            <Path Margin="5 0 0 0" x:Name="TooltipPointer" Width="20" Height="6" HorizontalAlignment="Left" VerticalAlignment="Bottom" Data="M0,0 L6,6 12,0Z" Stroke="Gray" Fill="White" Stretch="None"/>
                            <Border BorderThickness="1 1 1 0" CornerRadius="3" Margin="0 7 7 5" BorderBrush="#999999" Background="white" Padding="10,8">
                                <ContentPresenter/>
                            </Border>
                            <Border BorderThickness="0 0 0 1" CornerRadius="0 0 3 0" Margin="16 0 9 5" HorizontalAlignment="Stretch" VerticalAlignment="Bottom" Height="7" BorderBrush="#999999" />
                            <Border BorderThickness="0 0 0 1" CornerRadius="0 0 0 3" Margin="0 0 0 5"  HorizontalAlignment="Left" VerticalAlignment="Bottom" Height="7" Width="6" BorderBrush="#999999" />
                        </Grid>
                    </Grid>
                </ControlTemplate>
            </Setter.Value>
        </Setter>
    </Style>

    <Image x:Key="ComboDownIcon_normal" Source="pack://application:,,,/DynamoCoreWpf;component/UI/Images/tick_selected.png" />

    <ControlTemplate x:Key="ComboBoxToggleButton" TargetType="ToggleButton">
        <Grid>
            <Border x:Name="Border"
                    Background="#2c2c2c"
                    BorderBrush="#444444"
                    BorderThickness="1" />
            <Path x:Name="Arrow"
                  Margin="0,0,10,0"
                  HorizontalAlignment="Right"
                  VerticalAlignment="Center"
                  Data="M 0 0 L 4 4 L 8 0 Z"
                  Fill="#999" />
        </Grid>
        <ControlTemplate.Triggers>
            <Trigger Property="ToggleButton.IsMouseOver" Value="true">
                <Setter TargetName="Arrow" Property="Fill" Value="#fff" />
            </Trigger>
            <Trigger Property="ToggleButton.IsChecked" Value="true">
                <Setter TargetName="Border" Property="Background" Value="#333" />
            </Trigger>
        </ControlTemplate.Triggers>
    </ControlTemplate>

    <ControlTemplate x:Key="ComboBoxTextBox" TargetType="TextBox">
        <Border x:Name="PART_ContentHost" Focusable="False" />
    </ControlTemplate>

    <SolidColorBrush x:Key="SComboBoxBackground" Color="#2c2c2c" />
    <SolidColorBrush x:Key="SComboBoxBorder" Color="#444444" />
    <Style x:Key="SComboBox" TargetType="{x:Type ComboBox}">
        <Setter Property="SnapsToDevicePixels" Value="true" />
        <Setter Property="OverridesDefaultStyle" Value="true" />
        <Setter Property="ScrollViewer.HorizontalScrollBarVisibility" Value="Auto" />
        <Setter Property="ScrollViewer.VerticalScrollBarVisibility" Value="Auto" />
        <Setter Property="ScrollViewer.CanContentScroll" Value="true" />
        <Setter Property="MinWidth" Value="120" />
        <Setter Property="Padding" Value="12,3" />
        <Setter Property="MinHeight" Value="20" />
        <Setter Property="Template">
            <Setter.Value>
                <ControlTemplate TargetType="ComboBox">
                    <Grid>
                        <ToggleButton Name="ToggleButton"
                                      Grid.Column="2"
                                      ClickMode="Press"
                                      Focusable="false"
                                      IsChecked="{Binding Path=IsDropDownOpen, Mode=TwoWay, RelativeSource={RelativeSource TemplatedParent}}"
                                      Template="{StaticResource ComboBoxToggleButton}" />
                        <ContentPresenter Name="ContentSite"
                                          Margin="9,3,23,3"
                                          HorizontalAlignment="Left"
                                          VerticalAlignment="Center"
                                          Content="{TemplateBinding SelectionBoxItem}"
                                          ContentTemplate="{TemplateBinding SelectionBoxItemTemplate}"
                                          ContentTemplateSelector="{TemplateBinding ItemTemplateSelector}"
                                          IsHitTestVisible="False" />
                        <TextBox x:Name="PART_EditableTextBox"
                                 Margin="3,3,23,3"
                                 Padding="10"
                                 HorizontalAlignment="Left"
                                 VerticalAlignment="Center"
                                 Background="#666666"
                                 CaretBrush="#bbbbbb"
                                 Focusable="True"
                                 Foreground="#bbbbbb"
                                 IsReadOnly="{TemplateBinding IsReadOnly}"
                                 Style="{x:Null}"
                                 Template="{StaticResource ComboBoxTextBox}"
                                 Visibility="Hidden" />
                        <Popup Name="Popup"
                               AllowsTransparency="True"
                               Focusable="False"
                               IsOpen="{TemplateBinding IsDropDownOpen}"
                               Placement="Bottom"
                               PopupAnimation="Slide">
                            <Grid Name="DropDown"
                                  MinWidth="{TemplateBinding ActualWidth}"
                                  MaxHeight="{TemplateBinding MaxDropDownHeight}"
                                  SnapsToDevicePixels="True">
                                <Border x:Name="DropDownBorder"
                                        Background="#2c2c2c"
                                        BorderBrush="#444444"
                                        BorderThickness="1,0,1,1" />
                                <ScrollViewer Margin="4,6,4,6" SnapsToDevicePixels="True">
                                    <StackPanel IsItemsHost="True" KeyboardNavigation.DirectionalNavigation="Contained" />
                                </ScrollViewer>
                            </Grid>
                        </Popup>
                    </Grid>
                    <ControlTemplate.Triggers>
                        <Trigger Property="HasItems" Value="false">
                            <Setter TargetName="DropDownBorder" Property="MinHeight" Value="95" />
                        </Trigger>
                        <Trigger Property="IsGrouping" Value="true">
                            <Setter Property="ScrollViewer.CanContentScroll" Value="false" />
                        </Trigger>
                        <Trigger SourceName="Popup" Property="Popup.AllowsTransparency" Value="true">
                            <Setter TargetName="DropDownBorder" Property="CornerRadius" Value="4" />
                            <Setter TargetName="DropDownBorder" Property="Margin" Value="0,2,0,0" />
                        </Trigger>
                        <Trigger Property="IsEditable" Value="true">
                            <Setter Property="IsTabStop" Value="false" />
                            <Setter TargetName="PART_EditableTextBox" Property="Visibility" Value="Visible" />
                            <Setter TargetName="ContentSite" Property="Visibility" Value="Hidden" />
                        </Trigger>
                    </ControlTemplate.Triggers>
                </ControlTemplate>
            </Setter.Value>
        </Setter>
        <Style.Triggers />
    </Style>

    <Style x:Key="SSearchOnlineToggleButton" TargetType="{x:Type ToggleButton}">
        <Setter Property="Template">
            <Setter.Value>
                <ControlTemplate>

                    <Grid x:Name="container" Background="Transparent">
                        <Grid x:Name="inner" Background="#333">

                            <Image x:Name="display"
                                   Width="24"
                                   Height="24"
                                   Source="{Binding RelativeSource={RelativeSource TemplatedParent}, Path=Tag}" />

                        </Grid>
                    </Grid>

                    <ControlTemplate.Triggers>

                        <Trigger Property="ToggleButton.IsChecked" Value="True">
                            <Setter TargetName="inner" Property="Background" Value="LightBlue" />
                        </Trigger>

                        <Trigger Property="ToggleButton.IsMouseOver" Value="true">
                            <Setter TargetName="inner" Property="Background" Value="LightBlue" />
                        </Trigger>

                    </ControlTemplate.Triggers>

                </ControlTemplate>
            </Setter.Value>
        </Setter>
    </Style>

    <Style x:Key="RefreshRunSettingsComboBox"
           TargetType="{x:Type ComboBox}">
        <Setter Property="SnapsToDevicePixels"
                        Value="true" />
                <Setter Property="OverridesDefaultStyle"
                        Value="true" />
                <Setter Property="ScrollViewer.HorizontalScrollBarVisibility"
                        Value="Auto" />
                <Setter Property="ScrollViewer.VerticalScrollBarVisibility"
                        Value="Auto" />
                <Setter Property="ScrollViewer.CanContentScroll"
                        Value="true" />
                <Setter Property="MinWidth"
                        Value="120" />
                <Setter Property="Padding"
                        Value="12,3" />
                <Setter Property="MinHeight"
                        Value="20" />
        <Setter Property="Template">
            <Setter.Value>
                <ControlTemplate TargetType="ComboBox">
                    <Grid>
                        <ToggleButton Name="ToggleButton"
                                      ClickMode="Press"
                                      Focusable="false"
                                      IsChecked="{Binding Path=IsDropDownOpen, Mode=TwoWay, RelativeSource={RelativeSource TemplatedParent}}">
                            <ToggleButton.Style>
                                <Style TargetType="ToggleButton">
                                    <Setter Property="Template">
                                        <Setter.Value>
                                            <ControlTemplate TargetType="{x:Type ToggleButton}">
                                                <Grid HorizontalAlignment="Stretch"
                                                      VerticalAlignment="Stretch">
                                                    <Grid.ColumnDefinitions>
                                                        <ColumnDefinition />
                                                        <ColumnDefinition Width="20" />
                                                    </Grid.ColumnDefinitions>
                                                    <Border Grid.Column="0"
                                                            Grid.ColumnSpan="2"
                                                            Background="#2A2A2A" />
                                                    <Border x:Name="Border"
                                                            Grid.Column="1" />
                                                    <Rectangle x:Name="BlueUnderline"
                                                               Grid.Column="0"
                                                               Grid.ColumnSpan="2"
                                                               Height="1px"
                                                               VerticalAlignment="Bottom" />
                                                    <Path x:Name="Arrow"
                                                          Grid.Column="1"
                                                          HorizontalAlignment="Center"
                                                          VerticalAlignment="Center"
                                                          Data="M0,0 L0,2 L4,6 L8,2 L8,0 L4,4 z"
                                                          Fill="White" />
                                                </Grid>
                                                <ControlTemplate.Triggers>
                                                    <Trigger Property="ToggleButton.IsMouseOver"
                                                             Value="true">
                                                        <Setter TargetName="BlueUnderline"
                                                                Property="Fill"
                                                                Value="White" />
                                                    </Trigger>
                                                    <Trigger Property="ToggleButton.IsChecked"
                                                             Value="true">
                                                        <Setter TargetName="Arrow"
                                                                Property="Fill"
                                                                Value="#6AC0E7" />
                                                        <Setter TargetName="Arrow"
                                                                Property="Data"
                                                                Value="M0,6 L0,4 L4,0 L8,4 L8,6 L4,2 z" />
                                                        <Setter TargetName="BlueUnderline"
                                                                Property="Fill"
                                                                Value="#6AC0E7" />
                                                    </Trigger>
                                                    <Trigger Property="IsEnabled"
                                                             Value="False">
                                                        <Setter TargetName="Border"
                                                                Property="Background"
                                                                Value="#3C3C3C" />
                                                        <Setter TargetName="Border"
                                                                Property="BorderBrush"
                                                                Value="#AAAAAA" />
                                                        <Setter Property="Foreground"
                                                                Value="#888888" />
                                                        <Setter TargetName="Arrow"
                                                                Property="Fill"
                                                                Value="#888888" />
                                                    </Trigger>
                                                </ControlTemplate.Triggers>
                                            </ControlTemplate>
                                        </Setter.Value>
                                    </Setter>
                                </Style>
                            </ToggleButton.Style>
                        </ToggleButton>
                        <ContentPresenter Name="ContentSite"
                                          Margin="9,3,23,3"
                                          HorizontalAlignment="Left"
                                          VerticalAlignment="Center"
                                          Content="{TemplateBinding SelectionBoxItem}"
                                          ContentTemplate="{TemplateBinding SelectionBoxItemTemplate}"
                                          ContentTemplateSelector="{TemplateBinding ItemTemplateSelector}"
                                          IsHitTestVisible="False" />
                        <TextBox x:Name="PART_EditableTextBox"
                                 Margin="3,3,23,3"
                                 Padding="10"
                                 HorizontalAlignment="Left"
                                 VerticalAlignment="Center"
                                 Background="Transparent"
                                 CaretBrush="#bbbbbb"
                                 Focusable="True"
                                 Foreground="#bbbbbb"
                                 IsReadOnly="{TemplateBinding IsReadOnly}"
                                 Style="{x:Null}"
                                 Template="{StaticResource ComboBoxTextBox}"
                                 Visibility="Hidden" />
                        <Popup Name="Popup"
                               AllowsTransparency="True"
                               Focusable="False"
                               IsOpen="{TemplateBinding IsDropDownOpen}"
                               Placement="Bottom"
                               PopupAnimation="Slide">
                            <Grid Name="DropDown"
                                  MinWidth="{TemplateBinding ActualWidth}"
                                  MaxHeight="{TemplateBinding MaxDropDownHeight}"
                                  SnapsToDevicePixels="True">
                                <Border x:Name="DropDownBorder"
                                        Background="#535353"
                                        BorderThickness="0" />
                                <ScrollViewer Margin="4,6,4,6"
                                              SnapsToDevicePixels="True">
                                    <StackPanel IsItemsHost="True"
                                                KeyboardNavigation.DirectionalNavigation="Contained" />
                                </ScrollViewer>
                            </Grid>
                        </Popup>
                    </Grid>
                    <ControlTemplate.Triggers>
                        <Trigger Property="HasItems"
                                 Value="false">
                            <Setter TargetName="DropDownBorder"
                                    Property="MinHeight"
                                    Value="95" />
                        </Trigger>
                        <Trigger Property="IsGrouping"
                                 Value="true">
                            <Setter Property="ScrollViewer.CanContentScroll"
                                    Value="false" />
                        </Trigger>
                        <Trigger SourceName="Popup"
                                 Property="Popup.AllowsTransparency"
                                 Value="true">
                            <Setter TargetName="DropDownBorder"
                                    Property="CornerRadius"
                                    Value="4" />
                            <Setter TargetName="DropDownBorder"
                                    Property="Margin"
                                    Value="0,2,0,0" />
                        </Trigger>
                        <Trigger Property="IsEditable"
                                 Value="true">
                            <Setter Property="IsTabStop"
                                    Value="false" />
                            <Setter TargetName="PART_EditableTextBox"
                                    Property="Visibility"
                                    Value="Visible" />
                            <Setter TargetName="ContentSite"
                                    Property="Visibility"
                                    Value="Hidden" />
                        </Trigger>
                    </ControlTemplate.Triggers>
                </ControlTemplate>
            </Setter.Value>
        </Setter>
    </Style>

    <!--  Zoom fade text  -->
    <Style x:Key="SZoomFadeText" TargetType="{x:Type TextBlock}">
        <Style.Triggers>
            <DataTrigger Binding="{Binding Path=DataContext.Zoom, RelativeSource={RelativeSource FindAncestor, AncestorType={x:Type controls:WorkspaceView}}, Converter={StaticResource ZoomToBooleanConverter}}" Value="true">
                <DataTrigger.EnterActions>
                    <BeginStoryboard>
                        <Storyboard>
                            <DoubleAnimation Storyboard.TargetProperty="Opacity"
                                             To="1.0"
                                             Duration="0:0:0.2" />
                        </Storyboard>
                    </BeginStoryboard>
                </DataTrigger.EnterActions>
                <DataTrigger.ExitActions>
                    <BeginStoryboard>
                        <Storyboard>
                            <DoubleAnimation Storyboard.TargetProperty="Opacity"
                                             To="0.0"
                                             Duration="0:0:0.2" />
                        </Storyboard>
                    </BeginStoryboard>
                </DataTrigger.ExitActions>
            </DataTrigger>
        </Style.Triggers>
    </Style>

    <!--  Zoom fade label  -->
    <Style x:Key="SZoomFadeLabel" TargetType="{x:Type Label}">
        <Style.Triggers>
            <DataTrigger Binding="{Binding Path=DataContext.Zoom, RelativeSource={RelativeSource FindAncestor, AncestorType={x:Type controls:WorkspaceView}}, Converter={StaticResource ZoomToBooleanConverter}}" Value="true">
                <DataTrigger.EnterActions>
                    <BeginStoryboard>
                        <Storyboard>
                            <DoubleAnimation Storyboard.TargetProperty="Opacity"
                                             To="1.0"
                                             Duration="0:0:0.2" />
                        </Storyboard>
                    </BeginStoryboard>
                </DataTrigger.EnterActions>
                <DataTrigger.ExitActions>
                    <BeginStoryboard>
                        <Storyboard>
                            <DoubleAnimation Storyboard.TargetProperty="Opacity"
                                             To="0.0"
                                             Duration="0:0:0.2" />
                        </Storyboard>
                    </BeginStoryboard>
                </DataTrigger.ExitActions>
            </DataTrigger>
        </Style.Triggers>
    </Style>

    <!--  Zoom fade preview  -->
    <Style x:Key="SZoomFadePreview" TargetType="{x:Type Border}">
        <Style.Triggers>
            <DataTrigger Binding="{Binding Path=DataContext.Zoom, RelativeSource={RelativeSource FindAncestor, AncestorType={x:Type controls:WorkspaceView}}, Converter={StaticResource ZoomToBooleanConverter}}" Value="true">
                <DataTrigger.EnterActions>
                    <BeginStoryboard>
                        <Storyboard>
                            <DoubleAnimation Storyboard.TargetProperty="Opacity"
                                             To="0.4"
                                             Duration="0:0:0.5" />
                        </Storyboard>
                    </BeginStoryboard>
                </DataTrigger.EnterActions>
                <DataTrigger.ExitActions>
                    <BeginStoryboard>
                        <Storyboard>
                            <DoubleAnimation Storyboard.TargetProperty="Opacity"
                                             To="0.7"
                                             Duration="0:0:0.5" />
                        </Storyboard>
                    </BeginStoryboard>
                </DataTrigger.ExitActions>
            </DataTrigger>
        </Style.Triggers>
    </Style>

    <!--  Zoom fade-in preview  -->
    <Style x:Key="SZoomFadeInPreview" TargetType="{x:Type Border}">
        <Style.Triggers>
            <DataTrigger Binding="{Binding Path=DataContext.Zoom, RelativeSource={RelativeSource FindAncestor, AncestorType={x:Type controls:WorkspaceView}}, Converter={StaticResource ZoomToBooleanConverter}}" Value="true">
                <DataTrigger.EnterActions>
                    <BeginStoryboard>
                        <Storyboard>
                            <DoubleAnimation Storyboard.TargetProperty="Opacity"
                                             To="0.0"
                                             Duration="0:0:0.5" />
                        </Storyboard>
                    </BeginStoryboard>
                </DataTrigger.EnterActions>
                <DataTrigger.ExitActions>
                    <BeginStoryboard>
                        <Storyboard>
                            <DoubleAnimation Storyboard.TargetProperty="Opacity"
                                             To="0.5"
                                             Duration="0:0:0.5" />
                        </Storyboard>
                    </BeginStoryboard>
                </DataTrigger.ExitActions>
            </DataTrigger>
        </Style.Triggers>
    </Style>

    <!--  Zoom fade-in preview  -->
    <Style x:Key="SZoomFadeOutPreview" TargetType="{x:Type Border}">
        <Style.Triggers>
            <DataTrigger Binding="{Binding Path=DataContext.Zoom, RelativeSource={RelativeSource FindAncestor, AncestorType={x:Type controls:WorkspaceView}}, Converter={StaticResource ZoomToBooleanConverter}}" Value="true">
                <DataTrigger.EnterActions>
                    <BeginStoryboard>
                        <Storyboard>
                            <DoubleAnimation Storyboard.TargetProperty="Opacity"
                                             To="0.5"
                                             Duration="0:0:0.5" />
                        </Storyboard>
                    </BeginStoryboard>
                </DataTrigger.EnterActions>
                <DataTrigger.ExitActions>
                    <BeginStoryboard>
                        <Storyboard>
                            <DoubleAnimation Storyboard.TargetProperty="Opacity"
                                             To="0.0"
                                             Duration="0:0:0.5" />
                        </Storyboard>
                    </BeginStoryboard>
                </DataTrigger.ExitActions>
            </DataTrigger>
        </Style.Triggers>
    </Style>

    <!--  Zoom fade-out framework element  -->
    <Style x:Key="SZoomFadeOutFrameworkElement" TargetType="{x:Type FrameworkElement}">
        <Style.Triggers>
            <DataTrigger Binding="{Binding Path=DataContext.Zoom, RelativeSource={RelativeSource FindAncestor, AncestorType={x:Type controls:WorkspaceView}}, Converter={StaticResource ZoomToBooleanConverter}}" Value="true">
                <DataTrigger.EnterActions>
                    <BeginStoryboard>
                        <Storyboard>
                            <DoubleAnimation Storyboard.TargetProperty="Opacity"
                                             To="1.0"
                                             Duration="0:0:0.2" />
                        </Storyboard>
                    </BeginStoryboard>
                </DataTrigger.EnterActions>
                <DataTrigger.ExitActions>
                    <BeginStoryboard>
                        <Storyboard>
                            <DoubleAnimation Storyboard.TargetProperty="Opacity"
                                             To="0.0"
                                             Duration="0:0:0.2" />
                        </Storyboard>
                    </BeginStoryboard>
                </DataTrigger.ExitActions>
            </DataTrigger>
        </Style.Triggers>
    </Style>

    <!--  Zoom fade-in framework element  -->
    <Style x:Key="SZoomFadeInFrameworkElement" TargetType="{x:Type FrameworkElement}">
        <Style.Triggers>
            <DataTrigger Binding="{Binding Path=DataContext.Zoom, RelativeSource={RelativeSource FindAncestor, AncestorType={x:Type controls:WorkspaceView}}, Converter={StaticResource ZoomToBooleanConverter}}" Value="true">
                <DataTrigger.EnterActions>
                    <BeginStoryboard>
                        <Storyboard>
                            <DoubleAnimation Storyboard.TargetProperty="Opacity"
                                             To="0.0"
                                             Duration="0:0:0.2" />
                        </Storyboard>
                    </BeginStoryboard>
                </DataTrigger.EnterActions>
                <DataTrigger.ExitActions>
                    <BeginStoryboard>
                        <Storyboard>
                            <DoubleAnimation Storyboard.TargetProperty="Opacity"
                                             To="1.0"
                                             Duration="0:0:0.2" />
                        </Storyboard>
                    </BeginStoryboard>
                </DataTrigger.ExitActions>
            </DataTrigger>
        </Style.Triggers>
    </Style>

    <Style x:Key="TextButtonStyle" TargetType="Button">
        <Setter Property="HorizontalAlignment" Value="Right" />
        <Setter Property="Cursor" Value="Hand" />
        <Setter Property="VerticalAlignment" Value="Top" />
        <Setter Property="Margin" Value="18,0,0,0" />
        <Setter Property="Template">
            <Setter.Value>
                <ControlTemplate TargetType="Button">
                    <TextBlock x:Name="textBlock"
                               HorizontalAlignment="Center"
                               VerticalAlignment="Center"
                               FontFamily="{StaticResource ArtifaktElementBold}"
                               FontSize="14px"
                               Foreground="#6DD2FF"
                               Text="{TemplateBinding Content}" />
                    <ControlTemplate.Triggers>
                        <Trigger Property="IsMouseOver" Value="True">
                            <Setter TargetName="textBlock" Property="Foreground" Value="White" />
                        </Trigger>
                        <Trigger Property="IsEnabled" Value="False">
                            <Setter TargetName="textBlock" Property="Foreground" Value="#999999" />
                        </Trigger>
                    </ControlTemplate.Triggers>
                </ControlTemplate>
            </Setter.Value>
        </Setter>
    </Style>

    <Style x:Key="TextButtonLink" TargetType="Button">
        <Setter Property="HorizontalAlignment" Value="Left" />
        <Setter Property="Cursor" Value="Hand" />
        <Setter Property="BorderThickness" Value="0" />
        <Setter Property="Template">
            <Setter.Value>
                <ControlTemplate TargetType="Button">
                    <TextBlock 
                               Name="textBlock"        
                               HorizontalAlignment="Left"                               
                               FontFamily="{StaticResource ArtifaktElementRegular}"
                               FontSize="14px"
                               Background="Transparent"                        
                               Foreground="#006FB4"
                               Text="{TemplateBinding Content}"/>
                    <ControlTemplate.Triggers>
                        <Trigger Property="IsMouseOver" Value="True">
                            <Setter TargetName="textBlock" Property="Background" Value="Transparent" />
                        </Trigger>
                    </ControlTemplate.Triggers>
                </ControlTemplate>
            </Setter.Value>
        </Setter>
    </Style>

    <Style x:Key="InputStyle" TargetType="{x:Type TextBox}">
        <Setter Property="Margin" Value="0,0,0,12" />
        <Setter Property="MinWidth" Value="62px" />
        <Setter Property="CaretBrush" Value="{StaticResource PrimaryCharcoal200Brush}" />
        <Setter Property="Padding" Value="10,12,10,8"/>
        <Setter Property="FontFamily" Value="{StaticResource ArtifaktElementRegular}"/>
        <Setter Property="FontSize" Value="12px" />
        <Setter Property="Foreground" Value="{StaticResource PrimaryCharcoal200Brush}"/>
        <Setter Property="TextWrapping" Value="Wrap"/>

        <Setter Property="Template">
            <Setter.Value>
                <ControlTemplate TargetType="{x:Type TextBox}">
                    <Grid>
                        <Border 
                            Background="#353535"
                            BorderBrush="Transparent"                            
                            BorderThickness="1"
                            />
                        <ScrollViewer x:Name="PART_ContentHost" VerticalAlignment="Center"/>
                        <Label  x:Name="WaterMarkLabel"
                                Padding="13,13,10,8"
                                Content="{TemplateBinding Tag}" 
                                VerticalAlignment="Center"
                                Visibility="Collapsed"
                                FontFamily="{StaticResource ArtifaktElementRegular}"
                                FontSize="12px"
                                Foreground="{StaticResource PrimaryCharcoal200Brush}"
                                IsHitTestVisible="False"
                                Opacity="0.5"/>
                    </Grid>
                    <ControlTemplate.Triggers>
                        <MultiTrigger>
                            <MultiTrigger.Conditions>
                                <Condition Property="Text" Value=""/>
                            </MultiTrigger.Conditions>
                            <Setter Property="Visibility" TargetName="WaterMarkLabel" Value="Visible"/>
                        </MultiTrigger>
                        <Trigger Property="IsEnabled" Value="False">
                            <Setter Property="Foreground" Value="{StaticResource PrimaryCharcoal200Brush}"/>
                        </Trigger>
                    </ControlTemplate.Triggers>
                </ControlTemplate>
            </Setter.Value>
        </Setter>
    </Style>

    <Style x:Key="InputStyleWithIcon" TargetType="{x:Type TextBox}">
        <Setter Property="Margin" Value="0,0,0,12" />
        <Setter Property="MinWidth" Value="62px" />
        <Setter Property="CaretBrush" Value="{StaticResource PrimaryCharcoal200Brush}" />
        <Setter Property="Padding" Value="10,12,10,8"/>
        <Setter Property="FontFamily" Value="{StaticResource ArtifaktElementRegular}"/>
        <Setter Property="FontSize" Value="12px" />
        <Setter Property="Foreground" Value="{StaticResource PrimaryCharcoal200Brush}"/>
        <Setter Property="TextWrapping" Value="Wrap"/>

        <Setter Property="Template">
            <Setter.Value>
                <ControlTemplate TargetType="{x:Type TextBox}">
                    <Grid>
                        <Grid.ColumnDefinitions>
                            <ColumnDefinition />
                            <ColumnDefinition Width="25" />
                        </Grid.ColumnDefinitions>
                        <Border Grid.Row="0"
							Grid.ColumnSpan="2"
                            Background="#353535"
                            BorderBrush="Transparent"                            
                            BorderThickness="1"
                            />
                        <ScrollViewer x:Name="PART_ContentHost" VerticalAlignment="Center"/>
                        <Label  x:Name="WaterMarkLabel"
								Grid.Row="0"
                                Padding="13,13,10,8"
                                Content="{TemplateBinding Tag}" 
                                VerticalAlignment="Center"
                                Visibility="Collapsed"
                                FontFamily="{StaticResource ArtifaktElementRegular}"
                                FontSize="12px"
                                Foreground="{StaticResource PrimaryCharcoal200Brush}"
                                IsHitTestVisible="False"
                                Opacity="0.5"/>
                        <!--  This is the Canvas for the exclamation mark appearing when the Style that the user is trying to insert already exists  -->
                        <Canvas Grid.Column="1" Margin="0,5,5,0"
                                Visibility="{Binding Path=IsWarningEnabled, Converter={StaticResource BooleanToVisibilityConverter}}">
                            <Canvas.ToolTip>
                                <ToolTip Content="{Binding CurrentWarningMessage}" Style="{StaticResource GenericToolTipLight}"/>
                            </Canvas.ToolTip>
                            <Path Fill="#FAA21B">
                                <Path.Data>
                                    <CombinedGeometry GeometryCombineMode="Exclude">
                                        <CombinedGeometry.Geometry1>
                                            <PathGeometry>
                                                <PathGeometry.Figures>
                                                    <PathFigureCollection>
                                                        <PathFigure IsClosed="True" StartPoint="10,5">
                                                            <PathFigure.Segments>
                                                                <PathSegmentCollection>
                                                                    <LineSegment Point="18,20" />
                                                                    <LineSegment Point="2,20" />
                                                                </PathSegmentCollection>
                                                            </PathFigure.Segments>
                                                        </PathFigure>
                                                    </PathFigureCollection>
                                                </PathGeometry.Figures>
                                            </PathGeometry>
                                        </CombinedGeometry.Geometry1>
                                        <CombinedGeometry.Geometry2>
                                            <GeometryGroup FillRule="EvenOdd">
                                                <EllipseGeometry Center="10,18" RadiusX="1.5" RadiusY="1.5"/>
                                                <RectangleGeometry Rect="8.5,8.5,3,7.5"/>
                                            </GeometryGroup>
                                        </CombinedGeometry.Geometry2>
                                    </CombinedGeometry>
                                </Path.Data>
                            </Path>
                        </Canvas>
                    </Grid>
                    <ControlTemplate.Triggers>
                        <MultiTrigger>
                            <MultiTrigger.Conditions>
                                <Condition Property="Text" Value=""/>
                            </MultiTrigger.Conditions>
                            <Setter Property="Visibility" TargetName="WaterMarkLabel" Value="Visible"/>
                        </MultiTrigger>
                        <Trigger Property="IsEnabled" Value="False">
                            <Setter Property="Foreground" Value="{StaticResource PrimaryCharcoal200Brush}"/>
                        </Trigger>
                    </ControlTemplate.Triggers>
                </ControlTemplate>
            </Setter.Value>
        </Setter>
    </Style>

    <Style x:Key="LabelStyle" TargetType="TextBlock">
        <Setter Property="FontFamily" Value="{StaticResource ArtifaktElementBold}" />
        <Setter Property="FontWeight" Value="Bold" />
        <Setter Property="FontSize" Value="14px" />
        <Setter Property="Foreground" Value="{StaticResource PrimaryCharcoal200Brush}" />
        <Setter Property="HorizontalAlignment" Value="Left" />
        <Setter Property="Margin" Value="0,0,0,5" />
    </Style>

    <Style x:Key="SubLabelStyle" TargetType="TextBlock">
        <Setter Property="FontFamily" Value="{StaticResource ArtifaktElementRegular}" />
        <Setter Property="FontSize" Value="12px" />
        <Setter Property="Foreground" Value="{StaticResource PrimaryCharcoal200Brush}" />
        <Setter Property="Margin" Value="0,0,0,5" />
    </Style>

    <Style x:Key="SZoomFadeTextBox" TargetType="{x:Type TextBox}">
        <Style.Triggers>
            <DataTrigger Binding="{Binding Path=DataContext.Zoom, RelativeSource={RelativeSource FindAncestor, AncestorType={x:Type controls:WorkspaceView}}, Converter={StaticResource ZoomToBooleanConverter}}" Value="true">
                <DataTrigger.EnterActions>
                    <BeginStoryboard>
                        <Storyboard>
                            <DoubleAnimation Storyboard.TargetProperty="Opacity"
                                             To="1.0"
                                             Duration="0:0:0.2" />
                        </Storyboard>
                    </BeginStoryboard>
                </DataTrigger.EnterActions>
                <DataTrigger.ExitActions>
                    <BeginStoryboard>
                        <Storyboard>
                            <DoubleAnimation Storyboard.TargetProperty="Opacity"
                                             To="0.0"
                                             Duration="0:0:0.2" />
                        </Storyboard>
                    </BeginStoryboard>
                </DataTrigger.ExitActions>
            </DataTrigger>
        </Style.Triggers>
    </Style>

    <LinearGradientBrush x:Key="ButtonGradientBackground" StartPoint="0.5,0" EndPoint="0.5,1">
        <GradientStop Offset="0.0" Color="#444" />
        <GradientStop Offset="1.0" Color="#2E2E2E" />
    </LinearGradientBrush>

    <LinearGradientBrush x:Key="DarkButtonGradientBackground" StartPoint="0.5,0" EndPoint="0.5,1">
        <GradientStop Offset="0.0" Color="#111" />
        <GradientStop Offset="1.0" Color="#000" />
    </LinearGradientBrush>

    <Style x:Key="SImageButton" TargetType="{x:Type Button}">
        <Setter Property="Template">
            <Setter.Value>
                <ControlTemplate>

                    <Grid x:Name="container" Background="Transparent">
                        <Grid x:Name="inner" Background="{StaticResource ButtonGradientBackground}">

                            <Image x:Name="display"
                                   Width="24"
                                   Height="24"
                                   Source="{Binding RelativeSource={RelativeSource TemplatedParent}, Path=Tag}" />

                        </Grid>
                    </Grid>

                    <ControlTemplate.Triggers>

                        <Trigger Property="ToggleButton.IsMouseOver" Value="true">
                            <Setter TargetName="inner" Property="Background" Value="LightBlue" />
                        </Trigger>

                    </ControlTemplate.Triggers>

                </ControlTemplate>
            </Setter.Value>
        </Setter>
    </Style>

    <Style x:Key="SCustomizableBadgeButton" TargetType="{x:Type Button}">
        <Setter Property="Template">
            <Setter.Value>
                <ControlTemplate>

                    <Border x:Name="container" Background="Transparent">
                        <Border x:Name="inner"
                                Margin="3"
                                Background="#55000000"
                                CornerRadius="2">
                            <TextBlock x:Name="text"
                                       Margin="3"
                                       HorizontalAlignment="Center"
                                       FontSize="{Binding RelativeSource={RelativeSource TemplatedParent}, Path=FontSize}"
                                       FontWeight="{Binding RelativeSource={RelativeSource TemplatedParent}, Path=FontWeight}"
                                       Foreground="{Binding RelativeSource={RelativeSource TemplatedParent}, Path=Foreground}"
                                       Text="{Binding RelativeSource={RelativeSource TemplatedParent}, Path=Content}" />
                        </Border>
                    </Border>

                    <ControlTemplate.Triggers>

                        <Trigger Property="Button.IsMouseOver" Value="true">
                            <Setter TargetName="inner" Property="Background" Value="#88000000" />
                        </Trigger>

                        <Trigger Property="IsEnabled" Value="false">
                            <Setter TargetName="text" Property="Foreground" Value="#666" />
                        </Trigger>

                    </ControlTemplate.Triggers>

                </ControlTemplate>
            </Setter.Value>
        </Setter>
    </Style>

    <Style x:Key="SBadgeButton" TargetType="{x:Type Button}">
        <Setter Property="Template">
            <Setter.Value>
                <ControlTemplate>
                    <Grid x:Name="bordersGrid">
                        <Border x:Name="container" 
                                Background="Transparent">
                            <Border x:Name="inner"
                                        Margin="3"
                                        Background="#55000000"
                                        CornerRadius="2">
                                <TextBlock x:Name="text"
                                               Margin="3"
                                               HorizontalAlignment="Center"
                                               VerticalAlignment="Center"
                                               FontSize="11"
                                               FontWeight="Bold"
                                               Foreground="#BBB"
                                               Text="{Binding RelativeSource={RelativeSource TemplatedParent}, Path=Content}" />
                            </Border>
                        </Border>
                    </Grid>
                    <ControlTemplate.Triggers>

                        <Trigger Property="Button.IsMouseOver" Value="true">
                            <Setter TargetName="inner" Property="Background" Value="#88000000" />
                        </Trigger>

                        <Trigger Property="IsEnabled" Value="false">
                            <Setter TargetName="text" Property="Foreground" Value="#666" />
                        </Trigger>

                    </ControlTemplate.Triggers>

                </ControlTemplate>
            </Setter.Value>
        </Setter>
    </Style>


    <Style x:Key="SDarkTextBox"
           BasedOn="{StaticResource {x:Type TextBox}}"
           TargetType="{x:Type TextBox}">
        <Setter Property="Foreground" Value="#bbbbbb" />
        <Setter Property="CaretBrush" Value="White" />
        <Setter Property="HorizontalAlignment" Value="Stretch" />
        <Setter Property="FontSize" Value="14px" />
        <Setter Property="Padding" Value="5" />
        <Setter Property="Template">
            <Setter.Value>
                <ControlTemplate TargetType="{x:Type TextBox}">
                    <Border Name="borderText"
                            Background="#2c2c2c"
                            BorderBrush="#444"
                            BorderThickness="1px">
                        <Grid>
                            <ScrollViewer x:Name="PART_ContentHost"
                                          Margin="5,5,0,0"
                                          SnapsToDevicePixels="{TemplateBinding SnapsToDevicePixels}"
                                          Style="{DynamicResource ResourceKey=SDarkScrollViewer}" />
                            <TextBlock x:Name="previewText"
                                       Margin="5,5,0,0"
                                       Padding="{TemplateBinding Padding}"
                                       FontSize="{TemplateBinding FontSize}"
                                       Foreground="#555555"
                                       IsHitTestVisible="False"
                                       Text="{TemplateBinding Tag}"
                                       Visibility="{Binding RelativeSource={RelativeSource TemplatedParent}, Path=Text.IsEmpty, Converter={StaticResource BooleanToVisibilityConverter}}" />
                        </Grid>
                    </Border>
                    <ControlTemplate.Triggers>
                        <Trigger Property="IsKeyboardFocusWithin" Value="True">
                            <Setter TargetName="borderText" Property="BorderBrush" Value="#666666" />
                        </Trigger>

                        <Trigger Property="IsEnabled" Value="False">
                            <Setter Property="Foreground" Value="#555555" />
                            <Setter TargetName="borderText" Property="BorderBrush" Value="#444444" />
                        </Trigger>

                        <Trigger Property="Text" Value="">
                            <Setter TargetName="previewText" Property="Visibility" Value="Visible" />
                        </Trigger>
                    </ControlTemplate.Triggers>
                </ControlTemplate>
            </Setter.Value>
        </Setter>
    </Style>

    <Style x:Key="SLightTextBox"
           BasedOn="{StaticResource {x:Type TextBox}}"
           TargetType="{x:Type TextBox}">
        <Setter Property="Foreground" Value="{DynamicResource DarkerGreyBrush}" />
        <Setter Property="CaretBrush" Value="White" />
        <Setter Property="HorizontalAlignment" Value="Stretch" />
        <Setter Property="FontSize" Value="11px" />
        <Setter Property="Padding" Value="5" />
        <Setter Property="Template">
            <Setter.Value>
                <ControlTemplate TargetType="{x:Type TextBox}">
                    <Border Name="borderText"
                            Background="{DynamicResource LightMidGreyOpacityBrush}"
                            BorderBrush="#444"
                            BorderThickness="0px">
                        <Grid>
                            <ScrollViewer x:Name="PART_ContentHost"
                                          Margin="5,5,0,0"
                                          SnapsToDevicePixels="{TemplateBinding SnapsToDevicePixels}"
                                          Style="{DynamicResource ResourceKey=SDarkScrollViewer}" />
                            <TextBlock x:Name="previewText"
                                       Margin="5,5,0,0"
                                       Padding="{TemplateBinding Padding}"
                                       FontSize="{TemplateBinding FontSize}"
                                       Foreground="#555555"
                                       IsHitTestVisible="False"
                                       Text="{TemplateBinding Tag}"
                                       Visibility="{Binding RelativeSource={RelativeSource TemplatedParent}, Path=Text.IsEmpty, Converter={StaticResource BooleanToVisibilityConverter}}" />
                        </Grid>
                    </Border>
                    <ControlTemplate.Triggers>
                        <Trigger Property="IsKeyboardFocusWithin" Value="True">
                            <Setter TargetName="borderText" Property="BorderBrush" Value="#666666" />
                        </Trigger>

                        <Trigger Property="IsEnabled" Value="False">
                            <Setter Property="Foreground" Value="#555555" />
                            <Setter TargetName="borderText" Property="BorderBrush" Value="#444444" />
                        </Trigger>

                        <Trigger Property="Text" Value="">
                            <Setter TargetName="previewText" Property="Visibility" Value="Visible" />
                        </Trigger>
                    </ControlTemplate.Triggers>
                </ControlTemplate>
            </Setter.Value>
        </Setter>
    </Style>

    <Style x:Key="STextButton" TargetType="{x:Type Button}">
        <Setter Property="Template">
            <Setter.Value>
                <ControlTemplate>

                    <Border x:Name="container"
                            Background="Transparent"
                            BorderBrush="#3c3c3c"
                            BorderThickness="1">
                        <Grid x:Name="inner" Background="#373737">

                            <TextBlock x:Name="text"
                                       Margin="10,10,10,10"
                                       HorizontalAlignment="Center"
                                       VerticalAlignment="Center"
                                       FontSize="14px"
                                       Foreground="#bbbbbb"
                                       Text="{Binding RelativeSource={RelativeSource TemplatedParent}, Path=Content}" />
                        </Grid>
                    </Border>

                    <ControlTemplate.Triggers>

                        <Trigger Property="Button.IsMouseOver" Value="true">
                            <Setter TargetName="container" Property="BorderBrush" Value="#656565" />
                            <Setter TargetName="inner" Property="Background" Value="#373737" />
                        </Trigger>

                        <Trigger Property="Button.IsPressed" Value="true">
                            <Setter TargetName="container" Property="BorderBrush" Value="#656565" />
                            <Setter TargetName="inner" Property="Background" Value="#272727" />
                        </Trigger>

                        <Trigger Property="IsEnabled" Value="true">
                            <Setter TargetName="text" Property="Foreground" Value="#bbbbbb" />
                        </Trigger>

                        <Trigger Property="IsEnabled" Value="false">
                            <Setter TargetName="container" Property="BorderBrush" Value="Transparent" />
                            <Setter TargetName="inner" Property="Background" Value="#373737" />
                            <Setter TargetName="text" Property="Foreground" Value="#555555" />
                        </Trigger>

                    </ControlTemplate.Triggers>

                </ControlTemplate>
            </Setter.Value>
        </Setter>
    </Style>

    <Style x:Key="SmallTextButton" TargetType="{x:Type Button}">
        <Setter Property="Template">
            <Setter.Value>
                <ControlTemplate>
                    <Border x:Name="container"
                            Background="Transparent"
                            BorderBrush="#3c3c3c"
                            BorderThickness="1">
                        <Grid x:Name="inner" Background="#373737">
                            <TextBlock x:Name="text"
                                       Margin="5,0"
                                       HorizontalAlignment="Center"
                                       VerticalAlignment="Center"
                                       FontSize="10px"
                                       Foreground="#bbbbbb"
                                       Text="{Binding RelativeSource={RelativeSource TemplatedParent}, Path=Content}" />
                        </Grid>
                    </Border>
                    <ControlTemplate.Triggers>
                        <Trigger Property="Button.IsMouseOver" Value="true">
                            <Setter TargetName="container" Property="BorderBrush" Value="#656565" />
                            <Setter TargetName="inner" Property="Background" Value="#373737" />
                        </Trigger>
                        <Trigger Property="Button.IsPressed" Value="true">
                            <Setter TargetName="container" Property="BorderBrush" Value="#656565" />
                            <Setter TargetName="inner" Property="Background" Value="#272727" />
                        </Trigger>
                        <Trigger Property="IsEnabled" Value="true">
                            <Setter TargetName="text" Property="Foreground" Value="#bbbbbb" />
                        </Trigger>
                        <Trigger Property="IsEnabled" Value="false">
                            <Setter TargetName="container" Property="BorderBrush" Value="Transparent" />
                            <Setter TargetName="inner" Property="Background" Value="#373737" />
                            <Setter TargetName="text" Property="Foreground" Value="#555555" />
                        </Trigger>
                    </ControlTemplate.Triggers>
                </ControlTemplate>
            </Setter.Value>
        </Setter>
    </Style>

    <Style x:Key="STextButtonWithShapeIcon" TargetType="{x:Type Button}">
        <Setter Property="Template">
            <Setter.Value>
                <ControlTemplate>

                    <Border x:Name="container"
                            Background="Transparent"
                            BorderBrush="#3c3c3c"
                            BorderThickness="1">
                        <Grid x:Name="inner" Background="#373737">

                            <StackPanel Orientation="Horizontal">
                                <ContentControl Content="{DynamicResource ResourceKey=Shape}" />
                                <TextBlock x:Name="text"
                                           Margin="10,10,10,10"
                                           HorizontalAlignment="Center"
                                           VerticalAlignment="Center"
                                           FontSize="14px"
                                           Foreground="#bbbbbb"
                                           Text="{Binding RelativeSource={RelativeSource TemplatedParent}, Path=Content}" />
                            </StackPanel>
                        </Grid>
                    </Border>

                    <ControlTemplate.Triggers>

                        <Trigger Property="Button.IsMouseOver" Value="true">
                            <Setter TargetName="container" Property="BorderBrush" Value="#656565" />
                            <Setter TargetName="inner" Property="Background" Value="#373737" />
                        </Trigger>

                        <Trigger Property="Button.IsPressed" Value="true">
                            <Setter TargetName="container" Property="BorderBrush" Value="#656565" />
                            <Setter TargetName="inner" Property="Background" Value="#272727" />
                        </Trigger>

                        <Trigger Property="IsEnabled" Value="true">
                            <Setter TargetName="text" Property="Foreground" Value="#bbbbbb" />
                        </Trigger>

                        <Trigger Property="IsEnabled" Value="false">
                            <Setter TargetName="container" Property="BorderBrush" Value="Transparent" />
                            <Setter TargetName="inner" Property="Background" Value="#373737" />
                            <Setter TargetName="text" Property="Foreground" Value="#555555" />
                        </Trigger>

                    </ControlTemplate.Triggers>

                </ControlTemplate>
            </Setter.Value>
        </Setter>
    </Style>

    <Style x:Key="SButtonWithShapeIcon" TargetType="{x:Type Button}">
        <Setter Property="Template">
            <Setter.Value>
                <ControlTemplate>
                    <Border x:Name="container"
                            Background="Transparent"
                            BorderBrush="#3c3c3c"
                            BorderThickness="1">
                        <Grid x:Name="inner" Background="#373737">
                            <StackPanel Orientation="Horizontal">
                                <ContentControl Content="{DynamicResource ResourceKey=Shape}" />
                            </StackPanel>
                        </Grid>
                    </Border>

                    <ControlTemplate.Triggers>

                        <Trigger Property="Button.IsMouseOver" Value="true">
                            <Setter TargetName="container" Property="BorderBrush" Value="#656565" />
                            <Setter TargetName="inner" Property="Background" Value="#373737" />
                        </Trigger>

                        <Trigger Property="Button.IsPressed" Value="true">
                            <Setter TargetName="container" Property="BorderBrush" Value="#656565" />
                            <Setter TargetName="inner" Property="Background" Value="#272727" />
                        </Trigger>

                        <Trigger Property="IsEnabled" Value="false">
                            <Setter TargetName="container" Property="BorderBrush" Value="Transparent" />
                            <Setter TargetName="inner" Property="Background" Value="#373737" />
                        </Trigger>

                    </ControlTemplate.Triggers>

                </ControlTemplate>
            </Setter.Value>
        </Setter>
    </Style>


    <Style x:Key="STextButtonDefault" TargetType="{x:Type Button}">
        <Setter Property="Template">
            <Setter.Value>
                <ControlTemplate>

                    <Border x:Name="container"
                            Background="Transparent"
                            BorderBrush="#3F3F3F"
                            BorderThickness="2">
                        <Grid x:Name="inner" Background="#CCCCCC">

                            <TextBlock x:Name="text"
                                       Margin="10,10,10,10"
                                       HorizontalAlignment="Center"
                                       VerticalAlignment="Center"
                                       FontSize="17px"
                                       Foreground="#3F3F3F"
                                       Text="{Binding RelativeSource={RelativeSource TemplatedParent}, Path=Content}" />
                        </Grid>
                    </Border>

                    <ControlTemplate.Triggers>

                        <Trigger Property="Button.IsMouseOver" Value="true">
                            <Setter TargetName="container" Property="BorderBrush" Value="#4192D9" />
                            <Setter TargetName="inner" Property="Background" Value="#CCCCCC" />
                            <Setter TargetName="text" Property="Foreground" Value="#3F3F3F" />
                        </Trigger>

                        <Trigger Property="Button.IsPressed" Value="true">
                            <Setter TargetName="container" Property="BorderBrush" Value="#4192D9" />
                            <Setter TargetName="inner" Property="Background" Value="#CCCCCC" />
                            <Setter TargetName="text" Property="Foreground" Value="#3F3F3F" />
                        </Trigger>

                        <Trigger Property="IsEnabled" Value="true">
                            <Setter TargetName="container" Property="BorderBrush" Value="#3F3F3F" />
                            <Setter TargetName="inner" Property="Background" Value="#CCCCCC" />
                            <Setter TargetName="text" Property="Foreground" Value="#3F3F3F" />
                        </Trigger>

                        <Trigger Property="IsEnabled" Value="false">
                            <Setter TargetName="container" Property="BorderBrush" Value="#666666" />
                            <Setter TargetName="inner" Property="Background" Value="#666666" />
                            <Setter TargetName="text" Property="Foreground" Value="#777777" />
                        </Trigger>

                    </ControlTemplate.Triggers>

                </ControlTemplate>
            </Setter.Value>
        </Setter>
    </Style>

    <Style x:Key="SErrorTextButton" TargetType="{x:Type Button}">
        <Setter Property="Template">
            <Setter.Value>
                <ControlTemplate>

                    <Grid x:Name="container" Background="Transparent">
                        <Border x:Name="inner"
                                BorderBrush="#bd362f"
                                BorderThickness="1">

                            <Border.Background>
                                <LinearGradientBrush StartPoint="0.5,0" EndPoint="0.5,1">
                                    <GradientStop Offset="0.0" Color="#ee5f5b" />
                                    <GradientStop Offset="1.0" Color="#bd362f" />
                                </LinearGradientBrush>
                            </Border.Background>

                            <TextBlock x:Name="text"
                                       Margin="7,10,7,7"
                                       HorizontalAlignment="Center"
                                       FontSize="14"
                                       Foreground="WhiteSmoke"
                                       Text="{Binding RelativeSource={RelativeSource TemplatedParent}, Path=Content}" />
                        </Border>
                    </Grid>

                    <ControlTemplate.Triggers>

                        <Trigger Property="Button.IsMouseOver" Value="true">
                            <Setter TargetName="inner" Property="Background" Value="LightBlue" />
                        </Trigger>

                        <Trigger Property="IsEnabled" Value="true">
                            <Setter TargetName="text" Property="Foreground" Value="WhiteSmoke" />
                        </Trigger>

                        <Trigger Property="IsEnabled" Value="false">
                            <Setter TargetName="text" Property="Foreground" Value="DarkGray" />
                        </Trigger>

                    </ControlTemplate.Triggers>

                </ControlTemplate>
            </Setter.Value>
        </Setter>
    </Style>

    <Style x:Key="SNodeTextButton" TargetType="{x:Type Button}">
        <Setter Property="FontSize" Value="17px"/>
        
        <Setter Property="Template">
            <Setter.Value>
                <ControlTemplate>
                    <Grid x:Name="container"
                          Background="Transparent"
                          Width="{TemplateBinding Width}"
                          Height="{TemplateBinding Height}">
                        <Border x:Name="roundedBorder"
                                HorizontalAlignment="Stretch"
                                Background="#4D4D4D"
                                CornerRadius="4">
                            <TextBlock x:Name="text"
                                       Margin="0,1,0,0"
                                       Padding="0"
                                       HorizontalAlignment="Center"
                                       VerticalAlignment="Center"
                                       FontSize="{TemplateBinding FontSize}"
                                       FontWeight="Bold"
                                       Foreground="{TemplateBinding Foreground}"
                                       Style="{StaticResource SZoomFadeText}"
                                       Text="{Binding RelativeSource={RelativeSource TemplatedParent}, Path=Content}" />
                        </Border>
                    </Grid>
                    <ControlTemplate.Triggers>
                        <Trigger Property="Button.IsMouseOver" Value="true">
                            <Setter TargetName="roundedBorder" Property="Background" Value="#535353" />
                            <Setter TargetName="text" Property="Foreground" Value="{StaticResource Blue300Brush}" />
                        </Trigger>

                        <Trigger Property="IsEnabled" Value="false">
                            <Setter TargetName="text" Property="Foreground" Value="{StaticResource Blue300Brush}" />
                        </Trigger>

                        <Trigger Property="IsEnabled" Value="true">
                            <Setter TargetName="text" Property="Foreground" Value="{StaticResource Blue300Brush}" />
                        </Trigger>
                    </ControlTemplate.Triggers>
                </ControlTemplate>
            </Setter.Value>
        </Setter>
    </Style>

    <Style TargetType="{x:Type nodes:DynamoNodeButton}" BasedOn="{StaticResource SNodeTextButton}" />

    <Style x:Key="SingleCharButton" TargetType="{x:Type Button}" BasedOn="{StaticResource SNodeTextButton}">
        <Setter Property="Foreground" Value="#999999" />
        <Setter Property="FontSize" Value="28px" />
        <Setter Property="Height" Value="22px" />
        <Setter Property="Width" Value="22px" />
    </Style>

    <Style x:Key="AddRemoveButton" TargetType="{x:Type Button}">
        <Setter Property="Template">
            <Setter.Value>
                <ControlTemplate>
                    <Grid x:Name="container" Background="Transparent">
                        <Border x:Name="roundedBorder"
                                Width="22px"
                                Height="22px"
                                HorizontalAlignment="Stretch"
                                Background="#4D4D4D"
                                CornerRadius="4">
                            <TextBlock x:Name="text"
                                       Margin="0,1,0,0"
                                       Padding="0"
                                       HorizontalAlignment="Center"
                                       VerticalAlignment="Center"
                                       FontSize="28px"
                                       FontWeight="Bold"
                                       Foreground="#999999"
                                       Style="{StaticResource SZoomFadeText}"
                                       Text="{Binding RelativeSource={RelativeSource TemplatedParent}, Path=Content}" />
                        </Border>
                    </Grid>
                    <ControlTemplate.Triggers>
                        <Trigger Property="Button.IsMouseOver" Value="true">
                            <Setter TargetName="roundedBorder" Property="Background" Value="#535353" />
                            <Setter TargetName="text" Property="Foreground" Value="{StaticResource Blue300Brush}" />
                        </Trigger>

                        <DataTrigger Binding="{Binding ElementName=text, Path=Text}" Value="+">
                            <Setter TargetName="text" Property="Margin" Value="1,3,0,0" />
                            <Setter TargetName="container" Property="Margin" Value="0,0,1,0" />
                            <Setter TargetName="roundedBorder" Property="CornerRadius" Value="4,0,0,4" />
                        </DataTrigger>
                        <DataTrigger Binding="{Binding ElementName=text, Path=Text}" Value="-">
                            <Setter TargetName="text" Property="Margin" Value="0,3,1,0" />
                            <Setter TargetName="container" Property="Margin" Value="1,0,0,0" />
                            <Setter TargetName="roundedBorder" Property="CornerRadius" Value="0,4,4,0" />
                        </DataTrigger>
                    </ControlTemplate.Triggers>
                </ControlTemplate>
            </Setter.Value>
        </Setter>
    </Style>


    <Style x:Key="DismissButtonStyle"
           TargetType="Button">
        <Setter Property="Template">
            <Setter.Value>
                <ControlTemplate>
                    <Grid Name="ButtonGrid">
                        <Rectangle Name="ButtonBackground"
                                   Width="{TemplateBinding Width}"
                                   Height="{TemplateBinding Height}"
                                   Fill="White" />
                        <Path Name="DiagonalLine1"
                              Data="M 0,0 50,50"
                              Stretch="UniformToFill"
                              Stroke="{StaticResource MidGreyBrush}" />
                        <Path Name="DiagonalLine2"
                              Data="M 50,0 0,50"
                              Stretch="UniformToFill"
                              Stroke="{StaticResource MidGreyBrush}" />
                    </Grid>
                    <ControlTemplate.Triggers>
                        <Trigger Property="IsMouseOver"
                                 Value="True">
                            <Setter TargetName="ButtonBackground"
                                    Property="Fill"
                                    Value="LightGray" />
                        </Trigger>
                        <Trigger Property="Button.IsPressed"
                                 Value="True">
                            <Setter TargetName="ButtonBackground"
                                    Property="Fill"
                                    Value="{StaticResource PrimaryCharcoal100Brush}" />
                            <Setter TargetName="DiagonalLine1"
                                    Property="Stroke"
                                    Value="{StaticResource Blue300Brush}" />
                            <Setter TargetName="DiagonalLine2"
                                    Property="Stroke"
                                    Value="{StaticResource Blue300Brush}" />
                        </Trigger>
                    </ControlTemplate.Triggers>
                </ControlTemplate>
            </Setter.Value>
        </Setter>
    </Style>
               
    <Style x:Key="RadioButton" TargetType="{x:Type RadioButton}">
        <Setter Property="Template">
            <Setter.Value>
                <ControlTemplate TargetType="{x:Type RadioButton}">
                    <BulletDecorator Background="Transparent" Cursor="Hand">
                        <BulletDecorator.Bullet>
                            <Grid Width="18"
                                  Height="18"
                                  HorizontalAlignment="Center"
                                  VerticalAlignment="Center">
                                <!--  Define size of the Bullet  -->
                                <!--  The two borders  -->
                                <Ellipse Name="RadioOuter"
                                         Width="12px"
                                         Height="12px"
                                         HorizontalAlignment="Center"
                                         VerticalAlignment="Center"
                                         Fill="Transparent"
                                         Stroke="#C0C0C0"
                                         StrokeThickness="1" />
                                <Ellipse Name="RadioMark"
                                         Width="12px"
                                         Height="12px"
                                         HorizontalAlignment="Center"
                                         VerticalAlignment="Center"
                                         Fill="Transparent"
                                         Stroke="#EEEEEE"
                                         StrokeThickness="3 "
                                         Visibility="Hidden" />
                                <Ellipse Name="RadioHover"
                                         Width="16px"
                                         Height="16px"
                                         HorizontalAlignment="Center"
                                         VerticalAlignment="Center"
                                         Fill="Transparent"
                                         Opacity="0.2"
                                         Stroke="White"
                                         StrokeThickness="2"
                                         Visibility="Hidden" />
                            </Grid>
                        </BulletDecorator.Bullet>
                        <!--  Text element  -->
                        <TextBlock Margin="3,1,6,0"
                                   FontFamily="{StaticResource ArtifaktElementRegular}"
                                   FontSize="16px"
                                   Foreground="#EEEEEE">
                            <ContentPresenter />
                        </TextBlock>
                    </BulletDecorator>
                    <!--  If item is checked, trigger the visibility of the mark  -->
                    <ControlTemplate.Triggers>
                        <Trigger Property="IsChecked" Value="true">
                            <!--  If item is checked, trigger the visibility of the mark and change the color of the selected bullet into a darker gray for better highlighting  -->
                            <Setter TargetName="RadioMark" Property="Visibility" Value="Visible" />
                            <Setter TargetName="RadioOuter" Property="Stroke" Value="#FFADADAD" />
                        </Trigger>
                        <Trigger Property="IsMouseOver" Value="true">
                            <Setter TargetName="RadioHover" Property="Visibility" Value="Visible" />
                        </Trigger>
                        <Trigger Property="IsPressed" Value="true">
                            <Setter TargetName="RadioHover" Property="StrokeThickness" Value="4px" />
                        </Trigger>
                    </ControlTemplate.Triggers>
                </ControlTemplate>
            </Setter.Value>
        </Setter>
    </Style>

    <ControlTemplate x:Key="RefreshComboBoxToggleButton" TargetType="{x:Type ToggleButton}">
        <Grid Height="29px"
              HorizontalAlignment="Stretch"
              VerticalAlignment="Top">
            <Grid.ColumnDefinitions>
                <ColumnDefinition />
                <ColumnDefinition Width="20" />
            </Grid.ColumnDefinitions>
            <Border Grid.Column="0"
                    Grid.ColumnSpan="2"
                    Background="#666666" />
            <Border x:Name="Border" Grid.Column="1" />
            <Border Grid.Column="0"
                    Grid.ColumnSpan="2"
                    BorderBrush="#4A4A4A"
                    BorderThickness="0,1,1,1" />
            <Rectangle x:Name="BlueUnderline"
                       Grid.Column="0"
                       Grid.ColumnSpan="2"
                       Height="1px"
                       VerticalAlignment="Bottom" />
            <Path x:Name="Arrow"
                  Grid.Column="1"
                  HorizontalAlignment="Center"
                  VerticalAlignment="Center"
                  Data="M0,0 L0,2 L4,6 L8,2 L8,0 L4,4 z"
                  Fill="White" />
        </Grid>
        <ControlTemplate.Triggers>
            <Trigger Property="ToggleButton.IsMouseOver" Value="true">
                <Setter TargetName="Border" Property="Background" Value="#808080" />
            </Trigger>
            <Trigger Property="ToggleButton.IsChecked" Value="true">
                <Setter TargetName="Arrow" Property="Fill" Value="#6AC0E7" />
                <Setter TargetName="Arrow" Property="Data" Value="M0,6 L0,4 L4,0 L8,4 L8,6 L4,2 z" />
                <Setter TargetName="BlueUnderline" Property="Fill" Value="#6AC0E7" />
            </Trigger>
            <Trigger Property="IsEnabled" Value="False">
                <Setter TargetName="Border" Property="Background" Value="#EEEEEE" />
                <Setter TargetName="Border" Property="BorderBrush" Value="#AAAAAA" />
                <Setter Property="Foreground" Value="#888888" />
                <Setter TargetName="Arrow" Property="Fill" Value="#888888" />
            </Trigger>
        </ControlTemplate.Triggers>
    </ControlTemplate>
    <Style x:Key="RefreshComboBox" TargetType="{x:Type ComboBox}">
        <Setter Property="OverridesDefaultStyle" Value="true" />
        <Setter Property="ScrollViewer.HorizontalScrollBarVisibility" Value="Auto" />
        <Setter Property="ScrollViewer.VerticalScrollBarVisibility" Value="Auto" />
        <Setter Property="ScrollViewer.CanContentScroll" Value="true" />
        <Setter Property="MinWidth" Value="300px" />
        <Setter Property="Margin" Value="-6,0,0,0" />
        <Setter Property="Height" Value="29px" />
        <Setter Property="Foreground" Value="#DCDCDC" />
        <Setter Property="FontSize" Value="16px" />
        <Setter Property="Template">
            <Setter.Value>
                <ControlTemplate TargetType="{x:Type ComboBox}">
                    <Grid>
                        <ToggleButton Name="ToggleButton"
                                      Grid.Column="2"
                                      ClickMode="Press"
                                      Focusable="false"
                                      IsChecked="{Binding Path=IsDropDownOpen, Mode=TwoWay, RelativeSource={RelativeSource TemplatedParent}}"
                                      Template="{StaticResource RefreshComboBoxToggleButton}" />
                        <ContentPresenter Name="ContentSite"
                                          Margin="10,0,20,0"
                                          HorizontalAlignment="Left"
                                          VerticalAlignment="Center"
                                          Content="{TemplateBinding SelectionBoxItem}"
                                          ContentTemplate="{TemplateBinding SelectionBoxItemTemplate}"
                                          ContentTemplateSelector="{TemplateBinding ItemTemplateSelector}"
                                          IsHitTestVisible="False" />
                        <TextBox x:Name="PART_EditableTextBox"
                                 Margin="0,0,25,4"
                                 HorizontalAlignment="Left"
                                 VerticalAlignment="Center"
                                 Focusable="True"
                                 FontFamily="{StaticResource ArtifaktElementRegular}"
                                 FontSize="18px"
                                 Foreground="#F5F5F5"
                                 IsReadOnly="{TemplateBinding IsReadOnly}"
                                 Visibility="Hidden" />
                        <Popup Name="Popup"
                               AllowsTransparency="True"
                               Focusable="False"
                               IsOpen="{TemplateBinding IsDropDownOpen}"
                               Placement="Bottom"
                               PopupAnimation="Slide"
                               VerticalOffset="-6">
                            <Grid Name="DropDown"
                                  MinWidth="{TemplateBinding ActualWidth}"
                                  MaxHeight="{TemplateBinding MaxDropDownHeight}"
                                  SnapsToDevicePixels="True">
                                <Border x:Name="DropDownBorder" Background="#666666" />
                                <ScrollViewer Margin="0"
                                              SnapsToDevicePixels="True"
                                              VerticalScrollBarVisibility="Visible">
                                    <StackPanel IsItemsHost="True" KeyboardNavigation.DirectionalNavigation="Contained" />
                                </ScrollViewer>
                            </Grid>
                        </Popup>
                    </Grid>
                    <ControlTemplate.Triggers>
                        <Trigger Property="HasItems" Value="false">
                            <Setter TargetName="DropDownBorder" Property="MinHeight" Value="95" />
                        </Trigger>
                        <Trigger Property="IsEnabled" Value="false">
                            <Setter Property="Foreground" Value="#888888" />
                        </Trigger>
                        <Trigger Property="IsGrouping" Value="true">
                            <Setter Property="ScrollViewer.CanContentScroll" Value="false" />
                        </Trigger>
                        <Trigger SourceName="Popup" Property="Popup.AllowsTransparency" Value="true">
                            <Setter TargetName="DropDownBorder" Property="CornerRadius" Value="0" />
                            <Setter TargetName="DropDownBorder" Property="Margin" Value="0,0,0,0" />
                        </Trigger>
                        <Trigger Property="IsEditable" Value="true">
                            <Setter Property="IsTabStop" Value="false" />
                            <Setter TargetName="PART_EditableTextBox" Property="Visibility" Value="Visible" />
                            <Setter TargetName="ContentSite" Property="Visibility" Value="Hidden" />
                        </Trigger>
                    </ControlTemplate.Triggers>
                </ControlTemplate>
            </Setter.Value>
        </Setter>
    </Style>

    <!--  SimpleStyles: ComboBoxItem  -->
    <Style x:Key="{x:Type ComboBoxItem}" TargetType="{x:Type ComboBoxItem}">
        <Setter Property="SnapsToDevicePixels" Value="true" />
        <Setter Property="Foreground" Value="#DCDCDC" />
        <Setter Property="OverridesDefaultStyle" Value="true" />
        <Setter Property="Template">
            <Setter.Value>
                <ControlTemplate TargetType="{x:Type ComboBoxItem}">
                    <Border Name="Border"
                            Padding="10,5"
                            SnapsToDevicePixels="true">
                        <ContentPresenter />
                    </Border>
                    <ControlTemplate.Triggers>
                        <Trigger Property="IsHighlighted" Value="true">
                            <Setter TargetName="Border" Property="Background" Value="#808080" />
                        </Trigger>
                        <Trigger Property="IsEnabled" Value="false">
                            <Setter Property="Foreground" Value="#888888" />
                        </Trigger>
                    </ControlTemplate.Triggers>
                </ControlTemplate>
            </Setter.Value>
        </Setter>
    </Style>

    <Style TargetType="{x:Type CheckBox}">
        <Setter Property="SnapsToDevicePixels" Value="true" />
        <Setter Property="OverridesDefaultStyle" Value="true" />
        <Setter Property="Template">
            <Setter.Value>
                <ControlTemplate TargetType="CheckBox">
                    <BulletDecorator VerticalAlignment="Center" Background="Transparent">
                        <BulletDecorator.Bullet>
                            <Border x:Name="Border"
                                    Width="13"
                                    Height="13"
                                    Background="#373737"
                                    BorderBrush="#666666"
                                    BorderThickness="1">
                                <Image x:Name="CheckBoxTick"
                                       Width="7"
                                       Height="7"
                                       HorizontalAlignment="Center"
                                       VerticalAlignment="Center"
                                       Source="pack://application:,,,/DynamoCoreWpf;component/UI/Images/tick_selected.png"
                                       Visibility="Hidden" />
                            </Border>
                        </BulletDecorator.Bullet>

                        <ContentPresenter x:Name="contentPresent"
                                          Margin="5,0,5,0"
                                          Content="{TemplateBinding Content}"
                                          ContentTemplate="{TemplateBinding ContentTemplate}"
                                          TextBlock.FontSize="14px"
                                          TextBlock.Foreground="#bbbbbb" />
                    </BulletDecorator>
                    <ControlTemplate.Triggers>
                        <Trigger Property="IsChecked" Value="true">
                            <Setter TargetName="CheckBoxTick" Property="Visibility" Value="Visible" />
                        </Trigger>
                        <Trigger Property="IsEnabled" Value="True">
                            <Setter TargetName="contentPresent" Property="TextBlock.Foreground" Value="#bbbbbb" />
                        </Trigger>
                        <Trigger Property="IsEnabled" Value="False">
                            <Setter TargetName="contentPresent" Property="TextBlock.Foreground" Value="#444444" />
                        </Trigger>
                    </ControlTemplate.Triggers>
                </ControlTemplate>
            </Setter.Value>
        </Setter>
    </Style>

    <Style x:Key="SSearchButton" TargetType="{x:Type Button}">
        <Setter Property="Template">
            <Setter.Value>
                <ControlTemplate>

                    <Grid x:Name="container" Background="Transparent">
                        <Grid x:Name="inner" Background="#333">

                            <Image x:Name="display"
                                   Width="24"
                                   Height="24"
                                   Source="{Binding RelativeSource={RelativeSource TemplatedParent}, Path=Tag}" />

                        </Grid>
                    </Grid>

                    <ControlTemplate.Triggers>

                        <!--<Trigger Property="ToggleButton.IsMouseOver" Value="true">
                <Setter TargetName="inner" Property = "Background" Value="LightBlue"/>
              </Trigger>-->

                    </ControlTemplate.Triggers>

                </ControlTemplate>
            </Setter.Value>
        </Setter>
    </Style>

    <Style x:Key="SDarkScrollViewer" TargetType="{x:Type ScrollViewer}">
        <Setter Property="HorizontalScrollBarVisibility" Value="Hidden" />
        <Setter Property="VerticalScrollBarVisibility" Value="Hidden" />
        <Setter Property="Template">
            <Setter.Value>
                <ControlTemplate TargetType="{x:Type ScrollViewer}">
                    <Grid>
                        <Grid Background="{TemplateBinding Background}">
                            <ScrollContentPresenter x:Name="PART_ScrollContentPresenter"
                                                    Margin="{TemplateBinding Padding}"
                                                    CanContentScroll="{TemplateBinding CanContentScroll}"
                                                    Content="{TemplateBinding Content}"
                                                    ContentTemplate="{TemplateBinding ContentTemplate}" />
                        </Grid>
                        <Grid>
                            <Grid.ColumnDefinitions>
                                <ColumnDefinition Width="*" />
                                <ColumnDefinition Width="Auto" />
                            </Grid.ColumnDefinitions>
                            <Grid.RowDefinitions>
                                <RowDefinition Height="*" />
                                <RowDefinition Height="Auto" />
                            </Grid.RowDefinitions>
                            <ScrollBar x:Name="PART_VerticalScrollBar"
                                       Grid.Column="1"
                                       AutomationProperties.AutomationId="VerticalScrollBar"
                                       Cursor="Arrow"
                                       Maximum="{TemplateBinding ScrollableHeight}"
                                       Minimum="0.0"
                                       ViewportSize="{TemplateBinding ViewportHeight}"
                                       Visibility="{TemplateBinding ComputedVerticalScrollBarVisibility}"
                                       Value="{Binding RelativeSource={RelativeSource TemplatedParent}, Path=VerticalOffset, Mode=OneWay}" />
                            <ScrollBar x:Name="PART_HorizontalScrollBar"
                                       Grid.Row="1"
                                       AutomationProperties.AutomationId="HorizontalScrollBar"
                                       Cursor="Arrow"
                                       Maximum="{TemplateBinding ScrollableWidth}"
                                       Minimum="0.0"
                                       Orientation="Horizontal"
                                       ViewportSize="{TemplateBinding ViewportWidth}"
                                       Visibility="{TemplateBinding ComputedHorizontalScrollBarVisibility}"
                                       Value="{Binding RelativeSource={RelativeSource TemplatedParent}, Path=HorizontalOffset, Mode=OneWay}" />
                        </Grid>
                    </Grid>
                </ControlTemplate>
            </Setter.Value>
        </Setter>
        <Style.Triggers>
            <Trigger Property="IsEnabled" Value="false">
                <Setter Property="Foreground" Value="{DynamicResource {x:Static SystemColors.GrayTextBrushKey}}" />
            </Trigger>
            <Trigger Property="IsMouseOver" Value="true">
                <Setter Property="HorizontalScrollBarVisibility" Value="Visible" />
                <Setter Property="VerticalScrollBarVisibility" Value="Visible" />
            </Trigger>
        </Style.Triggers>
    </Style>

    <!--  Scrollbar Thumbs  -->
    <Style x:Key="SScrollThumbs" TargetType="{x:Type Thumb}">
        <Setter Property="Template">
            <Setter.Value>
                <ControlTemplate TargetType="{x:Type Thumb}">
                    <Grid x:Name="Grid">
                        <Rectangle Width="Auto"
                                   Height="Auto"
                                   HorizontalAlignment="Stretch"
                                   VerticalAlignment="Stretch"
                                   Fill="Transparent" />
                        <Border x:Name="Rectangle1"
                                Width="Auto"
                                Height="Auto"
                                HorizontalAlignment="Stretch"
                                VerticalAlignment="Stretch"
                                Background="{TemplateBinding Background}"
                                CornerRadius="3" />
                    </Grid>
                    <ControlTemplate.Triggers>
                        <Trigger Property="Tag" Value="Horizontal">
                            <Setter TargetName="Rectangle1" Property="Width" Value="Auto" />
                            <Setter TargetName="Rectangle1" Property="Height" Value="7" />
                        </Trigger>
                    </ControlTemplate.Triggers>
                </ControlTemplate>
            </Setter.Value>
        </Setter>
    </Style>

    <!--  ScrollBars  -->
    <Style x:Key="{x:Type ScrollBar}" TargetType="{x:Type ScrollBar}">
        <Setter Property="Stylus.IsFlicksEnabled" Value="false" />
        <Setter Property="Foreground" Value="#888" />
        <Setter Property="Background" Value="Transparent" />
        <Setter Property="Width" Value="8" />
        <Setter Property="Template">
            <Setter.Value>
                <ControlTemplate TargetType="{x:Type ScrollBar}">
                    <Grid x:Name="GridRoot"
                          Width="6"
                          Background="{TemplateBinding Background}">
                        <Grid.RowDefinitions>
                            <RowDefinition Height="0.00001*" />
                        </Grid.RowDefinitions>

                        <Track x:Name="PART_Track"
                               Grid.Row="0"
                               Focusable="false"
                               IsDirectionReversed="true">
                            <Track.Resources>
                                <!-- Set the Thumb's minimum height to 25.
                                     The Thumb's minimum height is half the
                                     value of VerticalScrollBarButtonHeightKey. -->
                                <clr:Double x:Key="{x:Static SystemParameters.VerticalScrollBarButtonHeightKey}">
                                    50
                                </clr:Double>
                            </Track.Resources>
                            <Track.Thumb>
                                <Thumb x:Name="Thumb"
                                       Background="{TemplateBinding Foreground}"
                                       Style="{DynamicResource SScrollThumbs}" />
                            </Track.Thumb>
                            <Track.IncreaseRepeatButton>
                                <RepeatButton x:Name="PageUp"
                                              Command="ScrollBar.PageDownCommand"
                                              Focusable="false"
                                              Opacity="0" />
                            </Track.IncreaseRepeatButton>
                            <Track.DecreaseRepeatButton>
                                <RepeatButton x:Name="PageDown"
                                              Command="ScrollBar.PageUpCommand"
                                              Focusable="false"
                                              Opacity="0" />
                            </Track.DecreaseRepeatButton>
                        </Track>
                    </Grid>

                    <ControlTemplate.Triggers>
                        <Trigger SourceName="Thumb" Property="IsMouseOver" Value="true">
                            <Setter TargetName="Thumb" Property="Background" Value="{DynamicResource ButtonSelectBrush}" />
                        </Trigger>
                        <Trigger SourceName="Thumb" Property="IsDragging" Value="true">
                            <Setter TargetName="Thumb" Property="Background" Value="{DynamicResource DarkBrush}" />
                        </Trigger>

                        <Trigger Property="IsEnabled" Value="false">
                            <Setter TargetName="Thumb" Property="Visibility" Value="Collapsed" />
                        </Trigger>
                        <Trigger Property="Orientation" Value="Horizontal">
                            <Setter TargetName="GridRoot" Property="LayoutTransform">
                                <Setter.Value>
                                    <RotateTransform Angle="-90" />
                                </Setter.Value>
                            </Setter>
                            <Setter TargetName="PART_Track" Property="LayoutTransform">
                                <Setter.Value>
                                    <RotateTransform Angle="-90" />
                                </Setter.Value>
                            </Setter>
                            <Setter Property="Width" Value="Auto" />
                            <Setter Property="Height" Value="8" />
                            <Setter TargetName="Thumb" Property="Tag" Value="Horizontal" />
                            <Setter TargetName="PageDown" Property="Command" Value="ScrollBar.PageLeftCommand" />
                            <Setter TargetName="PageUp" Property="Command" Value="ScrollBar.PageRightCommand" />
                        </Trigger>
                    </ControlTemplate.Triggers>
                </ControlTemplate>
            </Setter.Value>
        </Setter>
    </Style>

    <!--  Connectors  -->

    <clr:Int32 x:Key="connector_end_dot_size">6</clr:Int32>
    <clr:Int32 x:Key="connector_stroke_thickness">2</clr:Int32>
    <clr:Double x:Key="connector_stroke_opacity">0.6</clr:Double>
    <clr:Double x:Key="connector_bezier_offset">20.0</clr:Double>


    <!--  Tool Tip Control  -->
    <Style x:Key="SLightToolTip" TargetType="{x:Type dynui:DynamoToolTip}">
        <Setter Property="OverridesDefaultStyle" Value="true" />
        <Setter Property="HasDropShadow" Value="False" />
        <Setter Property="Template">
            <Setter.Value>
                <ControlTemplate TargetType="{x:Type dynui:DynamoToolTip}">
                    <Grid>
                        <Grid.ColumnDefinitions>
                            <ColumnDefinition MinWidth="1" />
                            <ColumnDefinition Width="Auto" />
                            <ColumnDefinition MinWidth="1" />
                        </Grid.ColumnDefinitions>
                        <Grid.RowDefinitions>
                            <RowDefinition MinHeight="1" />
                            <RowDefinition Height="Auto" />
                            <RowDefinition MinHeight="1" />
                        </Grid.RowDefinitions>
                        <Border Grid.Row="1"
                                Grid.Column="1"
                                Margin="-1"
                                Background="{StaticResource InfoBubbleBackNormalBrush}"
                                BorderBrush="{StaticResource InfoBubbleEdgeNormalBrush}"
                                BorderThickness="1"
                                CornerRadius="2" />
                        <Path HorizontalAlignment="Center"
                              VerticalAlignment="Center"
                              Fill="{StaticResource InfoBubbleBackNormalBrush}"
                              Stroke="{StaticResource InfoBubbleEdgeNormalBrush}"
                              StrokeThickness="1">
                            <Grid.Row>
                                <Binding Converter="{StaticResource AttachmentToRowColumnConverter}"
                                         ConverterParameter="Row"
                                         RelativeSource="{RelativeSource TemplatedParent}" />
                            </Grid.Row>
                            <Grid.Column>
                                <Binding Converter="{StaticResource AttachmentToRowColumnConverter}"
                                         ConverterParameter="Column"
                                         RelativeSource="{RelativeSource TemplatedParent}" />
                            </Grid.Column>
                            <Path.Data>
                                <PathGeometry>
                                    <PathFigure IsClosed="False">
                                        <PathFigure.StartPoint>
                                            <Binding Converter="{StaticResource AttachmentToPathConverter}"
                                                     ConverterParameter="Start"
                                                     RelativeSource="{RelativeSource TemplatedParent}" />
                                        </PathFigure.StartPoint>
                                        <PolyLineSegment>
                                            <PolyLineSegment.Points>
                                                <Binding Converter="{StaticResource AttachmentToPathConverter}"
                                                         ConverterParameter="Points"
                                                         RelativeSource="{RelativeSource TemplatedParent}" />
                                            </PolyLineSegment.Points>
                                        </PolyLineSegment>
                                    </PathFigure>
                                </PathGeometry>
                            </Path.Data>
                        </Path>
                        <ContentPresenter Grid.Row="1"
                                          Grid.Column="1"
                                          Margin="4"
                                          HorizontalAlignment="Left"
                                          VerticalAlignment="Top"
                                          TextBlock.FontSize="14" />
                    </Grid>
                </ControlTemplate>
            </Setter.Value>
        </Setter>
    </Style>

    <Style x:Key="StartPageListBox" TargetType="ListBox">
        <Setter Property="SnapsToDevicePixels" Value="true" />
        <Setter Property="OverridesDefaultStyle" Value="true" />
        <Setter Property="ScrollViewer.HorizontalScrollBarVisibility" Value="Hidden" />
        <Setter Property="ScrollViewer.VerticalScrollBarVisibility" Value="Auto" />
        <Setter Property="ScrollViewer.CanContentScroll" Value="true" />
        <Setter Property="MaxHeight" Value="220" />
        <Setter Property="Margin" Value="0,0,0,60" />
        <Setter Property="Template">
            <Setter.Value>
                <ControlTemplate TargetType="ListBox">
                    <ScrollViewer Margin="0,2,0,2" Focusable="false">
                        <StackPanel IsItemsHost="True" />
                    </ScrollViewer>
                </ControlTemplate>
            </Setter.Value>
        </Setter>
        <Setter Property="ItemTemplate">
            <Setter.Value>
                <DataTemplate>
                    <Grid Background="Transparent">
                        <Grid.ToolTip>
                            <Binding Path="ToolTip" />
                        </Grid.ToolTip>
                        <StackPanel Orientation="Horizontal">
                            <Image Width="31"
                                   Margin="5,0,14,0"
                                   Source="{Binding Icon}"
                                   Visibility="{Binding IconVisibility}" />
                            <TextBlock Margin="6,7,0,8"
                                       VerticalAlignment="Center"
                                       FontFamily="{StaticResource ArtifaktElementRegular}"
                                       FontSize="16"
                                       Text="{Binding Caption}" />
                            <TextBlock Margin="16,0,0,0"
                                       VerticalAlignment="Center"
                                       FontFamily="{StaticResource ArtifaktElementRegular}"
                                       FontSize="12"
                                       Foreground="#888"
                                       Text="{Binding SubScript}" />
                        </StackPanel>
                    </Grid>
                </DataTemplate>
            </Setter.Value>
        </Setter>
    </Style>

    <Style x:Key="StartPageListBoxItem" TargetType="ListBoxItem">
        <Setter Property="SnapsToDevicePixels" Value="true" />
        <Setter Property="OverridesDefaultStyle" Value="true" />
        <Setter Property="Template">
            <Setter.Value>
                <ControlTemplate TargetType="ListBoxItem">
                    <Border x:Name="Border"
                            Padding="2"
                            SnapsToDevicePixels="true">
                        <Border.Background>
                            <SolidColorBrush Color="Transparent" />
                        </Border.Background>
                        <ContentPresenter />
                        <VisualStateManager.VisualStateGroups>
                            <VisualStateGroup x:Name="CommonStates">
                                <VisualState x:Name="Normal" />
                                <VisualState x:Name="Disabled" />
                                <VisualState x:Name="MouseOver">
                                    <Storyboard>
                                        <ColorAnimationUsingKeyFrames Storyboard.TargetName="Border" Storyboard.TargetProperty="(Panel.Background).(SolidColorBrush.Color)">
                                            <EasingColorKeyFrame KeyTime="0" Value="#EEEEEE" />
                                        </ColorAnimationUsingKeyFrames>
                                    </Storyboard>
                                </VisualState>
                            </VisualStateGroup>
                            <VisualStateGroup x:Name="SelectionStates">
                                <VisualState x:Name="Unselected" />
                                <VisualState x:Name="Selected" />
                                <VisualState x:Name="SelectedUnfocused" />
                            </VisualStateGroup>
                        </VisualStateManager.VisualStateGroups>
                    </Border>
                </ControlTemplate>
            </Setter.Value>
        </Setter>
    </Style>

    <Style x:Key="StartPageLabel" TargetType="Label">
        <Setter Property="Template">
            <Setter.Value>
                <ControlTemplate TargetType="Label">
                    <Border x:Name="border" Background="Transparent">
                        <StackPanel Orientation="Horizontal">
                            <ContentControl />
                            <Label x:Name="label"
                                   Content="{TemplateBinding Content}"
                                   FontFamily="{StaticResource ArtifaktElementRegular}"
                                   FontSize="16"
                                   Foreground="#888888" />
                        </StackPanel>
                    </Border>
                    <ControlTemplate.Triggers>
                        <Trigger Property="IsMouseOver" Value="True">
                            <Setter TargetName="label" Property="Foreground" Value="#333" />
                        </Trigger>
                    </ControlTemplate.Triggers>
                </ControlTemplate>
            </Setter.Value>
        </Setter>
    </Style>

    <Style x:Key="StartPageTreeView" TargetType="TreeView">
        <Setter Property="OverridesDefaultStyle" Value="True" />
        <Setter Property="SnapsToDevicePixels" Value="True" />
        <Setter Property="ScrollViewer.HorizontalScrollBarVisibility" Value="Auto" />
        <Setter Property="ScrollViewer.VerticalScrollBarVisibility" Value="Auto" />
        <Setter Property="MaxHeight" Value="230" />
        <Setter Property="Template">
            <Setter.Value>
                <ControlTemplate TargetType="TreeView">
                    <Border Name="Border"
                            BorderThickness="1"
                            CornerRadius="1">
                        <Border.BorderBrush>
                            <SolidColorBrush Color="{DynamicResource BorderMediumColor}" />
                        </Border.BorderBrush>
                        <Border.Background>
                            <SolidColorBrush Color="{DynamicResource ControlLightColor}" />
                        </Border.Background>
                        <ScrollViewer Padding="4"
                                      CanContentScroll="False"
                                      Focusable="False">
                            <ItemsPresenter />
                        </ScrollViewer>
                    </Border>
                </ControlTemplate>
            </Setter.Value>
        </Setter>
    </Style>

    <Style x:Key="ExpandCollapseToggleStyle" TargetType="ToggleButton">
        <Setter Property="Focusable" Value="False" />
        <Setter Property="Template">
            <Setter.Value>
                <ControlTemplate TargetType="ToggleButton">
                    <Grid Width="15"
                          Height="13"
                          Background="Transparent">
                        <Path x:Name="Collapsed"
                              Margin="1,1,1,1"
                              HorizontalAlignment="Left"
                              VerticalAlignment="Center"
                              Data="M 4 0 L 8 4 L 4 8 Z">
                            <Path.Fill>
                                <SolidColorBrush Color="{DynamicResource GlyphColor}" />
                            </Path.Fill>
                        </Path>
                        <Path x:Name="Expanded"
                              Margin="1,1,1,1"
                              HorizontalAlignment="Left"
                              VerticalAlignment="Center"
                              Data="M 0 4 L 8 4 L 4 8 Z"
                              Visibility="Hidden">
                            <Path.Fill>
                                <SolidColorBrush Color="{DynamicResource GlyphColor}" />
                            </Path.Fill>
                        </Path>
                        <VisualStateManager.VisualStateGroups>
                            <VisualStateGroup x:Name="CheckStates">
                                <VisualState x:Name="Checked">
                                    <Storyboard>
                                        <ObjectAnimationUsingKeyFrames Storyboard.TargetName="Collapsed" Storyboard.TargetProperty="(UIElement.Visibility)">
                                            <DiscreteObjectKeyFrame KeyTime="0" Value="{x:Static Visibility.Hidden}" />
                                        </ObjectAnimationUsingKeyFrames>
                                        <ObjectAnimationUsingKeyFrames Storyboard.TargetName="Expanded" Storyboard.TargetProperty="(UIElement.Visibility)">
                                            <DiscreteObjectKeyFrame KeyTime="0" Value="{x:Static Visibility.Visible}" />
                                        </ObjectAnimationUsingKeyFrames>
                                    </Storyboard>
                                </VisualState>
                                <VisualState x:Name="Unchecked" />
                                <VisualState x:Name="Indeterminate" />
                            </VisualStateGroup>
                        </VisualStateManager.VisualStateGroups>
                    </Grid>
                </ControlTemplate>
            </Setter.Value>
        </Setter>
    </Style>
    <Style x:Key="TreeViewItemFocusVisual">
        <Setter Property="Control.Template">
            <Setter.Value>
                <ControlTemplate>
                    <Border>
                        <Rectangle Margin="0,0,0,0"
                                   Opacity="0"
                                   Stroke="Black"
                                   StrokeDashArray="1 2"
                                   StrokeThickness="5" />
                    </Border>
                </ControlTemplate>
            </Setter.Value>
        </Setter>
    </Style>
    <Style x:Key="StartPageTreeViewItem" TargetType="TreeViewItem">
        <Setter Property="IsExpanded" Value="True" />
        <Setter Property="Background" Value="Transparent" />
        <Setter Property="HorizontalContentAlignment" Value="{Binding Path=HorizontalContentAlignment, RelativeSource={RelativeSource AncestorType={x:Type ItemsControl}}}" />
        <Setter Property="VerticalContentAlignment" Value="{Binding Path=VerticalContentAlignment, RelativeSource={RelativeSource AncestorType={x:Type ItemsControl}}}" />
        <Setter Property="Padding" Value="1,0,0,0" />
        <Setter Property="Foreground" Value="{DynamicResource {x:Static SystemColors.ControlTextBrushKey}}" />
        <Setter Property="FocusVisualStyle" Value="{StaticResource TreeViewItemFocusVisual}" />
        <Setter Property="Template">
            <Setter.Value>
                <ControlTemplate TargetType="{x:Type TreeViewItem}">
                    <Grid>
                        <Grid.ColumnDefinitions>
                            <ColumnDefinition Width="Auto" MinWidth="19" />
                            <ColumnDefinition Width="Auto" />
                            <ColumnDefinition Width="*" />
                        </Grid.ColumnDefinitions>
                        <Grid.RowDefinitions>
                            <RowDefinition Height="Auto" />
                            <RowDefinition />
                        </Grid.RowDefinitions>
                        <ToggleButton x:Name="Expander"
                                      ClickMode="Press"
                                      IsChecked="{Binding IsExpanded, RelativeSource={RelativeSource TemplatedParent}}"
                                      Style="{StaticResource ExpandCollapseToggleStyle}" />
                        <Border x:Name="Bd"
                                Grid.Column="1"
                                Padding="{TemplateBinding Padding}"
                                Background="{TemplateBinding Background}"
                                BorderBrush="{TemplateBinding BorderBrush}"
                                BorderThickness="{TemplateBinding BorderThickness}">
                            <ContentPresenter x:Name="PART_Header"
                                              HorizontalAlignment="{TemplateBinding HorizontalContentAlignment}"
                                              ContentSource="Header" />
                        </Border>
                        <ItemsPresenter x:Name="ItemsHost"
                                        Grid.Row="1"
                                        Grid.Column="1"
                                        Grid.ColumnSpan="2"
                                        Visibility="Collapsed" />
                        <VisualStateManager.VisualStateGroups>
                            <VisualStateGroup x:Name="SelectionStates">
                                <VisualState x:Name="Selected">
                                    <Storyboard>
                                        <ColorAnimationUsingKeyFrames Storyboard.TargetName="Bd" Storyboard.TargetProperty="(Panel.Background).                     (SolidColorBrush.Color)">
                                            <EasingColorKeyFrame KeyTime="0" Value="{StaticResource SelectedBackgroundColor}" />
                                        </ColorAnimationUsingKeyFrames>
                                    </Storyboard>
                                </VisualState>
                                <VisualState x:Name="Unselected" />
                                <VisualState x:Name="SelectedInactive">
                                    <Storyboard>
                                        <ColorAnimationUsingKeyFrames Storyboard.TargetName="Bd" Storyboard.TargetProperty="(Panel.Background).                     (SolidColorBrush.Color)">
                                            <EasingColorKeyFrame KeyTime="0" Value="{StaticResource SelectedUnfocusedColor}" />
                                        </ColorAnimationUsingKeyFrames>
                                    </Storyboard>
                                </VisualState>
                            </VisualStateGroup>
                            <VisualStateGroup x:Name="ExpansionStates">
                                <VisualState x:Name="Expanded">
                                    <Storyboard>
                                        <ObjectAnimationUsingKeyFrames Storyboard.TargetName="ItemsHost" Storyboard.TargetProperty="(UIElement.Visibility)">
                                            <DiscreteObjectKeyFrame KeyTime="0" Value="{x:Static Visibility.Visible}" />
                                        </ObjectAnimationUsingKeyFrames>
                                    </Storyboard>
                                </VisualState>
                                <VisualState x:Name="Collapsed" />
                            </VisualStateGroup>
                        </VisualStateManager.VisualStateGroups>
                    </Grid>
                    <ControlTemplate.Triggers>
                        <Trigger Property="HasItems" Value="false">
                            <Setter TargetName="Expander" Property="Visibility" Value="Hidden" />
                        </Trigger>
                        <MultiTrigger>
                            <MultiTrigger.Conditions>
                                <Condition Property="HasHeader" Value="false" />
                                <Condition Property="Width" Value="Auto" />
                            </MultiTrigger.Conditions>
                            <Setter TargetName="PART_Header" Property="MinWidth" Value="75" />
                        </MultiTrigger>
                        <MultiTrigger>
                            <MultiTrigger.Conditions>
                                <Condition Property="HasHeader" Value="false" />
                                <Condition Property="Height" Value="Auto" />
                            </MultiTrigger.Conditions>
                            <Setter TargetName="PART_Header" Property="MinHeight" Value="19" />
                        </MultiTrigger>
                    </ControlTemplate.Triggers>
                </ControlTemplate>
            </Setter.Value>
        </Setter>
    </Style>

    <Style x:Key="InOutPortControlStyle" TargetType="ItemsControl">
        <Setter Property="ItemsPanel">
            <Setter.Value>
                <ItemsPanelTemplate>
                    <dynui:InOutPortPanel HorizontalAlignment="Center" VerticalAlignment="Stretch" />
                </ItemsPanelTemplate>
            </Setter.Value>
        </Setter>
    </Style>

    <Style x:Key="{x:Type dynui:ImageCheckBox}" TargetType="{x:Type dynui:ImageCheckBox}">
        <Setter Property="SnapsToDevicePixels" Value="true" />
        <Setter Property="OverridesDefaultStyle" Value="true" />
        <Setter Property="Cursor" Value="Hand" />
        <Setter Property="FocusVisualStyle" Value="{DynamicResource CheckBoxFocusVisual}" />
        <Setter Property="Template">
            <Setter.Value>
                <ControlTemplate TargetType="{x:Type dynui:ImageCheckBox}">
                    <Grid>
                        <Canvas>
                            <Canvas.Clip>
                                <RectangleGeometry>
                                    <RectangleGeometry.Rect>
                                        <MultiBinding Converter="{StaticResource ViewButtonClipRectConverter}">
                                            <Binding Path="Width" RelativeSource="{RelativeSource TemplatedParent}" />
                                            <Binding Path="Height" RelativeSource="{RelativeSource TemplatedParent}" />
                                        </MultiBinding>
                                    </RectangleGeometry.Rect>
                                </RectangleGeometry>
                            </Canvas.Clip>
                            <Image Name="buttonStateImage">
                                <Image.Width>
                                    <Binding Path="Width" RelativeSource="{RelativeSource TemplatedParent}" />
                                </Image.Width>
                                <Image.Source>
                                    <Binding Path="StateImage" RelativeSource="{RelativeSource TemplatedParent}" />
                                </Image.Source>
                                <Image.RenderTransform>
                                    <TranslateTransform />
                                </Image.RenderTransform>
                            </Image>
                            <Image Name="buttonCheckImage">
                                <Image.Width>
                                    <Binding Path="Width" RelativeSource="{RelativeSource TemplatedParent}" />
                                </Image.Width>
                                <Image.Source>
                                    <Binding Path="CheckImage" RelativeSource="{RelativeSource TemplatedParent}" />
                                </Image.Source>
                                <Image.RenderTransform>
                                    <TranslateTransform />
                                </Image.RenderTransform>
                            </Image>
                        </Canvas>
                        <VisualStateManager.VisualStateGroups>
                            <VisualStateGroup x:Name="CommonStates">
                                <VisualState x:Name="Normal" />
                                <VisualState x:Name="MouseOver">
                                    <Storyboard>
                                        <DoubleAnimation x:Name="hoverOverAnimation"
                                                         Storyboard.TargetName="buttonStateImage"
                                                         Storyboard.TargetProperty="(UIElement.RenderTransform).(TranslateTransform.Y)"
                                                         Duration="0" />
                                    </Storyboard>
                                </VisualState>
                                <VisualState x:Name="Pressed">
                                    <Storyboard>
                                        <DoubleAnimation x:Name="pressedAnimation"
                                                         Storyboard.TargetName="buttonStateImage"
                                                         Storyboard.TargetProperty="(UIElement.RenderTransform).(TranslateTransform.Y)"
                                                         Duration="0" />
                                    </Storyboard>
                                </VisualState>
                                <VisualState x:Name="Disabled" />
                            </VisualStateGroup>
                            <VisualStateGroup x:Name="CheckStates">
                                <VisualState x:Name="Checked">
                                    <Storyboard>
                                        <DoubleAnimation x:Name="checkedAnimation"
                                                         Storyboard.TargetName="buttonCheckImage"
                                                         Storyboard.TargetProperty="(UIElement.RenderTransform).(TranslateTransform.Y)"
                                                         Duration="0" />
                                    </Storyboard>
                                </VisualState>
                                <VisualState x:Name="Unchecked" />
                                <VisualState x:Name="Indeterminate" />
                            </VisualStateGroup>
                        </VisualStateManager.VisualStateGroups>
                    </Grid>
                </ControlTemplate>
            </Setter.Value>
        </Setter>
    </Style>

    <Style x:Key="TreeViewItemPath" TargetType="Path">
        <Setter Property="Stroke">
            <Setter.Value>
                <SolidColorBrush Color="{DynamicResource GlyphColor}" />
            </Setter.Value>
        </Setter>
        <Style.Triggers>
            <DataTrigger Binding="{Binding Path=IsMouseOver, RelativeSource={RelativeSource AncestorType={x:Type Grid}}}" Value="True">
                <Setter Property="Stroke" Value="#FF1BBBFA" />
            </DataTrigger>
        </Style.Triggers>
    </Style>

    <Style x:Key="{x:Type dynui:ImageButton}" TargetType="{x:Type dynui:ImageButton}">
        <Setter Property="SnapsToDevicePixels" Value="true" />
        <Setter Property="OverridesDefaultStyle" Value="true" />
        <Setter Property="Cursor" Value="Hand" />
        <Setter Property="Template">
            <Setter.Value>
                <ControlTemplate TargetType="{x:Type dynui:ImageButton}">
                    <Grid>
                        <Canvas>
                            <Canvas.Clip>
                                <RectangleGeometry>
                                    <RectangleGeometry.Rect>
                                        <MultiBinding Converter="{StaticResource ViewButtonClipRectConverter}">
                                            <Binding Path="Width" RelativeSource="{RelativeSource TemplatedParent}" />
                                            <Binding Path="Height" RelativeSource="{RelativeSource TemplatedParent}" />
                                        </MultiBinding>
                                    </RectangleGeometry.Rect>
                                </RectangleGeometry>
                            </Canvas.Clip>
                            <Image Name="buttonStateImage">
                                <Image.Width>
                                    <Binding Path="Width" RelativeSource="{RelativeSource TemplatedParent}" />
                                </Image.Width>
                                <Image.Source>
                                    <Binding Path="StateImage" RelativeSource="{RelativeSource TemplatedParent}" />
                                </Image.Source>
                                <Image.RenderTransform>
                                    <TranslateTransform />
                                </Image.RenderTransform>
                            </Image>
                        </Canvas>
                        <VisualStateManager.VisualStateGroups>
                            <VisualStateGroup x:Name="CommonStates">
                                <VisualState x:Name="Normal" />
                                <VisualState x:Name="MouseOver">
                                    <Storyboard>
                                        <DoubleAnimation x:Name="hoverOverAnimation"
                                                         Storyboard.TargetName="buttonStateImage"
                                                         Storyboard.TargetProperty="(UIElement.RenderTransform).(TranslateTransform.Y)"
                                                         Duration="0" />
                                    </Storyboard>
                                </VisualState>
                                <VisualState x:Name="Pressed">
                                    <Storyboard>
                                        <DoubleAnimation x:Name="pressedAnimation"
                                                         Storyboard.TargetName="buttonStateImage"
                                                         Storyboard.TargetProperty="(UIElement.RenderTransform).(TranslateTransform.Y)"
                                                         Duration="0" />
                                    </Storyboard>
                                </VisualState>
                                <VisualState x:Name="Disabled">
                                    <Storyboard>
                                        <DoubleAnimation x:Name="disabledAnimation"
                                                         Storyboard.TargetName="buttonStateImage"
                                                         Storyboard.TargetProperty="(UIElement.RenderTransform).(TranslateTransform.Y)"
                                                         Duration="0" />
                                    </Storyboard>
                                </VisualState>
                            </VisualStateGroup>
                        </VisualStateManager.VisualStateGroups>
                    </Grid>
                </ControlTemplate>
            </Setter.Value>
        </Setter>
    </Style>

    <Style TargetType="{x:Type dynui:ImageRepeatButton}">
        <Setter Property="SnapsToDevicePixels" Value="true" />
        <Setter Property="OverridesDefaultStyle" Value="true" />
        <Setter Property="Cursor" Value="Hand" />
        <Setter Property="Template">
            <Setter.Value>
                <ControlTemplate TargetType="{x:Type dynui:ImageRepeatButton}">
                    <Grid>
                        <Canvas>
                            <Canvas.Clip>
                                <RectangleGeometry>
                                    <RectangleGeometry.Rect>
                                        <MultiBinding Converter="{StaticResource ViewButtonClipRectConverter}">
                                            <Binding Path="Width" RelativeSource="{RelativeSource TemplatedParent}" />
                                            <Binding Path="Height" RelativeSource="{RelativeSource TemplatedParent}" />
                                        </MultiBinding>
                                    </RectangleGeometry.Rect>
                                </RectangleGeometry>
                            </Canvas.Clip>
                            <Image Name="buttonStateImage">
                                <Image.Width>
                                    <Binding Path="Width" RelativeSource="{RelativeSource TemplatedParent}" />
                                </Image.Width>
                                <Image.Source>
                                    <Binding Path="StateImage" RelativeSource="{RelativeSource TemplatedParent}" />
                                </Image.Source>
                                <Image.RenderTransform>
                                    <TranslateTransform />
                                </Image.RenderTransform>
                            </Image>
                        </Canvas>
                        <VisualStateManager.VisualStateGroups>
                            <VisualStateGroup x:Name="CommonStates">
                                <VisualState x:Name="Normal" />
                                <VisualState x:Name="MouseOver">
                                    <Storyboard>
                                        <DoubleAnimation x:Name="hoverOverAnimation"
                                                         Storyboard.TargetName="buttonStateImage"
                                                         Storyboard.TargetProperty="(UIElement.RenderTransform).(TranslateTransform.Y)"
                                                         Duration="0" />
                                    </Storyboard>
                                </VisualState>
                                <VisualState x:Name="Pressed">
                                    <Storyboard>
                                        <DoubleAnimation x:Name="pressedAnimation"
                                                         Storyboard.TargetName="buttonStateImage"
                                                         Storyboard.TargetProperty="(UIElement.RenderTransform).(TranslateTransform.Y)"
                                                         Duration="0" />
                                    </Storyboard>
                                </VisualState>
                                <VisualState x:Name="Disabled">
                                    <Storyboard>
                                        <DoubleAnimation x:Name="disabledAnimation"
                                                         Storyboard.TargetName="buttonStateImage"
                                                         Storyboard.TargetProperty="(UIElement.RenderTransform).(TranslateTransform.Y)"
                                                         Duration="0" />
                                    </Storyboard>
                                </VisualState>
                            </VisualStateGroup>
                            <VisualStateGroup x:Name="FocusStates">
                                <VisualState x:Name="Focused" />
                                <VisualState x:Name="Unfocused" />
                            </VisualStateGroup>
                        </VisualStateManager.VisualStateGroups>
                    </Grid>
                </ControlTemplate>
            </Setter.Value>
        </Setter>
    </Style>

    <Style x:Key="LibraryPopupContentStyle" TargetType="ContentControl">
        <Setter Property="Template">
            <Setter.Value>
                <ControlTemplate TargetType="ContentControl">
                    <Grid>
                        <Border Margin="0,11,0,0"
                                Background="{StaticResource FilterPopupBackgroundColor}"
                                BorderBrush="{StaticResource FilterPopupBorderColor}"
                                BorderThickness="1"
                                CornerRadius="5">
                            <ContentPresenter />
                        </Border>
                        <Path x:Name="arrow"
                              Data="M 5 12 L 15 0 L 25 12"
                              Fill="{StaticResource FilterPopupBackgroundColor}"
                              Stroke="{StaticResource FilterPopupBorderColor}" />
                    </Grid>
                </ControlTemplate>
            </Setter.Value>
        </Setter>
    </Style>

    <Style x:Key="LibraryIconsStyle" TargetType="{x:Type fa:ImageAwesome}">
        <Setter Property="Foreground" Value="{Binding IsAnySearchResult, Converter={StaticResource FilterIconForegroundConverter}}" />
        <Style.Triggers>
            <Trigger Property="IsMouseOver" Value="True">
                <Setter Property="Foreground" Value="White" />
                <Setter Property="Cursor" Value="Hand" />
            </Trigger>
        </Style.Triggers>
    </Style>

    <Style x:Key="LayoutButtonStyle" TargetType="{x:Type Border}">
        <Setter Property="Background" Value="#01000000" />
        <Style.Triggers>
            <Trigger Property="IsMouseOver" Value="True">
                <Setter Property="Background" Value="{StaticResource FilterPopupBorderColor}" />
                <Setter Property="Cursor" Value="Hand" />
            </Trigger>
        </Style.Triggers>
    </Style>

    <Style x:Key="FilterTextBlockStyle" TargetType="{x:Type TextBlock}">
        <Setter Property="Foreground" Value="{StaticResource NodeNameForeground}" />
        <Style.Triggers>
            <Trigger Property="IsMouseOver" Value="True">
                <Setter Property="TextBlock.TextDecorations" Value="Underline" />
                <Setter Property="Cursor" Value="Hand" />
            </Trigger>
        </Style.Triggers>
    </Style>

    <Style TargetType="{x:Type dynui:UseLevelSpinner}">
        <Style.Resources>
            <Style x:Key="IncreaseButton"
                   BasedOn="{x:Null}"
                   TargetType="{x:Type RepeatButton}">
                <Setter Property="MinWidth" Value="12" />
                <Setter Property="Template">
                    <Setter.Value>
                        <ControlTemplate TargetType="{x:Type RepeatButton}">
                            <Grid>
                                <Border Name="Border"
                                        Margin="0"
                                        Padding="0"
                                        Background="{TemplateBinding Background}"
                                        BorderThickness="0">
                                    <Path Margin="1,1,0,0"
                                          HorizontalAlignment="Center"
                                          VerticalAlignment="Center"
                                          Data="M-2.5,1 L0,-2 L2.5,1"
                                          Stretch="None"
                                          Stroke="#6AC0E7" />
                                </Border>
                            </Grid>
                            <ControlTemplate.Triggers>
                                <Trigger Property="IsMouseOver" Value="True">
                                    <Setter TargetName="Border" Property="Background" Value="Gray" />
                                </Trigger>
                            </ControlTemplate.Triggers>
                        </ControlTemplate>
                    </Setter.Value>
                </Setter>
            </Style>

            <Style x:Key="DecreaseButton"
                   BasedOn="{x:Null}"
                   TargetType="{x:Type RepeatButton}">
                <Setter Property="MinWidth" Value="12" />
                <Setter Property="Template">
                    <Setter.Value>
                        <ControlTemplate TargetType="{x:Type RepeatButton}">
                            <Grid>
                                <Border Name="Border"
                                        Margin="0"
                                        Padding="0"
                                        Background="{TemplateBinding Background}">
                                    <Path Margin="1,0,0,1"
                                          HorizontalAlignment="Center"
                                          VerticalAlignment="Center"
                                          Data="M-2.5,-1 L0,2 L2.5,-1"
                                          Stretch="None"
                                          Stroke="#6AC0E7" />
                                </Border>
                            </Grid>
                            <ControlTemplate.Triggers>
                                <Trigger Property="IsMouseOver" Value="True">
                                    <Setter TargetName="Border" Property="Background" Value="Gray" />
                                </Trigger>
                            </ControlTemplate.Triggers>
                        </ControlTemplate>
                    </Setter.Value>
                </Setter>
            </Style>
        </Style.Resources>
        <Setter Property="Template">
            <Setter.Value>
                <ControlTemplate TargetType="{x:Type dynui:UseLevelSpinner}">
                    <Grid x:Name="TemplateGrid"
                          Width="{TemplateBinding Width}"
                          Background="{TemplateBinding Background}"
                          SnapsToDevicePixels="True">
                        <Grid.ColumnDefinitions>
                            <ColumnDefinition Width="*" />
                            <ColumnDefinition Width="1" />
                            <ColumnDefinition Width="12" />
                        </Grid.ColumnDefinitions>

                        <Grid.RowDefinitions>
                            <RowDefinition Height="*" />
                            <RowDefinition Height="*" />
                        </Grid.RowDefinitions>

                        <TextBox Name="textbox"
                                 Grid.RowSpan="2"
                                 Grid.Column="0"
                                 Margin="0"
                                 Padding="0"
                                 VerticalContentAlignment="Center"
                                 Background="{TemplateBinding Background}"
                                 BorderThickness="0"
                                 CaretBrush="Transparent"
                                 FontFamily="{StaticResource ArtifaktElementRegular}"
                                 FontSize="10px"
                                 FontWeight="Medium"
                                 Foreground="White"
                                 IsHitTestVisible="False"
                                 Opacity="1.0"
                                 Style="{StaticResource SZoomFadeTextBox}" />
                        <Rectangle Grid.Row="0"
                                   Grid.RowSpan="2"
                                   Grid.Column="1"
                                   Fill="#666666" />
                        <RepeatButton Grid.Row="0"
                                      Grid.Column="2"
                                      Margin="0"
                                      Padding="0"
                                      Background="{TemplateBinding Background}"
                                      Command="{x:Static dynui:UseLevelSpinner.IncreaseCommand}"
                                      Focusable="False"
                                      Style="{StaticResource IncreaseButton}" />
                        <RepeatButton Grid.Row="1"
                                      Grid.Column="2"
                                      Margin="0"
                                      Padding="0"
                                      Background="{TemplateBinding Background}"
                                      Command="{x:Static dynui:UseLevelSpinner.DecreaseCommand}"
                                      Focusable="False"
                                      Style="{StaticResource DecreaseButton}" />
                        <Border Grid.Row="0"
                                Grid.RowSpan="2"
                                Grid.Column="0"
                                Grid.ColumnSpan="3"
                                BorderBrush="{TemplateBinding Background}"
                                BorderThickness="1" />
                    </Grid>
                </ControlTemplate>
            </Setter.Value>
        </Setter>
    </Style>

    <SolidColorBrush x:Key="PreferencesWindowBackgroundColor" Color="#535353" />
    <SolidColorBrush x:Key="PreferencesWindowItemDarkerBackgroundColor" Color="#353535" />
    <SolidColorBrush x:Key="PreferencesWindowFontColor" Color="#E5E5E5" />
    <SolidColorBrush x:Key="PreferencesWindowButtonColor" Color="#0696D7" />
    <SolidColorBrush x:Key="PreferencesWindowTabSelectedColor" Color="#ADE4DE" />
    <SolidColorBrush x:Key="CloseButtonMouseOverForeground" Color="#FFFFFF" />
    <SolidColorBrush x:Key="PreferencesWindowButtonPressedColor" Color="#0778B0" />
    <SolidColorBrush x:Key="PreferencesWindowButtonMouseOverFontColor" Color="#CDCBCB" />
    <SolidColorBrush x:Key="TabItemUnSelected" Color="DarkGray" />
    <SolidColorBrush x:Key="SecondaryGray" Color="#707070" />
    <SolidColorBrush x:Key="SemiTransparent" Color="#80000000" />

    <!--  Usual button color for the Preferences Window  -->
    <Color x:Key="PreferencesToogleCheckedColor"
           A="255"
           B="215"
           G="150"
           R="6" />

    <!--  Gray Window Background Color  -->
    <Color x:Key="PreferencesToogleUnCheckedColor"
           A="229"
           B="229"
           G="229"
           R="229" />

    <!--  White Window Color for borders  -->
    <Color x:Key="PreferencesToogleBorderColor"
           A="255"
           B="255"
           G="255"
           R="255" />

    <Style x:Key="DarkTextBlock" TargetType="TextBlock">
        <Setter Property="FontSize" Value="12" />
        <Setter Property="TextTrimming" Value="CharacterEllipsis" />
    </Style>

    <Style x:Key="PreferenceTitleLabelStyle" TargetType="{x:Type Label}">
        <Setter Property="Foreground" Value="{StaticResource PreferencesWindowFontColor}" />
        <Setter Property="FontSize" Value="14" />
    </Style>

    <Style x:Key="ToggleInfoStyle" TargetType="{x:Type Image}">
        <Style.Triggers>
            <Trigger Property="IsMouseOver" Value="False">
                <Setter Property="Source" Value="pack://application:,,,/DynamoCoreWpf;component/UI/Images/default_info_16px.png" />
            </Trigger>
            <Trigger Property="IsMouseOver" Value="True">
                <Setter Property="Source" Value="pack://application:,,,/DynamoCoreWpf;component/UI/Images/whiteinfotab.png" />
            </Trigger>
        </Style.Triggers>
    </Style>

    <!-- Window Control Button Styles - Base Button -->
    <Style x:Key="BaseButtonStyle" TargetType="Button">
        <Setter Property="Cursor" Value="Hand"/>
        <Setter Property="SnapsToDevicePixels" Value="True"/>
        <Setter Property="Template">
            <Setter.Value>
                <ControlTemplate TargetType="Button">
                    <ControlTemplate.Triggers>
                        <Trigger Property="IsEnabled" Value="False">
                            <Setter Property="Opacity" Value=".5" />
                        </Trigger>
                    </ControlTemplate.Triggers>
                </ControlTemplate>
            </Setter.Value>
        </Setter>
    </Style>

    <!-- Window Control Button Dark Styles - Close Button -->
    <Style x:Key="CloseButtonDarkStyle" TargetType="Button" BasedOn="{StaticResource BaseButtonStyle}">
        <Setter Property="Template">
            <Setter.Value>
                <ControlTemplate TargetType="Button">
                    <Grid>
                        <Image Name="closeIcon"  Width="16" Height="16" Source="pack://application:,,,/DynamoCoreWpf;component/UI/Images/TitleBarButtons/close-darktheme-default-16px.png"/>
                    </Grid>
                    <ControlTemplate.Triggers>
                        <Trigger Property="IsMouseOver" Value="True">
                            <Setter TargetName="closeIcon" Property="Source" Value="pack://application:,,,/DynamoCoreWpf;component/UI/Images/TitleBarButtons/close-darktheme-hover-16px.png" />
                        </Trigger>
                    </ControlTemplate.Triggers>
                </ControlTemplate>
            </Setter.Value>
        </Setter>
    </Style>

    <!-- Window Control Button Light Styles - Close Button -->
    <Style x:Key="CloseButtonStyle" TargetType="Button" BasedOn="{StaticResource BaseButtonStyle}">
        <Setter Property="Template">
            <Setter.Value>
                <ControlTemplate TargetType="Button">
                    <Grid>
                        <Image Name="closeIcon"  Width="16" Height="16" Source="pack://application:,,,/DynamoCoreWpf;component/UI/Images/TitleBarButtons/close-lighttheme-default-16px.png"/>
                    </Grid>
                    <ControlTemplate.Triggers>
                        <Trigger Property="IsMouseOver" Value="True">
                            <Setter TargetName="closeIcon" Property="Source" Value="pack://application:,,,/DynamoCoreWpf;component/UI/Images/TitleBarButtons/close-lighttheme-hover-16px.png" />
                        </Trigger>
                    </ControlTemplate.Triggers>
                </ControlTemplate>
            </Setter.Value>
        </Setter>
    </Style>

    <!-- Window Control Button Dark Styles - Minimize Button -->
    <Style x:Key="MinimizeButtonDarkStyle" TargetType="Button" BasedOn="{StaticResource BaseButtonStyle}">
        <Setter Property="Template">
            <Setter.Value>
                <ControlTemplate TargetType="Button">
                    <Grid>
                        <Image Name="minimizeIcon"  Width="16" Height="16" Source="pack://application:,,,/DynamoCoreWpf;component/UI/Images/TitleBarButtons/min-darktheme-default-16px.png"/>
                    </Grid>
                    <ControlTemplate.Triggers>
                        <Trigger Property="IsMouseOver" Value="True">
                            <Setter TargetName="minimizeIcon" Property="Source" Value="pack://application:,,,/DynamoCoreWpf;component/UI/Images/TitleBarButtons/min-darktheme-hover-16px.png" />
                        </Trigger>
                    </ControlTemplate.Triggers>
                </ControlTemplate>
            </Setter.Value>
        </Setter>
    </Style>

    <!-- Window Control Button Light Styles - Minimize Button -->
    <Style x:Key="MinimizeButtonStyle" TargetType="Button" BasedOn="{StaticResource BaseButtonStyle}">
        <Setter Property="Template">
            <Setter.Value>
                <ControlTemplate TargetType="Button">
                    <Grid>
                        <Image Name="minimizeIcon"  Width="16" Height="16" Source="pack://application:,,,/DynamoCoreWpf;component/UI/Images/TitleBarButtons/min-lighttheme-default-16px.png"/>
                    </Grid>
                    <ControlTemplate.Triggers>
                        <Trigger Property="IsMouseOver" Value="True">
                            <Setter TargetName="minimizeIcon" Property="Source" Value="pack://application:,,,/DynamoCoreWpf;component/UI/Images/TitleBarButtons/min-lighttheme-hover-16px.png" />
                        </Trigger>
                    </ControlTemplate.Triggers>
                </ControlTemplate>
            </Setter.Value>
        </Setter>
    </Style>

    <!-- Window Control Button Dark Styles - Maximize Button -->
    <Style x:Key="MaximizeButtonDarkStyle" TargetType="Button" BasedOn="{StaticResource BaseButtonStyle}">
        <Setter Property="Template">
            <Setter.Value>
                <ControlTemplate TargetType="Button">
                    <Grid>
                        <Image Name="maximizeIcon"  Width="16" Height="16" Source="pack://application:,,,/DynamoCoreWpf;component/UI/Images/TitleBarButtons/max-darktheme-default-16px.png"/>
                    </Grid>
                    <ControlTemplate.Triggers>
                        <Trigger Property="IsMouseOver" Value="True">
                            <Setter TargetName="maximizeIcon" Property="Source" Value="pack://application:,,,/DynamoCoreWpf;component/UI/Images/TitleBarButtons/max-darktheme-hover-16px.png" />
                        </Trigger>
                    </ControlTemplate.Triggers>
                </ControlTemplate>
            </Setter.Value>
        </Setter>
    </Style>

    <!-- Window Control Button Light Styles - Maximize Button -->
    <Style x:Key="MaximizeButtonStyle" TargetType="Button" BasedOn="{StaticResource BaseButtonStyle}">
        <Setter Property="Template">
            <Setter.Value>
                <ControlTemplate TargetType="Button">
                    <Grid>
                        <Image Name="maximizeIcon"  Width="16" Height="16" Source="pack://application:,,,/DynamoCoreWpf;component/UI/Images/TitleBarButtons/max-lighttheme-default-16px.png"/>
                    </Grid>
                    <ControlTemplate.Triggers>
                        <Trigger Property="IsMouseOver" Value="True">
                            <Setter TargetName="maximizeIcon" Property="Source" Value="pack://application:,,,/DynamoCoreWpf;component/UI/Images/TitleBarButtons/max-lighttheme-hover-16px.png" />
                        </Trigger>
                    </ControlTemplate.Triggers>
                </ControlTemplate>
            </Setter.Value>
        </Setter>
    </Style>

    <!-- Window Control Button Dark Styles - Restore Button -->
    <Style x:Key="RestoreButtonDarkStyle" TargetType="Button" BasedOn="{StaticResource BaseButtonStyle}">
        <Setter Property="Template">
            <Setter.Value>
                <ControlTemplate TargetType="Button">
                    <Grid>
                        <Image Name="restoreIcon"  Width="16" Height="16" Source="pack://application:,,,/DynamoCoreWpf;component/UI/Images/TitleBarButtons/restore-darktheme-default-16px.png"/>
                    </Grid>
                    <ControlTemplate.Triggers>
                        <Trigger Property="IsMouseOver" Value="True">
                            <Setter TargetName="restoreIcon" Property="Source" Value="pack://application:,,,/DynamoCoreWpf;component/UI/Images/TitleBarButtons/restore-darktheme-hover-16px.png" />
                        </Trigger>
                    </ControlTemplate.Triggers>
                </ControlTemplate>
            </Setter.Value>
        </Setter>
    </Style>

    <!-- Window Control Button Light Styles - Restore Button -->
    <Style x:Key="RestoreButtonStyle" TargetType="Button" BasedOn="{StaticResource BaseButtonStyle}">
        <Setter Property="Template">
            <Setter.Value>
                <ControlTemplate TargetType="Button">
                    <Grid>
                        <Image Name="restoreIcon"  Width="16" Height="16" Source="pack://application:,,,/DynamoCoreWpf;component/UI/Images/TitleBarButtons/restore-lighttheme-default-16px.png"/>
                    </Grid>
                    <ControlTemplate.Triggers>
                        <Trigger Property="IsMouseOver" Value="True">
                            <Setter TargetName="restoreIcon" Property="Source" Value="pack://application:,,,/DynamoCoreWpf;component/UI/Images/TitleBarButtons/restore-lighttheme-hover-16px.png" />
                        </Trigger>
                    </ControlTemplate.Triggers>
                </ControlTemplate>
            </Setter.Value>
        </Setter>
    </Style>

    <Style x:Key="DownButtonStyle" TargetType="Button">
        <Setter Property="Cursor" Value="Hand"/>
        <Setter Property="Template">
            <Setter.Value>
                <ControlTemplate TargetType="Button">
                    <Grid>
                        <Image Name="downIcon"  Width="16" Height="16" Source="pack://application:,,,/DynamoCoreWpf;component/UI/Images/down_16_16.png"/>
                    </Grid>
                    <ControlTemplate.Triggers>
                        <Trigger Property="IsMouseOver" Value="True">
                            <Setter TargetName="downIcon" Property="Source" Value="pack://application:,,,/DynamoCoreWpf;component/UI/Images/down-hover-16px.png" />
                        </Trigger>
                        <Trigger Property="IsEnabled" Value="False">
                            <Setter Property="Opacity" Value=".5" />
                        </Trigger>
                    </ControlTemplate.Triggers>
                </ControlTemplate>
            </Setter.Value>
        </Setter>
    </Style>

    <Style x:Key="UpButtonStyle" TargetType="Button">
        <Setter Property="Cursor" Value="Hand"/>
        <Setter Property="Template">
            <Setter.Value>
                <ControlTemplate TargetType="Button">
                    <Grid>
                        <Image Name="upIcon"  Width="16" Height="16" Source="pack://application:,,,/DynamoCoreWpf;component/UI/Images/up_16_16.png"/>
                    </Grid>
                    <ControlTemplate.Triggers>
                        <Trigger Property="IsMouseOver" Value="True">
                            <Setter TargetName="upIcon" Property="Source" Value="pack://application:,,,/DynamoCoreWpf;component/UI/Images/up-hover-16px.png" />
                        </Trigger>
                        <Trigger Property="IsEnabled" Value="False">
                            <Setter Property="Opacity" Value=".5" />
                        </Trigger>
                    </ControlTemplate.Triggers>
                </ControlTemplate>
            </Setter.Value>
        </Setter>
    </Style>

    <Style x:Key="EditFolderButtonStyle" TargetType="Button">
        <Setter Property="Cursor" Value="Hand"/>
        <Setter Property="Template">
            <Setter.Value>
                <ControlTemplate TargetType="Button">
                    <Grid>
                        <Image Name="folderIcon"  Width="16" Height="16" Source="pack://application:,,,/DynamoCoreWpf;component/UI/Images/edit_folder_16px_default.png"/>
                    </Grid>
                    <ControlTemplate.Triggers>
                        <Trigger Property="IsMouseOver" Value="True">
                            <Setter TargetName="folderIcon" Property="Source" Value="pack://application:,,,/DynamoCoreWpf;component/UI/Images/edit_folder_16px_hover.png" />
                        </Trigger>
                        <Trigger Property="IsEnabled" Value="False">
                            <Setter Property="Opacity" Value=".5" />
                        </Trigger>
                    </ControlTemplate.Triggers>
                </ControlTemplate>
            </Setter.Value>
        </Setter>
    </Style>

    <Style x:Key="MenuButtonStyle" TargetType="Button">
        <Setter Property="Cursor" Value="Hand"/>
        <Setter Property="Template">
            <Setter.Value>
                <ControlTemplate TargetType="Button">
                    <Grid>
                        <Image Name="menuIcon"  Width="16" Height="16" Source="pack://application:,,,/DynamoCoreWpf;component/UI/Images/menu_16_16.png"/>
                    </Grid>
                    <ControlTemplate.Triggers>
                        <Trigger Property="IsMouseOver" Value="True">
                            <Setter TargetName="menuIcon" Property="Source" Value="pack://application:,,,/DynamoCoreWpf;component/UI/Images/menu-hover-16px.png" />
                        </Trigger>
                        <Trigger Property="IsEnabled" Value="False">
                            <Setter Property="Opacity" Value=".5" />
                        </Trigger>
                    </ControlTemplate.Triggers>
                </ControlTemplate>
            </Setter.Value>
        </Setter>
    </Style>

    <Style x:Key="CtaButtonStyle" TargetType="Button">
        <Setter Property="HorizontalAlignment" Value="Right" />
        <Setter Property="VerticalAlignment" Value="Center" />
        <Setter Property="Margin" Value="15,0,0,0" />
        <Setter Property="Template">
            <Setter.Value>
                <ControlTemplate TargetType="Button">
                    <Grid>
                        <Border x:Name="mouseOverBorder"
                                Margin="2"
                                BorderThickness="2"
                                BorderBrush="#ECECEC"
                                Visibility="Hidden"
                                CornerRadius="2"/>
                        <Border x:Name="mousePressedBorder"
                                Margin="0"
                                BorderThickness="4"
                                Visibility="Hidden"
                                BorderBrush="{StaticResource PrimaryCharcoal200Brush}"
                                CornerRadius="4"/>
                        <Border x:Name="border"
                                Margin="4"
                                Height="36px"
                                Padding="8,0,8,0"
                                BorderThickness="1"
                                BorderBrush="{TemplateBinding BorderBrush}"
                                Background="{TemplateBinding Background}"
                                CornerRadius="2">
                            <TextBlock x:Name="textBlock"
                                       HorizontalAlignment="Center"
                                       Margin="0,1,0,0"
                                       VerticalAlignment="Center"
                                       FontFamily="{StaticResource ArtifaktElementRegular}"
                                       FontSize="14px"
                                       Foreground="{TemplateBinding Foreground}"
                                       Text="{TemplateBinding Content}" />
                        </Border>
                    </Grid>
                    <ControlTemplate.Triggers>
                        <Trigger Property="IsMouseOver" Value="True">
                            <Setter TargetName="border" Property="Opacity" Value="0.9" />
                            <Setter TargetName="mouseOverBorder" Property="Visibility" Value="Visible" />
                        </Trigger>
                        <Trigger Property="IsPressed" Value="True">
                            <Setter TargetName="border" Property="Opacity" Value="0.9" />
                            <Setter TargetName="mousePressedBorder" Property="Visibility" Value="Visible" />
                        </Trigger>
                        <Trigger Property="IsEnabled" Value="False">
                            <Setter TargetName="border" Property="Background" Value="#707070" />
                            <Setter TargetName="border" Property="BorderBrush" Value="#707070" />
                            <Setter TargetName="textBlock" Property="Opacity" Value="0.7" />
                            <Setter Property="Cursor" Value="No" />
                        </Trigger>
                    </ControlTemplate.Triggers>
                </ControlTemplate>
            </Setter.Value>
        </Setter>
    </Style>

    <Style x:Key="SolidButtonStyle" TargetType="Button">
        <Setter Property="BorderBrush" Value="{StaticResource PreferencesWindowButtonColor}" />
        <Setter Property="Foreground" Value="White" />
        <Setter Property="Background" Value="{StaticResource PreferencesWindowButtonColor}" />
        <Setter Property="VerticalAlignment" Value="Center" />
        <Setter Property="Margin" Value="15,0,0,0" />
        <Setter Property="Template">
            <Setter.Value>
                <ControlTemplate TargetType="Button">
                    <Grid>
                        <Border x:Name="mouseOverBorder"
                                Margin="2"
                                BorderThickness="2"
                                BorderBrush="{TemplateBinding BorderBrush}"
                                Background="{TemplateBinding Background}"
                                Visibility="Hidden"
                                CornerRadius="2"/>
                        <Border x:Name="mousePressedBorder"
                                Margin="0"
                                BorderThickness="4"
                                Visibility="Hidden"
                                BorderBrush="{TemplateBinding BorderBrush}"
                                Background="{TemplateBinding Background}"
                                CornerRadius="4"/>
                        <Border x:Name="border"
                                Margin="4"
                                Height="36px"
                                Padding="8,0,8,0"
                                BorderThickness="1"
                                BorderBrush="{TemplateBinding BorderBrush}"
                                Background="{TemplateBinding Background}"
                                CornerRadius="2">
                            <TextBlock x:Name="textBlock"
                                       HorizontalAlignment="Center"
                                       VerticalAlignment="Center"
                                       FontFamily="{StaticResource ArtifaktElementRegular}"
                                       FontSize="14px"
                                       Foreground="{TemplateBinding Foreground}"
                                       Text="{TemplateBinding Content}" />
                        </Border>
                    </Grid>
                    <ControlTemplate.Triggers>
                        <Trigger Property="IsMouseOver" Value="True">
                            <Setter TargetName="border" Property="Opacity" Value="0.9" />
                            <Setter TargetName="mouseOverBorder" Property="Visibility" Value="Visible" />
                        </Trigger>
                        <Trigger Property="IsPressed" Value="True">
                            <Setter TargetName="border" Property="Opacity" Value="0.9" />
                            <Setter TargetName="mousePressedBorder" Property="Visibility" Value="Visible" />
                        </Trigger>
                    </ControlTemplate.Triggers>
                </ControlTemplate>
            </Setter.Value>
        </Setter>
    </Style>
    <!--This style is similar than SolidButtonStyle (used in several buttons in the PreferencesView), the only changes are in a Border.Height, TextBlock.FontSize and the Background color triggered when the Button is disabled. I think the FontSize/Height is smaller due that the AddStyle button is in a smaller space than the other buttons (based in the Figma design).-->
    <Style x:Key="SolidButtonStyleSmaller" TargetType="Button">
        <Setter Property="BorderBrush" Value="{StaticResource PreferencesWindowButtonColor}" />
        <Setter Property="Foreground" Value="White" />
        <Setter Property="Background" Value="{StaticResource PreferencesWindowButtonColor}" />
        <Setter Property="VerticalAlignment" Value="Center" />
        <Setter Property="HorizontalAlignment" Value="Center" />
        <Setter Property="Margin" Value="15,0,0,0" />
        <Setter Property="Template">
            <Setter.Value>
                <ControlTemplate TargetType="Button">
                    <Grid>
                        <Border x:Name="mouseOverBorder"
                                Margin="2"
                                BorderThickness="2"
                                BorderBrush="{TemplateBinding BorderBrush}"
                                Background="{TemplateBinding Background}"
                                Visibility="Hidden"
                                CornerRadius="2"/>
                        <Border x:Name="mousePressedBorder"
                                Margin="0"
                                BorderThickness="4"
                                Visibility="Hidden"
                                BorderBrush="{TemplateBinding BorderBrush}"
                                Background="{TemplateBinding Background}"
                                CornerRadius="4"/>
                        <Border x:Name="border"
                                Margin="4"
                                Height="24px"
                                Padding="8,0,8,0"
                                BorderThickness="1"
                                BorderBrush="{TemplateBinding BorderBrush}"
                                Background="{TemplateBinding Background}"
                                CornerRadius="2">
                            <TextBlock x:Name="textBlock"
                                       HorizontalAlignment="Center"
                                       VerticalAlignment="Center"
                                       FontFamily="{StaticResource ArtifaktElementRegular}"
                                       FontSize="12px"
                                       Foreground="{TemplateBinding Foreground}"
                                       Text="{TemplateBinding Content}" />
                        </Border>
                    </Grid>
                    <ControlTemplate.Triggers>
                        <Trigger Property="IsMouseOver" Value="True">
                            <Setter TargetName="border" Property="Opacity" Value="0.9" />
                            <Setter TargetName="mouseOverBorder" Property="Visibility" Value="Visible" />
                        </Trigger>
                        <Trigger Property="IsPressed" Value="True">
                            <Setter TargetName="border" Property="Opacity" Value="0.9" />
                            <Setter TargetName="mousePressedBorder" Property="Visibility" Value="Visible" />
                        </Trigger>
                        <Trigger Property="IsEnabled" Value="False">
                            <Setter TargetName="border" Property="Background" Value="#0696D7" />
                            <Setter TargetName="border" Property="Opacity" Value="0.6" />
                        </Trigger>
                    </ControlTemplate.Triggers>
                </ControlTemplate>
            </Setter.Value>
        </Setter>
    </Style>

    <Style x:Key="PopupButtonStyle" TargetType="Button">
        <Setter Property="Background" Value="Transparent" />
        <Setter Property="Foreground" Value="#4D4D4D" />
        <Setter Property="BorderThickness" Value="0" />
        <Setter Property="BorderBrush" Value="Transparent" />
        <Setter Property="Margin" Value="8" />
        <Setter Property="Template">
            <Setter.Value>
                <ControlTemplate TargetType="Button">
                    <Grid>
                        <Border Name="border"
                                Padding="4"
                                Background="Transparent"
                                BorderBrush="Transparent"
                                BorderThickness="0" />
                        <ContentPresenter Name="contentpresenter"
                                          HorizontalAlignment="Center"
                                          VerticalAlignment="Center"
                                          TextBlock.FontSize="13px"
                                          TextBlock.Foreground="#4D4D4D" />
                    </Grid>
                    <ControlTemplate.Triggers>
                        <Trigger Property="IsEnabled" Value="False">
                            <Setter TargetName="border" Property="Background" Value="Transparent" />
                            <Setter TargetName="contentpresenter" Property="Opacity" Value="0.5" />
                        </Trigger>
                        <Trigger Property="IsPressed" Value="True">
                            <Setter TargetName="border" Property="Background" Value="#99E0FF" />
                            <Setter TargetName="border" Property="Opacity" Value="0.3" />
                            <Setter Property="Foreground" Value="{StaticResource PreferencesWindowButtonMouseOverFontColor}" />
                        </Trigger>
                        <Trigger Property="IsMouseOver" Value="True">
                            <Setter TargetName="border" Property="Background" Value="#99E0FF" />
                            <Setter TargetName="border" Property="Opacity" Value="0.5" />
                        </Trigger>
                    </ControlTemplate.Triggers>
                </ControlTemplate>
            </Setter.Value>
        </Setter>
    </Style>

    <Style x:Key="NormalButtonStyle" TargetType="Button">
        <Setter Property="Foreground" Value="{StaticResource PreferencesWindowFontColor}" />
        <Setter Property="Template">
            <Setter.Value>
                <ControlTemplate TargetType="Button">
                    <Border Name="border"
                            Padding="4,2"
                            Background="{StaticResource PreferencesWindowButtonColor}"
                            BorderBrush="Transparent"
                            BorderThickness="1"
                            CornerRadius="3">
                        <Grid>
                            <ContentPresenter Name="contentShadow"
                                              HorizontalAlignment="Center"
                                              VerticalAlignment="Center" />
                        </Grid>
                    </Border>
                    <ControlTemplate.Triggers>
                        <Trigger Property="IsPressed" Value="True">
                            <Setter TargetName="border" Property="Background" Value="{StaticResource PreferencesWindowButtonPressedColor}" />
                            <Setter Property="FontSize" Value="11" />
                        </Trigger>
                        <Trigger Property="IsMouseOver" Value="True">
                            <Setter TargetName="border" Property="Background" Value="{StaticResource PreferencesWindowButtonPressedColor}" />
                            <Setter Property="Foreground" Value="{StaticResource PreferencesWindowButtonMouseOverFontColor}" />
                        </Trigger>
                    </ControlTemplate.Triggers>
                </ControlTemplate>
            </Setter.Value>
        </Setter>
    </Style>

    <SolidColorBrush x:Key="ExpanderCaretToggleButtonBackground" Color="#4d4d4d" />
    <SolidColorBrush x:Key="ExpanderCaretToggleButtonSelectedBackground" Color="#3c3c3c" />

    <ControlTemplate x:Key="ExpanderCaretToggleButton" TargetType="{x:Type ToggleButton}">
        <Border Name="Border"
                Grid.Row="0"
                Background="{StaticResource ExpanderCaretToggleButtonBackground}"
                BorderThickness="1"
                CornerRadius="1">
            <Grid>
                <Grid.ColumnDefinitions>
                    <ColumnDefinition Width="*" />
                    <ColumnDefinition Width="Auto" />
                </Grid.ColumnDefinitions>
                <Image x:Name="Caret"
                       Grid.Column="0"
                       Width="16"
                       Height="16"
                       Margin="5,10,0,10"
                       HorizontalAlignment="Left"
                       VerticalAlignment="Center"
                       Source="pack://application:,,,/DynamoCoreWpf;component/UI/Images/Caret_Down.png" />
                <ContentPresenter x:Name="HeaderContent"
                                  Grid.Column="0"
                                  Width="{Binding RelativeSource={RelativeSource Mode=FindAncestor, AncestorType={x:Type Expander}}, Path=ActualWidth}"
                                  Margin="0,0,0,0"
                                  VerticalAlignment="Center"
                                  RecognizesAccessKey="True" />
            </Grid>
        </Border>
        <ControlTemplate.Triggers>
            <Trigger Property="IsChecked" Value="true">
                <!--  Sets the icon on the expander to caret up (-)  -->
                <Setter TargetName="Border" Property="Background" Value="{StaticResource ExpanderCaretToggleButtonSelectedBackground}" />
                <Setter TargetName="Caret" Property="Source" Value="pack://application:,,,/DynamoCoreWpf;component/UI/Images/caret_up.png" />
            </Trigger>
            <Trigger Property="IsChecked" Value="false">
                <Setter TargetName="Border" Property="Background" Value="{StaticResource ExpanderCaretToggleButtonBackground}" />
            </Trigger>
        </ControlTemplate.Triggers>
    </ControlTemplate>

    <ControlTemplate x:Key="ExpanderPlusToggleButton" TargetType="{x:Type ToggleButton}">
        <Border Name="Border"
                Grid.Row="0"
                Background="{StaticResource SecondaryGray}"
                BorderThickness="1"
                CornerRadius="1">
            <Grid>
                <Grid.ColumnDefinitions>
                    <ColumnDefinition Width="*" />
                    <ColumnDefinition Width="Auto" />
                </Grid.ColumnDefinitions>
                <!--  Draws a plus (+) sign on the expander  -->
                <Path x:Name="Sign"
                      Grid.Column="1"
                      Width="12"
                      Height="12"
                      Margin="0,10,15,10"
                      HorizontalAlignment="Center"
                      VerticalAlignment="Center"
                      Data="M 0,6 H 12 M 6,0 V 12 Z"
                      Stroke="{StaticResource PreferencesWindowFontColor}"
                      StrokeThickness="2" />
                <ContentPresenter x:Name="HeaderContent"
                                  Grid.Column="0"
                                  Width="{Binding RelativeSource={RelativeSource Mode=FindAncestor, AncestorType={x:Type Expander}}, Path=ActualWidth}"
                                  Margin="15,0,0,0"
                                  VerticalAlignment="Center"
                                  RecognizesAccessKey="True" />
            </Grid>
        </Border>
        <ControlTemplate.Triggers>
            <Trigger Property="IsChecked" Value="true">
                <!--  Sets the sign on the expander to a minus (-)  -->
                <Setter TargetName="Sign" Property="Data" Value="M 0,6 H 12 Z" />
            </Trigger>
            <Trigger Property="IsEnabled" Value="False">
                <Setter TargetName="Border" Property="Background" Value="{x:Null}" />
                <Setter TargetName="Border" Property="BorderBrush" Value="{x:Null}" />
            </Trigger>
        </ControlTemplate.Triggers>
    </ControlTemplate>

    <DataTemplate x:Key="expanderHeader">
        <TextBlock FontSize="14"
                   FontWeight="Medium"
                   Text="{Binding}" />
    </DataTemplate>


    <Style x:Key="InstalledPackagesExpanderStyle" TargetType="Expander">
        <Setter Property="Template">
            <Setter.Value>
                <!--  Control template for expander  -->
                <ControlTemplate x:Name="exp" TargetType="Expander">
                    <Grid>
                        <Grid.RowDefinitions>
                            <RowDefinition Height="Auto" />
                            <RowDefinition Name="ContentRow" Height="0" />
                        </Grid.RowDefinitions>
                        <Border Name="Border"
                                Grid.Row="0"
                                Background="{x:Null}"
                                BorderBrush="{x:Null}"
                                BorderThickness="1"
                                CornerRadius="0,0,0,0">
                            <ToggleButton IsChecked="{Binding Path=IsExpanded, Mode=TwoWay, RelativeSource={RelativeSource TemplatedParent}}" Template="{StaticResource ExpanderCaretToggleButton}">
                                <ToggleButton.Content>
                                    <ContentPresenter ContentSource="Header"
                                                      OverridesDefaultStyle="True"
                                                      RecognizesAccessKey="True" />
                                </ToggleButton.Content>
                            </ToggleButton>
                        </Border>
                        <Border x:Name="Content"
                                Grid.Row="1"
                                BorderThickness="1,0,1,1"
                                CornerRadius="0,0,4,4">
                            <!--  The Margin is necesary so that the Content is perfectly aligned with the Header  -->
                            <ContentPresenter Margin="1,-3,1,0" />
                        </Border>
                    </Grid>
                    <ControlTemplate.Triggers>
                        <Trigger Property="IsExpanded" Value="True">
                            <Setter TargetName="ContentRow" Property="Height" Value="{Binding ElementName=Content, Path=Height}" />
                        </Trigger>
                    </ControlTemplate.Triggers>
                </ControlTemplate>
            </Setter.Value>
        </Setter>
    </Style>

    <Style x:Key="ContextMenuNoLeftColumnStyle" TargetType="{x:Type ContextMenu}">
        <Setter Property="SnapsToDevicePixels" Value="True" />
        <Setter Property="OverridesDefaultStyle" Value="True" />
        <Setter Property="Grid.IsSharedSizeScope" Value="true" />
        <Setter Property="HasDropShadow" Value="True" />
        <Setter Property="Foreground" Value="{StaticResource PreferencesWindowFontColor}" />
        <Setter Property="Background" Value="{StaticResource PreferencesWindowItemDarkerBackgroundColor}" />
        <Setter Property="FontSize" Value="10" />
        <Setter Property="Template">
            <Setter.Value>
                <ControlTemplate TargetType="{x:Type ContextMenu}">
                    <Border x:Name="Border"
                            Background="{StaticResource PreferencesWindowItemDarkerBackgroundColor}"
                            BorderThickness="1">
                        <ItemsPresenter />
                    </Border>
                </ControlTemplate>
            </Setter.Value>
        </Setter>
        <Setter Property="ItemsPanel">
            <Setter.Value>
                <ItemsPanelTemplate>
                    <StackPanel Margin="-25,0,0,0" />
                </ItemsPanelTemplate>
            </Setter.Value>
        </Setter>
    </Style>

    <Style x:Key="ContextMenuItemStyle" TargetType="{x:Type MenuItem}">
        <Setter Property="IsChecked" Value="{DynamicResource IsChecked}" />
        <Setter Property="Height" Value="Auto" />
        <Setter Property="MinWidth" Value="250" />
        <Setter Property="Width" Value="Auto" />
        <Setter Property="Padding" Value="20,0,0,0" />
        <Setter Property="Template">
            <Setter.Value>
                <ControlTemplate TargetType="{x:Type MenuItem}">
                    <DockPanel x:Name="dockPanel"
                               HorizontalAlignment="Stretch"
                               Background="Transparent"
                               SnapsToDevicePixels="true">
                        <Label x:Name="checkBox"
                               Margin="0,0,-20,0"
                               HorizontalAlignment="Left"
                               VerticalAlignment="Center"
                               HorizontalContentAlignment="Center"
                               VerticalContentAlignment="Center"
                               Content="✓"
                               DockPanel.Dock="Left"
                               FontSize="9px"
                               Foreground="White"
                               Visibility="Collapsed" />
                        <ContentPresenter x:Name="ContentPresenter"
                                          Margin="{TemplateBinding Padding}"
                                          VerticalAlignment="Center"
                                          ContentSource="Header"
                                          DockPanel.Dock="Left"
                                          RecognizesAccessKey="True"
                                          SnapsToDevicePixels="{TemplateBinding SnapsToDevicePixels}"
                                          TextBlock.Foreground="{StaticResource NodeContextMenuForeground}" />
                        <Label x:Name="subMenuArrow"
                               Margin="0,0,15,7"
                               Padding="0"
                               VerticalAlignment="Center"
                               Content="&gt;"
                               DockPanel.Dock="Right"
                               FontFamily="{StaticResource ArtifaktElementRegular}"
                               FontSize="13px"
                               Foreground="{StaticResource Blue300Brush}">
                            <Label.RenderTransform>
                                <ScaleTransform ScaleX="1" ScaleY="1.5" />
                            </Label.RenderTransform>
                            <Label.Style>
                                <Style TargetType="{x:Type Label}">
                                    <Setter Property="Visibility" Value="Hidden" />
                                    <Style.Triggers>
                                        <DataTrigger Binding="{Binding RelativeSource={RelativeSource AncestorType={x:Type MenuItem}}, Path=HasItems}" Value="True">
                                            <Setter Property="Visibility" Value="Visible" />
                                        </DataTrigger>
                                    </Style.Triggers>
                                </Style>
                            </Label.Style>
                        </Label>
                        <Popup x:Name="PART_Popup"
                               AllowsTransparency="true"
                               Focusable="false"
                               HorizontalOffset="0"
                               IsOpen="{Binding IsSubmenuOpen, RelativeSource={RelativeSource TemplatedParent}}"
                               Placement="Right"
                               VerticalOffset="-2">
                            <Border Background="{TemplateBinding Background}"
                                    BorderBrush="Transparent"
                                    BorderThickness="0">
                                <ScrollViewer x:Name="SubMenuScrollViewer"
                                              CanContentScroll="true"
                                              Style="{DynamicResource {ComponentResourceKey ResourceId=MenuScrollViewer,
                                                                                            TypeInTargetAssembly={x:Type FrameworkElement}}}">
                                    <Grid RenderOptions.ClearTypeHint="Enabled">
                                        <ItemsPresenter x:Name="ItemsPresenter"
                                                        Grid.IsSharedSizeScope="true"
                                                        KeyboardNavigation.DirectionalNavigation="Cycle"
                                                        KeyboardNavigation.TabNavigation="Cycle"
                                                        SnapsToDevicePixels="{TemplateBinding SnapsToDevicePixels}" />
                                    </Grid>
                                </ScrollViewer>
                            </Border>
                        </Popup>
                    </DockPanel>
                    <ControlTemplate.Triggers>
                        <Trigger Property="IsEnabled" Value="False">
                            <Setter TargetName="ContentPresenter" Property="TextBlock.Opacity" Value="0.5" />
                        </Trigger>
                        <Trigger Property="IsMouseOver" Value="True">
                            <Setter TargetName="ContentPresenter" Property="TextBlock.Foreground" Value="White" />
                            <Setter TargetName="dockPanel" Property="Background" Value="{StaticResource NodeContextMenuBackgroundHighlight}" />
                        </Trigger>
                        <Trigger Property="IsMouseOver" Value="False">
                            <Setter TargetName="dockPanel" Property="Background" Value="{StaticResource NodeContextMenuBackground}" />
                        </Trigger>
                        <Trigger Property="IsChecked" Value="True">
                            <Setter TargetName="checkBox" Property="Visibility" Value="Visible" />
                        </Trigger>
                    </ControlTemplate.Triggers>
                </ControlTemplate>
            </Setter.Value>
        </Setter>
    </Style>

    <Style x:Key="ContextMenuItemFixedWidthStyle" TargetType="{x:Type MenuItem}">
        <Setter Property="IsChecked" Value="{DynamicResource IsChecked}" />
        <Setter Property="Height" Value="Auto" />
        <Setter Property="MinWidth" Value="250" />
        <Setter Property="Width" Value="Auto" />
        <Setter Property="Padding" Value="20,0,0,0" />
        <Setter Property="Template">
            <Setter.Value>
                <ControlTemplate TargetType="{x:Type MenuItem}">
                    <DockPanel x:Name="dockPanel"
                               HorizontalAlignment="Stretch"
                               Background="Transparent"
                               SnapsToDevicePixels="true">
                        <Label x:Name="checkBox"
                               Margin="0,0,-20,0"
                               HorizontalAlignment="Left"
                               VerticalAlignment="Center"
                               HorizontalContentAlignment="Center"
                               VerticalContentAlignment="Center"
                               Content="✓"
                               DockPanel.Dock="Left"
                               FontSize="9px"
                               Foreground="White"
                               Visibility="Collapsed" />
                        <ContentPresenter x:Name="ContentPresenter"
                                          Margin="{TemplateBinding Padding}"
                                          VerticalAlignment="Center"
                                          ContentSource="Header"
                                          DockPanel.Dock="Left"
                                          RecognizesAccessKey="True"
                                          SnapsToDevicePixels="{TemplateBinding SnapsToDevicePixels}"
                                          TextBlock.Foreground="{StaticResource NodeContextMenuForeground}" />
                        <Label x:Name="subMenuArrow"
                               Margin="0,0,15,7"
                               Padding="0"
                               VerticalAlignment="Center"
                               Content="&gt;"
                               DockPanel.Dock="Right"
                               FontFamily="{StaticResource ArtifaktElementRegular}"
                               FontSize="13px"
                               Foreground="{StaticResource Blue300Brush}">
                            <Label.RenderTransform>
                                <ScaleTransform ScaleX="1" ScaleY="1.5" />
                            </Label.RenderTransform>
                            <Label.Style>
                                <Style TargetType="{x:Type Label}">
                                    <Setter Property="Visibility" Value="Hidden" />
                                    <Style.Triggers>
                                        <DataTrigger Binding="{Binding RelativeSource={RelativeSource AncestorType={x:Type MenuItem}}, Path=HasItems}" Value="True">
                                            <Setter Property="Visibility" Value="Visible" />
                                        </DataTrigger>
                                    </Style.Triggers>
                                </Style>
                            </Label.Style>
                        </Label>
                        <Popup x:Name="PART_Popup"
                               AllowsTransparency="true"
                               Focusable="false"
                               HorizontalOffset="0"
                               MaxWidth="182"
                               IsOpen="{Binding IsSubmenuOpen, RelativeSource={RelativeSource TemplatedParent}}"
                               Placement="Right"
                               VerticalOffset="-2">
                            <Border Background="{TemplateBinding Background}"
                                    BorderThickness="0">
                                <ScrollViewer x:Name="SubMenuScrollViewer"
                                              CanContentScroll="true"
                                              Style="{DynamicResource {ComponentResourceKey ResourceId=MenuScrollViewer,
                                                                                            TypeInTargetAssembly={x:Type FrameworkElement}}}">
                                    <Grid RenderOptions.ClearTypeHint="Enabled">
                                        <ItemsPresenter x:Name="ItemsPresenter"
                                                        Grid.IsSharedSizeScope="true"
                                                        KeyboardNavigation.DirectionalNavigation="Cycle"
                                                        KeyboardNavigation.TabNavigation="Cycle"
                                                        SnapsToDevicePixels="{TemplateBinding SnapsToDevicePixels}" />
                                    </Grid>
                                </ScrollViewer>
                            </Border>
                        </Popup>
                    </DockPanel>
                    <ControlTemplate.Triggers>
                        <Trigger Property="IsEnabled" Value="False">
                            <Setter TargetName="ContentPresenter" Property="TextBlock.Opacity" Value="0.5" />
                        </Trigger>
                        <Trigger Property="IsMouseOver" Value="True">
                            <Setter TargetName="ContentPresenter" Property="TextBlock.Foreground" Value="White" />
                            <Setter TargetName="dockPanel" Property="Background" Value="{StaticResource NodeContextMenuBackgroundHighlight}" />
                        </Trigger>
                        <Trigger Property="IsMouseOver" Value="False">
                            <Setter TargetName="dockPanel" Property="Background" Value="{StaticResource NodeContextMenuBackground}" />
                        </Trigger>
                        <Trigger Property="IsChecked" Value="True">
                            <Setter TargetName="checkBox" Property="Visibility" Value="Visible" />
                        </Trigger>
                    </ControlTemplate.Triggers>
                </ControlTemplate>
            </Setter.Value>
        </Setter>
    </Style>

    <Style x:Key="ContextMenuSeparatorStyle" TargetType="Separator">
        <Setter Property="OverridesDefaultStyle" Value="true" />
        <Setter Property="Template">
            <Setter.Value>
                <ControlTemplate TargetType="{x:Type Separator}">
                    <Border Height="1"
                            Margin="15,8,15,8"
                            Background="{StaticResource NodeContextMenuSeparatorColor}" />
                </ControlTemplate>
            </Setter.Value>
        </Setter>
    </Style>

    <Style x:Key="ContextMenuStyle" TargetType="{x:Type ContextMenu}">
        <Setter Property="Placement" Value="MousePoint" />
        <Setter Property="Foreground" Value="{StaticResource NodeContextMenuForeground}" />
        <Setter Property="FontSize" Value="13px" />
        <Setter Property="FontFamily" Value="{StaticResource ArtifaktElementRegular}" />
        <Setter Property="FontWeight" Value="Medium" />
        <Setter Property="SnapsToDevicePixels" Value="True" />
        <Setter Property="OverridesDefaultStyle" Value="True" />
        <Setter Property="Template">
            <Setter.Value>
                <ControlTemplate TargetType="{x:Type ContextMenu}">
                    <Border x:Name="Border"
                            Background="{TemplateBinding Background}"
                            BorderThickness="0px">
                        <StackPanel IsItemsHost="True"
                                    Margin="0,10"
                                    ClipToBounds="True"
                                    Orientation="Vertical" />
                    </Border>
                </ControlTemplate>
            </Setter.Value>
        </Setter>
        <Style.Resources>
            <!--  Separator  -->
            <Style x:Key="{x:Static MenuItem.SeparatorStyleKey}"
                   BasedOn="{StaticResource ContextMenuSeparatorStyle}"
                   TargetType="Separator" />

            <!--  MenuItem Style  -->
            <Style x:Key="{x:Type MenuItem}"
                   BasedOn="{StaticResource ContextMenuItemStyle}"
                   TargetType="MenuItem" />
        </Style.Resources>
    </Style>

    <Style x:Key="MenuExpanderStyle" TargetType="Expander">
        <Setter Property="Background" Value="{StaticResource SecondaryGray}" />
        <Setter Property="Foreground" Value="{StaticResource PreferencesWindowFontColor}" />
        <Setter Property="HeaderTemplate" Value="{StaticResource expanderHeader}" />
        <Setter Property="Template">
            <Setter.Value>
                <!--  Control template for expander  -->
                <ControlTemplate x:Name="exp" TargetType="Expander">
                    <Grid>
                        <Grid.RowDefinitions>
                            <RowDefinition Height="Auto" />
                            <RowDefinition Name="ContentRow" Height="0" />
                        </Grid.RowDefinitions>
                        <Border Name="Border"
                                Grid.Row="0"
                                Background="{x:Null}"
                                BorderBrush="{x:Null}"
                                BorderThickness="1"
                                CornerRadius="0,0,0,0">
                            <ToggleButton Background="#FF4682B4"
                                          IsChecked="{Binding Path=IsExpanded, Mode=TwoWay, RelativeSource={RelativeSource TemplatedParent}}"
                                          OverridesDefaultStyle="True"
                                          Template="{StaticResource ExpanderPlusToggleButton}">
                                <ToggleButton.Content>
                                    <ContentPresenter ContentSource="Header"
                                                      RecognizesAccessKey="True"
                                                      TextBlock.FontFamily="{StaticResource ArtifaktElementRegular}" />
                                </ToggleButton.Content>
                            </ToggleButton>
                        </Border>
                        <Border x:Name="Content"
                                Grid.Row="1"
                                BorderThickness="1,0,1,1"
                                CornerRadius="0,0,4,4">
                            <ContentPresenter Margin="12,0,0,12" />
                        </Border>
                    </Grid>
                    <ControlTemplate.Triggers>
                        <Trigger Property="IsExpanded" Value="True">
                            <Setter TargetName="ContentRow" Property="Height" Value="{Binding ElementName=Content, Path=Height}" />
                        </Trigger>
                    </ControlTemplate.Triggers>
                </ControlTemplate>
            </Setter.Value>
        </Setter>
    </Style>




    <!--  This expander style is similar to the MenuExpanderStyle and the only difference is the left-margin spacing  -->
    <Style x:Key="WorkspaceReferencesExpanderStyle" TargetType="Expander">
        <Setter Property="Background" Value="{StaticResource SecondaryGray}" />
        <Setter Property="Foreground" Value="{StaticResource PreferencesWindowFontColor}" />
        <Setter Property="Template">
            <Setter.Value>
                <!--  Control template for expander  -->
                <ControlTemplate x:Name="exp" TargetType="Expander">
                    <Grid>
                        <Grid.RowDefinitions>
                            <RowDefinition Height="Auto" />
                            <RowDefinition Name="ContentRow" Height="0" />
                        </Grid.RowDefinitions>
                        <Border Name="Border"
                                Grid.Row="0"
                                Background="{x:Null}"
                                BorderBrush="{x:Null}"
                                BorderThickness="1"
                                CornerRadius="0,0,0,0">
                            <ToggleButton Background="#FF4682B4"
                                          IsChecked="{Binding Path=IsExpanded, Mode=TwoWay, RelativeSource={RelativeSource TemplatedParent}}"
                                          OverridesDefaultStyle="True"
                                          Template="{StaticResource ExpanderPlusToggleButton}">
                                <ToggleButton.Content>
                                    <ContentPresenter ContentSource="Header" RecognizesAccessKey="True" />
                                </ToggleButton.Content>
                            </ToggleButton>
                        </Border>
                        <Border x:Name="Content"
                                Grid.Row="1"
                                BorderThickness="1,0,1,1"
                                CornerRadius="0,0,4,4">
                            <ContentPresenter Margin="2,0,0,15" />
                        </Border>
                    </Grid>
                    <ControlTemplate.Triggers>
                        <Trigger Property="IsExpanded" Value="True">
                            <Setter TargetName="ContentRow" Property="Height" Value="{Binding ElementName=Content, Path=Height}" />
                        </Trigger>
                    </ControlTemplate.Triggers>
                </ControlTemplate>
            </Setter.Value>
        </Setter>
    </Style>

    <Style x:Key="LeftTab" TargetType="{x:Type TabItem}">
        <Setter Property="HorizontalAlignment" Value="Left" />
        <Setter Property="Template">
            <Setter.Value>
                <ControlTemplate TargetType="{x:Type TabItem}">
                    <Border Name="TabBorder"
                            Margin="2"
                            HorizontalAlignment="Stretch"
                            VerticalAlignment="Stretch"
                            Background="Transparent"
                            BorderBrush="Transparent"
                            BorderThickness="2"
                            CornerRadius="6">
                        <StackPanel HorizontalAlignment="Stretch"
                                    VerticalAlignment="Stretch"
                                    Orientation="Horizontal">
                            <Grid Name="TabPanel"
                                  Width="165"
                                  Height="30">
                                <Grid.ColumnDefinitions>
                                    <ColumnDefinition Width="5" />
                                    <ColumnDefinition Width="*" />
                                </Grid.ColumnDefinitions>
                                <Label x:Name="SelectedItem" Grid.Column="0" />
                                <ContentPresenter x:Name="ContentSection"
                                                  Grid.Column="1"
                                                  Margin="5,0,0,0"
                                                  HorizontalAlignment="Stretch"
                                                  VerticalAlignment="Center"
                                                  ContentSource="Header" />
                            </Grid>
                        </StackPanel>
                    </Border>
                    <ControlTemplate.Triggers>
                        <Trigger Property="IsSelected" Value="True">
                            <Setter TargetName="SelectedItem" Property="Background" Value="{StaticResource PreferencesWindowTabSelectedColor}" />
                            <Setter Property="Foreground" Value="{StaticResource PreferencesWindowFontColor}" />
                            <Setter Property="FontWeight" Value="Bold" />
                        </Trigger>
                        <Trigger Property="IsSelected" Value="False">
                            <Setter TargetName="SelectedItem" Property="Background" Value="{StaticResource PreferencesWindowBackgroundColor}" />
                            <Setter Property="Foreground" Value="{StaticResource TabItemUnSelected}" />
                            <Setter Property="FontWeight" Value="Regular" />
                        </Trigger>
                    </ControlTemplate.Triggers>
                </ControlTemplate>
            </Setter.Value>
        </Setter>
    </Style>

    <!--  This is a Toogle button shown in the Preferences Window for the General tab, when is checked shows a Blue button  -->
    <Style x:Key="EllipseToggleButton1" TargetType="{x:Type ToggleButton}">
        <Setter Property="Template">
            <Setter.Value>
                <ControlTemplate TargetType="{x:Type ToggleButton}">
                    <Grid x:Name="mainGrid">
                        <Grid.ColumnDefinitions>
                            <ColumnDefinition Width="Auto" />
                        </Grid.ColumnDefinitions>
                        <Border Name="_borderOn"
                                Grid.Column="0"
                                Width="{TemplateBinding Width}"
                                Background="Transparent">
                            <Grid>
                                <Grid.RowDefinitions>
                                    <RowDefinition Height="Auto" />
                                </Grid.RowDefinitions>
                                <Grid.ColumnDefinitions>
                                    <ColumnDefinition Width="Auto" />
                                    <ColumnDefinition Width="Auto" />
                                    <ColumnDefinition Width="*" />
                                    <ColumnDefinition Width="Auto" />
                                    <ColumnDefinition Width="Auto" />
                                </Grid.ColumnDefinitions>
                                <Border Grid.Row="0"
                                        Grid.RowSpan="1"
                                        Grid.Column="1"
                                        Grid.ColumnSpan="3"
                                        Panel.ZIndex="1"
                                        Background="{StaticResource PreferencesWindowButtonColor}" />
                                <Ellipse Name="ButtonBackgroundOn"
                                         Grid.Row="0"
                                         Grid.RowSpan="1"
                                         Grid.Column="0"
                                         Grid.ColumnSpan="2"
                                         Width="{TemplateBinding Height}"
                                         Panel.ZIndex="0"
                                         Fill="{StaticResource PreferencesWindowButtonColor}" />
                                <Ellipse Grid.Row="0"
                                         Grid.RowSpan="1"
                                         Grid.Column="3"
                                         Grid.ColumnSpan="2"
                                         Width="{TemplateBinding Height}"
                                         Height="{TemplateBinding Height}"
                                         Panel.ZIndex="3"
                                         Fill="{StaticResource CloseButtonMouseOverForeground}"
                                         Stroke="{StaticResource PreferencesWindowButtonColor}"
                                         StrokeThickness="4" />
                            </Grid>
                        </Border>

                        <Border Name="_borderOff"
                                Grid.Column="0"
                                Width="{TemplateBinding Width}"
                                Background="Transparent">
                            <Grid>
                                <Grid.RowDefinitions>
                                    <RowDefinition Height="Auto" />
                                </Grid.RowDefinitions>
                                <Grid.ColumnDefinitions>
                                    <ColumnDefinition Width="Auto" />
                                    <ColumnDefinition Width="Auto" />
                                    <ColumnDefinition Width="*" />
                                    <ColumnDefinition Width="Auto" />
                                    <ColumnDefinition Width="Auto" />
                                </Grid.ColumnDefinitions>
                                <Border Grid.Row="0"
                                        Grid.RowSpan="1"
                                        Grid.Column="1"
                                        Grid.ColumnSpan="3"
                                        Panel.ZIndex="1"
                                        Background="{StaticResource TabItemUnSelected}" />
                                <Ellipse Name="ButtonBackgroundOff"
                                         Grid.Row="0"
                                         Grid.RowSpan="1"
                                         Grid.Column="3"
                                         Grid.ColumnSpan="2"
                                         Width="{TemplateBinding Height}"
                                         Height="{TemplateBinding Height}"
                                         Panel.ZIndex="0"
                                         Fill="{StaticResource TabItemUnSelected}" />
                                <Ellipse Grid.Row="0"
                                         Grid.RowSpan="1"
                                         Grid.Column="0"
                                         Grid.ColumnSpan="2"
                                         Width="{TemplateBinding Height}"
                                         Height="{TemplateBinding Height}"
                                         Panel.ZIndex="3"
                                         Fill="{StaticResource CloseButtonMouseOverForeground}"
                                         Stroke="{StaticResource TabItemUnSelected}"
                                         StrokeThickness="4" />
                            </Grid>
                        </Border>
                    </Grid>

                    <!--  triggers toggle visual appearance  -->
                    <ControlTemplate.Triggers>
                        <Trigger Property="IsChecked" Value="True">
                            <Setter TargetName="_borderOff" Property="Visibility" Value="Collapsed" />
                            <Setter TargetName="_borderOn" Property="Visibility" Value="Visible" />
                        </Trigger>
                        <Trigger Property="IsChecked" Value="False">
                            <Setter TargetName="_borderOff" Property="Visibility" Value="Visible" />
                            <Setter TargetName="_borderOn" Property="Visibility" Value="Collapsed" />
                        </Trigger>
                        <Trigger Property="IsEnabled" Value="False">
                            <Setter TargetName="mainGrid" Property="OpacityMask" Value="{StaticResource SemiTransparent}" />
                        </Trigger>
                    </ControlTemplate.Triggers>
                </ControlTemplate>
            </Setter.Value>
        </Setter>
    </Style>

    <!--  Due that the comboboxes in the design show a different button than the usual ones, we need a new style for the toggle button  -->
    <ControlTemplate x:Key="NoBordersComboBoxToggleButton" TargetType="{x:Type ToggleButton}">
        <Grid>
            <Grid.ColumnDefinitions>
                <ColumnDefinition />
                <ColumnDefinition Width="20" />
            </Grid.ColumnDefinitions>
            <Border x:Name="Border"
                    Grid.ColumnSpan="2"
                    Background="{StaticResource PreferencesWindowBackgroundColor}"
                    BorderBrush="#FF97A0A5"
                    BorderThickness="0,0,0,1"
                    CornerRadius="0" />
            <Border Grid.Column="0"
                    Margin="1"
                    Background="{StaticResource PreferencesWindowBackgroundColor}"
                    BorderBrush="#FF97A0A5"
                    BorderThickness="0,0,0,0"
                    CornerRadius="0" />
            <!--  This Path will draw a small triangle symbol inside the toogle button  -->
            <Path x:Name="Arrow"
                  Grid.Column="1"
                  HorizontalAlignment="Center"
                  VerticalAlignment="Center"
                  Data="M0,0 L0,2 L4,6 L8,2 L8,0 L4,4 z"
                  Fill="{StaticResource PreferencesWindowFontColor}" />
        </Grid>
    </ControlTemplate>

    <!--  This ControlTemplate for TextBox is used inside the NoBordersComboBox control  -->
    <ControlTemplate x:Key="NoBordersComboBoxTextBox" TargetType="{x:Type TextBox}">
        <Border x:Name="PART_ContentHost"
                Background="{TemplateBinding Background}"
                Focusable="False" />
    </ControlTemplate>

    <!--  This is the main Style for the new ComboBox in the Preferences window General tab and using the previous templated declared  -->
    <Style x:Key="NoBordersComboBoxStyle" TargetType="{x:Type ComboBox}">
        <Setter Property="SnapsToDevicePixels" Value="true" />
        <Setter Property="OverridesDefaultStyle" Value="true" />
        <Setter Property="ScrollViewer.HorizontalScrollBarVisibility" Value="Auto" />
        <Setter Property="ScrollViewer.VerticalScrollBarVisibility" Value="Auto" />
        <Setter Property="ScrollViewer.CanContentScroll" Value="true" />
        <Setter Property="Foreground" Value="{StaticResource PreferencesWindowFontColor}" />
        <Setter Property="FontWeight" Value="Regular" />
        <Setter Property="Template">
            <Setter.Value>
                <ControlTemplate TargetType="{x:Type ComboBox}">
                    <Grid>
                        <!--  Toogle button that is shown in the right side of the combobox and when is clicked displays a list of all the values  -->
                        <ToggleButton Name="ToggleButton"
                                      Grid.Column="2"
                                      ClickMode="Press"
                                      Focusable="false"
                                      IsChecked="{Binding Path=IsDropDownOpen, Mode=TwoWay, RelativeSource={RelativeSource TemplatedParent}}"
                                      Template="{StaticResource NoBordersComboBoxToggleButton}" />
                        <ContentPresenter Name="ContentSite"
                                          Margin="3,3,23,3"
                                          HorizontalAlignment="Left"
                                          VerticalAlignment="Center"
                                          Content="{TemplateBinding SelectionBoxItem}"
                                          ContentTemplate="{TemplateBinding SelectionBoxItemTemplate}"
                                          ContentTemplateSelector="{TemplateBinding ItemTemplateSelector}"
                                          IsHitTestVisible="False" />
                        <!--  This TextBox shows the current comboboxitem value selected  -->
                        <TextBox x:Name="PART_EditableTextBox"
                                 Margin="3,3,23,3"
                                 HorizontalAlignment="Left"
                                 VerticalAlignment="Center"
                                 Background="#FF3F3F3F"
                                 Focusable="True"
                                 Foreground="{StaticResource PreferencesWindowFontColor}"
                                 IsReadOnly="{TemplateBinding IsReadOnly}"
                                 Style="{x:Null}"
                                 Template="{StaticResource NoBordersComboBoxTextBox}"
                                 Visibility="Hidden" />
                        <!--  The Popup is the window with all the comboboxitems displayed when the user clicks the combobox toogle button  -->
                        <Popup Name="Popup"
                               AllowsTransparency="True"
                               Focusable="False"
                               IsOpen="{TemplateBinding IsDropDownOpen}"
                               Placement="Bottom"
                               PopupAnimation="Slide">

                            <Grid Name="DropDown"
                                  MinWidth="{TemplateBinding ActualWidth}"
                                  MaxHeight="{TemplateBinding MaxDropDownHeight}"
                                  SnapsToDevicePixels="True">
                                <Border x:Name="DropDownBorder"
                                        Background="#FF3F3F3F"
                                        BorderBrush="#888888"
                                        BorderThickness="1" />
                                <ScrollViewer Margin="4,6,4,6" SnapsToDevicePixels="True">
                                    <StackPanel IsItemsHost="True" KeyboardNavigation.DirectionalNavigation="Contained" />
                                </ScrollViewer>
                            </Grid>
                        </Popup>
                    </Grid>
                    <ControlTemplate.Triggers>
                        <Trigger Property="HasItems" Value="false">
                            <Setter TargetName="DropDownBorder" Property="MinHeight" Value="95" />
                        </Trigger>
                        <Trigger Property="IsEnabled" Value="false">
                            <Setter Property="Foreground" Value="#888888" />
                        </Trigger>
                        <Trigger Property="IsGrouping" Value="true">
                            <Setter Property="ScrollViewer.CanContentScroll" Value="false" />
                        </Trigger>
                        <Trigger SourceName="Popup" Property="Popup.AllowsTransparency" Value="true">
                            <Setter TargetName="DropDownBorder" Property="CornerRadius" Value="0" />
                            <Setter TargetName="DropDownBorder" Property="Margin" Value="0,2,0,0" />
                        </Trigger>
                        <Trigger Property="IsEditable" Value="true">
                            <Setter Property="IsTabStop" Value="false" />
                            <Setter TargetName="PART_EditableTextBox" Property="Visibility" Value="Visible" />
                            <Setter TargetName="ContentSite" Property="Visibility" Value="Hidden" />
                        </Trigger>
                    </ControlTemplate.Triggers>
                </ControlTemplate>
            </Setter.Value>
        </Setter>
    </Style>

    <!--  Style for the comboboxitems in NoBordersComboBoxStyle due that they need to have the same background color and font color  -->
    <Style x:Key="NoBordersComboItemStyle" TargetType="{x:Type ComboBoxItem}">
        <Setter Property="SnapsToDevicePixels" Value="true" />
        <Setter Property="Foreground" Value="White" />
        <Setter Property="OverridesDefaultStyle" Value="true" />
        <Setter Property="Template">
            <Setter.Value>
                <ControlTemplate TargetType="{x:Type ComboBoxItem}">
                    <Border Name="Border"
                            Padding="2"
                            SnapsToDevicePixels="true">
                        <ContentPresenter />
                    </Border>
                    <ControlTemplate.Triggers>
                        <Trigger Property="IsHighlighted" Value="true">
                            <Setter TargetName="Border" Property="Background" Value="#FF4F4F4F" />
                        </Trigger>
                        <Trigger Property="IsEnabled" Value="false">
                            <Setter Property="Foreground" Value="#888888" />
                        </Trigger>
                    </ControlTemplate.Triggers>
                </ControlTemplate>
            </Setter.Value>
        </Setter>
    </Style>


    <!--  This radio button style was created for the Preferences window -> General Tab, the font color is white and background color is gray  -->
    <Style x:Key="RunSettingsRadioButtons" TargetType="{x:Type RadioButton}">
        <Setter Property="Template">
            <Setter.Value>
                <ControlTemplate TargetType="{x:Type RadioButton}">
                    <BulletDecorator Background="{StaticResource PreferencesWindowBackgroundColor}" Cursor="Hand">
                        <BulletDecorator.Bullet>
                            <Grid Width="18" Height="18">
                                <!--  The main white circle filled with White color (see the trigger IsChecked -> True  -->
                                <Ellipse x:Name="MainEllipse"
                                         Stroke="Black"
                                         StrokeThickness="1" />
                                <!--  The black circle inside the MainEllipse which indicates which radio button is checked  -->
                                <Ellipse x:Name="SelectedEllipse"
                                         Margin="5"
                                         Fill="Black"
                                         Visibility="Collapsed" />
                            </Grid>
                        </BulletDecorator.Bullet>
                        <!--  Text element next to each radio button  -->
                        <TextBlock Margin="3,1,0,0"
                                   FontFamily="Calibri"
                                   FontSize="12"
                                   FontWeight="Regular"
                                   Foreground="{StaticResource PreferencesWindowFontColor}">
                            <ContentPresenter />
                        </TextBlock>
                    </BulletDecorator>
                    <!--  If item is checked, trigger the visibility of the mark  -->
                    <ControlTemplate.Triggers>
                        <Trigger Property="IsChecked" Value="true">
                            <!--  If item is checked, trigger the visibility to Visible of the SelectedEllipse and change the color of the MainEllipse into White for better highlighting  -->
                            <Setter TargetName="SelectedEllipse" Property="Visibility" Value="Visible" />
                            <Setter TargetName="MainEllipse" Property="Fill" Value="{StaticResource PreferencesWindowFontColor}" />
                        </Trigger>
                        <Trigger Property="IsChecked" Value="false">
                            <!--  If item is checked, trigger the visibility to Collapse of the SelectedEllipse and change the color of the  MainEllipse into White for better highlighting  -->
                            <Setter TargetName="SelectedEllipse" Property="Visibility" Value="Collapsed" />
                            <Setter TargetName="MainEllipse" Property="Fill" Value="{StaticResource PreferencesWindowBackgroundColor}" />
                            <Setter TargetName="MainEllipse" Property="Stroke" Value="{StaticResource PreferencesWindowFontColor}" />
                        </Trigger>
                    </ControlTemplate.Triggers>
                </ControlTemplate>
            </Setter.Value>
        </Setter>
    </Style>

    <SolidColorBrush x:Key="PreferencesWindowVisualSettingsBackground" Color="#535353" />

    <SolidColorBrush x:Key="PreferencesWindowVisualSettingsAddStyleBackground" Color="#666666" />

    <!--  This Style will be used in the radio buttons located in the Preferences -> Visual Settings ->  Geometry Scaling section  -->
    <Style x:Key="GeometryScaleRadioButtons" TargetType="{x:Type RadioButton}">
        <Setter Property="Template">
            <Setter.Value>
                <ControlTemplate TargetType="{x:Type RadioButton}">
                    <BulletDecorator Background="{StaticResource PreferencesWindowBackgroundColor}" Cursor="Hand">
                        <BulletDecorator.Bullet>
                            <Grid Width="18" Height="18">
                                <!--  The main white circle filled with White color (see the trigger IsChecked -> True  -->
                                <Ellipse x:Name="MainEllipse"
                                         Stroke="Black"
                                         StrokeThickness="1" />
                                <!--  The black circle inside the MainEllipse which indicates which radio button is checked  -->
                                <Ellipse x:Name="SelectedEllipse"
                                         Margin="5"
                                         Fill="Black"
                                         Visibility="Collapsed" />
                            </Grid>
                        </BulletDecorator.Bullet>
                        <!--  Text element next to each radio button  -->
                        <TextBlock x:Name="RadioTextBlock"
                                   Margin="3,1,0,0"
                                   FontSize="12"
                                   FontWeight="Regular"
                                   Foreground="{StaticResource PreferencesWindowFontColor}">
                            <ContentPresenter />
                        </TextBlock>
                    </BulletDecorator>
                    <!--  If item is checked, trigger the visibility of the mark  -->
                    <ControlTemplate.Triggers>
                        <Trigger Property="IsChecked" Value="true">
                            <!--  If item is checked, trigger the visibility to Visible of the SelectedEllipse and change the color of the MainEllipse into White for better highlighting  -->
                            <Setter TargetName="SelectedEllipse" Property="Visibility" Value="Visible" />
                            <Setter TargetName="MainEllipse" Property="Fill" Value="{StaticResource PreferencesWindowFontColor}" />
                            <Setter TargetName="RadioTextBlock" Property="FontWeight" Value="Bold" />
                        </Trigger>
                        <Trigger Property="IsChecked" Value="false">
                            <!--  If item is checked, trigger the visibility to Collapse of the SelectedEllipse and change the color of the  MainEllipse into White for better highlighting  -->
                            <Setter TargetName="SelectedEllipse" Property="Visibility" Value="Collapsed" />
                            <Setter TargetName="MainEllipse" Property="Fill" Value="{StaticResource PreferencesWindowBackgroundColor}" />
                            <Setter TargetName="MainEllipse" Property="Stroke" Value="{StaticResource PreferencesWindowFontColor}" />
                        </Trigger>
                    </ControlTemplate.Triggers>
                </ControlTemplate>
            </Setter.Value>
        </Setter>
    </Style>

    <!--  This Style will be used for some TextBlocks located in "Preferences -> Visual Settings ->  Geometry Scaling section" that have a very specific behavior of showing a descrition below  -->
    <Style x:Key="GeometryScaleDescTextBox" TargetType="{x:Type TextBlock}">
        <Setter Property="Background" Value="#474747" />
        <Setter Property="Foreground" Value="White" />
        <Setter Property="TextWrapping" Value="Wrap" />
        <Setter Property="FontSize" Value="11" />
        <Setter Property="FontWeight" Value="Regular" />
    </Style>

    <!--
        This Style will be used for a TextBox located in "Preferences -> Visual Settings -> Group Styles when adding a new Style
        The specific behaviour for the TextBox is that doesn't have borders and has some text that is deleted when the user starts typing
    -->
    <Style x:Key="TextBoxWaterMarkStyle" TargetType="{x:Type TextBox}">
        <Setter Property="Background" Value="#666666" />
        <Setter Property="Foreground" Value="White" />
        <Setter Property="Template">
            <Setter.Value>
                <ControlTemplate TargetType="{x:Type TextBox}">
                    <Grid>
                        <Grid.ColumnDefinitions>
                            <ColumnDefinition />
                            <ColumnDefinition Width="20" />
                        </Grid.ColumnDefinitions>
                        <Border Grid.Row="0"
                                Grid.ColumnSpan="2"
                                Background="#666666"
                                BorderBrush="{StaticResource PreferencesWindowButtonColor}"
                                BorderThickness="0,0,0,2" />
                        <ScrollViewer x:Name="PART_ContentHost"
                                      Margin="5,0,0,0"
                                      VerticalAlignment="Center" />

                        <!--  This Label will show the WaterMark text that will be deleted once the user starts typing  -->
                        <Label x:Name="WaterMarkLabel"
                               Grid.Row="0"
                               Margin="5,0,0,0"
                               VerticalAlignment="Center"
                               Content="{TemplateBinding Tag}"
                               Foreground="LightGray"
                               Visibility="Collapsed" />

                        <!--  This is the Canvas for the exclamation mark appearing when the Style that the user is trying to insert already exists  -->
                        <Canvas Grid.Column="1"
                                Visibility="{Binding Path=IsWarningEnabled, Converter={StaticResource BooleanToVisibilityConverter}}">
                            <Canvas.ToolTip>
                                <ToolTip Content="{Binding CurrentWarningMessage}" Style="{StaticResource GenericToolTipLight}"/>
                            </Canvas.ToolTip>
                            <Path Fill="#FAA21B">
                                <Path.Data>
                                    <CombinedGeometry GeometryCombineMode="Exclude">
                                        <CombinedGeometry.Geometry1>
                                            <PathGeometry>
                                                <PathGeometry.Figures>
                                                    <PathFigureCollection>
                                                        <PathFigure IsClosed="True" StartPoint="10,5">
                                                            <PathFigure.Segments>
                                                                <PathSegmentCollection>
                                                                    <LineSegment Point="18,20" />
                                                                    <LineSegment Point="2,20" />
                                                                </PathSegmentCollection>
                                                            </PathFigure.Segments>
                                                        </PathFigure>
                                                    </PathFigureCollection>
                                                </PathGeometry.Figures>
                                            </PathGeometry>
                                        </CombinedGeometry.Geometry1>
                                        <CombinedGeometry.Geometry2>
                                            <GeometryGroup FillRule="EvenOdd">
                                                <EllipseGeometry Center="10,18" RadiusX="1.5" RadiusY="1.5"/>
                                                <RectangleGeometry Rect="8.5,8.5,3,7.5"/>
                                            </GeometryGroup>
                                        </CombinedGeometry.Geometry2>
                                    </CombinedGeometry>
                                </Path.Data>
                            </Path>
                        </Canvas>
                    </Grid>
                    <ControlTemplate.Triggers>
                        <MultiTrigger>
                            <!--  When the user delete the text (Text property is empty) typed when we show again the WaterMark text  -->
                            <MultiTrigger.Conditions>
                                <Condition Property="Text" Value="" />
                            </MultiTrigger.Conditions>
                            <Setter TargetName="WaterMarkLabel" Property="Visibility" Value="Visible" />
                        </MultiTrigger>
                        <Trigger Property="IsEnabled" Value="False">
                            <Setter Property="Foreground" Value="DimGray" />
                        </Trigger>
                    </ControlTemplate.Triggers>
                </ControlTemplate>
            </Setter.Value>
        </Setter>
    </Style>

    <SolidColorBrush x:Key="Button.Outline.MouseOver.Border"
                     Opacity="0.15"
                     Color="#FFFFFF" />
    <SolidColorBrush x:Key="Button.Outline.Pressed.Border"
                     Opacity="0.35"
                     Color="#38ABDF" />
    <SolidColorBrush x:Key="Button.Outline.Default.Border"
                     Color="Transparent" />
    <!--  This Style will be used for the Buttons that have a border and transparent background like Save and Cancel in the Preferences->Visual Settings tab  -->
    <Style x:Key="OutlinedButtonStyle" TargetType="Button">
        <Setter Property="Foreground" Value="{StaticResource PreferencesWindowFontColor}" />
        <Setter Property="Template">
            <Setter.Value>
                <ControlTemplate TargetType="Button">
                    <Border x:Name="ButtonBorder"
                            BorderThickness="2"
                            Background="Transparent"
                            BorderBrush="{StaticResource Button.Outline.Default.Border}"
                            CornerRadius="2">
                        <Grid Background="Transparent">
                            <Rectangle Stroke="#FFFFFF" 
                                       RadiusX="2" 
                                       RadiusY="2" 
                                       Opacity="0.5" 
                                       StrokeThickness="1"/>
                            <TextBlock HorizontalAlignment="Center" 
                                       VerticalAlignment="Center" 
                                       Padding="10,0,10,0">
                                <ContentPresenter />
                            </TextBlock>
                        </Grid>
                    </Border>
                    <!--  According to the Hig Autodesk standards for Outlined buttons some colors/properties will be changed according to the event generated  -->
                    <ControlTemplate.Triggers>
                        <Trigger Property="IsMouseOver" Value="True">
                            <Setter TargetName="ButtonBorder" Property="BorderBrush" Value="{StaticResource Button.Outline.MouseOver.Border}" />
                            <Setter TargetName="ButtonBorder" Property="BorderThickness" Value="2" />
                        </Trigger>
                        <Trigger Property="IsPressed" Value="True">
                            <Setter TargetName="ButtonBorder" Property="BorderBrush" Value="{StaticResource Button.Outline.Pressed.Border}" />
                            <Setter TargetName="ButtonBorder" Property="BorderThickness" Value="2" />
                        </Trigger>
                    </ControlTemplate.Triggers>
                </ControlTemplate>
            </Setter.Value>
        </Setter>
        <Style.Triggers>
            <Trigger Property="IsMouseOver" Value="true">
                <Setter Property="Cursor" Value="Hand" />
            </Trigger>
            <Trigger Property="IsEnabled" Value="false">
                <Setter Property="Foreground" Value="#BBBBBB" />
            </Trigger>
        </Style.Triggers>
    </Style>

    <!--This Style will be used in the FileTrustWarning.xaml file (there is one already using inverted colors) specifically for the Buttons "Settings" and "No, close file"-->
    <Style x:Key="OutlinedButtonStyleInverted" TargetType="Button">
        <Setter Property="Foreground" Value="Black" />
        <Setter Property="Template">
            <Setter.Value>
                <ControlTemplate TargetType="Button">
                    <Border x:Name="ButtonBorder"
                            BorderThickness="2"
                            Background="Transparent"
                            BorderBrush="{StaticResource Button.Outline.Default.Border}"
                            CornerRadius="2">
                        <Grid Background="Transparent">
                            <Rectangle Stroke="Black" 
                                       RadiusX="2" 
                                       RadiusY="2" 
                                       Opacity="0.5" 
                                       StrokeThickness="1"/>
                            <TextBlock HorizontalAlignment="Center" 
                                       VerticalAlignment="Center" 
                                       FontSize="14"
                                       FontFamily="{StaticResource ArtifaktElementRegular}"
                                       Padding="10,0,10,0">
                                <ContentPresenter />
                            </TextBlock>
                        </Grid>
                    </Border>
                    <!--  According to the Hig Autodesk standards for Outlined buttons some colors/properties will be changed according to the event generated  -->
                    <ControlTemplate.Triggers>
                        <Trigger Property="IsMouseOver" Value="True">
                            <Setter TargetName="ButtonBorder" Property="BorderBrush" Value="{StaticResource Button.Outline.MouseOver.Border}" />
                            <Setter TargetName="ButtonBorder" Property="BorderThickness" Value="2" />
                        </Trigger>
                        <Trigger Property="IsPressed" Value="True">
                            <Setter TargetName="ButtonBorder" Property="BorderBrush" Value="{StaticResource Button.Outline.Pressed.Border}" />
                            <Setter TargetName="ButtonBorder" Property="BorderThickness" Value="2" />
                        </Trigger>
                    </ControlTemplate.Triggers>
                </ControlTemplate>
            </Setter.Value>
        </Setter>
        <Style.Triggers>
            <Trigger Property="IsMouseOver" Value="true">
                <Setter Property="Cursor" Value="Hand" />
            </Trigger>
            <Trigger Property="IsEnabled" Value="false">
                <Setter Property="Foreground" Value="{StaticResource DynamoStandardLabelTextBrush}" />
            </Trigger>
        </Style.Triggers>
    </Style>


    <!--  This Style will be used for Note Text block (used when Note is on edit mode)  -->
    <Style x:Key="NoteTextBoxStyle" TargetType="TextBox">
        <Setter Property="FontFamily" Value="Trebuchet" />
        <Setter Property="FontSize" Value="12" />
        <Setter Property="Foreground" Value="#222" />
        <Setter Property="Background" Value="#EEE" />
        <Setter Property="Padding" Value="10" />
        <Setter Property="TextWrapping" Value="Wrap" />
    </Style>

    <!--  This Style will be used for Note Text block (used when Note is not on edit mode)  -->
    <Style x:Key="NoteTextBlockStyle" TargetType="TextBlock">
        <Setter Property="FontFamily" Value="Trebuchet" />
        <Setter Property="FontSize" Value="12" />
        <Setter Property="Foreground" Value="#222" />
        <Setter Property="Padding" Value="10" />
        <Setter Property="TextWrapping" Value="Wrap" />
    </Style>

    <!--  This style will be used for setting the style of the Note's user control  -->
    <Style x:Key="NoteUserControlStyle" TargetType="UserControl">
        <Setter Property="BorderBrush" Value="#549ee7" />
        <Setter Property="Effect">
            <Setter.Value>
                <DropShadowEffect BlurRadius="9.0"
                                  Opacity="0.25"
                                  ShadowDepth="0"
                                  Color="#222" />
            </Setter.Value>
        </Setter>
    </Style>

    <!--  This Style will be used for the small trash icon button that appears when a new Style is created in the Visual Settings tab  -->
    <Style x:Key="FlatIconButtonStyle" TargetType="{x:Type Button}">
        <Style.Triggers>
            <Trigger Property="IsEnabled" Value="False">
                <Setter Property="Opacity" Value=".5" />
            </Trigger>
        </Style.Triggers>
        <Setter Property="Background" Value="Transparent" />
        <Setter Property="Template">
            <Setter.Value>
                <ControlTemplate TargetType="{x:Type Button}">
                    <Border x:Name="removeStyleBorder" Background="{TemplateBinding Background}">
                        <Grid>
                            <Rectangle x:Name="backgroundRectangle" Fill="{TemplateBinding Background}" />
                            <Rectangle x:Name="borderRectangle"
                                       Fill="Transparent"
                                       Stroke="Transparent"
                                       StrokeThickness="2" />
                            <ContentPresenter HorizontalAlignment="Center" VerticalAlignment="Center" />
                        </Grid>
                    </Border>
                    <!--  According to the Hig Autodesk standards for icon buttons some colors/properties will be changed according to the event generated  -->
                    <ControlTemplate.Triggers>
                        <Trigger Property="IsMouseOver" Value="True">
                            <Setter TargetName="backgroundRectangle" Property="Fill" Value="{StaticResource PreferencesWindowButtonColor}" />
                            <Setter TargetName="backgroundRectangle" Property="Opacity" Value="0.2" />
                            <Setter TargetName="borderRectangle" Property="Stroke" Value="{StaticResource PreferencesWindowButtonColor}" />
                        </Trigger>
                        <Trigger Property="IsPressed" Value="True">
                            <Setter TargetName="backgroundRectangle" Property="Fill" Value="{StaticResource PreferencesWindowButtonColor}" />
                            <Setter TargetName="backgroundRectangle" Property="Opacity" Value="0.8" />
                            <Setter TargetName="borderRectangle" Property="Stroke" Value="{StaticResource PreferencesWindowButtonColor}" />
                        </Trigger>
                    </ControlTemplate.Triggers>
                </ControlTemplate>
            </Setter.Value>
        </Setter>
    </Style>

    <!--  This Style will be used for the ColorPicker button that is shown when adding a new Style in the Preferences -> Visual Settings tab  -->
    <Style x:Key="ButtonColorPickerStyle" TargetType="{x:Type Button}">
        <Setter Property="Template">
            <Setter.Value>
                <ControlTemplate TargetType="{x:Type Button}">
                    <Border x:Name="removeStyleBorder" Background="{TemplateBinding Background}">
                        <Grid>
                            <Rectangle x:Name="borderRectangle"
                                       Fill="Transparent"
                                       Stroke="Transparent"
                                       StrokeThickness="2" />
                            <ContentPresenter HorizontalAlignment="Center" VerticalAlignment="Center" />
                        </Grid>
                    </Border>
                    <!--  According to the Hig Autodesk standards for icon buttons some colors/properties will be changed according to the event generated  -->
                    <ControlTemplate.Triggers>
                        <Trigger Property="IsMouseOver" Value="True">
                            <Setter TargetName="borderRectangle" Property="Stroke" Value="{StaticResource PreferencesWindowButtonColor}" />
                        </Trigger>
                        <Trigger Property="IsPressed" Value="True">
                            <Setter TargetName="borderRectangle" Property="Fill" Value="{StaticResource PreferencesWindowButtonColor}" />
                            <Setter TargetName="borderRectangle" Property="Stroke" Value="{StaticResource PreferencesWindowButtonColor}" />
                        </Trigger>
                    </ControlTemplate.Triggers>
                </ControlTemplate>
            </Setter.Value>
        </Setter>
    </Style>

    <SolidColorBrush x:Key="PopupWhiteColor" Color="#FFFFFF" />

    <Color x:Key="PopupTitleBorderColor"
           A="255"
           B="128"
           G="128"
           R="128" />

    <SolidColorBrush x:Key="PopupRatingControlBackColor" Color="#F5F5F5" />

    <SolidColorBrush x:Key="CheckMarkBackColor" Color="#87B340" />
    
    <!--  Style for the buttons in a Tooltip part of the Dynamo Guided Tours  -->
    <Style x:Key="CaretButtonStyle" TargetType="{x:Type Button}">
        <Setter Property="Width" Value="5" />
        <Setter Property="Height" Value="10" />
        <Setter Property="Template">
            <Setter.Value>
                <ControlTemplate TargetType="{x:Type Button}">
                    <Border x:Name="CaretButtonBorder"
                            Background="{StaticResource PopupWhiteColor}"
                            BorderBrush="Transparent"
                            BorderThickness="0">
                        <Canvas Width="5" Height="10">
                            <Line x:Name="caret_upper"
                                  Stroke="Black"
                                  X1="5"
                                  X2="0"
                                  Y1="0"
                                  Y2="5" />
                            <Line x:Name="caret_bottom"
                                  Stroke="Black"
                                  X1="0"
                                  X2="5"
                                  Y1="5"
                                  Y2="10" />
                        </Canvas>
                    </Border>
                    <ControlTemplate.Triggers>
                        <Trigger Property="Tag" Value="Invert">
                            <Setter TargetName="caret_upper" Property="RenderTransform">
                                <Setter.Value>
                                    <RotateTransform Angle="180" CenterX="2" CenterY="5" />
                                </Setter.Value>
                            </Setter>
                            <Setter TargetName="caret_bottom" Property="RenderTransform">
                                <Setter.Value>
                                    <RotateTransform Angle="180" CenterX="2" CenterY="5" />
                                </Setter.Value>
                            </Setter>
                        </Trigger>
                        <Trigger Property="IsPressed" Value="True">
                            <Setter TargetName="caret_upper" Property="Stroke" Value="{StaticResource PreferencesWindowButtonColor}" />
                            <Setter TargetName="caret_bottom" Property="Stroke" Value="{StaticResource PreferencesWindowButtonColor}" />
                        </Trigger>
                        <Trigger Property="IsMouseOver" Value="True">
                            <Setter TargetName="caret_upper" Property="Stroke" Value="{StaticResource PreferencesWindowButtonColor}" />
                            <Setter TargetName="caret_bottom" Property="Stroke" Value="{StaticResource PreferencesWindowButtonColor}" />
                            <Setter Property="Cursor" Value="Hand" />
                        </Trigger>
                        <Trigger Property="IsEnabled" Value="False">
                            <Setter TargetName="caret_upper" Property="Stroke" Value="Gray" />
                            <Setter TargetName="caret_bottom" Property="Stroke" Value="Gray" />
                        </Trigger>
                    </ControlTemplate.Triggers>
                </ControlTemplate>
            </Setter.Value>
        </Setter>
    </Style>

    <!--  Style for the close popup button in a Tooltip part of the Dynamo Guided Tours  -->
    <Style x:Key="PopupCloseButtonStyle" TargetType="{x:Type Button}">
        <Setter Property="Template">
            <Setter.Value>
                <ControlTemplate TargetType="{x:Type Button}">
                    <Border x:Name="CloseButtonBorder"
                            Background="Transparent"
                            BorderBrush="Transparent"
                            BorderThickness="0">
                        <Canvas Margin="0,0,0,0">
                            <Line x:Name="line1"
                                  Stroke="#808080"
                                  StrokeThickness="1"
                                  X1="0"
                                  X2="13"
                                  Y1="0"
                                  Y2="13" />
                            <Line x:Name="line2"
                                  Stroke="#808080"
                                  StrokeThickness="1"
                                  X1="0"
                                  X2="13"
                                  Y1="13"
                                  Y2="0" />
                        </Canvas>
                    </Border>
                    <ControlTemplate.Triggers>
                        <Trigger Property="IsPressed" Value="True">
                            <Setter TargetName="line1" Property="Stroke" Value="Red" />
                            <Setter TargetName="line2" Property="Stroke" Value="Red" />
                        </Trigger>
                        <Trigger Property="IsMouseOver" Value="True">
                            <Setter TargetName="line1" Property="Stroke" Value="{StaticResource PreferencesWindowButtonColor}" />
                            <Setter TargetName="line2" Property="Stroke" Value="{StaticResource PreferencesWindowButtonColor}" />
                            <Setter Property="Cursor" Value="Hand" />
                        </Trigger>
                    </ControlTemplate.Triggers>
                </ControlTemplate>
            </Setter.Value>
        </Setter>
    </Style>

    <SolidColorBrush x:Key="Button.MouseOver.Border"
                     Opacity="0.15"
                     Color="#808080" />
    <SolidColorBrush x:Key="Button.Pressed.Border"
                     Opacity="0.25"
                     Color="#808080" />
    <Style x:Key="PoupButtonStyle" TargetType="{x:Type Button}">
        <Setter Property="MinWidth" Value="80" />
        <Setter Property="MaxHeight" Value="36" />
        <Setter Property="BorderThickness" Value="36" />
        <Setter Property="Foreground" Value="{StaticResource PopupWhiteColor}" />
        <Setter Property="Background" Value="{StaticResource PreferencesWindowButtonColor}" />
        <Setter Property="Template">
            <Setter.Value>
                <ControlTemplate TargetType="{x:Type Button}">
                    <Border x:Name="PopupButtonBorder"
                            Background="{StaticResource PreferencesWindowButtonColor}"
                            BorderThickness="1"
                            CornerRadius="4">
                        <ContentPresenter HorizontalAlignment="Center"
                                          VerticalAlignment="Center"
                                          Content="{TemplateBinding Content}" />
                    </Border>
                    <ControlTemplate.Triggers>
                        <Trigger Property="IsMouseOver" Value="True">
                            <Setter TargetName="PopupButtonBorder" Property="BorderBrush" Value="{StaticResource Button.MouseOver.Border}" />
                            <Setter TargetName="PopupButtonBorder" Property="BorderThickness" Value="2" />
                        </Trigger>
                        <Trigger Property="IsPressed" Value="True">
                            <Setter TargetName="PopupButtonBorder" Property="BorderBrush" Value="{StaticResource Button.Pressed.Border}" />
                            <Setter TargetName="PopupButtonBorder" Property="BorderThickness" Value="4" />
                            <Setter TargetName="PopupButtonBorder" Property="Background" Value="{StaticResource PreferencesWindowButtonColor}" />
                        </Trigger>
                    </ControlTemplate.Triggers>
                </ControlTemplate>
            </Setter.Value>
        </Setter>
    </Style>


    <!--  Style for the exit button in the exit modal of Dynamo Guided Tours  -->
    <Style x:Key="PoupExitButtonStyle" TargetType="{x:Type Button}">
        <Setter Property="MaxHeight" Value="36" />
        <Setter Property="FontSize" Value="14" />
        <Setter Property="BorderThickness" Value="36" />
        <Setter Property="Foreground" Value="Black" />
        <Setter Property="Template">
            <Setter.Value>
                <ControlTemplate TargetType="{x:Type Button}">
                    <Border x:Name="PopupButtonBorder"
                            Background="{StaticResource PopupWhiteColor}"
                            BorderBrush="#808080"
                            Opacity="0.5"
                            BorderThickness="1"
                            CornerRadius="2">
                        <ContentPresenter HorizontalAlignment="Center"
                                          VerticalAlignment="Center"
                                          Content="{TemplateBinding Content}" />
                    </Border>
                </ControlTemplate>
            </Setter.Value>
        </Setter>
    </Style>

    <Style x:Key="PopupContentStyle" TargetType="{x:Type ContentControl}">
        <Setter Property="ContentTemplate">
            <Setter.Value>
                <DataTemplate>
                    <Border BorderBrush="White" BorderThickness="2" 
                            Background="White"
                         CornerRadius="5,5,5,5" >

                    </Border>
                </DataTemplate>
            </Setter.Value>
        </Setter>
    </Style>

    <Style x:Key="PoupTitleLabelStyle" TargetType="{x:Type Label}">
        <Setter Property="FontFamily" Value="Artifakt Element" />
        <Setter Property="FontSize" Value="20" />
        <Setter Property="Height" Value="34" />
        <Setter Property="Foreground" Value="#535353" />
    </Style>

    <Style x:Key="PoupPathRectangleStyle" TargetType="{x:Type Path}">
        <Setter Property="Fill" Value="{StaticResource PopupWhiteColor}" />
    </Style>

    <Style x:Key="PoupPathPointerStyle" TargetType="{x:Type Path}">
        <Setter Property="Fill" Value="{StaticResource PopupWhiteColor}" />
    </Style>

    <Style x:Key="CustomRichTextBoxStyle" TargetType="{x:Type RichTextBox}">
        <Setter Property="FontSize" Value="14" />
        <Setter Property="FontFamily" Value="Artifakt Element" />
        <Setter Property="IsReadOnly" Value="True" />
        <Setter Property="Background" Value="{StaticResource PopupWhiteColor}" />
        <Setter Property="BorderThickness" Value="0" />
    </Style>

    <Style x:Key="SurveyTitleLabelStyle" TargetType="{x:Type Label}">
        <Setter Property="FontFamily" Value="Artifakt Element" />
        <Setter Property="FontSize" Value="20" />
        <Setter Property="Height" Value="34" />
        <Setter Property="Foreground" Value="#3C3C3C" />
    </Style>

    <Style x:Key="RatingTitleLabelStyle" TargetType="{x:Type Label}">
        <Setter Property="FontFamily" Value="Artifakt Element" />
        <Setter Property="FontSize" Value="12" />
        <Setter Property="Foreground" Value="#3C3C3C" />
        <Setter Property="HorizontalContentAlignment" Value="Center" />
    </Style>

    <!--  Style for the Exit Tour popup, that will appear when a tooltip is closed before the tour completion  -->
    <Style x:Key="RealTimeInfoCloseButtonStyle" TargetType="{x:Type Button}">
        <Setter Property="Template">
            <Setter.Value>
                <ControlTemplate TargetType="{x:Type Button}">
                    <Border x:Name="CloseButtonBorder"
                            Background="Transparent"
                            BorderBrush="Transparent"
                            BorderThickness="0">
                        <Canvas Margin="0,0,0,0">
                            <Line x:Name="line1"
                                  Stroke="#D9D9D9"
                                  StrokeThickness="1"
                                  X1="0"
                                  X2="13"
                                  Y1="0"
                                  Y2="13" />
                            <Line x:Name="line2"
                                  Stroke="#D9D9D9"
                                  StrokeThickness="1"
                                  X1="0"
                                  X2="13"
                                  Y1="13"
                                  Y2="0" />
                        </Canvas>
                    </Border>
                    <ControlTemplate.Triggers>
                        <Trigger Property="IsPressed" Value="True">
                            <Setter TargetName="line1" Property="Stroke" Value="{StaticResource PreferencesWindowButtonColor}" />
                            <Setter TargetName="line2" Property="Stroke" Value="{StaticResource PreferencesWindowButtonColor}" />
                        </Trigger>
                        <Trigger Property="IsMouseOver" Value="True">
                            <Setter TargetName="line1" Property="Stroke" Value="{StaticResource PreferencesWindowButtonColor}" />
                            <Setter TargetName="line2" Property="Stroke" Value="{StaticResource PreferencesWindowButtonColor}" />
                            <Setter Property="Cursor" Value="Hand" />
                        </Trigger>
                    </ControlTemplate.Triggers>
                </ControlTemplate>
            </Setter.Value>
        </Setter>
    </Style>
    <SolidColorBrush x:Key="RealTimeInfoWindowIconColor" Color="#38ABDF" />
    <SolidColorBrush x:Key="RealTimeInfoWindowBackgroundColor" Color="#535353" />
    <Style x:Key="PopupStepCounterFontStyle"
           TargetType="Label">
        <Setter Property="FontSize" Value="14" />
        <Setter Property="FontFamily" Value="Artifakt Element" />
    </Style>
    <!--  Style for the Core Node Element Button Selection  -->
    <Style x:Key="SelectionButtonStyle" TargetType="Button">
                <Setter Property="VerticalAlignment" Value="Center" />
                <Setter Property="Height" Value="32" />
                <Setter Property="Padding" Value="0,0,0,0" />
                <Setter Property="Template">
                    <Setter.Value>
                        <ControlTemplate TargetType="Button">
                            <Grid>
                                <Border x:Name="mouseOverBorder"                                
                                    Margin="2"
                                    BorderThickness="2"
                                    CornerRadius="1"
                                    Visibility="Hidden">
                                    <Border.BorderBrush>
                                        <SolidColorBrush Color="{StaticResource BorderBasicColor}" Opacity="0.15"/>
                                    </Border.BorderBrush>
                                </Border >
                                <Border x:Name="mousePressedBorder"                                
                                    Margin="2"
                                    BorderThickness="2"
                                    CornerRadius="1"
                                    Visibility="Hidden">
                                    <Border.BorderBrush>
                                        <SolidColorBrush Color="{StaticResource BorderPressedColor}" Opacity="0.35"/>
                                    </Border.BorderBrush>
                                </Border >
                                <Border x:Name="border"
                                    Margin="4"
                                    Padding="8,0,8,0"
                                    BorderThickness="1"                                                                                                                             
                                    Background="{TemplateBinding Background}"
                                CornerRadius="1">
                                    <Border.BorderBrush>
                                        <SolidColorBrush Color="{StaticResource BorderBasicColor}" Opacity="0.5"/>
                                    </Border.BorderBrush>

                                    <TextBlock x:Name="textBlock"
                                       HorizontalAlignment="Center"
                                        Padding="0,0,0,0"
                                       VerticalAlignment="Center"
                                       FontFamily="{StaticResource ArtifaktElementRegular}"
                                       Foreground="white"
                                       Text="{TemplateBinding Content}"                                       
                                       Opacity="1"/>
                                </Border>
                            </Grid>
                            <ControlTemplate.Triggers>
                                <Trigger Property="IsMouseOver" Value="True">
                                    <Setter TargetName="mouseOverBorder" Property="Visibility" Value="Visible" />
                                </Trigger>
                                <Trigger Property="IsPressed" Value="True">
                                    <Setter TargetName="mousePressedBorder" Property="Visibility" Value="Visible" />
                                </Trigger>
                                <Trigger Property="IsEnabled" Value="False">
                                    <Setter TargetName="border" Property="Background" Value="{StaticResource SecondaryGray}" />
                                    <Setter TargetName="border" Property="BorderBrush" Value="{StaticResource SecondaryGray}" />
                                    <Setter TargetName="textBlock" Property="Opacity" Value="0.7" />
                                    <Setter Property="Cursor" Value="No" />
                                </Trigger>
                            </ControlTemplate.Triggers>
                        </ControlTemplate>
                    </Setter.Value>
                </Setter>
            </Style>
    <!--This Style that will be used only for the GroupStyle MenuItem entry in the ContextMenu -->
    <Style x:Key="MenuItemGroupStyle" TargetType="{x:Type MenuItem}" BasedOn="{StaticResource ContextMenuItemStyle}">
        <Setter Property="Template">
            <Setter.Value>
                <ControlTemplate TargetType="{x:Type MenuItem}">
                    <DockPanel x:Name="dockPanel"
                               HorizontalAlignment="Stretch"
                               Background="Transparent"
                               SnapsToDevicePixels="true">
                        <Label x:Name="checkBox"
                               Margin="0,0,-20,0"
                               HorizontalAlignment="Left"
                               VerticalAlignment="Center"
                               HorizontalContentAlignment="Center"
                               VerticalContentAlignment="Center"
                               Content="✓"
                               DockPanel.Dock="Left"
                               FontSize="9px"
                               Foreground="White"
                               Visibility="Collapsed" />
                        <ContentPresenter x:Name="ContentPresenter"
                                          Margin="{TemplateBinding Padding}"
                                          VerticalAlignment="Center"
                                          ContentSource="Header"
                                          DockPanel.Dock="Left"
                                          RecognizesAccessKey="True"
                                          SnapsToDevicePixels="{TemplateBinding SnapsToDevicePixels}"
                                          TextBlock.Foreground="{StaticResource NodeContextMenuForeground}" />
                        <Label x:Name="subMenuArrow"
                               Margin="0,0,15,7"
                               Padding="0"
                               VerticalAlignment="Center"
                               Content="&gt;"
                               DockPanel.Dock="Right"
                               FontFamily="{StaticResource ArtifaktElementRegular}"
                               FontSize="13px"
                               Foreground="{StaticResource Blue300Brush}">
                            <Label.RenderTransform>
                                <ScaleTransform ScaleX="1" ScaleY="1.5" />
                            </Label.RenderTransform>
                            <Label.Style>
                                <Style TargetType="{x:Type Label}">
                                    <Setter Property="Visibility" Value="Hidden" />
                                    <Style.Triggers>
                                        <DataTrigger Binding="{Binding RelativeSource={RelativeSource AncestorType={x:Type MenuItem}}, Path=HasItems}" Value="True">
                                            <Setter Property="Visibility" Value="Visible" />
                                        </DataTrigger>
                                    </Style.Triggers>
                                </Style>
                            </Label.Style>
                        </Label>
                        <Popup x:Name="PART_Popup"
                               AllowsTransparency="true"
                               Focusable="false"
                               MaxHeight="350"
                               HorizontalOffset="0"
                               IsOpen="{Binding IsSubmenuOpen, RelativeSource={RelativeSource TemplatedParent}}"
                               Placement="Right"
                               VerticalOffset="-2">
                            <Border Background="{TemplateBinding Background}"
                                    BorderBrush="Transparent"
                                    BorderThickness="0">
                                <ScrollViewer x:Name="SubMenuScrollViewer"
                                              CanContentScroll="true"
                                              Style="{DynamicResource {ComponentResourceKey ResourceId=MenuScrollViewer,
                                                                                            TypeInTargetAssembly={x:Type FrameworkElement}}}">
                                    <Grid RenderOptions.ClearTypeHint="Enabled">
                                        <ItemsPresenter x:Name="ItemsPresenter"
                                                        Grid.IsSharedSizeScope="true"
                                                        KeyboardNavigation.DirectionalNavigation="Cycle"
                                                        KeyboardNavigation.TabNavigation="Cycle"
                                                        SnapsToDevicePixels="{TemplateBinding SnapsToDevicePixels}" />
                                    </Grid>
                                </ScrollViewer>
                            </Border>
                        </Popup>
                    </DockPanel>
                    <ControlTemplate.Triggers>
                        <Trigger Property="IsEnabled" Value="False">
                            <Setter TargetName="ContentPresenter" Property="TextBlock.Opacity" Value="0.5" />
                        </Trigger>
                        <Trigger Property="IsMouseOver" Value="True">
                            <Setter TargetName="ContentPresenter" Property="TextBlock.Foreground" Value="White" />
                            <Setter TargetName="dockPanel" Property="Background" Value="{StaticResource NodeContextMenuBackgroundHighlight}" />
                        </Trigger>
                        <Trigger Property="IsMouseOver" Value="False">
                            <Setter TargetName="dockPanel" Property="Background" Value="{StaticResource NodeContextMenuBackground}" />
                        </Trigger>
                        <Trigger Property="IsChecked" Value="True">
                            <Setter TargetName="checkBox" Property="Visibility" Value="Visible" />
                        </Trigger>
                    </ControlTemplate.Triggers>
                </ControlTemplate>
            </Setter.Value>
        </Setter>
    </Style>

    <SolidColorBrush x:Key="BorderBrushMouseOver" Color="#FFFFFF" Opacity="0.15"/>

    <Style x:Key="ListBoxItemStyle" TargetType="ListBoxItem">
        <Setter Property="Focusable" Value="{Binding Path=IsDefault, Converter={StaticResource InverseBooleanConverter}}"/>
        <Setter Property="Padding" Value="0"/>
        <Setter Property="Template">
            <Setter.Value>
                <ControlTemplate TargetType="ListBoxItem">
                    <Grid Margin="0,0,10,5"
                                  MinWidth="186"
                                  MinHeight="67">
                        <Border x:Name="mouseOverBorder"
                                        Margin="2"
                                        BorderThickness="2"
                                        BorderBrush="{StaticResource BorderBrushMouseOver}"
                                        Visibility="Hidden"
                                        CornerRadius="2"/>
                        <Border x:Name="mousePressedBorder"
                                        Margin="0"
                                        BorderThickness="4"
                                        Visibility="Hidden"
                                        BorderBrush="{TemplateBinding BorderBrush}"
                                        Background="Transparent"
                                        CornerRadius="4"/>
                        <Border Name="selectedItemBorder"
                                        Margin="4"
                                        Background="Transparent"
                                        SnapsToDevicePixels="true">
                        </Border>
                        <ContentPresenter/>
                    </Grid>
                    <ControlTemplate.Triggers>
                        <Trigger Property="IsSelected" 
                                         Value="True">
                            <Setter Property="BorderBrush" 
                                            TargetName="selectedItemBorder" 
                                            Value="{StaticResource PreferencesWindowButtonColor}"/>
                            <Setter Property="BorderThickness"
                                            TargetName="selectedItemBorder"
                                            Value="2"/>
                        </Trigger>
                        <MultiTrigger>
                            <MultiTrigger.Conditions>
                                <Condition Property="IsMouseOver" 
                                                   Value="True"/>
                                <Condition Property="Focusable"
                                                   Value="True"/>
                            </MultiTrigger.Conditions>
                            <MultiTrigger.Setters>
                                <Setter TargetName="selectedItemBorder" 
                                                Property="Opacity" 
                                                Value="0.9" />
                                <Setter TargetName="mouseOverBorder" 
                                                Property="Visibility" 
                                                Value="Visible" />
                            </MultiTrigger.Setters>
                        </MultiTrigger>
                    </ControlTemplate.Triggers>
                </ControlTemplate>
            </Setter.Value>
        </Setter>
    </Style>
    
    <!--This Style is using in the FileTrustWarning.xaml file for the only checkbox in the Popup-->
    <Style x:Key="CheckBoxFileTrustStyle" TargetType="{x:Type CheckBox}">
    <Setter Property="SnapsToDevicePixels" Value="true" />
    <Setter Property="OverridesDefaultStyle" Value="true" />
    <Setter Property="Template">
        <Setter.Value>
            <ControlTemplate TargetType="CheckBox">
                <BulletDecorator VerticalAlignment="Center" 
                                 Background="Transparent">
                    <BulletDecorator.Bullet>
                        <Border x:Name="Border"
                                    Width="13"
                                    Height="13"
                                    Background="#373737"
                                    BorderBrush="{StaticResource MidGreyBrush}"
                                    BorderThickness="1">
                            <Image x:Name="CheckBoxTick"
                                       Width="7"
                                       Height="7"
                                       HorizontalAlignment="Center"
                                       VerticalAlignment="Center"
                                       Source="pack://application:,,,/DynamoCoreWpf;component/UI/Images/tick_selected.png"
                                       Visibility="Hidden" />
                        </Border>
                    </BulletDecorator.Bullet>

                    <ContentPresenter x:Name="contentPresent"
                                          Margin="5,0,5,0"
                                          Content="{TemplateBinding Content}"
                                          ContentTemplate="{TemplateBinding ContentTemplate}"
                                          TextBlock.FontSize="14px"
                                          TextBlock.Foreground="Black" />
                </BulletDecorator>
                <ControlTemplate.Triggers>
                    <Trigger Property="IsChecked" Value="true">
                            <Setter TargetName="CheckBoxTick" Property="Visibility" Value="Visible" />
                        </Trigger>
                    <Trigger Property="IsChecked" Value="false">
                        <Setter TargetName="Border" Property="Background" Value="White" />
                    </Trigger>
                    <Trigger Property="IsEnabled" Value="True">
                    <Setter TargetName="contentPresent" Property="TextBlock.Foreground" Value="Black" />
                    </Trigger>
                    <Trigger Property="IsEnabled" Value="False">
                        <Setter TargetName="contentPresent" Property="TextBlock.Foreground" Value="{StaticResource NormalBorderBrush}" />
                    </Trigger>
                </ControlTemplate.Triggers>
            </ControlTemplate>
        </Setter.Value>
    </Setter>
    </Style>

    <!-- UI No Style Window Border Style -->
    <Style x:Key="NoStyleWindowBorderStyle" TargetType="{x:Type Border}">
        <Setter Property="Background" Value="White"/>
        <Setter Property="CornerRadius" Value="6"/>
        <Setter Property="BorderThickness" Value="4"/>
        <Setter Property="Effect">
            <Setter.Value>
                <DropShadowEffect Color="#000" ShadowDepth="0" Opacity="0.25" BlurRadius="10.0" />
            </Setter.Value>
        </Setter>
    </Style>

    <!-- A rectangle used as a divider line -->
    <Style x:Key="DividerRectangleStyle" TargetType="{x:Type Rectangle}">
        <Setter Property="Height" Value="1px"/>
        <Setter Property="Margin" Value="0 20 0 15"/>
        <Setter Property="VerticalAlignment" Value="Bottom"/>
        <Setter Property="Fill" Value="#B7B7B7"/>
        <Setter Property="UseLayoutRounding" Value="True"/>
    </Style>

    <!-- The default style for a TextBox in the Dark Theme -->
    <Style x:Key="InputBoxDarkThemeStyle" TargetType="{x:Type TextBox}">
        <Setter Property="FontFamily" Value="{StaticResource ArtifaktElementRegular}" />
        <Setter Property="Foreground" Value="{StaticResource DarkThemeBodyMediumBrush}"/>
        <Setter Property="Background" Value="{StaticResource DarkThemeInputBoxBackgroundBrush}"/>
        <Setter Property="UseLayoutRounding" Value="True"/>
        <Setter Property="FontSize" Value="12px"/>
        <Setter Property="Padding" Value="10"/>
        <Setter Property="MinLines" Value="2"/>
        <Setter Property="VerticalAlignment" Value="Stretch"/>
        <Setter Property="BorderThickness" Value="0"/>
        <Setter Property="AcceptsReturn" Value="True"/>
        <Setter Property="AcceptsTab" Value="True"/>
        <Setter Property="TextWrapping" Value="Wrap"/>
        <Setter Property="HorizontalScrollBarVisibility" Value="Disabled"/>
        <Setter Property="VerticalScrollBarVisibility" Value="Auto"/>
    </Style>

    <!-- Colors -->
    <Color x:Key="MidGray">#999999</Color>
    <Color x:Key="LightGray">#CCCCCC</Color>
    <Color x:Key="Blue">#38abdf</Color>
    <Color x:Key="MidLightBlue">#366a81</Color>
    <Color x:Key="MidBlue">#365868</Color>
    <Color x:Key="MidDarkBlue">#375f71</Color>
    <Color x:Key="TextColor">#F5F5F5</Color>
    <Color x:Key="GrayOpacity">#5C5C5C5C</Color>

    <!--  Brushes  -->
    <SolidColorBrush x:Key="MidGrayBrush" Color="{StaticResource MidGray}" />
    <SolidColorBrush x:Key="LightGrayBrush" Color="{StaticResource LightGray}" />
    <SolidColorBrush x:Key="BlueBrush" Color="{StaticResource Blue}" />
    <SolidColorBrush x:Key="MidLightBlueBrush" Color="{StaticResource MidLightBlue}" />
    <SolidColorBrush x:Key="MidBlueBrush" Color="{StaticResource MidBlue}" />
    <SolidColorBrush x:Key="MidDarkBlueBrush" Color="{StaticResource MidDarkBlue}" />
    <SolidColorBrush x:Key="TextColorBrush" Color="{StaticResource TextColor}" />
    <SolidColorBrush x:Key="GrayOpacityBrush" Color="{StaticResource GrayOpacity}" />

    <!-- Controls behaviour for mouseover on TextBox -->
    <Style x:Key="BorderInputBoxDarkThemeStyle" TargetType="Border">
        <Setter Property="BorderThickness" Value="0 0 0 1"></Setter>
        <Setter Property="Background" Value="Transparent"></Setter>
        <Setter Property="BorderBrush" Value="{StaticResource MidGrayBrush}"></Setter>
        <Style.Triggers>
            <DataTrigger Binding="{Binding ElementName=editText, Path=IsMouseOver}" Value="True">
                <Setter Property="BorderBrush" Value="{StaticResource LightGrayBrush}"></Setter>
            </DataTrigger>
            <DataTrigger Binding="{Binding ElementName=editText, Path=IsFocused}" Value="True">
                <Setter Property="BorderBrush" Value="{StaticResource BlueBrush}"></Setter>
            </DataTrigger>
        </Style.Triggers>
    </Style>

    <!-- Controls behaviour for mouseover on TextBox -->
    <Style x:Key="RectangleInputBoxDarkThemeStyle" TargetType="Rectangle">
        <Setter Property="Opacity" Value="0"/>
        <Setter Property="Fill" Value="{StaticResource MidDarkBlueBrush}"/>
        <Style.Triggers>
            <DataTrigger Binding="{Binding ElementName=editText, Path=IsFocused}" Value="True">
                <DataTrigger.EnterActions>
                    <BeginStoryboard>
                        <Storyboard SpeedRatio="2">
                            <DoubleAnimation Storyboard.TargetProperty="Opacity"
                                                     To="0.75" Duration="0:0:1" />
                        </Storyboard>
                    </BeginStoryboard>
                </DataTrigger.EnterActions>
                <DataTrigger.ExitActions>
                    <BeginStoryboard>
                        <Storyboard SpeedRatio="2">
                            <DoubleAnimation Storyboard.TargetProperty="Opacity"
                                                     To="0" Duration="0:0:1" />
                        </Storyboard>
                    </BeginStoryboard>
                </DataTrigger.ExitActions>
            </DataTrigger>
        </Style.Triggers>
    </Style>

    <!-- TextBox Style for inputting text with a grey/blue bottom bar to highlight hover/focus behavior -->
    <Style x:Key="HintingInputStyle" TargetType="TextBox">
        <Setter Property="Margin" Value="0,0,0,12" />
        <Setter Property="MinWidth" Value="62px" />
        <Setter Property="OverridesDefaultStyle" Value="True" />
        <Setter Property="Cursor" Value="IBeam" />
        <Setter Property="Template">
            <Setter.Value>
                <ControlTemplate TargetType="TextBox">
                    <Grid>
                        <TextBox x:Name="InputTextBox"
                                     Padding="8,10"
                                     Background="#353535"
                                     BorderThickness="0"
                                     CaretBrush="{StaticResource Blue300Brush}"
                                     Focusable="True"
                                     FontFamily="{StaticResource ArtifaktElementRegular}"
                                     FontSize="12px"
                                     Foreground="{StaticResource PrimaryCharcoal200Brush}"
                                     MaxLength="{TemplateBinding MaxLength}"
                                     Tag="{TemplateBinding Tag}"
                                     Text="{Binding RelativeSource={RelativeSource TemplatedParent}, Path=Text, UpdateSourceTrigger=PropertyChanged}"
                                     TextWrapping="Wrap" />
                        <TextBlock x:Name="WatermarkLabel"
                                       Padding="10"
                                       FontFamily="{StaticResource ArtifaktElementRegular}"
                                       FontSize="12px"
                                       Foreground="{StaticResource PrimaryCharcoal200Brush}"
                                       IsHitTestVisible="False"
                                       Opacity="0.5"
                                       Text="{TemplateBinding Tag}">
                            <TextBlock.Style>
                                <Style TargetType="{x:Type TextBlock}">
                                    <Setter Property="Visibility" Value="Collapsed" />
                                    <Style.Triggers>
                                        <DataTrigger Binding="{Binding Text, ElementName=InputTextBox}" Value="">
                                            <Setter Property="Visibility" Value="Visible" />
                                        </DataTrigger>
                                    </Style.Triggers>
                                </Style>
                            </TextBlock.Style>
                        </TextBlock>
                        <StackPanel Height="4px" VerticalAlignment="Bottom">
                            <Rectangle Name="Underline"
                                       Height="1px"
                                       Fill="#9B9B9B"
                                       Opacity="0"/>
                            <Rectangle Name="UnderlineShadow"
                                       Height="3px"
                                       Fill="#6E6E6E"
                                       Opacity="0"/>
                        </StackPanel>
                    </Grid>
                    <ControlTemplate.Triggers>
                        <DataTrigger Binding="{Binding IsMouseOver, ElementName=InputTextBox}" Value="True">
                            <DataTrigger.EnterActions>
                                <BeginStoryboard>
                                    <Storyboard SpeedRatio="10">
                                        <DoubleAnimation Storyboard.TargetName="Underline" Storyboard.TargetProperty="Opacity"
                                                         To="0.75" Duration="0:0:1" />
                                        <DoubleAnimation Storyboard.TargetName="UnderlineShadow" Storyboard.TargetProperty="Opacity"
                                                                 To="0.75" Duration="0:0:1" />
                                    </Storyboard>
                                </BeginStoryboard>
                            </DataTrigger.EnterActions>
                            <DataTrigger.ExitActions>
                                <BeginStoryboard>
                                    <Storyboard SpeedRatio="2">
                                        <DoubleAnimation Storyboard.TargetName="Underline" Storyboard.TargetProperty="Opacity"
                                                                 To="0" Duration="0:0:1" />
                                        <DoubleAnimation Storyboard.TargetName="UnderlineShadow" Storyboard.TargetProperty="Opacity"
                                                                 To="0" Duration="0:0:1" />
                                    </Storyboard>
                                </BeginStoryboard>
                            </DataTrigger.ExitActions>

                        </DataTrigger>
                        <DataTrigger Binding="{Binding IsFocused, ElementName=InputTextBox}" Value="True">
                            <Setter TargetName="Underline" Property="Rectangle.Fill" Value="{StaticResource Blue300Brush}" />
                            <Setter TargetName="UnderlineShadow" Property="Rectangle.Fill" Value="#497386" />
                            <DataTrigger.EnterActions>
                                <BeginStoryboard>
                                    <Storyboard SpeedRatio="10" Name="FocusedStoryboard" >
                                        <DoubleAnimation Storyboard.TargetName="Underline" Storyboard.TargetProperty="Opacity"
                                                                 To="0.75" Duration="0:0:1" />
                                        <DoubleAnimation Storyboard.TargetName="UnderlineShadow" Storyboard.TargetProperty="Opacity"
                                                                 To="0.75" Duration="0:0:1" />
                                    </Storyboard>
                                </BeginStoryboard>
                            </DataTrigger.EnterActions>
                            <DataTrigger.ExitActions>
                                <BeginStoryboard>
                                    <Storyboard SpeedRatio="2" FillBehavior="Stop">
                                        <DoubleAnimation Storyboard.TargetName="Underline" Storyboard.TargetProperty="Opacity"
                                                                 To="0" Duration="0:0:1" />
                                        <DoubleAnimation Storyboard.TargetName="UnderlineShadow" Storyboard.TargetProperty="Opacity"
                                                                 To="0" Duration="0:0:1" />
                                    </Storyboard>
                                </BeginStoryboard>
                            </DataTrigger.ExitActions>
                        </DataTrigger>
                    </ControlTemplate.Triggers>
                </ControlTemplate>
            </Setter.Value>
        </Setter>
        <Style.Triggers>
            <Trigger Property="IsMouseOver" Value="False">
                <Setter Property="BorderBrush" Value="{StaticResource DarkMidGreyBrush}" />
            </Trigger>
        </Style.Triggers>
    </Style>
<<<<<<< HEAD

    <ControlTemplate x:Key="ExpanderTemplate" TargetType="Expander">
        <Border
            Background="{TemplateBinding Control.Background}"
            BorderBrush="{TemplateBinding Control.BorderBrush}"
            BorderThickness="{TemplateBinding Control.BorderThickness}"
            CornerRadius="3"
            SnapsToDevicePixels="True">
            <DockPanel>
                <ToggleButton IsChecked="{Binding Path=IsExpanded, Mode=TwoWay, RelativeSource={RelativeSource TemplatedParent}}">
                    <ToggleButton.Style>
                        <Style TargetType="ToggleButton">
                            <Setter Property="Control.Template">
                                <Setter.Value>
                                    <ControlTemplate TargetType="ToggleButton">
                                        <Border Padding="{TemplateBinding Control.Padding}">
                                            <Grid Margin="0,0,0,0" VerticalAlignment="Top">
                                                <Grid.ColumnDefinitions>
                                                    <ColumnDefinition Width="27" />
                                                    <ColumnDefinition Width="*" />
                                                </Grid.ColumnDefinitions>
                                                <Rectangle
                                                    Name="ButtonBackgroundRectangle"
                                                    Width="29"
                                                    Height="27"
                                                    HorizontalAlignment="Center"
                                                    VerticalAlignment="Center"
                                                    Fill="#3C3C3C" />
                                                <Border
                                                    Name="ButtonBorder"
                                                    Grid.Column="0"
                                                    Width="21"
                                                    Height="21"
                                                    HorizontalAlignment="Center"
                                                    VerticalAlignment="Center"
                                                    Background="Transparent"
                                                    BorderBrush="{StaticResource Blue300Brush}"
                                                    BorderThickness="1.5"
                                                    CornerRadius="1"
                                                    SnapsToDevicePixels="True" />
                                                <Polygon
                                                    Name="Triangle"
                                                    Grid.Column="0"
                                                    Fill="{StaticResource Blue300Brush}"
                                                    Points="11,12.5 13.5,15.5,16,12.5"
                                                    SnapsToDevicePixels="True"
                                                    Stroke="{StaticResource Blue300Brush}"
                                                    StrokeThickness="1" />
                                                <ContentPresenter
                                                    Grid.Column="1"
                                                    HorizontalAlignment="Left"
                                                    VerticalAlignment="Center"
                                                    Content="{TemplateBinding ContentControl.Content}"
                                                    ContentStringFormat="{TemplateBinding ContentControl.ContentStringFormat}"
                                                    ContentTemplate="{TemplateBinding ContentControl.ContentTemplate}"
                                                    RecognizesAccessKey="True"
                                                    SnapsToDevicePixels="True" />
                                            </Grid>
                                        </Border>
                                        <ControlTemplate.Triggers>
                                            <Trigger Property="ToggleButton.IsChecked" Value="True">
                                                <Setter TargetName="Triangle" Property="Points" Value="11,15.5 13.5,12.5,16,15.5" />
                                            </Trigger>
                                            <Trigger Property="UIElement.IsMouseOver" Value="True">

                                                <Setter TargetName="ButtonBackgroundRectangle" Property="Fill" Value="#282828" />
                                            </Trigger>
                                            <Trigger Property="ButtonBase.IsPressed" Value="True">
                                                <Setter TargetName="ButtonBorder" Property="BorderBrush" Value="White" />
                                                <Setter TargetName="Triangle" Property="Stroke" Value="White" />
                                                <Setter TargetName="Triangle" Property="Fill" Value="White" />
                                                <Setter TargetName="Triangle" Property="StrokeThickness" Value="2" />
                                            </Trigger>
                                        </ControlTemplate.Triggers>
                                    </ControlTemplate>
                                </Setter.Value>
                            </Setter>
                        </Style>
                    </ToggleButton.Style>
                </ToggleButton>
                <ContentPresenter
                    Name="ExpandSite"
                    Margin="{TemplateBinding Control.Padding}"
                    HorizontalAlignment="{TemplateBinding Control.HorizontalContentAlignment}"
                    VerticalAlignment="{TemplateBinding Control.VerticalContentAlignment}"
                    Content="{TemplateBinding ContentControl.Content}"
                    ContentStringFormat="{TemplateBinding ContentControl.ContentStringFormat}"
                    ContentTemplate="{TemplateBinding ContentControl.ContentTemplate}"
                    DockPanel.Dock="Bottom"
                    Focusable="False"
                    Visibility="Collapsed" />
            </DockPanel>
        </Border>
        <ControlTemplate.Triggers>
            <Trigger Property="Expander.IsExpanded" Value="True">
                <Setter TargetName="ExpandSite" Property="UIElement.Visibility" Value="Visible" />
            </Trigger>
        </ControlTemplate.Triggers>
    </ControlTemplate>

=======
>>>>>>> 37739233
</ResourceDictionary><|MERGE_RESOLUTION|>--- conflicted
+++ resolved
@@ -5351,8 +5351,8 @@
             </Trigger>
         </Style.Triggers>
     </Style>
-<<<<<<< HEAD
-
+    
+    <!-- Expander used inside sliders and the custom dropdown. --> 
     <ControlTemplate x:Key="ExpanderTemplate" TargetType="Expander">
         <Border
             Background="{TemplateBinding Control.Background}"
@@ -5451,7 +5451,4 @@
             </Trigger>
         </ControlTemplate.Triggers>
     </ControlTemplate>
-
-=======
->>>>>>> 37739233
 </ResourceDictionary>