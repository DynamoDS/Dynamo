--- conflicted
+++ resolved
@@ -3457,21 +3457,11 @@
     </Style>
 
     <Style x:Key="PoupPathRectangleStyle" TargetType="{x:Type Path}">
-<<<<<<< HEAD
-        <Setter Property="Fill" Value="{StaticResource PopupWhiteColor}" />
-        <Setter Property="Stroke" Value="Black" />
-    </Style>
-
-    <Style x:Key="PoupPolygonPointerStyle" TargetType="{x:Type Polygon}">
-        <Setter Property="Stroke" Value="Black" />
-        <Setter Property="Fill" Value="{StaticResource PopupWhiteColor}" />
-=======
         <Setter Property="Fill" Value="{StaticResource PopupWhiteColor}"/>
     </Style>
 
     <Style x:Key="PoupPolygonPointerStyle" TargetType="{x:Type Polygon}">
         <Setter Property="Fill" Value="{StaticResource PopupWhiteColor}"/>
->>>>>>> 3110b708
     </Style>
 
     <Style x:Key="CustomRichTextBoxStyle" TargetType="{x:Type RichTextBox}">
