﻿<ResourceDictionary xmlns="http://schemas.microsoft.com/winfx/2006/xaml/presentation"
                    xmlns:x="http://schemas.microsoft.com/winfx/2006/xaml"
                    xmlns:dynui="clr-namespace:Dynamo.UI.Controls;assembly=DynamoCoreWpf"
                    xmlns:interactivity="clr-namespace:System.Windows.Interactivity;assembly=System.Windows.Interactivity"
<<<<<<< HEAD
=======
                    xmlns:p="clr-namespace:Dynamo.Wpf.Properties;assembly=DynamoCoreWpf"
>>>>>>> c5daa11b
                    xmlns:ui="clr-namespace:Dynamo.UI;assembly=DynamoCoreWpf"
                    xmlns:viewModels="clr-namespace:Dynamo.ViewModels;assembly=DynamoCoreWpf"
                    xmlns:views="clr-namespace:Dynamo.UI.Views;assembly=DynamoCoreWpf">
    <ResourceDictionary.MergedDictionaries>
        <ui:SharedResourceDictionary Source="{x:Static ui:SharedDictionaryManager.DynamoConvertersDictionaryUri}" />
        <ui:SharedResourceDictionary Source="{x:Static ui:SharedDictionaryManager.DynamoColorsAndBrushesDictionaryUri}" />
        <ui:SharedResourceDictionary Source="{x:Static ui:SharedDictionaryManager.DynamoModernDictionaryUri}" />
    </ResourceDictionary.MergedDictionaries>
    <DataTemplate DataType="{x:Type viewModels:InPortViewModel}">

        <!--  Grid that contains the entire port  -->
        <Grid Name="MainGrid"
              Height="35px">
            <Grid.ColumnDefinitions>
                <ColumnDefinition Name="PortSnappingColumn" Width="25px" />
                <ColumnDefinition Name="ValueMarkerColumn" Width="5px" />
                <ColumnDefinition Name="GapBetweenValueMarkerAndPortName" Width="6px" />
                <ColumnDefinition Name="PortNameColumn" Width="*" />
                <ColumnDefinition Name="GapBetweenPortNameAndUseLevelSpinner" Width="6px" />
                <ColumnDefinition Name="UseLevelSpinnerColumn" Width="Auto" />
                <ColumnDefinition Name="ChevronColumn" Width="Auto" />
            </Grid.ColumnDefinitions>

            <Rectangle x:Name="PortSnapping"
                       Grid.Column="0"
                       Grid.ColumnSpan="7"
                       Fill="Transparent"
                       IsHitTestVisible="{Binding IsHitTestVisible}"
                       Canvas.ZIndex="1"
                       SnapsToDevicePixels="True">
                <interactivity:Interaction.Triggers>
                    <views:HandlingEventTrigger EventName="MouseEnter">
                        <interactivity:InvokeCommandAction Command="{Binding Path=MouseEnterCommand}" CommandParameter="{Binding}" />
                    </views:HandlingEventTrigger>
                    <views:HandlingEventTrigger EventName="MouseLeave">
                        <interactivity:InvokeCommandAction Command="{Binding Path=MouseLeaveCommand}" CommandParameter="{Binding}" />
                    </views:HandlingEventTrigger>
                    <views:HandlingEventTrigger EventName="MouseLeftButtonDown">
                        <interactivity:InvokeCommandAction Command="{Binding Path=MouseLeftButtonDownCommand}" CommandParameter="{Binding}" />
                    </views:HandlingEventTrigger>
                </interactivity:Interaction.Triggers>
            </Rectangle>

            <!--  Sets the port background color  -->
            <Border x:Name="PortBackgroundBorder"
                    Grid.Column="1"
                    Grid.ColumnSpan="6"
                    Height="29px"
                    Background="{Binding PortBackgroundColor, UpdateSourceTrigger=PropertyChanged}"
                    BorderThickness="0"
                    CornerRadius="0,11,11,0"
                    SnapsToDevicePixels="True" />

            <!--  A small marker on the left of the port, indicating whether it's been honored  -->
            <Rectangle x:Name="PortValueMarker"
                       Grid.Column="1"
                       Height="29px"
                       VerticalAlignment="Center"
                       Fill="{Binding PortValueMarkerColor, UpdateSourceTrigger=PropertyChanged}"
                       SnapsToDevicePixels="True" />

            <!--  The name of this port  -->
            <TextBlock x:Name="PortNameTextBox"
                       Grid.Column="3"
                       Width="Auto"
                       Margin="0,1,5,0"
                       VerticalAlignment="Center"
                       FontFamily="{StaticResource ArtifaktElementRegular}"
                       FontSize="12px"
                       Foreground="#DCDCDC"
                       IsHitTestVisible="False"
                       Text="{Binding Path=PortName}" />

            <!--  The small '>' marker users click on to open the port context menu  -->
            <TextBlock x:Name="Chevron"
                       Grid.Column="6"
                       Width="20px"
                       Padding="0,1,1,0"
                       VerticalAlignment="Center"
                       FontSize="16px"
                       Foreground="{StaticResource PrimaryCharcoal200Brush}"
                       IsHitTestVisible="False"
                       Text="&gt;"
                       TextAlignment="Center"
                       Visibility="{Binding UseLevelVisibility}" />

            <!--  A semi-transparent overlay which displays when users move their mouse over the port  -->
            <Border x:Name="MainBorderHighlightOverlay"
                    Grid.Column="1"
                    Grid.ColumnSpan="6"
                    Height="29px"
                    BorderBrush="Transparent"
                    CornerRadius="0,11,11,0"
                    Opacity="0.2"
                    SnapsToDevicePixels="True">
                <Border.Style>
                    <Style TargetType="Border">
                        <Style.Triggers>
                            <Trigger Property="IsMouseOver" Value="True">
                                <Setter Property="Background" Value="White" />
                            </Trigger>
                            <Trigger Property="IsMouseOver" Value="False">
                                <Setter Property="Background" Value="Transparent" />
                            </Trigger>
                        </Style.Triggers>
                    </Style>
                </Border.Style>
                <interactivity:Interaction.Triggers>
                    <views:HandlingEventTrigger EventName="MouseLeftButtonDown">
                        <interactivity:InvokeCommandAction Command="{Binding Path=ConnectCommand}" />
                    </views:HandlingEventTrigger>
                </interactivity:Interaction.Triggers>
                <Border.ToolTip>
                    <dynui:DynamoToolTip AttachmentSide="Left" Style="{DynamicResource ResourceKey=SLightToolTip}">
                        <Grid>
                            <TextBlock MaxWidth="320"
                                       Text="{Binding Path=ToolTipContent}"
                                       TextWrapping="Wrap" />
                        </Grid>
                    </dynui:DynamoToolTip>
                </Border.ToolTip>
                <Border.InputBindings>
                    <MouseBinding Command="{Binding Path=NodeAutoCompleteCommand}" MouseAction="LeftDoubleClick" />
                </Border.InputBindings>
            </Border>
<<<<<<< HEAD
            <!--
                Contains the interactive elements which need to have the highest-level of Z-Order so that they
                may be interacted with *above* the mainBorderHighlightOverlay layer.
                This is the UseLevelsSpinner and UseLevelsControl.
            -->
            <DockPanel Name="interactionControlsDockPanel"
                       Height="29px"
                       HorizontalAlignment="Stretch"
                       VerticalAlignment="Center"
                       FlowDirection="LeftToRight"
                       IsHitTestVisible="True"
                       Visibility="{Binding Path=UseLevelVisibility}">
                <Rectangle x:Name="useLevelArrowHighlightOverlay"
                           Width="15"
                           Height="15px"
                           Margin="3,0,5,0"
                           HorizontalAlignment="Right"
                           DockPanel.Dock="Right"
                           IsHitTestVisible="True">
                    <!--  Bind InPortContextMenu to left click  -->
                    <Rectangle.InputBindings>
                        <MouseBinding Command="{Binding Path=NodePortContextMenuCommand}" MouseAction="LeftClick" />
                    </Rectangle.InputBindings>
                    <Rectangle.Style>
                        <Style TargetType="{x:Type Rectangle}">
                            <Style.Triggers>
                                <Trigger Property="IsMouseOver" Value="True">
                                    <Setter Property="Fill" Value="#E5E2DE" />
                                    <Setter Property="Opacity" Value="0.3" />
                                </Trigger>
                                <Trigger Property="IsMouseOver" Value="False">
                                    <Setter Property="Fill" Value="#E5E2DE" />
                                    <Setter Property="Opacity" Value="0.0" />
                                </Trigger>
                            </Style.Triggers>
                        </Style>
                    </Rectangle.Style>
                </Rectangle>
                <TextBlock Name="fakePortNameTb"
                           Width="Auto"
                           Margin="13,0,10,5"
                           HorizontalAlignment="Left"
                           VerticalAlignment="Center"
                           DockPanel.Dock="Left"
                           FontFamily="{StaticResource ArtifaktElementRegular}"
                           FontSize="12px"
                           FontWeight="Medium"
                           Foreground="Transparent"
                           IsHitTestVisible="False"
                           Opacity="0.4"
                           Style="{StaticResource SZoomFadeText}"
                           Text="{Binding Path=PortName}" />
=======

            <!--  Contains the UseLevelSpinner, letting users select List Levels etc  -->
            <Grid Grid.Column="5" Visibility="{Binding Path=UseLevels, Converter={StaticResource BooleanToVisibilityConverter}}">
>>>>>>> c5daa11b
                <dynui:UseLevelSpinner x:Name="useLevelControl"
                                       Width="50px"
                                       Height="25px"
                                       VerticalAlignment="Center"
                                       Background="{StaticResource DarkGreyBrush}"
                                       DockPanel.Dock="Right"
                                       KeepListStructure="{Binding Path=ShouldKeepListStructure}"
                                       Level="{Binding Path=Level, Mode=TwoWay}"
<<<<<<< HEAD
                                       Visibility="{Binding UseLevelSpinnerVisible, UpdateSourceTrigger=PropertyChanged}" />
            </DockPanel>
=======
                                       Visibility="{Binding UseLevelVisibility}" />
            </Grid>

            <!--  The port context menu  -->
            <dynui:UseLevelPopup x:Name="UseLevelPopup"
                                 AllowsTransparency="True"
                                 IsOpen="{Binding Path=ShowUseLevelMenu}"
                                 Placement="Right"
                                 StaysOpen="False">
                <Grid Background="Transparent">
                    <Grid.Resources>
                        <ResourceDictionary>
                            <Style TargetType="CheckBox">
                                <Setter Property="FontFamily" Value="{StaticResource ArtifaktElementRegular}" />
                                <Setter Property="Foreground" Value="{StaticResource DarkGreyBrush}" />
                                <Setter Property="Margin" Value="0" />
                                <Setter Property="FontSize" Value="14px" />
                                <Setter Property="Template">
                                    <Setter.Value>
                                        <ControlTemplate TargetType="{x:Type CheckBox}">
                                            <Grid>
                                                <Grid.ColumnDefinitions>
                                                    <ColumnDefinition Width="20px" />
                                                    <ColumnDefinition Width="Auto" />
                                                </Grid.ColumnDefinitions>
                                                <Rectangle x:Name="outerRectangle"
                                                           Grid.Column="0"
                                                           Width="14px"
                                                           Height="14px"
                                                           Stroke="{StaticResource PrimaryCharcoal300Brush}"
                                                           StrokeThickness="1" />
                                                <Rectangle x:Name="highlightRectangle"
                                                           Grid.Column="0"
                                                           Width="14px"
                                                           Height="14px"
                                                           Fill="Transparent"
                                                           Stroke="{StaticResource PrimaryCharcoal300Brush}"
                                                           StrokeThickness="1" />
                                                <Path x:Name="tick"
                                                      Grid.Column="0"
                                                      Width="14px"
                                                      Height="14px"
                                                      Data="M3,7 l3,3 l5,-6"
                                                      Opacity="0"
                                                      Stretch="None"
                                                      Stroke="White"
                                                      StrokeThickness="2" />
                                                <ContentPresenter x:Name="content"
                                                                  Grid.Column="1"
                                                                  Margin="4,0,0,0"
                                                                  HorizontalAlignment="Center"
                                                                  VerticalAlignment="Center"
                                                                  TextBlock.Foreground="{StaticResource DarkGreyBrush}" />
                                            </Grid>
                                            <ControlTemplate.Triggers>
                                                <Trigger Property="IsMouseOver" Value="True">
                                                    <Setter TargetName="highlightRectangle" Property="Fill" Value="LightGray" />
                                                </Trigger>
                                                <Trigger Property="IsChecked" Value="True">
                                                    <Setter TargetName="outerRectangle" Property="Fill" Value="{StaticResource PortUseLevelsCheckBoxColor}" />
                                                    <Setter TargetName="tick" Property="Opacity" Value="1.0" />
                                                </Trigger>
                                                <Trigger Property="IsChecked" Value="False">
                                                    <Setter TargetName="outerRectangle" Property="Fill" Value="Transparent" />
                                                    <Setter TargetName="tick" Property="Opacity" Value="0.0" />
                                                </Trigger>
                                                <Trigger Property="IsEnabled" Value="False">
                                                    <Setter TargetName="highlightRectangle" Property="Stroke" Value="LightGray" />
                                                    <Setter TargetName="content" Property="TextBlock.Foreground" Value="LightGray" />
                                                </Trigger>
                                            </ControlTemplate.Triggers>
                                        </ControlTemplate>
                                    </Setter.Value>
                                </Setter>
                            </Style>
                        </ResourceDictionary>
                    </Grid.Resources>
                    <Grid.ColumnDefinitions>
                        <ColumnDefinition Width="10" />
                        <ColumnDefinition Width="*" />
                    </Grid.ColumnDefinitions>
                    <Path Grid.Column="0"
                          Margin="1,0,0,0"
                          Data="M 0,10 L 12,5 12,15 Z"
                          Fill="White"
                          Stroke="#999999" />
                    <Border Grid.Column="1"
                            Padding="5"
                            Background="White"
                            BorderBrush="#999999 "
                            BorderThickness="1"
                            CornerRadius="2">
                        <StackPanel>
                            <CheckBox Name="UseLevel"
                                      Margin="0,3,5,3"
                                      HorizontalAlignment="Left"
                                      Command="{Binding Path=UseLevelsCommand}"
                                      CommandParameter="{Binding Path=IsChecked, RelativeSource={RelativeSource Self}}"
                                      Content="{x:Static p:Resources.UseLevelPopupMenuItem}"
                                      IsChecked="{Binding Path=UseLevels, Mode=OneWay}" />
                            <CheckBox Margin="0,3,5,3"
                                      HorizontalAlignment="Left"
                                      Command="{Binding Path=KeepListStructureCommand}"
                                      CommandParameter="{Binding Path=IsChecked, RelativeSource={RelativeSource Self}}"
                                      Content="{x:Static p:Resources.UseLevelKeepListStructurePopupMenuItem}"
                                      IsChecked="{Binding Path=ShouldKeepListStructure, Mode=OneWay}"
                                      IsEnabled="{Binding ElementName=UseLevel, Path=IsChecked}" />
                            <CheckBox Margin="0,3,5,3"
                                      HorizontalAlignment="Left"
                                      Content="{x:Static p:Resources.PortViewContextMenuUserDefaultValue}"
                                      IsChecked="{Binding Path=UsingDefaultValue, Mode=TwoWay}"
                                      Visibility="{Binding DefaultValueEnabled, Converter={StaticResource BooleanToVisibilityCollapsedConverter}}" />
                        </StackPanel>
                    </Border>
                    <Path Grid.Column="1"
                          Data="M 0,7.5 L 1,7.5 L 1,12.5 L0,12.5 Z"
                          Fill="White"
                          Stroke="White" />
                </Grid>
            </dynui:UseLevelPopup>

            <!--  A semi-transparent overlay above the chevron, which displays when a user's mouse moves over it  -->
            <Border x:Name="ChevronHighlightOverlay"
                    Grid.Column="6"
                    Width="20px"
                    Height="27px"
                    CornerRadius="0,11,11,0"
                    IsHitTestVisible="True"
                    Visibility="{Binding UseLevelVisibility}">
                <interactivity:Interaction.Triggers>
                    <views:HandlingEventTrigger EventName="MouseLeftButtonDown">
                        <interactivity:InvokeCommandAction Command="{Binding Path=MouseLeftButtonDownOnLevelCommand}" CommandParameter="{Binding}" />
                    </views:HandlingEventTrigger>
                </interactivity:Interaction.Triggers>
                <Border.Style>
                    <Style TargetType="{x:Type Border}">
                        <Style.Triggers>
                            <Trigger Property="IsMouseOver" Value="True">
                                <Setter Property="Background" Value="#E5E2DE" />
                                <Setter Property="Opacity" Value="0.3" />
                            </Trigger>
                            <Trigger Property="IsMouseOver" Value="False">
                                <Setter Property="Background" Value="#E5E2DE" />
                                <Setter Property="Opacity" Value="0.0" />
                            </Trigger>
                        </Style.Triggers>
                    </Style>
                </Border.Style>
            </Border>

            <!--  The outer border around this port  -->
            <Border x:Name="PortBorderBrush"
                    Grid.Column="1"
                    Grid.ColumnSpan="6"
                    Height="29px"
                    BorderBrush="{Binding PortBorderBrushColor, UpdateSourceTrigger=PropertyChanged}"
                    BorderThickness="0,1,1,1"
                    CornerRadius="0,11,11,0"
                    SnapsToDevicePixels="True" />
>>>>>>> c5daa11b
        </Grid>
    </DataTemplate>
</ResourceDictionary><|MERGE_RESOLUTION|>--- conflicted
+++ resolved
@@ -2,10 +2,7 @@
                     xmlns:x="http://schemas.microsoft.com/winfx/2006/xaml"
                     xmlns:dynui="clr-namespace:Dynamo.UI.Controls;assembly=DynamoCoreWpf"
                     xmlns:interactivity="clr-namespace:System.Windows.Interactivity;assembly=System.Windows.Interactivity"
-<<<<<<< HEAD
-=======
                     xmlns:p="clr-namespace:Dynamo.Wpf.Properties;assembly=DynamoCoreWpf"
->>>>>>> c5daa11b
                     xmlns:ui="clr-namespace:Dynamo.UI;assembly=DynamoCoreWpf"
                     xmlns:viewModels="clr-namespace:Dynamo.ViewModels;assembly=DynamoCoreWpf"
                     xmlns:views="clr-namespace:Dynamo.UI.Views;assembly=DynamoCoreWpf">
@@ -131,64 +128,9 @@
                     <MouseBinding Command="{Binding Path=NodeAutoCompleteCommand}" MouseAction="LeftDoubleClick" />
                 </Border.InputBindings>
             </Border>
-<<<<<<< HEAD
-            <!--
-                Contains the interactive elements which need to have the highest-level of Z-Order so that they
-                may be interacted with *above* the mainBorderHighlightOverlay layer.
-                This is the UseLevelsSpinner and UseLevelsControl.
-            -->
-            <DockPanel Name="interactionControlsDockPanel"
-                       Height="29px"
-                       HorizontalAlignment="Stretch"
-                       VerticalAlignment="Center"
-                       FlowDirection="LeftToRight"
-                       IsHitTestVisible="True"
-                       Visibility="{Binding Path=UseLevelVisibility}">
-                <Rectangle x:Name="useLevelArrowHighlightOverlay"
-                           Width="15"
-                           Height="15px"
-                           Margin="3,0,5,0"
-                           HorizontalAlignment="Right"
-                           DockPanel.Dock="Right"
-                           IsHitTestVisible="True">
-                    <!--  Bind InPortContextMenu to left click  -->
-                    <Rectangle.InputBindings>
-                        <MouseBinding Command="{Binding Path=NodePortContextMenuCommand}" MouseAction="LeftClick" />
-                    </Rectangle.InputBindings>
-                    <Rectangle.Style>
-                        <Style TargetType="{x:Type Rectangle}">
-                            <Style.Triggers>
-                                <Trigger Property="IsMouseOver" Value="True">
-                                    <Setter Property="Fill" Value="#E5E2DE" />
-                                    <Setter Property="Opacity" Value="0.3" />
-                                </Trigger>
-                                <Trigger Property="IsMouseOver" Value="False">
-                                    <Setter Property="Fill" Value="#E5E2DE" />
-                                    <Setter Property="Opacity" Value="0.0" />
-                                </Trigger>
-                            </Style.Triggers>
-                        </Style>
-                    </Rectangle.Style>
-                </Rectangle>
-                <TextBlock Name="fakePortNameTb"
-                           Width="Auto"
-                           Margin="13,0,10,5"
-                           HorizontalAlignment="Left"
-                           VerticalAlignment="Center"
-                           DockPanel.Dock="Left"
-                           FontFamily="{StaticResource ArtifaktElementRegular}"
-                           FontSize="12px"
-                           FontWeight="Medium"
-                           Foreground="Transparent"
-                           IsHitTestVisible="False"
-                           Opacity="0.4"
-                           Style="{StaticResource SZoomFadeText}"
-                           Text="{Binding Path=PortName}" />
-=======
 
             <!--  Contains the UseLevelSpinner, letting users select List Levels etc  -->
             <Grid Grid.Column="5" Visibility="{Binding Path=UseLevels, Converter={StaticResource BooleanToVisibilityConverter}}">
->>>>>>> c5daa11b
                 <dynui:UseLevelSpinner x:Name="useLevelControl"
                                        Width="50px"
                                        Height="25px"
@@ -197,130 +139,8 @@
                                        DockPanel.Dock="Right"
                                        KeepListStructure="{Binding Path=ShouldKeepListStructure}"
                                        Level="{Binding Path=Level, Mode=TwoWay}"
-<<<<<<< HEAD
-                                       Visibility="{Binding UseLevelSpinnerVisible, UpdateSourceTrigger=PropertyChanged}" />
-            </DockPanel>
-=======
                                        Visibility="{Binding UseLevelVisibility}" />
             </Grid>
-
-            <!--  The port context menu  -->
-            <dynui:UseLevelPopup x:Name="UseLevelPopup"
-                                 AllowsTransparency="True"
-                                 IsOpen="{Binding Path=ShowUseLevelMenu}"
-                                 Placement="Right"
-                                 StaysOpen="False">
-                <Grid Background="Transparent">
-                    <Grid.Resources>
-                        <ResourceDictionary>
-                            <Style TargetType="CheckBox">
-                                <Setter Property="FontFamily" Value="{StaticResource ArtifaktElementRegular}" />
-                                <Setter Property="Foreground" Value="{StaticResource DarkGreyBrush}" />
-                                <Setter Property="Margin" Value="0" />
-                                <Setter Property="FontSize" Value="14px" />
-                                <Setter Property="Template">
-                                    <Setter.Value>
-                                        <ControlTemplate TargetType="{x:Type CheckBox}">
-                                            <Grid>
-                                                <Grid.ColumnDefinitions>
-                                                    <ColumnDefinition Width="20px" />
-                                                    <ColumnDefinition Width="Auto" />
-                                                </Grid.ColumnDefinitions>
-                                                <Rectangle x:Name="outerRectangle"
-                                                           Grid.Column="0"
-                                                           Width="14px"
-                                                           Height="14px"
-                                                           Stroke="{StaticResource PrimaryCharcoal300Brush}"
-                                                           StrokeThickness="1" />
-                                                <Rectangle x:Name="highlightRectangle"
-                                                           Grid.Column="0"
-                                                           Width="14px"
-                                                           Height="14px"
-                                                           Fill="Transparent"
-                                                           Stroke="{StaticResource PrimaryCharcoal300Brush}"
-                                                           StrokeThickness="1" />
-                                                <Path x:Name="tick"
-                                                      Grid.Column="0"
-                                                      Width="14px"
-                                                      Height="14px"
-                                                      Data="M3,7 l3,3 l5,-6"
-                                                      Opacity="0"
-                                                      Stretch="None"
-                                                      Stroke="White"
-                                                      StrokeThickness="2" />
-                                                <ContentPresenter x:Name="content"
-                                                                  Grid.Column="1"
-                                                                  Margin="4,0,0,0"
-                                                                  HorizontalAlignment="Center"
-                                                                  VerticalAlignment="Center"
-                                                                  TextBlock.Foreground="{StaticResource DarkGreyBrush}" />
-                                            </Grid>
-                                            <ControlTemplate.Triggers>
-                                                <Trigger Property="IsMouseOver" Value="True">
-                                                    <Setter TargetName="highlightRectangle" Property="Fill" Value="LightGray" />
-                                                </Trigger>
-                                                <Trigger Property="IsChecked" Value="True">
-                                                    <Setter TargetName="outerRectangle" Property="Fill" Value="{StaticResource PortUseLevelsCheckBoxColor}" />
-                                                    <Setter TargetName="tick" Property="Opacity" Value="1.0" />
-                                                </Trigger>
-                                                <Trigger Property="IsChecked" Value="False">
-                                                    <Setter TargetName="outerRectangle" Property="Fill" Value="Transparent" />
-                                                    <Setter TargetName="tick" Property="Opacity" Value="0.0" />
-                                                </Trigger>
-                                                <Trigger Property="IsEnabled" Value="False">
-                                                    <Setter TargetName="highlightRectangle" Property="Stroke" Value="LightGray" />
-                                                    <Setter TargetName="content" Property="TextBlock.Foreground" Value="LightGray" />
-                                                </Trigger>
-                                            </ControlTemplate.Triggers>
-                                        </ControlTemplate>
-                                    </Setter.Value>
-                                </Setter>
-                            </Style>
-                        </ResourceDictionary>
-                    </Grid.Resources>
-                    <Grid.ColumnDefinitions>
-                        <ColumnDefinition Width="10" />
-                        <ColumnDefinition Width="*" />
-                    </Grid.ColumnDefinitions>
-                    <Path Grid.Column="0"
-                          Margin="1,0,0,0"
-                          Data="M 0,10 L 12,5 12,15 Z"
-                          Fill="White"
-                          Stroke="#999999" />
-                    <Border Grid.Column="1"
-                            Padding="5"
-                            Background="White"
-                            BorderBrush="#999999 "
-                            BorderThickness="1"
-                            CornerRadius="2">
-                        <StackPanel>
-                            <CheckBox Name="UseLevel"
-                                      Margin="0,3,5,3"
-                                      HorizontalAlignment="Left"
-                                      Command="{Binding Path=UseLevelsCommand}"
-                                      CommandParameter="{Binding Path=IsChecked, RelativeSource={RelativeSource Self}}"
-                                      Content="{x:Static p:Resources.UseLevelPopupMenuItem}"
-                                      IsChecked="{Binding Path=UseLevels, Mode=OneWay}" />
-                            <CheckBox Margin="0,3,5,3"
-                                      HorizontalAlignment="Left"
-                                      Command="{Binding Path=KeepListStructureCommand}"
-                                      CommandParameter="{Binding Path=IsChecked, RelativeSource={RelativeSource Self}}"
-                                      Content="{x:Static p:Resources.UseLevelKeepListStructurePopupMenuItem}"
-                                      IsChecked="{Binding Path=ShouldKeepListStructure, Mode=OneWay}"
-                                      IsEnabled="{Binding ElementName=UseLevel, Path=IsChecked}" />
-                            <CheckBox Margin="0,3,5,3"
-                                      HorizontalAlignment="Left"
-                                      Content="{x:Static p:Resources.PortViewContextMenuUserDefaultValue}"
-                                      IsChecked="{Binding Path=UsingDefaultValue, Mode=TwoWay}"
-                                      Visibility="{Binding DefaultValueEnabled, Converter={StaticResource BooleanToVisibilityCollapsedConverter}}" />
-                        </StackPanel>
-                    </Border>
-                    <Path Grid.Column="1"
-                          Data="M 0,7.5 L 1,7.5 L 1,12.5 L0,12.5 Z"
-                          Fill="White"
-                          Stroke="White" />
-                </Grid>
-            </dynui:UseLevelPopup>
 
             <!--  A semi-transparent overlay above the chevron, which displays when a user's mouse moves over it  -->
             <Border x:Name="ChevronHighlightOverlay"
@@ -330,11 +150,9 @@
                     CornerRadius="0,11,11,0"
                     IsHitTestVisible="True"
                     Visibility="{Binding UseLevelVisibility}">
-                <interactivity:Interaction.Triggers>
-                    <views:HandlingEventTrigger EventName="MouseLeftButtonDown">
-                        <interactivity:InvokeCommandAction Command="{Binding Path=MouseLeftButtonDownOnLevelCommand}" CommandParameter="{Binding}" />
-                    </views:HandlingEventTrigger>
-                </interactivity:Interaction.Triggers>
+                <Border.InputBindings>
+                        <MouseBinding Command="{Binding Path=NodePortContextMenuCommand}" MouseAction="LeftClick" />
+                </Border.InputBindings>
                 <Border.Style>
                     <Style TargetType="{x:Type Border}">
                         <Style.Triggers>
@@ -360,7 +178,6 @@
                     BorderThickness="0,1,1,1"
                     CornerRadius="0,11,11,0"
                     SnapsToDevicePixels="True" />
->>>>>>> c5daa11b
         </Grid>
     </DataTemplate>
 </ResourceDictionary>