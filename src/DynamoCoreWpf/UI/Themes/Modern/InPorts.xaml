<ResourceDictionary xmlns="http://schemas.microsoft.com/winfx/2006/xaml/presentation"
                    xmlns:x="http://schemas.microsoft.com/winfx/2006/xaml"
                    xmlns:dynui="clr-namespace:Dynamo.UI.Controls;assembly=DynamoCoreWpf"
                    xmlns:interactivity="clr-namespace:Dynamo.Microsoft.Xaml.Behaviors;assembly=Dynamo.Microsoft.Xaml.Behaviors"
                    xmlns:p="clr-namespace:Dynamo.Wpf.Properties;assembly=DynamoCoreWpf"
                    xmlns:ui="clr-namespace:Dynamo.UI;assembly=DynamoCoreWpf"
                    xmlns:viewModels="clr-namespace:Dynamo.ViewModels;assembly=DynamoCoreWpf"
                    xmlns:views="clr-namespace:Dynamo.UI.Views;assembly=DynamoCoreWpf">
    <ResourceDictionary.MergedDictionaries>
        <ui:SharedResourceDictionary Source="{x:Static ui:SharedDictionaryManager.DynamoConvertersDictionaryUri}" />
        <ui:SharedResourceDictionary Source="{x:Static ui:SharedDictionaryManager.DynamoColorsAndBrushesDictionaryUri}" />
        <ui:SharedResourceDictionary Source="{x:Static ui:SharedDictionaryManager.DynamoModernDictionaryUri}" />
    </ResourceDictionary.MergedDictionaries>
    <DataTemplate DataType="{x:Type viewModels:InPortViewModel}">

        <!--  Grid that contains the entire port  -->
        <Grid Name="MainGrid"
              Height="34px"
              Background="Transparent"
              IsHitTestVisible="True">
            <Grid.ColumnDefinitions>
                <ColumnDefinition Name="PortSnappingColumn" Width="25px" />
                <ColumnDefinition Name="ValueMarkerColumn" Width="5px" />
                <ColumnDefinition Name="GapBetweenValueMarkerAndPortName" Width="6px" />
                <ColumnDefinition Name="PortNameColumn" Width="*" />
                <ColumnDefinition Name="GapBetweenPortNameAndUseLevelSpinner" Width="6px" />
                <ColumnDefinition Name="UseLevelSpinnerColumn" Width="Auto" />
                <ColumnDefinition Name="ChevronColumn" Width="Auto" />
            </Grid.ColumnDefinitions>

            <interactivity:Interaction.Triggers>
                <!--  Bind Connect command to left click  -->
                <views:HandlingEventTrigger EventName="MouseLeftButtonDown">
                    <interactivity:InvokeCommandAction Command="{Binding Path=ConnectCommand}" />
                </views:HandlingEventTrigger>
                <views:HandlingEventTrigger EventName="MouseRightButtonDown">
                    <interactivity:InvokeCommandAction Command="{Binding Path=NodePortContextMenuCommand}" CommandParameter="{Binding}" />
                </views:HandlingEventTrigger>
            </interactivity:Interaction.Triggers>

            <!--  Bind NodeAutoComplete to double left click  -->
            <Grid.InputBindings>
                <MouseBinding Command="{Binding Path=NodeAutoCompleteCommand}" MouseAction="LeftDoubleClick" />
            </Grid.InputBindings>

            <!--  Enables Port Snapping  -->
            <Rectangle x:Name="PortSnapping"
                       Grid.Column="0"
                       Grid.ColumnSpan="7"
                       Canvas.ZIndex="1"
                       Fill="Transparent"
                       IsHitTestVisible="{Binding IsHitTestVisible}"
                       SnapsToDevicePixels="True">
                <interactivity:Interaction.Triggers>
                    <views:HandlingEventTrigger EventName="MouseEnter">
                        <interactivity:InvokeCommandAction Command="{Binding Path=MouseEnterCommand}" CommandParameter="{Binding}" />
                    </views:HandlingEventTrigger>
                    <views:HandlingEventTrigger EventName="MouseLeave">
                        <interactivity:InvokeCommandAction Command="{Binding Path=MouseLeaveCommand}" CommandParameter="{Binding}" />
                    </views:HandlingEventTrigger>
                </interactivity:Interaction.Triggers>
            </Rectangle>

            <!--  Sets the port background color  -->
            <Border x:Name="PortBackgroundBorder"
                    Grid.Column="1"
                    Grid.ColumnSpan="6"
                    Height="29px"
                    Background="{Binding PortBackgroundColor, UpdateSourceTrigger=PropertyChanged}"
                    BorderThickness="0"
                    CornerRadius="0,11,11,0"
                    IsHitTestVisible="False"
                    SnapsToDevicePixels="True" />

            <!--  A small marker on the left of the port, indicating whether it's been honored  -->
            <Rectangle x:Name="PortValueMarker"
                       Grid.Column="1"
                       Height="29px"
                       VerticalAlignment="Center"
                       Fill="{Binding PortValueMarkerColor, UpdateSourceTrigger=PropertyChanged}"
                       IsHitTestVisible="False"
                       SnapsToDevicePixels="True" />

            <!--  A rectangular marker indicating that the port has a default value  -->
            <Border x:Name="PortDefaultValueMarker"
                    Grid.Column="0"
                    Width="4"
                    Height="27px"
                    Margin="0,0,1,0"
                    HorizontalAlignment="Right"
                    Background="{Binding PortValueMarkerColor, UpdateSourceTrigger=PropertyChanged}"
                    Visibility="{Binding PortDefaultValueMarkerVisible, Converter={StaticResource BooleanToVisibilityCollapsedConverter}}" />

            <!--  The name of this port  -->
            <TextBlock x:Name="PortNameTextBox"
                       Grid.Column="3"
                       Width="Auto"
                       Margin="0,1,5,0"
                       VerticalAlignment="Center"
                       FontFamily="{StaticResource ArtifaktElementRegular}"
                       FontSize="12px"
                       Foreground="#DCDCDC"
                       IsHitTestVisible="False"
                       Text="{Binding Path=PortName}" />

            <!--  The small '>' marker users click on to open the port context menu  -->
            <TextBlock x:Name="Chevron"
                       Grid.Column="6"
                       Width="20px"
                       Padding="0,1,1,0"
                       VerticalAlignment="Center"
                       FontSize="16px"
                       Foreground="{StaticResource PrimaryCharcoal200Brush}"
                       IsHitTestVisible="False"
                       Text="&gt;"
                       TextAlignment="Center"
                       Visibility="{Binding UseLevelVisibility}" />

            <!--  A semi-transparent overlay which displays when users move their mouse over the port  -->
            <Border x:Name="MainBorderHighlightOverlay"
                    Grid.Column="1"
                    Grid.ColumnSpan="6"
                    Height="29px"
                    BorderBrush="Transparent"
                    CornerRadius="0,11,11,0"
                    IsHitTestVisible="True"
                    Opacity="0.2"
                    SnapsToDevicePixels="True">
                <Border.Style>
                    <Style TargetType="Border">
                        <Style.Triggers>
                            <Trigger Property="IsMouseOver" Value="True">
                                <Setter Property="Background" Value="White" />
                            </Trigger>
                            <Trigger Property="IsMouseOver" Value="False">
                                <Setter Property="Background" Value="Transparent" />
                            </Trigger>
                        </Style.Triggers>
                    </Style>
                </Border.Style>

                <Border.ToolTip>
                    <dynui:DynamoToolTip AttachmentSide="Left" Style="{DynamicResource ResourceKey=SLightToolTip}">
                        <Grid>
                            <TextBlock MaxWidth="320"
                                       Text="{Binding Path=ToolTipContent}"
                                       TextWrapping="Wrap" />
                        </Grid>
                    </dynui:DynamoToolTip>
                </Border.ToolTip>
            </Border>

            <!--  Contains the UseLevelSpinner, letting users select List Levels etc  -->
            <Grid Grid.Column="5" Visibility="{Binding Path=UseLevels, Converter={StaticResource BooleanToVisibilityConverter}}">
                <dynui:UseLevelSpinner x:Name="useLevelControl"
                                       Width="50px"
                                       Height="25px"
                                       VerticalAlignment="Center"
                                       Background="{StaticResource DarkGreyBrush}"
                                       DockPanel.Dock="Right"
                                       KeepListStructure="{Binding Path=ShouldKeepListStructure}"
                                       Level="{Binding Path=Level, Mode=TwoWay}"
                                       Visibility="{Binding UseLevelVisibility}" />
            </Grid>

            <!--  A semi-transparent overlay above the chevron, which displays when a user's mouse moves over it  -->
            <Border x:Name="ChevronHighlightOverlay"
                    Grid.Column="6"
                    Width="20px"
                    Height="27px"
                    CornerRadius="0,11,11,0"
                    IsHitTestVisible="True"
                    Visibility="{Binding UseLevelVisibility}">
                <Border.InputBindings>
                    <MouseBinding Command="{Binding Path=NodePortContextMenuCommand}" MouseAction="LeftClick" />
                </Border.InputBindings>
                <Border.Style>
                    <Style TargetType="{x:Type Border}">
                        <Style.Triggers>
                            <Trigger Property="IsMouseOver" Value="True">
                                <Setter Property="Background" Value="#E5E2DE" />
                                <Setter Property="Opacity" Value="0.3" />
                            </Trigger>
                            <Trigger Property="IsMouseOver" Value="False">
                                <Setter Property="Background" Value="#E5E2DE" />
                                <Setter Property="Opacity" Value="0.0" />
                            </Trigger>
                        </Style.Triggers>
                    </Style>
                </Border.Style>
            </Border>

            <!--  The outer border around this port  -->
            <Border x:Name="PortBorderBrush"
                    Grid.Column="1"
                    Grid.ColumnSpan="6"
                    Height="29px"
                    BorderBrush="{Binding PortBorderBrushColor, UpdateSourceTrigger=PropertyChanged}"
                    BorderThickness="0,1,1,1"
                    CornerRadius="0,11,11,0"
                    IsHitTestVisible="True"
                    SnapsToDevicePixels="True" />

<<<<<<< HEAD
            <!--  A border, to initiate the node autocomplete command -->
            <Border x:Name="NodeAutoCompleteMarker"
                    Grid.Column="0"
                    Margin="-18,0,0,0"
                    Cursor="Hand"
                    CornerRadius="10"
                    Height="20px"
                    Width="20px"
                    VerticalAlignment="Center"
                    HorizontalAlignment="Left"
                    Background="{StaticResource NodeTransientOverlayColor}"
                    IsHitTestVisible="True"
                    SnapsToDevicePixels="True"
                    Visibility="{Binding NodeAutoCompleteMarkerVisible, Converter={StaticResource BooleanToVisibilityCollapsedConverter}}">
                <TextBlock
                    TextAlignment="Center"
                    FontSize="12"
                    VerticalAlignment="Center"
                    HorizontalAlignment="Center"
                >✨</TextBlock>

                <interactivity:Interaction.Triggers>
                    <interactivity:EventTrigger EventName="PreviewMouseDown">
                        <interactivity:InvokeCommandAction Command="{Binding NodeAutoCompleteCommand}" PassEventArgsToCommand="True"/>
                    </interactivity:EventTrigger>
                </interactivity:Interaction.Triggers>
=======
            <Border x:Name="PortBorderHighlight"
                    Grid.Column="1"
                    Grid.ColumnSpan="7"
                    BorderBrush="{StaticResource NodeTransientOverlayColor}"
                    Height="29px"
                    Margin="-7,0,0,0"
                    BorderThickness="3,3,3,3"
                    CornerRadius="0,11,11,0"
                    Visibility="{Binding Highlight, UpdateSourceTrigger=PropertyChanged}"
                    SnapsToDevicePixels="True">

>>>>>>> 812e9b4c
            </Border>
        </Grid>
    </DataTemplate>
</ResourceDictionary><|MERGE_RESOLUTION|>--- conflicted
+++ resolved
@@ -201,7 +201,7 @@
                     IsHitTestVisible="True"
                     SnapsToDevicePixels="True" />
 
-<<<<<<< HEAD
+
             <!--  A border, to initiate the node autocomplete command -->
             <Border x:Name="NodeAutoCompleteMarker"
                     Grid.Column="0"
@@ -228,7 +228,7 @@
                         <interactivity:InvokeCommandAction Command="{Binding NodeAutoCompleteCommand}" PassEventArgsToCommand="True"/>
                     </interactivity:EventTrigger>
                 </interactivity:Interaction.Triggers>
-=======
+
             <Border x:Name="PortBorderHighlight"
                     Grid.Column="1"
                     Grid.ColumnSpan="7"
@@ -240,7 +240,7 @@
                     Visibility="{Binding Highlight, UpdateSourceTrigger=PropertyChanged}"
                     SnapsToDevicePixels="True">
 
->>>>>>> 812e9b4c
+
             </Border>
         </Grid>
     </DataTemplate>
