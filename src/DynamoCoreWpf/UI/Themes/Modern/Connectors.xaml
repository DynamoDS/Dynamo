﻿<ResourceDictionary   xmlns="http://schemas.microsoft.com/winfx/2006/xaml/presentation"
                      xmlns:x="http://schemas.microsoft.com/winfx/2006/xaml" 
                      xmlns:viewModels="clr-namespace:Dynamo.ViewModels;assembly=DynamoCoreWpf"
                      xmlns:ui="clr-namespace:Dynamo.UI;assembly=DynamoCoreWpf"
                      xmlns:converters="clr-namespace:Dynamo.Controls;assembly=DynamoCoreWpf"
                      xmlns:props="clr-namespace:Dynamo.Wpf.Properties;assembly=DynamoCoreWpf"
                      xmlns:i="clr-namespace:System.Windows.Interactivity;assembly=System.Windows.Interactivity"
                      xmlns:views="clr-namespace:Dynamo.Controls;assembly=DynamoCoreWpf"
                      xmlns:nodes="clr-namespace:Dynamo.Nodes;assembly=DynamoCoreWpf"
                      xmlns:mouse="clr-namespace:Dynamo.Wpf.UI;assembly=DynamoCoreWpf">

    <ResourceDictionary.MergedDictionaries>
        <ui:SharedResourceDictionary Source="{x:Static ui:SharedDictionaryManager.DynamoConvertersDictionaryUri}" />
    </ResourceDictionary.MergedDictionaries>
    <DataTemplate DataType="{x:Type viewModels:ConnectorAnchorViewModel}">
        <views:ConnectorAnchorView DataContext="{Binding}" />
    </DataTemplate>
    <DataTemplate DataType="{x:Type viewModels:ConnectorPinViewModel}">
        <nodes:ConnectorPinView DataContext="{Binding}" />
    </DataTemplate>
    <!--Template used for displaying connectorPins on canvas-->
    <DataTemplate x:Key="ShowPinCollection">
        <!--Defines how each item in the collection is displayed-->
        <ItemsControl x:Name="ic" ItemsSource="{Binding}">
            <ItemsControl.ItemsPanel>
                <ItemsPanelTemplate>
                    <Canvas/>
                </ItemsPanelTemplate>
            </ItemsControl.ItemsPanel>
            <ItemsControl.ItemContainerStyle>
                <!--Presents each item bound to its Left,Top (x,y)-->
                <Style TargetType="ContentPresenter">
                    <Setter Property="Canvas.Left" Value="{Binding Path=Left}" />
                    <Setter Property="Canvas.Top" Value="{Binding Path=Top}" />
                </Style>
            </ItemsControl.ItemContainerStyle>
        </ItemsControl>
    </DataTemplate>

    <Style x:Key="SConnector" TargetType="Path">
        <Style.Triggers>
            <!--<EventTrigger RoutedEvent="MouseEnter">
                <BeginStoryboard>
                    <Storyboard>
                        <DoubleAnimation From="3" To="6" Duration="0" Storyboard.TargetProperty="StrokeThickness"></DoubleAnimation>
                    </Storyboard>
                </BeginStoryboard>
            </EventTrigger>
            <EventTrigger RoutedEvent="MouseLeave">
                <BeginStoryboard>
                    <Storyboard>
                        <DoubleAnimation From="6" To="3" Duration="0" Storyboard.TargetProperty="StrokeThickness"></DoubleAnimation>
                    </Storyboard>
                </BeginStoryboard>
            </EventTrigger>-->
            <DataTrigger Binding="{Binding Path=IsConnecting, Mode=OneWay}" Value="True">
                <Setter Property="StrokeDashArray" Value="2"/>
            </DataTrigger>
            <DataTrigger Binding="{Binding Path=IsFrozen, Mode=OneWay}" Value="True">
                <Setter Property="StrokeDashArray" Value="2"/>
                <Setter Property="Opacity" Value="0.5"/>
            </DataTrigger>
            <MultiDataTrigger>
                <MultiDataTrigger.Conditions>
                    <Condition  Binding="{Binding Path=IsTemporarilyDisplayed, Mode=OneWay}" Value="True"/>
                    <Condition  Binding="{Binding Path=IsCollapsed, Mode=OneWay}" Value="True"/>
                </MultiDataTrigger.Conditions>
                <MultiDataTrigger.Setters>
                    <Setter Property="Opacity" Value="0.4"/>
                    <Setter Property="ToolTipService.IsEnabled" Value="True"/>
                </MultiDataTrigger.Setters>
            </MultiDataTrigger>
            <MultiDataTrigger>
                <MultiDataTrigger.Conditions>
                    <Condition  Binding="{Binding Path=IsTemporarilyDisplayed, Mode=OneWay}" Value="False"/>
                    <Condition  Binding="{Binding Path=IsCollapsed, Mode=OneWay}" Value="True"/>
                </MultiDataTrigger.Conditions>
                <MultiDataTrigger.Setters>
                    <Setter Property="Opacity" Value="0.0"/>
                    <Setter Property="ToolTipService.IsEnabled" Value="False"/>
                </MultiDataTrigger.Setters>
            </MultiDataTrigger>
            <DataTrigger Binding="{Binding Path=IsCollapsed, Mode=OneWay}" Value="False">
                <Setter Property="Opacity" Value="1.0"/>
                <Setter Property="ToolTipService.IsEnabled" Value="True"/>
            </DataTrigger>
        </Style.Triggers>
    </Style>
    
    <DataTemplate DataType="{x:Type viewModels:ConnectorViewModel}">
        <Grid x:Name="MainGrid"
<<<<<<< HEAD
              Visibility="{Binding IsCollapsed, Converter={StaticResource InverseBoolToVisibilityCollapsedConverter}}">
=======
              Visibility="Visible">
>>>>>>> b3b8f0d7
            <Grid.ContextMenu>
                <ContextMenu>
                    <MenuItem Header="{x:Static props:Resources.ConnectorContextMenuHeaderBreakConnections}" Command="{Binding BreakConnectionCommand}"/>
                    <MenuItem Header="{x:Static props:Resources.ConnectorContextMenuHeaderSelectConnected}" Command="{Binding SelectConnectedCommand}"/>
                    <MenuItem Command="{Binding HideConnectorCommand}">
                        <MenuItem.Style>
                            <Style TargetType="MenuItem">
                                <Setter Property="IsChecked" Value="False"/>
                                <Style.Triggers>
                                    <DataTrigger Binding="{Binding IsCollapsed}" Value="False">
                                        <Setter Property="Header" Value="Hide Wire"/>
                                    </DataTrigger>
                                    <DataTrigger Binding="{Binding IsCollapsed}" Value="True">
                                        <Setter Property="Header" Value="Show Wire"/>
                                    </DataTrigger>
                                </Style.Triggers>
                            </Style>
                        </MenuItem.Style>
                    </MenuItem>
                </ContextMenu>
            </Grid.ContextMenu>
            <Grid.Resources>
                <SolidColorBrush x:Key="BConnectorSelection"
                                 Color="{Binding PreviewState, Converter={StaticResource ConnectionStateToColorConverter}}">
                </SolidColorBrush>
            </Grid.Resources>

            <Canvas x:Name="MainCanvas" Canvas.Top="0" Canvas.Left="0" ZIndex="1">
                <Ellipse  Name="endDot" Width="8" Height="8" Margin="-5"  Fill="{Binding PreviewState, Converter={StaticResource ConnectionStateToBrushConverter}}" IsHitTestVisible="False"
                          Canvas.Top="{Binding CurvePoint3.Y}" Canvas.Left="{Binding CurvePoint3.X}" Canvas.ZIndex="1"/>
                <Ellipse  Name="startDot" Width="8" Height="8" Margin="-5"  Fill="{Binding PreviewState, Converter={StaticResource ConnectionStateToBrushConverter}}" IsHitTestVisible="False"
                          Canvas.Top="{Binding CurvePoint0.Y}" Canvas.Left="{Binding CurvePoint0.X}" Canvas.ZIndex="1"/>
            </Canvas>

            <!--Bezier Path-->
            <Path Stroke="{DynamicResource BConnectorSelection}" StrokeThickness="3"
              Name="connector"
              Visibility="{Binding BezVisibility, Converter={StaticResource BooleanToVisibilityConverter}}" 
              Style="{StaticResource SConnector}" Canvas.ZIndex="0" 
                  Data="{Binding ComputedBezierPathGeometry, UpdateSourceTrigger=PropertyChanged}">
                <i:Interaction.Behaviors>
                    <mouse:MouseBehaviour MouseX="{Binding PanelX, Mode=OneWayToSource, UpdateSourceTrigger=PropertyChanged}" MouseY="{Binding PanelY, Mode=OneWayToSource,  UpdateSourceTrigger=PropertyChanged}" />
                </i:Interaction.Behaviors>
                <i:Interaction.Triggers>
                    <i:EventTrigger  EventName="MouseEnter">
                        <i:InvokeCommandAction Command="{Binding MouseHoverCommand}"/>
                    </i:EventTrigger>
                    <i:EventTrigger  EventName="MouseLeave">
                        <i:InvokeCommandAction Command="{Binding MouseUnhoverCommand}"/>
                    </i:EventTrigger>
                </i:Interaction.Triggers>
            </Path>
            <!--Bezier Thick Path-->
            <Path Stroke="{StaticResource ConnectorHoverStateOutline}" StrokeThickness="6"
              Name="connectorBorderBezier"
              Canvas.ZIndex="-1" Data="{Binding ComputedBezierPathGeometry, UpdateSourceTrigger=PropertyChanged}">
                <Path.Style>
                    <Style TargetType="Path">
                        <Setter Property="Visibility" Value="Hidden"/>
                        <Style.Triggers>
                            <!--show thick wire-->
                            <MultiDataTrigger>
                                <MultiDataTrigger.Conditions>
                                    <Condition Binding="{Binding Path=ConnectorAnchorViewModelExists, Mode=OneWay, UpdateSourceTrigger=PropertyChanged}" Value="True"/>
                                    <Condition Binding="{Binding Path=BezVisibility, Mode=OneWay, UpdateSourceTrigger=PropertyChanged}" Value="True"/>
                                </MultiDataTrigger.Conditions>
                                <MultiDataTrigger.Setters>
                                    <Setter Property="Visibility" Value="Visible"/>
                                </MultiDataTrigger.Setters>
                            </MultiDataTrigger>
                        </Style.Triggers>
                    </Style>
                </Path.Style>
            </Path>

            <!--Polyline Path-->
            <Path Stroke="{DynamicResource BConnectorSelection}" StrokeThickness="3"
              Name="plineConnector" Style="{StaticResource SConnector}"
              Visibility="{Binding PlineVisibility, Converter={StaticResource BooleanToVisibilityConverter}}" Canvas.ZIndex="0">
                <Path.Data>
                    <PathGeometry>
                        <PathGeometry.Figures>
                            <PathFigureCollection>
                                <PathFigure x:Name="PlineFigure" StartPoint="{Binding CurvePoint0}">
                                    <PathFigure.Segments>
                                        <PathSegmentCollection>
                                            <LineSegment Point="{Binding CurvePoint1}"/>
                                            <LineSegment Point="{Binding CurvePoint2}"/>
                                            <LineSegment Point="{Binding CurvePoint3}"/>
                                        </PathSegmentCollection>
                                    </PathFigure.Segments>
                                </PathFigure>
                            </PathFigureCollection>
                        </PathGeometry.Figures>
                    </PathGeometry>
                </Path.Data>
                <i:Interaction.Behaviors>
                    <mouse:MouseBehaviour MouseX="{Binding PanelX, Mode=OneWayToSource}" MouseY="{Binding PanelY, Mode=OneWayToSource}" />
                </i:Interaction.Behaviors>

                <i:Interaction.Triggers>
                    <i:EventTrigger  EventName="MouseEnter">
                        <i:InvokeCommandAction Command="{Binding MouseHoverCommand}"/>
                    </i:EventTrigger>
                    <i:EventTrigger  EventName="MouseLeave">
                        <i:InvokeCommandAction Command="{Binding MouseUnhoverCommand}"/>
                    </i:EventTrigger>
                </i:Interaction.Triggers>
            </Path>
                    
            <!--Polyline Thick Path-->
            <Path Stroke="{StaticResource ConnectorHoverStateOutline}" StrokeThickness="6"
              Name="connectorBorderPolyline"
              Canvas.ZIndex="-1">
                <Path.Data>
                    <PathGeometry>
                        <PathGeometry.Figures>
                            <PathFigureCollection>
                                <PathFigure StartPoint="{Binding CurvePoint0}">
                                    <PathFigure.Segments>
                                        <PathSegmentCollection>
                                            <LineSegment Point="{Binding CurvePoint1}"/>
                                            <LineSegment Point="{Binding CurvePoint2}"/>
                                            <LineSegment Point="{Binding CurvePoint3}"/>
                                        </PathSegmentCollection>
                                    </PathFigure.Segments>
                                </PathFigure>
                            </PathFigureCollection>
                        </PathGeometry.Figures>
                    </PathGeometry>
                </Path.Data>
                <Path.Style>
                    <Style TargetType="Path">
                        <Setter Property="Visibility" Value="Hidden"/>
                        <Style.Triggers>
                            <!--show thick wire-->
                            <MultiDataTrigger>
                                <MultiDataTrigger.Conditions>
                                    <Condition Binding="{Binding Path=ConnectorAnchorViewModelExists, Mode=OneWay, UpdateSourceTrigger=PropertyChanged}" Value="True"/>
                                    <Condition Binding="{Binding Path=PlineVisibility, Mode=OneWay, UpdateSourceTrigger=PropertyChanged}" Value="True"/>
                                </MultiDataTrigger.Conditions>
                                <MultiDataTrigger.Setters>
                                    <Setter Property="Visibility" Value="Visible"/>
                                </MultiDataTrigger.Setters>
                            </MultiDataTrigger>
                        </Style.Triggers>
                    </Style>
                </Path.Style>
            </Path>
            <ContentControl Content="{Binding ConnectorAnchorViewModel}"
                        HorizontalAlignment="Stretch"
                        VerticalAlignment="Stretch"/>

            <ContentControl Content="{Binding ConnectorPinViewCollection}"
                            ContentTemplate="{StaticResource ShowPinCollection}"/>
        </Grid>
        <DataTemplate.Triggers>
            <DataTrigger Binding="{Binding Path=IsFrozen, Mode=OneWay}" Value="True">               
                <Setter TargetName="endDot"  Property="Opacity" Value="0.5"/>
                <Setter TargetName="startDot" Property="Opacity" Value="0.5"/>
            </DataTrigger>
        </DataTemplate.Triggers>
    </DataTemplate>

</ResourceDictionary><|MERGE_RESOLUTION|>--- conflicted
+++ resolved
@@ -89,11 +89,7 @@
     
     <DataTemplate DataType="{x:Type viewModels:ConnectorViewModel}">
         <Grid x:Name="MainGrid"
-<<<<<<< HEAD
-              Visibility="{Binding IsCollapsed, Converter={StaticResource InverseBoolToVisibilityCollapsedConverter}}">
-=======
               Visibility="Visible">
->>>>>>> b3b8f0d7
             <Grid.ContextMenu>
                 <ContextMenu>
                     <MenuItem Header="{x:Static props:Resources.ConnectorContextMenuHeaderBreakConnections}" Command="{Binding BreakConnectionCommand}"/>
