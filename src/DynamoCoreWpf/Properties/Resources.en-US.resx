﻿<?xml version="1.0" encoding="utf-8"?>
<root>
  <!-- 
    Microsoft ResX Schema 
    
    Version 2.0
    
    The primary goals of this format is to allow a simple XML format 
    that is mostly human readable. The generation and parsing of the 
    various data types are done through the TypeConverter classes 
    associated with the data types.
    
    Example:
    
    ... ado.net/XML headers & schema ...
    <resheader name="resmimetype">text/microsoft-resx</resheader>
    <resheader name="version">2.0</resheader>
    <resheader name="reader">System.Resources.ResXResourceReader, System.Windows.Forms, ...</resheader>
    <resheader name="writer">System.Resources.ResXResourceWriter, System.Windows.Forms, ...</resheader>
    <data name="Name1"><value>this is my long string</value><comment>this is a comment</comment></data>
    <data name="Color1" type="System.Drawing.Color, System.Drawing">Blue</data>
    <data name="Bitmap1" mimetype="application/x-microsoft.net.object.binary.base64">
        <value>[base64 mime encoded serialized .NET Framework object]</value>
    </data>
    <data name="Icon1" type="System.Drawing.Icon, System.Drawing" mimetype="application/x-microsoft.net.object.bytearray.base64">
        <value>[base64 mime encoded string representing a byte array form of the .NET Framework object]</value>
        <comment>This is a comment</comment>
    </data>
                
    There are any number of "resheader" rows that contain simple 
    name/value pairs.
    
    Each data row contains a name, and value. The row also contains a 
    type or mimetype. Type corresponds to a .NET class that support 
    text/value conversion through the TypeConverter architecture. 
    Classes that don't support this are serialized and stored with the 
    mimetype set.
    
    The mimetype is used for serialized objects, and tells the 
    ResXResourceReader how to depersist the object. This is currently not 
    extensible. For a given mimetype the value must be set accordingly:
    
    Note - application/x-microsoft.net.object.binary.base64 is the format 
    that the ResXResourceWriter will generate, however the reader can 
    read any of the formats listed below.
    
    mimetype: application/x-microsoft.net.object.binary.base64
    value   : The object must be serialized with 
            : System.Runtime.Serialization.Formatters.Binary.BinaryFormatter
            : and then encoded with base64 encoding.
    
    mimetype: application/x-microsoft.net.object.soap.base64
    value   : The object must be serialized with 
            : System.Runtime.Serialization.Formatters.Soap.SoapFormatter
            : and then encoded with base64 encoding.

    mimetype: application/x-microsoft.net.object.bytearray.base64
    value   : The object must be serialized into a byte array 
            : using a System.ComponentModel.TypeConverter
            : and then encoded with base64 encoding.
    -->
  <xsd:schema id="root" xmlns="" xmlns:xsd="http://www.w3.org/2001/XMLSchema" xmlns:msdata="urn:schemas-microsoft-com:xml-msdata">
    <xsd:import namespace="http://www.w3.org/XML/1998/namespace" />
    <xsd:element name="root" msdata:IsDataSet="true">
      <xsd:complexType>
        <xsd:choice maxOccurs="unbounded">
          <xsd:element name="metadata">
            <xsd:complexType>
              <xsd:sequence>
                <xsd:element name="value" type="xsd:string" minOccurs="0" />
              </xsd:sequence>
              <xsd:attribute name="name" use="required" type="xsd:string" />
              <xsd:attribute name="type" type="xsd:string" />
              <xsd:attribute name="mimetype" type="xsd:string" />
              <xsd:attribute ref="xml:space" />
            </xsd:complexType>
          </xsd:element>
          <xsd:element name="assembly">
            <xsd:complexType>
              <xsd:attribute name="alias" type="xsd:string" />
              <xsd:attribute name="name" type="xsd:string" />
            </xsd:complexType>
          </xsd:element>
          <xsd:element name="data">
            <xsd:complexType>
              <xsd:sequence>
                <xsd:element name="value" type="xsd:string" minOccurs="0" msdata:Ordinal="1" />
                <xsd:element name="comment" type="xsd:string" minOccurs="0" msdata:Ordinal="2" />
              </xsd:sequence>
              <xsd:attribute name="name" type="xsd:string" use="required" msdata:Ordinal="1" />
              <xsd:attribute name="type" type="xsd:string" msdata:Ordinal="3" />
              <xsd:attribute name="mimetype" type="xsd:string" msdata:Ordinal="4" />
              <xsd:attribute ref="xml:space" />
            </xsd:complexType>
          </xsd:element>
          <xsd:element name="resheader">
            <xsd:complexType>
              <xsd:sequence>
                <xsd:element name="value" type="xsd:string" minOccurs="0" msdata:Ordinal="1" />
              </xsd:sequence>
              <xsd:attribute name="name" type="xsd:string" use="required" />
            </xsd:complexType>
          </xsd:element>
        </xsd:choice>
      </xsd:complexType>
    </xsd:element>
  </xsd:schema>
  <resheader name="resmimetype">
    <value>text/microsoft-resx</value>
  </resheader>
  <resheader name="version">
    <value>2.0</value>
  </resheader>
  <resheader name="reader">
    <value>System.Resources.ResXResourceReader, System.Windows.Forms, Version=4.0.0.0, Culture=neutral, PublicKeyToken=b77a5c561934e089</value>
  </resheader>
  <resheader name="writer">
    <value>System.Resources.ResXResourceWriter, System.Windows.Forms, Version=4.0.0.0, Culture=neutral, PublicKeyToken=b77a5c561934e089</value>
  </resheader>
  <data name="AboutWindowCannotGetVersion" xml:space="preserve">
    <value>Could not get version.</value>
    <comment>To indicate not abe to get Dynamo version</comment>
  </data>
  <data name="AboutWindowDynamoWebsiteButton" xml:space="preserve">
    <value>{0} Website</value>
    <comment>Click button to go to Dynamo website</comment>
  </data>
  <data name="AboutWindowTitle" xml:space="preserve">
    <value>About {0}</value>
    <comment>About window title</comment>
  </data>
  <data name="AboutWindowUpToDate" xml:space="preserve">
    <value>(Up-to-date)</value>
    <comment>To indicate Dynamo is up to date</comment>
  </data>
  <data name="ActionMember" xml:space="preserve">
    <value>Action</value>
  </data>
  <data name="AddButton" xml:space="preserve">
    <value>Add</value>
  </data>
  <data name="AddCustomFileToPackageDialogTitle" xml:space="preserve">
    <value>Add Custom Node, Library, or XML file to Package...</value>
  </data>
  <data name="AddFileToPackageDialogTitle" xml:space="preserve">
    <value>Add File to Package...</value>
  </data>
  <data name="AddToLibraryButton" xml:space="preserve">
    <value>Add</value>
  </data>
  <data name="Autodesk360SignInButtonContentToolTip" xml:space="preserve">
    <value>Sign in to Autodesk A360 to access online services that integrate with your desktop software.</value>
  </data>
  <data name="Autodesk360SignInButtonTitleToolTip" xml:space="preserve">
    <value>Autodesk A360</value>
  </data>
  <data name="AutodeskSignIn" xml:space="preserve">
    <value>Autodesk Sign In</value>
  </data>
  <data name="Automatic" xml:space="preserve">
    <value>Automatic</value>
  </data>
  <data name="BackgroundPreviewCreationFailureMessage" xml:space="preserve">
    <value>There was an error creating a background preview in Dynamo. This could be due to a lack of graphics resources on your machine. See the log for more information.</value>
  </data>
  <data name="BackgroundPreviewDefaultName" xml:space="preserve">
    <value>Default Background Preview</value>
  </data>
  <data name="BackgroundPreviewName" xml:space="preserve">
    <value>Background Preview</value>
    <comment>The name of the 3D background preview.</comment>
  </data>
  <data name="BrowserNodeButtonLabel" xml:space="preserve">
    <value>Browse...</value>
  </data>
  <data name="BrowserNodeNoFileSelected" xml:space="preserve">
    <value>No file selected.</value>
  </data>
  <data name="BrowserWindowLoading" xml:space="preserve">
    <value>Loading...</value>
  </data>
  <data name="BuildVersionNonNegative" xml:space="preserve">
    <value>You must provide a Build version as a non-negative integer.</value>
    <comment>ErrorString</comment>
  </data>
  <data name="CameraDataLoadError" xml:space="preserve">
    <value>Camera position information could not be loaded from the file.</value>
  </data>
  <data name="CameraDataSaveError" xml:space="preserve">
    <value>Camera position information could not be saved.</value>
  </data>
  <data name="CancelButton" xml:space="preserve">
    <value>Cancel</value>
  </data>
  <data name="CannotDownloadPackageMessageBoxTitle" xml:space="preserve">
    <value>Cannot Download Package</value>
  </data>
  <data name="BuiltInPackageConflictMessageBoxTitle" xml:space="preserve">
    <value>Package has conflicts with one or more Built-In packages.</value>
  </data>
  <data name="PackagesInUseConflictMessageBoxTitle" xml:space="preserve">
    <value>Package has conflicts with one or more packages in use.</value>
  </data>
  <data name="LoadedPackagesConflictMessageBoxTitle" xml:space="preserve">
    <value>Package has conflicts with one or more loaded packages.</value>
  </data>
  <data name="CannotSubmitPackage" xml:space="preserve">
    <value>You can't submit a package in this version of {0}.  You'll need a host application, like Revit, to submit a package.</value>
    <comment>ErrorString</comment>
  </data>
  <data name="ChangeScaleFactorPromptCaptionText" xml:space="preserve">
    <value>To ensure accurate geometry rendering and calculation, select the range of geometry sizes that you will be working on:</value>
  </data>
  <data name="ChangeScaleFactorPromptDescriptionBox" xml:space="preserve">
    <value>Numerical range shown here denote numbers in the following unit:</value>
  </data>
  <data name="ChangeScaleFactorPromptDescriptionContent" xml:space="preserve">
    <value>Use this working range to model in values that fall between {0} to {1} units</value>
  </data>
  <data name="ChangeScaleFactorPromptDescriptionDefaultSetting" xml:space="preserve">
    <value>Default Setting:</value>
  </data>
  <data name="ChangeScaleFactorPromptUnitCm" xml:space="preserve">
    <value>Centimeters (cm)</value>
  </data>
  <data name="ChangeScaleFactorPromptUnitM" xml:space="preserve">
    <value>Meters (m)</value>
  </data>
  <data name="ChangeScaleFactorPromptUnitMm" xml:space="preserve">
    <value>Millimeters (mm)</value>
  </data>
  <data name="ChangeScaleFactorPromptUnitsNumberFormatCm" xml:space="preserve">
    <value>{0} cm</value>
  </data>
  <data name="ChangeScaleFactorPromptUnitsNumberFormatM" xml:space="preserve">
    <value>{0} m</value>
  </data>
  <data name="ChangeScaleFactorPromptUnitsNumberFormatMm" xml:space="preserve">
    <value>{0} mm</value>
  </data>
  <data name="ChangeScaleFactorPromptWindowTitle" xml:space="preserve">
    <value>Geometry Working Range</value>
  </data>
  <data name="CompactLayoutTitle" xml:space="preserve">
    <value>Compact</value>
  </data>
  <data name="ConsentFormGoogleAnalyticsCheckBoxContent" xml:space="preserve">
    <value>I agree to contribute to the Google Analytics program.</value>
  </data>
  <data name="ConsentFormADPAnalyticsCheckBoxContent" xml:space="preserve">
    <value>I agree to data collection in desktop products for Autodesk analytics programs.</value>
  </data>
  <data name="ContextAddGroupFromSelection" xml:space="preserve">
    <value>Add Node To Group</value>
    <comment>Context menu item</comment>
  </data>
  <data name="ContextCreateGroupFromSelection" xml:space="preserve">
    <value>Create Group</value>
    <comment>Context menu item</comment>
  </data>
  <data name="ContextMenuCopy" xml:space="preserve">
    <value>Copy</value>
    <comment>Context menu item</comment>
  </data>
  <data name="ContextMenuDelete" xml:space="preserve">
    <value>Delete</value>
    <comment>Context menu for selected node - delete selected node</comment>
  </data>
  <data name="ContextMenuEditCustomNode" xml:space="preserve">
    <value>Edit Custom Node...</value>
    <comment>Context menu item</comment>
  </data>
  <data name="ContextMenuEditCustomNodeProperty" xml:space="preserve">
    <value>Edit Custom Node Properties...</value>
    <comment>Context menu item</comment>
  </data>
  <data name="ContextMenuFitToScreen" xml:space="preserve">
    <value>_Fit to Screen</value>
    <comment>Context menu item</comment>
  </data>
  <data name="ContextMenuGeometryView" xml:space="preserve">
    <value>Switch to Geometry _View</value>
    <comment>Context menu item</comment>
  </data>
  <data name="ContextMenuHideGeometry" xml:space="preserve">
    <value>Hide geometry preview</value>
    <comment>Context menu item - Specific to canvas</comment>
  </data>
  <data name="ContextMenuHideAllTextBubble" xml:space="preserve">
    <value>Hide all text bubble</value>
    <comment>Context menu item - Specific to canvas</comment>
  </data>
  <data name="ContextMenuInsertCodeBlock" xml:space="preserve">
    <value>Insert code block</value>
    <comment>Context menu item - Specific to canvas</comment>
  </data>
  <data name="ContextMenuLacing" xml:space="preserve">
    <value>Lacing</value>
    <comment>Context menu for selected node</comment>
  </data>
  <data name="ContextMenuLacingAuto" xml:space="preserve">
    <value>Auto</value>
    <comment>Auto lacing</comment>
  </data>
  <data name="ContextMenuLacingCrossProduct" xml:space="preserve">
    <value>Cross Product</value>
    <comment>Lacing strategy: use cross product for two lists</comment>
  </data>
  <data name="ContextMenuLacingFirst" xml:space="preserve">
    <value>First</value>
    <comment>Lacing strategy: use the first list</comment>
  </data>
  <data name="ContextMenuLacingLongest" xml:space="preserve">
    <value>Longest</value>
    <comment>Lacing strategy: use the longest list</comment>
  </data>
  <data name="ContextMenuLacingShortest" xml:space="preserve">
    <value>Shortest</value>
    <comment>Lacing strategy: use the shortest list</comment>
  </data>
  <data name="ContextMenuNodesFromGeometry" xml:space="preserve">
    <value>Nodes From _Selected Geometry</value>
    <comment>Context menu item</comment>
  </data>
  <data name="ContextMenuNodesFromSelection" xml:space="preserve">
    <value>Create Custom Node</value>
    <comment>Context menu item</comment>
  </data>
  <data name="ContextMenuNodeToCode" xml:space="preserve">
    <value>Node to _Code</value>
    <comment>Context menu item</comment>
  </data>
  <data name="ContextMenuPan" xml:space="preserve">
    <value>Pa_n</value>
    <comment>Context menu item </comment>
  </data>
  <data name="ContextMenuPaste" xml:space="preserve">
    <value>Paste</value>
    <comment>Context menu item</comment>
  </data>
  <data name="ContextMenuPublishCustomNode" xml:space="preserve">
    <value>Publish This Custom Node...</value>
    <comment>Context menu item</comment>
  </data>
  <data name="ContextMenuShowGeometry" xml:space="preserve">
    <value>Show geometry preview</value>
    <comment>Context menu item - Specific to canvas</comment>
  </data>
  <data name="ContextMenuShowAllTextBubble" xml:space="preserve">
    <value>Show all text buble</value>
    <comment>Context menu item - Specific to canvas</comment>
  </data>
  <data name="ContextUnGroupFromSelection" xml:space="preserve">
    <value>Remove from Group</value>
    <comment>Context menu item</comment>
  </data>
  <data name="ContinueButton" xml:space="preserve">
    <value>Continue</value>
    <comment>Continue to use Dynamo</comment>
  </data>
  <data name="ConverterMessageCurrentOffset" xml:space="preserve">
    <value>Current offset X: {0}, Y: {1}</value>
  </data>
  <data name="ConverterMessageTransformOrigin" xml:space="preserve">
    <value>Transform origin X: {0}, Y: {1}</value>
  </data>
  <data name="ConverterMessageZoom" xml:space="preserve">
    <value>Zoom : {0}</value>
  </data>
  <data name="CrashPromptDialogCopyButton" xml:space="preserve">
    <value>Copy</value>
    <comment>Copy crash details</comment>
  </data>
  <data name="CrashPromptDialogCrashMessage" xml:space="preserve">
    <value>Uh oh... something went wrong and {0} has crashed, sorry about that.

You will get a chance to save your work.</value>
  </data>
  <data name="CrashPromptDialogDetailButton" xml:space="preserve">
    <value>Details</value>
    <comment>Click it to display crash details</comment>
  </data>
  <data name="CrashPromptDialogOpenFolderButton" xml:space="preserve">
    <value>Open Folder</value>
    <comment>Open folder that contains crash report</comment>
  </data>
  <data name="CrashPromptDialogSubmitBugButton" xml:space="preserve">
    <value>Submit Bug To Github</value>
    <comment>Submit a bug on github</comment>
  </data>
  <data name="CrashPromptDialogTitle" xml:space="preserve">
    <value>{0} has crashed</value>
  </data>
  <data name="CreateMember" xml:space="preserve">
    <value>Create</value>
  </data>
  <data name="CustomNodePromptDescriptionTooltip" xml:space="preserve">
    <value>A description that helps people understand what the node might be used for.</value>
  </data>
  <data name="CustomNodePromptNameTooltip" xml:space="preserve">
    <value>A unique name for the node.</value>
  </data>
  <data name="CustomNodePropertyErrorMessageBoxTitle" xml:space="preserve">
    <value>Custom Node Property Error</value>
  </data>
  <data name="CustomNodePropertyWindowCategory" xml:space="preserve">
    <value>Add-Ons Category</value>
    <comment>Label - specify custom node category</comment>
  </data>
  <data name="CustomNodePropertyWindowDescription" xml:space="preserve">
    <value>Description</value>
    <comment>Label - custom node description</comment>
  </data>
  <data name="CustomNodePropertyWindowDescriptionHint" xml:space="preserve">
    <value>Description of Custom Node</value>
    <comment>Text box hint</comment>
  </data>
  <data name="CustomNodePropertyWindowName" xml:space="preserve">
    <value>Name</value>
    <comment>Label - specify custom node name</comment>
  </data>
  <data name="CustomNodePropertyWindowNameHint" xml:space="preserve">
    <value>Name of Custom Node</value>
    <comment>Text box hint</comment>
  </data>
  <data name="CustomNodePropertyWindowLocationNote" xml:space="preserve">
    <value>Custom Nodes will be placed in the Add-Ons section of the library.</value>
    <comment>Note regarding Custom Node library location</comment>
  </data>
  <data name="CustomNodePropertyWindowTitle" xml:space="preserve">
    <value>Custom Node Properties</value>
    <comment>Dialog name</comment>
  </data>
  <data name="CustomNodeTypeShortString" xml:space="preserve">
    <value>DS</value>
  </data>
  <data name="DeprecatingPackageMessageBoxTitle" xml:space="preserve">
    <value>Deprecating Package</value>
  </data>
  <data name="DescriptionNeedMoreCharacters" xml:space="preserve">
    <value>Description must be longer than 10 characters.</value>
    <comment>ErrorString</comment>
  </data>
  <data name="DetailedLayoutTitle" xml:space="preserve">
    <value>Detailed</value>
  </data>
  <data name="DirectoryNotFound" xml:space="preserve">
    <value>Directory Not Found</value>
  </data>
  <data name="DownloadWarningMessageBoxTitle" xml:space="preserve">
    <value>Download Warning</value>
  </data>
  <data name="DynamoUpdateAvailableToolTip" xml:space="preserve">
    <value>A Dynamo update is available. Click to install.</value>
  </data>
  <data name="DynamoViewCancelButtonTooltip" xml:space="preserve">
    <value>Cancel Run (Shift+F5)</value>
    <comment>Cancel button tooltip</comment>
  </data>
  <data name="DynamoViewContextMenuClearLog" xml:space="preserve">
    <value>Clear</value>
    <comment>Clear log</comment>
  </data>
  <data name="DynamoViewDebugMenu" xml:space="preserve">
    <value>De_bug</value>
    <comment>Debug menu</comment>
  </data>
  <data name="DynamoViewDebugMenuCheckDailyBuild" xml:space="preserve">
    <value>_Check Daily Builds</value>
    <comment>Debug menu | Check the latest daily build</comment>
  </data>
  <data name="DynamoViewDebugMenuDumpLibrary" xml:space="preserve">
    <value>_Dump Library</value>
    <comment>Debug menu | Dump all imported libraries</comment>
  </data>
  <data name="DynamoViewDebugMenuForceReExecute" xml:space="preserve">
    <value>_Force Re-execute</value>
    <comment>Debug menu | Force to re-execute the whole graph</comment>
  </data>
  <data name="DynamoViewDebugMenuForceUpdate" xml:space="preserve">
    <value>Force _Update</value>
    <comment>Debug menu | Force to update Dynamo</comment>
  </data>
  <data name="DynamoViewDebugMenuRunMutationTest" xml:space="preserve">
    <value>_Run mutation test</value>
    <comment>Debug menu | Run mutation test</comment>
  </data>
  <data name="DynamoViewDebugMenuShowDebugAST" xml:space="preserve">
    <value>_Show Debug ASTs</value>
    <comment>Debug menu | Show debug abstract syntax tree</comment>
  </data>
  <data name="DynamoViewDebugMenuVerboseLogging" xml:space="preserve">
    <value>_Verbose Logging</value>
    <comment>Debug menu | Verbose logging</comment>
  </data>
  <data name="DynamoViewDebugMenuDebugModes" xml:space="preserve">
    <value>Debug _Modes</value>
    <comment>Debug menu | Show debug modes</comment>
  </data>
  <data name="DynamoViewEditMenu" xml:space="preserve">
    <value>_Edit</value>
    <comment>Edit menu</comment>
  </data>
  <data name="DynamoViewEditMenuAlighBottom" xml:space="preserve">
    <value>_Bottom</value>
    <comment>Edit menu | Align based on selected nodes' bottom Y position</comment>
  </data>
  <data name="DynamoViewEditMenuAlignLeft" xml:space="preserve">
    <value>_Left</value>
    <comment>Edit menu | Align based on selected nodes' leftmost X position</comment>
  </data>
  <data name="DynamoViewEditMenuAlignRight" xml:space="preserve">
    <value>_Right</value>
    <comment>Edit menu | Align based on selected nodes' rightmost X position</comment>
  </data>
  <data name="DynamoViewEditMenuAlignSelection" xml:space="preserve">
    <value>_Align Selection</value>
    <comment>Edit menu | Align selected nodes</comment>
  </data>
  <data name="DynamoViewEditMenuAlignTop" xml:space="preserve">
    <value>_Top</value>
    <comment>Edit menu | Align based on selected nodes' topmost Y position</comment>
  </data>
  <data name="DynamoViewEditMenuAlignXAverage" xml:space="preserve">
    <value>_X Average</value>
    <comment>Edit menu | Align based on selected nodes' average X positions</comment>
  </data>
  <data name="DynamoViewEditMenuAlignXDistribute" xml:space="preserve">
    <value>X _Distribute</value>
    <comment>Edit menu | Align selected nodes evenly on horizontal direction</comment>
  </data>
  <data name="DynamoViewEditMenuAlignYAverage" xml:space="preserve">
    <value>_Y Average</value>
    <comment>Edit menu | Align based on selected nodes' average Y positions</comment>
  </data>
  <data name="DynamoViewEditMenuAlignYDistribute" xml:space="preserve">
    <value>Y Di_stribute</value>
    <comment>Edit menu | Align selected nodes evenly on vertical direction</comment>
  </data>
  <data name="DynamoViewEditMenuCleanupLayout" xml:space="preserve">
    <value>Cleanup Node _Layout</value>
    <comment>Edit menu | Automatically layout graph</comment>
  </data>
  <data name="DynamoViewEditMenuCopy" xml:space="preserve">
    <value>_Copy</value>
    <comment>Edit menu | Copy</comment>
  </data>
  <data name="DynamoViewEditMenuCreateCustomNode" xml:space="preserve">
    <value>Crea_te Custom Node</value>
    <comment>Edit menu | Create custom node from selected nodes</comment>
  </data>
  <data name="DynamoViewEditMenuCreateGroup" xml:space="preserve">
    <value>Create _Group</value>
    <comment>Edit menu | Create Grouping for nodes</comment>
  </data>
  <data name="DynamoViewEditMenuCreateNote" xml:space="preserve">
    <value>Create _Note</value>
    <comment>Edit menu | Create note for a node</comment>
  </data>
  <data name="DynamoViewEditMenuCreatePreset" xml:space="preserve">
    <value>Create Preset From Selection</value>
  </data>
  <data name="DynamoViewEditMenuDeletePreset" xml:space="preserve">
    <value>Delete Preset</value>
  </data>
  <data name="DynamoViewEditMenuDeleteSelected" xml:space="preserve">
    <value>_Delete Selected</value>
    <comment>Edit menu | Delete selected nodes</comment>
  </data>
  <data name="DynamoViewEditMenuPaste" xml:space="preserve">
    <value>_Paste</value>
    <comment>Edit menu | Paste</comment>
  </data>
  <data name="DynamoViewEditMenuPresetsMenu" xml:space="preserve">
    <value>Presets</value>
  </data>
  <data name="DynamoViewEditMenuRedo" xml:space="preserve">
    <value>_Redo</value>
    <comment>Edit menu | Redo</comment>
  </data>
  <data name="DynamoViewEditMenuRestorePreset" xml:space="preserve">
    <value>Restore Preset</value>
  </data>
  <data name="DynamoViewEditMenuSelectAll" xml:space="preserve">
    <value>_Select All</value>
    <comment>Edit menu | Select all nodes</comment>
  </data>
  <data name="DynamoViewEditMenuSelectNeighbours" xml:space="preserve">
    <value>_Select Neighbors</value>
  </data>
  <data name="DynamoViewEditMenuUndo" xml:space="preserve">
    <value>_Undo</value>
    <comment>Edit menu | Undo</comment>
  </data>
  <data name="DynamoViewDynamoMenuExit" xml:space="preserve">
    <value>_Exit Dynamo</value>
    <comment>Dynamo menu | Exit Dynamo</comment>
  </data>
  <data name="DynamoViewFileMenu" xml:space="preserve">
    <value>_File</value>
    <comment>File menu</comment>
  </data>
  <data name="DynamoViewFileMenuExport3DAsImage" xml:space="preserve">
    <value>_Export Background 3D Preview as Image...</value>
    <comment>File menu | Export Background 3D Preview as image</comment>
  </data>
  <data name="DynamoViewFileMenuExportAsImage" xml:space="preserve">
    <value>_Export Workspace As Image...</value>
    <comment>File menu | Export workspace as image</comment>
  </data>
  <data name="DynamoViewFileMenuExportToSTL" xml:space="preserve">
    <value>_Export Model to STL...</value>
    <comment>File menu | Export geometry model to STL file format</comment>
  </data>
  <data name="DynamoViewFileMenuImport" xml:space="preserve">
    <value>_Import Library...</value>
    <comment>File menu | Import</comment>
  </data>
  <data name="DynamoViewFileMenuNew" xml:space="preserve">
    <value>_New</value>
    <comment>File menu | New</comment>
  </data>
  <data name="DynamoViewFileMenuNewCustomNode" xml:space="preserve">
    <value>_Custom Node...</value>
    <comment>FIle menu | New | New custom node</comment>
  </data>
  <data name="DynamoViewFileMenuNewHomeWorkSpace" xml:space="preserve">
    <value>_Home Workspace</value>
    <comment>File menu | New | New home workspace</comment>
  </data>
  <data name="DynamoViewFileMenuOpen" xml:space="preserve">
    <value>_Open...</value>
    <comment>File menu | Open</comment>
  </data>
  <data name="DynamoViewFileMenuRecentFiles" xml:space="preserve">
    <value>Open _Recent Files</value>
    <comment>File menu | Open Recent files</comment>
  </data>
  <data name="DynamoViewFileMenuSave" xml:space="preserve">
    <value>_Save</value>
    <comment>File menu | Save</comment>
  </data>
  <data name="DynamoViewFileMenuSaveAs" xml:space="preserve">
    <value>Save _As...</value>
    <comment>File menu | Save as</comment>
  </data>
  <data name="DynamoViewHelpDictionary" xml:space="preserve">
    <value>Dynamo Di_ctionary</value>
    <comment>Help menu | Go to Dynamo Dictionary</comment>
  </data>
  <data name="DynamoViewHelpMenu" xml:space="preserve">
    <value>_Help</value>
    <comment>Help menu</comment>
  </data>
  <data name="DynamoViewHelpMenuDisplayStartPage" xml:space="preserve">
    <value>_Display Start Page</value>
    <comment>Help menu | Display start page</comment>
  </data>
  <data name="DynamoViewHelpMenuGotoWebsite" xml:space="preserve">
    <value>Dynamo _Website</value>
    <comment>Help menu | Go go Dynamo website</comment>
  </data>
  <data name="DynamoViewHelpMenuGotoWiki" xml:space="preserve">
    <value>Dynamo _Project Wiki</value>
    <comment>Help menu | Go to wiki</comment>
  </data>
  <data name="DynamoViewHelpMenuReportBug" xml:space="preserve">
    <value>_Report A Bug</value>
    <comment>Help menu | Report a bug</comment>
  </data>
  <data name="DynamoViewHelpMenuShowInFolder" xml:space="preserve">
    <value>Show In Folder</value>
    <comment>Help menu | Show in Folder</comment>
  </data>
  <data name="DynamoViewHepMenuSamples" xml:space="preserve">
    <value>_Samples</value>
    <comment>Help menu | Samples</comment>
  </data>
  <data name="DynamoViewPackageMenu" xml:space="preserve">
    <value>_Packages</value>
    <comment>Package menu</comment>
  </data>
  <data name="DynamoViewPackageMenuManagePackage" xml:space="preserve">
    <value>_Manage Packages...</value>
    <comment>Package menu | Manage packages...</comment>
  </data>
  <data name="DynamoViewPackageMenuPublishNodes" xml:space="preserve">
    <value>Publish _Selected Nodes...</value>
    <comment>Package menu | Publish selected nodes as a package</comment>
  </data>
  <data name="DynamoViewPackageMenuPublishPackage" xml:space="preserve">
    <value>Publish _New Package...</value>
    <comment>Package menu | Publish new package</comment>
  </data>
  <data name="DynamoViewPackageMenuPublishWorkspace" xml:space="preserve">
    <value>Publish _Current Workspace...</value>
    <comment>Package menu | Publish current workspace as a package</comment>
  </data>
  <data name="DynamoViewPackageMenuSearchPackage" xml:space="preserve">
    <value>_Search for a Package...</value>
    <comment>Package menu | Search for a package</comment>
  </data>
  <data name="DynamoViewRunAutomaticallyOption" xml:space="preserve">
    <value>Run Automatically</value>
    <comment>Run automatically option</comment>
  </data>
  <data name="DynamoViewRunButton" xml:space="preserve">
    <value>Run</value>
    <comment>Run button</comment>
  </data>
  <data name="DynamoViewRunButtonTooltip" xml:space="preserve">
    <value>Run Workflow (F5)</value>
    <comment>Run button tooltip</comment>
  </data>
  <data name="DynamoViewRunButtonToolTipDisabled" xml:space="preserve">
    <value>Run is not available when running Automatically or Periodically.</value>
  </data>
  <data name="DynamoViewSamplesMenuShowInFolder" xml:space="preserve">
    <value>Show In Folder</value>
  </data>
  <data name="PreferencesViewEnableTSplineNodes" xml:space="preserve">
    <value>Enable T-Spline nodes</value>
    <comment>Preferences | Features | Experimental | Enable T-Spline nodes</comment>
  </data>
  <data name="PreferencesViewExperimentalLabel" xml:space="preserve">
    <value>Experimental</value>
    <comment>Preferences | Features | Experimental</comment>
  </data>
  <data name="DynamoViewSettingMenu" xml:space="preserve">
    <value>_Settings</value>
    <comment>Setting menu</comment>
  </data>
  <data name="DynamoViewSettingMenuAreaUnits" xml:space="preserve">
    <value>Area Display Units</value>
    <comment>Setting menu | Area unit display</comment>
  </data>
  <data name="DynamoViewSettingMenuCentimeter" xml:space="preserve">
    <value>Centimeter</value>
    <comment>Setting menu | Centimeter</comment>
  </data>
  <data name="DynamoViewSettingMenuCubicCentimeter" xml:space="preserve">
    <value>Cubic Centimeter</value>
    <comment>Setting menu | Cubic centimeter</comment>
  </data>
  <data name="DynamoViewSettingMenuCubicFoot" xml:space="preserve">
    <value>Cubic Foot</value>
    <comment>Setting menu | Cubic foot</comment>
  </data>
  <data name="DynamoViewSettingMenuCubicInch" xml:space="preserve">
    <value>Cubic Inch</value>
    <comment>Setting menu | Cubic inch</comment>
  </data>
  <data name="DynamoViewSettingMenuCubicMeter" xml:space="preserve">
    <value>Cubic Meter</value>
    <comment>Setting menu | Cubic meter</comment>
  </data>
  <data name="DynamoViewSettingMenuCubicMillimeter" xml:space="preserve">
    <value>Cubic Millimeter</value>
    <comment>Setting menu | Cubic millimeter</comment>
  </data>
  <data name="DynamoViewSettingMenuDecimalFoot" xml:space="preserve">
    <value>Decimal Foot</value>
    <comment>Setting menu | Decimal foot</comment>
  </data>
  <data name="DynamoViewSettingMenuDecimalInch" xml:space="preserve">
    <value>Decimal Inch</value>
    <comment>Setting menu | Decimal inch</comment>
  </data>
  <data name="DynamoViewSettingMenuShowDataReportingDialog" xml:space="preserve">
    <value>Agreement to _Collect Usability Data</value>
    <comment>Dynamo menu | Show user agreement dialog about data collecting</comment>
  </data>
  <data name="DynamoViewSettingMenuFractionalFoot" xml:space="preserve">
    <value>Fractional Foot</value>
    <comment>Setting menu | Fractional foot</comment>
  </data>
  <data name="DynamoViewSettingMenuFractionalInch" xml:space="preserve">
    <value>Fractional Inch</value>
    <comment>Setting menu | Fractional inch</comment>
  </data>
  <data name="DynamoViewSettingMenuHighRenderPrecision" xml:space="preserve">
    <value>High</value>
    <comment>Setting menu | Slider for render precision</comment>
  </data>
  <data name="DynamoViewSettingMenuLengthUnits" xml:space="preserve">
    <value>Length Display Units</value>
    <comment>Setting menu | Length unit display</comment>
  </data>
  <data name="DynamoViewSettingMenuLowRenderPrecision" xml:space="preserve">
    <value>Low</value>
    <comment>Setting menu | Slider for render precision</comment>
  </data>
  <data name="DynamoViewSettingMenuManagePackagePath" xml:space="preserve">
    <value>Manage Node and Package Paths...</value>
    <comment>Setting menu | Custom node definition and package paths</comment>
  </data>
  <data name="DynamoViewSettingMenuMeter" xml:space="preserve">
    <value>Meter</value>
    <comment>Setting menu | Meter</comment>
  </data>
  <data name="DynamoViewSettingMenuMillimeter" xml:space="preserve">
    <value>Millimeter</value>
    <comment>Setting menu | Millimeter</comment>
  </data>
  <data name="DynamoViewSettingMenuNumber0" xml:space="preserve">
    <value>0</value>
    <comment>Locale dependent number format 0</comment>
  </data>
  <data name="DynamoViewSettingMenuNumber00" xml:space="preserve">
    <value>0.0</value>
    <comment>Locale dependent number format 0.0</comment>
  </data>
  <data name="DynamoViewSettingMenuNumber000" xml:space="preserve">
    <value>0.00</value>
    <comment>Locale dependent number format 0.00</comment>
  </data>
  <data name="DynamoViewSettingMenuNumber0000" xml:space="preserve">
    <value>0.000</value>
    <comment>Locale dependent number format 0.000</comment>
  </data>
  <data name="DynamoViewSettingMenuNumber00000" xml:space="preserve">
    <value>0.0000</value>
    <comment>Locale dependent number format 0.0000</comment>
  </data>
  <data name="DynamoViewSettingMenuNumberFormat" xml:space="preserve">
    <value>Number Format</value>
    <comment>Setting menu | Number format</comment>
  </data>
  <data name="PreferencesViewSelectedPackagePathForDownload" xml:space="preserve">
    <value>Selected package path for download</value>
    <comment>Preferences | Package Manager | Node and Package Paths | New Package Download Directory | Selected package path for download</comment>
  </data>
  <data name="PreferencesViewDisableBuiltInPackages" xml:space="preserve">
    <value>Disable Loading Built-In Packages</value>
    <comment>Preferences | Package Manager | Node and Package Paths | Disable Loading Built-In Packages</comment>
  </data>
  <data name="PreferencesViewDisableCustomPackages" xml:space="preserve">
    <value>Disable Loading Custom Packages</value>
    <comment>Preferences | Package Manager | Node and Package Paths | Disable Loading Custom Packages</comment>
  </data>
  <data name="DynamoViewSettingMenuSquareCentimeter" xml:space="preserve">
    <value>Square Centimeter</value>
    <comment>Setting menu | Square centimeter</comment>
  </data>
  <data name="DynamoViewSettingMenuSquareFoot" xml:space="preserve">
    <value>Square Foot</value>
    <comment>Setting menu | Square foot</comment>
  </data>
  <data name="DynamoViewSettingMenuSquareInch" xml:space="preserve">
    <value>Square Inch</value>
    <comment>Setting menu | Square inch</comment>
  </data>
  <data name="DynamoViewSettingMenuSquareMeter" xml:space="preserve">
    <value>Square Meter</value>
    <comment>Setting menu | Square meter</comment>
  </data>
  <data name="DynamoViewSettingMenuSquareMillimeter" xml:space="preserve">
    <value>Square Millimeter</value>
    <comment>Setting menu | Square millimeter</comment>
  </data>
  <data name="DynamoViewSettingMenuVolumeUnits" xml:space="preserve">
    <value>Volume Display Units</value>
    <comment>Setting menu | Volume unit display</comment>
  </data>
  <data name="DynamoViewSettingShowRunPreview" xml:space="preserve">
    <value>Show Run Preview</value>
    <comment>Setting menu | Show Run Preview</comment>
  </data>
  <data name="DynamoViewSettingsMenuChangeScaleFactor" xml:space="preserve">
    <value>Geometry Scaling...</value>
    <comment>Settings menu | Geometry Scaling</comment>
  </data>
  <data name="DynamoViewSettingsMenuVisualizationSettings" xml:space="preserve">
    <value>Visualization Settings</value>
  </data>
  <data name="DynamoViewToolbarExport3DButtonTooltip" xml:space="preserve">
    <value>Export Background Preview As Image</value>
    <comment>Toolbar export button tooltip</comment>
  </data>
  <data name="DynamoViewToolbarExportButtonTooltip" xml:space="preserve">
    <value>Export Workspace As Image</value>
    <comment>Toolbar export button tooltip</comment>
  </data>
  <data name="DynamoViewToolbarNewButtonTooltip" xml:space="preserve">
    <value>New [Ctrl + N]</value>
    <comment>Toolbar new button tooltip</comment>
  </data>
  <data name="DynamoViewToolbarOpenButtonTooltip" xml:space="preserve">
    <value>Open [Ctrl + O]</value>
    <comment>Toolbar open button tooltip</comment>
  </data>
  <data name="DynamoViewToolbarRedoButtonTooltip" xml:space="preserve">
    <value>Redo [Ctrl + Y]</value>
    <comment>Toolbar redo button tooltip</comment>
  </data>
  <data name="DynamoViewToolbarSaveButtonTooltip" xml:space="preserve">
    <value>Save [Ctrl + S]</value>
    <comment>Toolbar save button tooltip</comment>
  </data>
  <data name="DynamoViewToolbarUndoButtonTooltip" xml:space="preserve">
    <value>Undo [Ctrl + Z]</value>
    <comment>Toolbar undo button tooltip</comment>
  </data>
  <data name="DynamoViewViewMenu" xml:space="preserve">
    <value>_View</value>
    <comment>View menu</comment>
  </data>
  <data name="DynamoViewViewMenu3DPreview" xml:space="preserve">
    <value>_Background 3D Preview</value>
    <comment>View menu | Background 3d preview</comment>
  </data>
  <data name="DynamoViewViewMenuAlternateContextGeometry" xml:space="preserve">
    <value>Show Geometry in {0}</value>
    <comment>View menu | Show geometry in some context</comment>
  </data>
  <data name="DynamoViewViewMenuAvailablePreviews" xml:space="preserve">
    <value>Available Previews</value>
  </data>
  <data name="DynamoViewViewMenuConnector" xml:space="preserve">
    <value>_Connectors</value>
    <comment>View menu | Connector setting</comment>
  </data>
  <data name="DynamoViewViewMenuConnectorType" xml:space="preserve">
    <value>_Connector Type</value>
    <comment>View menu | Connector type</comment>
  </data>
  <data name="DynamoViewViewMenuConnectorTypeCurve" xml:space="preserve">
    <value>Curves</value>
    <comment>View menu | Curve type connector</comment>
  </data>
  <data name="DynamoViewViewMenuConnectorTypePolylines" xml:space="preserve">
    <value>Polylines</value>
    <comment>View menu | Polyline type connector</comment>
  </data>
  <data name="DynamoViewViewMenuHideConsole" xml:space="preserve">
    <value>Hide Console</value>
    <comment>View menu | Hide console</comment>
  </data>
  <data name="DynamoViewViewMenuPan" xml:space="preserve">
    <value>_Pan</value>
    <comment>View menu | Pan</comment>
  </data>
  <data name="DynamoViewViewMenuPanDown" xml:space="preserve">
    <value>Pan Down (Mouse wheel drag down)</value>
    <comment>View menu | Pan down</comment>
  </data>
  <data name="DynamoViewViewMenuPanLeft" xml:space="preserve">
    <value>Pan Left (Mouse wheel drag left)</value>
    <comment>View menu | Pan left</comment>
  </data>
  <data name="DynamoViewViewMenuPanRight" xml:space="preserve">
    <value>Pan Right (Mouse wheel drag right)</value>
    <comment>View menu | Pan right</comment>
  </data>
  <data name="DynamoViewViewMenuPanUp" xml:space="preserve">
    <value>Pan Up (Mouse wheel drag up)</value>
    <comment>View menu | Pan up</comment>
  </data>
  <data name="DynamoViewViewMenuPreviewNavigate" xml:space="preserve">
    <value>Navigate Background 3D Preview</value>
    <comment>View menu | Navigate background 3D preview</comment>
  </data>
  <data name="DynamoViewViewMenuShowBackground3DPreview" xml:space="preserve">
    <value>Showing Background 3D Preview</value>
    <comment>View menu | Show background preview</comment>
  </data>
  <data name="DynamoViewViewMenuShowConnectors" xml:space="preserve">
    <value>Show _Connectors</value>
    <comment>View menu | Show connectors</comment>
  </data>
  <data name="DynamoViewViewMenuShowConsole" xml:space="preserve">
    <value>_Show Console</value>
    <comment>View menu | Show console</comment>
  </data>
  <data name="DynamoViewViewMenuShowGrid" xml:space="preserve">
    <value>Show Grid</value>
    <comment>View menu | Show Grid</comment>
  </data>
  <data name="DynamoViewViewMenuZoom" xml:space="preserve">
    <value>_Zoom</value>
    <comment>View menu | Zoom</comment>
  </data>
  <data name="DynamoViewViewMenuZoomIn" xml:space="preserve">
    <value>Zoom In (Mouse wheel down)</value>
    <comment>View menu | Zoom in</comment>
  </data>
  <data name="DynamoViewViewMenuZoomOut" xml:space="preserve">
    <value>Zoom Out (Mouse wheel up)</value>
    <comment>View menu | Zoom out</comment>
  </data>
  <data name="EditAnnotationTitle" xml:space="preserve">
    <value>Edit Group Title</value>
    <comment>Dialog for editing a node's name</comment>
  </data>
  <data name="EditNodeWindowTitle" xml:space="preserve">
    <value>Edit Node Name</value>
    <comment>Dialog for editing a node's name</comment>
  </data>
  <data name="EditWindowAcceptButton" xml:space="preserve">
    <value>Accept</value>
  </data>
  <data name="EditWindowTitle" xml:space="preserve">
    <value>Set value...</value>
  </data>
  <data name="FileDialogAllFiles" xml:space="preserve">
    <value>All Files ({0})|{0}</value>
  </data>
  <data name="FileDialogAssemblyFiles" xml:space="preserve">
    <value>Assembly Library Files ({0})|{0}</value>
  </data>
  <data name="FileDialogCustomNodeDLLXML" xml:space="preserve">
    <value>Custom Node, DLL, XML ({0})|{0}</value>
  </data>
  <data name="FileDialogDefaultPNGName" xml:space="preserve">
    <value>Capture.png</value>
  </data>
  <data name="FileDialogDefaultSTLModelName" xml:space="preserve">
    <value>model.stl</value>
  </data>
  <data name="FileDialogDesignScriptFiles" xml:space="preserve">
    <value>DesignScript Files ({0})|{0}</value>
  </data>
  <data name="FileDialogDynamoCustomNode" xml:space="preserve">
    <value>{0} Custom Node ({1})|{1}</value>
  </data>
  <data name="FileDialogDynamoDefinitions" xml:space="preserve">
    <value>{0} Definitions ({1})|{1}</value>
  </data>
  <data name="FileDialogDynamoWorkspace" xml:space="preserve">
    <value>{0} Workspace ({1})|{1}</value>
  </data>
  <data name="FileDialogLibraryFiles" xml:space="preserve">
    <value>Library Files ({0})|{0}</value>
  </data>
  <data name="FileDialogManualMode" xml:space="preserve">
    <value>Open in Manual Execution Mode</value>
  </data>
  <data name="FileDialogPNGFiles" xml:space="preserve">
    <value>PNG Image|{0}</value>
  </data>
  <data name="FileDialogSTLModels" xml:space="preserve">
    <value>STL Models|{0}</value>
  </data>
  <data name="FileNotPublishCaption" xml:space="preserve">
    <value>Publish Fail!</value>
  </data>
  <data name="FileNotPublishMessage" xml:space="preserve">
    <value>File(s) were not found or are contained inside of a package. Please only add files that are located outside of packages.

Failed to publish file(s): 
{0}</value>
  </data>
  <data name="FilePathConverterNoFileSelected" xml:space="preserve">
    <value>No file selected.</value>
  </data>
  <data name="FilterIconTooltip" xml:space="preserve">
    <value>Filter results</value>
  </data>
  <data name="FolderNotWritableError" xml:space="preserve">
    <value>You do not have write permission to {0}.</value>
  </data>
  <data name="GalleryDynamoVersion" xml:space="preserve">
    <value>Version {0}.{1}.{2}</value>
  </data>
  <data name="GenericTaskDialogSampleLeftButton" xml:space="preserve">
    <value>Sample Left Button</value>
    <comment>Sample button, it will be replaced at runtime</comment>
  </data>
  <data name="GenericTaskDialogSampleRightButton" xml:space="preserve">
    <value>Sample Right Button</value>
    <comment>Sample button, it will be replaced at runtime</comment>
  </data>
  <data name="GenericTaskDialogTitle" xml:space="preserve">
    <value>Generic Task Dialog</value>
  </data>
  <data name="GroupContextMenuBackground" xml:space="preserve">
    <value>Select Background</value>
  </data>
  <data name="GroupContextMenuDeleteGroup" xml:space="preserve">
    <value>Delete Group</value>
  </data>
  <data name="GroupContextMenuFont" xml:space="preserve">
    <value>Font Size</value>
  </data>
  <data name="GroupContextMenuGraphLayout" xml:space="preserve">
    <value>Cleanup Node Layout</value>
  </data>
  <data name="GroupContextMenuUngroup" xml:space="preserve">
    <value>Ungr_oup</value>
  </data>
  <data name="HideClassicNodeLibrary" xml:space="preserve">
    <value>Hide Classic Node Library</value>
  </data>
  <data name="ImportLibraryDialogTitle" xml:space="preserve">
    <value>Import Library</value>
  </data>
  <data name="InCanvasFitViewButtonToolTip" xml:space="preserve">
    <value>Zoom to Fit</value>
    <comment>Zoom to Fit</comment>
  </data>
  <data name="InCanvasGeomButtonToolTip" xml:space="preserve">
    <value>Enable background 3D preview navigation (Ctrl + B)</value>
    <comment>Enable background 3D preview navigation</comment>
  </data>
  <data name="InCanvasNodeButtonToolTip" xml:space="preserve">
    <value>Enable graph view navigation (Ctrl + B)</value>
    <comment>Enable graph view navigation</comment>
  </data>
  <data name="InCanvasOrbitButtonToolTip" xml:space="preserve">
    <value>Orbit</value>
    <comment>Orbit</comment>
  </data>
  <data name="InCanvasPanButtonToolTip" xml:space="preserve">
    <value>Pan</value>
    <comment>Pan</comment>
  </data>
  <data name="InCanvasZoomInButtonToolTip" xml:space="preserve">
    <value>Zoom In</value>
    <comment>Zoom In</comment>
  </data>
  <data name="InCanvasZoomOutButtonToolTip" xml:space="preserve">
    <value>Zoom Out</value>
    <comment>Zoom Out</comment>
  </data>
  <data name="InfoBubbleError" xml:space="preserve">
    <value>Error: </value>
  </data>
  <data name="InfoBubbleWarning" xml:space="preserve">
    <value>Warning: </value>
  </data>
  <data name="InstalledPackageViewAdditionalFileLabel" xml:space="preserve">
    <value>Additional Files</value>
  </data>
  <data name="InstalledPackageViewAdditionalLabel" xml:space="preserve">
    <value>Additional Libraries</value>
  </data>
  <data name="InstalledPackageViewContextMenuDeprecate" xml:space="preserve">
    <value>Deprecate</value>
  </data>
  <data name="InstalledPackageViewContextMenuDeprecateTooltip" xml:space="preserve">
    <value>Set this package as deprecated.  Only allowed if you're a current maintainer of the package.</value>
  </data>
  <data name="InstalledPackageViewContextMenuGetLatest" xml:space="preserve">
    <value>Get Latest Version</value>
  </data>
  <data name="InstalledPackageViewContextMenuGetLatestTooltip" xml:space="preserve">
    <value>Check if there is a newer version of this package and download it.</value>
  </data>
  <data name="InstalledPackageViewContextMenuPublish" xml:space="preserve">
    <value>Publish...</value>
  </data>
  <data name="InstalledPackageViewContextMenuPublishTooltip" xml:space="preserve">
    <value>Publish this package, if it has yet to be published.</value>
  </data>
  <data name="InstalledPackageViewContextMenuPublishVersion" xml:space="preserve">
    <value>Publish Version...</value>
  </data>
  <data name="InstalledPackageViewContextMenuPublishVersionTooltip" xml:space="preserve">
    <value>Publish a new version of this package, assuming it has already been published. Only allowed if you're a current maintainer of the package.</value>
  </data>
  <data name="InstalledPackageViewContextMenuRemoveDeprecation" xml:space="preserve">
    <value>Remove deprecation</value>
  </data>
  <data name="InstalledPackageViewContextMenuRemoveDeprecationTooltip" xml:space="preserve">
    <value>Remove package deprecation. Only allowed if you're a current maintainer of the package.</value>
  </data>
  <data name="InstalledPackageViewContextMenuShowRootDir" xml:space="preserve">
    <value>Show Root Directory</value>
  </data>
  <data name="InstalledPackageViewContextMenuShowRootDirTooltip" xml:space="preserve">
    <value>Go to the root folder of this package</value>
  </data>
  <data name="InstalledPackageViewCustomNodesLabel" xml:space="preserve">
    <value>Custom Nodes</value>
  </data>
  <data name="InstalledPackageViewNodeLibrariesLabel" xml:space="preserve">
    <value>Node Libraries</value>
  </data>
  <data name="InstalledPackageViewPendingInstallButton" xml:space="preserve">
    <value>Pending uninstall</value>
  </data>
  <data name="InstalledPackageViewTitle" xml:space="preserve">
    <value>Installed Packages</value>
  </data>
  <data name="InstallMessageCaption" xml:space="preserve">
    <value>Install Dynamo</value>
  </data>
  <data name="InvalidLoginUrl" xml:space="preserve">
    <value>Invalid URL for login page!</value>
  </data>
  <data name="InvalidTimeZoneMessage" xml:space="preserve">
    <value>Could not sign in at this moment. Check the date, time and time zone settings and try to sign in again.</value>
  </data>
  <data name="LacingAutoToolTip" xml:space="preserve">
    <value>No replication guide will be added.</value>
  </data>
  <data name="LacingCrossProductToolTip" xml:space="preserve">
    <value>For two lists [a,b,c][1,2,3] returns [a1,a2,a3][b1,b2,b3][c1,c2,c3].</value>
  </data>
  <data name="LacingDisabledToolTip" xml:space="preserve">
    <value>Argument lacing is disabled for this node.</value>
  </data>
  <data name="LacingFirstToolTip" xml:space="preserve">
    <value>For two lists [a,b,c][1,2,3] returns {a1}.</value>
  </data>
  <data name="LacingLongestToolTip" xml:space="preserve">
    <value>For two lists [a,b,c][1,2] returns [a1,b2,c2].</value>
  </data>
  <data name="LacingShortestToolTip" xml:space="preserve">
    <value>For two lists [a,b,c][1,2] returns [a1,b2].</value>
  </data>
  <data name="LayoutIconTooltip" xml:space="preserve">
    <value>View layout</value>
  </data>
  <data name="LearnMore" xml:space="preserve">
    <value>Learn more</value>
  </data>
  <data name="LibraryViewContextMenuEditNode" xml:space="preserve">
    <value>Edit...</value>
  </data>
  <data name="LibraryViewNoMatchesFound" xml:space="preserve">
    <value>No matches found</value>
    <comment>No matches for the search llibrary</comment>
  </data>
  <data name="LibraryViewSearchText" xml:space="preserve">
    <value>Search</value>
  </data>
  <data name="LibraryViewTitle" xml:space="preserve">
    <value>Library</value>
  </data>
  <data name="MajorVersionNonNegative" xml:space="preserve">
    <value>You must provide a Major version as a non-negative integer.</value>
    <comment>ErrorString</comment>
  </data>
  <data name="Manual" xml:space="preserve">
    <value>Manual</value>
  </data>
  <data name="MessageAlreadyInstallDynamo" xml:space="preserve">
    <value>Package {1} is already installed.

{0} will attempt to uninstall this package before installing {2}.</value>
  </data>
  <data name="MessageConfirmToInstallPackage" xml:space="preserve">
    <value>Are you sure you want to install {0} {1} ?</value>
    <comment>Message box content</comment>
  </data>
  <data name="MessageConfirmToInstallPackageToFolder" xml:space="preserve">
    <value>Are you sure you want to install {0} {1} to {2} ?</value>
    <comment>Message box content</comment>
  </data>
  <data name="MessageConfirmToSaveCustomNode" xml:space="preserve">
    <value>You have unsaved changes to custom node workspace: "{0}".

Would you like to save your changes?</value>
    <comment>Message box content</comment>
  </data>
  <data name="MessageConfirmToSaveHomeWorkSpace" xml:space="preserve">
    <value>You have unsaved changes to the Home workspace.

Would you like to save your changes?</value>
  </data>
  <data name="MessageConfirmToSaveNamedHomeWorkSpace" xml:space="preserve">
    <value>You have unsaved changes to {0}.

Would you like to save your changes?</value>
  </data>
  <data name="MessageConfirmToSaveReadOnlyCustomNode" xml:space="preserve">
    <value>We can't save "{0}" because the file is read-only or contains unresolved or invalid nodes. To keep changes, would you like to "Save As..." with a different name or path?</value>
    <comment>Message box content</comment>
  </data>
  <data name="MessageConfirmToDeletePackage" xml:space="preserve">
    <value>Are you sure you want to delete {0} ?  This will delete the packages root directory.

You can always redownload the package.</value>
  </data>
  <data name="MessageCustomNodeNameExist" xml:space="preserve">
    <value>A built-in node with the given name already exists.</value>
  </data>
  <data name="MessageCustomNodeNeedNewCategory" xml:space="preserve">
    <value>You must enter a new category or choose one from the existing categories.</value>
  </data>
  <data name="MessageCustomNodeNoName" xml:space="preserve">
    <value>You must supply a name.</value>
  </data>
  <data name="MessageCustomNodeNameInvalid" xml:space="preserve">
    <value>Custom Node name cannot contain any of the following special characters:
    # % * ? \ : or any of the non-printable characters.</value>
  </data>
  <data name="MessageErrorOpeningFileGeneral" xml:space="preserve">
    <value>Error Opening File</value>
    <comment>Notification Center Title</comment>
  </data>
  <data name="MessageFailedToAddFile" xml:space="preserve">
    <value>Failed to add file: {0}</value>
    <comment>Message box content</comment>
  </data>
  <data name="MessageFailedToApplyCustomization" xml:space="preserve">
    <value>Failed to apply NodeViewCustomization for {0}</value>
  </data>
  <data name="MessageFailedToAttachToRowColumn" xml:space="preserve">
    <value>'AttachmentToRowColumnConverter' expects a 'ConverterParameter' value to be either 'Row' or 'Column'</value>
  </data>
  <data name="MessageFailedToDownloadPackage" xml:space="preserve">
    <value>Failed to download package with id: {0}.  Please try again and report the package if you continue to have problems.</value>
    <comment>Message box content</comment>
  </data>
  <data name="MessageInvalidPackage" xml:space="preserve">
    <value>Failed to load an invalid package.</value>
  </data>
  <data name="MessageFailedToFindNodeById" xml:space="preserve">
    <value>No node could be found with that Id.</value>
  </data>
  <data name="MessageFailedToOpenCorruptedFile" xml:space="preserve">
    <value>Error opening corrupted file: {0}</value>
    <comment>Message box content</comment>
  </data>
  <data name="MessageFailedToSaveAsImage" xml:space="preserve">
    <value>Failed to save the Workspace as image.</value>
  </data>
  <data name="MessageFailedToDelete" xml:space="preserve">
    <value>{0} failed to delete the package.  You may need to delete the package's root directory manually.</value>
  </data>
  <data name="MessageFailToUninstallPackage" xml:space="preserve">
    <value>{0} failed to uninstall the package: {1}.  The package may need to be reinstalled manually.</value>
    <comment>Message box content</comment>
  </data>
  <data name="MessageGettingNodeError" xml:space="preserve">
    <value>There was a problem getting the node from the workspace.</value>
    <comment>Message box content</comment>
  </data>
  <data name="MessageLoadingTime" xml:space="preserve">
    <value>{0} elapsed for loading {1} main window.</value>
  </data>
  <data name="MessageNeedToRestartAfterDelete" xml:space="preserve">
    <value>{0} and its host application must restart before delete takes effect.</value>
  </data>
  <data name="MessageNodeWithNullFunction" xml:space="preserve">
    <value>There is a null function definition for this node.</value>
  </data>
  <data name="MessageNoNodeDescription" xml:space="preserve">
    <value>No description provided</value>
  </data>
  <data name="MessagePackageContainPythonScript" xml:space="preserve">
    <value>The package or one of its dependencies contains Python scripts or binaries. Do you want to continue?</value>
  </data>
  <data name="MessagePackageNewerDynamo" xml:space="preserve">
    <value>The package or one of its dependencies use a newer version of {0} than you are currently using. Do you want to continue?</value>
  </data>
  <data name="MessageSelectAtLeastOneNode" xml:space="preserve">
    <value>You must select at least one custom node.</value>
    <comment>Message box content</comment>
  </data>
  <data name="MessageSelectSymbolNotFound" xml:space="preserve">
    <value>The selected symbol was not found in the workspace</value>
    <comment>Message box content</comment>
  </data>
  <data name="MessageSubmitSameNamePackage" xml:space="preserve">
    <value>The node is part of the {0} package called "{1}" - do you want to submit a new version of this package?

If not, this node will be moved to the new package you are creating."</value>
    <comment>Message box content</comment>
  </data>
  <data name="MessageToDeprecatePackage" xml:space="preserve">
    <value>Are you sure you want to deprecate {0} ?  This request will be rejected if you are not a maintainer of the package.  It indicates that you will no longer support the package, although the package will still appear when explicitly searched for. 

You can always undeprecate the package.</value>
  </data>
  <data name="MessageToUndeprecatePackage" xml:space="preserve">
    <value>Are you sure you want to undeprecate {0} ?  This request will be rejected if you are not a maintainer of the package.  It indicates that you will continue to support the package and the package will appear when users are browsing packages.

You can always re-deprecate the package.</value>
  </data>
  <data name="MessageForceInstallOrUninstallToContinue" xml:space="preserve">
    <value>Package {0} has one or more dependencies that conflict with the following packages that are in use in the workspace: {1}. Dependency conflicts could cause unintended behavior to occur.
    
Do you wish to continue installing it while keeping the packages that are already installed?

If not, {2} needs to uninstall {1} to continue but cannot as they are in use. Try restarting {2} and download {0} again.</value>
  </data>
  <data name="MessageForceInstallOrUninstallUponRestart" xml:space="preserve">
    <value>Package {0} has one or more dependencies that conflict with the following package(s):

{1}

If you continue to install the package, unintended behavior may occur.

To avoid unintended behavior, uninstall the conflicting loaded package(s), restart Dynamo, and download {0} again.</value>
  </data>
  <data name="MessageUnkownErrorOpeningFile" xml:space="preserve">
    <value>Unknown error opening file: {0}</value>
    <comment>Message box content</comment>
  </data>
  <data name="MessageUnsavedChanges0" xml:space="preserve">
    <value>The following workspaces have not been saved:</value>
  </data>
  <data name="MessageUnsavedChanges1" xml:space="preserve">
    <value>. Please save them and try again.</value>
  </data>
  <data name="MinorVersionNonNegative" xml:space="preserve">
    <value>You must provide a Minor version as a non-negative integer.</value>
    <comment>ErrorString</comment>
  </data>
  <data name="MoreButton" xml:space="preserve">
    <value>More</value>
    <comment>The "More" button on "Publish a Dynamo Package" dialog</comment>
  </data>
  <data name="NameNeedMoreCharacters" xml:space="preserve">
    <value>Name must be at least 3 characters.</value>
    <comment>ErrorString</comment>
  </data>
  <data name="NodeContextMenuEnablePeriodicUpdate" xml:space="preserve">
    <value>Enable Periodic Update</value>
  </data>
  <data name="NodeContextMenuHelp" xml:space="preserve">
    <value>Help...</value>
    <comment>Display help message for this node</comment>
  </data>
  <data name="NodeContextMenuIsInput" xml:space="preserve">
    <value>Is Input</value>
  </data>
  <data name="NodeContextMenuIsOutput" xml:space="preserve">
    <value>Is Output</value>
  </data>
  <data name="NodeContextMenuPreview" xml:space="preserve">
    <value>Preview</value>
    <comment>Context menu item - preview geometry</comment>
  </data>
  <data name="NodeContextMenuRenameNode" xml:space="preserve">
    <value>Rename</value>
    <comment>Context menu item - rename this node</comment>
  </data>
  <data name="NodeContextMenuShowLabels" xml:space="preserve">
    <value>Show Labels</value>
    <comment>Context menu item - show labels</comment>
  </data>
  <data name="NodeHelpWindowNodeCategory" xml:space="preserve">
    <value>CATEGORY</value>
    <comment>Category label</comment>
  </data>
  <data name="NodeHelpWindowNodeDescription" xml:space="preserve">
    <value>DESCRIPTION</value>
    <comment>Description label</comment>
  </data>
  <data name="NodeHelpWindowNodeInput" xml:space="preserve">
    <value>INPUTS</value>
    <comment>Input label</comment>
  </data>
  <data name="NodeHelpWindowNodeOutput" xml:space="preserve">
    <value>OUTPUTS</value>
    <comment>Output label</comment>
  </data>
  <data name="NodeHelpWindowNodeType" xml:space="preserve">
    <value>NODE TYPE</value>
    <comment>Title label</comment>
  </data>
  <data name="NodesRunStatus" xml:space="preserve">
    <value>Freeze</value>
    <comment>Context menu item</comment>
  </data>
  <data name="NodeViewCustomizationFindErrorMessage" xml:space="preserve">
    <value>There was an error while finding node view customizations for {0}. Contact the author of this assembly for more information.</value>
  </data>
  <data name="NoneString" xml:space="preserve">
    <value>none</value>
  </data>
  <data name="NoteViewContextMenuDelete" xml:space="preserve">
    <value>Delete</value>
    <comment>Delete note </comment>
  </data>
  <data name="NoteViewContextMenuEdit" xml:space="preserve">
    <value>Edit...</value>
    <comment>Edit note</comment>
  </data>
  <data name="NullString" xml:space="preserve">
    <value>null</value>
  </data>
  <data name="OKButton" xml:space="preserve">
    <value>OK</value>
  </data>
  <data name="OneAssemblyWasLoadedSeveralTimesErrorMessage" xml:space="preserve">
    <value>Please, load assembly just one time.
Next assemblies were loaded several times:
</value>
  </data>
  <data name="OnlyTitle" xml:space="preserve">
    <value>only</value>
  </data>
  <data name="OpenDynamoDefinitionDialogTitle" xml:space="preserve">
    <value>Open {0} Definition...</value>
  </data>
  <data name="PackageDownloadConfirmMessageBoxTitle" xml:space="preserve">
    <value>Package Download Confirmation</value>
    <comment>Message box title</comment>
  </data>
  <data name="PackageDownloadErrorMessageBoxTitle" xml:space="preserve">
    <value>Package Download Error</value>
    <comment>Message box title</comment>
  </data>
  <data name="PackageDownloadMessageBoxTitle" xml:space="preserve">
    <value>Package Download</value>
  </data>
  <data name="PackageDownloadStateDownloaded" xml:space="preserve">
    <value>Downloaded</value>
  </data>
  <data name="PackageDownloadStateDownloading" xml:space="preserve">
    <value>Downloading</value>
  </data>
  <data name="PackageDownloadStateError" xml:space="preserve">
    <value>Error</value>
  </data>
  <data name="PackageDownloadStateInstalled" xml:space="preserve">
    <value>Installed</value>
  </data>
  <data name="PackageDownloadStateInstalling" xml:space="preserve">
    <value>Installing</value>
  </data>
  <data name="PackageDownloadStateStarting" xml:space="preserve">
    <value>Starting</value>
  </data>
  <data name="PackageDuplicateAssemblyWarning" xml:space="preserve">
    <value>Due to limitations in the .NET framework, it is not possible to update your package assembly while it is already loaded.  Please update the assembly while {0} is not running and try again.</value>
  </data>
  <data name="PackageDuplicateAssemblyWarningTitle" xml:space="preserve">
    <value>Cannot update assembly</value>
  </data>
  <data name="PackageFolderNotAccessible" xml:space="preserve">
    <value>A problem occurred when trying to install the package. Dynamo is unable to obtain read/write access to
{0}</value>
  </data>
  <data name="PackageNameCannotContainTheseCharacters" xml:space="preserve">
    <value>The name of the package cannot contain /,\, or *.</value>
    <comment>ErrorString</comment>
  </data>
  <data name="PackageNeedAtLeastOneFile" xml:space="preserve">
    <value>Your package must contain at least one file.</value>
    <comment>ErrorString</comment>
  </data>
  <data name="PackageNotExisted" xml:space="preserve">
    <value>The root directory of the package does not exist. Please try and re-install the package.</value>
  </data>
  <data name="PackagePathViewAccept" xml:space="preserve">
    <value>Accept Changes</value>
    <comment>Accept changes button on the package path dialog</comment>
  </data>
  <data name="PackagePathViewHeading" xml:space="preserve">
    <value>Paths:</value>
    <comment>Package path management dialog content</comment>
  </data>
  <data name="PackagePathViewSummary1" xml:space="preserve">
    <value>Add paths to make nodes and packages show up in the library.</value>
    <comment>Package path management dialog content</comment>
  </data>
  <data name="PackagePathViewTitle" xml:space="preserve">
    <value>Manage Node and Package Paths</value>
    <comment>Package path management dialog title</comment>
  </data>
  <data name="PackagePathViewToolTipDown" xml:space="preserve">
    <value>Move the selected path downward</value>
    <comment>Tool-tip for down arrow</comment>
  </data>
  <data name="PackagePathViewToolTipMinus" xml:space="preserve">
    <value>Remove the selected path from list</value>
    <comment>Tool-tip for minus icon</comment>
  </data>
  <data name="PackagePathViewToolTipPlus" xml:space="preserve">
    <value>Add a new path to the list</value>
    <comment>Tool-tip for plus icon</comment>
  </data>
  <data name="PackagePathViewToolTipUp" xml:space="preserve">
    <value>Move the selected path upward</value>
    <comment>Tool-tip for up arrow</comment>
  </data>
  <data name="PackagePathAutoAddNotificationTitle" xml:space="preserve">
    <value>Package Path Added</value>
  </data>
  <data name="PackagePathAutoAddNotificationShortDescription" xml:space="preserve">
    <value>A library (*.dll, *.ds) was recently imported into Dynamo. Its path was automatically added to "Preferences &gt; Node and Package Paths..."</value>
  </data>
  <data name="PackagePathAutoAddNotificationDetailedDescription" xml:space="preserve">
    <value>The import path "{0}" was added to "Node and Package Paths". If you want to update or remove this path, please open "Dynamo &gt; Preferences &gt;Package Manager &gt; Node and Package Paths..."</value>
  </data>
  <data name="PackageSearchStateNoResult" xml:space="preserve">
    <value>Search returned no results!</value>
  </data>
  <data name="PackageSearchStateSearching" xml:space="preserve">
    <value>Searching...</value>
  </data>
  <data name="PackageSearchStateSyncingWithServer" xml:space="preserve">
    <value>Syncing with server...</value>
  </data>
  <data name="PackageSearchViewClearButton" xml:space="preserve">
    <value>Clear</value>
    <comment>Clear completed installation</comment>
  </data>
  <data name="PackageSearchViewClearButtonTooltip" xml:space="preserve">
    <value>Clear Downloads</value>
  </data>
  <data name="PackageSearchViewContextMenuOrderAscending" xml:space="preserve">
    <value>Ascending</value>
    <comment>Order by Ascending</comment>
  </data>
  <data name="PackageSearchViewContextMenuOrderDescending" xml:space="preserve">
    <value>Descending</value>
    <comment>Order by Descending</comment>
  </data>
  <data name="PackageSearchViewContextMenuSortByAuthor" xml:space="preserve">
    <value>Author</value>
    <comment>Sort package by author name</comment>
  </data>
  <data name="PackageSearchViewContextMenuSortByDownloads" xml:space="preserve">
    <value>Downloads</value>
    <comment>Sort package by download numbers</comment>
  </data>
  <data name="PackageSearchViewContextMenuSortByName" xml:space="preserve">
    <value>Name</value>
    <comment>Sort package by name</comment>
  </data>
  <data name="PackageSearchViewContextMenuSortByVotes" xml:space="preserve">
    <value>Votes</value>
    <comment>Sort package by user votes</comment>
  </data>
  <data name="PackageSearchViewContextMenuSortyByUpdate" xml:space="preserve">
    <value>Most Recent Update</value>
    <comment>Sort package by the most recent update</comment>
  </data>
  <data name="PackageSearchViewDeprecated" xml:space="preserve">
    <value>DEPRECATED</value>
    <comment>Indicate package has been deprecated</comment>
  </data>
  <data name="PackageSearchViewDeprecatedTooltip" xml:space="preserve">
    <value>The maintainers of this package have indicated that they will no longer be updating it.  Use at your own risk!</value>
  </data>
  <data name="PackageSearchViewDescription" xml:space="preserve">
    <value>Description</value>
    <comment>Package description</comment>
  </data>
  <data name="PackageSearchViewInstallButton" xml:space="preserve">
    <value>⇓ Install</value>
    <comment>To install package</comment>
  </data>
  <data name="PackageSearchViewInstallLatestVersion" xml:space="preserve">
    <value>Install latest version</value>
  </data>
  <data name="PackageSearchViewInstallLatestVersionTo" xml:space="preserve">
    <value>Install latest version to folder...</value>
  </data>
  <data name="PackageSearchViewInstallThisVersion" xml:space="preserve">
    <value>Install this version</value>
  </data>
  <data name="PackageSearchViewInstallThisVersionTo" xml:space="preserve">
    <value>Install this version to folder...</value>
  </data>
  <data name="PackageSearchViewKeywords" xml:space="preserve">
    <value>Keywords</value>
    <comment>Package keywords</comment>
  </data>
  <data name="PackageSearchViewSearchTextBox" xml:space="preserve">
    <value>Search...</value>
  </data>
  <data name="PackageSearchViewSortByButton" xml:space="preserve">
    <value>Sort by</value>
  </data>
  <data name="PackageSearchViewTitle" xml:space="preserve">
    <value>Online Package Search</value>
  </data>
  <data name="PackageSearchViewUpvoteButtonTooltip" xml:space="preserve">
    <value>Vote in support of this package</value>
  </data>
  <data name="PackageSearchViewVersions" xml:space="preserve">
    <value>Versions</value>
    <comment>Package versions</comment>
  </data>
  <data name="PackageSearchViewVisitRepositoryBuutton" xml:space="preserve">
    <value>Visit package repository</value>
  </data>
  <data name="PackageSearchViewVisitWebSiteButton" xml:space="preserve">
    <value>Visit package website</value>
  </data>
  <data name="PackageStateUnknown" xml:space="preserve">
    <value>Unknown</value>
  </data>
  <data name="PackageTypeShortString" xml:space="preserve">
    <value>PKG</value>
  </data>
  <data name="PackageUploadNoDependency" xml:space="preserve">
    <value>None</value>
  </data>
  <data name="PackageUploadStateCompressing" xml:space="preserve">
    <value>Compressing...</value>
  </data>
  <data name="PackageUploadStateCopying" xml:space="preserve">
    <value>Copying...</value>
  </data>
  <data name="PackageUploadStateError" xml:space="preserve">
    <value>Error!</value>
    <comment>Something wrong with package uploading</comment>
  </data>
  <data name="PackageUploadStateReady" xml:space="preserve">
    <value>Ready</value>
  </data>
  <data name="PackageUploadStateUploaded" xml:space="preserve">
    <value>Uploaded</value>
  </data>
  <data name="PackageUploadStateUploading" xml:space="preserve">
    <value>Uploading...</value>
  </data>
  <data name="PackageUseNewerDynamoMessageBoxTitle" xml:space="preserve">
    <value>Package Uses Newer Version of {0}!</value>
  </data>
  <data name="PackageWarningMessageBoxTitle" xml:space="preserve">
    <value>Package Warning</value>
    <comment>Message box title</comment>
  </data>
  <data name="Periodic" xml:space="preserve">
    <value>Periodic</value>
  </data>
  <data name="PortViewContextMenuUserDefaultValue" xml:space="preserve">
    <value>Use Default Value</value>
  </data>
  <data name="PresetOverwrite" xml:space="preserve">
    <value>A preset by this name already exists, do you wish to overwrite?</value>
  </data>
  <data name="PresetPromptDescriptionTooltip" xml:space="preserve">
    <value>A description of the preset state.</value>
  </data>
  <data name="PresetPromptNameTooltip" xml:space="preserve">
    <value>A unique name for the preset.</value>
  </data>
  <data name="PresetsWindowDescription" xml:space="preserve">
    <value>Description</value>
  </data>
  <data name="PresetsWindowDescriptionHint" xml:space="preserve">
    <value>Enter a description for this preset.</value>
  </data>
  <data name="PresetsWindowName" xml:space="preserve">
    <value>Name</value>
  </data>
  <data name="PresetsWindowTitle" xml:space="preserve">
    <value>Preset State Properties</value>
  </data>
  <data name="PresetTextRemaining" xml:space="preserve">
    <value>Characters Remaining</value>
  </data>
  <data name="PresetWarningMessage" xml:space="preserve">
    <value>No input nodes selected. Select at least one input node to create a preset.</value>
  </data>
  <data name="PreviewListLabel" xml:space="preserve">
    <value>List</value>
  </data>
  <data name="PublishPackage" xml:space="preserve">
    <value>Publish Online</value>
  </data>
  <data name="PublishPackageDialogCaption" xml:space="preserve">
    <value>Published Successfully</value>
  </data>
  <data name="PublishPackageLocally" xml:space="preserve">
    <value>Publish Locally</value>
  </data>
  <data name="PublishPackageMessage" xml:space="preserve">
    <value>Package published successfully. 
Want to publish a different package?</value>
  </data>
  <data name="PublishPackagePackageContent" xml:space="preserve">
    <value>Package Contents</value>
  </data>
  <data name="PublishPackageViewAddFileButton" xml:space="preserve">
    <value>Add Files</value>
  </data>
  <data name="PublishPackageViewAddFileButtonTooltip" xml:space="preserve">
    <value>Add File To Package</value>
  </data>
  <data name="PublishPackageViewContextMenuIsNodeLibrary" xml:space="preserve">
    <value>Is Node Library</value>
  </data>
  <data name="PublishPackageViewLicense" xml:space="preserve">
    <value>License (optional)</value>
  </data>
  <data name="PublishPackageViewPackageDependencies" xml:space="preserve">
    <value>Dependencies</value>
  </data>
  <data name="PublishPackageViewPackageDescriptionTooltip" xml:space="preserve">
    <value>A description that helps people understand what the package might be used for.</value>
  </data>
  <data name="PublishPackageViewPackageGroup" xml:space="preserve">
    <value>Group (optional)</value>
    <comment>User to input group name about this package</comment>
  </data>
  <data name="PublishPackageViewPackageGroupTooltip" xml:space="preserve">
    <value>A group to help categorize this package.  Might be useful for a collection of packages related to a firm, school, etc.</value>
  </data>
  <data name="PublishPackageViewPackageKeywords" xml:space="preserve">
    <value>Keywords (optional)</value>
    <comment>User to input some keywords about this package</comment>
  </data>
  <data name="PublishPackageViewPackageKeywordsTooltip" xml:space="preserve">
    <value>Keywords help find your package in the database.  Separate them by spaces.</value>
  </data>
  <data name="PublishPackageViewPackageName" xml:space="preserve">
    <value>Name</value>
  </data>
  <data name="PublishPackageViewPackageNameTooltip" xml:space="preserve">
    <value>A unique name for the package.</value>
  </data>
  <data name="PublishPackageViewPackageVersion" xml:space="preserve">
    <value>Version (Major Minor Build)</value>
  </data>
  <data name="PublishPackageViewPackageVersionTooltip" xml:space="preserve">
    <value>A version name helps a submitter keep track of updates to the package.  A new version of a package will be REJECTED if this is not incremeneted.</value>
  </data>
  <data name="PublishPackageViewPublish" xml:space="preserve">
    <value>Publish a Package</value>
  </data>
  <data name="PublishPackageViewPublisherWebiSite" xml:space="preserve">
    <value>Website Url (optional)</value>
  </data>
  <data name="PublishPackageViewRepositoryUrl" xml:space="preserve">
    <value>Repository Url (optional)</value>
    <comment>Github repository</comment>
  </data>
  <data name="PublishPackageViewTitle" xml:space="preserve">
    <value>Publish a {0} Package</value>
  </data>
  <data name="QueryMember" xml:space="preserve">
    <value>Query</value>
  </data>
  <data name="RerunButton" xml:space="preserve">
    <value>Apply Changes</value>
  </data>
  <data name="RunCompletedMessage" xml:space="preserve">
    <value>Run completed.</value>
  </data>
  <data name="RunCompletedWithScaleChangeAndWarningsMessage" xml:space="preserve">
    <value>Run completed with warnings on setting new working range.</value>
  </data>
  <data name="RunCompletedWithScaleChangeMessage" xml:space="preserve">
    <value>Run completed with new working range.</value>
  </data>
  <data name="RunCompletedWithWarningsMessage" xml:space="preserve">
    <value>Run completed with warnings.</value>
  </data>
  <data name="RunStartedMessage" xml:space="preserve">
    <value>Run started...</value>
  </data>
  <data name="RunStartedWithScaleChangeMessage" xml:space="preserve">
    <value>Run started with new working range...</value>
  </data>
  <data name="RunTypeToolTipAutomatically" xml:space="preserve">
    <value>Run whenever there is a change to the graph.</value>
  </data>
  <data name="RunTypeToolTipManually" xml:space="preserve">
    <value>Run whenever you press the Run button.</value>
  </data>
  <data name="RunTypeToolTipPeriodicallyDisabled" xml:space="preserve">
    <value>Periodic running is disabled when there are no nodes in your graph that support it.</value>
  </data>
  <data name="RunTypeToolTipPeriodicallyEnabled" xml:space="preserve">
    <value>Run at the specified interval.</value>
  </data>
  <data name="SaveConfirmationMessageBoxTitle" xml:space="preserve">
    <value>Confirmation</value>
  </data>
  <data name="SaveModelToSTLDialogTitle" xml:space="preserve">
    <value>Save your model to STL.</value>
  </data>
  <data name="SaveWorkbenToImageDialogTitle" xml:space="preserve">
    <value>Save your Workbench to an Image</value>
  </data>
  <data name="ScalingExtraLargeButton" xml:space="preserve">
    <value>Extra large</value>
  </data>
  <data name="ScalingLargeButton" xml:space="preserve">
    <value>Large</value>
  </data>
  <data name="ScalingMediumButton" xml:space="preserve">
    <value>Medium</value>
  </data>
  <data name="ScalingSmallButton" xml:space="preserve">
    <value>Small</value>
  </data>
  <data name="ScreenShotFrom3DParameter" xml:space="preserve">
    <value>screenshot_3D</value>
  </data>
  <data name="ScreenShotFrom3DShortcutParameter" xml:space="preserve">
    <value>screenshot_3D_shortcut</value>
  </data>
  <data name="SearchViewTopResult" xml:space="preserve">
    <value>Top Result</value>
  </data>
  <data name="SelectAllTitle" xml:space="preserve">
    <value>Select All</value>
  </data>
  <data name="SelectionErrorMessageBoxTitle" xml:space="preserve">
    <value>Selection Error</value>
    <comment>Message box title</comment>
  </data>
  <data name="SelectNodeButtonChange" xml:space="preserve">
    <value>Change</value>
  </data>
  <data name="SelectNodeButtonSelect" xml:space="preserve">
    <value>Select</value>
  </data>
  <data name="ShowClassicNodeLibrary" xml:space="preserve">
    <value>Show Classic Node Library</value>
  </data>
  <data name="ShowHideLibraryIconTooltip" xml:space="preserve">
    <value>Show/hide</value>
  </data>
  <data name="ShowRunPreviewDisableToolTip" xml:space="preserve">
    <value>Preview the execution state of your graph. Nodes that are scheduled for execution will highlight in the graph</value>
  </data>
  <data name="ShowRunPreviewEnableToolTip" xml:space="preserve">
    <value>Execution preview is not available when running automatically</value>
  </data>
  <data name="SolutionToFolderNotWritatbleError" xml:space="preserve">
    <value>Please update the permissions or go to Preferences &gt;Node and Package Paths...' to change your default directory.</value>
  </data>
  <data name="StartPageAdvancedTutorials" xml:space="preserve">
    <value>Advanced Tutorials</value>
    <comment>Start page | Link to tutorials</comment>
  </data>
  <data name="StartPageAsk" xml:space="preserve">
    <value>ASK</value>
  </data>
  <data name="StartPageBackupLocation" xml:space="preserve">
    <value>Backup location</value>
  </data>
  <data name="StartPageBackupNoCrash" xml:space="preserve">
    <value>BACKUP</value>
  </data>
  <data name="StartPageBackupOnCrash" xml:space="preserve">
    <value>RECOVER FROM BACKUP</value>
  </data>
  <data name="StartPageCode" xml:space="preserve">
    <value>CODE</value>
  </data>
  <data name="StartPageDiscussionForum" xml:space="preserve">
    <value>Discussion forum</value>
  </data>
  <data name="StartPageDynamoDictionary" xml:space="preserve">
    <value>Dynamo Dictionary</value>
  </data>
  <data name="StartPageDynamoPrimer" xml:space="preserve">
    <value>Dynamo Primer</value>
  </data>
  <data name="StartPageFiles" xml:space="preserve">
    <value>FILES</value>
  </data>
  <data name="StartPageGithubRepository" xml:space="preserve">
    <value>Github repository</value>
  </data>
  <data name="StartPageMoreSamples" xml:space="preserve">
    <value>More Samples</value>
  </data>
  <data name="StartPageNewCustomNode" xml:space="preserve">
    <value>Custom Node</value>
    <comment>Start page | New custom node</comment>
  </data>
  <data name="StartPageNewFile" xml:space="preserve">
    <value>New</value>
    <comment>Start page | New </comment>
  </data>
  <data name="StartPageOpenFile" xml:space="preserve">
    <value>Open</value>
    <comment>Start page | Open files</comment>
  </data>
  <data name="StartPageRecent" xml:space="preserve">
    <value>RECENT</value>
  </data>
  <data name="StartPageReference" xml:space="preserve">
    <value>REFERENCE</value>
  </data>
  <data name="StartPageSamples" xml:space="preserve">
    <value>SAMPLES</value>
  </data>
  <data name="StartPageSendIssues" xml:space="preserve">
    <value>Send issues</value>
  </data>
  <data name="StartPageShowSamples" xml:space="preserve">
    <value>Show Samples In Folder</value>
  </data>
  <data name="StartPageStart" xml:space="preserve">
    <value>Start</value>
  </data>
  <data name="StartPageVideoTutorials" xml:space="preserve">
    <value>Video Tutorials</value>
    <comment>Start page | Link to videos</comment>
  </data>
  <data name="StartPageVisitWebsite" xml:space="preserve">
    <value>{0} website</value>
    <comment>Start page | Link to DynamoBIM</comment>
  </data>
  <data name="StartPageWhatsNew" xml:space="preserve">
    <value>Getting Started</value>
  </data>
  <data name="StringInputNodeEditMenu" xml:space="preserve">
    <value>Edit...</value>
  </data>
  <data name="TabFileNameReadOnlyPrefix" xml:space="preserve">
    <value>[Read-Only] </value>
  </data>
  <data name="TermsOfUseAcceptButton" xml:space="preserve">
    <value>I Accept</value>
  </data>
  <data name="TermsOfUseDeclineButton" xml:space="preserve">
    <value>I Decline</value>
  </data>
  <data name="TermsOfUseViewTitle" xml:space="preserve">
    <value>Package Manager Terms of Use</value>
  </data>
  <data name="TooltipCurrentIndex" xml:space="preserve">
    <value>{0} of {1}</value>
  </data>
  <data name="UnableToAccessPackageDirectory" xml:space="preserve">
    <value>Unable To Access Package Directory</value>
  </data>
  <data name="UndeprecatingPackageMessageBoxTitle" xml:space="preserve">
    <value>Removing Package Deprecation</value>
  </data>
  <data name="DeleteFailureMessageBoxTitle" xml:space="preserve">
    <value>Delete Failure</value>
  </data>
  <data name="MessageNeedToRestartAfterDeleteTitle" xml:space="preserve">
    <value>Deleting Package</value>
  </data>
  <data name="UnitAcres" xml:space="preserve">
    <value>Acres</value>
  </data>
  <data name="UnitArea" xml:space="preserve">
    <value>Area</value>
  </data>
  <data name="UnitCentimeters" xml:space="preserve">
    <value>Centimeters</value>
  </data>
  <data name="UnitCubicCentimeter" xml:space="preserve">
    <value>CubicCentimeter</value>
  </data>
  <data name="UnitCubicFoot" xml:space="preserve">
    <value>CubicFoot</value>
  </data>
  <data name="UnitCubicInches" xml:space="preserve">
    <value>CubicInches</value>
  </data>
  <data name="UnitCubicMeters" xml:space="preserve">
    <value>CubicMeters</value>
  </data>
  <data name="UnitCubicMillimeter" xml:space="preserve">
    <value>CubicMillimeter</value>
  </data>
  <data name="UnitCubicYards" xml:space="preserve">
    <value>CubicYards</value>
  </data>
  <data name="UnitDecimeters" xml:space="preserve">
    <value>Decimeters</value>
  </data>
  <data name="UnitFeet" xml:space="preserve">
    <value>Feet</value>
  </data>
  <data name="UnitHectares" xml:space="preserve">
    <value>Hectares</value>
  </data>
  <data name="UnitInches" xml:space="preserve">
    <value>Inches</value>
  </data>
  <data name="UnitLength" xml:space="preserve">
    <value>Length</value>
  </data>
  <data name="UnitLitres" xml:space="preserve">
    <value>Litres</value>
  </data>
  <data name="UnitMeters" xml:space="preserve">
    <value>Meters</value>
  </data>
  <data name="UnitMillimeters" xml:space="preserve">
    <value>Millimeters</value>
  </data>
  <data name="Units" xml:space="preserve">
    <value>Units:</value>
  </data>
  <data name="UnitSquareCentimeter" xml:space="preserve">
    <value>SquareCentimeter</value>
  </data>
  <data name="UnitSquareFoot" xml:space="preserve">
    <value>SquareFoot</value>
  </data>
  <data name="UnitSquareInch" xml:space="preserve">
    <value>SquareInch</value>
  </data>
  <data name="UnitSquareMeter" xml:space="preserve">
    <value>SquareMeter</value>
  </data>
  <data name="UnitSquareMillimeter" xml:space="preserve">
    <value>SquareMillimeter</value>
  </data>
  <data name="UnitUSGallons" xml:space="preserve">
    <value>USGallons</value>
  </data>
  <data name="UnitVolume" xml:space="preserve">
    <value>Volume</value>
  </data>
  <data name="UnknowDateFormat" xml:space="preserve">
    <value>Unknown date format</value>
  </data>
  <data name="UpdateMessage" xml:space="preserve">
    <value>An update is available for Dynamo.
Installing the latest update requires Dynamo and any host applications to close.
Do you want to install the latest Dynamo update?</value>
  </data>
  <data name="UsageReportPromptDialogTitle" xml:space="preserve">
    <value>Agreement to collect usability data on your use of {0}</value>
  </data>
  <data name="UseLevelKeepListStructureHint" xml:space="preserve">
    <value>Keep 1 input list's nesting</value>
  </data>
  <data name="UseLevelKeepListStructurePopupMenuItem" xml:space="preserve">
    <value>Keep list structure</value>
  </data>
  <data name="UseLevelPopupMenuItem" xml:space="preserve">
    <value>Use Levels</value>
  </data>
  <data name="VersionValueGreaterThan0" xml:space="preserve">
    <value>At least one of your version values must be greater than 0.</value>
    <comment>ErrorString</comment>
  </data>
  <data name="Watch3DViewContextMenuPan" xml:space="preserve">
    <value>_Pan</value>
  </data>
  <data name="Watch3DViewContextMenuRotate" xml:space="preserve">
    <value>_Rotate</value>
  </data>
  <data name="Watch3DViewContextMenuSwitchView" xml:space="preserve">
    <value>Switch to Node _View</value>
  </data>
  <data name="Watch3DViewContextMenuZoomToFit" xml:space="preserve">
    <value>_Zoom to Fit</value>
  </data>
  <data name="WatchNodeRawDataMenu" xml:space="preserve">
    <value>Show Raw Data</value>
  </data>
  <data name="ZeroTouchTypeShortString" xml:space="preserve">
    <value>DLL</value>
  </data>
  <data name="RerunButtonToolTip" xml:space="preserve">
    <value>Rerun the graph.</value>
  </data>
  <data name="PackageSearchViewSearchTextBoxSyncing" xml:space="preserve">
    <value>Please wait...</value>
  </data>
  <data name="EditNoteWindowTitle" xml:space="preserve">
    <value>Write note here</value>
  </data>
  <data name="ExtensionsViewTitle" xml:space="preserve">
    <value>Extensions</value>
  </data>
  <data name="ExtensionAdded" xml:space="preserve">
    <value>Extension tab added to the extensions side bar.</value>
  </data>
  <data name="ExtensionAlreadyPresent" xml:space="preserve">
    <value>No new tab is added, as the extension is already present in the extensions side bar.</value>
  </data>
  <data name="MessageUninstallCustomNodeToContinue" xml:space="preserve">
    <value>{1} cannot be loaded.
Installing it will conflict with one or more node definitions that already exist in {0}, which is currently loaded. 
To install {1}, Dynamo needs to first uninstall {0}. 
Restart Dynamo to complete the uninstall.

Uninstall the following packages: {0}?</value>
  </data>
  <data name="PreviewText" xml:space="preserve">
    <value> This Feature is in Preview! </value>
  </data>
  <data name="PackageHostDependencyTooltip" xml:space="preserve">
    <value>This package contains node(s) that depend on applications outside Dynamo. To fully utilize node(s) in this package, you will need to have these external applications installed.</value>
  </data>
  <data name="PackageHostDependencyFilter" xml:space="preserve">
    <value>Filter packages that depend on applications outside Dynamo. This feature currently can only filter packages which have been marked manually by package authors during publish.</value>
  </data>
  <data name="PackageHostDependencyFilterContextItem" xml:space="preserve">
    <value>Packages contain node(s)  that depend on specified application outside Dynamo.</value>
  </data>
  <data name="MessageUninstallSamePackage" xml:space="preserve">
    <value>"The package {0} is already installed. To reinstall it, you must first uninstall it and restart to complete the uninstall. Would you like to mark {0} for uninstall?"</value>
  </data>
  <data name="MessagePackageNotFound" xml:space="preserve">
    <value>{0} was not found and could not be downloaded.</value>
  </data>
  <data name="MessagePackageVersionNotFound" xml:space="preserve">
    <value>Version {0} of {1} could not be found.</value>
  </data>
  <data name="PublishPackageViewPackageHostDependency" xml:space="preserve">
    <value>External Dependency (optional)</value>
  </data>
  <data name="PublishPackageViewPackageHostDependencyTooltip" xml:space="preserve">
    <value>An indication of what applications outside of Dynamo your package depends on, such as Revit, Civil 3D or Photoshop. Users of your package will need to install these applications to fully utilize your package.</value>
  </data>
  <data name="InfoBubbleDocumentationLinkText" xml:space="preserve">
    <value>Read more...</value>
  </data>
  <data name="PackageSearchViewFilterByButton" xml:space="preserve">
    <value>Filter by</value>
  </data>
  <data name="DynamoViewSettingMenuShowDataReportingDialogTooltip" xml:space="preserve">
    <value>Display the dialog for user to pick agreement on data collecting.</value>
  </data>
  <data name="CrashPromptGithubNewIssueTitle" xml:space="preserve">
    <value>Crash report from Dynamo {0}</value>
  </data>
  <assembly alias="System.Windows.Forms" name="System.Windows.Forms, Version=4.0.0.0, Culture=neutral, PublicKeyToken=b77a5c561934e089" />
  <data name="psDynamoMesh" type="System.Resources.ResXFileRef, System.Windows.Forms">
    <value>..\ViewModels\Watch3D\compiledShaders\psDynamoMesh;System.Byte[], mscorlib, Version=4.0.0.0, Culture=neutral, PublicKeyToken=b77a5c561934e089</value>
  </data>
  <data name="vsDynamoMesh" type="System.Resources.ResXFileRef, System.Windows.Forms">
    <value>..\ViewModels\Watch3D\compiledShaders\vsDynamoMesh;System.Byte[], mscorlib, Version=4.0.0.0, Culture=neutral, PublicKeyToken=b77a5c561934e089</value>
  </data>
  <data name="PreferencesViewShowCodeBlockNodeLineNumber" xml:space="preserve">
    <value>Show CodeBlockNode Line Numbers</value>
    <comment>Preferences | Visual Settings | Display Settings | Show CodeBlockNode Line Numbers</comment>
  </data>
  <data name="PreferencesViewIsIronPythonDialogDisabled" xml:space="preserve">
    <value>Hide IronPython alerts</value>
    <comment>Preferences | Features | Python | Hide IronPython Alerts</comment>
  </data>
  <data name="MessageFailedToDownloadPackageVersion" xml:space="preserve">
    <value>Failed to download version {0} of package with id: {1}.  Please try again and report the package if you continue to have problems.</value>
    <comment>Message box content. {0} = 1.2.3, {1} = 57d576e8f615e7725800001d</comment>
  </data>
  <data name="NodeTooltipDescription" xml:space="preserve">
    <value>Description: </value>
  </data>
  <data name="NodeTooltipOriginalName" xml:space="preserve">
    <value>Original node name: </value>
  </data>
  <data name="RenderingMemoryOutageDescription" xml:space="preserve">
    <value>Please check if you intended to render this amount of geometry, and consider turning off the preview of other nodes within your graph, lowering the amount of Geometry you wish to render, or turning down the render precision.</value>
  </data>
  <data name="RenderingMemoryOutageSummary" xml:space="preserve">
    <value>Dynamo has run out of memory trying to render your geometry. The geometry preview has been disabled.</value>
  </data>
  <data name="vsDynamoPointLine" type="System.Resources.ResXFileRef, System.Windows.Forms">
    <value>..\ViewModels\Watch3D\compiledShaders\vsDynamoPointLine;System.Byte[], mscorlib, Version=4.0.0.0, Culture=neutral, PublicKeyToken=b77a5c561934e089</value>
  </data>
  <data name="psDynamoLine" type="System.Resources.ResXFileRef, System.Windows.Forms">
    <value>..\ViewModels\Watch3D\compiledShaders\psDynamoLine;System.Byte[], mscorlib, Version=4.0.0.0, Culture=neutral, PublicKeyToken=b77a5c561934e089</value>
  </data>
  <data name="psDynamoPoint" type="System.Resources.ResXFileRef, System.Windows.Forms">
    <value>..\ViewModels\Watch3D\compiledShaders\psDynamoPoint;System.Byte[], mscorlib, Version=4.0.0.0, Culture=neutral, PublicKeyToken=b77a5c561934e089</value>
  </data>
  <data name="PreferencesViewShowWhitespaceInPythonEditor" xml:space="preserve">
    <value>Show Whitespace in Python Editor</value>
    <comment>Preferences | Features | Python | Show Whitspace Characters in Python editor</comment>
  </data>
  <data name="PreferencesViewDefaultPythonEngine" xml:space="preserve">
    <value>Default Python Engine</value>
    <comment>Preferences | Features | Python | Default Python Engine</comment>
  </data>
  <data name="PreferencesViewPackageDownloadDirectory" xml:space="preserve">
    <value>New Package Download Directory</value>
    <comment>Preferences | Package Manager | Node and Package Paths | New Package Download Directory</comment>
  </data>
  <data name="PreferencesPackageDownloadDirectoryTooltip" xml:space="preserve">
    <value>Choose a package path from this list to download new packages to.</value>
    <comment>Preferences | Package Manager | Node and Package Paths | New Package Download Directory</comment>
  </data>
  <data name="DefaultPythonEngineNone" xml:space="preserve">
    <value>Use System Default</value>
    <comment>Preferences | Features | Python | Default Python Engine</comment>
  </data>
  <data name="PreferencesViewEnableNodeAutoComplete" xml:space="preserve">
    <value>Node Autocomplete</value>
    <comment>Preferences | Features | Experimental | Enable Node Auto Complete</comment>
  </data>
  <data name="ErrorLoadingIcon" xml:space="preserve">
    <value>An error occurred when loading the application icon: {0}</value>
    <comment>{0} = detailed error message</comment>
  </data>
  <data name="PublishPackageSelectNodeLibraries" xml:space="preserve">
    <value>Select Node Libraries</value>
  </data>
  <data name="PublishPackageMoreInfoFile" xml:space="preserve">
    <value>DynamoCoreWpf;PublishPackageDocumentation.html</value>
  </data>
  <data name="DynamoViewDynamoMenu" xml:space="preserve">
    <value>_Dynamo</value>
    <comment>Dynamo menu</comment>
  </data>
  <data name="DynamoViewDynamoMenuAbout" xml:space="preserve">
    <value>_About</value>
    <comment>Dynamo menu | Display About dialog</comment>
  </data>
  <data name="DynamoViewDynamoMenuPreferences" xml:space="preserve">
    <value>_Preferences...</value>
    <comment>Dynamo menu | Preferences</comment>
  </data>
  <data name="DynamoViewFileMenuExport" xml:space="preserve">
    <value>_Export</value>
    <comment>File menu | Export</comment>
  </data>
  <data name="PublishPackageDocTooltipText" xml:space="preserve">
    <value>Learn More about publishing a package</value>
  </data>
  <data name="PreferencesViewFeaturesTab" xml:space="preserve">
    <value>Features</value>
  </data>
  <data name="PreferencesViewGeneralTab" xml:space="preserve">
    <value>General</value>
  </data>
  <data name="PreferencesViewTitle" xml:space="preserve">
    <value>Preferences</value>
  </data>
  <data name="PreferencesViewVisualSettingsTab" xml:space="preserve">
    <value>Visual Settings</value>
  </data>
  <data name="PreferencesWindowLanguages" xml:space="preserve">
    <value>English,Czech,German,Spanish,French,Italian,Japanese,Korean,Polish,Portuguese,Brazilian,Russian,Chinese Simplified,Chinese Traditional</value>
  </data>
  <data name="PreferencesViewFontSizeLabel" xml:space="preserve">
    <value>Node Font Size</value>
  </data>
  <data name="PreferencesViewLanguageLabel" xml:space="preserve">
    <value>Language</value>
    <comment>Label used in the general tab</comment>
  </data>
  <data name="PreferencesViewRunSettingsLabel" xml:space="preserve">
    <value>Default Run Settings</value>
    <comment>Label used in the general tab</comment>
  </data>
  <data name="DynamoViewExtensionsMenu" xml:space="preserve">
    <value>E_xtensions</value>
    <comment>Extensions menu</comment>
  </data>
  <data name="ConnectorContextMenuHeaderBreakConnection" xml:space="preserve">
    <value>Break Connection</value>
  </data>
  <data name="ConnectorContextMenuHeaderShowConnector" xml:space="preserve">
    <value>Show Wire</value>
  </data>
  <data name="ConnectorContextMenuHeaderSelectConnected" xml:space="preserve">
    <value>Select Connected</value>
  </data>
  <data name="ConnectorContextMenuHeaderUnpinConnector" xml:space="preserve">
    <value>Unpin Wire</value>
  </data>
  <data name="PreferencesViewPython" xml:space="preserve">
    <value>Python</value>
    <comment>Preferences | Features | Python</comment>
  </data>
  <data name="PreferencesViewRequiresRelaunchOfDynamo" xml:space="preserve">
    <value>Requires relaunch of Dynamo</value>
    <comment>Preferences | Features | Python | Requires relaunch of Dynamo</comment>
  </data>
  <data name="MessagePackageDepsInBuiltinPackages" xml:space="preserve">
    <value>{0} has dependencies that conflict with the following built-in package(s): {1}. Dependency conflicts could cause unintended behavior to occur.
    
Do you wish to continue trying to install {0}?</value>
  </data>
  <data name="MessageSamePackageDiffVersInBuiltinPackages" xml:space="preserve">
    <value>{0} cannot be installed as it conflicts with a different version of the built-in package, {1}, which is already installed.
    
You can try disabling loading packages from built-in package paths, or unload the conflicting package, then restart {2} and download {0} again.</value>
  </data>
  <data name="MessageSamePackageSameVersInBuiltinPackages" xml:space="preserve">
    <value>The same version of package {0} is already installed as a built-in package and does not need to be installed again.</value>
  </data>
  <data name="MessageSamePackageSameVersInLocalPackages" xml:space="preserve">
    <value>The same version of {0} is already installed and does not need to be installed again.</value>
  </data>
  <data name="MessageSamePackageDiffVersInLocalPackages" xml:space="preserve">
    <value>Package {0} cannot be installed as it conflicts with a different version, {1}, which is already installed. 

Do you wish to uninstall {1}? Restart {2} to complete the uninstall and try downloading {0} again.</value>
  </data>
  <data name="PreferencesViewVisualSettingsGeoScaling" xml:space="preserve">
    <value>Geometry Scaling</value>
    <comment>Expander Header Name</comment>
  </data>
  <data name="PreferencesViewVisualSettingsGroupStyles" xml:space="preserve">
    <value>Group Styles</value>
    <comment>Expander Header Name</comment>
  </data>
  <data name="PreferencesViewVisualSettingsRenderPrecision" xml:space="preserve">
    <value>Render Precision</value>
    <comment>Expander Header Name</comment>
  </data>
  <data name="PreferencesViewAlreadyExistingStyleWarning" xml:space="preserve">
    <value>Style name already in use</value>
  </data>
  <data name="PreferencesViewVisualSettingsDisplaySettings" xml:space="preserve">
    <value>Display Settings</value>
    <comment>Expander Header Name</comment>
  </data>
  <data name="PreferencesViewVisualSettingShowEdges" xml:space="preserve">
    <value>Show Edges</value>
    <comment>Show Edges</comment>
  </data>
  <data name="PreferencesViewVisualSettingsIsolateSelectedGeo" xml:space="preserve">
    <value>Isolate Selected Geometry</value>
    <comment>Toogle Button Content</comment>
  </data>
  <data name="PackagePathViewModel_BuiltInPackages" xml:space="preserve">
    <value>Dynamo Built-In Packages</value>
  </data>
  <data name="PreferencesViewSavedChangesLabel" xml:space="preserve">
    <value>All changes saved automatically</value>
  </data>
  <data name="PreferencesViewSavedChangesTooltip" xml:space="preserve">
    <value>Last saved:</value>
  </data>
  <data name="NodeAutocompleteDocumentationUriString" xml:space="preserve">
    <value>DynamoCoreWpf;NodeAutocompleteDocumentation.html</value>
  </data>
  <data name="PreferencesViewEnableNodeAutoCompleteTooltipText" xml:space="preserve">
    <value>Learn more about Node Autocomplete feature.</value>
  </data>
  <data name="AddStyleButton" xml:space="preserve">
    <value>Add Style</value>
  </data>
  <data name="ResetCPythonButtonText" xml:space="preserve">
    <value>Reset CPython</value>
  </data>
  <data name="ResetCPythonButtonToolTip" xml:space="preserve">
    <value>Resets CPython environment by reloading modules.</value>
  </data>
  <data name="GraphIssuesOnSave_CancelBtn" xml:space="preserve">
    <value>Cancel and Show Issues</value>
  </data>
  <data name="GraphIssuesOnSave_Description" xml:space="preserve">
    <value>There are unresolved issues with the graph type. If this graph is designed to be used outside of Dynamo, resolve all issues and save the graph again.</value>
  </data>
  <data name="GraphIssuesOnSave_ProceedBtn" xml:space="preserve">
    <value>Save with Issues</value>
  </data>
  <data name="GraphIssuesOnSave_Summary" xml:space="preserve">
    <value>You are trying to save a graph with unresolved issues</value>
  </data>
  <data name="GraphIssuesOnSave_Title" xml:space="preserve">
    <value>Graph Type Issues found</value>
  </data>
  <data name="PackagePathsExpanderName" xml:space="preserve">
    <value>Node and Package Paths</value>
  </data>
  <data name="PreferencesPackageManagerSettingsTab" xml:space="preserve">
    <value>Package Manager</value>
  </data>
  <data name="PackagePathAddPathButtonName" xml:space="preserve">
    <value>Add Path</value>
  </data>
  <data name="PackagePathPreferencesTitle" xml:space="preserve">
    <value>Package/Library Search Paths</value>
  </data>
  <data name="PreferencesViewShowRunPreviewTooltip" xml:space="preserve">
    <value>Switchable only when the current workspace is in Manual run mode.</value>
  </data>
  <data name="PersistentVisualStatusOfLinterIssues" xml:space="preserve">
    <value>Issues found</value>
  </data>
  <data name="ContextSelectConnectedDownstream" xml:space="preserve">
    <value>Downstream</value>
  </data>
  <data name="ContextSelectConnectedHeader" xml:space="preserve">
    <value>Select Connected</value>
  </data>
  <data name="ContextSelectConnectedUpstream" xml:space="preserve">
    <value>Upstream</value>
  </data>
  <data name="ContextSelectConnectedUpstreamDownstream" xml:space="preserve">
    <value>Both</value>
  </data>
  <data name="NodeRenamedLabel" xml:space="preserve">
    <value>Renamed</value>
  </data>
  <data name="PackagePathProtected" xml:space="preserve">
    <value>This path is built-in and cannot be modified.</value>
  </data>
  <data name="PackagePathUpdatePathTooltip" xml:space="preserve">
    <value>Edit Path</value>
  </data>
  <data name="GetStartedGuide" xml:space="preserve">
    <value>Get Started</value>
    <comment>Get Started Dynamo Tour</comment>
  </data>
  <data name="InteractiveGuides" xml:space="preserve">
    <value>_Interactive Guides</value>
    <comment>Dynamo Guided Tours</comment>
  </data>
  <data name="GetStartedGuideLibraryText" xml:space="preserve">
    <value>The library contains all default functions #(nodes)=https://www.dynamoprimer.com/03_Anatomy-of-a-Dynamo-Definition/3-1_dynamo_nodes.html of Dynamo, as well as custom nodes you may have loaded. \n\nTo find a node, search the library or browse its categories.</value>
  </data>
  <data name="GetStartedGuideLibraryTitle" xml:space="preserve">
    <value>Library</value>
  </data>
  <data name="GetStartedGuidePreferencesText" xml:space="preserve">
    <value>Use Preferences to customize your Dynamo experience. \n\nYou can change language and time zone settings, adjust the visual style of your workspace, and more.</value>
  </data>
  <data name="GetStartedGuidePreferencesTitle" xml:space="preserve">
    <value>Preferences</value>
  </data>
  <data name="GetStartedGuideResourcesText" xml:space="preserve">
    <value>Use the Help menu to access tools and resources to help you get started. \n\nYou can explore sample scripts, browse the Dynamo Dictionary, find other guides, and more.</value>
  </data>
  <data name="GetStartedGuideResourcesTitle" xml:space="preserve">
    <value>Resources</value>
  </data>
  <data name="GetStartedGuideRunStatusBarText" xml:space="preserve">
    <value>Use the Run Status Bar to run a Dynamo graph (a script that contains the logic or algorithm). \n\nYou can select your preferred run type: -Automatic: The graph runs each time you make a change.- -Manual: The graph runs only when you click Run-</value>
  </data>
  <data name="GetStartedGuideRunStatusBarTitle" xml:space="preserve">
    <value>Run Status Bar</value>
  </data>
  <data name="GetStartedGuideToolbarText" xml:space="preserve">
    <value>From the toolbar, you can: -Open a new workspace- -Open a saved Dynamo file- -Save your current Dynamo file- -Undo or redo changes-</value>
  </data>
  <data name="GetStartedGuideToolbarTitle" xml:space="preserve">
    <value>Toolbar</value>
  </data>
  <data name="GetStartedGuideWelcomeText" xml:space="preserve">
    <value>Start your visual programming journey with this short guide. \n\nHere you'll learn some basics about the Dynamo interface and features.</value>
  </data>
  <data name="GetStartedGuideWelcomeTitle" xml:space="preserve">
    <value>Welcome To Dynamo</value>
  </data>
  <data name="ContextMenuGroups" xml:space="preserve">
    <value>Groups</value>
    <comment>Context menu for group-based operations</comment>
  </data>
  <data name="ContextPinToNode" xml:space="preserve">
    <value>Pin to node</value>
  </data>
  <data name="GetStartedGuideRatingTextTitle" xml:space="preserve">
    <value>Rate this guide</value>
  </data>
  <data name="GetStartedGuideSurveyText" xml:space="preserve">
    <value>Learn more about Dynamo in the #online help=https://primer.dynamobim.org/</value>
  </data>
  <data name="GetStartedGuideSurveyTitle" xml:space="preserve">
    <value>Finished</value>
  </data>
  <data name="GroupDefaultText" xml:space="preserve">
    <value>&lt;Double click here to edit group description&gt;</value>
  </data>
  <data name="GroupNameDefaultText" xml:space="preserve">
    <value>&lt;Click here to edit the group title&gt;</value>
  </data>
  <data name="GroupContextMenuAddGroupToGroup" xml:space="preserve">
    <value>Add Group to This Group</value>
  </data>
  <data name="NodeInformationalStateDismiss" xml:space="preserve">
    <value>Dismiss</value>
  </data>
  <data name="NodeInformationalStateShowAllInfo" xml:space="preserve">
    <value>Show all info</value>
  </data>
  <data name="NodeInformationalStateShowAllWarnings" xml:space="preserve">
    <value>Show all warnings</value>
  </data>
  <data name="NodeInformationalStateShowAllErrors" xml:space="preserve">
    <value>Show all errors</value>
  </data>
  <data name="NodeInformationalStateShowLess" xml:space="preserve">
    <value>Show less</value>
  </data>
  <data name="NodeInformationalStateDismissAll" xml:space="preserve">
    <value>Dismiss all</value>
  </data>
  <data name="NodeInfoDismissButtonToolTip" xml:space="preserve">
    <value>Dismisses the info messages on this node. Utilize when you want to design in graph failures, or the info message will not be relevant during graph execution.</value>
  </data>
  <data name="NodeWarningDismissButtonToolTip" xml:space="preserve">
    <value>Dismisses the warning messages on this node. Utilize when you want to design in graph failures, or the warning message will not be relevant during graph execution.</value>
  </data>
  <data name="BreakConnectionsPopupMenuItem" xml:space="preserve">
    <value>Break Connections</value>
  </data>
  <data name="HideWiresPopupMenuItem" xml:space="preserve">
    <value>Hide Wires</value>
  </data>
  <data name="ShowWiresPopupMenuItem" xml:space="preserve">
    <value>Show Wires</value>
  </data>
  <data name="ExitTourWindowContent" xml:space="preserve">
    <value>You can return to this guide later from the Help menu.</value>
  </data>
  <data name="PackageStatePendingUnload" xml:space="preserve">
    <value>Scheduled to be unloaded</value>
  </data>
  <data name="PackageStateError" xml:space="preserve">
    <value>Error</value>
  </data>
  <data name="PackageStateLoaded" xml:space="preserve">
    <value>Loaded</value>
  </data>
  <data name="PackageStateUnloaded" xml:space="preserve">
    <value>Unloaded</value>
  </data>
  <data name="PackageStateScheduledForDeletion" xml:space="preserve">
    <value>Scheduled for Delete</value>
  </data>
  <data name="PackageStateScheduledForUnload" xml:space="preserve">
    <value>Scheduled for Unload</value>
  </data>
  <data name="PackageStateErrorTooltip" xml:space="preserve">
    <value>Error.
This package has not been loaded due to the following error:
{0}.</value>
  </data>
  <data name="PackageStateLoadedTooltip" xml:space="preserve">
    <value>Loaded.
This package is loaded and ready to be used.</value>
  </data>
  <data name="PackageStateUnloadedTooltip" xml:space="preserve">
    <value>Unloaded.
This package has been marked as unloaded.</value>
  </data>
  <data name="PackageStateScheduledForDeletionTooltip" xml:space="preserve">
    <value>Scheduled for Delete.
This package will be deleted after the next Dynamo restart.</value>
  </data>
  <data name="PackageContextMenuDeletePackageText" xml:space="preserve">
    <value>Delete</value>
  </data>
  <data name="PackageContextMenuDeletePackageTooltip" xml:space="preserve">
    <value>Delete this package from the Dynamo package locations. Once deleted, it will not be loaded into Dynamo anymore until it is re-installed</value>
  </data>
  <data name="PackageContextMenuUnloadPackageText" xml:space="preserve">
    <value>Unload</value>
  </data>
  <data name="PackageContextMenuUnloadPackageTooltip" xml:space="preserve">
    <value>Unload this package so that it will not be loaded into Dynamo. The package will not be deleted from the Dynamo package locations</value>
  </data>
  <data name="PackageContextMenuUnmarkDeletePackageText" xml:space="preserve">
    <value>Cancel Delete</value>
  </data>
  <data name="PackageContextMenuUnmarkDeletePackageTooltip" xml:space="preserve">
    <value>Remove the scheduled delete status</value>
  </data>
  <data name="PackageContextMenuUnmarkUnloadPackageText" xml:space="preserve">
    <value>Cancel Unload</value>
  </data>
  <data name="PackageContextMenuUnmarkUnloadPackageTooltip" xml:space="preserve">
    <value>Remove the scheduled unload status</value>
  </data>
  <data name="PackageViewContextMenuLoadText" xml:space="preserve">
    <value>Load</value>
  </data>
  <data name="PackageViewContextMenuLoadTooltip" xml:space="preserve">
    <value>Load this package into Dynamo. Other packages with the same name will be automatically deleted</value>
  </data>
  <data name="CannotLoadPackageMessageBoxTitle" xml:space="preserve">
    <value>Cannot Load Package</value>
  </data>
  <data name="MessageLoadBuiltInPackage" xml:space="preserve">
    <value>To load the built-in package {1}, {0} needs to first delete any conflicting packages.

Delete the following packages: {2}?</value>
  </data>
  <data name="MessageLoadBuiltInWithRestartPackage" xml:space="preserve">
    <value>To load the built-in package {1}, {0} needs to first delete any conflicting packages.
Restart {0} to complete the deletion, then try and load the built-in pacakge again.

Delete the following packages: {2}?
    </value>
  </data>
  <data name="GraphIssuesOnSavePath_Description" xml:space="preserve">
    <value>The selected save location path is too long. Please change the save location and try again.</value>
  </data>
  <data name="GraphIssuesOnSavePath_Summary" xml:space="preserve">
    <value>You are trying to save a graph with a path that is too long.</value>
  </data>
  <data name="GraphIssuesOnSavePath_Title" xml:space="preserve">
    <value>Save Path Issues Found</value>
  </data>
  <data name="MessageNeedToRestartAfterUnload" xml:space="preserve">
    <value>{0} and its host application must restart before unload takes effect.</value>
  </data>
  <data name="MessageNeedToRestartAfterUnloadTitle" xml:space="preserve">
    <value>Unloading Package</value>
  </data>
  <data name="MessageFailedToUnload" xml:space="preserve">
    <value>{0} failed to unload the package.</value>
  </data>
  <data name="UnloadFailureMessageBoxTitle" xml:space="preserve">
    <value>Unload Failure</value>
  </data>
  <data name="DynamoViewViewMenuConnectorShowTooltip" xml:space="preserve">
    <value>Show _Tooltip</value>
  </data>
  <data name="NodeInformationalStateDismissedAlerts" xml:space="preserve">
    <value>Dismissed Alerts</value>
  </data>
  <data name="ContextMenu" xml:space="preserve">
    <value>Node Options</value>
    <comment>Node context menu</comment>
  </data>
  <data name="PackageFilter_Name_All" xml:space="preserve">
    <value>All</value>
  </data>
  <data name="PackageSearchHeader" xml:space="preserve">
    <value>Search for packages</value>
    <comment>The title of the package search manager window.</comment>
  </data>
  <data name="DisablePackageInstallIconTooltip" xml:space="preserve">
    <value>All custom package paths have been disabled in Preferences. Packages cannot be installed unless they are re-enabled.</value>
    <comment>Disable package install icon tooltip.</comment>
  </data>
  <data name="DisableBuiltInPackageToggleInfo" xml:space="preserve">
    <value>If the toggle is on, built-in packages will not load on restart. Built-in packages that are currently loaded will be unloaded on restart. 
If the toggle is off built-in packages that are not already loaded will load once the preferences dialog is closed.</value>
    <comment>Disable built-in package toggle info.</comment>
  </data>
  <data name="DisableCustomPackageToggleInfo" xml:space="preserve">
    <value>If the toggle is on, custom packages will not load on restart. Custom packages that are currently loaded will be unloaded on restart. 
If the toggle is off custom packages that are not already loaded will load once the preferences dialog is closed.</value>
    <comment>Disable custom package toggle info.</comment>
  </data>
  <data name="PackageSearchSortBy" xml:space="preserve">
    <value>SORT BY</value>
    <comment>Header in Package Search 'Sort By' Button  Context Menu</comment>
  </data>
  <data name="PackageSearchResultViewDetails" xml:space="preserve">
    <value>View Details</value>
    <comment>In package search result card.</comment>
  </data>
  <data name="PackageSearchResultRequirements" xml:space="preserve">
    <value>Requirements</value>
    <comment>In package search result card.</comment>
  </data>
  <data name="PackageSearchOrder" xml:space="preserve">
    <value>ORDER</value>
    <comment>Header in Package Search 'Sort By' Button Context Menu</comment>
  </data>
  <data name="PreferencesViewShowPreviewBubbles" xml:space="preserve">
    <value>Show Preview Bubbles</value>
    <comment>Preferences | Visual Settings | Display Settings | Show Preview Bubbles</comment>
  </data>
  <data name="PublishPackageVersionMajorWatermark" xml:space="preserve">
    <value>0</value>
  </data>
  <data name="PublishPackageVersionMinorWatermark" xml:space="preserve">
    <value>0</value>
  </data>
  <data name="PublishPackageVersionBuildWatermark" xml:space="preserve">
    <value>1</value>
  </data>
  <data name="PublishPackageViewPackageDescription" xml:space="preserve">
    <value>Description</value>
  </data>
  <data name="PublishPackageViewPackageNameWatermark" xml:space="preserve">
    <value>Package name</value>
  </data>
  <data name="PackageStateScheduledForUnloadTooltip" xml:space="preserve">
    <value>Scheduled for Unload.
This package will be unloaded after the next Dynamo restart.</value>
  </data>
  <data name="PublishPackageGroupWatermark" xml:space="preserve">
    <value>Group</value>
  </data>
  <data name="PublishPackageKeywordsWatermark" xml:space="preserve">
    <value>Keywords</value>
  </data>
  <data name="PublishPackageViewLicenseSubLabel" xml:space="preserve">
    <value>Applies to the latest package version. If blank, the package will be licensed under </value>
  </data>
  <data name="PublishPackageViewLicenseWatermark" xml:space="preserve">
    <value>License</value>
  </data>
  <data name="PublishPackageViewCopyrightHolder" xml:space="preserve">
    <value>Copyright Holder (optional)</value>
  </data>
  <data name="PublishPackageViewCopyrightHolderWatermark" xml:space="preserve">
    <value>Author name</value>
  </data>
  <data name="PublishPackageViewCopyrightHolderSubLabel" xml:space="preserve">
    <value>If blank, default is your username</value>
  </data>
  <data name="PublishPackageViewCopyrightYear" xml:space="preserve">
    <value>Copyright Year (optional)</value>
  </data>
  <data name="PublishPackageViewCopyrightYearWatermark" xml:space="preserve">
    <value>Publishing year</value>
  </data>
  <data name="PublishPackageViewCopyrightYearSubLabel" xml:space="preserve">
    <value>If blank, default is publishing year</value>
  </data>
  <data name="PublishPackageViewRepositoryUrlWatermark" xml:space="preserve">
    <value>URL</value>
  </data>
  <data name="PublishPackageViewPublisherWebSite" xml:space="preserve">
    <value>Website Url (optional)</value>
  </data>
  <data name="PublishPackageViewPublisherWebSiteWatermark" xml:space="preserve">
    <value>URL</value>
  </data>
  <data name="PublishPackageViewAddDirectoryButton" xml:space="preserve">
    <value>Add Directory</value>
  </data>
  <data name="PublishPackageViewAddDirectoryButtonTooltip" xml:space="preserve">
    <value>Add Directory And Its Files To Package</value>
  </data>
  <data name="PublishPackageViewMarkdownFilesDirectory" xml:space="preserve">
    <value>Markdown Files Directory (optional)</value>
  </data>
  <data name="PublishPackageViewMarkdownFilesDirectoryToolTip" xml:space="preserve">
    <value>An optional location for documenting your package in the markdown format.</value>
  </data>
  <data name="PublishPackageViewResetMarkdownDirectoryButton" xml:space="preserve">
    <value>Reset</value>
  </data>
  <data name="PublishPackageViewResetMarkdownDirectoryButtonToolTip" xml:space="preserve">
    <value>Clears this package's Markdown directory.</value>
  </data>
  <data name="PublishPackageViewRemoveItemToolTip" xml:space="preserve">
    <value>Removes this item from the package contents list.</value>
  </data>
  <data name="PublishPackageExternalPackageDependencies" xml:space="preserve">
    <value>External Package Dependencies</value>
  </data>
  <data name="PreferencesViewMarkdownDirectoryTooltip" xml:space="preserve">
    <value>Markdown documentation can be added to your package that will leverage the Documentation Browser to display author generated information on a per-node basis.</value>
  </data>
  <data name="PublishPackageViewPublisherURLWatermark" xml:space="preserve">
    <value>URL</value>
  </data>
  <data name="PackagesGuide" xml:space="preserve">
    <value>Packages</value>
  </data>
  <data name="PackagesGuideLearnAbout" xml:space="preserve">
    <value>Learn about packages</value>
  </data>
  <data name="NodeAutoCompleteNotAvailableForCollapsedGroups" xml:space="preserve">
    <value>Node AutoComplete is not available on ports belonging to collapsed groups.</value>
  </data>
  <data name="PackageManagerInstall" xml:space="preserve">
    <value>Install</value>
    <comment>Used on the package manager search result card. If the package is not installed, the button will say 'Install'.</comment>
  </data>
  <data name="PackageManagerPackageUpdated" xml:space="preserve">
    <value>Updated</value>
    <comment>Displays next to the package name in the Package Search window if the package has been updated in the last 30 days.</comment>
  </data>
  <data name="PackageManagerPackageNew" xml:space="preserve">
    <value>New</value>
    <comment>Displays next to the package name in the Package Search window if the package has been added in the last 30 days.</comment>
  </data>
  <data name="PackageDetailsDescription" xml:space="preserve">
    <value>DESCRIPTION</value>
    <comment>Header in the PackageDetailsViewExtension.</comment>
  </data>
  <data name="PackageDetailsLicense" xml:space="preserve">
    <value>LICENSE OF LATEST PACKAGE</value>
    <comment>Header in the PackageDetailsViewExtension.</comment>
  </data>
  <data name="PackageDetailsVersionsAndPackageRequirements" xml:space="preserve">
    <value>VERSIONS AND PACKAGE REQUIREMENTS</value>
    <comment>Header in the PackageDetailsViewExtension.</comment>
  </data>
  <data name="PackageDetailsVersions" xml:space="preserve">
    <value>Versions</value>
    <comment>Datagrid Column Header in the PackageDetailsViewExtension.</comment>
  </data>
  <data name="PackageDetailsHost" xml:space="preserve">
    <value>Host</value>
    <comment>Datagrid Column Header in the PackageDetailsViewExtension.</comment>
  </data>
  <data name="PackageDetailsPython" xml:space="preserve">
    <value>Python</value>
    <comment>Datagrid Column Header in the PackageDetailsViewExtension.</comment>
  </data>
  <data name="PackageDetailsCopyRightHolder" xml:space="preserve">
    <value>Copyright Holder</value>
    <comment>Datagrid Column Header in the PackageDetailsViewExtension.</comment>
  </data>
  <data name="PackageDetailsCopyRightYear" xml:space="preserve">
    <value>Copyright Year</value>
    <comment>Datagrid Column Header in the PackageDetailsViewExtension.</comment>
  </data>
  <data name="PackageDetailsPackage" xml:space="preserve">
    <value>Package</value>
    <comment>Datagrid Column Header in the PackageDetailsViewExtension.</comment>
  </data>
  <data name="PackageSortToolTip" xml:space="preserve">
    <value>Sort Packages.</value>
  </data>
  <data name="ConnectorContextMenuHeaderHideConnector" xml:space="preserve">
    <value>Hide Wire</value>
  </data>
  <data name="PackagesGuideFindPackageText" xml:space="preserve">
    <value>Packages provide additional functions that you can use in Dynamo. \n\nTo find a package or see what’s available, \n**Click Packages &gt; Search for Packages**.</value>
  </data>
  <data name="PackagesGuideFindPackageTitle" xml:space="preserve">
    <value>Find a package</value>
  </data>
  <data name="PackagesGuideSearchFilterText" xml:space="preserve">
    <value>\nYou can find packages whose title, author, or keywords contain the search phrase. To filter and sort the results, use the and icons next to the search bar.</value>
  </data>
  <data name="PackagesGuideSearchFilterTitle" xml:space="preserve">
    <value>Search, filter, and sort</value>
  </data>
  <data name="PackagesGuideTermsOfServiceText" xml:space="preserve">
    <value>\nPackages may come from third parties. Be aware that packages may pose security risks. #More information=https://dynamobim.org/issues/extend-dynamo-with-packages  \n\n**Click I Accept** in the Terms of Service to accept it and proceed with this guide.</value>
  </data>
  <data name="PackagesGuideTermsOfServiceTitle" xml:space="preserve">
    <value>Accept the Terms of Service</value>
  </data>
  <data name="PackagesGuideThirdPartyText" xml:space="preserve">
    <value>\nPackages may come from third parties.\n\nBe aware that packages may pose security risks. #More information=https://dynamobim.org/issues/extend-dynamo-with-packages/</value>
  </data>
  <data name="PackagesGuideThirdPartyTitle" xml:space="preserve">
    <value>Third-party packages</value>
  </data>
  <data name="GenericTaskDialogOptionYes" xml:space="preserve">
    <value>Yes</value>
  </data>
  <data name="GenericTaskDialogOptionNo" xml:space="preserve">
    <value>No</value>
  </data>
  <data name="GenericTaskDialogOptionOK" xml:space="preserve">
    <value>OK</value>
  </data>
  <data name="GenericTaskDialogOptionCancel" xml:space="preserve">
    <value>Cancel</value>
  </data>
  <data name="WorkspaceTabSavingUnnecessary" xml:space="preserve">
    <value>No need to save!</value>
  </data>
  <data name="WorkspaceTabSavingNecessary" xml:space="preserve">
    <value>You need to save updates to this file.</value>
  </data>
  <data name="WorkspaceTabSavingBrandNewFile" xml:space="preserve">
    <value>This is a brand new file.</value>
  </data>
  <data name="WorkspaceTabNotSavedYet" xml:space="preserve">
    <value>You haven't saved this file yet.</value>
  </data>
  <data name="ScriptTagsRemovalWarning" xml:space="preserve">
    <value>Script tags detected in the help document have been removed.</value>
  </data>
  <data name="PackagesGuideContinueButton" xml:space="preserve">
    <value>Continue</value>
  </data>
  <data name="PackagesGuideExitButton" xml:space="preserve">
    <value>Exit</value>
  </data>
  <data name="ShortcutExportAsImageMainMenu" xml:space="preserve">
    <value>Export as Image</value>
  </data>
  <data name="ShortcutExportBackground3DPreview" xml:space="preserve">
    <value>Background 3D Preview</value>
  </data>
  <data name="ShortcutExportWorkspace" xml:space="preserve">
    <value>Workspace</value>
  </data>
  <data name="PackagesGuideExitAcceptTerms" xml:space="preserve">
    <value>To continue the guide and install the sample package, you must accept the Terms of Service. \n\n **Click Continue.** Then in the terms, **click I Accept.** \n\n\n\n</value>
  </data>
  <data name="PackagesGuideExitTitle" xml:space="preserve">
    <value>Do you want to exit the guide?</value>
  </data>
  <data name="InfoBubbleInfo" xml:space="preserve">
    <value>Info</value>
  </data>
  <data name="Save" xml:space="preserve">
    <value>Save</value>
  </data>
  <data name="PackagesGuideInstallAPackageText" xml:space="preserve">
    <value>Package installations are typically quick, depending on their size and other factors. \n\n**Click Install** to install the latest version of the sample Autodesk package and proceed with this guide.</value>
  </data>
  <data name="PackagesGuideInstallAPackageTitle" xml:space="preserve">
    <value>Install a package</value>
  </data>
  <data name="PackagesGuideInstalledPackageText" xml:space="preserve">
    <value>Package installations are typically quick, depending on their size and other factors. \n
To install the latest version of a package, click Install. \n
%./UI/Images/alert.png% The sample Autodesk package is already installed on your computer.</value>
  </data>
  <data name="PackagesGuideDependenciesText" xml:space="preserve">
    <value>\nIf you need other software or tools in order to use this package, they are listed under Dependencies.</value>
  </data>
  <data name="PackagesGuideDependenciesTitle" xml:space="preserve">
    <value>Package dependencies</value>
  </data>
  <data name="PackagesGuideSearchResultsText" xml:space="preserve">
    <value>\nSearch results display summary information for each package: -author- -likes and downloads- -date of the most recent version- \n**Click View Details** to see more information about a package.</value>
  </data>
  <data name="PackagesGuideSearchResultsTitle" xml:space="preserve">
    <value>Search results</value>
  </data>
  <data name="PackageContextMenuDeletePackageCustomNodesInUseTooltip" xml:space="preserve">
    <value>This package contains custom nodes that are in use. These custom nodes need to be deleted or the graph needs to be closed before the package can be deleted.</value>
  </data>
  <data name="PackagesGuideNavigatePackagesText" xml:space="preserve">
    <value>\nWhen you install a package, it appears in the library under Add-ons.  \n\n**Click to expand the package** so you can see its nodes (functions).</value>
  </data>
  <data name="PackagesGuideNavigatePackagesTitle" xml:space="preserve">
    <value>Navigate to packages</value>
  </data>
  <data name="PackagesGuideSurveyText" xml:space="preserve">
    <value>Learn more about packages in the #online help=https://dynamobim.org/issues/extend-dynamo-with-packages</value>
  </data>
  <data name="PackagesGuideSurveyTitle" xml:space="preserve">
    <value>Finished</value>
  </data>
  <data name="PackagesGuideUsePackageText" xml:space="preserve">
    <value>To learn how to use nodes in a package, hover over a node to see a description. To add a node to the workspace, click its name in the list.</value>
  </data>
  <data name="PackagesGuideUsePackageTitle" xml:space="preserve">
    <value>Use package nodes</value>
  </data>
  <data name="ConfigureADPButtonText" xml:space="preserve">
    <value>Configure Autodesk Analytics Program</value>
  </data>
  <data name="GettingStartedMenuItem" xml:space="preserve">
    <value>_Getting Started</value>
  </data>
  <data name="ContinueInstall" xml:space="preserve">
    <value>Continue install</value>
  </data>
  <data name="UninstallLoadedPackages" xml:space="preserve">
    <value>Uninstall loaded packages</value>
  </data>
  <data name="UninstallLoadedPackage" xml:space="preserve">
    <value>Uninstall loaded package</value>
  </data>
  <data name="PackagesGuidePackagesNodeTitle" xml:space="preserve">
    <value>Use package nodes</value>
  </data>
  <data name="PublishPackageViewFilePath" xml:space="preserve">
    <value>File Path</value>
  </data>
  <data name="PublishPackageViewNodeLibrary" xml:space="preserve">
    <value>Node Library</value>
  </data>
  <data name="NodeTooltipRenamed" xml:space="preserve">
    <value>Renamed from {0}</value>
  </data>
  <data name="WorkspaceTabTooltipHeaderUnsaved" xml:space="preserve">
    <value>Unsaved</value>
  </data>
  <data name="TourLabelProgressText" xml:space="preserve">
    <value>of</value>
  </data>
  <data name="StartTourButtonText" xml:space="preserve">
    <value>Start Tour</value>
  </data>
  <data name="ContextUnpinFromNode" xml:space="preserve">
    <value>Unpin from node</value>
  </data>
  <data name="UnpinNodeTooltip" xml:space="preserve">
    <value>Unpin this note from the node</value>
  </data>
  <data name="PreferencesViewVisualSettingsGroupStyleInput" xml:space="preserve">
    <value>Style Name</value>
  </data>
  <data name="PreferencesViewEmptyStyleWarning" xml:space="preserve">
    <value>Please enter a valid name</value>
  </data>
  <data name="GroupStyleContextAnnotation" xml:space="preserve">
    <value>Group Style</value>
  </data>
  <data name="ContextPinToNodeTooltip" xml:space="preserve">
    <value>Select a node to pin to this note.</value>
  </data>
  <data name="GroupStylesCancelButtonText" xml:space="preserve">
    <value>Cancel</value>
  </data>
  <data name="GroupStylesSaveButtonText" xml:space="preserve">
    <value>Save</value>
  </data>
<<<<<<< HEAD
  <data name="RunCompletedWithErrorsMessage" xml:space="preserve">
    <value>Run completed with errors.</value>
  </data>
  <data name="RunCompletedWithScaleChangeAndErrorsMessage" xml:space="preserve">
    <value>Run completed with errors on setting new working range.</value>
=======
  <data name="GroupContextMenuColor" xml:space="preserve">
    <value>Color</value>
>>>>>>> 922a1e6a
  </data>
</root><|MERGE_RESOLUTION|>--- conflicted
+++ resolved
@@ -3063,15 +3063,12 @@
   <data name="GroupStylesSaveButtonText" xml:space="preserve">
     <value>Save</value>
   </data>
-<<<<<<< HEAD
   <data name="RunCompletedWithErrorsMessage" xml:space="preserve">
     <value>Run completed with errors.</value>
   </data>
   <data name="RunCompletedWithScaleChangeAndErrorsMessage" xml:space="preserve">
     <value>Run completed with errors on setting new working range.</value>
-=======
   <data name="GroupContextMenuColor" xml:space="preserve">
     <value>Color</value>
->>>>>>> 922a1e6a
   </data>
 </root>