--- conflicted
+++ resolved
@@ -3252,7 +3252,6 @@
   <data name="UnableToAccessTrustedDirectory" xml:space="preserve">
     <value>Unable To Access Trusted Directory</value>
   </data>
-<<<<<<< HEAD
   <data name="ConnectorContextMenuHeaderPinConnector" xml:space="preserve">
     <value>Pin Wire</value>
   </data>
@@ -3264,9 +3263,8 @@
   </data>
   <data name="ContextMenuNodeConnections" xml:space="preserve">
     <value>Node Connections</value>
-=======
+  </data>
   <data name="InvalidDraggingOperationMessgae" xml:space="preserve">
     <value>Nothing is being dragged. If you see this message, most likely your recent Dynamo interaction is not recommended.</value>
->>>>>>> 468d6040
   </data>
 </root>