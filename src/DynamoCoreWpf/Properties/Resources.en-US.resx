--- conflicted
+++ resolved
@@ -2565,28 +2565,6 @@
   <data name="PackageContextMenuUnmarkUnloadPackageTooltip" xml:space="preserve">
     <value>Remove the scheduled unload status</value>
   </data>
-<<<<<<< HEAD
-  <data name="GraphIssuesOnSavePath_Description" xml:space="preserve">
-    <value>The selected save location path is too long. Please change the save location and try again.</value>
-  </data>
-  <data name="GraphIssuesOnSavePath_Summary" xml:space="preserve">
-    <value>You are trying to save a graph with a path that is too long.</value>
-  </data>
-  <data name="GraphIssuesOnSavePath_Title" xml:space="preserve">
-    <value>Save Path Issues Found</value>
-  </data>
-  <data name="MessageNeedToRestartAfterUnload" xml:space="preserve">
-    <value>{0} and its host application must restart before unload takes effect.</value>
-  </data>
-  <data name="MessageNeedToRestartAfterUnloadTitle" xml:space="preserve">
-    <value>Unloading Package</value>
-  </data>
-  <data name="MessageFailedToUnload" xml:space="preserve">
-    <value>{0} failed to unload the package.</value>
-  </data>
-  <data name="UnloadFailureMessageBoxTitle" xml:space="preserve">
-    <value>Unload Failure</value>
-=======
   <data name="PackageViewContextMenuLoadText">
     <value>Load</value>
   </data>
@@ -2612,6 +2590,26 @@
 To load the built-in package {1}, Dynamo needs to first delete the conflicting packages. 
 
 Delete the following packages: {0}?</value>
->>>>>>> 13dcc4ca
+  </data>
+  <data name="GraphIssuesOnSavePath_Description" xml:space="preserve">
+    <value>The selected save location path is too long. Please change the save location and try again.</value>
+  </data>
+  <data name="GraphIssuesOnSavePath_Summary" xml:space="preserve">
+    <value>You are trying to save a graph with a path that is too long.</value>
+  </data>
+  <data name="GraphIssuesOnSavePath_Title" xml:space="preserve">
+    <value>Save Path Issues Found</value>
+  </data>
+  <data name="MessageNeedToRestartAfterUnload" xml:space="preserve">
+    <value>{0} and its host application must restart before unload takes effect.</value>
+  </data>
+  <data name="MessageNeedToRestartAfterUnloadTitle" xml:space="preserve">
+    <value>Unloading Package</value>
+  </data>
+  <data name="MessageFailedToUnload" xml:space="preserve">
+    <value>{0} failed to unload the package.</value>
+  </data>
+  <data name="UnloadFailureMessageBoxTitle" xml:space="preserve">
+    <value>Unload Failure</value>
   </data>
 </root>