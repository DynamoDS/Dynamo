﻿<?xml version="1.0" encoding="utf-8"?>
<root>
  <!-- 
    Microsoft ResX Schema 
    
    Version 2.0
    
    The primary goals of this format is to allow a simple XML format 
    that is mostly human readable. The generation and parsing of the 
    various data types are done through the TypeConverter classes 
    associated with the data types.
    
    Example:
    
    ... ado.net/XML headers & schema ...
    <resheader name="resmimetype">text/microsoft-resx</resheader>
    <resheader name="version">2.0</resheader>
    <resheader name="reader">System.Resources.ResXResourceReader, System.Windows.Forms, ...</resheader>
    <resheader name="writer">System.Resources.ResXResourceWriter, System.Windows.Forms, ...</resheader>
    <data name="Name1"><value>this is my long string</value><comment>this is a comment</comment></data>
    <data name="Color1" type="System.Drawing.Color, System.Drawing">Blue</data>
    <data name="Bitmap1" mimetype="application/x-microsoft.net.object.binary.base64">
        <value>[base64 mime encoded serialized .NET Framework object]</value>
    </data>
    <data name="Icon1" type="System.Drawing.Icon, System.Drawing" mimetype="application/x-microsoft.net.object.bytearray.base64">
        <value>[base64 mime encoded string representing a byte array form of the .NET Framework object]</value>
        <comment>This is a comment</comment>
    </data>
                
    There are any number of "resheader" rows that contain simple 
    name/value pairs.
    
    Each data row contains a name, and value. The row also contains a 
    type or mimetype. Type corresponds to a .NET class that support 
    text/value conversion through the TypeConverter architecture. 
    Classes that don't support this are serialized and stored with the 
    mimetype set.
    
    The mimetype is used for serialized objects, and tells the 
    ResXResourceReader how to depersist the object. This is currently not 
    extensible. For a given mimetype the value must be set accordingly:
    
    Note - application/x-microsoft.net.object.binary.base64 is the format 
    that the ResXResourceWriter will generate, however the reader can 
    read any of the formats listed below.
    
    mimetype: application/x-microsoft.net.object.binary.base64
    value   : The object must be serialized with 
            : System.Runtime.Serialization.Formatters.Binary.BinaryFormatter
            : and then encoded with base64 encoding.
    
    mimetype: application/x-microsoft.net.object.soap.base64
    value   : The object must be serialized with 
            : System.Runtime.Serialization.Formatters.Soap.SoapFormatter
            : and then encoded with base64 encoding.

    mimetype: application/x-microsoft.net.object.bytearray.base64
    value   : The object must be serialized into a byte array 
            : using a System.ComponentModel.TypeConverter
            : and then encoded with base64 encoding.
    -->
  <xsd:schema id="root" xmlns="" xmlns:xsd="http://www.w3.org/2001/XMLSchema" xmlns:msdata="urn:schemas-microsoft-com:xml-msdata">
    <xsd:import namespace="http://www.w3.org/XML/1998/namespace" />
    <xsd:element name="root" msdata:IsDataSet="true">
      <xsd:complexType>
        <xsd:choice maxOccurs="unbounded">
          <xsd:element name="metadata">
            <xsd:complexType>
              <xsd:sequence>
                <xsd:element name="value" type="xsd:string" minOccurs="0" />
              </xsd:sequence>
              <xsd:attribute name="name" use="required" type="xsd:string" />
              <xsd:attribute name="type" type="xsd:string" />
              <xsd:attribute name="mimetype" type="xsd:string" />
              <xsd:attribute ref="xml:space" />
            </xsd:complexType>
          </xsd:element>
          <xsd:element name="assembly">
            <xsd:complexType>
              <xsd:attribute name="alias" type="xsd:string" />
              <xsd:attribute name="name" type="xsd:string" />
            </xsd:complexType>
          </xsd:element>
          <xsd:element name="data">
            <xsd:complexType>
              <xsd:sequence>
                <xsd:element name="value" type="xsd:string" minOccurs="0" msdata:Ordinal="1" />
                <xsd:element name="comment" type="xsd:string" minOccurs="0" msdata:Ordinal="2" />
              </xsd:sequence>
              <xsd:attribute name="name" type="xsd:string" use="required" msdata:Ordinal="1" />
              <xsd:attribute name="type" type="xsd:string" msdata:Ordinal="3" />
              <xsd:attribute name="mimetype" type="xsd:string" msdata:Ordinal="4" />
              <xsd:attribute ref="xml:space" />
            </xsd:complexType>
          </xsd:element>
          <xsd:element name="resheader">
            <xsd:complexType>
              <xsd:sequence>
                <xsd:element name="value" type="xsd:string" minOccurs="0" msdata:Ordinal="1" />
              </xsd:sequence>
              <xsd:attribute name="name" type="xsd:string" use="required" />
            </xsd:complexType>
          </xsd:element>
        </xsd:choice>
      </xsd:complexType>
    </xsd:element>
  </xsd:schema>
  <resheader name="resmimetype">
    <value>text/microsoft-resx</value>
  </resheader>
  <resheader name="version">
    <value>2.0</value>
  </resheader>
  <resheader name="reader">
    <value>System.Resources.ResXResourceReader, System.Windows.Forms, Version=4.0.0.0, Culture=neutral, PublicKeyToken=b77a5c561934e089</value>
  </resheader>
  <resheader name="writer">
    <value>System.Resources.ResXResourceWriter, System.Windows.Forms, Version=4.0.0.0, Culture=neutral, PublicKeyToken=b77a5c561934e089</value>
  </resheader>
  <data name="AboutWindowCannotGetVersion" xml:space="preserve">
    <value>Could not get version.</value>
    <comment>To indicate not abe to get Dynamo version</comment>
  </data>
  <data name="AboutWindowDynamoWebsiteButton" xml:space="preserve">
    <value>{0} Website</value>
    <comment>Click button to go to Dynamo website</comment>
  </data>
  <data name="AboutWindowTitle" xml:space="preserve">
    <value>About {0}</value>
    <comment>About window title</comment>
  </data>
  <data name="AboutWindowUpToDate" xml:space="preserve">
    <value>(Up-to-date)</value>
    <comment>To indicate Dynamo is up to date</comment>
  </data>
  <data name="ActionMember" xml:space="preserve">
    <value>Action</value>
  </data>
  <data name="AddButton" xml:space="preserve">
    <value>Add</value>
  </data>
  <data name="AddCustomFileToPackageDialogTitle" xml:space="preserve">
    <value>Add Custom Node, Library, or XML file to Package...</value>
  </data>
  <data name="AddFileToPackageDialogTitle" xml:space="preserve">
    <value>Add File to Package...</value>
  </data>
  <data name="AddToLibraryButton" xml:space="preserve">
    <value>Add</value>
  </data>
  <data name="Autodesk360SignInButtonContentToolTip" xml:space="preserve">
    <value>Sign in to Autodesk A360 to access online services that integrate with your desktop software.</value>
  </data>
  <data name="Autodesk360SignInButtonTitleToolTip" xml:space="preserve">
    <value>Autodesk A360</value>
  </data>
  <data name="AutodeskSignIn" xml:space="preserve">
    <value>Autodesk Sign In</value>
  </data>
  <data name="Automatic" xml:space="preserve">
    <value>Automatic</value>
  </data>
  <data name="BackgroundPreviewCreationFailureMessage" xml:space="preserve">
    <value>There was an error creating a background preview in Dynamo. This could be due to a lack of graphics resources on your machine. See the log for more information.</value>
  </data>
  <data name="BackgroundPreviewDefaultName" xml:space="preserve">
    <value>Default Background Preview</value>
  </data>
  <data name="BackgroundPreviewName" xml:space="preserve">
    <value>Background Preview</value>
    <comment>The name of the 3D background preview.</comment>
  </data>
  <data name="BrowserNodeButtonLabel" xml:space="preserve">
    <value>Browse...</value>
  </data>
  <data name="BrowserNodeNoFileSelected" xml:space="preserve">
    <value>No file selected.</value>
  </data>
  <data name="BrowserWindowLoading" xml:space="preserve">
    <value>Loading...</value>
  </data>
  <data name="BuildVersionNonNegative" xml:space="preserve">
    <value>You must provide a Build version as a non-negative integer.</value>
    <comment>ErrorString</comment>
  </data>
  <data name="CameraDataLoadError" xml:space="preserve">
    <value>Camera position information could not be loaded from the file.</value>
  </data>
  <data name="CameraDataSaveError" xml:space="preserve">
    <value>Camera position information could not be saved.</value>
  </data>
  <data name="CancelButton" xml:space="preserve">
    <value>Cancel</value>
  </data>
  <data name="CannotDownloadPackageMessageBoxTitle" xml:space="preserve">
    <value>Cannot Download Package</value>
  </data>
  <data name="CannotSubmitPackage" xml:space="preserve">
    <value>You can't submit a package in this version of {0}.  You'll need a host application, like Revit, to submit a package.</value>
    <comment>ErrorString</comment>
  </data>
  <data name="ChangeScaleFactorPromptCaptionText" xml:space="preserve">
    <value>To ensure accurate geometry rendering and calculation, select the range of geometry sizes that you will be working on:</value>
  </data>
  <data name="ChangeScaleFactorPromptDescriptionBox" xml:space="preserve">
    <value>Numerical range shown here denote numbers in the following unit:</value>
  </data>
  <data name="ChangeScaleFactorPromptDescriptionContent" xml:space="preserve">
    <value>Use this working range to model in values that fall between {0} to {1} units</value>
  </data>
  <data name="ChangeScaleFactorPromptDescriptionDefaultSetting" xml:space="preserve">
    <value>Default Setting:</value>
  </data>
  <data name="ChangeScaleFactorPromptUnitCm" xml:space="preserve">
    <value>Centimeters (cm)</value>
  </data>
  <data name="ChangeScaleFactorPromptUnitM" xml:space="preserve">
    <value>Meters (m)</value>
  </data>
  <data name="ChangeScaleFactorPromptUnitMm" xml:space="preserve">
    <value>Millimeters (mm)</value>
  </data>
  <data name="ChangeScaleFactorPromptUnitsNumberFormatCm" xml:space="preserve">
    <value>{0} cm</value>
  </data>
  <data name="ChangeScaleFactorPromptUnitsNumberFormatM" xml:space="preserve">
    <value>{0} m</value>
  </data>
  <data name="ChangeScaleFactorPromptUnitsNumberFormatMm" xml:space="preserve">
    <value>{0} mm</value>
  </data>
  <data name="ChangeScaleFactorPromptWindowTitle" xml:space="preserve">
    <value>Geometry Working Range</value>
  </data>
  <data name="CompactLayoutTitle" xml:space="preserve">
    <value>Compact</value>
  </data>
  <data name="ConsentFormGoogleAnalyticsCheckBoxContent" xml:space="preserve">
    <value>I agree to contribute to the Google Analytics program.</value>
  </data>
  <data name="ConsentFormADPAnalyticsCheckBoxContent" xml:space="preserve">
    <value>I agree to data collection in desktop products for Autodesk analytics programs.</value>
  </data>
  <data name="ContextAddGroupFromSelection" xml:space="preserve">
    <value>Add To Group</value>
    <comment>Context menu item</comment>
  </data>
  <data name="ContextCreateGroupFromSelection" xml:space="preserve">
    <value>Create Group</value>
    <comment>Context menu item</comment>
  </data>
  <data name="ContextMenuCopy" xml:space="preserve">
    <value>Copy</value>
    <comment>Context menu item</comment>
  </data>
  <data name="ContextMenuDelete" xml:space="preserve">
    <value>Remove</value>
    <comment>Context menu for selected node - delete selected node</comment>
  </data>
  <data name="ContextMenuEditCustomNode" xml:space="preserve">
    <value>Edit Custom Node...</value>
    <comment>Context menu item</comment>
  </data>
  <data name="ContextMenuEditCustomNodeProperty" xml:space="preserve">
    <value>Edit Custom Node Properties...</value>
    <comment>Context menu item</comment>
  </data>
  <data name="ContextMenuFitToScreen" xml:space="preserve">
    <value>_Fit to Screen</value>
    <comment>Context menu item</comment>
  </data>
  <data name="ContextMenuGeometryView" xml:space="preserve">
    <value>Switch to Geometry _View</value>
    <comment>Context menu item</comment>
  </data>
  <data name="ContextMenuHideAllGeometry" xml:space="preserve">
    <value>Hide all geometry preview</value>
    <comment>Context menu item - Specific to canvas</comment>
  </data>
  <data name="ContextMenuHideAllTextBubble" xml:space="preserve">
    <value>Hide all text bubble</value>
    <comment>Context menu item - Specific to canvas</comment>
  </data>
  <data name="ContextMenuInsertCodeBlock" xml:space="preserve">
    <value>Insert code block</value>
    <comment>Context menu item - Specific to canvas</comment>
  </data>
  <data name="ContextMenuLacing" xml:space="preserve">
    <value>Lacing</value>
    <comment>Context menu for selected node</comment>
  </data>
  <data name="ContextMenuLacingAuto" xml:space="preserve">
    <value>Auto</value>
    <comment>Auto lacing</comment>
  </data>
  <data name="ContextMenuLacingCrossProduct" xml:space="preserve">
    <value>Cross Product</value>
    <comment>Lacing strategy: use cross product for two lists</comment>
  </data>
  <data name="ContextMenuLacingFirst" xml:space="preserve">
    <value>First</value>
    <comment>Lacing strategy: use the first list</comment>
  </data>
  <data name="ContextMenuLacingLongest" xml:space="preserve">
    <value>Longest</value>
    <comment>Lacing strategy: use the longest list</comment>
  </data>
  <data name="ContextMenuLacingShortest" xml:space="preserve">
    <value>Shortest</value>
    <comment>Lacing strategy: use the shortest list</comment>
  </data>
  <data name="ContextMenuNodesFromGeometry" xml:space="preserve">
    <value>Nodes From _Selected Geometry</value>
    <comment>Context menu item</comment>
  </data>
  <data name="ContextMenuNodesFromSelection" xml:space="preserve">
    <value>Create Custom Node</value>
    <comment>Context menu item</comment>
  </data>
  <data name="ContextMenuNodeToCode" xml:space="preserve">
    <value>Node to _Code</value>
    <comment>Context menu item</comment>
  </data>
  <data name="ContextMenuPan" xml:space="preserve">
    <value>Pa_n</value>
    <comment>Context menu item </comment>
  </data>
  <data name="ContextMenuPaste" xml:space="preserve">
    <value>Paste</value>
    <comment>Context menu item</comment>
  </data>
  <data name="ContextMenuPublishCustomNode" xml:space="preserve">
    <value>Publish This Custom Node...</value>
    <comment>Context menu item</comment>
  </data>
  <data name="ContextMenuShowAllGeometry" xml:space="preserve">
    <value>Show all geometry preview</value>
    <comment>Context menu item - Specific to canvas</comment>
  </data>
  <data name="ContextMenuShowAllTextBubble" xml:space="preserve">
    <value>Show all text buble</value>
    <comment>Context menu item - Specific to canvas</comment>
  </data>
  <data name="ContextUnGroupFromSelection" xml:space="preserve">
    <value>Remove from Group</value>
    <comment>Context menu item</comment>
  </data>
  <data name="ContinueButton" xml:space="preserve">
    <value>Continue</value>
    <comment>Continue to use Dynamo</comment>
  </data>
  <data name="ConverterMessageCurrentOffset" xml:space="preserve">
    <value>Current offset X: {0}, Y: {1}</value>
  </data>
  <data name="ConverterMessageTransformOrigin" xml:space="preserve">
    <value>Transform origin X: {0}, Y: {1}</value>
  </data>
  <data name="ConverterMessageZoom" xml:space="preserve">
    <value>Zoom : {0}</value>
  </data>
  <data name="CrashPromptDialogCopyButton" xml:space="preserve">
    <value>Copy</value>
    <comment>Copy crash details</comment>
  </data>
  <data name="CrashPromptDialogCrashMessage" xml:space="preserve">
    <value>Uh oh... something went wrong and {0} has crashed, sorry about that.

You will get a chance to save your work.</value>
  </data>
  <data name="CrashPromptDialogDetailButton" xml:space="preserve">
    <value>Details</value>
    <comment>Click it to display crash details</comment>
  </data>
  <data name="CrashPromptDialogOpenFolderButton" xml:space="preserve">
    <value>Open Folder</value>
    <comment>Open folder that contains crash report</comment>
  </data>
  <data name="CrashPromptDialogSubmitBugButton" xml:space="preserve">
    <value>Submit Bug To Github</value>
    <comment>Submit a bug on github</comment>
  </data>
  <data name="CrashPromptDialogTitle" xml:space="preserve">
    <value>{0} has crashed</value>
  </data>
  <data name="CreateMember" xml:space="preserve">
    <value>Create</value>
  </data>
  <data name="CustomNodePromptDescriptionTooltip" xml:space="preserve">
    <value>A description that helps people understand what the node might be used for.</value>
  </data>
  <data name="CustomNodePromptNameTooltip" xml:space="preserve">
    <value>A unique name for the node.</value>
  </data>
  <data name="CustomNodePropertyErrorMessageBoxTitle" xml:space="preserve">
    <value>Custom Node Property Error</value>
  </data>
  <data name="CustomNodePropertyWindowCategory" xml:space="preserve">
    <value>Add-ons Category</value>
    <comment>Label - specify custom node category</comment>
  </data>
  <data name="CustomNodePropertyWindowDescription" xml:space="preserve">
    <value>Description</value>
    <comment>Label - custom node description</comment>
  </data>
  <data name="CustomNodePropertyWindowDescriptionHint" xml:space="preserve">
    <value>Description of Custom Node</value>
    <comment>Text box hint</comment>
  </data>
  <data name="CustomNodePropertyWindowName" xml:space="preserve">
    <value>Name</value>
    <comment>Label - specify custom node name</comment>
  </data>
  <data name="CustomNodePropertyWindowNameHint" xml:space="preserve">
    <value>Name of Custom Node</value>
    <comment>Text box hint</comment>
  </data>
  <data name="CustomNodePropertyWindowLocationNote" xml:space="preserve">
    <value>Custom Nodes will be placed in the Add-Ons section of the library.</value>
    <comment>Note regarding Custom Node library location</comment>
  </data>
  <data name="CustomNodePropertyWindowTitle" xml:space="preserve">
    <value>Custom Node Properties</value>
    <comment>Dialog name</comment>
  </data>
  <data name="CustomNodeTypeShortString" xml:space="preserve">
    <value>DS</value>
  </data>
  <data name="DeprecatingPackageMessageBoxTitle" xml:space="preserve">
    <value>Deprecating Package</value>
  </data>
  <data name="DescriptionNeedMoreCharacters" xml:space="preserve">
    <value>Description must be longer than 10 characters.</value>
    <comment>ErrorString</comment>
  </data>
  <data name="DetailedLayoutTitle" xml:space="preserve">
    <value>Detailed</value>
  </data>
  <data name="DirectoryNotFound" xml:space="preserve">
    <value>Directory Not Found</value>
  </data>
  <data name="DownloadWarningMessageBoxTitle" xml:space="preserve">
    <value>Download Warning</value>
  </data>
  <data name="DynamoUpdateAvailableToolTip" xml:space="preserve">
    <value>A Dynamo update is available. Click to install.</value>
  </data>
  <data name="DynamoViewCancelButtonTooltip" xml:space="preserve">
    <value>Cancel Run (Shift+F5)</value>
    <comment>Cancel button tooltip</comment>
  </data>
  <data name="DynamoViewContextMenuClearLog" xml:space="preserve">
    <value>Clear</value>
    <comment>Clear log</comment>
  </data>
  <data name="DynamoViewDebugMenu" xml:space="preserve">
    <value>Debug</value>
    <comment>Debug menu</comment>
  </data>
  <data name="DynamoViewDebugMenuCheckDailyBuild" xml:space="preserve">
    <value>Check Daily Builds</value>
    <comment>Debug menu | Check the latest daily build</comment>
  </data>
  <data name="DynamoViewDebugMenuDumpLibrary" xml:space="preserve">
    <value>Dump Library</value>
    <comment>Debug menu | Dump all imported libraries</comment>
  </data>
  <data name="DynamoViewDebugMenuForceReExecute" xml:space="preserve">
    <value>Force Re-execute</value>
    <comment>Debug menu | Force to re-execute the whole graph</comment>
  </data>
  <data name="DynamoViewDebugMenuForceUpdate" xml:space="preserve">
    <value>Force Update</value>
    <comment>Debug menu | Force to update Dynamo</comment>
  </data>
  <data name="DynamoViewDebugMenuRunMutationTest" xml:space="preserve">
    <value>Run mutation test</value>
    <comment>Debug menu | Run mutation test</comment>
  </data>
  <data name="DynamoViewDebugMenuShowDebugAST" xml:space="preserve">
    <value>Show Debug ASTs</value>
    <comment>Debug menu | Show debug abstract syntax tree</comment>
  </data>
  <data name="DynamoViewDebugMenuVerboseLogging" xml:space="preserve">
    <value>Verbose Logging</value>
    <comment>Debug menu | Verbose logging</comment>
  </data>
  <data name="DynamoViewDebugMenuDebugModes" xml:space="preserve">
    <value>Debug Modes</value>
    <comment>Debug menu | Show debug modes</comment>
  </data>
  <data name="DynamoViewEditMenu" xml:space="preserve">
    <value>_Edit</value>
    <comment>Edit menu</comment>
  </data>
  <data name="DynamoViewEditMenuAlighBottom" xml:space="preserve">
    <value>_Bottom</value>
    <comment>Edit menu | Align based on selected nodes' bottom Y position</comment>
  </data>
  <data name="DynamoViewEditMenuAlignLeft" xml:space="preserve">
    <value>_Left</value>
    <comment>Edit menu | Align based on selected nodes' leftmost X position</comment>
  </data>
  <data name="DynamoViewEditMenuAlignRight" xml:space="preserve">
    <value>_Right</value>
    <comment>Edit menu | Align based on selected nodes' rightmost X position</comment>
  </data>
  <data name="DynamoViewEditMenuAlignSelection" xml:space="preserve">
    <value>_Align Selection</value>
    <comment>Edit menu | Align selected nodes</comment>
  </data>
  <data name="DynamoViewEditMenuAlignTop" xml:space="preserve">
    <value>_Top</value>
    <comment>Edit menu | Align based on selected nodes' topmost Y position</comment>
  </data>
  <data name="DynamoViewEditMenuAlignXAverage" xml:space="preserve">
    <value>_X Average</value>
    <comment>Edit menu | Align based on selected nodes' average X positions</comment>
  </data>
  <data name="DynamoViewEditMenuAlignXDistribute" xml:space="preserve">
    <value>_X Distribute</value>
    <comment>Edit menu | Align selected nodes evenly on horizontal direction</comment>
  </data>
  <data name="DynamoViewEditMenuAlignYAverage" xml:space="preserve">
    <value>_Y Average</value>
    <comment>Edit menu | Align based on selected nodes' average Y positions</comment>
  </data>
  <data name="DynamoViewEditMenuAlignYDistribute" xml:space="preserve">
    <value>_Y Distribute</value>
    <comment>Edit menu | Align selected nodes evenly on vertical direction</comment>
  </data>
  <data name="DynamoViewEditMenuCleanupLayout" xml:space="preserve">
    <value>_Cleanup Node Layout</value>
    <comment>Edit menu | Automatically layout graph</comment>
  </data>
  <data name="DynamoViewEditMenuCopy" xml:space="preserve">
    <value>_Copy</value>
    <comment>Edit menu | Copy</comment>
  </data>
  <data name="DynamoViewEditMenuCreateCustomNode" xml:space="preserve">
    <value>_Create Custom Node</value>
    <comment>Edit menu | Create custom node from selected nodes</comment>
  </data>
  <data name="DynamoViewEditMenuCreateGroup" xml:space="preserve">
    <value>_Create Group</value>
    <comment>Edit menu | Create Grouping for nodes</comment>
  </data>
  <data name="DynamoViewEditMenuCreateNote" xml:space="preserve">
    <value>_Create Note</value>
    <comment>Edit menu | Create note for a node</comment>
  </data>
  <data name="DynamoViewEditMenuCreatePreset" xml:space="preserve">
    <value>Create Preset From Selection</value>
  </data>
  <data name="DynamoViewEditMenuDeletePreset" xml:space="preserve">
    <value>Delete Preset</value>
  </data>
  <data name="DynamoViewEditMenuDeleteSelected" xml:space="preserve">
    <value>_Delete Selected</value>
    <comment>Edit menu | Delete selected nodes</comment>
  </data>
  <data name="DynamoViewEditMenuPaste" xml:space="preserve">
    <value>_Paste</value>
    <comment>Edit menu | Paste</comment>
  </data>
  <data name="DynamoViewEditMenuPresetsMenu" xml:space="preserve">
    <value>Presets</value>
  </data>
  <data name="DynamoViewEditMenuRedo" xml:space="preserve">
    <value>_Redo</value>
    <comment>Edit menu | Redo</comment>
  </data>
  <data name="DynamoViewEditMenuRestorePreset" xml:space="preserve">
    <value>Restore Preset</value>
  </data>
  <data name="DynamoViewEditMenuSelectAll" xml:space="preserve">
    <value>_Select All</value>
    <comment>Edit menu | Select all nodes</comment>
  </data>
  <data name="DynamoViewEditMenuSelectNeighbours" xml:space="preserve">
    <value>_Select Neighbors</value>
  </data>
  <data name="DynamoViewEditMenuUndo" xml:space="preserve">
    <value>_Undo</value>
    <comment>Edit menu | Undo</comment>
  </data>
  <data name="DynamoViewDynamoMenuExit" xml:space="preserve">
    <value>_Exit Dynamo</value>
    <comment>Dynamo menu | Exit Dynamo</comment>
  </data>
  <data name="DynamoViewFileMenu" xml:space="preserve">
    <value>_File</value>
    <comment>File menu</comment>
  </data>
  <data name="DynamoViewFileMenuExport3DAsImage" xml:space="preserve">
    <value>_Export Background 3D Preview as Image...</value>
    <comment>File menu | Export Background 3D Preview as image</comment>
  </data>
  <data name="DynamoViewFileMenuExportAsImage" xml:space="preserve">
    <value>_Export Workspace As Image...</value>
    <comment>File menu | Export workspace as image</comment>
  </data>
  <data name="DynamoViewFileMenuExportToSTL" xml:space="preserve">
    <value>_Export Model to STL...</value>
    <comment>File menu | Export geometry model to STL file format</comment>
  </data>
  <data name="DynamoViewFileMenuImport" xml:space="preserve">
    <value>_Import Library...</value>
    <comment>File menu | Import</comment>
  </data>
  <data name="DynamoViewFileMenuNew" xml:space="preserve">
    <value>_New</value>
    <comment>File menu | New</comment>
  </data>
  <data name="DynamoViewFileMenuNewCustomNode" xml:space="preserve">
    <value>_Custom Node...</value>
    <comment>FIle menu | New | New custom node</comment>
  </data>
  <data name="DynamoViewFileMenuNewHomeWorkSpace" xml:space="preserve">
    <value>_Home Workspace...</value>
    <comment>File menu | New | New home workspace</comment>
  </data>
  <data name="DynamoViewFileMenuOpen" xml:space="preserve">
    <value>_Open...</value>
    <comment>File menu | Open</comment>
  </data>
  <data name="DynamoViewFileMenuRecentFiles" xml:space="preserve">
    <value>_Open Recent Files...</value>
    <comment>File menu | Open Recent files</comment>
  </data>
  <data name="DynamoViewFileMenuSave" xml:space="preserve">
    <value>_Save</value>
    <comment>File menu | Save</comment>
  </data>
  <data name="DynamoViewFileMenuSaveAs" xml:space="preserve">
    <value>_Save As...</value>
    <comment>File menu | Save as</comment>
  </data>
  <data name="DynamoViewHelpDictionary" xml:space="preserve">
    <value>Dynamo Dictionary</value>
    <comment>Help menu | Go to Dynamo Dictionary</comment>
  </data>
  <data name="DynamoViewHelpMenu" xml:space="preserve">
    <value>Help</value>
    <comment>Help menu</comment>
  </data>
  <data name="DynamoViewHelpMenuDisplayStartPage" xml:space="preserve">
    <value>_Display Start Page</value>
    <comment>Help menu | Display start page</comment>
  </data>
  <data name="DynamoViewHelpMenuGotoWebsite" xml:space="preserve">
    <value>_Dynamo Website</value>
    <comment>Help menu | Go go Dynamo website</comment>
  </data>
  <data name="DynamoViewHelpMenuGotoWiki" xml:space="preserve">
    <value>Dynamo Project _Wiki</value>
    <comment>Help menu | Go to wiki</comment>
  </data>
  <data name="DynamoViewHelpMenuReportBug" xml:space="preserve">
    <value>_Report A Bug</value>
    <comment>Help menu | Report a bug</comment>
  </data>
  <data name="DynamoViewHelpMenuShowInFolder" xml:space="preserve">
    <value>Show In Folder</value>
    <comment>Help menu | Show in Folder</comment>
  </data>
  <data name="DynamoViewHepMenuSamples" xml:space="preserve">
    <value>Samples</value>
    <comment>Help menu | Samples</comment>
  </data>
  <data name="DynamoViewPackageMenu" xml:space="preserve">
    <value>_Packages</value>
    <comment>Package menu</comment>
  </data>
  <data name="DynamoViewPackageMenuManagePackage" xml:space="preserve">
    <value>_Manage Packages...</value>
    <comment>Package menu | Manage packages...</comment>
  </data>
  <data name="DynamoViewPackageMenuPublishNodes" xml:space="preserve">
    <value>_Publish Selected Nodes...</value>
    <comment>Package menu | Publish selected nodes as a package</comment>
  </data>
  <data name="DynamoViewPackageMenuPublishPackage" xml:space="preserve">
    <value>_Publish New Package...</value>
    <comment>Package menu | Publish new package</comment>
  </data>
  <data name="DynamoViewPackageMenuPublishWorkspace" xml:space="preserve">
    <value>_Publish Current Workspace...</value>
    <comment>Package menu | Publish current workspace as a package</comment>
  </data>
  <data name="DynamoViewPackageMenuSearchPackage" xml:space="preserve">
    <value>_Search for a Package...</value>
    <comment>Package menu | Search for a package</comment>
  </data>
  <data name="DynamoViewRunAutomaticallyOption" xml:space="preserve">
    <value>Run Automatically</value>
    <comment>Run automatically option</comment>
  </data>
  <data name="DynamoViewRunButton" xml:space="preserve">
    <value>Run</value>
    <comment>Run button</comment>
  </data>
  <data name="DynamoViewRunButtonTooltip" xml:space="preserve">
    <value>Run Workflow (F5)</value>
    <comment>Run button tooltip</comment>
  </data>
  <data name="DynamoViewRunButtonToolTipDisabled" xml:space="preserve">
    <value>Run is not available when running Automatically or Periodically.</value>
  </data>
  <data name="DynamoViewSamplesMenuShowInFolder" xml:space="preserve">
    <value>Show In Folder</value>
  </data>
  <data name="PreferencesViewEnableTSplineNodes" xml:space="preserve">
    <value>Enable T-Spline nodes</value>
    <comment>Preferences | Features | Experimental | Enable T-Spline nodes</comment>
  </data>
  <data name="PreferencesViewExperimentalLabel" xml:space="preserve">
    <value>Experimental</value>
    <comment>Preferences | Features | Experimental</comment>
  </data>
  <data name="DynamoViewSettingMenu" xml:space="preserve">
    <value>_Settings</value>
    <comment>Setting menu</comment>
  </data>
  <data name="DynamoViewSettingMenuAreaUnits" xml:space="preserve">
    <value>Area Display Units</value>
    <comment>Setting menu | Area unit display</comment>
  </data>
  <data name="DynamoViewSettingMenuCentimeter" xml:space="preserve">
    <value>Centimeter</value>
    <comment>Setting menu | Centimeter</comment>
  </data>
  <data name="DynamoViewSettingMenuCubicCentimeter" xml:space="preserve">
    <value>Cubic Centimeter</value>
    <comment>Setting menu | Cubic centimeter</comment>
  </data>
  <data name="DynamoViewSettingMenuCubicFoot" xml:space="preserve">
    <value>Cubic Foot</value>
    <comment>Setting menu | Cubic foot</comment>
  </data>
  <data name="DynamoViewSettingMenuCubicInch" xml:space="preserve">
    <value>Cubic Inch</value>
    <comment>Setting menu | Cubic inch</comment>
  </data>
  <data name="DynamoViewSettingMenuCubicMeter" xml:space="preserve">
    <value>Cubic Meter</value>
    <comment>Setting menu | Cubic meter</comment>
  </data>
  <data name="DynamoViewSettingMenuCubicMillimeter" xml:space="preserve">
    <value>Cubic Millimeter</value>
    <comment>Setting menu | Cubic millimeter</comment>
  </data>
  <data name="DynamoViewSettingMenuDecimalFoot" xml:space="preserve">
    <value>Decimal Foot</value>
    <comment>Setting menu | Decimal foot</comment>
  </data>
  <data name="DynamoViewSettingMenuDecimalInch" xml:space="preserve">
    <value>Decimal Inch</value>
    <comment>Setting menu | Decimal inch</comment>
  </data>
  <data name="DynamoViewSettingMenuShowDataReportingDialog" xml:space="preserve">
    <value>Agreement to Collect Usability Data</value>
    <comment>Setting menu | Show user agreement dialog about data collecting</comment>
  </data>
  <data name="DynamoViewSettingMenuFractionalFoot" xml:space="preserve">
    <value>Fractional Foot</value>
    <comment>Setting menu | Fractional foot</comment>
  </data>
  <data name="DynamoViewSettingMenuFractionalInch" xml:space="preserve">
    <value>Fractional Inch</value>
    <comment>Setting menu | Fractional inch</comment>
  </data>
  <data name="DynamoViewSettingMenuHighRenderPrecision" xml:space="preserve">
    <value>High</value>
    <comment>Setting menu | Slider for render precision</comment>
  </data>
  <data name="DynamoViewSettingMenuLengthUnits" xml:space="preserve">
    <value>Length Display Units</value>
    <comment>Setting menu | Length unit display</comment>
  </data>
  <data name="DynamoViewSettingMenuLowRenderPrecision" xml:space="preserve">
    <value>Low</value>
    <comment>Setting menu | Slider for render precision</comment>
  </data>
  <data name="DynamoViewSettingMenuManagePackagePath" xml:space="preserve">
    <value>Manage Node and Package Paths...</value>
    <comment>Setting menu | Custom node definition and package paths</comment>
  </data>
  <data name="DynamoViewSettingMenuMeter" xml:space="preserve">
    <value>Meter</value>
    <comment>Setting menu | Meter</comment>
  </data>
  <data name="DynamoViewSettingMenuMillimeter" xml:space="preserve">
    <value>Millimeter</value>
    <comment>Setting menu | Millimeter</comment>
  </data>
  <data name="DynamoViewSettingMenuNumber0" xml:space="preserve">
    <value>0</value>
    <comment>Locale dependent number format 0</comment>
  </data>
  <data name="DynamoViewSettingMenuNumber00" xml:space="preserve">
    <value>0.0</value>
    <comment>Locale dependent number format 0.0</comment>
  </data>
  <data name="DynamoViewSettingMenuNumber000" xml:space="preserve">
    <value>0.00</value>
    <comment>Locale dependent number format 0.00</comment>
  </data>
  <data name="DynamoViewSettingMenuNumber0000" xml:space="preserve">
    <value>0.000</value>
    <comment>Locale dependent number format 0.000</comment>
  </data>
  <data name="DynamoViewSettingMenuNumber00000" xml:space="preserve">
    <value>0.0000</value>
    <comment>Locale dependent number format 0.0000</comment>
  </data>
  <data name="DynamoViewSettingMenuNumberFormat" xml:space="preserve">
    <value>Number Format</value>
    <comment>Setting menu | Number format</comment>
  </data>
  <data name="PreferencesViewSelectedPackagePathForDownload" xml:space="preserve">
    <value>Selected package path for download</value>
    <comment>Preferences | Package Manager | Node and Package Paths | New Package Download Directory | Selected package path for download</comment>
  </data>
  <data name="DynamoViewSettingMenuSquareCentimeter" xml:space="preserve">
    <value>Square Centimeter</value>
    <comment>Setting menu | Square centimeter</comment>
  </data>
  <data name="DynamoViewSettingMenuSquareFoot" xml:space="preserve">
    <value>Square Foot</value>
    <comment>Setting menu | Square foot</comment>
  </data>
  <data name="DynamoViewSettingMenuSquareInch" xml:space="preserve">
    <value>Square Inch</value>
    <comment>Setting menu | Square inch</comment>
  </data>
  <data name="DynamoViewSettingMenuSquareMeter" xml:space="preserve">
    <value>Square Meter</value>
    <comment>Setting menu | Square meter</comment>
  </data>
  <data name="DynamoViewSettingMenuSquareMillimeter" xml:space="preserve">
    <value>Square Millimeter</value>
    <comment>Setting menu | Square millimeter</comment>
  </data>
  <data name="DynamoViewSettingMenuVolumeUnits" xml:space="preserve">
    <value>Volume Display Units</value>
    <comment>Setting menu | Volume unit display</comment>
  </data>
  <data name="DynamoViewSettingShowRunPreview" xml:space="preserve">
    <value>Show Run Preview</value>
    <comment>Setting menu | Show Run Preview</comment>
  </data>
  <data name="DynamoViewSettingsMenuChangeScaleFactor" xml:space="preserve">
    <value>Geometry Scaling...</value>
    <comment>Settings menu | Geometry Scaling</comment>
  </data>
  <data name="DynamoViewSettingsMenuShowPreviewBubbles" xml:space="preserve">
    <value>Show Preview Bubbles</value>
    <comment>Settings menu | Show preview bubbles</comment>
  </data>
  <data name="DynamoViewSettingsMenuVisualizationSettings" xml:space="preserve">
    <value>Visualization Settings</value>
  </data>
  <data name="DynamoViewToolbarExport3DButtonTooltip" xml:space="preserve">
    <value>Export Background Preview As Image</value>
    <comment>Toolbar export button tooltip</comment>
  </data>
  <data name="DynamoViewToolbarExportButtonTooltip" xml:space="preserve">
    <value>Export Workspace As Image</value>
    <comment>Toolbar export button tooltip</comment>
  </data>
  <data name="DynamoViewToolbarNewButtonTooltip" xml:space="preserve">
    <value>New [Ctrl + N]</value>
    <comment>Toolbar new button tooltip</comment>
  </data>
  <data name="DynamoViewToolbarOpenButtonTooltip" xml:space="preserve">
    <value>Open [Ctrl + O]</value>
    <comment>Toolbar open button tooltip</comment>
  </data>
  <data name="DynamoViewToolbarRedoButtonTooltip" xml:space="preserve">
    <value>Redo [Ctrl + Y]</value>
    <comment>Toolbar redo button tooltip</comment>
  </data>
  <data name="DynamoViewToolbarSaveButtonTooltip" xml:space="preserve">
    <value>Save [Ctrl + S]</value>
    <comment>Toolbar save button tooltip</comment>
  </data>
  <data name="DynamoViewToolbarUndoButtonTooltip" xml:space="preserve">
    <value>Undo [Ctrl + Z]</value>
    <comment>Toolbar undo button tooltip</comment>
  </data>
  <data name="DynamoViewViewMenu" xml:space="preserve">
    <value>_View</value>
    <comment>View menu</comment>
  </data>
  <data name="DynamoViewViewMenu3DPreview" xml:space="preserve">
    <value>_Background 3D Preview</value>
    <comment>View menu | Background 3d preview</comment>
  </data>
  <data name="DynamoViewViewMenuAlternateContextGeometry" xml:space="preserve">
    <value>Show Geometry in {0}</value>
    <comment>View menu | Show geometry in some context</comment>
  </data>
  <data name="DynamoViewViewMenuAvailablePreviews" xml:space="preserve">
    <value>Available Previews</value>
  </data>
  <data name="DynamoViewViewMenuConnector" xml:space="preserve">
    <value>_Connectors</value>
    <comment>View menu | Connector setting</comment>
  </data>
  <data name="DynamoViewViewMenuConnectorType" xml:space="preserve">
    <value>_Connector Type</value>
    <comment>View menu | Connector type</comment>
  </data>
  <data name="DynamoViewViewMenuConnectorTypeCurve" xml:space="preserve">
    <value>Curves</value>
    <comment>View menu | Curve type connector</comment>
  </data>
  <data name="DynamoViewViewMenuConnectorTypePolylines" xml:space="preserve">
    <value>Polylines</value>
    <comment>View menu | Polyline type connector</comment>
  </data>
  <data name="DynamoViewViewMenuHideConsole" xml:space="preserve">
    <value>Hide Console</value>
    <comment>View menu | Hide console</comment>
  </data>
  <data name="DynamoViewViewMenuPan" xml:space="preserve">
    <value>_Pan</value>
    <comment>View menu | Pan</comment>
  </data>
  <data name="DynamoViewViewMenuPanDown" xml:space="preserve">
    <value>Pan Down (Mouse wheel drag down)</value>
    <comment>View menu | Pan down</comment>
  </data>
  <data name="DynamoViewViewMenuPanLeft" xml:space="preserve">
    <value>Pan Left (Mouse wheel drag left)</value>
    <comment>View menu | Pan left</comment>
  </data>
  <data name="DynamoViewViewMenuPanRight" xml:space="preserve">
    <value>Pan Right (Mouse wheel drag right)</value>
    <comment>View menu | Pan right</comment>
  </data>
  <data name="DynamoViewViewMenuPanUp" xml:space="preserve">
    <value>Pan Up (Mouse wheel drag up)</value>
    <comment>View menu | Pan up</comment>
  </data>
  <data name="DynamoViewViewMenuPreviewNavigate" xml:space="preserve">
    <value>Navigate Background 3D Preview</value>
    <comment>View menu | Navigate background 3D preview</comment>
  </data>
  <data name="DynamoViewViewMenuShowBackground3DPreview" xml:space="preserve">
    <value>Showing Background 3D Preview</value>
    <comment>View menu | Show background preview</comment>
  </data>
  <data name="DynamoViewViewMenuShowConnectors" xml:space="preserve">
    <value>_Show Connectors</value>
    <comment>View menu | Show connectors</comment>
  </data>
  <data name="DynamoViewViewMenuShowConsole" xml:space="preserve">
    <value>Show Console</value>
    <comment>View menu | Show console</comment>
  </data>
  <data name="DynamoViewViewMenuShowGrid" xml:space="preserve">
    <value>Show Grid</value>
    <comment>View menu | Show Grid</comment>
  </data>
  <data name="DynamoViewViewMenuZoom" xml:space="preserve">
    <value>_Zoom</value>
    <comment>View menu | Zoom</comment>
  </data>
  <data name="DynamoViewViewMenuZoomIn" xml:space="preserve">
    <value>Zoom In (Mouse wheel down)</value>
    <comment>View menu | Zoom in</comment>
  </data>
  <data name="DynamoViewViewMenuZoomOut" xml:space="preserve">
    <value>Zoom Out (Mouse wheel up)</value>
    <comment>View menu | Zoom out</comment>
  </data>
  <data name="EditAnnotationTitle" xml:space="preserve">
    <value>Edit Group Title</value>
    <comment>Dialog for editing a node's name</comment>
  </data>
  <data name="EditNodeWindowTitle" xml:space="preserve">
    <value>Edit Node Name</value>
    <comment>Dialog for editing a node's name</comment>
  </data>
  <data name="EditWindowAcceptButton" xml:space="preserve">
    <value>Accept</value>
  </data>
  <data name="EditWindowTitle" xml:space="preserve">
    <value>Set value...</value>
  </data>
  <data name="FileDialogAllFiles" xml:space="preserve">
    <value>All Files ({0})|{0}</value>
  </data>
  <data name="FileDialogAssemblyFiles" xml:space="preserve">
    <value>Assembly Library Files ({0})|{0}</value>
  </data>
  <data name="FileDialogCustomNodeDLLXML" xml:space="preserve">
    <value>Custom Node, DLL, XML ({0})|{0}</value>
  </data>
  <data name="FileDialogDefaultPNGName" xml:space="preserve">
    <value>Capture.png</value>
  </data>
  <data name="FileDialogDefaultSTLModelName" xml:space="preserve">
    <value>model.stl</value>
  </data>
  <data name="FileDialogDesignScriptFiles" xml:space="preserve">
    <value>DesignScript Files ({0})|{0}</value>
  </data>
  <data name="FileDialogDynamoCustomNode" xml:space="preserve">
    <value>{0} Custom Node ({1})|{1}</value>
  </data>
  <data name="FileDialogDynamoDefinitions" xml:space="preserve">
    <value>{0} Definitions ({1})|{1}</value>
  </data>
  <data name="FileDialogDynamoWorkspace" xml:space="preserve">
    <value>{0} Workspace ({1})|{1}</value>
  </data>
  <data name="FileDialogLibraryFiles" xml:space="preserve">
    <value>Library Files ({0})|{0}</value>
  </data>
  <data name="FileDialogManualMode" xml:space="preserve">
    <value>Open in Manual Execution Mode</value>
  </data>
  <data name="FileDialogPNGFiles" xml:space="preserve">
    <value>PNG Image|{0}</value>
  </data>
  <data name="FileDialogSTLModels" xml:space="preserve">
    <value>STL Models|{0}</value>
  </data>
  <data name="FileNotPublishCaption" xml:space="preserve">
    <value>Publish Fail!</value>
  </data>
  <data name="FileNotPublishMessage" xml:space="preserve">
    <value>File(s) were not found or are contained inside of a package. Please only add files that are located outside of packages.

Failed to publish file(s): 
{0}</value>
  </data>
  <data name="FilePathConverterNoFileSelected" xml:space="preserve">
    <value>No file selected.</value>
  </data>
  <data name="FilterIconTooltip" xml:space="preserve">
    <value>Filter results</value>
  </data>
  <data name="FolderNotWritableError" xml:space="preserve">
    <value>You do not have write permission to {0}.</value>
  </data>
  <data name="GalleryDynamoVersion" xml:space="preserve">
    <value>Version {0}.{1}.{2}</value>
  </data>
  <data name="GenericTaskDialogSampleLeftButton" xml:space="preserve">
    <value>Sample Left Button</value>
    <comment>Sample button, it will be replaced at runtime</comment>
  </data>
  <data name="GenericTaskDialogSampleRightButton" xml:space="preserve">
    <value>Sample Right Button</value>
    <comment>Sample button, it will be replaced at runtime</comment>
  </data>
  <data name="GenericTaskDialogTitle" xml:space="preserve">
    <value>Generic Task Dialog</value>
  </data>
  <data name="GroupContextMenuBackground" xml:space="preserve">
    <value>Select Background</value>
  </data>
  <data name="GroupContextMenuDeleteGroup" xml:space="preserve">
    <value>Delete Group</value>
  </data>
  <data name="GroupContextMenuFont" xml:space="preserve">
    <value>Font Size</value>
  </data>
  <data name="GroupContextMenuGraphLayout" xml:space="preserve">
    <value>Cleanup Node Layout</value>
  </data>
  <data name="GroupContextMenuUngroup" xml:space="preserve">
    <value>Ungroup</value>
  </data>
  <data name="GroupDefaultText" xml:space="preserve">
    <value>&lt;Click here to edit the group title&gt;</value>
  </data>
  <data name="HideClassicNodeLibrary" xml:space="preserve">
    <value>Hide Classic Node Library</value>
  </data>
  <data name="ImportLibraryDialogTitle" xml:space="preserve">
    <value>Import Library</value>
  </data>
  <data name="InCanvasFitViewButtonToolTip" xml:space="preserve">
    <value>Zoom to Fit</value>
    <comment>Zoom to Fit</comment>
  </data>
  <data name="InCanvasGeomButtonToolTip" xml:space="preserve">
    <value>Enable background 3D preview navigation (Ctrl + B)</value>
    <comment>Enable background 3D preview navigation</comment>
  </data>
  <data name="InCanvasNodeButtonToolTip" xml:space="preserve">
    <value>Enable graph view navigation (Ctrl + B)</value>
    <comment>Enable graph view navigation</comment>
  </data>
  <data name="InCanvasOrbitButtonToolTip" xml:space="preserve">
    <value>Orbit</value>
    <comment>Orbit</comment>
  </data>
  <data name="InCanvasPanButtonToolTip" xml:space="preserve">
    <value>Pan</value>
    <comment>Pan</comment>
  </data>
  <data name="InCanvasZoomInButtonToolTip" xml:space="preserve">
    <value>Zoom In</value>
    <comment>Zoom In</comment>
  </data>
  <data name="InCanvasZoomOutButtonToolTip" xml:space="preserve">
    <value>Zoom Out</value>
    <comment>Zoom Out</comment>
  </data>
  <data name="InfoBubbleError" xml:space="preserve">
    <value>Error: </value>
  </data>
  <data name="InfoBubbleWarning" xml:space="preserve">
    <value>Warning: </value>
  </data>
  <data name="InstalledPackageViewAdditionalFileLabel" xml:space="preserve">
    <value>Additional Files</value>
  </data>
  <data name="InstalledPackageViewAdditionalLabel" xml:space="preserve">
    <value>Additional Libraries</value>
  </data>
  <data name="InstalledPackageViewContextMenuCancelUninstall" xml:space="preserve">
    <value>Cancel pending uninstall...</value>
  </data>
  <data name="InstalledPackageViewContextMenuCancelUninstallTooltip" xml:space="preserve">
    <value>Remove the pending uninstall status</value>
  </data>
  <data name="InstalledPackageViewContextMenuDeprecate" xml:space="preserve">
    <value>Deprecate</value>
  </data>
  <data name="InstalledPackageViewContextMenuDeprecateTooltip" xml:space="preserve">
    <value>Set this package as deprecated.  Only allowed if you're a current maintainer of the package.</value>
  </data>
  <data name="InstalledPackageViewContextMenuGetLatest" xml:space="preserve">
    <value>Get Latest Version</value>
  </data>
  <data name="InstalledPackageViewContextMenuGetLatestTooltip" xml:space="preserve">
    <value>Check if there is a newer version of this package and download it.</value>
  </data>
  <data name="InstalledPackageViewContextMenuPublish" xml:space="preserve">
    <value>Publish...</value>
  </data>
  <data name="InstalledPackageViewContextMenuPublishTooltip" xml:space="preserve">
    <value>Publish this package, if it has yet to be published.</value>
  </data>
  <data name="InstalledPackageViewContextMenuPublishVersion" xml:space="preserve">
    <value>Publish Version...</value>
  </data>
  <data name="InstalledPackageViewContextMenuPublishVersionTooltip" xml:space="preserve">
    <value>Publish a new version of this package, assuming it has already been published. Only allowed if you're a current maintainer of the package.</value>
  </data>
  <data name="InstalledPackageViewContextMenuRemoveDeprecation" xml:space="preserve">
    <value>Remove deprecation</value>
  </data>
  <data name="InstalledPackageViewContextMenuRemoveDeprecationTooltip" xml:space="preserve">
    <value>Remove package deprecation. Only allowed if you're a current maintainer of the package.</value>
  </data>
  <data name="InstalledPackageViewContextMenuShowContent" xml:space="preserve">
    <value>Show Contents</value>
  </data>
  <data name="InstalledPackageViewContextMenuShowContentTooltip" xml:space="preserve">
    <value>See the types loaded by this package</value>
  </data>
  <data name="InstalledPackageViewContextMenuShowRootDir" xml:space="preserve">
    <value>Show Root Directory</value>
  </data>
  <data name="InstalledPackageViewContextMenuShowRootDirTooltip" xml:space="preserve">
    <value>Go to the root folder of this package</value>
  </data>
  <data name="InstalledPackageViewContextMenuUninstall" xml:space="preserve">
    <value>Uninstall...</value>
  </data>
  <data name="InstalledPackageViewContextMenuUninstallTooltip" xml:space="preserve">
    <value>Uninstall this package, only allowed if none of the types are currently in use</value>
  </data>
  <data name="InstalledPackageViewCustomNodesLabel" xml:space="preserve">
    <value>Custom Nodes</value>
  </data>
  <data name="InstalledPackageViewNodeLibrariesLabel" xml:space="preserve">
    <value>Node Libraries</value>
  </data>
  <data name="InstalledPackageViewPendingInstallButton" xml:space="preserve">
    <value>Pending uninstall</value>
  </data>
  <data name="InstalledPackageViewTitle" xml:space="preserve">
    <value>Installed Packages</value>
  </data>
  <data name="InstallMessageCaption" xml:space="preserve">
    <value>Install Dynamo</value>
  </data>
  <data name="InvalidLoginUrl" xml:space="preserve">
    <value>Invalid URL for login page!</value>
  </data>
  <data name="InvalidTimeZoneMessage" xml:space="preserve">
    <value>Could not sign in at this moment. Check the date, time and time zone settings and try to sign in again.</value>
  </data>
  <data name="LacingAutoToolTip" xml:space="preserve">
    <value>No replication guide will be added.</value>
  </data>
  <data name="LacingCrossProductToolTip" xml:space="preserve">
    <value>For two lists {a,b,c}{1,2,3} returns {a1,a2,a3}{b1,b2,b3}{c1,c2,c3}.</value>
  </data>
  <data name="LacingDisabledToolTip" xml:space="preserve">
    <value>Argument lacing is disabled for this node.</value>
  </data>
  <data name="LacingFirstToolTip" xml:space="preserve">
    <value>For two lists {a,b,c}{1,2,3} returns {a1}.</value>
  </data>
  <data name="LacingLongestToolTip" xml:space="preserve">
    <value>For two lists {a,b,c}{1,2} returns {a1,b2,c2}.</value>
  </data>
  <data name="LacingShortestToolTip" xml:space="preserve">
    <value>For two lists {a,b,c}{1,2} returns {a1,b2}.</value>
  </data>
  <data name="LayoutIconTooltip" xml:space="preserve">
    <value>View layout</value>
  </data>
  <data name="LearnMore" xml:space="preserve">
    <value>Learn more</value>
  </data>
  <data name="LibraryViewContextMenuEditNode" xml:space="preserve">
    <value>Edit...</value>
  </data>
  <data name="LibraryViewNoMatchesFound" xml:space="preserve">
    <value>No matches found</value>
    <comment>No matches for the search llibrary</comment>
  </data>
  <data name="LibraryViewSearchText" xml:space="preserve">
    <value>Search</value>
  </data>
  <data name="LibraryViewTitle" xml:space="preserve">
    <value>Library</value>
  </data>
  <data name="MajorVersionNonNegative" xml:space="preserve">
    <value>You must provide a Major version as a non-negative integer.</value>
    <comment>ErrorString</comment>
  </data>
  <data name="Manual" xml:space="preserve">
    <value>Manual</value>
  </data>
  <data name="MessageAlreadyInstallDynamo" xml:space="preserve">
    <value>{0} has already installed {1}.

{0} will attempt to uninstall this package before installing.</value>
  </data>
  <data name="MessageConfirmToInstallPackage" xml:space="preserve">
    <value>Are you sure you want to install {0} {1} ?</value>
    <comment>Message box content</comment>
  </data>
  <data name="MessageConfirmToInstallPackageToFolder" xml:space="preserve">
    <value>Are you sure you want to install {0} {1} to {2} ?</value>
    <comment>Message box content</comment>
  </data>
  <data name="MessageConfirmToSaveCustomNode" xml:space="preserve">
    <value>You have unsaved changes to custom node workspace: "{0}".

Would you like to save your changes?</value>
    <comment>Message box content</comment>
  </data>
  <data name="MessageConfirmToSaveHomeWorkSpace" xml:space="preserve">
    <value>You have unsaved changes to the Home workspace.

Would you like to save your changes?</value>
  </data>
  <data name="MessageConfirmToSaveNamedHomeWorkSpace" xml:space="preserve">
    <value>You have unsaved changes to {0}.

Would you like to save your changes?</value>
  </data>
  <data name="MessageConfirmToSaveReadOnlyCustomNode" xml:space="preserve">
    <value>We can't save "{0}" because the file is read-only or contains unresolved or invalid nodes. To keep changes, would you like to "Save As..." with a different name or path?</value>
    <comment>Message box content</comment>
  </data>
  <data name="MessageConfirmToUninstallPackage" xml:space="preserve">
    <value>Are you sure you want to uninstall {0} ?  This will delete the packages root directory.

You can always redownload the package.</value>
  </data>
  <data name="MessageCustomNodeNameExist" xml:space="preserve">
    <value>A built-in node with the given name already exists.</value>
  </data>
  <data name="MessageCustomNodeNeedNewCategory" xml:space="preserve">
    <value>You must enter a new category or choose one from the existing categories.</value>
  </data>
  <data name="MessageCustomNodeNoName" xml:space="preserve">
    <value>You must supply a name.</value>
  </data>
  <data name="MessageCustomNodeNameInvalid" xml:space="preserve">
    <value>Custom Node name cannot contain any of the following special characters:
    # % * ? \ : or any of the non-printable characters.</value>
  </data>
  <data name="MessageErrorOpeningFileGeneral" xml:space="preserve">
    <value>Error Opening File</value>
    <comment>Notification Center Title</comment>
  </data>
  <data name="MessageFailedToAddFile" xml:space="preserve">
    <value>Failed to add file: {0}</value>
    <comment>Message box content</comment>
  </data>
  <data name="MessageFailedToApplyCustomization" xml:space="preserve">
    <value>Failed to apply NodeViewCustomization for {0}</value>
  </data>
  <data name="MessageFailedToAttachToRowColumn" xml:space="preserve">
    <value>'AttachmentToRowColumnConverter' expects a 'ConverterParameter' value to be either 'Row' or 'Column'</value>
  </data>
  <data name="MessageFailedToDownloadPackage" xml:space="preserve">
    <value>Failed to download package with id: {0}.  Please try again and report the package if you continue to have problems.</value>
    <comment>Message box content</comment>
  </data>
  <data name="MessageInvalidPackage" xml:space="preserve">
    <value>Failed to load an invalid package.</value>
  </data>
  <data name="MessageFailedToFindNodeById" xml:space="preserve">
    <value>No node could be found with that Id.</value>
  </data>
  <data name="MessageFailedToOpenCorruptedFile" xml:space="preserve">
    <value>Error opening corrupted file: {0}</value>
    <comment>Message box content</comment>
  </data>
  <data name="MessageFailedToSaveAsImage" xml:space="preserve">
    <value>Failed to save the Workspace as image.</value>
  </data>
  <data name="MessageFailedToUninstall" xml:space="preserve">
    <value>{0} failed to uninstall the package.  You may need to delete the package's root directory manually.</value>
  </data>
  <data name="MessageFailToUninstallPackage" xml:space="preserve">
    <value>{0} failed to uninstall the package: {1}.  The package may need to be reinstalled manually.</value>
    <comment>Message box content</comment>
  </data>
  <data name="MessageGettingNodeError" xml:space="preserve">
    <value>There was a problem getting the node from the workspace.</value>
    <comment>Message box content</comment>
  </data>
  <data name="MessageLoadingTime" xml:space="preserve">
    <value>{0} elapsed for loading {1} main window.</value>
  </data>
  <data name="MessageNeedToRestart" xml:space="preserve">
    <value>{0} and its host application must restart before uninstall takes effect.</value>
  </data>
  <data name="MessageNodeWithNullFunction" xml:space="preserve">
    <value>There is a null function definition for this node.</value>
  </data>
  <data name="MessageNoNodeDescription" xml:space="preserve">
    <value>No description provided</value>
  </data>
  <data name="MessagePackageContainPythonScript" xml:space="preserve">
    <value>The package or one of its dependencies contains Python scripts or binaries. Do you want to continue?</value>
  </data>
  <data name="MessagePackageNewerDynamo" xml:space="preserve">
    <value>The package or one of its dependencies use a newer version of {0} than you are currently using. Do you want to continue?</value>
  </data>
  <data name="MessageSelectAtLeastOneNode" xml:space="preserve">
    <value>You must select at least one custom node.</value>
    <comment>Message box content</comment>
  </data>
  <data name="MessageSelectSymbolNotFound" xml:space="preserve">
    <value>The selected symbol was not found in the workspace</value>
    <comment>Message box content</comment>
  </data>
  <data name="MessageSubmitSameNamePackage" xml:space="preserve">
    <value>The node is part of the {0} package called "{1}" - do you want to submit a new version of this package?

If not, this node will be moved to the new package you are creating."</value>
    <comment>Message box content</comment>
  </data>
  <data name="MessageToDeprecatePackage" xml:space="preserve">
    <value>Are you sure you want to deprecate {0} ?  This request will be rejected if you are not a maintainer of the package.  It indicates that you will no longer support the package, although the package will still appear when explicitly searched for. 

You can always undeprecate the package.</value>
  </data>
  <data name="MessageToUndeprecatePackage" xml:space="preserve">
    <value>Are you sure you want to undeprecate {0} ?  This request will be rejected if you are not a maintainer of the package.  It indicates that you will continue to support the package and the package will appear when users are browsing packages.

You can always re-deprecate the package.</value>
  </data>
  <data name="MessageUninstallToContinue" xml:space="preserve">
    <value>{0} needs to uninstall {1} to continue, but cannot as one of its types appears to be in use.  Try restarting {0}.</value>
  </data>
  <data name="MessageUninstallToContinue2" xml:space="preserve">
    <value>{2} has dependencies. To install {2}, {0} needs to first uninstall the following dependent packages: {1}. Restart {0} to complete the uninstall, then try and download {2} again.

Uninstall the following dependent packages: {1}?</value>
  </data>
  <data name="MessageUnkownErrorOpeningFile" xml:space="preserve">
    <value>Unknown error opening file: {0}</value>
    <comment>Message box content</comment>
  </data>
  <data name="MessageUnsavedChanges0" xml:space="preserve">
    <value>The following workspaces have not been saved:</value>
  </data>
  <data name="MessageUnsavedChanges1" xml:space="preserve">
    <value>. Please save them and try again.</value>
  </data>
  <data name="MinorVersionNonNegative" xml:space="preserve">
    <value>You must provide a Minor version as a non-negative integer.</value>
    <comment>ErrorString</comment>
  </data>
  <data name="MoreButton" xml:space="preserve">
    <value>More</value>
    <comment>The "More" button on "Publish a Dynamo Package" dialog</comment>
  </data>
  <data name="NameNeedMoreCharacters" xml:space="preserve">
    <value>Name must be at least 3 characters.</value>
    <comment>ErrorString</comment>
  </data>
  <data name="NodeContextMenuEnablePeriodicUpdate" xml:space="preserve">
    <value>Enable Periodic Update</value>
  </data>
  <data name="NodeContextMenuHelp" xml:space="preserve">
    <value>Help...</value>
    <comment>Display help message for this node</comment>
  </data>
  <data name="NodeContextMenuIsInput" xml:space="preserve">
    <value>Is Input</value>
  </data>
  <data name="NodeContextMenuIsOutput" xml:space="preserve">
    <value>Is Output</value>
  </data>
  <data name="NodeContextMenuPreview" xml:space="preserve">
    <value>Preview</value>
    <comment>Context menu item - preview geometry</comment>
  </data>
  <data name="NodeContextMenuRenameNode" xml:space="preserve">
    <value>Rename Node...</value>
    <comment>Context menu item - rename this node</comment>
  </data>
  <data name="NodeContextMenuShowLabels" xml:space="preserve">
    <value>Show Labels</value>
    <comment>Context menu item - show labels</comment>
  </data>
  <data name="NodeHelpWindowNodeCategory" xml:space="preserve">
    <value>CATEGORY</value>
    <comment>Category label</comment>
  </data>
  <data name="NodeHelpWindowNodeDescription" xml:space="preserve">
    <value>DESCRIPTION</value>
    <comment>Description label</comment>
  </data>
  <data name="NodeHelpWindowNodeInput" xml:space="preserve">
    <value>INPUTS</value>
    <comment>Input label</comment>
  </data>
  <data name="NodeHelpWindowNodeOutput" xml:space="preserve">
    <value>OUTPUTS</value>
    <comment>Output label</comment>
  </data>
  <data name="NodeHelpWindowNodeType" xml:space="preserve">
    <value>NODE TYPE</value>
    <comment>Title label</comment>
  </data>
  <data name="NodesRunStatus" xml:space="preserve">
    <value>Freeze</value>
    <comment>Context menu item</comment>
  </data>
  <data name="NodeViewCustomizationFindErrorMessage" xml:space="preserve">
    <value>There was an error while finding node view customizations for {0}. Contact the author of this assembly for more information.</value>
  </data>
  <data name="NoneString" xml:space="preserve">
    <value>none</value>
  </data>
  <data name="NoteViewContextMenuDelete" xml:space="preserve">
    <value>Delete</value>
    <comment>Delete note </comment>
  </data>
  <data name="NoteViewContextMenuEdit" xml:space="preserve">
    <value>Edit...</value>
    <comment>Edit note</comment>
  </data>
  <data name="NullString" xml:space="preserve">
    <value>null</value>
  </data>
  <data name="OKButton" xml:space="preserve">
    <value>OK</value>
  </data>
  <data name="OneAssemblyWasLoadedSeveralTimesErrorMessage" xml:space="preserve">
    <value>Please, load assembly just one time.
Next assemblies were loaded several times:
</value>
  </data>
  <data name="OnlyTitle" xml:space="preserve">
    <value>only</value>
  </data>
  <data name="OpenDynamoDefinitionDialogTitle" xml:space="preserve">
    <value>Open {0} Definition...</value>
  </data>
  <data name="PackageDownloadConfirmMessageBoxTitle" xml:space="preserve">
    <value>Package Download Confirmation</value>
    <comment>Message box title</comment>
  </data>
  <data name="PackageDownloadErrorMessageBoxTitle" xml:space="preserve">
    <value>Package Download Error</value>
    <comment>Message box title</comment>
  </data>
  <data name="PackageDownloadMessageBoxTitle" xml:space="preserve">
    <value>Package Download</value>
  </data>
  <data name="PackageDownloadStateDownloaded" xml:space="preserve">
    <value>Downloaded</value>
  </data>
  <data name="PackageDownloadStateDownloading" xml:space="preserve">
    <value>Downloading</value>
  </data>
  <data name="PackageDownloadStateError" xml:space="preserve">
    <value>Error</value>
  </data>
  <data name="PackageDownloadStateInstalled" xml:space="preserve">
    <value>Installed</value>
  </data>
  <data name="PackageDownloadStateInstalling" xml:space="preserve">
    <value>Installing</value>
  </data>
  <data name="PackageDownloadStateStarting" xml:space="preserve">
    <value>Starting</value>
  </data>
  <data name="PackageDuplicateAssemblyWarning" xml:space="preserve">
    <value>Due to limitations in the .NET framework, it is not possible to update your package assembly while it is already loaded.  Please update the assembly while {0} is not running and try again.</value>
  </data>
  <data name="PackageDuplicateAssemblyWarningTitle" xml:space="preserve">
    <value>Cannot update assembly</value>
  </data>
  <data name="PackageFolderNotAccessible" xml:space="preserve">
    <value>A problem occurred when trying to install the package. Dynamo is unable to obtain read/write access to
{0}</value>
  </data>
  <data name="PackageManagerWebSiteButton" xml:space="preserve">
    <value>Package Manager Website</value>
  </data>
  <data name="PackageNameCannotContainTheseCharacters" xml:space="preserve">
    <value>The name of the package cannot contain /,\, or *.</value>
    <comment>ErrorString</comment>
  </data>
  <data name="PackageNeedAtLeastOneFile" xml:space="preserve">
    <value>Your package must contain at least one file.</value>
    <comment>ErrorString</comment>
  </data>
  <data name="PackageNotExisted" xml:space="preserve">
    <value>The root directory of the package does not exist. Please try and re-install the package.</value>
  </data>
  <data name="PackagePathViewAccept" xml:space="preserve">
    <value>Accept Changes</value>
    <comment>Accept changes button on the package path dialog</comment>
  </data>
  <data name="PackagePathViewHeading" xml:space="preserve">
    <value>Paths:</value>
    <comment>Package path management dialog content</comment>
  </data>
  <data name="PackagePathViewSummary1" xml:space="preserve">
    <value>Add paths to make nodes and packages show up in the library.</value>
    <comment>Package path management dialog content</comment>
  </data>
  <data name="PackagePathViewTitle" xml:space="preserve">
    <value>Manage Node and Package Paths</value>
    <comment>Package path management dialog title</comment>
  </data>
  <data name="PackagePathViewToolTipDown" xml:space="preserve">
    <value>Move the selected path downward</value>
    <comment>Tool-tip for down arrow</comment>
  </data>
  <data name="PackagePathViewToolTipMinus" xml:space="preserve">
    <value>Remove the selected path from list</value>
    <comment>Tool-tip for minus icon</comment>
  </data>
  <data name="PackagePathViewToolTipPlus" xml:space="preserve">
    <value>Add a new path to the list</value>
    <comment>Tool-tip for plus icon</comment>
  </data>
  <data name="PackagePathViewToolTipUp" xml:space="preserve">
    <value>Move the selected path upward</value>
    <comment>Tool-tip for up arrow</comment>
  </data>
  <data name="PackagePathAutoAddNotificationTitle" xml:space="preserve">
    <value>Package Path Added</value>
  </data>
  <data name="PackagePathAutoAddNotificationShortDescription" xml:space="preserve">
    <value>A library (*.dll, *.ds) was recently imported into Dynamo. Its path was automatically added to "Settings &gt; Manage Node and Package Paths..."</value>
  </data>
  <data name="PackagePathAutoAddNotificationDetailedDescription" xml:space="preserve">
    <value>The import path "{0}" was added to "Manage Node and Package Paths". If you want to update or remove this path, please open "Settings &gt; Manage Node and Package Paths..."</value>
  </data>
  <data name="PackageSearchStateNoResult" xml:space="preserve">
    <value>Search returned no results!</value>
  </data>
  <data name="PackageSearchStateSearching" xml:space="preserve">
    <value>Searching...</value>
  </data>
  <data name="PackageSearchStateSyncingWithServer" xml:space="preserve">
    <value>Syncing with server...</value>
  </data>
  <data name="PackageSearchViewClearButton" xml:space="preserve">
    <value>Clear</value>
    <comment>Clear completed installation</comment>
  </data>
  <data name="PackageSearchViewClearButtonTooltip" xml:space="preserve">
    <value>Clear Downloads</value>
  </data>
  <data name="PackageSearchViewContextMenuOrderAscending" xml:space="preserve">
    <value>Ascending</value>
    <comment>Order by Ascending</comment>
  </data>
  <data name="PackageSearchViewContextMenuOrderDescending" xml:space="preserve">
    <value>Descending</value>
    <comment>Order by Descending</comment>
  </data>
  <data name="PackageSearchViewContextMenuSortByAuthor" xml:space="preserve">
    <value>Author</value>
    <comment>Sort package by author name</comment>
  </data>
  <data name="PackageSearchViewContextMenuSortByDownloads" xml:space="preserve">
    <value>Downloads</value>
    <comment>Sort package by download numbers</comment>
  </data>
  <data name="PackageSearchViewContextMenuSortByName" xml:space="preserve">
    <value>Name</value>
    <comment>Sort package by name</comment>
  </data>
  <data name="PackageSearchViewContextMenuSortByVotes" xml:space="preserve">
    <value>Votes</value>
    <comment>Sort package by user votes</comment>
  </data>
  <data name="PackageSearchViewContextMenuSortyByUpdate" xml:space="preserve">
    <value>Most Recent Update</value>
    <comment>Sort package by the most recent update</comment>
  </data>
  <data name="PackageSearchViewDeprecated" xml:space="preserve">
    <value>DEPRECATED</value>
    <comment>Indicate package has been deprecated</comment>
  </data>
  <data name="PackageSearchViewDeprecatedTooltip" xml:space="preserve">
    <value>The maintainers of this package have indicated that they will no longer be updating it.  Use at your own risk!</value>
  </data>
  <data name="PackageSearchViewDescription" xml:space="preserve">
    <value>Description</value>
    <comment>Package description</comment>
  </data>
  <data name="PackageSearchViewInstallButton" xml:space="preserve">
    <value>⇓ Install</value>
    <comment>To install package</comment>
  </data>
  <data name="PackageSearchViewInstallLatestVersion" xml:space="preserve">
    <value>Install latest version</value>
  </data>
  <data name="PackageSearchViewInstallLatestVersionTo" xml:space="preserve">
    <value>Install latest version to folder...</value>
  </data>
  <data name="PackageSearchViewInstallThisVersion" xml:space="preserve">
    <value>Install this version</value>
  </data>
  <data name="PackageSearchViewInstallThisVersionTo" xml:space="preserve">
    <value>Install this version to folder...</value>
  </data>
  <data name="PackageSearchViewKeywords" xml:space="preserve">
    <value>Keywords</value>
    <comment>Package keywords</comment>
  </data>
  <data name="PackageSearchViewSearchTextBox" xml:space="preserve">
    <value>Search...</value>
  </data>
  <data name="PackageSearchViewSortByButton" xml:space="preserve">
    <value>Sort by</value>
  </data>
  <data name="PackageSearchViewTitle" xml:space="preserve">
    <value>Online Package Search</value>
  </data>
  <data name="PackageSearchViewUpvoteButtonTooltip" xml:space="preserve">
    <value>Vote in support of this package</value>
  </data>
  <data name="PackageSearchViewVersions" xml:space="preserve">
    <value>Versions</value>
    <comment>Package versions</comment>
  </data>
  <data name="PackageSearchViewVisitRepositoryBuutton" xml:space="preserve">
    <value>Visit package repository</value>
  </data>
  <data name="PackageSearchViewVisitWebSiteButton" xml:space="preserve">
    <value>Visit package website</value>
  </data>
  <data name="PackageStateUnknown" xml:space="preserve">
    <value>Unknown</value>
  </data>
  <data name="PackageTypeShortString" xml:space="preserve">
    <value>PKG</value>
  </data>
  <data name="PackageUploadNoDependency" xml:space="preserve">
    <value>None</value>
  </data>
  <data name="PackageUploadStateCompressing" xml:space="preserve">
    <value>Compressing...</value>
  </data>
  <data name="PackageUploadStateCopying" xml:space="preserve">
    <value>Copying...</value>
  </data>
  <data name="PackageUploadStateError" xml:space="preserve">
    <value>Error!</value>
    <comment>Something wrong with package uploading</comment>
  </data>
  <data name="PackageUploadStateReady" xml:space="preserve">
    <value>Ready</value>
  </data>
  <data name="PackageUploadStateUploaded" xml:space="preserve">
    <value>Uploaded</value>
  </data>
  <data name="PackageUploadStateUploading" xml:space="preserve">
    <value>Uploading...</value>
  </data>
  <data name="PackageUseNewerDynamoMessageBoxTitle" xml:space="preserve">
    <value>Package Uses Newer Version of {0}!</value>
  </data>
  <data name="PackageWarningMessageBoxTitle" xml:space="preserve">
    <value>Package Warning</value>
    <comment>Message box title</comment>
  </data>
  <data name="Periodic" xml:space="preserve">
    <value>Periodic</value>
  </data>
  <data name="PortViewContextMenuUserDefaultValue" xml:space="preserve">
    <value>Use Default Value</value>
  </data>
  <data name="PresetOverwrite" xml:space="preserve">
    <value>A preset by this name already exists, do you wish to overwrite?</value>
  </data>
  <data name="PresetPromptDescriptionTooltip" xml:space="preserve">
    <value>A description of the preset state.</value>
  </data>
  <data name="PresetPromptNameTooltip" xml:space="preserve">
    <value>A unique name for the preset.</value>
  </data>
  <data name="PresetsWindowDescription" xml:space="preserve">
    <value>Description</value>
  </data>
  <data name="PresetsWindowDescriptionHint" xml:space="preserve">
    <value>Enter a description for this preset.</value>
  </data>
  <data name="PresetsWindowName" xml:space="preserve">
    <value>Name</value>
  </data>
  <data name="PresetsWindowTitle" xml:space="preserve">
    <value>Preset State Properties</value>
  </data>
  <data name="PresetTextRemaining" xml:space="preserve">
    <value>Characters Remaining</value>
  </data>
  <data name="PresetWarningMessage" xml:space="preserve">
    <value>No input nodes selected. Select at least one input node to create a preset.</value>
  </data>
  <data name="PreviewListLabel" xml:space="preserve">
    <value>List</value>
  </data>
  <data name="PublishPackage" xml:space="preserve">
    <value>Publish Online</value>
  </data>
  <data name="PublishPackageDialogCaption" xml:space="preserve">
    <value>Published Successfully</value>
  </data>
  <data name="PublishPackageLocally" xml:space="preserve">
    <value>Publish Locally</value>
  </data>
  <data name="PublishPackageMessage" xml:space="preserve">
    <value>Package published successfully. 
Want to publish a different package?</value>
  </data>
  <data name="PublishPackagePackageContent" xml:space="preserve">
    <value>Package Contents</value>
  </data>
  <data name="PublishPackageViewAddFileButton" xml:space="preserve">
    <value>Add file...</value>
  </data>
  <data name="PublishPackageViewAddFileButtonTooltip" xml:space="preserve">
    <value>Add File To Package</value>
  </data>
  <data name="PublishPackageViewContextMenuIsNodeLibrary" xml:space="preserve">
    <value>Is Node Library</value>
  </data>
  <data name="PublishPackageViewLicense" xml:space="preserve">
    <value>License (optional - default is MIT)</value>
  </data>
  <data name="PublishPackageViewPackageDependencies" xml:space="preserve">
    <value>Dependencies</value>
  </data>
  <data name="PublishPackageViewPackageDescription" xml:space="preserve">
    <value>Description</value>
  </data>
  <data name="PublishPackageViewPackageDescriptionTooltip" xml:space="preserve">
    <value>A description that helps people understand what the package might be used for.</value>
  </data>
  <data name="PublishPackageViewPackageGroup" xml:space="preserve">
    <value>Group (optional)</value>
    <comment>User to input group name about this package</comment>
  </data>
  <data name="PublishPackageViewPackageGroupTooltip" xml:space="preserve">
    <value>A group to help categorize this package.  Might be useful for a collection of packages related to a firm, school, etc.</value>
  </data>
  <data name="PublishPackageViewPackageKeywords" xml:space="preserve">
    <value>Keywords (optional)</value>
    <comment>User to input some keywords about this package</comment>
  </data>
  <data name="PublishPackageViewPackageKeywordsTooltip" xml:space="preserve">
    <value>Keywords help find your package in the database.  Separate them by spaces.</value>
  </data>
  <data name="PublishPackageViewPackageName" xml:space="preserve">
    <value>Name</value>
  </data>
  <data name="PublishPackageViewPackageNameTooltip" xml:space="preserve">
    <value>A unique name for the package.</value>
  </data>
  <data name="PublishPackageViewPackageVersion" xml:space="preserve">
    <value>Version (major minor build)</value>
  </data>
  <data name="PublishPackageViewPackageVersionTooltip" xml:space="preserve">
    <value>A version name helps a submitter keep track of updates to the package.  A new version of a package will be REJECTED if this is not incremeneted.</value>
  </data>
  <data name="PublishPackageViewPublish" xml:space="preserve">
    <value>Publish a Package</value>
  </data>
  <data name="PublishPackageViewPublisherWebiSite" xml:space="preserve">
    <value>Website Url (optional)</value>
  </data>
  <data name="PublishPackageViewRepositoryUrl" xml:space="preserve">
    <value>Repository Url (optional)</value>
    <comment>Github repository</comment>
  </data>
  <data name="PublishPackageViewTitle" xml:space="preserve">
    <value>Publish a {0} Package</value>
  </data>
  <data name="QueryMember" xml:space="preserve">
    <value>Query</value>
  </data>
  <data name="RerunButton" xml:space="preserve">
    <value>Apply Changes</value>
  </data>
  <data name="RunCompletedMessage" xml:space="preserve">
    <value>Run completed.</value>
  </data>
  <data name="RunCompletedWithScaleChangeAndWarningsMessage" xml:space="preserve">
    <value>Run completed with warnings on setting new working range.</value>
  </data>
  <data name="RunCompletedWithScaleChangeMessage" xml:space="preserve">
    <value>Run completed with new working range.</value>
  </data>
  <data name="RunCompletedWithWarningsMessage" xml:space="preserve">
    <value>Run completed with warnings.</value>
  </data>
  <data name="RunStartedMessage" xml:space="preserve">
    <value>Run started...</value>
  </data>
  <data name="RunStartedWithScaleChangeMessage" xml:space="preserve">
    <value>Run started with new working range...</value>
  </data>
  <data name="RunTypeToolTipAutomatically" xml:space="preserve">
    <value>Run whenever there is a change to the graph.</value>
  </data>
  <data name="RunTypeToolTipManually" xml:space="preserve">
    <value>Run whenever you press the Run button.</value>
  </data>
  <data name="RunTypeToolTipPeriodicallyDisabled" xml:space="preserve">
    <value>Periodic running is disabled when there are no nodes in your graph that support it.</value>
  </data>
  <data name="RunTypeToolTipPeriodicallyEnabled" xml:space="preserve">
    <value>Run at the specified interval.</value>
  </data>
  <data name="SaveConfirmationMessageBoxTitle" xml:space="preserve">
    <value>Confirmation</value>
  </data>
  <data name="SaveModelToSTLDialogTitle" xml:space="preserve">
    <value>Save your model to STL.</value>
  </data>
  <data name="SaveWorkbenToImageDialogTitle" xml:space="preserve">
    <value>Save your Workbench to an Image</value>
  </data>
  <data name="ScalingExtraLargeButton" xml:space="preserve">
    <value>Extra large</value>
  </data>
  <data name="ScalingLargeButton" xml:space="preserve">
    <value>Large</value>
  </data>
  <data name="ScalingMediumButton" xml:space="preserve">
    <value>Medium</value>
  </data>
  <data name="ScalingSmallButton" xml:space="preserve">
    <value>Small</value>
  </data>
  <data name="ScreenShotFrom3DParameter" xml:space="preserve">
    <value>screenshot_3D</value>
  </data>
  <data name="ScreenShotFrom3DShortcutParameter" xml:space="preserve">
    <value>screenshot_3D_shortcut</value>
  </data>
  <data name="SearchViewTopResult" xml:space="preserve">
    <value>Top Result</value>
  </data>
  <data name="SelectAllTitle" xml:space="preserve">
    <value>Select All</value>
  </data>
  <data name="SelectionErrorMessageBoxTitle" xml:space="preserve">
    <value>Selection Error</value>
    <comment>Message box title</comment>
  </data>
  <data name="SelectNodeButtonChange" xml:space="preserve">
    <value>Change</value>
  </data>
  <data name="SelectNodeButtonSelect" xml:space="preserve">
    <value>Select</value>
  </data>
  <data name="ShowClassicNodeLibrary" xml:space="preserve">
    <value>Show Classic Node Library</value>
  </data>
  <data name="ShowHideLibraryIconTooltip" xml:space="preserve">
    <value>Show/hide</value>
  </data>
  <data name="ShowRunPreviewDisableToolTip" xml:space="preserve">
    <value>Preview the execution state of your graph. Nodes that are scheduled for execution will highlight in the graph</value>
  </data>
  <data name="ShowRunPreviewEnableToolTip" xml:space="preserve">
    <value>Execution preview is not available when running automatically</value>
  </data>
  <data name="SolutionToFolderNotWritatbleError" xml:space="preserve">
    <value>Please update the permissions or go to 'Settings &gt; Manage Node and Package Paths...' to change your default directory.</value>
  </data>
  <data name="StartPageAdvancedTutorials" xml:space="preserve">
    <value>Advanced Tutorials</value>
    <comment>Start page | Link to tutorials</comment>
  </data>
  <data name="StartPageAsk" xml:space="preserve">
    <value>ASK</value>
  </data>
  <data name="StartPageBackupLocation" xml:space="preserve">
    <value>Backup location</value>
  </data>
  <data name="StartPageBackupNoCrash" xml:space="preserve">
    <value>BACKUP</value>
  </data>
  <data name="StartPageBackupOnCrash" xml:space="preserve">
    <value>RECOVER FROM BACKUP</value>
  </data>
  <data name="StartPageCode" xml:space="preserve">
    <value>CODE</value>
  </data>
  <data name="StartPageDiscussionForum" xml:space="preserve">
    <value>Discussion forum</value>
  </data>
  <data name="StartPageDynamoDictionary" xml:space="preserve">
    <value>Dynamo Dictionary</value>
  </data>
  <data name="StartPageDynamoPrimer" xml:space="preserve">
    <value>Dynamo Primer</value>
  </data>
  <data name="StartPageFiles" xml:space="preserve">
    <value>FILES</value>
  </data>
  <data name="StartPageGithubRepository" xml:space="preserve">
    <value>Github repository</value>
  </data>
  <data name="StartPageMoreSamples" xml:space="preserve">
    <value>More Samples</value>
  </data>
  <data name="StartPageNewCustomNode" xml:space="preserve">
    <value>Custom Node</value>
    <comment>Start page | New custom node</comment>
  </data>
  <data name="StartPageNewFile" xml:space="preserve">
    <value>New</value>
    <comment>Start page | New </comment>
  </data>
  <data name="StartPageOpenAll" xml:space="preserve">
    <value>Open all</value>
  </data>
  <data name="StartPageOpenFile" xml:space="preserve">
    <value>Open</value>
    <comment>Start page | Open files</comment>
  </data>
  <data name="StartPageRecent" xml:space="preserve">
    <value>RECENT</value>
  </data>
  <data name="StartPageReference" xml:space="preserve">
    <value>REFERENCE</value>
  </data>
  <data name="StartPageSamples" xml:space="preserve">
    <value>SAMPLES</value>
  </data>
  <data name="StartPageSendIssues" xml:space="preserve">
    <value>Send issues</value>
  </data>
  <data name="StartPageShowSamples" xml:space="preserve">
    <value>Show Samples In Folder</value>
  </data>
  <data name="StartPageStart" xml:space="preserve">
    <value>Start</value>
  </data>
  <data name="StartPageVideoTutorials" xml:space="preserve">
    <value>Video Tutorials</value>
    <comment>Start page | Link to videos</comment>
  </data>
  <data name="StartPageVisitWebsite" xml:space="preserve">
    <value>{0} website</value>
    <comment>Start page | Link to DynamoBIM</comment>
  </data>
  <data name="StartPageWhatsNew" xml:space="preserve">
    <value>Getting Started</value>
  </data>
  <data name="StringInputNodeEditMenu" xml:space="preserve">
    <value>Edit...</value>
  </data>
  <data name="TabFileNameReadOnlyPrefix" xml:space="preserve">
    <value>[Read-Only] </value>
  </data>
  <data name="TermsOfUseAcceptButton" xml:space="preserve">
    <value>I Accept</value>
  </data>
  <data name="TermsOfUseDeclineButton" xml:space="preserve">
    <value>I Decline</value>
  </data>
  <data name="TermsOfUseViewTitle" xml:space="preserve">
    <value>Package Manager Terms of Use</value>
  </data>
  <data name="TooltipCurrentIndex" xml:space="preserve">
    <value>{0} of {1}</value>
  </data>
  <data name="UnableToAccessPackageDirectory" xml:space="preserve">
    <value>Unable To Access Package Directory</value>
  </data>
  <data name="UndeprecatingPackageMessageBoxTitle" xml:space="preserve">
    <value>Removing Package Deprecation</value>
  </data>
  <data name="UninstallFailureMessageBoxTitle" xml:space="preserve">
    <value>Uninstall Failure</value>
  </data>
  <data name="UninstallingPackageMessageBoxTitle" xml:space="preserve">
    <value>Uninstalling Package</value>
  </data>
  <data name="UnitAcres" xml:space="preserve">
    <value>Acres</value>
  </data>
  <data name="UnitArea" xml:space="preserve">
    <value>Area</value>
  </data>
  <data name="UnitCentimeters" xml:space="preserve">
    <value>Centimeters</value>
  </data>
  <data name="UnitCubicCentimeter" xml:space="preserve">
    <value>CubicCentimeter</value>
  </data>
  <data name="UnitCubicFoot" xml:space="preserve">
    <value>CubicFoot</value>
  </data>
  <data name="UnitCubicInches" xml:space="preserve">
    <value>CubicInches</value>
  </data>
  <data name="UnitCubicMeters" xml:space="preserve">
    <value>CubicMeters</value>
  </data>
  <data name="UnitCubicMillimeter" xml:space="preserve">
    <value>CubicMillimeter</value>
  </data>
  <data name="UnitCubicYards" xml:space="preserve">
    <value>CubicYards</value>
  </data>
  <data name="UnitDecimeters" xml:space="preserve">
    <value>Decimeters</value>
  </data>
  <data name="UnitFeet" xml:space="preserve">
    <value>Feet</value>
  </data>
  <data name="UnitHectares" xml:space="preserve">
    <value>Hectares</value>
  </data>
  <data name="UnitInches" xml:space="preserve">
    <value>Inches</value>
  </data>
  <data name="UnitLength" xml:space="preserve">
    <value>Length</value>
  </data>
  <data name="UnitLitres" xml:space="preserve">
    <value>Litres</value>
  </data>
  <data name="UnitMeters" xml:space="preserve">
    <value>Meters</value>
  </data>
  <data name="UnitMillimeters" xml:space="preserve">
    <value>Millimeters</value>
  </data>
  <data name="Units" xml:space="preserve">
    <value>Units:</value>
  </data>
  <data name="UnitSquareCentimeter" xml:space="preserve">
    <value>SquareCentimeter</value>
  </data>
  <data name="UnitSquareFoot" xml:space="preserve">
    <value>SquareFoot</value>
  </data>
  <data name="UnitSquareInch" xml:space="preserve">
    <value>SquareInch</value>
  </data>
  <data name="UnitSquareMeter" xml:space="preserve">
    <value>SquareMeter</value>
  </data>
  <data name="UnitSquareMillimeter" xml:space="preserve">
    <value>SquareMillimeter</value>
  </data>
  <data name="UnitUSGallons" xml:space="preserve">
    <value>USGallons</value>
  </data>
  <data name="UnitVolume" xml:space="preserve">
    <value>Volume</value>
  </data>
  <data name="UnknowDateFormat" xml:space="preserve">
    <value>Unknown date format</value>
  </data>
  <data name="UpdateMessage" xml:space="preserve">
    <value>An update is available for Dynamo.
Installing the latest update requires Dynamo and any host applications to close.
Do you want to install the latest Dynamo update?</value>
  </data>
  <data name="UsageReportPromptDialogTitle" xml:space="preserve">
    <value>Agreement to collect usability data on your use of {0}</value>
  </data>
  <data name="UseLevelKeepListStructureHint" xml:space="preserve">
    <value>Keep 1 input list's nesting</value>
  </data>
  <data name="UseLevelKeepListStructurePopupMenuItem" xml:space="preserve">
    <value>Keep list structure</value>
  </data>
  <data name="UseLevelPopupMenuItem" xml:space="preserve">
    <value>Use Levels</value>
  </data>
  <data name="VersionValueGreaterThan0" xml:space="preserve">
    <value>At least one of your version values must be greater than 0.</value>
    <comment>ErrorString</comment>
  </data>
  <data name="Watch3DViewContextMenuPan" xml:space="preserve">
    <value>_Pan</value>
  </data>
  <data name="Watch3DViewContextMenuRotate" xml:space="preserve">
    <value>_Rotate</value>
  </data>
  <data name="Watch3DViewContextMenuSwitchView" xml:space="preserve">
    <value>Switch to Node _View</value>
  </data>
  <data name="Watch3DViewContextMenuZoomToFit" xml:space="preserve">
    <value>_Zoom to Fit</value>
  </data>
  <data name="WatchNodeRawDataMenu" xml:space="preserve">
    <value>Show Raw Data</value>
  </data>
  <data name="ZeroTouchTypeShortString" xml:space="preserve">
    <value>DLL</value>
  </data>
  <data name="RerunButtonToolTip" xml:space="preserve">
    <value>Rerun the graph.</value>
  </data>
  <data name="PackageSearchViewSearchTextBoxSyncing" xml:space="preserve">
    <value>Please wait...</value>
  </data>
  <data name="EditNoteWindowTitle" xml:space="preserve">
    <value>Write note here</value>
  </data>
  <data name="ExtensionsViewTitle" xml:space="preserve">
    <value>Extensions</value>
  </data>
  <data name="ExtensionAdded" xml:space="preserve">
    <value>Extension tab added to the extensions side bar.</value>
  </data>
  <data name="ExtensionAlreadyPresent" xml:space="preserve">
    <value>No new tab is added, as the extension is already present in the extensions side bar.</value>
  </data>
  <data name="MessageUninstallCustomNodeToContinue" xml:space="preserve">
    <value>{1} cannot be loaded.
Installing it will conflict with one or more node definitions that already exist in {0}, which is currently loaded. 
To install {1}, Dynamo needs to first uninstall {0}. 
Restart Dynamo to complete the uninstall.

Uninstall the following packages: {0}?</value>
  </data>
  <data name="PreviewText" xml:space="preserve">
    <value> This Feature is in Preview! </value>
  </data>
  <data name="PackageHostDependencyTooltip" xml:space="preserve">
    <value>This package contains node(s) that depend on applications outside Dynamo. To fully utilize node(s) in this package, you will need to have these external applications installed.</value>
  </data>
  <data name="PackageHostDependencyFilter" xml:space="preserve">
    <value>Filter packages that depend on applications outside Dynamo. This feature currently can only filter packages which have been marked manually by package authors during publish.</value>
  </data>
  <data name="PackageHostDependencyFilterContextItem" xml:space="preserve">
    <value>Packages contain node(s)  that depend on specified application outside Dynamo.</value>
  </data>
  <data name="MessageUninstallSamePackage" xml:space="preserve">
    <value>"The package {0} is already installed. To reinstall it, you must first uninstall it and restart to complete the uninstall. Would you like to mark {0} for uninstall?"</value>
  </data>
  <data name="MessagePackageNotFound" xml:space="preserve">
    <value>{0} was not found and could not be downloaded.</value>
  </data>
  <data name="MessagePackageVersionNotFound" xml:space="preserve">
    <value>Version {0} of {1} could not be found.</value>
  </data>
  <data name="PublishPackageViewPackageHostDependency" xml:space="preserve">
    <value>External Dependency (optional)</value>
  </data>
  <data name="PublishPackageViewPackageHostDependencyTooltip" xml:space="preserve">
    <value>An indication of what applications outside of Dynamo your package depends on, such as Revit, Civil 3D or Photoshop. Users of your package will need to install these applications to fully utilize your package.</value>
  </data>
  <data name="InfoBubbleDocumentationLinkText" xml:space="preserve">
    <value>Read more...</value>
  </data>
  <data name="PackageSearchViewFilterByButton" xml:space="preserve">
    <value>Filter by</value>
  </data>
  <data name="DynamoViewSettingMenuShowDataReportingDialogTooltip" xml:space="preserve">
    <value>Display the dialog for user to pick agreement on data collecting.</value>
  </data>
  <data name="CrashPromptGithubNewIssueTitle" xml:space="preserve">
    <value>Crash report from Dynamo {0}</value>
  </data>
  <assembly alias="System.Windows.Forms" name="System.Windows.Forms, Version=4.0.0.0, Culture=neutral, PublicKeyToken=b77a5c561934e089" />
  <data name="psDynamoMesh" type="System.Resources.ResXFileRef, System.Windows.Forms">
    <value>..\ViewModels\Watch3D\compiledShaders\psDynamoMesh;System.Byte[], mscorlib, Version=4.0.0.0, Culture=neutral, PublicKeyToken=b77a5c561934e089</value>
  </data>
  <data name="vsDynamoMesh" type="System.Resources.ResXFileRef, System.Windows.Forms">
    <value>..\ViewModels\Watch3D\compiledShaders\vsDynamoMesh;System.Byte[], mscorlib, Version=4.0.0.0, Culture=neutral, PublicKeyToken=b77a5c561934e089</value>
  </data>
  <data name="PreferencesViewShowCodeBlockNodeLineNumber" xml:space="preserve">
    <value>Show CodeBlockNode Line Numbers</value>
  </data>
  <data name="PreferencesViewIsIronPythonDialogDisabled" xml:space="preserve">
    <value>Hide IronPython alerts</value>
    <comment>Preferences | Features | Python | Hide IronPython Alerts</comment>
  </data>
  <data name="MessageFailedToDownloadPackageVersion" xml:space="preserve">
    <value>Failed to download version {0} of package with id: {1}.  Please try again and report the package if you continue to have problems.</value>
    <comment>Message box content. {0} = 1.2.3, {1} = 57d576e8f615e7725800001d</comment>
  </data>
  <data name="NodeTooltipDescription" xml:space="preserve">
    <value>Description: </value>
  </data>
  <data name="NodeTooltipOriginalName" xml:space="preserve">
    <value>Original node name: </value>
  </data>
  <data name="RenderingMemoryOutageDescription" xml:space="preserve">
    <value>Please check if you intended to render this amount of geometry, and consider turning off the preview of other nodes within your graph, lowering the amount of Geometry you wish to render, or turning down the render precision.</value>
  </data>
  <data name="RenderingMemoryOutageSummary" xml:space="preserve">
    <value>Dynamo has run out of memory trying to render your geometry. The geometry preview has been disabled.</value>
  </data>
  <data name="vsDynamoPointLine" type="System.Resources.ResXFileRef, System.Windows.Forms">
    <value>..\ViewModels\Watch3D\compiledShaders\vsDynamoPointLine;System.Byte[], mscorlib, Version=4.0.0.0, Culture=neutral, PublicKeyToken=b77a5c561934e089</value>
  </data>
  <data name="psDynamoLine" type="System.Resources.ResXFileRef, System.Windows.Forms">
    <value>..\ViewModels\Watch3D\compiledShaders\psDynamoLine;System.Byte[], mscorlib, Version=4.0.0.0, Culture=neutral, PublicKeyToken=b77a5c561934e089</value>
  </data>
  <data name="psDynamoPoint" type="System.Resources.ResXFileRef, System.Windows.Forms">
    <value>..\ViewModels\Watch3D\compiledShaders\psDynamoPoint;System.Byte[], mscorlib, Version=4.0.0.0, Culture=neutral, PublicKeyToken=b77a5c561934e089</value>
  </data>
  <data name="PreferencesViewShowWhitespaceInPythonEditor" xml:space="preserve">
    <value>Show Whitespace in Python Editor</value>
    <comment>Preferences | Features | Python | Show Whitspace Characters in Python editor</comment>
  </data>
  <data name="PreferencesViewDefaultPythonEngine" xml:space="preserve">
    <value>Default Python Engine</value>
    <comment>Preferences | Features | Python | Default Python Engine</comment>
  </data>
  <data name="PreferencesViewPackageDownloadDirectory" xml:space="preserve">
    <value>New Package Download Directory</value>
    <comment>Preferences | Package Manager | Node and Package Paths | New Package Download Directory</comment>
  </data>
  <data name="DefaultPythonEngineNone" xml:space="preserve">
    <value>Use System Default</value>
    <comment>Preferences | Features | Python | Default Python Engine</comment>
  </data>
  <data name="PreferencesViewEnableNodeAutoComplete" xml:space="preserve">
    <value>Node Autocomplete</value>
    <comment>Preferences | Features | Experimental | Enable Node Auto Complete</comment>
  </data>
  <data name="ErrorLoadingIcon" xml:space="preserve">
    <value>An error occurred when loading the application icon: {0}</value>
    <comment>{0} = detailed error message</comment>
  </data>
  <data name="PublishPackageSelectNodeLibraries" xml:space="preserve">
    <value>Select Node Libraries</value>
  </data>
  <data name="PublishPackageMoreInfoFile" xml:space="preserve">
    <value>DynamoCoreWpf;PublishPackageDocumentation.html</value>
  </data>
  <data name="DynamoViewDynamoMenu" xml:space="preserve">
    <value>_Dynamo</value>
    <comment>Dynamo menu</comment>
  </data>
  <data name="DynamoViewDynamoMenuAbout" xml:space="preserve">
    <value>_About...</value>
    <comment>Dynamo menu | Display About dialog</comment>
  </data>
  <data name="DynamoViewDynamoMenuPreferences" xml:space="preserve">
    <value>_Preferences...</value>
    <comment>Dynamo menu | Preferences</comment>
  </data>
  <data name="DynamoViewFileMenuExport" xml:space="preserve">
    <value>_Export</value>
    <comment>File menu | Export</comment>
  </data>
  <data name="PublishPackageDocTooltipText" xml:space="preserve">
    <value>Learn More about publishing a package</value>
  </data>
  <data name="PreferencesViewFeaturesTab" xml:space="preserve">
    <value>Features</value>
  </data>
  <data name="PreferencesViewGeneralTab" xml:space="preserve">
    <value>General</value>
  </data>
  <data name="PreferencesViewTitle" xml:space="preserve">
    <value>Preferences</value>
  </data>
  <data name="PreferencesViewVisualSettingsTab" xml:space="preserve">
    <value>Visual Settings</value>
  </data>
  <data name="PreferencesWindowLanguages" xml:space="preserve">
    <value>English,Czech,German,Spanish,French,Italian,Japanese,Korean,Polish,Portuguese,Brazilian,Russian,Chinese Simplified,Chinese Traditional</value>
  </data>
  <data name="PreferencesViewFontSizeLabel" xml:space="preserve">
    <value>Node Font Size</value>
  </data>
  <data name="PreferencesViewLanguageLabel" xml:space="preserve">
    <value>Language</value>
    <comment>Label used in the general tab</comment>
  </data>
  <data name="PreferencesViewRunSettingsLabel" xml:space="preserve">
    <value>Default Run Settings</value>
    <comment>Label used in the general tab</comment>
  </data>
  <data name="DynamoViewExtensionsMenu" xml:space="preserve">
    <value>_Extensions</value>
    <comment>Extensions menu</comment>
  </data>
  <data name="PreferencesViewPython" xml:space="preserve">
    <value>Python</value>
    <comment>Preferences | Features | Python</comment>
  </data>
  <data name="PreferencesViewRequiresRelaunchOfDynamo" xml:space="preserve">
    <value>Requires relaunch of Dynamo</value>
    <comment>Preferences | Features | Python | Requires relaunch of Dynamo</comment>
  </data>
  <data name="MessagePackageDepsInStdLib" xml:space="preserve">
    <value>{1} has dependencies that conflict with the following Stadard Library packages : {2}. {0} cannot override packages in the Standard Library location.</value>
  </data>
  <data name="MessageSamePackageInStdLib" xml:space="preserve">
    <value>The package {1} is already installed as part of the Standard Library. {0} cannot override packages in the Standard Library location.</value>
  </data>
  <data name="MessageSamePackageDiffVersInStdLib" xml:space="preserve">
    <value>A different version of the package {1} is already installed as part of the Standard Library. {0} cannot override packages in the Standard Library location.</value>
  </data>
  <data name="PreferencesViewVisualSettingsGeoScaling" xml:space="preserve">
    <value>Geometry Scaling</value>
    <comment>Expander Header Name</comment>
  </data>
  <data name="PreferencesViewVisualSettingsGroupStyles" xml:space="preserve">
    <value>Group Styles</value>
    <comment>Expander Header Name</comment>
  </data>
  <data name="PreferencesViewVisualSettingsRenderPrecision" xml:space="preserve">
    <value>Render Precision</value>
    <comment>Expander Header Name</comment>
  </data>
  <data name="PreferencesViewStyleWarning" xml:space="preserve">
    <value>Style name already in use</value>
  </data>
  <data name="PreferencesViewVisualSettingsDisplaySettings" xml:space="preserve">
    <value>Display Settings</value>
    <comment>Expander Header Name</comment>
  </data>
  <data name="PreferencesViewVisualSettingShowEdges" xml:space="preserve">
    <value>Show Edges</value>
    <comment>Show Edges</comment>
  </data>
  <data name="PreferencesViewVisualSettingsIsolateSelectedGeo" xml:space="preserve">
    <value>Isolate Selected Geometry</value>
    <comment>Toogle Button Content</comment>
  </data>
  <data name="PackagePathViewModel_Standard_Library" xml:space="preserve">
    <value>Standard Library</value>
  </data>
  <data name="PackagePathViewSummary2" xml:space="preserve">
    <value>The default install location is the first path that is not the Standard Library location.</value>
    <comment>Package path management dialog content that displays the first non-standard library entry being the default save location.</comment>
  </data>
  <data name="PackagePathViewSummary3" xml:space="preserve">
    <value>Italicized locations are disabled.</value>
    <comment>Italic locations are disabled. This can currently only be the standard library.</comment>
  </data>
  <data name="PreferencesViewSavedChangesLabel" xml:space="preserve">
    <value>All changes saved automatically</value>
  </data>
  <data name="PreferencesViewSavedChangesTooltip" xml:space="preserve">
    <value>Last saved: </value>
  </data>
  <data name="NodeAutocompleteDocumentationUriString" xml:space="preserve">
    <value>DynamoCoreWpf;NodeAutocompleteDocumentation.html</value>
  </data>
  <data name="PreferencesViewEnableNodeAutoCompleteTooltipText" xml:space="preserve">
    <value>Learn more about Node Autocomplete feature.</value>
  </data>
  <data name="AddStyleButton" xml:space="preserve">
    <value>Add Style</value>
  </data>
  <data name="ResetCPythonButtonText" xml:space="preserve">
    <value>Reset CPython</value>
  </data>
  <data name="ResetCPythonButtonToolTip" xml:space="preserve">
    <value>Resets CPython environment by reloading modules.</value>
  </data>
  <data name="GraphIssuesOnSave_CancelBtn" xml:space="preserve">
    <value>Cancel and Show Issues</value>
  </data>
  <data name="GraphIssuesOnSave_Description" xml:space="preserve">
    <value>There are unresolved issues with the graph type. If this graph is designed to be used outside of Dynamo, resolve all issues and save the graph again.</value>
  </data>
  <data name="GraphIssuesOnSave_ProceedBtn" xml:space="preserve">
    <value>Save with Issues</value>
  </data>
  <data name="GraphIssuesOnSave_Summary" xml:space="preserve">
    <value>You are trying to save a graph with unresolved issues</value>
  </data>
  <data name="GraphIssuesOnSave_Title" xml:space="preserve">
    <value>Graph Type Issues found</value>
  </data>
  <data name="PackagePathsExpanderName" xml:space="preserve">
    <value>Node and Package Paths</value>
  </data>
  <data name="PreferencesPackageManagerSettingsTab" xml:space="preserve">
    <value>Package Manager</value>
  </data>
<<<<<<< HEAD


  <data name="ContextSelectConnectedDownstream" xml:space="preserve">
    <value>Downstream</value>
  </data>
  <data name="ContextSelectConnectedHeader" xml:space="preserve">
    <value>Select Connected</value>
  </data>
  <data name="ContextSelectConnectedUpstream" xml:space="preserve">
    <value>Upstream</value>
  </data>
  <data name="ContextSelectConnectedUpstreamDownstream" xml:space="preserve">
    <value>Both</value>
=======
  <data name="PackagePathAddPathButtonName" xml:space="preserve">
    <value>Add Paths</value>
  </data>
  <data name="PackagePathPreferencesTitle" xml:space="preserve">
    <value>Package/Library Search Paths</value>
  </data>
  <data name="PreferencesViewShowRunPreviewTooltip" xml:space="preserve">
    <value>Switchable only when the current workspace is in Manual run mode.</value>
>>>>>>> a80643a7
  </data>
</root><|MERGE_RESOLUTION|>--- conflicted
+++ resolved
@@ -2428,9 +2428,15 @@
   <data name="PreferencesPackageManagerSettingsTab" xml:space="preserve">
     <value>Package Manager</value>
   </data>
-<<<<<<< HEAD
-
-
+  <data name="PackagePathAddPathButtonName" xml:space="preserve">
+    <value>Add Paths</value>
+  </data>
+  <data name="PackagePathPreferencesTitle" xml:space="preserve">
+    <value>Package/Library Search Paths</value>
+  </data>
+  <data name="PreferencesViewShowRunPreviewTooltip" xml:space="preserve">
+    <value>Switchable only when the current workspace is in Manual run mode.</value>
+  </data>
   <data name="ContextSelectConnectedDownstream" xml:space="preserve">
     <value>Downstream</value>
   </data>
@@ -2442,15 +2448,5 @@
   </data>
   <data name="ContextSelectConnectedUpstreamDownstream" xml:space="preserve">
     <value>Both</value>
-=======
-  <data name="PackagePathAddPathButtonName" xml:space="preserve">
-    <value>Add Paths</value>
-  </data>
-  <data name="PackagePathPreferencesTitle" xml:space="preserve">
-    <value>Package/Library Search Paths</value>
-  </data>
-  <data name="PreferencesViewShowRunPreviewTooltip" xml:space="preserve">
-    <value>Switchable only when the current workspace is in Manual run mode.</value>
->>>>>>> a80643a7
   </data>
 </root>