<?xml version="1.0" encoding="utf-8"?>
<root>
  <!-- 
    Microsoft ResX Schema 
    
    Version 2.0
    
    The primary goals of this format is to allow a simple XML format 
    that is mostly human readable. The generation and parsing of the 
    various data types are done through the TypeConverter classes 
    associated with the data types.
    
    Example:
    
    ... ado.net/XML headers & schema ...
    <resheader name="resmimetype">text/microsoft-resx</resheader>
    <resheader name="version">2.0</resheader>
    <resheader name="reader">System.Resources.ResXResourceReader, System.Windows.Forms, ...</resheader>
    <resheader name="writer">System.Resources.ResXResourceWriter, System.Windows.Forms, ...</resheader>
    <data name="Name1"><value>this is my long string</value><comment>this is a comment</comment></data>
    <data name="Color1" type="System.Drawing.Color, System.Drawing">Blue</data>
    <data name="Bitmap1" mimetype="application/x-microsoft.net.object.binary.base64">
        <value>[base64 mime encoded serialized .NET Framework object]</value>
    </data>
    <data name="Icon1" type="System.Drawing.Icon, System.Drawing" mimetype="application/x-microsoft.net.object.bytearray.base64">
        <value>[base64 mime encoded string representing a byte array form of the .NET Framework object]</value>
        <comment>This is a comment</comment>
    </data>
                
    There are any number of "resheader" rows that contain simple 
    name/value pairs.
    
    Each data row contains a name, and value. The row also contains a 
    type or mimetype. Type corresponds to a .NET class that support 
    text/value conversion through the TypeConverter architecture. 
    Classes that don't support this are serialized and stored with the 
    mimetype set.
    
    The mimetype is used for serialized objects, and tells the 
    ResXResourceReader how to depersist the object. This is currently not 
    extensible. For a given mimetype the value must be set accordingly:
    
    Note - application/x-microsoft.net.object.binary.base64 is the format 
    that the ResXResourceWriter will generate, however the reader can 
    read any of the formats listed below.
    
    mimetype: application/x-microsoft.net.object.binary.base64
    value   : The object must be serialized with 
            : System.Runtime.Serialization.Formatters.Binary.BinaryFormatter
            : and then encoded with base64 encoding.
    
    mimetype: application/x-microsoft.net.object.soap.base64
    value   : The object must be serialized with 
            : System.Runtime.Serialization.Formatters.Soap.SoapFormatter
            : and then encoded with base64 encoding.

    mimetype: application/x-microsoft.net.object.bytearray.base64
    value   : The object must be serialized into a byte array 
            : using a System.ComponentModel.TypeConverter
            : and then encoded with base64 encoding.
    -->
  <xsd:schema id="root" xmlns="" xmlns:xsd="http://www.w3.org/2001/XMLSchema" xmlns:msdata="urn:schemas-microsoft-com:xml-msdata">
    <xsd:import namespace="http://www.w3.org/XML/1998/namespace" />
    <xsd:element name="root" msdata:IsDataSet="true">
      <xsd:complexType>
        <xsd:choice maxOccurs="unbounded">
          <xsd:element name="metadata">
            <xsd:complexType>
              <xsd:sequence>
                <xsd:element name="value" type="xsd:string" minOccurs="0" />
              </xsd:sequence>
              <xsd:attribute name="name" use="required" type="xsd:string" />
              <xsd:attribute name="type" type="xsd:string" />
              <xsd:attribute name="mimetype" type="xsd:string" />
              <xsd:attribute ref="xml:space" />
            </xsd:complexType>
          </xsd:element>
          <xsd:element name="assembly">
            <xsd:complexType>
              <xsd:attribute name="alias" type="xsd:string" />
              <xsd:attribute name="name" type="xsd:string" />
            </xsd:complexType>
          </xsd:element>
          <xsd:element name="data">
            <xsd:complexType>
              <xsd:sequence>
                <xsd:element name="value" type="xsd:string" minOccurs="0" msdata:Ordinal="1" />
                <xsd:element name="comment" type="xsd:string" minOccurs="0" msdata:Ordinal="2" />
              </xsd:sequence>
              <xsd:attribute name="name" type="xsd:string" use="required" msdata:Ordinal="1" />
              <xsd:attribute name="type" type="xsd:string" msdata:Ordinal="3" />
              <xsd:attribute name="mimetype" type="xsd:string" msdata:Ordinal="4" />
              <xsd:attribute ref="xml:space" />
            </xsd:complexType>
          </xsd:element>
          <xsd:element name="resheader">
            <xsd:complexType>
              <xsd:sequence>
                <xsd:element name="value" type="xsd:string" minOccurs="0" msdata:Ordinal="1" />
              </xsd:sequence>
              <xsd:attribute name="name" type="xsd:string" use="required" />
            </xsd:complexType>
          </xsd:element>
        </xsd:choice>
      </xsd:complexType>
    </xsd:element>
  </xsd:schema>
  <resheader name="resmimetype">
    <value>text/microsoft-resx</value>
  </resheader>
  <resheader name="version">
    <value>2.0</value>
  </resheader>
  <resheader name="reader">
    <value>System.Resources.ResXResourceReader, System.Windows.Forms, Version=4.0.0.0, Culture=neutral, PublicKeyToken=b77a5c561934e089</value>
  </resheader>
  <resheader name="writer">
    <value>System.Resources.ResXResourceWriter, System.Windows.Forms, Version=4.0.0.0, Culture=neutral, PublicKeyToken=b77a5c561934e089</value>
  </resheader>
  <data name="AboutWindowCannotGetVersion" xml:space="preserve">
    <value>Could not get version.</value>
    <comment>To indicate not abe to get Dynamo version</comment>
  </data>
  <data name="AboutWindowDynamoWebsiteButton" xml:space="preserve">
    <value>{0} Website</value>
    <comment>Click button to go to Dynamo website</comment>
  </data>
  <data name="AboutWindowTitle" xml:space="preserve">
    <value>About {0}</value>
    <comment>About window title</comment>
  </data>
  <data name="AboutWindowUpToDate" xml:space="preserve">
    <value>(Up-to-date)</value>
    <comment>To indicate Dynamo is up to date</comment>
  </data>
  <data name="ContextMenuEditCustomNode" xml:space="preserve">
    <value>Edit Custom Node...</value>
    <comment>Context menu item</comment>
  </data>
  <data name="ContextMenuEditCustomNodeProperty" xml:space="preserve">
    <value>Edit Custom Node Properties...</value>
    <comment>Context menu item</comment>
  </data>
  <data name="ContextMenuFitToScreen" xml:space="preserve">
    <value>_Fit to Screen</value>
    <comment>Context menu item</comment>
  </data>
  <data name="ContextMenuGeometryView" xml:space="preserve">
    <value>Switch to Geometry _View</value>
    <comment>Context menu item</comment>
  </data>
  <data name="ContextCreateGroupFromSelection" xml:space="preserve">
    <value>Create Group</value>
    <comment>Context menu item</comment>
  </data>
  <data name="ContextUnGroupFromSelection" xml:space="preserve">
    <value>Remove from Group</value>
    <comment>Context menu item</comment>
  </data>
  <data name="ContextAddGroupFromSelection" xml:space="preserve">
    <value>Add To Group</value>
    <comment>Context menu item</comment>
  </data>
  <data name="ContextMenuNodesFromGeometry" xml:space="preserve">
    <value>Nodes From _Selected Geometry</value>
    <comment>Context menu item</comment>
  </data>
  <data name="ContextMenuNodesFromSelection" xml:space="preserve">
    <value>New Node F_rom Selection</value>
    <comment>Context menu item</comment>
  </data>
  <data name="ContextMenuNodeToCode" xml:space="preserve">
    <value>Node to _Code</value>
    <comment>Context menu item</comment>
  </data>
  <data name="ContextMenuPan" xml:space="preserve">
    <value>Pa_n</value>
    <comment>Context menu item </comment>
  </data>
  <data name="ContextMenuPublishCustomNode" xml:space="preserve">
    <value>Publish This Custom Node...</value>
    <comment>Context menu item</comment>
  </data>
  <data name="DynamoViewCancelButtonTooltip" xml:space="preserve">
    <value>Cancel Run (Shift+F5)</value>
    <comment>Cancel button tooltip</comment>
  </data>
  <data name="DynamoViewDebugMenu" xml:space="preserve">
    <value>Debug</value>
    <comment>Debug menu</comment>
  </data>
  <data name="DynamoViewDebugMenuCheckDailyBuild" xml:space="preserve">
    <value>Check Daily Builds</value>
    <comment>Debug menu | Check the latest daily build</comment>
  </data>
  <data name="DynamoViewDebugMenuDumpLibrary" xml:space="preserve">
    <value>Dump Library</value>
    <comment>Debug menu | Dump all imported libraries</comment>
  </data>
  <data name="DynamoViewDebugMenuForceReExecute" xml:space="preserve">
    <value>Force Re-execute</value>
    <comment>Debug menu | Force to re-execute the whole graph</comment>
  </data>
  <data name="DynamoViewDebugMenuForceUpdate" xml:space="preserve">
    <value>Force Update</value>
    <comment>Debug menu | Force to update Dynamo</comment>
  </data>
  <data name="DynamoViewDebugMenuRunMutationTest" xml:space="preserve">
    <value>Run mutation test</value>
    <comment>Debug menu | Run mutation test</comment>
  </data>
  <data name="DynamoViewDebugMenuShowDebugAST" xml:space="preserve">
    <value>Show Debug ASTs</value>
    <comment>Debug menu | Show debug abstract syntax tree</comment>
  </data>
  <data name="DynamoViewDebugMenuVerboseLogging" xml:space="preserve">
    <value>Verbose Logging</value>
    <comment>Debug menu | Verbose logging</comment>
  </data>
  <data name="DynamoViewEditMenu" xml:space="preserve">
    <value>_Edit</value>
    <comment>Edit menu</comment>
  </data>
  <data name="DynamoViewEditMenuAlighBottom" xml:space="preserve">
    <value>_Bottom</value>
    <comment>Edit menu | Align based on selected nodes' bottom Y position</comment>
  </data>
  <data name="DynamoViewEditMenuAlignLeft" xml:space="preserve">
    <value>_Left</value>
    <comment>Edit menu | Align based on selected nodes' leftmost X position</comment>
  </data>
  <data name="DynamoViewEditMenuAlignRight" xml:space="preserve">
    <value>_Right</value>
    <comment>Edit menu | Align based on selected nodes' rightmost X position</comment>
  </data>
  <data name="DynamoViewEditMenuAlignSelection" xml:space="preserve">
    <value>_Align Selection</value>
    <comment>Edit menu | Align selected nodes</comment>
  </data>
  <data name="DynamoViewEditMenuAlignTop" xml:space="preserve">
    <value>_Top</value>
    <comment>Edit menu | Align based on selected nodes' topmost Y position</comment>
  </data>
  <data name="DynamoViewEditMenuAlignXAverage" xml:space="preserve">
    <value>_X Average</value>
    <comment>Edit menu | Align based on selected nodes' average X positions</comment>
  </data>
  <data name="DynamoViewEditMenuAlignXDistribute" xml:space="preserve">
    <value>_X Distribute</value>
    <comment>Edit menu | Align selected nodes evenly on horizontal direction</comment>
  </data>
  <data name="DynamoViewEditMenuAlignYAverage" xml:space="preserve">
    <value>_Y Average</value>
    <comment>Edit menu | Align based on selected nodes' average Y positions</comment>
  </data>
  <data name="DynamoViewEditMenuAlignYDistribute" xml:space="preserve">
    <value>_Y Distribute</value>
    <comment>Edit menu | Align selected nodes evenly on vertical direction</comment>
  </data>
  <data name="DynamoViewEditMenuCleanupLayout" xml:space="preserve">
    <value>_Cleanup Node Layout</value>
    <comment>Edit menu | Automatically layout graph</comment>
  </data>
  <data name="DynamoViewEditMenuCopy" xml:space="preserve">
    <value>_Copy</value>
    <comment>Edit menu | Copy</comment>
  </data>
  <data name="DynamoViewEditMenuCreateNodeFromSelection" xml:space="preserve">
    <value>_Create Node From Selection</value>
    <comment>Edit menu | Create custom node from selected nodes</comment>
  </data>
  <data name="DynamoViewEditMenuCreateNote" xml:space="preserve">
    <value>_Create Note</value>
    <comment>Edit menu | Create note for a node</comment>
  </data>
  <data name="DynamoViewEditMenuCreateGroup" xml:space="preserve">
    <value>_Create Group</value>
    <comment>Edit menu | Create Grouping for nodes</comment>
  </data>
  <data name="DynamoViewEditMenuDeleteSelected" xml:space="preserve">
    <value>_Delete Selected</value>
    <comment>Edit menu | Delete selected nodes</comment>
  </data>
  <data name="DynamoViewEditMenuPaste" xml:space="preserve">
    <value>_Paste</value>
    <comment>Edit menu | Paste</comment>
  </data>
  <data name="DynamoViewEditMenuRedo" xml:space="preserve">
    <value>_Redo</value>
    <comment>Edit menu | Redo</comment>
  </data>
  <data name="DynamoViewEditMenuSelectAll" xml:space="preserve">
    <value>_Select All</value>
    <comment>Edit menu | Select all nodes</comment>
  </data>
  <data name="DynamoViewEditMenuUndo" xml:space="preserve">
    <value>_Undo</value>
    <comment>Edit menu | Undo</comment>
  </data>
  <data name="DynamoViewFiileMenuExit" xml:space="preserve">
    <value>_Exit</value>
    <comment>File menu | Exit Dynamo</comment>
  </data>
  <data name="DynamoViewFileMenu" xml:space="preserve">
    <value>_File</value>
    <comment>File menu</comment>
  </data>
  <data name="DynamoViewFileMenuExportAsImage" xml:space="preserve">
    <value>_Export Workspace As Image...</value>
    <comment>File menu | Export workspace as image</comment>
  </data>
  <data name="DynamoViewFileMenuExportToSTL" xml:space="preserve">
    <value>_Export Model to STL...</value>
    <comment>File menu | Export geometry model to STL file format</comment>
  </data>
  <data name="DynamoViewFileMenuImport" xml:space="preserve">
    <value>_Import Library...</value>
    <comment>File menu | Import</comment>
  </data>
  <data name="DynamoViewFileMenuNew" xml:space="preserve">
    <value>_New</value>
    <comment>File menu | New</comment>
  </data>
  <data name="DynamoViewFileMenuNewCustomNode" xml:space="preserve">
    <value>_Custom Node...</value>
    <comment>FIle menu | New | New custom node</comment>
  </data>
  <data name="DynamoViewFileMenuNewHomeWorkSpace" xml:space="preserve">
    <value>_Home Workspace...</value>
    <comment>File menu | New | New home workspace</comment>
  </data>
  <data name="DynamoViewFileMenuOpen" xml:space="preserve">
    <value>_Open...</value>
    <comment>File menu | Open</comment>
  </data>
  <data name="DynamoViewFileMenuRecentFiles" xml:space="preserve">
    <value>_Recent Files</value>
    <comment>File menu | Recent files</comment>
  </data>
  <data name="DynamoViewFileMenuSave" xml:space="preserve">
    <value>_Save</value>
    <comment>File menu | Save</comment>
  </data>
  <data name="DynamoViewFileMenuSaveAs" xml:space="preserve">
    <value>_Save As...</value>
    <comment>File menu | Save as</comment>
  </data>
  <data name="DynamoViewHelpMenu" xml:space="preserve">
    <value>Help</value>
    <comment>Help menu</comment>
  </data>
  <data name="DynamoViewHelpMenuAbout" xml:space="preserve">
    <value>_About...</value>
    <comment>Help menu | Display About dialog</comment>
  </data>
  <data name="DynamoViewHelpMenuDisplayStartPage" xml:space="preserve">
    <value>_Display Start Page</value>
    <comment>Help menu | Display start page</comment>
  </data>
  <data name="DynamoViewHelpMenuGotoWebsite" xml:space="preserve">
    <value>_Go To Project Website</value>
    <comment>Help menu | Go go Dynamo website</comment>
  </data>
  <data name="DynamoViewHelpMenuGotoWiki" xml:space="preserve">
    <value>Go To Project _Wiki</value>
    <comment>Help menu | Go to wiki</comment>
  </data>
  <data name="DynamoViewHelpMenuReportBug" xml:space="preserve">
    <value>_Report A Bug</value>
    <comment>Help menu | Report a bug</comment>
  </data>
  <data name="DynamoViewHepMenuSamples" xml:space="preserve">
    <value>Samples</value>
    <comment>Help menu | Samples</comment>
  </data>
  <data name="DynamoViewPackageMenu" xml:space="preserve">
    <value>_Packages</value>
    <comment>Package menu</comment>
  </data>
  <data name="DynamoViewPackageMenuManagePackage" xml:space="preserve">
    <value>_Manage Packages...</value>
    <comment>Package menu | Manage packages...</comment>
  </data>
  <data name="DynamoViewPackageMenuPublishNodes" xml:space="preserve">
    <value>_Publish Selected Nodes...</value>
    <comment>Package menu | Publish selected nodes as a package</comment>
  </data>
  <data name="DynamoViewPackageMenuPublishPackage" xml:space="preserve">
    <value>_Publish New Package...</value>
    <comment>Package menu | Publish new package</comment>
  </data>
  <data name="DynamoViewPackageMenuPublishWorkspace" xml:space="preserve">
    <value>_Publish Current Workspace...</value>
    <comment>Package menu | Publish current workspace as a package</comment>
  </data>
  <data name="DynamoViewPackageMenuSearchPackage" xml:space="preserve">
    <value>_Search for a Package...</value>
    <comment>Package menu | Search for a package</comment>
  </data>
  <data name="DynamoViewRunAutomaticallyOption" xml:space="preserve">
    <value>Run Automatically</value>
    <comment>Run automatically option</comment>
  </data>
  <data name="DynamoViewRunButton" xml:space="preserve">
    <value>Run</value>
    <comment>Run button</comment>
  </data>
  <data name="DynamoViewRunButtonTooltip" xml:space="preserve">
    <value>Run Workflow (F5)</value>
    <comment>Run button tooltip</comment>
  </data>
  <data name="DynamoViewSettingMenu" xml:space="preserve">
    <value>_Settings</value>
    <comment>Setting menu</comment>
  </data>
  <data name="DynamoViewSettingMenuAreaUnits" xml:space="preserve">
    <value>Area Display Units</value>
    <comment>Setting menu | Area unit display</comment>
  </data>
  <data name="DynamoViewSettingMenuCentimeter" xml:space="preserve">
    <value>Centimeter</value>
    <comment>Setting menu | Centimeter</comment>
  </data>
  <data name="DynamoViewSettingMenuCubicCentimeter" xml:space="preserve">
    <value>Cubic Centimeter</value>
    <comment>Setting menu | Cubic centimeter</comment>
  </data>
  <data name="DynamoViewSettingMenuCubicFoot" xml:space="preserve">
    <value>Cubic Foot</value>
    <comment>Setting menu | Cubic foot</comment>
  </data>
  <data name="DynamoViewSettingMenuCubicInch" xml:space="preserve">
    <value>Cubic Inch</value>
    <comment>Setting menu | Cubic inch</comment>
  </data>
  <data name="DynamoViewSettingMenuCubicMeter" xml:space="preserve">
    <value>Cubic Meter</value>
    <comment>Setting menu | Cubic meter</comment>
  </data>
  <data name="DynamoViewSettingMenuCubicMillimeter" xml:space="preserve">
    <value>Cubic Millimeter</value>
    <comment>Setting menu | Cubic millimeter</comment>
  </data>
  <data name="DynamoViewSettingMenuDecimalFoot" xml:space="preserve">
    <value>Decimal Foot</value>
    <comment>Setting menu | Decimal foot</comment>
  </data>
  <data name="DynamoViewSettingMenuDecimalInch" xml:space="preserve">
    <value>Decimal Inch</value>
    <comment>Setting menu | Decimal inch</comment>
  </data>
  <data name="DynamoViewSettingMenuEnableDataReporting" xml:space="preserve">
    <value>Enable detailed usability data reporting (Instrumentation)</value>
    <comment>Setting menu | Enable data reporting during usage</comment>
  </data>
  <data name="DynamoViewSettingMenuEnableDataReportingTooltip" xml:space="preserve">
    <value>Detailed reporting sends behaviour data that we use for improving {0}.

It includes the graph being created as well as errors and warnings</value>
    <comment>Setting menu | Tooltip for enable data reporting during usage menu item</comment>
  </data>
  <data name="DynamoViewSettingMenuEnableSummaryReporting" xml:space="preserve">
    <value>Enable anonymous summary reporting (Google Analytics)</value>
    <comment>Setting menu | Enable summary reporting</comment>
  </data>
  <data name="DynamoViewSettingMenuEnableSummaryReportingTooltip" xml:space="preserve">
    <value>Anonymous summary reporting sends a minimal set of data for computing user counts, stability and performance metrics.

It does not contain your graph or any personal data</value>
    <comment>Setting menu | Tooltip for enable summary reporting during usage menu item</comment>
  </data>
  <data name="DynamoViewSettingShowRunPreview" xml:space="preserve">
    <value>Show Run Preview</value>
    <comment>Setting menu | Show Run Preview</comment>
  </data>
  <data name="ShowRunPreviewEnableToolTip" xml:space="preserve">
    <value>Execution preview is not available when running automatically</value>
  </data>
  <data name="ShowRunPreviewDisableToolTip" xml:space="preserve">
    <value>Preview the execution state of your graph. Nodes that are scheduled for execution will highlight in the graph</value>
  </data>
  <data name="DynamoViewSettingMenuFractionalFoot" xml:space="preserve">
    <value>Fractional Foot</value>
    <comment>Setting menu | Fractional foot</comment>
  </data>
  <data name="DynamoViewSettingMenuFractionalInch" xml:space="preserve">
    <value>Fractional Inch</value>
    <comment>Setting menu | Fractional inch</comment>
  </data>
  <data name="DynamoViewSettingMenuHighRenderPrecision" xml:space="preserve">
    <value>High</value>
    <comment>Setting menu | Slider for render precision</comment>
  </data>
  <data name="DynamoViewSettingMenuLengthUnits" xml:space="preserve">
    <value>Length Display Units</value>
    <comment>Setting menu | Length unit display</comment>
  </data>
  <data name="DynamoViewSettingMenuLowRenderPrecision" xml:space="preserve">
    <value>Low</value>
    <comment>Setting menu | Slider for render precision</comment>
  </data>
  <data name="DynamoViewSettingMenuMeter" xml:space="preserve">
    <value>Meter</value>
    <comment>Setting menu | Meter</comment>
  </data>
  <data name="DynamoViewSettingMenuMillimeter" xml:space="preserve">
    <value>Millimeter</value>
    <comment>Setting menu | Millimeter</comment>
  </data>
  <data name="DynamoViewSettingMenuNumber0" xml:space="preserve">
    <value>0</value>
    <comment>Locale dependent number format 0</comment>
  </data>
  <data name="DynamoViewSettingMenuNumber00" xml:space="preserve">
    <value>0.0</value>
    <comment>Locale dependent number format 0.0</comment>
  </data>
  <data name="DynamoViewSettingMenuNumber000" xml:space="preserve">
    <value>0.00</value>
    <comment>Locale dependent number format 0.00</comment>
  </data>
  <data name="DynamoViewSettingMenuNumber0000" xml:space="preserve">
    <value>0.000</value>
    <comment>Locale dependent number format 0.000</comment>
  </data>
  <data name="DynamoViewSettingMenuNumber00000" xml:space="preserve">
    <value>0.0000</value>
    <comment>Locale dependent number format 0.0000</comment>
  </data>
  <data name="DynamoViewSettingMenuNumberFormat" xml:space="preserve">
    <value>Number Format</value>
    <comment>Setting menu | Number format</comment>
  </data>
  <data name="DynamoViewSettingMenuRenderPrecision" xml:space="preserve">
    <value>Render Precision</value>
    <comment>Setting menu | Render precision</comment>
  </data>
  <data name="DynamoViewSettingMenuSquareCentimeter" xml:space="preserve">
    <value>Square Centimeter</value>
    <comment>Setting menu | Square centimeter</comment>
  </data>
  <data name="DynamoViewSettingMenuSquareFoot" xml:space="preserve">
    <value>Square Foot</value>
    <comment>Setting menu | Square foot</comment>
  </data>
  <data name="DynamoViewSettingMenuSquareInch" xml:space="preserve">
    <value>Square Inch</value>
    <comment>Setting menu | Square inch</comment>
  </data>
  <data name="DynamoViewSettingMenuSquareMeter" xml:space="preserve">
    <value>Square Meter</value>
    <comment>Setting menu | Square meter</comment>
  </data>
  <data name="DynamoViewSettingMenuSquareMillimeter" xml:space="preserve">
    <value>Square Millimeter</value>
    <comment>Setting menu | Square millimeter</comment>
  </data>
  <data name="DynamoViewSettingMenuVolumeUnits" xml:space="preserve">
    <value>Volume Display Units</value>
    <comment>Setting menu | Volume unit display</comment>
  </data>
  <data name="DynamoViewToolbarExportButtonTooltip" xml:space="preserve">
    <value>Export Workspace As Image</value>
    <comment>Toolbar export button tooltip</comment>
  </data>
  <data name="DynamoViewToolbarNewButtonTooltip" xml:space="preserve">
    <value>New [Ctrl + N]</value>
    <comment>Toolbar new button tooltip</comment>
  </data>
  <data name="DynamoViewToolbarOpenButtonTooltip" xml:space="preserve">
    <value>Open [Ctrl + O]</value>
    <comment>Toolbar open button tooltip</comment>
  </data>
  <data name="DynamoViewToolbarRedoButtonTooltip" xml:space="preserve">
    <value>Redo [Ctrl + Y]</value>
    <comment>Toolbar redo button tooltip</comment>
  </data>
  <data name="DynamoViewToolbarSaveButtonTooltip" xml:space="preserve">
    <value>Save [Ctrl + S]</value>
    <comment>Toolbar save button tooltip</comment>
  </data>
  <data name="DynamoViewToolbarUndoButtonTooltip" xml:space="preserve">
    <value>Undo [Ctrl + Z]</value>
    <comment>Toolbar undo button tooltip</comment>
  </data>
  <data name="DynamoViewViewMenu" xml:space="preserve">
    <value>_View</value>
    <comment>View menu</comment>
  </data>
  <data name="DynamoViewViewMenu3DPreview" xml:space="preserve">
    <value>_Background 3D Preview</value>
    <comment>View menu | Background 3d preview</comment>
  </data>
  <data name="DynamoViewViewMenuAlternateContextGeometry" xml:space="preserve">
    <value>Show Geometry in {0}</value>
    <comment>View menu | Show geometry in some context</comment>
  </data>
  <data name="DynamoViewViewMenuConnector" xml:space="preserve">
    <value>_Connectors</value>
    <comment>View menu | Connector setting</comment>
  </data>
  <data name="DynamoViewViewMenuConnectorType" xml:space="preserve">
    <value>_Connector Type</value>
    <comment>View menu | Connector type</comment>
  </data>
  <data name="DynamoViewViewMenuConnectorTypeCurve" xml:space="preserve">
    <value>Curves</value>
    <comment>View menu | Curve type connector</comment>
  </data>
  <data name="DynamoViewViewMenuConnectorTypePolylines" xml:space="preserve">
    <value>Polylines</value>
    <comment>View menu | Polyline type connector</comment>
  </data>
  <data name="DynamoViewViewMenuHideConsole" xml:space="preserve">
    <value>Hide Console</value>
    <comment>View menu | Hide console</comment>
  </data>
  <data name="DynamoViewViewMenuPan" xml:space="preserve">
    <value>_Pan</value>
    <comment>View menu | Pan</comment>
  </data>
  <data name="DynamoViewViewMenuPanDown" xml:space="preserve">
    <value>Pan Down (Mouse wheel drag down)</value>
    <comment>View menu | Pan down</comment>
  </data>
  <data name="DynamoViewViewMenuPanLeft" xml:space="preserve">
    <value>Pan Left (Mouse wheel drag left)</value>
    <comment>View menu | Pan left</comment>
  </data>
  <data name="DynamoViewViewMenuPanRight" xml:space="preserve">
    <value>Pan Right (Mouse wheel drag right)</value>
    <comment>View menu | Pan right</comment>
  </data>
  <data name="DynamoViewViewMenuPanUp" xml:space="preserve">
    <value>Pan Up (Mouse wheel drag up)</value>
    <comment>View menu | Pan up</comment>
  </data>
  <data name="DynamoViewViewMenuPreviewNavigate" xml:space="preserve">
    <value>Navigate Background 3D Preview</value>
    <comment>View menu | Navigate background 3D preview</comment>
  </data>
  <data name="DynamoViewViewMenuShowBackground3DPreview" xml:space="preserve">
    <value>Showing Background 3D Preview</value>
    <comment>View menu | Show background preview</comment>
  </data>
  <data name="DynamoViewViewMenuShowConnectors" xml:space="preserve">
    <value>_Show Connectors</value>
    <comment>View menu | Show connectors</comment>
  </data>
  <data name="DynamoViewViewMenuShowConsole" xml:space="preserve">
    <value>Show Console</value>
    <comment>View menu | Show console</comment>
  </data>
  <data name="DynamoViewViewMenuZoom" xml:space="preserve">
    <value>_Zoom</value>
    <comment>View menu | Zoom</comment>
  </data>
  <data name="DynamoViewViewMenuZoomIn" xml:space="preserve">
    <value>Zoom In (Mouse wheel down)</value>
    <comment>View menu | Zoom in</comment>
  </data>
  <data name="DynamoViewViewMenuZoomOut" xml:space="preserve">
    <value>Zoom Out (Mouse wheel up)</value>
    <comment>View menu | Zoom out</comment>
  </data>
  <data name="ContextMenuDelete" xml:space="preserve">
    <value>Remove</value>
    <comment>Context menu for selected node - delete selected node</comment>
  </data>
  <data name="NodeContextMenuHelp" xml:space="preserve">
    <value>Help...</value>
    <comment>Display help message for this node</comment>
  </data>
  <data name="ContextMenuLacing" xml:space="preserve">
    <value>Lacing</value>
    <comment>Context menu for selected node</comment>
  </data>
  <data name="ContextMenuLacingCrossProduct" xml:space="preserve">
    <value>Cross Product</value>
    <comment>Lacing strategy: use cross product for two lists</comment>
  </data>
  <data name="ContextMenuLacingFirst" xml:space="preserve">
    <value>First</value>
    <comment>Lacing strategy: use the first list</comment>
  </data>
  <data name="ContextMenuLacingLongest" xml:space="preserve">
    <value>Longest</value>
    <comment>Lacing strategy: use the longest list</comment>
  </data>
  <data name="ContextMenuLacingShortest" xml:space="preserve">
    <value>Shortest</value>
    <comment>Lacing strategy: use the shortest list</comment>
  </data>
  <data name="NodeContextMenuPreview" xml:space="preserve">
    <value>Preview</value>
    <comment>Context menu item - preview geometry</comment>
  </data>
  <data name="NodeContextMenuPreviewUpstream" xml:space="preserve">
    <value>Preview Upstream</value>
    <comment>Context menu item - preview geometry of upstream nodes</comment>
  </data>
  <data name="NodeContextMenuRenameNode" xml:space="preserve">
    <value>Rename Node...</value>
    <comment>Context menu item - rename this node</comment>
  </data>
  <data name="NodeContextMenuShowLabels" xml:space="preserve">
    <value>Show Labels</value>
    <comment>Context menu item - show labels</comment>
  </data>
  <data name="NodeHelpWindowNodeCategory" xml:space="preserve">
    <value>CATEGORY</value>
    <comment>Category label</comment>
  </data>
  <data name="NodeHelpWindowNodeDescription" xml:space="preserve">
    <value>DESCRIPTION</value>
    <comment>Description label</comment>
  </data>
  <data name="NodeHelpWindowNodeInput" xml:space="preserve">
    <value>INPUTS</value>
    <comment>Input label</comment>
  </data>
  <data name="NodeHelpWindowNodeOutput" xml:space="preserve">
    <value>OUTPUTS</value>
    <comment>Output label</comment>
  </data>
  <data name="NodeHelpWindowNodeType" xml:space="preserve">
    <value>NODE TYPE</value>
    <comment>Title label</comment>
  </data>
  <data name="StartPageAsk" xml:space="preserve">
    <value>ASK</value>
  </data>
  <data name="StartPageCode" xml:space="preserve">
    <value>CODE</value>
  </data>
  <data name="StartPageBackupOnCrash" xml:space="preserve">
    <value>RECOVER FROM BACKUP</value>
  </data>
  <data name="StartPageBackupNoCrash" xml:space="preserve">
    <value>BACKUP</value>
  </data>
  <data name="StartPageBackupLocation" xml:space="preserve">
    <value>Backup location</value>
  </data>
  <data name="StartPageOpenAll" xml:space="preserve">
    <value>Open all</value>
  </data>
  <data name="StartPageDiscussionForum" xml:space="preserve">
    <value>Discussion forum</value>
  </data>
  <data name="StartPageFiles" xml:space="preserve">
    <value>FILES</value>
  </data>
  <data name="StartPageGithubRepository" xml:space="preserve">
    <value>Github repository</value>
  </data>
  <data name="StartPageMoreSamples" xml:space="preserve">
    <value>More Samples</value>
  </data>
  <data name="StartPageNewCustomNode" xml:space="preserve">
    <value>Custom Node</value>
    <comment>Start page | New custom node</comment>
  </data>
  <data name="StartPageNewFile" xml:space="preserve">
    <value>New</value>
    <comment>Start page | New </comment>
  </data>
  <data name="StartPageOpenFile" xml:space="preserve">
    <value>Open</value>
    <comment>Start page | Open files</comment>
  </data>
  <data name="StartPageRecent" xml:space="preserve">
    <value>RECENT</value>
  </data>
  <data name="StartPageReference" xml:space="preserve">
    <value>REFERENCE</value>
  </data>
  <data name="StartPageSamples" xml:space="preserve">
    <value>SAMPLES</value>
  </data>
  <data name="StartPageSendIssues" xml:space="preserve">
    <value>Send issues</value>
  </data>
  <data name="StartPageShowSamples" xml:space="preserve">
    <value>Show Samples In Folder</value>
  </data>
  <data name="StartPageStart" xml:space="preserve">
    <value>Start</value>
  </data>
  <data name="StartPageVideoTutorials" xml:space="preserve">
    <value>Video Tutorials</value>
    <comment>Start page | Link to videos</comment>
  </data>
  <data name="StartPageVisitWebsite" xml:space="preserve">
    <value>{0} website</value>
    <comment>Start page | Link to DynamoBIM</comment>
  </data>
  <data name="StartPageAdvancedTutorials" xml:space="preserve">
    <value>Advanced Tutorials</value>
    <comment>Start page | Link to tutorials</comment>
  </data>
  <data name="AddFileToPackageDialogTitle" xml:space="preserve">
    <value>Add File to Package...</value>
  </data>
  <data name="CancelButton" xml:space="preserve">
    <value>Cancel</value>
  </data>
  <data name="CannotDownloadPackageMessageBoxTitle" xml:space="preserve">
    <value>Cannot Download Package</value>
  </data>
  <data name="CustomNodePropertyErrorMessageBoxTitle" xml:space="preserve">
    <value>Custom Node Property Error</value>
  </data>
  <data name="CustomNodePropertyWindowCategory" xml:space="preserve">
    <value>Category</value>
    <comment>Label - specify custom node category</comment>
  </data>
  <data name="CustomNodePropertyWindowDescription" xml:space="preserve">
    <value>Description</value>
    <comment>Label - custom node description</comment>
  </data>
  <data name="CustomNodePropertyWindowDescriptionHint" xml:space="preserve">
    <value>Description of Custom Node</value>
    <comment>Text box hint</comment>
  </data>
  <data name="CustomNodePropertyWindowName" xml:space="preserve">
    <value>Name</value>
    <comment>Label - specify custom node name</comment>
  </data>
  <data name="CustomNodePropertyWindowNameHint" xml:space="preserve">
    <value>Name of Custom Node</value>
    <comment>Text box hint</comment>
  </data>
  <data name="CustomNodePropertyWindowTitle" xml:space="preserve">
    <value>Custom Node Properties</value>
    <comment>Dialog name</comment>
  </data>
  <data name="DeprecatingPackageMessageBoxTitle" xml:space="preserve">
    <value>Deprecating Package</value>
  </data>
  <data name="DynamoViewHelpMenuShowInFolder" xml:space="preserve">
    <value>Show In Folder</value>
    <comment>Help menu | Show in Folder</comment>
  </data>
  <data name="ImportLibraryDialogTitle" xml:space="preserve">
    <value>Import Library</value>
  </data>
  <data name="MessageAlreadyInstallDynamo" xml:space="preserve">
    <value>{0} has already installed {1}.

{0} will attempt to uninstall this package before installing.</value>
  </data>
  <data name="MessageConfirmToInstallPackage" xml:space="preserve">
    <value>Are you sure you want to install {0} {1} ?</value>
    <comment>Message box content</comment>
  </data>
  <data name="MessageConfirmToSaveCustomNode" xml:space="preserve">
    <value>You have unsaved changes to custom node workspace: "{0}".

Would you like to save your changes?</value>
  </data>
  <data name="MessageConfirmToSaveHomeWorkSpace" xml:space="preserve">
    <value>You have unsaved changes to the Home workspace.

Would you like to save your changes?</value>
  </data>
  <data name="MessageConfirmToSaveNamedHomeWorkSpace" xml:space="preserve">
    <value>You have unsaved changes to {0}.

Would you like to save your changes?</value>
  </data>
  <data name="MessageConfirmToUninstallPackage" xml:space="preserve">
    <value>Are you sure you want to uninstall {0} ?  This will delete the packages root directory.

You can always redownload the package.</value>
  </data>
  <data name="MessageCustomNodeNameExist" xml:space="preserve">
    <value>A built-in node with the given name already exists.</value>
  </data>
  <data name="MessageCustomNodeNeedNewCategory" xml:space="preserve">
    <value>You must enter a new category or choose one from the existing categories.</value>
  </data>
  <data name="MessageCustomNodeNoName" xml:space="preserve">
    <value>You must supply a name.</value>
  </data>
  <data name="MessageFailedToDownloadPackage" xml:space="preserve">
    <value>Failed to download package with id: {0}.  Please try again and report the package if you continue to have problems.</value>
    <comment>Message box content</comment>
  </data>
  <data name="MessageFailedToUninstall" xml:space="preserve">
    <value>{0} failed to uninstall the package.  You may need to delete the package's root directory manually.</value>
  </data>
  <data name="MessageFailToUninstallPackage" xml:space="preserve">
    <value>{0} failed to uninstall the package: {1}.  The package may need to be reinstalled manually.</value>
    <comment>Message box content</comment>
  </data>
  <data name="MessageFileNotFound" xml:space="preserve">
    <value>File not found: {0}</value>
    <comment>Message box content</comment>
  </data>
  <data name="MessageGettingNodeError" xml:space="preserve">
    <value>There was a problem getting the node from the workspace.</value>
    <comment>Message box content</comment>
  </data>
  <data name="MessageNeedToRestart" xml:space="preserve">
    <value>{0} and its host application must restart before uninstall takes effect.</value>
  </data>
  <data name="MessagePackageContainPythonScript" xml:space="preserve">
    <value>The package or one of its dependencies contains Python scripts or binaries. Do you want to continue?</value>
  </data>
  <data name="MessagePackageNewerDynamo" xml:space="preserve">
    <value>The following packages use a newer version of {0} than you are currently using:

{1}

Do you want to continue?</value>
  </data>
  <data name="MessageSelectAtLeastOneNode" xml:space="preserve">
    <value>You must select at least one custom node.</value>
    <comment>Message box content</comment>
  </data>
  <data name="MessageSelectSymbolNotFound" xml:space="preserve">
    <value>The selected symbol was not found in the workspace</value>
    <comment>Message box content</comment>
  </data>
  <data name="MessageSubmitSameNamePackage" xml:space="preserve">
    <value>The node is part of the {0} package called "{1}" - do you want to submit a new version of this package?

If not, this node will be moved to the new package you are creating."</value>
    <comment>Message box content</comment>
  </data>
  <data name="MessageToDeprecatePackage" xml:space="preserve">
    <value>Are you sure you want to deprecate {0} ?  This request will be rejected if you are not a maintainer of the package.  It indicates that you will no longer support the package, although the package will still appear when explicitly searched for. 

You can always undeprecate the package.</value>
  </data>
  <data name="MessageToUndeprecatePackage" xml:space="preserve">
    <value>Are you sure you want to undeprecate {0} ?  This request will be rejected if you are not a maintainer of the package.  It indicates that you will continue to support the package and the package will appear when users are browsing packages.

You can always re-deprecate the package.</value>
  </data>
  <data name="MessageUninstallToContinue" xml:space="preserve">
    <value>{0} needs to uninstall {1} to continue, but cannot as one of its types appears to be in use.  Try restarting {0}.</value>
  </data>
  <data name="MessageUninstallToContinue2" xml:space="preserve">
    <value>{0} needs to uninstall {1} to continue but it contains binaries already loaded into Dynamo.  It's now marked for removal, but you'll need to first restart {0}.</value>
  </data>
  <data name="OKButton" xml:space="preserve">
    <value>OK</value>
  </data>
  <data name="OpenDynamoDefinitionDialogTitle" xml:space="preserve">
    <value>Open {0} Definition...</value>
  </data>
  <data name="PackageDownloadConfirmMessageBoxTitle" xml:space="preserve">
    <value>Package Download Confirmation</value>
    <comment>Message box title</comment>
  </data>
  <data name="PackageDownloadErrorMessageBoxTitle" xml:space="preserve">
    <value>Package Download Error</value>
    <comment>Message box title</comment>
  </data>
  <data name="PackageDownloadMessageBoxTitle" xml:space="preserve">
    <value>Package Download</value>
  </data>
  <data name="PackageUseNewerDynamoMessageBoxTitle" xml:space="preserve">
    <value>Package Uses Newer Version of {0}!</value>
  </data>
  <data name="PackageWarningMessageBoxTitle" xml:space="preserve">
    <value>Package Warning</value>
    <comment>Message box title</comment>
  </data>
  <data name="SaveConfirmationMessageBoxTitle" xml:space="preserve">
    <value>Confirmation</value>
  </data>
  <data name="SaveModelToSTLDialogTitle" xml:space="preserve">
    <value>Save your model to STL.</value>
  </data>
  <data name="SaveWorkbenToImageDialogTitle" xml:space="preserve">
    <value>Save your Workbench to an Image</value>
  </data>
  <data name="SelectionErrorMessageBoxTitle" xml:space="preserve">
    <value>Selection Error</value>
    <comment>Message box title</comment>
  </data>
  <data name="UndeprecatingPackageMessageBoxTitle" xml:space="preserve">
    <value>Removing Package Deprecation</value>
  </data>
  <data name="UninstallFailureMessageBoxTitle" xml:space="preserve">
    <value>Uninstall Failure</value>
  </data>
  <data name="UninstallingPackageMessageBoxTitle" xml:space="preserve">
    <value>Uninstalling Package</value>
  </data>
  <data name="ContinueButton" xml:space="preserve">
    <value>Continue</value>
    <comment>Continue to use Dynamo</comment>
  </data>
  <data name="CrashPromptDialogCopyButton" xml:space="preserve">
    <value>Copy</value>
    <comment>Copy crash details</comment>
  </data>
  <data name="CrashPromptDialogCrashMessage" xml:space="preserve">
    <value>Uh oh... something went wrong and {0} has crashed, sorry about that.

You will get a chance to save your work.</value>
  </data>
  <data name="CrashPromptDialogDetailButton" xml:space="preserve">
    <value>Details</value>
    <comment>Click it to display crash details</comment>
  </data>
  <data name="CrashPromptDialogOpenFolderButton" xml:space="preserve">
    <value>Open Folder</value>
    <comment>Open folder that contains crash report</comment>
  </data>
  <data name="CrashPromptDialogSubmitBugButton" xml:space="preserve">
    <value>Submit Bug To Github</value>
    <comment>Submit a bug on github</comment>
  </data>
  <data name="CrashPromptDialogTitle" xml:space="preserve">
    <value>{0} has crashed</value>
  </data>
  <data name="DownloadWarningMessageBoxTitle" xml:space="preserve">
    <value>Download Warning</value>
  </data>
  <data name="DynamoUpdateAvailableToolTip" xml:space="preserve">
    <value>A Dynamo update is available. Click to install.</value>
  </data>
  <data name="EditNodeWindowTitle" xml:space="preserve">
    <value>Edit Node Name</value>
    <comment>Dialog for editing a node's name</comment>
  </data>
  <data name="EditAnnotationTitle" xml:space="preserve">
    <value>Edit Group Title</value>
    <comment>Dialog for editing a node's name</comment>
  </data>
  <data name="EditWindowAcceptButton" xml:space="preserve">
    <value>Accept</value>
  </data>
  <data name="EditWindowTitle" xml:space="preserve">
    <value>Set value...</value>
  </data>
  <data name="GenericTaskDialogSampleLeftButton" xml:space="preserve">
    <value>Sample Left Button</value>
    <comment>Sample button, it will be replaced at runtime</comment>
  </data>
  <data name="GenericTaskDialogSampleRightButton" xml:space="preserve">
    <value>Sample Right Button</value>
    <comment>Sample button, it will be replaced at runtime</comment>
  </data>
  <data name="GenericTaskDialogTitle" xml:space="preserve">
    <value>Generic Task Dialog</value>
  </data>
  <data name="UsageReportPromptDialogTitle" xml:space="preserve">
    <value>Agreement to collect usability data on your use of {0}</value>
  </data>
  <data name="DynamoViewContextMenuClearLog" xml:space="preserve">
    <value>Clear</value>
    <comment>Clear log</comment>
  </data>
  <data name="DynamoViewEditMenuSelectNeighbours" xml:space="preserve">
    <value>_Select Neighbors</value>
  </data>
  <data name="FilePathConverterNoFileSelected" xml:space="preserve">
    <value>No file selected.</value>
  </data>
  <data name="HideClassicNodeLibrary" xml:space="preserve">
    <value>Hide Classic Node Library</value>
  </data>
  <data name="InstalledPackageViewAdditionalFileLabel" xml:space="preserve">
    <value>Additional Files</value>
  </data>
  <data name="InstalledPackageViewAdditionalLabel" xml:space="preserve">
    <value>Additional Libraries</value>
  </data>
  <data name="InstalledPackageViewContextMenuCancelUninstall" xml:space="preserve">
    <value>Cancel pending uninstall...</value>
  </data>
  <data name="InstalledPackageViewContextMenuCancelUninstallTooltip" xml:space="preserve">
    <value>Remove the pending uninstall status</value>
  </data>
  <data name="InstalledPackageViewContextMenuDeprecate" xml:space="preserve">
    <value>Deprecate</value>
  </data>
  <data name="InstalledPackageViewContextMenuDeprecateTooltip" xml:space="preserve">
    <value>Set this package as deprecated.  Only allowed if you're a current maintainer of the package.</value>
  </data>
  <data name="InstalledPackageViewContextMenuGetLatest" xml:space="preserve">
    <value>Get Latest Version</value>
  </data>
  <data name="InstalledPackageViewContextMenuGetLatestTooltip" xml:space="preserve">
    <value>Check if there is a newer version of this package and download it.</value>
  </data>
  <data name="InstalledPackageViewContextMenuPublish" xml:space="preserve">
    <value>Publish...</value>
  </data>
  <data name="InstalledPackageViewContextMenuPublishTooltip" xml:space="preserve">
    <value>Publish this package, if it has yet to be published.</value>
  </data>
  <data name="InstalledPackageViewContextMenuPublishVersion" xml:space="preserve">
    <value>Publish Version...</value>
  </data>
  <data name="InstalledPackageViewContextMenuPublishVersionTooltip" xml:space="preserve">
    <value>Publish a new version of this package, assuming it has already been published. Only allowed if you're a current maintainer of the package.</value>
  </data>
  <data name="InstalledPackageViewContextMenuRemoveDeprecation" xml:space="preserve">
    <value>Remove deprecation</value>
  </data>
  <data name="InstalledPackageViewContextMenuRemoveDeprecationTooltip" xml:space="preserve">
    <value>Remove package deprecation. Only allowed if you're a current maintainer of the package.</value>
  </data>
  <data name="InstalledPackageViewContextMenuShowContent" xml:space="preserve">
    <value>Show Contents</value>
  </data>
  <data name="InstalledPackageViewContextMenuShowContentTooltip" xml:space="preserve">
    <value>See the types loaded by this package</value>
  </data>
  <data name="InstalledPackageViewContextMenuShowRootDir" xml:space="preserve">
    <value>Show Root Directory</value>
  </data>
  <data name="InstalledPackageViewContextMenuShowRootDirTooltip" xml:space="preserve">
    <value>Go to the root folder of this package</value>
  </data>
  <data name="InstalledPackageViewContextMenuUninstall" xml:space="preserve">
    <value>Uninstall...</value>
  </data>
  <data name="InstalledPackageViewContextMenuUninstallTooltip" xml:space="preserve">
    <value>Uninstall this package, only allowed if none of the types are currently in use</value>
  </data>
  <data name="InstalledPackageViewCustomNodesLabel" xml:space="preserve">
    <value>Custom Nodes</value>
  </data>
  <data name="InstalledPackageViewNodeLibrariesLabel" xml:space="preserve">
    <value>Node Libraries</value>
  </data>
  <data name="InstalledPackageViewPendingInstallButton" xml:space="preserve">
    <value>Pending uninstall</value>
  </data>
  <data name="InstalledPackageViewTitle" xml:space="preserve">
    <value>Installed Packages</value>
  </data>
  <data name="LacingCrossProductToolTip" xml:space="preserve">
    <value>For two lists {a,b,c}{1,2,3} returns {a1,a2,a3}{b1,b2,b3}{c1,c2,c3}.</value>
  </data>
  <data name="LacingDisabledToolTip" xml:space="preserve">
    <value>Argument lacing is disabled for this node.</value>
  </data>
  <data name="LacingFirstToolTip" xml:space="preserve">
    <value>For two lists {a,b,c}{1,2,3} returns {a1}.</value>
  </data>
  <data name="LacingLongestToolTip" xml:space="preserve">
    <value>For two lists {a,b,c}{1,2} returns {a1,b2,c2}.</value>
  </data>
  <data name="LacingShortestToolTip" xml:space="preserve">
    <value>For two lists {a,b,c}{1,2} returns {a1,b2}.</value>
  </data>
  <data name="LibraryViewContextMenuEditNode" xml:space="preserve">
    <value>Edit...</value>
  </data>
  <data name="LibraryViewNoMatchesFound" xml:space="preserve">
    <value>No matches found</value>
    <comment>No matches for the search llibrary</comment>
  </data>
  <data name="LibraryViewSearchText" xml:space="preserve">
    <value>Search</value>
  </data>
  <data name="LibraryViewTitle" xml:space="preserve">
    <value>Library</value>
  </data>
  <data name="NoteViewContextMenuDelete" xml:space="preserve">
    <value>Delete</value>
    <comment>Delete note </comment>
  </data>
  <data name="NoteViewContextMenuEdit" xml:space="preserve">
    <value>Edit...</value>
    <comment>Edit note</comment>
  </data>
  <data name="PackageDownloadStateDownloaded" xml:space="preserve">
    <value>Downloaded</value>
  </data>
  <data name="PackageDownloadStateDownloading" xml:space="preserve">
    <value>Downloading</value>
  </data>
  <data name="PackageDownloadStateError" xml:space="preserve">
    <value>Error</value>
  </data>
  <data name="PackageDownloadStateInstalled" xml:space="preserve">
    <value>Installed</value>
  </data>
  <data name="PackageDownloadStateInstalling" xml:space="preserve">
    <value>Installing</value>
  </data>
  <data name="PackageDownloadStateStarting" xml:space="preserve">
    <value>Starting</value>
  </data>
  <data name="PackageManagerWebSiteButton" xml:space="preserve">
    <value>Package Manager Website</value>
  </data>
  <data name="PackageSearchStateNoResult" xml:space="preserve">
    <value>Search returned no results!</value>
  </data>
  <data name="PackageSearchStateSearching" xml:space="preserve">
    <value>Searching...</value>
  </data>
  <data name="PackageSearchStateSyncingWithServer" xml:space="preserve">
    <value>Syncing with server...</value>
  </data>
  <data name="PackageSearchViewClearButton" xml:space="preserve">
    <value>Clear</value>
    <comment>Clear completed installation</comment>
  </data>
  <data name="PackageSearchViewClearButtonTooltip" xml:space="preserve">
    <value>Clear Downloads</value>
  </data>
  <data name="PackageSearchViewContextMenuOrderAscending" xml:space="preserve">
    <value>Ascending</value>
    <comment>Order by Ascending</comment>
  </data>
  <data name="PackageSearchViewContextMenuOrderDescending" xml:space="preserve">
    <value>Descending</value>
    <comment>Order by Descending</comment>
  </data>
  <data name="PackageSearchViewContextMenuSortByAuthor" xml:space="preserve">
    <value>Author</value>
    <comment>Sort package by author name</comment>
  </data>
  <data name="PackageSearchViewContextMenuSortByDownloads" xml:space="preserve">
    <value>Downloads</value>
    <comment>Sort package by download numbers</comment>
  </data>
  <data name="PackageSearchViewContextMenuSortByName" xml:space="preserve">
    <value>Name</value>
    <comment>Sort package by name</comment>
  </data>
  <data name="PackageSearchViewContextMenuSortByVotes" xml:space="preserve">
    <value>Votes</value>
    <comment>Sort package by user votes</comment>
  </data>
  <data name="PackageSearchViewContextMenuSortyByUpdate" xml:space="preserve">
    <value>Most Recent Update</value>
    <comment>Sort package by the most recent update</comment>
  </data>
  <data name="PackageSearchViewDeprecated" xml:space="preserve">
    <value>DEPRECATED</value>
    <comment>Indicate package has been deprecated</comment>
  </data>
  <data name="PackageSearchViewDeprecatedTooltip" xml:space="preserve">
    <value>The maintainers of this package have indicated that they will no longer be updating it.  Use at your own risk!</value>
  </data>
  <data name="PackageSearchViewDescription" xml:space="preserve">
    <value>Description</value>
    <comment>Package description</comment>
  </data>
  <data name="PackageSearchViewDownvoteButtonTooltip" xml:space="preserve">
    <value>Downvote to voice lack of support for this package</value>
  </data>
  <data name="PackageSearchViewInstallButton" xml:space="preserve">
    <value>⇓ Install</value>
    <comment>To install package</comment>
  </data>
  <data name="PackageSearchViewInstallButtonTooltip" xml:space="preserve">
    <value>Install This Version</value>
  </data>
  <data name="PackageSearchViewKeywords" xml:space="preserve">
    <value>Keywords</value>
    <comment>Package keywords</comment>
  </data>
  <data name="PackageSearchViewSearchTextBox" xml:space="preserve">
    <value>Search...</value>
  </data>
  <data name="PackageSearchViewSortByButton" xml:space="preserve">
    <value>Sort by</value>
  </data>
  <data name="PackageSearchViewTitle" xml:space="preserve">
    <value>Online Package Search</value>
  </data>
  <data name="PackageSearchViewUpvoteButtonTooltip" xml:space="preserve">
    <value>Vote in support of this package</value>
  </data>
  <data name="PackageSearchViewVersions" xml:space="preserve">
    <value>Versions</value>
    <comment>Package versions</comment>
  </data>
  <data name="PackageSearchViewVisitRepositoryBuutton" xml:space="preserve">
    <value>Visit package repository</value>
  </data>
  <data name="PackageSearchViewVisitWebSiteButton" xml:space="preserve">
    <value>Visit package website</value>
  </data>
  <data name="PackageStateUnknown" xml:space="preserve">
    <value>Unknown</value>
  </data>
  <data name="PackageUploadStateCompressing" xml:space="preserve">
    <value>Compressing...</value>
  </data>
  <data name="PackageUploadStateCopying" xml:space="preserve">
    <value>Copying...</value>
  </data>
  <data name="PackageUploadStateError" xml:space="preserve">
    <value>Error!</value>
    <comment>Something wrong with package uploading</comment>
  </data>
  <data name="PackageUploadStateReady" xml:space="preserve">
    <value>Ready</value>
  </data>
  <data name="PackageUploadStateUploaded" xml:space="preserve">
    <value>Uploaded</value>
  </data>
  <data name="PackageUploadStateUploading" xml:space="preserve">
    <value>Uploading...</value>
  </data>
  <data name="PortViewContextMenuUserDefaultValue" xml:space="preserve">
    <value>Use Default Value</value>
  </data>
  <data name="PublishPackagePackageContent" xml:space="preserve">
    <value>Package Contents</value>
  </data>
  <data name="PublishPackageViewAddFileButton" xml:space="preserve">
    <value>Add file...</value>
  </data>
  <data name="PublishPackageViewAddFileButtonTooltip" xml:space="preserve">
    <value>Add File To Package</value>
  </data>
  <data name="PublishPackageViewContextMenuIsNodeLibrary" xml:space="preserve">
    <value>Is Node Library</value>
  </data>
  <data name="PublishPackageViewLicense" xml:space="preserve">
    <value>License (optional - default is MIT)</value>
  </data>
  <data name="PublishPackageViewPackageDependencies" xml:space="preserve">
    <value>Dependencies</value>
  </data>
  <data name="PublishPackageViewPackageDescription" xml:space="preserve">
    <value>Description</value>
  </data>
  <data name="PublishPackageViewPackageGroup" xml:space="preserve">
    <value>Group (optional)</value>
    <comment>User to input group name about this package</comment>
  </data>
  <data name="PublishPackageViewPackageGroupTooltip" xml:space="preserve">
    <value>A group to help categorize this package.  Might be useful for a collection of packages related to a firm, school, etc.</value>
  </data>
  <data name="PublishPackageViewPackageKeywords" xml:space="preserve">
    <value>Keywords (optional)</value>
    <comment>User to input some keywords about this package</comment>
  </data>
  <data name="PublishPackageViewPackageKeywordsTooltip" xml:space="preserve">
    <value>Keywords help find your package in the database.  Separate them by spaces.</value>
  </data>
  <data name="PublishPackageViewPackageName" xml:space="preserve">
    <value>Name</value>
  </data>
  <data name="PublishPackageViewPackageVersion" xml:space="preserve">
    <value>Version (major minor build)</value>
  </data>
  <data name="PublishPackageViewPackageVersionTooltip" xml:space="preserve">
    <value>A version name helps a submitter keep track of updates to the package.  A new version of a package will be REJECTED if this is not incremeneted.</value>
  </data>
  <data name="PublishPackageViewPublish" xml:space="preserve">
    <value>Publish a Package</value>
  </data>
  <data name="PublishPackageViewPublisherWebiSite" xml:space="preserve">
    <value>Website Url (optional)</value>
  </data>
  <data name="PublishPackageViewRepositoryUrl" xml:space="preserve">
    <value>Repository Url (optional)</value>
    <comment>Github repository</comment>
  </data>
  <data name="PublishPackageViewTitle" xml:space="preserve">
    <value>Publish a {0} Package</value>
  </data>
  <data name="ShowClassicNodeLibrary" xml:space="preserve">
    <value>Show Classic Node Library</value>
  </data>
  <data name="UnknowDateFormat" xml:space="preserve">
    <value>Unknown date format</value>
  </data>
  <data name="Watch3DViewContextMenuPan" xml:space="preserve">
    <value>_Pan</value>
  </data>
  <data name="Watch3DViewContextMenuRotate" xml:space="preserve">
    <value>_Rotate</value>
  </data>
  <data name="Watch3DViewContextMenuSwitchView" xml:space="preserve">
    <value>Switch to Node _View</value>
  </data>
  <data name="Watch3DViewContextMenuZoomToFit" xml:space="preserve">
    <value>_Zoom to Fit</value>
  </data>
  <data name="BuildVersionNonNegative" xml:space="preserve">
    <value>You must provide a Build version as a non-negative integer.</value>
    <comment>ErrorString</comment>
  </data>
  <data name="CannotSubmitPackage" xml:space="preserve">
    <value>You can't submit a package in this version of {0}.  You'll need a host application, like Revit, to submit a package.</value>
    <comment>ErrorString</comment>
  </data>
  <data name="DescriptionNeedMoreCharacters" xml:space="preserve">
    <value>Description must be longer than 10 characters.</value>
    <comment>ErrorString</comment>
  </data>
  <data name="MajorVersionNonNegative" xml:space="preserve">
    <value>You must provide a Major version as a non-negative integer.</value>
    <comment>ErrorString</comment>
  </data>
  <data name="MinorVersionNonNegative" xml:space="preserve">
    <value>You must provide a Minor version as a non-negative integer.</value>
    <comment>ErrorString</comment>
  </data>
  <data name="NameNeedMoreCharacters" xml:space="preserve">
    <value>Name must be at least 3 characters.</value>
    <comment>ErrorString</comment>
  </data>
  <data name="PackageNameCannotContainTheseCharacters" xml:space="preserve">
    <value>The name of the package cannot contain /,\, or *.</value>
    <comment>ErrorString</comment>
  </data>
  <data name="PackageNeedAtLeastOneFile" xml:space="preserve">
    <value>Your package must contain at least one file.</value>
    <comment>ErrorString</comment>
  </data>
  <data name="UpdateMessage" xml:space="preserve">
    <value>An update is available for Dynamo.
Installing the latest update requires Dynamo and any host applications to close.
Do you want to install the latest Dynamo update?</value>
  </data>
  <data name="VersionValueGreaterThan0" xml:space="preserve">
    <value>At least one of your version values must be greater than 0.</value>
    <comment>ErrorString</comment>
  </data>
  <data name="InstallMessageCaption" xml:space="preserve">
    <value>Install Dynamo</value>
  </data>
  <data name="InCanvasGeomButtonToolTip" xml:space="preserve">
    <value>Enable background 3D preview navigation (Ctrl + B)</value>
    <comment>Enable background 3D preview navigation</comment>
  </data>
  <data name="InCanvasNodeButtonToolTip" xml:space="preserve">
    <value>Enable graph view navigation (Ctrl + B)</value>
    <comment>Enable graph view navigation</comment>
  </data>
  <data name="AddCustomFileToPackageDialogTitle" xml:space="preserve">
    <value>Add Custom Node, Library, or XML file to Package...</value>
  </data>
  <data name="ConverterMessageCurrentOffset" xml:space="preserve">
    <value>Current offset X: {0}, Y: {1}</value>
  </data>
  <data name="ConverterMessageTransformOrigin" xml:space="preserve">
    <value>Transform origin X: {0}, Y: {1}</value>
  </data>
  <data name="ConverterMessageZoom" xml:space="preserve">
    <value>Zoom : {0}</value>
  </data>
  <data name="DynamoViewSamplesMenuShowInFolder" xml:space="preserve">
    <value>Show In Folder</value>
  </data>
  <data name="FileDialogAllFiles" xml:space="preserve">
    <value>All Files ({0})|{0}</value>
  </data>
  <data name="FileDialogAssemblyFiles" xml:space="preserve">
    <value>Assembly Library Files ({0})|{0}</value>
  </data>
  <data name="FileDialogCustomNodeDLLXML" xml:space="preserve">
    <value>Custom Node, DLL, XML ({0})|{0}</value>
  </data>
  <data name="FileDialogDefaultPNGName" xml:space="preserve">
    <value>Capture.png</value>
  </data>
  <data name="FileDialogDefaultSTLModelName" xml:space="preserve">
    <value>model.stl</value>
  </data>
  <data name="FileDialogDesignScriptFiles" xml:space="preserve">
    <value>DesignScript Files ({0})|{0}</value>
  </data>
  <data name="FileDialogDynamoCustomNode" xml:space="preserve">
    <value>{0} Custom Node ({1})|{1}</value>
  </data>
  <data name="FileDialogDynamoDefinitions" xml:space="preserve">
    <value>{0} Definitions ({1})|{1}</value>
  </data>
  <data name="FileDialogDynamoWorkspace" xml:space="preserve">
    <value>{0} Workspace ({1})|{1}</value>
  </data>
  <data name="FileDialogLibraryFiles" xml:space="preserve">
    <value>Library Files ({0})|{0}</value>
  </data>
  <data name="FileDialogPNGFiles" xml:space="preserve">
    <value>PNG Image|{0}</value>
  </data>
  <data name="FileDialogSTLModels" xml:space="preserve">
    <value>STL Models|{0}</value>
  </data>
  <data name="InfoBubbleError" xml:space="preserve">
    <value>Error: </value>
  </data>
  <data name="InfoBubbleWarning" xml:space="preserve">
    <value>Warning: </value>
  </data>
  <data name="MessageFailedToApplyCustomization" xml:space="preserve">
    <value>Failed to apply NodeViewCustomization for {0}</value>
  </data>
  <data name="MessageFailedToAttachToRowColumn" xml:space="preserve">
    <value>'AttachmentToRowColumnConverter' expects a 'ConverterParameter' value to be either 'Row' or 'Column'</value>
  </data>
  <data name="MessageFailedToAutocomple" xml:space="preserve">
    <value>Failed to perform code block autocomplete with exception:</value>
  </data>
  <data name="MessageFailedToFindNodeById" xml:space="preserve">
    <value>No node could be found with that Id.</value>
  </data>
  <data name="MessageFailedToOpenFile" xml:space="preserve">
    <value>Error opening file: </value>
  </data>
  <data name="MessageFailedToSaveAsImage" xml:space="preserve">
    <value>Failed to save the Workspace as image.</value>
  </data>
  <data name="MessageLoadingTime" xml:space="preserve">
    <value>{0} elapsed for loading {1} main window.</value>
  </data>
  <data name="MessageNodeWithNullFunction" xml:space="preserve">
    <value>There is a null function definition for this node.</value>
  </data>
  <data name="MessageNoNodeDescription" xml:space="preserve">
    <value>No description provided</value>
  </data>
  <data name="MessageUnsavedChanges0" xml:space="preserve">
    <value>The following workspaces have not been saved:</value>
  </data>
  <data name="MessageUnsavedChanges1" xml:space="preserve">
    <value>. Please save them and try again.</value>
  </data>
  <data name="SearchViewTopResult" xml:space="preserve">
    <value>Top Result</value>
  </data>
  <data name="TooltipCurrentIndex" xml:space="preserve">
    <value>{0} of {1}</value>
  </data>
  <data name="AutodeskSignIn" xml:space="preserve">
    <value>Autodesk Sign In</value>
  </data>
  <data name="BrowserWindowLoading" xml:space="preserve">
    <value>Loading...</value>
  </data>
  <data name="InvalidLoginUrl" xml:space="preserve">
    <value>Invalid URL for login page!</value>
  </data>
  <data name="NoneString" xml:space="preserve">
    <value>none</value>
  </data>
  <data name="PresetsWindowDescription" xml:space="preserve">
    <value>Description</value>
  </data>
  <data name="PresetsWindowDescriptionHint" xml:space="preserve">
    <value>Enter a description for this preset.</value>
  </data>
  <data name="PresetsWindowName" xml:space="preserve">
    <value>Name</value>
  </data>
  <data name="PresetsWindowTitle" xml:space="preserve">
    <value>Preset State Properties</value>
  </data>
  <data name="DynamoViewRunButtonToolTipDisabled" xml:space="preserve">
    <value>Run is not available when running Automatically or Periodically.</value>
  </data>
  <data name="RunTypeToolTipAutomatically" xml:space="preserve">
    <value>Run whenever there is a change to the graph.</value>
  </data>
  <data name="RunTypeToolTipManually" xml:space="preserve">
    <value>Run whenever you press the Run button.</value>
  </data>
  <data name="RunTypeToolTipPeriodicallyDisabled" xml:space="preserve">
    <value>Periodic running is disabled when there are no nodes in your graph that support it.</value>
  </data>
  <data name="RunTypeToolTipPeriodicallyEnabled" xml:space="preserve">
    <value>Run at the specified interval.</value>
  </data>
  <data name="RunCompletedMessage" xml:space="preserve">
    <value>Run completed.</value>
  </data>
  <data name="RunCompletedWithWarningsMessage" xml:space="preserve">
    <value>Run completed with warnings.</value>
  </data>
  <data name="RunStartedMessage" xml:space="preserve">
    <value>Run started...</value>
  </data>
  <data name="GroupDefaultText" xml:space="preserve">
    <value>&lt;Click here to edit the group title&gt;</value>
  </data>
  <data name="GroupContextMenuBackground" xml:space="preserve">
    <value>Select Background</value>
  </data>
  <data name="GroupContextMenuFont" xml:space="preserve">
    <value>Font Size</value>
  </data>
  <data name="GroupContextMenuUngroup" xml:space="preserve">
    <value>Ungroup</value>
  </data>
  <data name="PackageDuplicateAssemblyWarning" xml:space="preserve">
    <value>Due to limitations in the .NET framework, it is not possible to update your package assembly while it is already loaded.  Please update the assembly while {0} is not running and try again.</value>
  </data>
  <data name="PackageDuplicateAssemblyWarningTitle" xml:space="preserve">
    <value>Cannot update assembly</value>
  </data>
  <data name="Automatic" xml:space="preserve">
    <value>Automatic</value>
  </data>
  <data name="Manual" xml:space="preserve">
    <value>Manual</value>
  </data>
  <data name="Periodic" xml:space="preserve">
    <value>Periodic</value>
  </data>
  <data name="ContextMenuCopy" xml:space="preserve">
    <value>Copy</value>
    <comment>Context menu item</comment>
  </data>
  <data name="ContextMenuHideAllGeometry" xml:space="preserve">
    <value>Hide all geometry preview</value>
    <comment>Context menu item - Specific to canvas</comment>
  </data>
  <data name="ContextMenuHideAllTextBubble" xml:space="preserve">
    <value>Hide all text bubble</value>
    <comment>Context menu item - Specific to canvas</comment>
  </data>
  <data name="ContextMenuHideUpstreamPreview" xml:space="preserve">
    <value>Hide upstream geometry preview</value>
    <comment>Context menu item - Specific to canvas</comment>
  </data>
  <data name="ContextMenuInsertCodeBlock" xml:space="preserve">
    <value>Insert code block</value>
    <comment>Context menu item - Specific to canvas</comment>
  </data>
  <data name="ContextMenuPaste" xml:space="preserve">
    <value>Paste</value>
    <comment>Context menu item</comment>
  </data>
  <data name="ContextMenuShowAllGeometry" xml:space="preserve">
    <value>Show all geometry preview</value>
    <comment>Context menu item - Specific to canvas</comment>
  </data>
  <data name="ContextMenuShowAllTextBubble" xml:space="preserve">
    <value>Show all text buble</value>
    <comment>Context menu item - Specific to canvas</comment>
  </data>
  <data name="ContextMenuShowUpstreamPreview" xml:space="preserve">
    <value>Show upstream geometry preview</value>
    <comment>Context menu item - Specific to canvas</comment>
  </data>
  <data name="MoreButton" xml:space="preserve">
    <value>More</value>
    <comment>The "More" button on "Publish a Dynamo Package" dialog</comment>
  </data>
  <data name="PublishPackage" xml:space="preserve">
    <value>Publish Online</value>
  </data>
  <data name="StartPageWhatsNew" xml:space="preserve">
    <value>What's New</value>
  </data>
  <data name="TermsOfUseAcceptButton" xml:space="preserve">
    <value>I Accept</value>
  </data>
  <data name="TermsOfUseDeclineButton" xml:space="preserve">
    <value>I Decline</value>
  </data>
  <data name="TermsOfUseViewTitle" xml:space="preserve">
    <value>Package Manager Terms of Use</value>
  </data>
  <data name="GalleryDynamoVersion" xml:space="preserve">
    <value>Version {0}.{1}.{2}</value>
  </data>
  <data name="LearnMore" xml:space="preserve">
    <value>Learn more</value>
  </data>
  <data name="Autodesk360SignInButtonContentToolTip" xml:space="preserve">
    <value>Sign in to Autodesk A360 to access online services that integrate with your desktop software.</value>
  </data>
  <data name="Autodesk360SignInButtonTitleToolTip" xml:space="preserve">
    <value>Autodesk A360</value>
  </data>
  <data name="ConsentFormGoogleAnalyticsCheckBoxContent" xml:space="preserve">
    <value>Yes, I would like to contribute to this program (Google Analytics).</value>
  </data>
  <data name="ConsentFormInstrumentationCheckBoxContent" xml:space="preserve">
    <value>I give my consent for Autodesk to collect information, using a tool called Instrumentation, on how I use {0}</value>
  </data>
  <data name="GroupContextMenuDeleteGroup" xml:space="preserve">
    <value>Delete Group</value>
  </data>
  <data name="CustomNodeTypeShortString" xml:space="preserve">
    <value>DS</value>
  </data>
  <data name="PackageTypeShortString" xml:space="preserve">
    <value>PKG</value>
  </data>
  <data name="ZeroTouchTypeShortString" xml:space="preserve">
    <value>DLL</value>
  </data>
  <data name="DynamoViewEditMenuCreatePreset" xml:space="preserve">
    <value>Create Preset From Selection</value>
  </data>
  <data name="DynamoViewEditMenuDeletePreset" xml:space="preserve">
    <value>Delete Preset</value>
  </data>
  <data name="DynamoViewEditMenuRestorePreset" xml:space="preserve">
    <value>Restore Preset</value>
  </data>
  <data name="DynamoViewEditMenuPresetsMenu" xml:space="preserve">
    <value>Presets</value>
  </data>
  <data name="DynamoViewSettingsMenuShowEdges" xml:space="preserve">
    <value>Show Edges</value>
  </data>
  <data name="DynamoViewSettingsMenuVisualizationSettings" xml:space="preserve">
    <value>Visualization Settings</value>
  </data>
  <data name="FileDialogManualMode" xml:space="preserve">
    <value>Open in Manual Execution Mode</value>
  </data>
  <data name="BrowserNodeButtonLabel" xml:space="preserve">
    <value>Browse...</value>
  </data>
  <data name="BrowserNodeNoFileSelected" xml:space="preserve">
    <value>No file selected.</value>
  </data>
  <data name="StringInputNodeEditMenu" xml:space="preserve">
    <value>Edit...</value>
  </data>
  <data name="WatchNodeRawDataMenu" xml:space="preserve">
    <value>Show Raw Data</value>
  </data>
  <data name="NodeContextMenuEnablePeriodicUpdate" xml:space="preserve">
    <value>Enable Periodic Update</value>
  </data>
  <data name="PackageUploadNoDependency" xml:space="preserve">
    <value>None</value>
  </data>
  <data name="PublishPackageViewPackageDescriptionTooltip" xml:space="preserve">
    <value>A description that helps people understand what the package might be used for.</value>
  </data>
  <data name="PublishPackageViewPackageNameTooltip" xml:space="preserve">
    <value>A unique name for the package.</value>
  </data>
  <data name="UnitAcres" xml:space="preserve">
    <value>Acres</value>
  </data>
  <data name="UnitCentimeters" xml:space="preserve">
    <value>Centimeters</value>
  </data>
  <data name="UnitCubicCentimeter" xml:space="preserve">
    <value>CubicCentimeter</value>
  </data>
  <data name="UnitCubicFoot" xml:space="preserve">
    <value>CubicFoot</value>
  </data>
  <data name="UnitCubicInches" xml:space="preserve">
    <value>CubicInches</value>
  </data>
  <data name="UnitCubicMeters" xml:space="preserve">
    <value>CubicMeters</value>
  </data>
  <data name="UnitCubicMillimeter" xml:space="preserve">
    <value>CubicMillimeter</value>
  </data>
  <data name="UnitCubicYards" xml:space="preserve">
    <value>CubicYards</value>
  </data>
  <data name="UnitDecimeters" xml:space="preserve">
    <value>Decimeters</value>
  </data>
  <data name="UnitFeet" xml:space="preserve">
    <value>Feet</value>
  </data>
  <data name="UnitHectares" xml:space="preserve">
    <value>Hectares</value>
  </data>
  <data name="UnitInches" xml:space="preserve">
    <value>Inches</value>
  </data>
  <data name="UnitLitres" xml:space="preserve">
    <value>Litres</value>
  </data>
  <data name="UnitMeters" xml:space="preserve">
    <value>Meters</value>
  </data>
  <data name="UnitMillimeters" xml:space="preserve">
    <value>Millimeters</value>
  </data>
  <data name="UnitSquareCentimeter" xml:space="preserve">
    <value>SquareCentimeter</value>
  </data>
  <data name="UnitSquareFoot" xml:space="preserve">
    <value>SquareFoot</value>
  </data>
  <data name="UnitSquareInch" xml:space="preserve">
    <value>SquareInch</value>
  </data>
  <data name="UnitSquareMeter" xml:space="preserve">
    <value>SquareMeter</value>
  </data>
  <data name="UnitSquareMillimeter" xml:space="preserve">
    <value>SquareMillimeter</value>
  </data>
  <data name="UnitUSGallons" xml:space="preserve">
    <value>USGallons</value>
  </data>
  <data name="CustomNodePromptDescriptionTooltip" xml:space="preserve">
    <value>A description that helps people understand what the node might be used for.</value>
  </data>
  <data name="CustomNodePromptNameTooltip" xml:space="preserve">
    <value>A unique name for the node.</value>
  </data>
  <data name="PresetPromptDescriptionTooltip" xml:space="preserve">
    <value>A description of the preset state.</value>
  </data>
  <data name="PresetPromptNameTooltip" xml:space="preserve">
    <value>A unique name for the preset.</value>
  </data>
  <data name="SelectNodeButtonChange" xml:space="preserve">
    <value>Change</value>
  </data>
  <data name="SelectNodeButtonSelect" xml:space="preserve">
    <value>Select</value>
  </data>
  <data name="PresetTextRemaining" xml:space="preserve">
    <value>Characters Remaining</value>
  </data>
  <data name="PresetOverwrite" xml:space="preserve">
    <value>A preset by this name already exists, do you wish to overwrite?</value>
  </data>
  <data name="AddButton" xml:space="preserve">
    <value>Add</value>
  </data>
  <data name="DynamoViewSettingMenuManagePackagePath" xml:space="preserve">
    <value>Manage Node and Package Paths...</value>
    <comment>Setting menu | Custom node definition and package paths</comment>
  </data>
  <data name="PackagePathViewAccept" xml:space="preserve">
    <value>Accept Changes</value>
    <comment>Accept changes button on the package path dialog</comment>
  </data>
  <data name="PackagePathViewHeading" xml:space="preserve">
    <value>Paths:</value>
    <comment>Package path management dialog content</comment>
  </data>
  <data name="PackagePathViewSummary1" xml:space="preserve">
    <value>Add paths to make nodes and packages show up in the library.</value>
    <comment>Package path management dialog content</comment>
  </data>
  <data name="PackagePathViewSummary2" xml:space="preserve">
    <value>Top path is the default save location.</value>
    <comment>Package path management dialog content that describes about the first entry being the default save location.</comment>
  </data>
  <data name="PackagePathViewTitle" xml:space="preserve">
    <value>Manage Node and Package Paths</value>
    <comment>Package path management dialog title</comment>
  </data>
  <data name="PackagePathViewToolTipDown" xml:space="preserve">
    <value>Move the selected path downward</value>
    <comment>Tool-tip for down arrow</comment>
  </data>
  <data name="PackagePathViewToolTipMinus" xml:space="preserve">
    <value>Remove the selected path from list</value>
    <comment>Tool-tip for minus icon</comment>
  </data>
  <data name="PackagePathViewToolTipPlus" xml:space="preserve">
    <value>Add a new path to the list</value>
    <comment>Tool-tip for plus icon</comment>
  </data>
  <data name="PackagePathViewToolTipUp" xml:space="preserve">
    <value>Move the selected path upward</value>
    <comment>Tool-tip for up arrow</comment>
  </data>
  <data name="NodeContextMenuIsInput" xml:space="preserve">
    <value>Is Input</value>
  </data>
  <data name="DynamoViewViewMenuAvailablePreviews" xml:space="preserve">
    <value>Available Previews</value>
  </data>
  <data name="PresetWarningMessage" xml:space="preserve">
    <value>No input nodes selected. Select at least one input node to create a preset.</value>
  </data>
  <data name="UnitArea" xml:space="preserve">
    <value>Area</value>
  </data>
  <data name="UnitLength" xml:space="preserve">
    <value>Length</value>
  </data>
  <data name="UnitVolume" xml:space="preserve">
    <value>Volume</value>
  </data>
  <data name="Units" xml:space="preserve">
    <value>Units:</value>
  </data>
  <data name="PublishPackageLocally" xml:space="preserve">
    <value>Publish Locally</value>
  </data>
  <data name="BackgroundPreviewName" xml:space="preserve">
    <value>Background Preview</value>
    <comment>The name of the 3D background preview.</comment>
  </data>
<<<<<<< HEAD
  <data name="CameraDataLoadError" xml:space="preserve">
    <value>Camera position information could not be loaded from the file.</value>
  </data>
  <data name="CameraDataSaveError" xml:space="preserve">
    <value>Camera position information could not be saved.</value>
=======
  <data name="FolderNotWritableError" xml:space="preserve">
    <value>You do not have write permission to {0}.</value>
>>>>>>> f021f898
  </data>
</root><|MERGE_RESOLUTION|>--- conflicted
+++ resolved
@@ -1897,15 +1897,13 @@
     <value>Background Preview</value>
     <comment>The name of the 3D background preview.</comment>
   </data>
-<<<<<<< HEAD
   <data name="CameraDataLoadError" xml:space="preserve">
     <value>Camera position information could not be loaded from the file.</value>
   </data>
   <data name="CameraDataSaveError" xml:space="preserve">
     <value>Camera position information could not be saved.</value>
-=======
+  </data>
   <data name="FolderNotWritableError" xml:space="preserve">
     <value>You do not have write permission to {0}.</value>
->>>>>>> f021f898
   </data>
 </root>