﻿<?xml version="1.0" encoding="utf-8"?>
<root>
  <!-- 
    Microsoft ResX Schema 
    
    Version 2.0
    
    The primary goals of this format is to allow a simple XML format 
    that is mostly human readable. The generation and parsing of the 
    various data types are done through the TypeConverter classes 
    associated with the data types.
    
    Example:
    
    ... ado.net/XML headers & schema ...
    <resheader name="resmimetype">text/microsoft-resx</resheader>
    <resheader name="version">2.0</resheader>
    <resheader name="reader">System.Resources.ResXResourceReader, System.Windows.Forms, ...</resheader>
    <resheader name="writer">System.Resources.ResXResourceWriter, System.Windows.Forms, ...</resheader>
    <data name="Name1"><value>this is my long string</value><comment>this is a comment</comment></data>
    <data name="Color1" type="System.Drawing.Color, System.Drawing">Blue</data>
    <data name="Bitmap1" mimetype="application/x-microsoft.net.object.binary.base64">
        <value>[base64 mime encoded serialized .NET Framework object]</value>
    </data>
    <data name="Icon1" type="System.Drawing.Icon, System.Drawing" mimetype="application/x-microsoft.net.object.bytearray.base64">
        <value>[base64 mime encoded string representing a byte array form of the .NET Framework object]</value>
        <comment>This is a comment</comment>
    </data>
                
    There are any number of "resheader" rows that contain simple 
    name/value pairs.
    
    Each data row contains a name, and value. The row also contains a 
    type or mimetype. Type corresponds to a .NET class that support 
    text/value conversion through the TypeConverter architecture. 
    Classes that don't support this are serialized and stored with the 
    mimetype set.
    
    The mimetype is used for serialized objects, and tells the 
    ResXResourceReader how to depersist the object. This is currently not 
    extensible. For a given mimetype the value must be set accordingly:
    
    Note - application/x-microsoft.net.object.binary.base64 is the format 
    that the ResXResourceWriter will generate, however the reader can 
    read any of the formats listed below.
    
    mimetype: application/x-microsoft.net.object.binary.base64
    value   : The object must be serialized with 
            : System.Runtime.Serialization.Formatters.Binary.BinaryFormatter
            : and then encoded with base64 encoding.
    
    mimetype: application/x-microsoft.net.object.soap.base64
    value   : The object must be serialized with 
            : System.Runtime.Serialization.Formatters.Soap.SoapFormatter
            : and then encoded with base64 encoding.

    mimetype: application/x-microsoft.net.object.bytearray.base64
    value   : The object must be serialized into a byte array 
            : using a System.ComponentModel.TypeConverter
            : and then encoded with base64 encoding.
    -->
  <xsd:schema id="root" xmlns="" xmlns:xsd="http://www.w3.org/2001/XMLSchema" xmlns:msdata="urn:schemas-microsoft-com:xml-msdata">
    <xsd:import namespace="http://www.w3.org/XML/1998/namespace" />
    <xsd:element name="root" msdata:IsDataSet="true">
      <xsd:complexType>
        <xsd:choice maxOccurs="unbounded">
          <xsd:element name="metadata">
            <xsd:complexType>
              <xsd:sequence>
                <xsd:element name="value" type="xsd:string" minOccurs="0" />
              </xsd:sequence>
              <xsd:attribute name="name" use="required" type="xsd:string" />
              <xsd:attribute name="type" type="xsd:string" />
              <xsd:attribute name="mimetype" type="xsd:string" />
              <xsd:attribute ref="xml:space" />
            </xsd:complexType>
          </xsd:element>
          <xsd:element name="assembly">
            <xsd:complexType>
              <xsd:attribute name="alias" type="xsd:string" />
              <xsd:attribute name="name" type="xsd:string" />
            </xsd:complexType>
          </xsd:element>
          <xsd:element name="data">
            <xsd:complexType>
              <xsd:sequence>
                <xsd:element name="value" type="xsd:string" minOccurs="0" msdata:Ordinal="1" />
                <xsd:element name="comment" type="xsd:string" minOccurs="0" msdata:Ordinal="2" />
              </xsd:sequence>
              <xsd:attribute name="name" type="xsd:string" use="required" msdata:Ordinal="1" />
              <xsd:attribute name="type" type="xsd:string" msdata:Ordinal="3" />
              <xsd:attribute name="mimetype" type="xsd:string" msdata:Ordinal="4" />
              <xsd:attribute ref="xml:space" />
            </xsd:complexType>
          </xsd:element>
          <xsd:element name="resheader">
            <xsd:complexType>
              <xsd:sequence>
                <xsd:element name="value" type="xsd:string" minOccurs="0" msdata:Ordinal="1" />
              </xsd:sequence>
              <xsd:attribute name="name" type="xsd:string" use="required" />
            </xsd:complexType>
          </xsd:element>
        </xsd:choice>
      </xsd:complexType>
    </xsd:element>
  </xsd:schema>
  <resheader name="resmimetype">
    <value>text/microsoft-resx</value>
  </resheader>
  <resheader name="version">
    <value>2.0</value>
  </resheader>
  <resheader name="reader">
    <value>System.Resources.ResXResourceReader, System.Windows.Forms, Version=4.0.0.0, Culture=neutral, PublicKeyToken=b77a5c561934e089</value>
  </resheader>
  <resheader name="writer">
    <value>System.Resources.ResXResourceWriter, System.Windows.Forms, Version=4.0.0.0, Culture=neutral, PublicKeyToken=b77a5c561934e089</value>
  </resheader>
  <data name="AboutWindowCannotGetVersion" xml:space="preserve">
    <value>Could not get version.</value>
    <comment>To indicate not abe to get Dynamo version</comment>
  </data>
  <data name="AboutWindowDynamoWebsiteButton" xml:space="preserve">
    <value>{0} Website</value>
    <comment>Click button to go to Dynamo website</comment>
  </data>
  <data name="AboutWindowTitle" xml:space="preserve">
    <value>About {0}</value>
    <comment>About window title</comment>
  </data>
  <data name="AboutWindowUpToDate" xml:space="preserve">
    <value>(Up-to-date)</value>
    <comment>To indicate Dynamo is up to date</comment>
  </data>
  <data name="ActionMember" xml:space="preserve">
    <value>Action</value>
  </data>
  <data name="AddButton" xml:space="preserve">
    <value>Add</value>
  </data>
  <data name="AddCustomFileToPackageDialogTitle" xml:space="preserve">
    <value>Add Custom Node, Library, or XML file to Package...</value>
  </data>
  <data name="AddFileToPackageDialogTitle" xml:space="preserve">
    <value>Add File to Package...</value>
  </data>
  <data name="AddToLibraryButton" xml:space="preserve">
    <value>Add</value>
  </data>
  <data name="Autodesk360SignInButtonContentToolTip" xml:space="preserve">
    <value>Sign in to Autodesk A360 to access online services that integrate with your desktop software.</value>
  </data>
  <data name="Autodesk360SignInButtonTitleToolTip" xml:space="preserve">
    <value>Autodesk A360</value>
  </data>
  <data name="AutodeskSignIn" xml:space="preserve">
    <value>Autodesk Sign In</value>
  </data>
  <data name="Automatic" xml:space="preserve">
    <value>Automatic</value>
  </data>
  <data name="BackgroundPreviewCreationFailureMessage" xml:space="preserve">
    <value>There was an error creating a background preview in Dynamo. This could be due to a lack of graphics resources on your machine. See the log for more information.</value>
  </data>
  <data name="BackgroundPreviewDefaultName" xml:space="preserve">
    <value>Default Background Preview</value>
  </data>
  <data name="BackgroundPreviewName" xml:space="preserve">
    <value>Background Preview</value>
    <comment>The name of the 3D background preview.</comment>
  </data>
  <data name="BrowserNodeButtonLabel" xml:space="preserve">
    <value>Browse...</value>
  </data>
  <data name="BrowserNodeNoFileSelected" xml:space="preserve">
    <value>No file selected.</value>
  </data>
  <data name="BrowserWindowLoading" xml:space="preserve">
    <value>Loading...</value>
  </data>
  <data name="BuildVersionNonNegative" xml:space="preserve">
    <value>You must provide a Build version as a non-negative integer.</value>
    <comment>ErrorString</comment>
  </data>
  <data name="CameraDataLoadError" xml:space="preserve">
    <value>Camera position information could not be loaded from the file.</value>
  </data>
  <data name="CameraDataSaveError" xml:space="preserve">
    <value>Camera position information could not be saved.</value>
  </data>
  <data name="CancelButton" xml:space="preserve">
    <value>Cancel</value>
  </data>
  <data name="CannotDownloadPackageMessageBoxTitle" xml:space="preserve">
    <value>Cannot Download Package</value>
  </data>
  <data name="CannotSubmitPackage" xml:space="preserve">
    <value>You can't submit a package in this version of {0}.  You'll need a host application, like Revit, to submit a package.</value>
    <comment>ErrorString</comment>
  </data>
  <data name="ChangeScaleFactorPromptCaptionText" xml:space="preserve">
    <value>To ensure accurate geometry rendering and calculation, select the range of geometry sizes that you will be working on:</value>
  </data>
  <data name="ChangeScaleFactorPromptDescriptionBox" xml:space="preserve">
    <value>Numerical range shown here denote numbers in the following unit:</value>
  </data>
  <data name="ChangeScaleFactorPromptDescriptionContent" xml:space="preserve">
    <value>Use this working range to model in values that fall between {0} to {1} units</value>
  </data>
  <data name="ChangeScaleFactorPromptDescriptionDefaultSetting" xml:space="preserve">
    <value>Default Setting:</value>
  </data>
  <data name="ChangeScaleFactorPromptUnitCm" xml:space="preserve">
    <value>Centimeters (cm)</value>
  </data>
  <data name="ChangeScaleFactorPromptUnitM" xml:space="preserve">
    <value>Meters (m)</value>
  </data>
  <data name="ChangeScaleFactorPromptUnitMm" xml:space="preserve">
    <value>Millimeters (mm)</value>
  </data>
  <data name="ChangeScaleFactorPromptUnitsNumberFormatCm" xml:space="preserve">
    <value>{0} cm</value>
  </data>
  <data name="ChangeScaleFactorPromptUnitsNumberFormatM" xml:space="preserve">
    <value>{0} m</value>
  </data>
  <data name="ChangeScaleFactorPromptUnitsNumberFormatMm" xml:space="preserve">
    <value>{0} mm</value>
  </data>
  <data name="ChangeScaleFactorPromptWindowTitle" xml:space="preserve">
    <value>Geometry Working Range</value>
  </data>
  <data name="CompactLayoutTitle" xml:space="preserve">
    <value>Compact</value>
  </data>
  <data name="ConsentFormGoogleAnalyticsCheckBoxContent" xml:space="preserve">
    <value>I agree to contribute to the Google Analytics program.</value>
  </data>
  <data name="ConsentFormADPAnalyticsCheckBoxContent" xml:space="preserve">
    <value>I agree to data collection in desktop products for Autodesk analytics programs.</value>
  </data>
  <data name="ContextAddGroupFromSelection" xml:space="preserve">
    <value>Add To Group</value>
    <comment>Context menu item</comment>
  </data>
  <data name="ContextCreateGroupFromSelection" xml:space="preserve">
    <value>Create Group</value>
    <comment>Context menu item</comment>
  </data>
  <data name="ContextMenuCopy" xml:space="preserve">
    <value>Copy</value>
    <comment>Context menu item</comment>
  </data>
  <data name="ContextMenuDelete" xml:space="preserve">
    <value>Remove</value>
    <comment>Context menu for selected node - delete selected node</comment>
  </data>
  <data name="ContextMenuEditCustomNode" xml:space="preserve">
    <value>Edit Custom Node...</value>
    <comment>Context menu item</comment>
  </data>
  <data name="ContextMenuEditCustomNodeProperty" xml:space="preserve">
    <value>Edit Custom Node Properties...</value>
    <comment>Context menu item</comment>
  </data>
  <data name="ContextMenuFitToScreen" xml:space="preserve">
    <value>_Fit to Screen</value>
    <comment>Context menu item</comment>
  </data>
  <data name="ContextMenuGeometryView" xml:space="preserve">
    <value>Switch to Geometry _View</value>
    <comment>Context menu item</comment>
  </data>
  <data name="ContextMenuHideAllGeometry" xml:space="preserve">
    <value>Hide all geometry preview</value>
    <comment>Context menu item - Specific to canvas</comment>
  </data>
  <data name="ContextMenuHideAllTextBubble" xml:space="preserve">
    <value>Hide all text bubble</value>
    <comment>Context menu item - Specific to canvas</comment>
  </data>
  <data name="ContextMenuInsertCodeBlock" xml:space="preserve">
    <value>Insert code block</value>
    <comment>Context menu item - Specific to canvas</comment>
  </data>
  <data name="ContextMenuLacing" xml:space="preserve">
    <value>Lacing</value>
    <comment>Context menu for selected node</comment>
  </data>
  <data name="ContextMenuLacingAuto" xml:space="preserve">
    <value>Auto</value>
    <comment>Auto lacing</comment>
  </data>
  <data name="ContextMenuLacingCrossProduct" xml:space="preserve">
    <value>Cross Product</value>
    <comment>Lacing strategy: use cross product for two lists</comment>
  </data>
  <data name="ContextMenuLacingFirst" xml:space="preserve">
    <value>First</value>
    <comment>Lacing strategy: use the first list</comment>
  </data>
  <data name="ContextMenuLacingLongest" xml:space="preserve">
    <value>Longest</value>
    <comment>Lacing strategy: use the longest list</comment>
  </data>
  <data name="ContextMenuLacingShortest" xml:space="preserve">
    <value>Shortest</value>
    <comment>Lacing strategy: use the shortest list</comment>
  </data>
  <data name="ContextMenuNodesFromGeometry" xml:space="preserve">
    <value>Nodes From _Selected Geometry</value>
    <comment>Context menu item</comment>
  </data>
  <data name="ContextMenuNodesFromSelection" xml:space="preserve">
    <value>Create Custom Node</value>
    <comment>Context menu item</comment>
  </data>
  <data name="ContextMenuNodeToCode" xml:space="preserve">
    <value>Node to _Code</value>
    <comment>Context menu item</comment>
  </data>
  <data name="ContextMenuPan" xml:space="preserve">
    <value>Pa_n</value>
    <comment>Context menu item </comment>
  </data>
  <data name="ContextMenuPaste" xml:space="preserve">
    <value>Paste</value>
    <comment>Context menu item</comment>
  </data>
  <data name="ContextMenuPublishCustomNode" xml:space="preserve">
    <value>Publish This Custom Node...</value>
    <comment>Context menu item</comment>
  </data>
  <data name="ContextMenuShowAllGeometry" xml:space="preserve">
    <value>Show all geometry preview</value>
    <comment>Context menu item - Specific to canvas</comment>
  </data>
  <data name="ContextMenuShowAllTextBubble" xml:space="preserve">
    <value>Show all text buble</value>
    <comment>Context menu item - Specific to canvas</comment>
  </data>
  <data name="ContextUnGroupFromSelection" xml:space="preserve">
    <value>Remove from Group</value>
    <comment>Context menu item</comment>
  </data>
  <data name="ContinueButton" xml:space="preserve">
    <value>Continue</value>
    <comment>Continue to use Dynamo</comment>
  </data>
  <data name="ConverterMessageCurrentOffset" xml:space="preserve">
    <value>Current offset X: {0}, Y: {1}</value>
  </data>
  <data name="ConverterMessageTransformOrigin" xml:space="preserve">
    <value>Transform origin X: {0}, Y: {1}</value>
  </data>
  <data name="ConverterMessageZoom" xml:space="preserve">
    <value>Zoom : {0}</value>
  </data>
  <data name="CrashPromptDialogCopyButton" xml:space="preserve">
    <value>Copy</value>
    <comment>Copy crash details</comment>
  </data>
  <data name="CrashPromptDialogCrashMessage" xml:space="preserve">
    <value>Uh oh... something went wrong and {0} has crashed, sorry about that.

You will get a chance to save your work.</value>
  </data>
  <data name="CrashPromptDialogDetailButton" xml:space="preserve">
    <value>Details</value>
    <comment>Click it to display crash details</comment>
  </data>
  <data name="CrashPromptDialogOpenFolderButton" xml:space="preserve">
    <value>Open Folder</value>
    <comment>Open folder that contains crash report</comment>
  </data>
  <data name="CrashPromptDialogSubmitBugButton" xml:space="preserve">
    <value>Submit Bug To Github</value>
    <comment>Submit a bug on github</comment>
  </data>
  <data name="CrashPromptDialogTitle" xml:space="preserve">
    <value>{0} has crashed</value>
  </data>
  <data name="CreateMember" xml:space="preserve">
    <value>Create</value>
  </data>
  <data name="CustomNodePromptDescriptionTooltip" xml:space="preserve">
    <value>A description that helps people understand what the node might be used for.</value>
  </data>
  <data name="CustomNodePromptNameTooltip" xml:space="preserve">
    <value>A unique name for the node.</value>
  </data>
  <data name="CustomNodePropertyErrorMessageBoxTitle" xml:space="preserve">
    <value>Custom Node Property Error</value>
  </data>
  <data name="CustomNodePropertyWindowCategory" xml:space="preserve">
    <value>Add-ons Category</value>
    <comment>Label - specify custom node category</comment>
  </data>
  <data name="CustomNodePropertyWindowDescription" xml:space="preserve">
    <value>Description</value>
    <comment>Label - custom node description</comment>
  </data>
  <data name="CustomNodePropertyWindowDescriptionHint" xml:space="preserve">
    <value>Description of Custom Node</value>
    <comment>Text box hint</comment>
  </data>
  <data name="CustomNodePropertyWindowName" xml:space="preserve">
    <value>Name</value>
    <comment>Label - specify custom node name</comment>
  </data>
  <data name="CustomNodePropertyWindowNameHint" xml:space="preserve">
    <value>Name of Custom Node</value>
    <comment>Text box hint</comment>
  </data>
  <data name="CustomNodePropertyWindowLocationNote" xml:space="preserve">
    <value>Custom Nodes will be placed in the Add-Ons section of the library.</value>
    <comment>Note regarding Custom Node library location</comment>
  </data>
  <data name="CustomNodePropertyWindowTitle" xml:space="preserve">
    <value>Custom Node Properties</value>
    <comment>Dialog name</comment>
  </data>
  <data name="CustomNodeTypeShortString" xml:space="preserve">
    <value>DS</value>
  </data>
  <data name="DeprecatingPackageMessageBoxTitle" xml:space="preserve">
    <value>Deprecating Package</value>
  </data>
  <data name="DescriptionNeedMoreCharacters" xml:space="preserve">
    <value>Description must be longer than 10 characters.</value>
    <comment>ErrorString</comment>
  </data>
  <data name="DetailedLayoutTitle" xml:space="preserve">
    <value>Detailed</value>
  </data>
  <data name="DirectoryNotFound" xml:space="preserve">
    <value>Directory Not Found</value>
  </data>
  <data name="DownloadWarningMessageBoxTitle" xml:space="preserve">
    <value>Download Warning</value>
  </data>
  <data name="DynamoUpdateAvailableToolTip" xml:space="preserve">
    <value>A Dynamo update is available. Click to install.</value>
  </data>
  <data name="DynamoViewCancelButtonTooltip" xml:space="preserve">
    <value>Cancel Run (Shift+F5)</value>
    <comment>Cancel button tooltip</comment>
  </data>
  <data name="DynamoViewContextMenuClearLog" xml:space="preserve">
    <value>Clear</value>
    <comment>Clear log</comment>
  </data>
  <data name="DynamoViewDebugMenu" xml:space="preserve">
    <value>Debug</value>
    <comment>Debug menu</comment>
  </data>
  <data name="DynamoViewDebugMenuCheckDailyBuild" xml:space="preserve">
    <value>Check Daily Builds</value>
    <comment>Debug menu | Check the latest daily build</comment>
  </data>
  <data name="DynamoViewDebugMenuDumpLibrary" xml:space="preserve">
    <value>Dump Library</value>
    <comment>Debug menu | Dump all imported libraries</comment>
  </data>
  <data name="DynamoViewDebugMenuForceReExecute" xml:space="preserve">
    <value>Force Re-execute</value>
    <comment>Debug menu | Force to re-execute the whole graph</comment>
  </data>
  <data name="DynamoViewDebugMenuForceUpdate" xml:space="preserve">
    <value>Force Update</value>
    <comment>Debug menu | Force to update Dynamo</comment>
  </data>
  <data name="DynamoViewDebugMenuRunMutationTest" xml:space="preserve">
    <value>Run mutation test</value>
    <comment>Debug menu | Run mutation test</comment>
  </data>
  <data name="DynamoViewDebugMenuShowDebugAST" xml:space="preserve">
    <value>Show Debug ASTs</value>
    <comment>Debug menu | Show debug abstract syntax tree</comment>
  </data>
  <data name="DynamoViewDebugMenuVerboseLogging" xml:space="preserve">
    <value>Verbose Logging</value>
    <comment>Debug menu | Verbose logging</comment>
  </data>
  <data name="DynamoViewDebugMenuDebugModes" xml:space="preserve">
    <value>Debug Modes</value>
    <comment>Debug menu | Show debug modes</comment>
  </data>
  <data name="DynamoViewEditMenu" xml:space="preserve">
    <value>_Edit</value>
    <comment>Edit menu</comment>
  </data>
  <data name="DynamoViewEditMenuAlighBottom" xml:space="preserve">
    <value>_Bottom</value>
    <comment>Edit menu | Align based on selected nodes' bottom Y position</comment>
  </data>
  <data name="DynamoViewEditMenuAlignLeft" xml:space="preserve">
    <value>_Left</value>
    <comment>Edit menu | Align based on selected nodes' leftmost X position</comment>
  </data>
  <data name="DynamoViewEditMenuAlignRight" xml:space="preserve">
    <value>_Right</value>
    <comment>Edit menu | Align based on selected nodes' rightmost X position</comment>
  </data>
  <data name="DynamoViewEditMenuAlignSelection" xml:space="preserve">
    <value>_Align Selection</value>
    <comment>Edit menu | Align selected nodes</comment>
  </data>
  <data name="DynamoViewEditMenuAlignTop" xml:space="preserve">
    <value>_Top</value>
    <comment>Edit menu | Align based on selected nodes' topmost Y position</comment>
  </data>
  <data name="DynamoViewEditMenuAlignXAverage" xml:space="preserve">
    <value>_X Average</value>
    <comment>Edit menu | Align based on selected nodes' average X positions</comment>
  </data>
  <data name="DynamoViewEditMenuAlignXDistribute" xml:space="preserve">
    <value>_X Distribute</value>
    <comment>Edit menu | Align selected nodes evenly on horizontal direction</comment>
  </data>
  <data name="DynamoViewEditMenuAlignYAverage" xml:space="preserve">
    <value>_Y Average</value>
    <comment>Edit menu | Align based on selected nodes' average Y positions</comment>
  </data>
  <data name="DynamoViewEditMenuAlignYDistribute" xml:space="preserve">
    <value>_Y Distribute</value>
    <comment>Edit menu | Align selected nodes evenly on vertical direction</comment>
  </data>
  <data name="DynamoViewEditMenuCleanupLayout" xml:space="preserve">
    <value>_Cleanup Node Layout</value>
    <comment>Edit menu | Automatically layout graph</comment>
  </data>
  <data name="DynamoViewEditMenuCopy" xml:space="preserve">
    <value>_Copy</value>
    <comment>Edit menu | Copy</comment>
  </data>
  <data name="DynamoViewEditMenuCreateCustomNode" xml:space="preserve">
    <value>_Create Custom Node</value>
    <comment>Edit menu | Create custom node from selected nodes</comment>
  </data>
  <data name="DynamoViewEditMenuCreateGroup" xml:space="preserve">
    <value>_Create Group</value>
    <comment>Edit menu | Create Grouping for nodes</comment>
  </data>
  <data name="DynamoViewEditMenuCreateNote" xml:space="preserve">
    <value>_Create Note</value>
    <comment>Edit menu | Create note for a node</comment>
  </data>
  <data name="DynamoViewEditMenuCreatePreset" xml:space="preserve">
    <value>Create Preset From Selection</value>
  </data>
  <data name="DynamoViewEditMenuDeletePreset" xml:space="preserve">
    <value>Delete Preset</value>
  </data>
  <data name="DynamoViewEditMenuDeleteSelected" xml:space="preserve">
    <value>_Delete Selected</value>
    <comment>Edit menu | Delete selected nodes</comment>
  </data>
  <data name="DynamoViewEditMenuPaste" xml:space="preserve">
    <value>_Paste</value>
    <comment>Edit menu | Paste</comment>
  </data>
  <data name="DynamoViewEditMenuPresetsMenu" xml:space="preserve">
    <value>Presets</value>
  </data>
  <data name="DynamoViewEditMenuRedo" xml:space="preserve">
    <value>_Redo</value>
    <comment>Edit menu | Redo</comment>
  </data>
  <data name="DynamoViewEditMenuRestorePreset" xml:space="preserve">
    <value>Restore Preset</value>
  </data>
  <data name="DynamoViewEditMenuSelectAll" xml:space="preserve">
    <value>_Select All</value>
    <comment>Edit menu | Select all nodes</comment>
  </data>
  <data name="DynamoViewEditMenuSelectNeighbours" xml:space="preserve">
    <value>_Select Neighbors</value>
  </data>
  <data name="DynamoViewEditMenuUndo" xml:space="preserve">
    <value>_Undo</value>
    <comment>Edit menu | Undo</comment>
  </data>
  <data name="DynamoViewDynamoMenuExit" xml:space="preserve">
    <value>_Exit Dynamo</value>
    <comment>Dynamo menu | Exit Dynamo</comment>
  </data>
  <data name="DynamoViewFileMenu" xml:space="preserve">
    <value>_File</value>
    <comment>File menu</comment>
  </data>
  <data name="DynamoViewFileMenuExport3DAsImage" xml:space="preserve">
    <value>_Export Background 3D Preview as Image...</value>
    <comment>File menu | Export Background 3D Preview as image</comment>
  </data>
  <data name="DynamoViewFileMenuExportAsImage" xml:space="preserve">
    <value>_Export Workspace As Image...</value>
    <comment>File menu | Export workspace as image</comment>
  </data>
  <data name="DynamoViewFileMenuExportToSTL" xml:space="preserve">
    <value>_Export Model to STL...</value>
    <comment>File menu | Export geometry model to STL file format</comment>
  </data>
  <data name="DynamoViewFileMenuImport" xml:space="preserve">
    <value>_Import Library...</value>
    <comment>File menu | Import</comment>
  </data>
  <data name="DynamoViewFileMenuNew" xml:space="preserve">
    <value>_New</value>
    <comment>File menu | New</comment>
  </data>
  <data name="DynamoViewFileMenuNewCustomNode" xml:space="preserve">
    <value>_Custom Node...</value>
    <comment>FIle menu | New | New custom node</comment>
  </data>
  <data name="DynamoViewFileMenuNewHomeWorkSpace" xml:space="preserve">
    <value>_Home Workspace...</value>
    <comment>File menu | New | New home workspace</comment>
  </data>
  <data name="DynamoViewFileMenuOpen" xml:space="preserve">
    <value>_Open...</value>
    <comment>File menu | Open</comment>
  </data>
  <data name="DynamoViewFileMenuRecentFiles" xml:space="preserve">
    <value>_Open Recent Files...</value>
    <comment>File menu | Open Recent files</comment>
  </data>
  <data name="DynamoViewFileMenuSave" xml:space="preserve">
    <value>_Save</value>
    <comment>File menu | Save</comment>
  </data>
  <data name="DynamoViewFileMenuSaveAs" xml:space="preserve">
    <value>_Save As...</value>
    <comment>File menu | Save as</comment>
  </data>
  <data name="DynamoViewHelpDictionary" xml:space="preserve">
    <value>Dynamo Dictionary</value>
    <comment>Help menu | Go to Dynamo Dictionary</comment>
  </data>
  <data name="DynamoViewHelpMenu" xml:space="preserve">
    <value>Help</value>
    <comment>Help menu</comment>
  </data>
  <data name="DynamoViewHelpMenuDisplayStartPage" xml:space="preserve">
    <value>_Display Start Page</value>
    <comment>Help menu | Display start page</comment>
  </data>
  <data name="DynamoViewHelpMenuGotoWebsite" xml:space="preserve">
    <value>_Dynamo Website</value>
    <comment>Help menu | Go go Dynamo website</comment>
  </data>
  <data name="DynamoViewHelpMenuGotoWiki" xml:space="preserve">
    <value>Dynamo Project _Wiki</value>
    <comment>Help menu | Go to wiki</comment>
  </data>
  <data name="DynamoViewHelpMenuReportBug" xml:space="preserve">
    <value>_Report A Bug</value>
    <comment>Help menu | Report a bug</comment>
  </data>
  <data name="DynamoViewHelpMenuShowInFolder" xml:space="preserve">
    <value>Show In Folder</value>
    <comment>Help menu | Show in Folder</comment>
  </data>
  <data name="DynamoViewHepMenuSamples" xml:space="preserve">
    <value>Samples</value>
    <comment>Help menu | Samples</comment>
  </data>
  <data name="DynamoViewPackageMenu" xml:space="preserve">
    <value>_Packages</value>
    <comment>Package menu</comment>
  </data>
  <data name="DynamoViewPackageMenuManagePackage" xml:space="preserve">
    <value>_Manage Packages...</value>
    <comment>Package menu | Manage packages...</comment>
  </data>
  <data name="DynamoViewPackageMenuPublishNodes" xml:space="preserve">
    <value>_Publish Selected Nodes...</value>
    <comment>Package menu | Publish selected nodes as a package</comment>
  </data>
  <data name="DynamoViewPackageMenuPublishPackage" xml:space="preserve">
    <value>_Publish New Package...</value>
    <comment>Package menu | Publish new package</comment>
  </data>
  <data name="DynamoViewPackageMenuPublishWorkspace" xml:space="preserve">
    <value>_Publish Current Workspace...</value>
    <comment>Package menu | Publish current workspace as a package</comment>
  </data>
  <data name="DynamoViewPackageMenuSearchPackage" xml:space="preserve">
    <value>_Search for a Package...</value>
    <comment>Package menu | Search for a package</comment>
  </data>
  <data name="DynamoViewRunAutomaticallyOption" xml:space="preserve">
    <value>Run Automatically</value>
    <comment>Run automatically option</comment>
  </data>
  <data name="DynamoViewRunButton" xml:space="preserve">
    <value>Run</value>
    <comment>Run button</comment>
  </data>
  <data name="DynamoViewRunButtonTooltip" xml:space="preserve">
    <value>Run Workflow (F5)</value>
    <comment>Run button tooltip</comment>
  </data>
  <data name="DynamoViewRunButtonToolTipDisabled" xml:space="preserve">
    <value>Run is not available when running Automatically or Periodically.</value>
  </data>
  <data name="DynamoViewSamplesMenuShowInFolder" xml:space="preserve">
    <value>Show In Folder</value>
  </data>
  <data name="PreferencesViewEnableTSplineNodes" xml:space="preserve">
    <value>Enable T-Spline nodes</value>
    <comment>Preferences | Features | Experimental | Enable T-Spline nodes</comment>
  </data>
  <data name="PreferencesViewExperimentalLabel" xml:space="preserve">
    <value>Experimental</value>
    <comment>Preferences | Features | Experimental</comment>
  </data>
  <data name="DynamoViewSettingMenu" xml:space="preserve">
    <value>_Settings</value>
    <comment>Setting menu</comment>
  </data>
  <data name="DynamoViewSettingMenuAreaUnits" xml:space="preserve">
    <value>Area Display Units</value>
    <comment>Setting menu | Area unit display</comment>
  </data>
  <data name="DynamoViewSettingMenuCentimeter" xml:space="preserve">
    <value>Centimeter</value>
    <comment>Setting menu | Centimeter</comment>
  </data>
  <data name="DynamoViewSettingMenuCubicCentimeter" xml:space="preserve">
    <value>Cubic Centimeter</value>
    <comment>Setting menu | Cubic centimeter</comment>
  </data>
  <data name="DynamoViewSettingMenuCubicFoot" xml:space="preserve">
    <value>Cubic Foot</value>
    <comment>Setting menu | Cubic foot</comment>
  </data>
  <data name="DynamoViewSettingMenuCubicInch" xml:space="preserve">
    <value>Cubic Inch</value>
    <comment>Setting menu | Cubic inch</comment>
  </data>
  <data name="DynamoViewSettingMenuCubicMeter" xml:space="preserve">
    <value>Cubic Meter</value>
    <comment>Setting menu | Cubic meter</comment>
  </data>
  <data name="DynamoViewSettingMenuCubicMillimeter" xml:space="preserve">
    <value>Cubic Millimeter</value>
    <comment>Setting menu | Cubic millimeter</comment>
  </data>
  <data name="DynamoViewSettingMenuDecimalFoot" xml:space="preserve">
    <value>Decimal Foot</value>
    <comment>Setting menu | Decimal foot</comment>
  </data>
  <data name="DynamoViewSettingMenuDecimalInch" xml:space="preserve">
    <value>Decimal Inch</value>
    <comment>Setting menu | Decimal inch</comment>
  </data>
  <data name="DynamoViewSettingMenuShowDataReportingDialog" xml:space="preserve">
    <value>Agreement to Collect Usability Data</value>
    <comment>Setting menu | Show user agreement dialog about data collecting</comment>
  </data>
  <data name="DynamoViewSettingMenuFractionalFoot" xml:space="preserve">
    <value>Fractional Foot</value>
    <comment>Setting menu | Fractional foot</comment>
  </data>
  <data name="DynamoViewSettingMenuFractionalInch" xml:space="preserve">
    <value>Fractional Inch</value>
    <comment>Setting menu | Fractional inch</comment>
  </data>
  <data name="DynamoViewSettingMenuHighRenderPrecision" xml:space="preserve">
    <value>High</value>
    <comment>Setting menu | Slider for render precision</comment>
  </data>
  <data name="DynamoViewSettingMenuLengthUnits" xml:space="preserve">
    <value>Length Display Units</value>
    <comment>Setting menu | Length unit display</comment>
  </data>
  <data name="DynamoViewSettingMenuLowRenderPrecision" xml:space="preserve">
    <value>Low</value>
    <comment>Setting menu | Slider for render precision</comment>
  </data>
  <data name="DynamoViewSettingMenuManagePackagePath" xml:space="preserve">
    <value>Manage Node and Package Paths...</value>
    <comment>Setting menu | Custom node definition and package paths</comment>
  </data>
  <data name="DynamoViewSettingMenuMeter" xml:space="preserve">
    <value>Meter</value>
    <comment>Setting menu | Meter</comment>
  </data>
  <data name="DynamoViewSettingMenuMillimeter" xml:space="preserve">
    <value>Millimeter</value>
    <comment>Setting menu | Millimeter</comment>
  </data>
  <data name="DynamoViewSettingMenuNumber0" xml:space="preserve">
    <value>0</value>
    <comment>Locale dependent number format 0</comment>
  </data>
  <data name="DynamoViewSettingMenuNumber00" xml:space="preserve">
    <value>0.0</value>
    <comment>Locale dependent number format 0.0</comment>
  </data>
  <data name="DynamoViewSettingMenuNumber000" xml:space="preserve">
    <value>0.00</value>
    <comment>Locale dependent number format 0.00</comment>
  </data>
  <data name="DynamoViewSettingMenuNumber0000" xml:space="preserve">
    <value>0.000</value>
    <comment>Locale dependent number format 0.000</comment>
  </data>
  <data name="DynamoViewSettingMenuNumber00000" xml:space="preserve">
    <value>0.0000</value>
    <comment>Locale dependent number format 0.0000</comment>
  </data>
  <data name="DynamoViewSettingMenuNumberFormat" xml:space="preserve">
    <value>Number Format</value>
    <comment>Setting menu | Number format</comment>
  </data>
  <data name="PreferencesViewSelectedPackagePathForDownload" xml:space="preserve">
    <value>Selected package path for download</value>
    <comment>Preferences | Package Manager | Node and Package Paths | New Package Download Directory | Selected package path for download</comment>
  </data>
  <data name="DynamoViewSettingMenuSquareCentimeter" xml:space="preserve">
    <value>Square Centimeter</value>
    <comment>Setting menu | Square centimeter</comment>
  </data>
  <data name="DynamoViewSettingMenuSquareFoot" xml:space="preserve">
    <value>Square Foot</value>
    <comment>Setting menu | Square foot</comment>
  </data>
  <data name="DynamoViewSettingMenuSquareInch" xml:space="preserve">
    <value>Square Inch</value>
    <comment>Setting menu | Square inch</comment>
  </data>
  <data name="DynamoViewSettingMenuSquareMeter" xml:space="preserve">
    <value>Square Meter</value>
    <comment>Setting menu | Square meter</comment>
  </data>
  <data name="DynamoViewSettingMenuSquareMillimeter" xml:space="preserve">
    <value>Square Millimeter</value>
    <comment>Setting menu | Square millimeter</comment>
  </data>
  <data name="DynamoViewSettingMenuVolumeUnits" xml:space="preserve">
    <value>Volume Display Units</value>
    <comment>Setting menu | Volume unit display</comment>
  </data>
  <data name="DynamoViewSettingShowRunPreview" xml:space="preserve">
    <value>Show Run Preview</value>
    <comment>Setting menu | Show Run Preview</comment>
  </data>
  <data name="DynamoViewSettingsMenuChangeScaleFactor" xml:space="preserve">
    <value>Geometry Scaling...</value>
    <comment>Settings menu | Geometry Scaling</comment>
  </data>
  <data name="DynamoViewSettingsMenuShowPreviewBubbles" xml:space="preserve">
    <value>Show Preview Bubbles</value>
    <comment>Settings menu | Show preview bubbles</comment>
  </data>
  <data name="DynamoViewSettingsMenuVisualizationSettings" xml:space="preserve">
    <value>Visualization Settings</value>
  </data>
  <data name="DynamoViewToolbarExport3DButtonTooltip" xml:space="preserve">
    <value>Export Background Preview As Image</value>
    <comment>Toolbar export button tooltip</comment>
  </data>
  <data name="DynamoViewToolbarExportButtonTooltip" xml:space="preserve">
    <value>Export Workspace As Image</value>
    <comment>Toolbar export button tooltip</comment>
  </data>
  <data name="DynamoViewToolbarNewButtonTooltip" xml:space="preserve">
    <value>New [Ctrl + N]</value>
    <comment>Toolbar new button tooltip</comment>
  </data>
  <data name="DynamoViewToolbarOpenButtonTooltip" xml:space="preserve">
    <value>Open [Ctrl + O]</value>
    <comment>Toolbar open button tooltip</comment>
  </data>
  <data name="DynamoViewToolbarRedoButtonTooltip" xml:space="preserve">
    <value>Redo [Ctrl + Y]</value>
    <comment>Toolbar redo button tooltip</comment>
  </data>
  <data name="DynamoViewToolbarSaveButtonTooltip" xml:space="preserve">
    <value>Save [Ctrl + S]</value>
    <comment>Toolbar save button tooltip</comment>
  </data>
  <data name="DynamoViewToolbarUndoButtonTooltip" xml:space="preserve">
    <value>Undo [Ctrl + Z]</value>
    <comment>Toolbar undo button tooltip</comment>
  </data>
  <data name="DynamoViewViewMenu" xml:space="preserve">
    <value>_View</value>
    <comment>View menu</comment>
  </data>
  <data name="DynamoViewViewMenu3DPreview" xml:space="preserve">
    <value>_Background 3D Preview</value>
    <comment>View menu | Background 3d preview</comment>
  </data>
  <data name="DynamoViewViewMenuAlternateContextGeometry" xml:space="preserve">
    <value>Show Geometry in {0}</value>
    <comment>View menu | Show geometry in some context</comment>
  </data>
  <data name="DynamoViewViewMenuAvailablePreviews" xml:space="preserve">
    <value>Available Previews</value>
  </data>
  <data name="DynamoViewViewMenuConnector" xml:space="preserve">
    <value>_Connectors</value>
    <comment>View menu | Connector setting</comment>
  </data>
  <data name="DynamoViewViewMenuConnectorType" xml:space="preserve">
    <value>_Connector Type</value>
    <comment>View menu | Connector type</comment>
  </data>
  <data name="DynamoViewViewMenuConnectorTypeCurve" xml:space="preserve">
    <value>Curves</value>
    <comment>View menu | Curve type connector</comment>
  </data>
  <data name="DynamoViewViewMenuConnectorTypePolylines" xml:space="preserve">
    <value>Polylines</value>
    <comment>View menu | Polyline type connector</comment>
  </data>
  <data name="DynamoViewViewMenuHideConsole" xml:space="preserve">
    <value>Hide Console</value>
    <comment>View menu | Hide console</comment>
  </data>
  <data name="DynamoViewViewMenuPan" xml:space="preserve">
    <value>_Pan</value>
    <comment>View menu | Pan</comment>
  </data>
  <data name="DynamoViewViewMenuPanDown" xml:space="preserve">
    <value>Pan Down (Mouse wheel drag down)</value>
    <comment>View menu | Pan down</comment>
  </data>
  <data name="DynamoViewViewMenuPanLeft" xml:space="preserve">
    <value>Pan Left (Mouse wheel drag left)</value>
    <comment>View menu | Pan left</comment>
  </data>
  <data name="DynamoViewViewMenuPanRight" xml:space="preserve">
    <value>Pan Right (Mouse wheel drag right)</value>
    <comment>View menu | Pan right</comment>
  </data>
  <data name="DynamoViewViewMenuPanUp" xml:space="preserve">
    <value>Pan Up (Mouse wheel drag up)</value>
    <comment>View menu | Pan up</comment>
  </data>
  <data name="DynamoViewViewMenuPreviewNavigate" xml:space="preserve">
    <value>Navigate Background 3D Preview</value>
    <comment>View menu | Navigate background 3D preview</comment>
  </data>
  <data name="DynamoViewViewMenuShowBackground3DPreview" xml:space="preserve">
    <value>Showing Background 3D Preview</value>
    <comment>View menu | Show background preview</comment>
  </data>
  <data name="DynamoViewViewMenuShowConnectors" xml:space="preserve">
    <value>_Show Connectors</value>
    <comment>View menu | Show connectors</comment>
  </data>
  <data name="DynamoViewViewMenuShowConsole" xml:space="preserve">
    <value>Show Console</value>
    <comment>View menu | Show console</comment>
  </data>
  <data name="DynamoViewViewMenuShowGrid" xml:space="preserve">
    <value>Show Grid</value>
    <comment>View menu | Show Grid</comment>
  </data>
  <data name="DynamoViewViewMenuZoom" xml:space="preserve">
    <value>_Zoom</value>
    <comment>View menu | Zoom</comment>
  </data>
  <data name="DynamoViewViewMenuZoomIn" xml:space="preserve">
    <value>Zoom In (Mouse wheel down)</value>
    <comment>View menu | Zoom in</comment>
  </data>
  <data name="DynamoViewViewMenuZoomOut" xml:space="preserve">
    <value>Zoom Out (Mouse wheel up)</value>
    <comment>View menu | Zoom out</comment>
  </data>
  <data name="EditAnnotationTitle" xml:space="preserve">
    <value>Edit Group Title</value>
    <comment>Dialog for editing a node's name</comment>
  </data>
  <data name="EditNodeWindowTitle" xml:space="preserve">
    <value>Edit Node Name</value>
    <comment>Dialog for editing a node's name</comment>
  </data>
  <data name="EditWindowAcceptButton" xml:space="preserve">
    <value>Accept</value>
  </data>
  <data name="EditWindowTitle" xml:space="preserve">
    <value>Set value...</value>
  </data>
  <data name="FileDialogAllFiles" xml:space="preserve">
    <value>All Files ({0})|{0}</value>
  </data>
  <data name="FileDialogAssemblyFiles" xml:space="preserve">
    <value>Assembly Library Files ({0})|{0}</value>
  </data>
  <data name="FileDialogCustomNodeDLLXML" xml:space="preserve">
    <value>Custom Node, DLL, XML ({0})|{0}</value>
  </data>
  <data name="FileDialogDefaultPNGName" xml:space="preserve">
    <value>Capture.png</value>
  </data>
  <data name="FileDialogDefaultSTLModelName" xml:space="preserve">
    <value>model.stl</value>
  </data>
  <data name="FileDialogDesignScriptFiles" xml:space="preserve">
    <value>DesignScript Files ({0})|{0}</value>
  </data>
  <data name="FileDialogDynamoCustomNode" xml:space="preserve">
    <value>{0} Custom Node ({1})|{1}</value>
  </data>
  <data name="FileDialogDynamoDefinitions" xml:space="preserve">
    <value>{0} Definitions ({1})|{1}</value>
  </data>
  <data name="FileDialogDynamoWorkspace" xml:space="preserve">
    <value>{0} Workspace ({1})|{1}</value>
  </data>
  <data name="FileDialogLibraryFiles" xml:space="preserve">
    <value>Library Files ({0})|{0}</value>
  </data>
  <data name="FileDialogManualMode" xml:space="preserve">
    <value>Open in Manual Execution Mode</value>
  </data>
  <data name="FileDialogPNGFiles" xml:space="preserve">
    <value>PNG Image|{0}</value>
  </data>
  <data name="FileDialogSTLModels" xml:space="preserve">
    <value>STL Models|{0}</value>
  </data>
  <data name="FileNotPublishCaption" xml:space="preserve">
    <value>Publish Fail!</value>
  </data>
  <data name="FileNotPublishMessage" xml:space="preserve">
    <value>File(s) were not found or are contained inside of a package. Please only add files that are located outside of packages.

Failed to publish file(s): 
{0}</value>
  </data>
  <data name="FilePathConverterNoFileSelected" xml:space="preserve">
    <value>No file selected.</value>
  </data>
  <data name="FilterIconTooltip" xml:space="preserve">
    <value>Filter results</value>
  </data>
  <data name="FolderNotWritableError" xml:space="preserve">
    <value>You do not have write permission to {0}.</value>
  </data>
  <data name="GalleryDynamoVersion" xml:space="preserve">
    <value>Version {0}.{1}.{2}</value>
  </data>
  <data name="GenericTaskDialogSampleLeftButton" xml:space="preserve">
    <value>Sample Left Button</value>
    <comment>Sample button, it will be replaced at runtime</comment>
  </data>
  <data name="GenericTaskDialogSampleRightButton" xml:space="preserve">
    <value>Sample Right Button</value>
    <comment>Sample button, it will be replaced at runtime</comment>
  </data>
  <data name="GenericTaskDialogTitle" xml:space="preserve">
    <value>Generic Task Dialog</value>
  </data>
  <data name="GroupContextMenuBackground" xml:space="preserve">
    <value>Select Background</value>
  </data>
  <data name="GroupContextMenuDeleteGroup" xml:space="preserve">
    <value>Delete Group</value>
  </data>
  <data name="GroupContextMenuFont" xml:space="preserve">
    <value>Font Size</value>
  </data>
  <data name="GroupContextMenuGraphLayout" xml:space="preserve">
    <value>Cleanup Node Layout</value>
  </data>
  <data name="GroupContextMenuUngroup" xml:space="preserve">
    <value>Ungroup</value>
  </data>
  <data name="GroupDefaultText" xml:space="preserve">
    <value>&lt;Click here to edit the group title&gt;</value>
  </data>
  <data name="HideClassicNodeLibrary" xml:space="preserve">
    <value>Hide Classic Node Library</value>
  </data>
  <data name="ImportLibraryDialogTitle" xml:space="preserve">
    <value>Import Library</value>
  </data>
  <data name="InCanvasFitViewButtonToolTip" xml:space="preserve">
    <value>Zoom to Fit</value>
    <comment>Zoom to Fit</comment>
  </data>
  <data name="InCanvasGeomButtonToolTip" xml:space="preserve">
    <value>Enable background 3D preview navigation (Ctrl + B)</value>
    <comment>Enable background 3D preview navigation</comment>
  </data>
  <data name="InCanvasNodeButtonToolTip" xml:space="preserve">
    <value>Enable graph view navigation (Ctrl + B)</value>
    <comment>Enable graph view navigation</comment>
  </data>
  <data name="InCanvasOrbitButtonToolTip" xml:space="preserve">
    <value>Orbit</value>
    <comment>Orbit</comment>
  </data>
  <data name="InCanvasPanButtonToolTip" xml:space="preserve">
    <value>Pan</value>
    <comment>Pan</comment>
  </data>
  <data name="InCanvasZoomInButtonToolTip" xml:space="preserve">
    <value>Zoom In</value>
    <comment>Zoom In</comment>
  </data>
  <data name="InCanvasZoomOutButtonToolTip" xml:space="preserve">
    <value>Zoom Out</value>
    <comment>Zoom Out</comment>
  </data>
  <data name="InfoBubbleError" xml:space="preserve">
    <value>Error: </value>
  </data>
  <data name="InfoBubbleWarning" xml:space="preserve">
    <value>Warning: </value>
  </data>
  <data name="InstalledPackageViewAdditionalFileLabel" xml:space="preserve">
    <value>Additional Files</value>
  </data>
  <data name="InstalledPackageViewAdditionalLabel" xml:space="preserve">
    <value>Additional Libraries</value>
  </data>
  <data name="InstalledPackageViewContextMenuCancelUninstall" xml:space="preserve">
    <value>Cancel pending uninstall...</value>
  </data>
  <data name="InstalledPackageViewContextMenuCancelUninstallTooltip" xml:space="preserve">
    <value>Remove the pending uninstall status</value>
  </data>
  <data name="InstalledPackageViewContextMenuDeprecate" xml:space="preserve">
    <value>Deprecate</value>
  </data>
  <data name="InstalledPackageViewContextMenuDeprecateTooltip" xml:space="preserve">
    <value>Set this package as deprecated.  Only allowed if you're a current maintainer of the package.</value>
  </data>
  <data name="InstalledPackageViewContextMenuGetLatest" xml:space="preserve">
    <value>Get Latest Version</value>
  </data>
  <data name="InstalledPackageViewContextMenuGetLatestTooltip" xml:space="preserve">
    <value>Check if there is a newer version of this package and download it.</value>
  </data>
  <data name="InstalledPackageViewContextMenuPublish" xml:space="preserve">
    <value>Publish...</value>
  </data>
  <data name="InstalledPackageViewContextMenuPublishTooltip" xml:space="preserve">
    <value>Publish this package, if it has yet to be published.</value>
  </data>
  <data name="InstalledPackageViewContextMenuPublishVersion" xml:space="preserve">
    <value>Publish Version...</value>
  </data>
  <data name="InstalledPackageViewContextMenuPublishVersionTooltip" xml:space="preserve">
    <value>Publish a new version of this package, assuming it has already been published. Only allowed if you're a current maintainer of the package.</value>
  </data>
  <data name="InstalledPackageViewContextMenuRemoveDeprecation" xml:space="preserve">
    <value>Remove deprecation</value>
  </data>
  <data name="InstalledPackageViewContextMenuRemoveDeprecationTooltip" xml:space="preserve">
    <value>Remove package deprecation. Only allowed if you're a current maintainer of the package.</value>
  </data>
  <data name="InstalledPackageViewContextMenuShowRootDir" xml:space="preserve">
    <value>Show Root Directory</value>
  </data>
  <data name="InstalledPackageViewContextMenuShowRootDirTooltip" xml:space="preserve">
    <value>Go to the root folder of this package</value>
  </data>
  <data name="InstalledPackageViewContextMenuUninstall" xml:space="preserve">
    <value>Uninstall...</value>
  </data>
  <data name="InstalledPackageViewContextMenuUninstallTooltip" xml:space="preserve">
    <value>Uninstall this package, only allowed if none of the types are currently in use</value>
  </data>
  <data name="InstalledPackageViewCustomNodesLabel" xml:space="preserve">
    <value>Custom Nodes</value>
  </data>
  <data name="InstalledPackageViewNodeLibrariesLabel" xml:space="preserve">
    <value>Node Libraries</value>
  </data>
  <data name="InstalledPackageViewPendingInstallButton" xml:space="preserve">
    <value>Pending uninstall</value>
  </data>
  <data name="InstalledPackageViewTitle" xml:space="preserve">
    <value>Installed Packages</value>
  </data>
  <data name="InstallMessageCaption" xml:space="preserve">
    <value>Install Dynamo</value>
  </data>
  <data name="InvalidLoginUrl" xml:space="preserve">
    <value>Invalid URL for login page!</value>
  </data>
  <data name="InvalidTimeZoneMessage" xml:space="preserve">
    <value>Could not sign in at this moment. Check the date, time and time zone settings and try to sign in again.</value>
  </data>
  <data name="LacingAutoToolTip" xml:space="preserve">
    <value>No replication guide will be added.</value>
  </data>
  <data name="LacingCrossProductToolTip" xml:space="preserve">
    <value>For two lists {a,b,c}{1,2,3} returns {a1,a2,a3}{b1,b2,b3}{c1,c2,c3}.</value>
  </data>
  <data name="LacingDisabledToolTip" xml:space="preserve">
    <value>Argument lacing is disabled for this node.</value>
  </data>
  <data name="LacingFirstToolTip" xml:space="preserve">
    <value>For two lists {a,b,c}{1,2,3} returns {a1}.</value>
  </data>
  <data name="LacingLongestToolTip" xml:space="preserve">
    <value>For two lists {a,b,c}{1,2} returns {a1,b2,c2}.</value>
  </data>
  <data name="LacingShortestToolTip" xml:space="preserve">
    <value>For two lists {a,b,c}{1,2} returns {a1,b2}.</value>
  </data>
  <data name="LayoutIconTooltip" xml:space="preserve">
    <value>View layout</value>
  </data>
  <data name="LearnMore" xml:space="preserve">
    <value>Learn more</value>
  </data>
  <data name="LibraryViewContextMenuEditNode" xml:space="preserve">
    <value>Edit...</value>
  </data>
  <data name="LibraryViewNoMatchesFound" xml:space="preserve">
    <value>No matches found</value>
    <comment>No matches for the search llibrary</comment>
  </data>
  <data name="LibraryViewSearchText" xml:space="preserve">
    <value>Search</value>
  </data>
  <data name="LibraryViewTitle" xml:space="preserve">
    <value>Library</value>
  </data>
  <data name="MajorVersionNonNegative" xml:space="preserve">
    <value>You must provide a Major version as a non-negative integer.</value>
    <comment>ErrorString</comment>
  </data>
  <data name="Manual" xml:space="preserve">
    <value>Manual</value>
  </data>
  <data name="MessageAlreadyInstallDynamo" xml:space="preserve">
    <value>{0} has already installed {1}.

{0} will attempt to uninstall this package before installing.</value>
  </data>
  <data name="MessageConfirmToInstallPackage" xml:space="preserve">
    <value>Are you sure you want to install {0} {1} ?</value>
    <comment>Message box content</comment>
  </data>
  <data name="MessageConfirmToInstallPackageToFolder" xml:space="preserve">
    <value>Are you sure you want to install {0} {1} to {2} ?</value>
    <comment>Message box content</comment>
  </data>
  <data name="MessageConfirmToSaveCustomNode" xml:space="preserve">
    <value>You have unsaved changes to custom node workspace: "{0}".

Would you like to save your changes?</value>
    <comment>Message box content</comment>
  </data>
  <data name="MessageConfirmToSaveHomeWorkSpace" xml:space="preserve">
    <value>You have unsaved changes to the Home workspace.

Would you like to save your changes?</value>
  </data>
  <data name="MessageConfirmToSaveNamedHomeWorkSpace" xml:space="preserve">
    <value>You have unsaved changes to {0}.

Would you like to save your changes?</value>
  </data>
  <data name="MessageConfirmToSaveReadOnlyCustomNode" xml:space="preserve">
    <value>We can't save "{0}" because the file is read-only or contains unresolved or invalid nodes. To keep changes, would you like to "Save As..." with a different name or path?</value>
    <comment>Message box content</comment>
  </data>
  <data name="MessageConfirmToUninstallPackage" xml:space="preserve">
    <value>Are you sure you want to uninstall {0} ?  This will delete the packages root directory.

You can always redownload the package.</value>
  </data>
  <data name="MessageCustomNodeNameExist" xml:space="preserve">
    <value>A built-in node with the given name already exists.</value>
  </data>
  <data name="MessageCustomNodeNeedNewCategory" xml:space="preserve">
    <value>You must enter a new category or choose one from the existing categories.</value>
  </data>
  <data name="MessageCustomNodeNoName" xml:space="preserve">
    <value>You must supply a name.</value>
  </data>
  <data name="MessageCustomNodeNameInvalid" xml:space="preserve">
    <value>Custom Node name cannot contain any of the following special characters:
    # % * ? \ : or any of the non-printable characters.</value>
  </data>
  <data name="MessageErrorOpeningFileGeneral" xml:space="preserve">
    <value>Error Opening File</value>
    <comment>Notification Center Title</comment>
  </data>
  <data name="MessageFailedToAddFile" xml:space="preserve">
    <value>Failed to add file: {0}</value>
    <comment>Message box content</comment>
  </data>
  <data name="MessageFailedToApplyCustomization" xml:space="preserve">
    <value>Failed to apply NodeViewCustomization for {0}</value>
  </data>
  <data name="MessageFailedToAttachToRowColumn" xml:space="preserve">
    <value>'AttachmentToRowColumnConverter' expects a 'ConverterParameter' value to be either 'Row' or 'Column'</value>
  </data>
  <data name="MessageFailedToDownloadPackage" xml:space="preserve">
    <value>Failed to download package with id: {0}.  Please try again and report the package if you continue to have problems.</value>
    <comment>Message box content</comment>
  </data>
  <data name="MessageInvalidPackage" xml:space="preserve">
    <value>Failed to load an invalid package.</value>
  </data>
  <data name="MessageFailedToFindNodeById" xml:space="preserve">
    <value>No node could be found with that Id.</value>
  </data>
  <data name="MessageFailedToOpenCorruptedFile" xml:space="preserve">
    <value>Error opening corrupted file: {0}</value>
    <comment>Message box content</comment>
  </data>
  <data name="MessageFailedToSaveAsImage" xml:space="preserve">
    <value>Failed to save the Workspace as image.</value>
  </data>
  <data name="MessageFailedToUninstall" xml:space="preserve">
    <value>{0} failed to uninstall the package.  You may need to delete the package's root directory manually.</value>
  </data>
  <data name="MessageFailToUninstallPackage" xml:space="preserve">
    <value>{0} failed to uninstall the package: {1}.  The package may need to be reinstalled manually.</value>
    <comment>Message box content</comment>
  </data>
  <data name="MessageGettingNodeError" xml:space="preserve">
    <value>There was a problem getting the node from the workspace.</value>
    <comment>Message box content</comment>
  </data>
  <data name="MessageLoadingTime" xml:space="preserve">
    <value>{0} elapsed for loading {1} main window.</value>
  </data>
  <data name="MessageNeedToRestart" xml:space="preserve">
    <value>{0} and its host application must restart before uninstall takes effect.</value>
  </data>
  <data name="MessageNodeWithNullFunction" xml:space="preserve">
    <value>There is a null function definition for this node.</value>
  </data>
  <data name="MessageNoNodeDescription" xml:space="preserve">
    <value>No description provided</value>
  </data>
  <data name="MessagePackageContainPythonScript" xml:space="preserve">
    <value>The package or one of its dependencies contains Python scripts or binaries. Do you want to continue?</value>
  </data>
  <data name="MessagePackageNewerDynamo" xml:space="preserve">
    <value>The package or one of its dependencies use a newer version of {0} than you are currently using. Do you want to continue?</value>
  </data>
  <data name="MessageSelectAtLeastOneNode" xml:space="preserve">
    <value>You must select at least one custom node.</value>
    <comment>Message box content</comment>
  </data>
  <data name="MessageSelectSymbolNotFound" xml:space="preserve">
    <value>The selected symbol was not found in the workspace</value>
    <comment>Message box content</comment>
  </data>
  <data name="MessageSubmitSameNamePackage" xml:space="preserve">
    <value>The node is part of the {0} package called "{1}" - do you want to submit a new version of this package?

If not, this node will be moved to the new package you are creating."</value>
    <comment>Message box content</comment>
  </data>
  <data name="MessageToDeprecatePackage" xml:space="preserve">
    <value>Are you sure you want to deprecate {0} ?  This request will be rejected if you are not a maintainer of the package.  It indicates that you will no longer support the package, although the package will still appear when explicitly searched for. 

You can always undeprecate the package.</value>
  </data>
  <data name="MessageToUndeprecatePackage" xml:space="preserve">
    <value>Are you sure you want to undeprecate {0} ?  This request will be rejected if you are not a maintainer of the package.  It indicates that you will continue to support the package and the package will appear when users are browsing packages.

You can always re-deprecate the package.</value>
  </data>
  <data name="MessageUninstallToContinue" xml:space="preserve">
    <value>{0} needs to uninstall {1} to continue, but cannot as one of its types appears to be in use.  Try restarting {0}.</value>
  </data>
  <data name="MessageUninstallToContinue2" xml:space="preserve">
    <value>{2} has dependencies. To install {2}, {0} needs to first uninstall the following dependent packages: {1}. Restart {0} to complete the uninstall, then try and download {2} again.

Uninstall the following dependent packages: {1}?</value>
  </data>
  <data name="MessageUnkownErrorOpeningFile" xml:space="preserve">
    <value>Unknown error opening file: {0}</value>
    <comment>Message box content</comment>
  </data>
  <data name="MessageUnsavedChanges0" xml:space="preserve">
    <value>The following workspaces have not been saved:</value>
  </data>
  <data name="MessageUnsavedChanges1" xml:space="preserve">
    <value>. Please save them and try again.</value>
  </data>
  <data name="MinorVersionNonNegative" xml:space="preserve">
    <value>You must provide a Minor version as a non-negative integer.</value>
    <comment>ErrorString</comment>
  </data>
  <data name="MoreButton" xml:space="preserve">
    <value>More</value>
    <comment>The "More" button on "Publish a Dynamo Package" dialog</comment>
  </data>
  <data name="NameNeedMoreCharacters" xml:space="preserve">
    <value>Name must be at least 3 characters.</value>
    <comment>ErrorString</comment>
  </data>
  <data name="NodeContextMenuEnablePeriodicUpdate" xml:space="preserve">
    <value>Enable Periodic Update</value>
  </data>
  <data name="NodeContextMenuHelp" xml:space="preserve">
    <value>Help...</value>
    <comment>Display help message for this node</comment>
  </data>
  <data name="NodeContextMenuIsInput" xml:space="preserve">
    <value>Is Input</value>
  </data>
  <data name="NodeContextMenuIsOutput" xml:space="preserve">
    <value>Is Output</value>
  </data>
  <data name="NodeContextMenuPreview" xml:space="preserve">
    <value>Preview</value>
    <comment>Context menu item - preview geometry</comment>
  </data>
  <data name="NodeContextMenuRenameNode" xml:space="preserve">
    <value>Rename Node...</value>
    <comment>Context menu item - rename this node</comment>
  </data>
  <data name="NodeContextMenuShowLabels" xml:space="preserve">
    <value>Show Labels</value>
    <comment>Context menu item - show labels</comment>
  </data>
  <data name="NodeHelpWindowNodeCategory" xml:space="preserve">
    <value>CATEGORY</value>
    <comment>Category label</comment>
  </data>
  <data name="NodeHelpWindowNodeDescription" xml:space="preserve">
    <value>DESCRIPTION</value>
    <comment>Description label</comment>
  </data>
  <data name="NodeHelpWindowNodeInput" xml:space="preserve">
    <value>INPUTS</value>
    <comment>Input label</comment>
  </data>
  <data name="NodeHelpWindowNodeOutput" xml:space="preserve">
    <value>OUTPUTS</value>
    <comment>Output label</comment>
  </data>
  <data name="NodeHelpWindowNodeType" xml:space="preserve">
    <value>NODE TYPE</value>
    <comment>Title label</comment>
  </data>
  <data name="NodesRunStatus" xml:space="preserve">
    <value>Freeze</value>
    <comment>Context menu item</comment>
  </data>
  <data name="NodeViewCustomizationFindErrorMessage" xml:space="preserve">
    <value>There was an error while finding node view customizations for {0}. Contact the author of this assembly for more information.</value>
  </data>
  <data name="NoneString" xml:space="preserve">
    <value>none</value>
  </data>
  <data name="NoteViewContextMenuDelete" xml:space="preserve">
    <value>Delete</value>
    <comment>Delete note </comment>
  </data>
  <data name="NoteViewContextMenuEdit" xml:space="preserve">
    <value>Edit...</value>
    <comment>Edit note</comment>
  </data>
  <data name="NullString" xml:space="preserve">
    <value>null</value>
  </data>
  <data name="OKButton" xml:space="preserve">
    <value>OK</value>
  </data>
  <data name="OneAssemblyWasLoadedSeveralTimesErrorMessage" xml:space="preserve">
    <value>Please, load assembly just one time.
Next assemblies were loaded several times:
</value>
  </data>
  <data name="OnlyTitle" xml:space="preserve">
    <value>only</value>
  </data>
  <data name="OpenDynamoDefinitionDialogTitle" xml:space="preserve">
    <value>Open {0} Definition...</value>
  </data>
  <data name="PackageDownloadConfirmMessageBoxTitle" xml:space="preserve">
    <value>Package Download Confirmation</value>
    <comment>Message box title</comment>
  </data>
  <data name="PackageDownloadErrorMessageBoxTitle" xml:space="preserve">
    <value>Package Download Error</value>
    <comment>Message box title</comment>
  </data>
  <data name="PackageDownloadMessageBoxTitle" xml:space="preserve">
    <value>Package Download</value>
  </data>
  <data name="PackageDownloadStateDownloaded" xml:space="preserve">
    <value>Downloaded</value>
  </data>
  <data name="PackageDownloadStateDownloading" xml:space="preserve">
    <value>Downloading</value>
  </data>
  <data name="PackageDownloadStateError" xml:space="preserve">
    <value>Error</value>
  </data>
  <data name="PackageDownloadStateInstalled" xml:space="preserve">
    <value>Installed</value>
  </data>
  <data name="PackageDownloadStateInstalling" xml:space="preserve">
    <value>Installing</value>
  </data>
  <data name="PackageDownloadStateStarting" xml:space="preserve">
    <value>Starting</value>
  </data>
  <data name="PackageDuplicateAssemblyWarning" xml:space="preserve">
    <value>Due to limitations in the .NET framework, it is not possible to update your package assembly while it is already loaded.  Please update the assembly while {0} is not running and try again.</value>
  </data>
  <data name="PackageDuplicateAssemblyWarningTitle" xml:space="preserve">
    <value>Cannot update assembly</value>
  </data>
  <data name="PackageFolderNotAccessible" xml:space="preserve">
    <value>A problem occurred when trying to install the package. Dynamo is unable to obtain read/write access to
{0}</value>
  </data>
  <data name="PackageNameCannotContainTheseCharacters" xml:space="preserve">
    <value>The name of the package cannot contain /,\, or *.</value>
    <comment>ErrorString</comment>
  </data>
  <data name="PackageNeedAtLeastOneFile" xml:space="preserve">
    <value>Your package must contain at least one file.</value>
    <comment>ErrorString</comment>
  </data>
  <data name="PackageNotExisted" xml:space="preserve">
    <value>The root directory of the package does not exist. Please try and re-install the package.</value>
  </data>
  <data name="PackagePathViewAccept" xml:space="preserve">
    <value>Accept Changes</value>
    <comment>Accept changes button on the package path dialog</comment>
  </data>
  <data name="PackagePathViewHeading" xml:space="preserve">
    <value>Paths:</value>
    <comment>Package path management dialog content</comment>
  </data>
  <data name="PackagePathViewSummary1" xml:space="preserve">
    <value>Add paths to make nodes and packages show up in the library.</value>
    <comment>Package path management dialog content</comment>
  </data>
  <data name="PackagePathViewTitle" xml:space="preserve">
    <value>Manage Node and Package Paths</value>
    <comment>Package path management dialog title</comment>
  </data>
  <data name="PackagePathViewToolTipDown" xml:space="preserve">
    <value>Move the selected path downward</value>
    <comment>Tool-tip for down arrow</comment>
  </data>
  <data name="PackagePathViewToolTipMinus" xml:space="preserve">
    <value>Remove the selected path from list</value>
    <comment>Tool-tip for minus icon</comment>
  </data>
  <data name="PackagePathViewToolTipPlus" xml:space="preserve">
    <value>Add a new path to the list</value>
    <comment>Tool-tip for plus icon</comment>
  </data>
  <data name="PackagePathViewToolTipUp" xml:space="preserve">
    <value>Move the selected path upward</value>
    <comment>Tool-tip for up arrow</comment>
  </data>
  <data name="PackagePathAutoAddNotificationTitle" xml:space="preserve">
    <value>Package Path Added</value>
  </data>
  <data name="PackagePathAutoAddNotificationShortDescription" xml:space="preserve">
    <value>A library (*.dll, *.ds) was recently imported into Dynamo. Its path was automatically added to "Preferences &gt; Node and Package Paths..."</value>
  </data>
  <data name="PackagePathAutoAddNotificationDetailedDescription" xml:space="preserve">
    <value>The import path "{0}" was added to "Node and Package Paths". If you want to update or remove this path, please open "Dynamo &gt; Preferences &gt;Package Manager &gt; Node and Package Paths..."</value>
  </data>
  <data name="PackageSearchStateNoResult" xml:space="preserve">
    <value>Search returned no results!</value>
  </data>
  <data name="PackageSearchStateSearching" xml:space="preserve">
    <value>Searching...</value>
  </data>
  <data name="PackageSearchStateSyncingWithServer" xml:space="preserve">
    <value>Syncing with server...</value>
  </data>
  <data name="PackageSearchViewClearButton" xml:space="preserve">
    <value>Clear</value>
    <comment>Clear completed installation</comment>
  </data>
  <data name="PackageSearchViewClearButtonTooltip" xml:space="preserve">
    <value>Clear Downloads</value>
  </data>
  <data name="PackageSearchViewContextMenuOrderAscending" xml:space="preserve">
    <value>Ascending</value>
    <comment>Order by Ascending</comment>
  </data>
  <data name="PackageSearchViewContextMenuOrderDescending" xml:space="preserve">
    <value>Descending</value>
    <comment>Order by Descending</comment>
  </data>
  <data name="PackageSearchViewContextMenuSortByAuthor" xml:space="preserve">
    <value>Author</value>
    <comment>Sort package by author name</comment>
  </data>
  <data name="PackageSearchViewContextMenuSortByDownloads" xml:space="preserve">
    <value>Downloads</value>
    <comment>Sort package by download numbers</comment>
  </data>
  <data name="PackageSearchViewContextMenuSortByName" xml:space="preserve">
    <value>Name</value>
    <comment>Sort package by name</comment>
  </data>
  <data name="PackageSearchViewContextMenuSortByVotes" xml:space="preserve">
    <value>Votes</value>
    <comment>Sort package by user votes</comment>
  </data>
  <data name="PackageSearchViewContextMenuSortyByUpdate" xml:space="preserve">
    <value>Most Recent Update</value>
    <comment>Sort package by the most recent update</comment>
  </data>
  <data name="PackageSearchViewDeprecated" xml:space="preserve">
    <value>DEPRECATED</value>
    <comment>Indicate package has been deprecated</comment>
  </data>
  <data name="PackageSearchViewDeprecatedTooltip" xml:space="preserve">
    <value>The maintainers of this package have indicated that they will no longer be updating it.  Use at your own risk!</value>
  </data>
  <data name="PackageSearchViewDescription" xml:space="preserve">
    <value>Description</value>
    <comment>Package description</comment>
  </data>
  <data name="PackageSearchViewInstallButton" xml:space="preserve">
    <value>⇓ Install</value>
    <comment>To install package</comment>
  </data>
  <data name="PackageSearchViewInstallLatestVersion" xml:space="preserve">
    <value>Install latest version</value>
  </data>
  <data name="PackageSearchViewInstallLatestVersionTo" xml:space="preserve">
    <value>Install latest version to folder...</value>
  </data>
  <data name="PackageSearchViewInstallThisVersion" xml:space="preserve">
    <value>Install this version</value>
  </data>
  <data name="PackageSearchViewInstallThisVersionTo" xml:space="preserve">
    <value>Install this version to folder...</value>
  </data>
  <data name="PackageSearchViewKeywords" xml:space="preserve">
    <value>Keywords</value>
    <comment>Package keywords</comment>
  </data>
  <data name="PackageSearchViewSearchTextBox" xml:space="preserve">
    <value>Search...</value>
  </data>
  <data name="PackageSearchViewSortByButton" xml:space="preserve">
    <value>Sort by</value>
  </data>
  <data name="PackageSearchViewTitle" xml:space="preserve">
    <value>Online Package Search</value>
  </data>
  <data name="PackageSearchViewUpvoteButtonTooltip" xml:space="preserve">
    <value>Vote in support of this package</value>
  </data>
  <data name="PackageSearchViewVersions" xml:space="preserve">
    <value>Versions</value>
    <comment>Package versions</comment>
  </data>
  <data name="PackageSearchViewVisitRepositoryBuutton" xml:space="preserve">
    <value>Visit package repository</value>
  </data>
  <data name="PackageSearchViewVisitWebSiteButton" xml:space="preserve">
    <value>Visit package website</value>
  </data>
  <data name="PackageStateUnknown" xml:space="preserve">
    <value>Unknown</value>
  </data>
  <data name="PackageTypeShortString" xml:space="preserve">
    <value>PKG</value>
  </data>
  <data name="PackageUploadNoDependency" xml:space="preserve">
    <value>None</value>
  </data>
  <data name="PackageUploadStateCompressing" xml:space="preserve">
    <value>Compressing...</value>
  </data>
  <data name="PackageUploadStateCopying" xml:space="preserve">
    <value>Copying...</value>
  </data>
  <data name="PackageUploadStateError" xml:space="preserve">
    <value>Error!</value>
    <comment>Something wrong with package uploading</comment>
  </data>
  <data name="PackageUploadStateReady" xml:space="preserve">
    <value>Ready</value>
  </data>
  <data name="PackageUploadStateUploaded" xml:space="preserve">
    <value>Uploaded</value>
  </data>
  <data name="PackageUploadStateUploading" xml:space="preserve">
    <value>Uploading...</value>
  </data>
  <data name="PackageUseNewerDynamoMessageBoxTitle" xml:space="preserve">
    <value>Package Uses Newer Version of {0}!</value>
  </data>
  <data name="PackageWarningMessageBoxTitle" xml:space="preserve">
    <value>Package Warning</value>
    <comment>Message box title</comment>
  </data>
  <data name="Periodic" xml:space="preserve">
    <value>Periodic</value>
  </data>
  <data name="PortViewContextMenuUserDefaultValue" xml:space="preserve">
    <value>Use Default Value</value>
  </data>
  <data name="PresetOverwrite" xml:space="preserve">
    <value>A preset by this name already exists, do you wish to overwrite?</value>
  </data>
  <data name="PresetPromptDescriptionTooltip" xml:space="preserve">
    <value>A description of the preset state.</value>
  </data>
  <data name="PresetPromptNameTooltip" xml:space="preserve">
    <value>A unique name for the preset.</value>
  </data>
  <data name="PresetsWindowDescription" xml:space="preserve">
    <value>Description</value>
  </data>
  <data name="PresetsWindowDescriptionHint" xml:space="preserve">
    <value>Enter a description for this preset.</value>
  </data>
  <data name="PresetsWindowName" xml:space="preserve">
    <value>Name</value>
  </data>
  <data name="PresetsWindowTitle" xml:space="preserve">
    <value>Preset State Properties</value>
  </data>
  <data name="PresetTextRemaining" xml:space="preserve">
    <value>Characters Remaining</value>
  </data>
  <data name="PresetWarningMessage" xml:space="preserve">
    <value>No input nodes selected. Select at least one input node to create a preset.</value>
  </data>
  <data name="PreviewListLabel" xml:space="preserve">
    <value>List</value>
  </data>
  <data name="PublishPackage" xml:space="preserve">
    <value>Publish Online</value>
  </data>
  <data name="PublishPackageDialogCaption" xml:space="preserve">
    <value>Published Successfully</value>
  </data>
  <data name="PublishPackageLocally" xml:space="preserve">
    <value>Publish Locally</value>
  </data>
  <data name="PublishPackageMessage" xml:space="preserve">
    <value>Package published successfully. 
Want to publish a different package?</value>
  </data>
  <data name="PublishPackagePackageContent" xml:space="preserve">
    <value>Package Contents</value>
  </data>
  <data name="PublishPackageViewAddFileButton" xml:space="preserve">
    <value>Add file...</value>
  </data>
  <data name="PublishPackageViewAddFileButtonTooltip" xml:space="preserve">
    <value>Add File To Package</value>
  </data>
  <data name="PublishPackageViewContextMenuIsNodeLibrary" xml:space="preserve">
    <value>Is Node Library</value>
  </data>
  <data name="PublishPackageViewLicense" xml:space="preserve">
    <value>License (optional - default is MIT)</value>
  </data>
  <data name="PublishPackageViewPackageDependencies" xml:space="preserve">
    <value>Dependencies</value>
  </data>
  <data name="PublishPackageViewPackageDescription" xml:space="preserve">
    <value>Description</value>
  </data>
  <data name="PublishPackageViewPackageDescriptionTooltip" xml:space="preserve">
    <value>A description that helps people understand what the package might be used for.</value>
  </data>
  <data name="PublishPackageViewPackageGroup" xml:space="preserve">
    <value>Group (optional)</value>
    <comment>User to input group name about this package</comment>
  </data>
  <data name="PublishPackageViewPackageGroupTooltip" xml:space="preserve">
    <value>A group to help categorize this package.  Might be useful for a collection of packages related to a firm, school, etc.</value>
  </data>
  <data name="PublishPackageViewPackageKeywords" xml:space="preserve">
    <value>Keywords (optional)</value>
    <comment>User to input some keywords about this package</comment>
  </data>
  <data name="PublishPackageViewPackageKeywordsTooltip" xml:space="preserve">
    <value>Keywords help find your package in the database.  Separate them by spaces.</value>
  </data>
  <data name="PublishPackageViewPackageName" xml:space="preserve">
    <value>Name</value>
  </data>
  <data name="PublishPackageViewPackageNameTooltip" xml:space="preserve">
    <value>A unique name for the package.</value>
  </data>
  <data name="PublishPackageViewPackageVersion" xml:space="preserve">
    <value>Version (major minor build)</value>
  </data>
  <data name="PublishPackageViewPackageVersionTooltip" xml:space="preserve">
    <value>A version name helps a submitter keep track of updates to the package.  A new version of a package will be REJECTED if this is not incremeneted.</value>
  </data>
  <data name="PublishPackageViewPublish" xml:space="preserve">
    <value>Publish a Package</value>
  </data>
  <data name="PublishPackageViewPublisherWebiSite" xml:space="preserve">
    <value>Website Url (optional)</value>
  </data>
  <data name="PublishPackageViewRepositoryUrl" xml:space="preserve">
    <value>Repository Url (optional)</value>
    <comment>Github repository</comment>
  </data>
  <data name="PublishPackageViewTitle" xml:space="preserve">
    <value>Publish a {0} Package</value>
  </data>
  <data name="QueryMember" xml:space="preserve">
    <value>Query</value>
  </data>
  <data name="RerunButton" xml:space="preserve">
    <value>Apply Changes</value>
  </data>
  <data name="RunCompletedMessage" xml:space="preserve">
    <value>Run completed.</value>
  </data>
  <data name="RunCompletedWithScaleChangeAndWarningsMessage" xml:space="preserve">
    <value>Run completed with warnings on setting new working range.</value>
  </data>
  <data name="RunCompletedWithScaleChangeMessage" xml:space="preserve">
    <value>Run completed with new working range.</value>
  </data>
  <data name="RunCompletedWithWarningsMessage" xml:space="preserve">
    <value>Run completed with warnings.</value>
  </data>
  <data name="RunStartedMessage" xml:space="preserve">
    <value>Run started...</value>
  </data>
  <data name="RunStartedWithScaleChangeMessage" xml:space="preserve">
    <value>Run started with new working range...</value>
  </data>
  <data name="RunTypeToolTipAutomatically" xml:space="preserve">
    <value>Run whenever there is a change to the graph.</value>
  </data>
  <data name="RunTypeToolTipManually" xml:space="preserve">
    <value>Run whenever you press the Run button.</value>
  </data>
  <data name="RunTypeToolTipPeriodicallyDisabled" xml:space="preserve">
    <value>Periodic running is disabled when there are no nodes in your graph that support it.</value>
  </data>
  <data name="RunTypeToolTipPeriodicallyEnabled" xml:space="preserve">
    <value>Run at the specified interval.</value>
  </data>
  <data name="SaveConfirmationMessageBoxTitle" xml:space="preserve">
    <value>Confirmation</value>
  </data>
  <data name="SaveModelToSTLDialogTitle" xml:space="preserve">
    <value>Save your model to STL.</value>
  </data>
  <data name="SaveWorkbenToImageDialogTitle" xml:space="preserve">
    <value>Save your Workbench to an Image</value>
  </data>
  <data name="ScalingExtraLargeButton" xml:space="preserve">
    <value>Extra large</value>
  </data>
  <data name="ScalingLargeButton" xml:space="preserve">
    <value>Large</value>
  </data>
  <data name="ScalingMediumButton" xml:space="preserve">
    <value>Medium</value>
  </data>
  <data name="ScalingSmallButton" xml:space="preserve">
    <value>Small</value>
  </data>
  <data name="ScreenShotFrom3DParameter" xml:space="preserve">
    <value>screenshot_3D</value>
  </data>
  <data name="ScreenShotFrom3DShortcutParameter" xml:space="preserve">
    <value>screenshot_3D_shortcut</value>
  </data>
  <data name="SearchViewTopResult" xml:space="preserve">
    <value>Top Result</value>
  </data>
  <data name="SelectAllTitle" xml:space="preserve">
    <value>Select All</value>
  </data>
  <data name="SelectionErrorMessageBoxTitle" xml:space="preserve">
    <value>Selection Error</value>
    <comment>Message box title</comment>
  </data>
  <data name="SelectNodeButtonChange" xml:space="preserve">
    <value>Change</value>
  </data>
  <data name="SelectNodeButtonSelect" xml:space="preserve">
    <value>Select</value>
  </data>
  <data name="ShowClassicNodeLibrary" xml:space="preserve">
    <value>Show Classic Node Library</value>
  </data>
  <data name="ShowHideLibraryIconTooltip" xml:space="preserve">
    <value>Show/hide</value>
  </data>
  <data name="ShowRunPreviewDisableToolTip" xml:space="preserve">
    <value>Preview the execution state of your graph. Nodes that are scheduled for execution will highlight in the graph</value>
  </data>
  <data name="ShowRunPreviewEnableToolTip" xml:space="preserve">
    <value>Execution preview is not available when running automatically</value>
  </data>
  <data name="SolutionToFolderNotWritatbleError" xml:space="preserve">
    <value>Please update the permissions or go to Preferences &gt;Node and Package Paths...' to change your default directory.</value>
  </data>
  <data name="StartPageAdvancedTutorials" xml:space="preserve">
    <value>Advanced Tutorials</value>
    <comment>Start page | Link to tutorials</comment>
  </data>
  <data name="StartPageAsk" xml:space="preserve">
    <value>ASK</value>
  </data>
  <data name="StartPageBackupLocation" xml:space="preserve">
    <value>Backup location</value>
  </data>
  <data name="StartPageBackupNoCrash" xml:space="preserve">
    <value>BACKUP</value>
  </data>
  <data name="StartPageBackupOnCrash" xml:space="preserve">
    <value>RECOVER FROM BACKUP</value>
  </data>
  <data name="StartPageCode" xml:space="preserve">
    <value>CODE</value>
  </data>
  <data name="StartPageDiscussionForum" xml:space="preserve">
    <value>Discussion forum</value>
  </data>
  <data name="StartPageDynamoDictionary" xml:space="preserve">
    <value>Dynamo Dictionary</value>
  </data>
  <data name="StartPageDynamoPrimer" xml:space="preserve">
    <value>Dynamo Primer</value>
  </data>
  <data name="StartPageFiles" xml:space="preserve">
    <value>FILES</value>
  </data>
  <data name="StartPageGithubRepository" xml:space="preserve">
    <value>Github repository</value>
  </data>
  <data name="StartPageMoreSamples" xml:space="preserve">
    <value>More Samples</value>
  </data>
  <data name="StartPageNewCustomNode" xml:space="preserve">
    <value>Custom Node</value>
    <comment>Start page | New custom node</comment>
  </data>
  <data name="StartPageNewFile" xml:space="preserve">
    <value>New</value>
    <comment>Start page | New </comment>
  </data>
  <data name="StartPageOpenAll" xml:space="preserve">
    <value>Open all</value>
  </data>
  <data name="StartPageOpenFile" xml:space="preserve">
    <value>Open</value>
    <comment>Start page | Open files</comment>
  </data>
  <data name="StartPageRecent" xml:space="preserve">
    <value>RECENT</value>
  </data>
  <data name="StartPageReference" xml:space="preserve">
    <value>REFERENCE</value>
  </data>
  <data name="StartPageSamples" xml:space="preserve">
    <value>SAMPLES</value>
  </data>
  <data name="StartPageSendIssues" xml:space="preserve">
    <value>Send issues</value>
  </data>
  <data name="StartPageShowSamples" xml:space="preserve">
    <value>Show Samples In Folder</value>
  </data>
  <data name="StartPageStart" xml:space="preserve">
    <value>Start</value>
  </data>
  <data name="StartPageVideoTutorials" xml:space="preserve">
    <value>Video Tutorials</value>
    <comment>Start page | Link to videos</comment>
  </data>
  <data name="StartPageVisitWebsite" xml:space="preserve">
    <value>{0} website</value>
    <comment>Start page | Link to DynamoBIM</comment>
  </data>
  <data name="StartPageWhatsNew" xml:space="preserve">
    <value>Getting Started</value>
  </data>
  <data name="StringInputNodeEditMenu" xml:space="preserve">
    <value>Edit...</value>
  </data>
  <data name="TabFileNameReadOnlyPrefix" xml:space="preserve">
    <value>[Read-Only] </value>
  </data>
  <data name="TermsOfUseAcceptButton" xml:space="preserve">
    <value>I Accept</value>
  </data>
  <data name="TermsOfUseDeclineButton" xml:space="preserve">
    <value>I Decline</value>
  </data>
  <data name="TermsOfUseViewTitle" xml:space="preserve">
    <value>Package Manager Terms of Use</value>
  </data>
  <data name="TooltipCurrentIndex" xml:space="preserve">
    <value>{0} of {1}</value>
  </data>
  <data name="UnableToAccessPackageDirectory" xml:space="preserve">
    <value>Unable To Access Package Directory</value>
  </data>
  <data name="UndeprecatingPackageMessageBoxTitle" xml:space="preserve">
    <value>Removing Package Deprecation</value>
  </data>
  <data name="UninstallFailureMessageBoxTitle" xml:space="preserve">
    <value>Uninstall Failure</value>
  </data>
  <data name="UninstallingPackageMessageBoxTitle" xml:space="preserve">
    <value>Uninstalling Package</value>
  </data>
  <data name="UnitAcres" xml:space="preserve">
    <value>Acres</value>
  </data>
  <data name="UnitArea" xml:space="preserve">
    <value>Area</value>
  </data>
  <data name="UnitCentimeters" xml:space="preserve">
    <value>Centimeters</value>
  </data>
  <data name="UnitCubicCentimeter" xml:space="preserve">
    <value>CubicCentimeter</value>
  </data>
  <data name="UnitCubicFoot" xml:space="preserve">
    <value>CubicFoot</value>
  </data>
  <data name="UnitCubicInches" xml:space="preserve">
    <value>CubicInches</value>
  </data>
  <data name="UnitCubicMeters" xml:space="preserve">
    <value>CubicMeters</value>
  </data>
  <data name="UnitCubicMillimeter" xml:space="preserve">
    <value>CubicMillimeter</value>
  </data>
  <data name="UnitCubicYards" xml:space="preserve">
    <value>CubicYards</value>
  </data>
  <data name="UnitDecimeters" xml:space="preserve">
    <value>Decimeters</value>
  </data>
  <data name="UnitFeet" xml:space="preserve">
    <value>Feet</value>
  </data>
  <data name="UnitHectares" xml:space="preserve">
    <value>Hectares</value>
  </data>
  <data name="UnitInches" xml:space="preserve">
    <value>Inches</value>
  </data>
  <data name="UnitLength" xml:space="preserve">
    <value>Length</value>
  </data>
  <data name="UnitLitres" xml:space="preserve">
    <value>Litres</value>
  </data>
  <data name="UnitMeters" xml:space="preserve">
    <value>Meters</value>
  </data>
  <data name="UnitMillimeters" xml:space="preserve">
    <value>Millimeters</value>
  </data>
  <data name="Units" xml:space="preserve">
    <value>Units:</value>
  </data>
  <data name="UnitSquareCentimeter" xml:space="preserve">
    <value>SquareCentimeter</value>
  </data>
  <data name="UnitSquareFoot" xml:space="preserve">
    <value>SquareFoot</value>
  </data>
  <data name="UnitSquareInch" xml:space="preserve">
    <value>SquareInch</value>
  </data>
  <data name="UnitSquareMeter" xml:space="preserve">
    <value>SquareMeter</value>
  </data>
  <data name="UnitSquareMillimeter" xml:space="preserve">
    <value>SquareMillimeter</value>
  </data>
  <data name="UnitUSGallons" xml:space="preserve">
    <value>USGallons</value>
  </data>
  <data name="UnitVolume" xml:space="preserve">
    <value>Volume</value>
  </data>
  <data name="UnknowDateFormat" xml:space="preserve">
    <value>Unknown date format</value>
  </data>
  <data name="UpdateMessage" xml:space="preserve">
    <value>An update is available for Dynamo.
Installing the latest update requires Dynamo and any host applications to close.
Do you want to install the latest Dynamo update?</value>
  </data>
  <data name="UsageReportPromptDialogTitle" xml:space="preserve">
    <value>Agreement to collect usability data on your use of {0}</value>
  </data>
  <data name="UseLevelKeepListStructureHint" xml:space="preserve">
    <value>Keep 1 input list's nesting</value>
  </data>
  <data name="UseLevelKeepListStructurePopupMenuItem" xml:space="preserve">
    <value>Keep list structure</value>
  </data>
  <data name="UseLevelPopupMenuItem" xml:space="preserve">
    <value>Use Levels</value>
  </data>
  <data name="VersionValueGreaterThan0" xml:space="preserve">
    <value>At least one of your version values must be greater than 0.</value>
    <comment>ErrorString</comment>
  </data>
  <data name="Watch3DViewContextMenuPan" xml:space="preserve">
    <value>_Pan</value>
  </data>
  <data name="Watch3DViewContextMenuRotate" xml:space="preserve">
    <value>_Rotate</value>
  </data>
  <data name="Watch3DViewContextMenuSwitchView" xml:space="preserve">
    <value>Switch to Node _View</value>
  </data>
  <data name="Watch3DViewContextMenuZoomToFit" xml:space="preserve">
    <value>_Zoom to Fit</value>
  </data>
  <data name="WatchNodeRawDataMenu" xml:space="preserve">
    <value>Show Raw Data</value>
  </data>
  <data name="ZeroTouchTypeShortString" xml:space="preserve">
    <value>DLL</value>
  </data>
  <data name="RerunButtonToolTip" xml:space="preserve">
    <value>Rerun the graph.</value>
  </data>
  <data name="PackageSearchViewSearchTextBoxSyncing" xml:space="preserve">
    <value>Please wait...</value>
  </data>
  <data name="EditNoteWindowTitle" xml:space="preserve">
    <value>Write note here</value>
  </data>
  <data name="ExtensionsViewTitle" xml:space="preserve">
    <value>Extensions</value>
  </data>
  <data name="ExtensionAdded" xml:space="preserve">
    <value>Extension tab added to the extensions side bar.</value>
  </data>
  <data name="ExtensionAlreadyPresent" xml:space="preserve">
    <value>No new tab is added, as the extension is already present in the extensions side bar.</value>
  </data>
  <data name="MessageUninstallCustomNodeToContinue" xml:space="preserve">
    <value>{1} cannot be loaded.
Installing it will conflict with one or more node definitions that already exist in {0}, which is currently loaded. 
To install {1}, Dynamo needs to first uninstall {0}. 
Restart Dynamo to complete the uninstall.

Uninstall the following packages: {0}?</value>
  </data>
  <data name="PreviewText" xml:space="preserve">
    <value> This Feature is in Preview! </value>
  </data>
  <data name="PackageHostDependencyTooltip" xml:space="preserve">
    <value>This package contains node(s) that depend on applications outside Dynamo. To fully utilize node(s) in this package, you will need to have these external applications installed.</value>
  </data>
  <data name="PackageHostDependencyFilter" xml:space="preserve">
    <value>Filter packages that depend on applications outside Dynamo. This feature currently can only filter packages which have been marked manually by package authors during publish.</value>
  </data>
  <data name="PackageHostDependencyFilterContextItem" xml:space="preserve">
    <value>Packages contain node(s)  that depend on specified application outside Dynamo.</value>
  </data>
  <data name="MessageUninstallSamePackage" xml:space="preserve">
    <value>"The package {0} is already installed. To reinstall it, you must first uninstall it and restart to complete the uninstall. Would you like to mark {0} for uninstall?"</value>
  </data>
  <data name="MessagePackageNotFound" xml:space="preserve">
    <value>{0} was not found and could not be downloaded.</value>
  </data>
  <data name="MessagePackageVersionNotFound" xml:space="preserve">
    <value>Version {0} of {1} could not be found.</value>
  </data>
  <data name="PublishPackageViewPackageHostDependency" xml:space="preserve">
    <value>External Dependency (optional)</value>
  </data>
  <data name="PublishPackageViewPackageHostDependencyTooltip" xml:space="preserve">
    <value>An indication of what applications outside of Dynamo your package depends on, such as Revit, Civil 3D or Photoshop. Users of your package will need to install these applications to fully utilize your package.</value>
  </data>
  <data name="InfoBubbleDocumentationLinkText" xml:space="preserve">
    <value>Read more...</value>
  </data>
  <data name="PackageSearchViewFilterByButton" xml:space="preserve">
    <value>Filter by</value>
  </data>
  <data name="DynamoViewSettingMenuShowDataReportingDialogTooltip" xml:space="preserve">
    <value>Display the dialog for user to pick agreement on data collecting.</value>
  </data>
  <data name="CrashPromptGithubNewIssueTitle" xml:space="preserve">
    <value>Crash report from Dynamo {0}</value>
  </data>
  <assembly alias="System.Windows.Forms" name="System.Windows.Forms, Version=4.0.0.0, Culture=neutral, PublicKeyToken=b77a5c561934e089" />
  <data name="psDynamoMesh" type="System.Resources.ResXFileRef, System.Windows.Forms">
    <value>..\ViewModels\Watch3D\compiledShaders\psDynamoMesh;System.Byte[], mscorlib, Version=4.0.0.0, Culture=neutral, PublicKeyToken=b77a5c561934e089</value>
  </data>
  <data name="vsDynamoMesh" type="System.Resources.ResXFileRef, System.Windows.Forms">
    <value>..\ViewModels\Watch3D\compiledShaders\vsDynamoMesh;System.Byte[], mscorlib, Version=4.0.0.0, Culture=neutral, PublicKeyToken=b77a5c561934e089</value>
  </data>
  <data name="PreferencesViewShowCodeBlockNodeLineNumber" xml:space="preserve">
    <value>Show CodeBlockNode Line Numbers</value>
  </data>
  <data name="PreferencesViewIsIronPythonDialogDisabled" xml:space="preserve">
    <value>Hide IronPython alerts</value>
    <comment>Preferences | Features | Python | Hide IronPython Alerts</comment>
  </data>
  <data name="MessageFailedToDownloadPackageVersion" xml:space="preserve">
    <value>Failed to download version {0} of package with id: {1}.  Please try again and report the package if you continue to have problems.</value>
    <comment>Message box content. {0} = 1.2.3, {1} = 57d576e8f615e7725800001d</comment>
  </data>
  <data name="NodeTooltipDescription" xml:space="preserve">
    <value>Description: </value>
  </data>
  <data name="NodeTooltipOriginalName" xml:space="preserve">
    <value>Original node name: </value>
  </data>
  <data name="RenderingMemoryOutageDescription" xml:space="preserve">
    <value>Please check if you intended to render this amount of geometry, and consider turning off the preview of other nodes within your graph, lowering the amount of Geometry you wish to render, or turning down the render precision.</value>
  </data>
  <data name="RenderingMemoryOutageSummary" xml:space="preserve">
    <value>Dynamo has run out of memory trying to render your geometry. The geometry preview has been disabled.</value>
  </data>
  <data name="vsDynamoPointLine" type="System.Resources.ResXFileRef, System.Windows.Forms">
    <value>..\ViewModels\Watch3D\compiledShaders\vsDynamoPointLine;System.Byte[], mscorlib, Version=4.0.0.0, Culture=neutral, PublicKeyToken=b77a5c561934e089</value>
  </data>
  <data name="psDynamoLine" type="System.Resources.ResXFileRef, System.Windows.Forms">
    <value>..\ViewModels\Watch3D\compiledShaders\psDynamoLine;System.Byte[], mscorlib, Version=4.0.0.0, Culture=neutral, PublicKeyToken=b77a5c561934e089</value>
  </data>
  <data name="psDynamoPoint" type="System.Resources.ResXFileRef, System.Windows.Forms">
    <value>..\ViewModels\Watch3D\compiledShaders\psDynamoPoint;System.Byte[], mscorlib, Version=4.0.0.0, Culture=neutral, PublicKeyToken=b77a5c561934e089</value>
  </data>
  <data name="PreferencesViewShowWhitespaceInPythonEditor" xml:space="preserve">
    <value>Show Whitespace in Python Editor</value>
    <comment>Preferences | Features | Python | Show Whitspace Characters in Python editor</comment>
  </data>
  <data name="PreferencesViewDefaultPythonEngine" xml:space="preserve">
    <value>Default Python Engine</value>
    <comment>Preferences | Features | Python | Default Python Engine</comment>
  </data>
  <data name="PreferencesViewPackageDownloadDirectory" xml:space="preserve">
    <value>New Package Download Directory</value>
    <comment>Preferences | Package Manager | Node and Package Paths | New Package Download Directory</comment>
  </data>
  <data name="PreferencesPackageDownloadDirectoryTooltip" xml:space="preserve">
    <value>Choose a package path from this list to download new packages to.</value>
    <comment>Preferences | Package Manager | Node and Package Paths | New Package Download Directory</comment>
  </data>
  <data name="DefaultPythonEngineNone" xml:space="preserve">
    <value>Use System Default</value>
    <comment>Preferences | Features | Python | Default Python Engine</comment>
  </data>
  <data name="PreferencesViewEnableNodeAutoComplete" xml:space="preserve">
    <value>Node Autocomplete</value>
    <comment>Preferences | Features | Experimental | Enable Node Auto Complete</comment>
  </data>
  <data name="ErrorLoadingIcon" xml:space="preserve">
    <value>An error occurred when loading the application icon: {0}</value>
    <comment>{0} = detailed error message</comment>
  </data>
  <data name="PublishPackageSelectNodeLibraries" xml:space="preserve">
    <value>Select Node Libraries</value>
  </data>
  <data name="PublishPackageMoreInfoFile" xml:space="preserve">
    <value>DynamoCoreWpf;PublishPackageDocumentation.html</value>
  </data>
  <data name="DynamoViewDynamoMenu" xml:space="preserve">
    <value>_Dynamo</value>
    <comment>Dynamo menu</comment>
  </data>
  <data name="DynamoViewDynamoMenuAbout" xml:space="preserve">
    <value>_About...</value>
    <comment>Dynamo menu | Display About dialog</comment>
  </data>
  <data name="DynamoViewDynamoMenuPreferences" xml:space="preserve">
    <value>_Preferences...</value>
    <comment>Dynamo menu | Preferences</comment>
  </data>
  <data name="DynamoViewFileMenuExport" xml:space="preserve">
    <value>_Export</value>
    <comment>File menu | Export</comment>
  </data>
  <data name="PublishPackageDocTooltipText" xml:space="preserve">
    <value>Learn More about publishing a package</value>
  </data>
  <data name="PreferencesViewFeaturesTab" xml:space="preserve">
    <value>Features</value>
  </data>
  <data name="PreferencesViewGeneralTab" xml:space="preserve">
    <value>General</value>
  </data>
  <data name="PreferencesViewTitle" xml:space="preserve">
    <value>Preferences</value>
  </data>
  <data name="PreferencesViewVisualSettingsTab" xml:space="preserve">
    <value>Visual Settings</value>
  </data>
  <data name="PreferencesWindowLanguages" xml:space="preserve">
    <value>English,Czech,German,Spanish,French,Italian,Japanese,Korean,Polish,Portuguese,Brazilian,Russian,Chinese Simplified,Chinese Traditional</value>
  </data>
  <data name="PreferencesViewFontSizeLabel" xml:space="preserve">
    <value>Node Font Size</value>
  </data>
  <data name="PreferencesViewLanguageLabel" xml:space="preserve">
    <value>Language</value>
    <comment>Label used in the general tab</comment>
  </data>
  <data name="PreferencesViewRunSettingsLabel" xml:space="preserve">
    <value>Default Run Settings</value>
    <comment>Label used in the general tab</comment>
  </data>
  <data name="DynamoViewExtensionsMenu" xml:space="preserve">
    <value>_Extensions</value>
    <comment>Extensions menu</comment>
  </data>
  <data name="PreferencesViewPython" xml:space="preserve">
    <value>Python</value>
    <comment>Preferences | Features | Python</comment>
  </data>
  <data name="PreferencesViewRequiresRelaunchOfDynamo" xml:space="preserve">
    <value>Requires relaunch of Dynamo</value>
    <comment>Preferences | Features | Python | Requires relaunch of Dynamo</comment>
  </data>
  <data name="MessagePackageDepsInBuiltinPackages" xml:space="preserve">
    <value>{1} has dependencies that conflict with the following Built-In packages : {2}. {0} cannot override packages in the Built-In Packages location.</value>
  </data>
  <data name="MessageSamePackageInBuiltinPackages" xml:space="preserve">
    <value>The package {1} is already installed as a Built-In Package. {0} cannot override packages in the Built-In Packages location.</value>
  </data>
  <data name="MessageSamePackageDiffVersInBuiltinPackages" xml:space="preserve">
    <value>A different version of the package {1} is already installed as a Built-In Package. {0} cannot override packages in the Built-In Packages location.</value>
  </data>
  <data name="PreferencesViewVisualSettingsGeoScaling" xml:space="preserve">
    <value>Geometry Scaling</value>
    <comment>Expander Header Name</comment>
  </data>
  <data name="PreferencesViewVisualSettingsGroupStyles" xml:space="preserve">
    <value>Group Styles</value>
    <comment>Expander Header Name</comment>
  </data>
  <data name="PreferencesViewVisualSettingsRenderPrecision" xml:space="preserve">
    <value>Render Precision</value>
    <comment>Expander Header Name</comment>
  </data>
  <data name="PreferencesViewStyleWarning" xml:space="preserve">
    <value>Style name already in use</value>
  </data>
  <data name="PreferencesViewVisualSettingsDisplaySettings" xml:space="preserve">
    <value>Display Settings</value>
    <comment>Expander Header Name</comment>
  </data>
  <data name="PreferencesViewVisualSettingShowEdges" xml:space="preserve">
    <value>Show Edges</value>
    <comment>Show Edges</comment>
  </data>
  <data name="PreferencesViewVisualSettingsIsolateSelectedGeo" xml:space="preserve">
    <value>Isolate Selected Geometry</value>
    <comment>Toogle Button Content</comment>
  </data>
  <data name="PackagePathViewModel_BuiltInPackages" xml:space="preserve">
    <value>Dynamo Built-In Packages</value>
  </data>
  <data name="PreferencesViewSavedChangesLabel" xml:space="preserve">
    <value>All changes saved automatically</value>
  </data>
  <data name="PreferencesViewSavedChangesTooltip" xml:space="preserve">
    <value>Last saved:</value>
  </data>
  <data name="NodeAutocompleteDocumentationUriString" xml:space="preserve">
    <value>DynamoCoreWpf;NodeAutocompleteDocumentation.html</value>
  </data>
  <data name="PreferencesViewEnableNodeAutoCompleteTooltipText" xml:space="preserve">
    <value>Learn more about Node Autocomplete feature.</value>
  </data>
  <data name="AddStyleButton" xml:space="preserve">
    <value>Add Style</value>
  </data>
  <data name="ResetCPythonButtonText" xml:space="preserve">
    <value>Reset CPython</value>
  </data>
  <data name="ResetCPythonButtonToolTip" xml:space="preserve">
    <value>Resets CPython environment by reloading modules.</value>
  </data>
  <data name="GraphIssuesOnSave_CancelBtn" xml:space="preserve">
    <value>Cancel and Show Issues</value>
  </data>
  <data name="GraphIssuesOnSave_Description" xml:space="preserve">
    <value>There are unresolved issues with the graph type. If this graph is designed to be used outside of Dynamo, resolve all issues and save the graph again.</value>
  </data>
  <data name="GraphIssuesOnSave_ProceedBtn" xml:space="preserve">
    <value>Save with Issues</value>
  </data>
  <data name="GraphIssuesOnSave_Summary" xml:space="preserve">
    <value>You are trying to save a graph with unresolved issues</value>
  </data>
  <data name="GraphIssuesOnSave_Title" xml:space="preserve">
    <value>Graph Type Issues found</value>
  </data>
  <data name="PackagePathsExpanderName" xml:space="preserve">
    <value>Node and Package Paths</value>
  </data>
  <data name="PreferencesPackageManagerSettingsTab" xml:space="preserve">
    <value>Package Manager</value>
  </data>
  <data name="PackagePathAddPathButtonName" xml:space="preserve">
    <value>Add Paths</value>
  </data>
  <data name="PackagePathPreferencesTitle" xml:space="preserve">
    <value>Package/Library Search Paths</value>
  </data>
  <data name="PreferencesViewShowRunPreviewTooltip" xml:space="preserve">
    <value>Switchable only when the current workspace is in Manual run mode.</value>
  </data>
  <data name="PersistentVisualStatusOfLinterIssues" xml:space="preserve">
    <value>Issues found</value>
  </data>
  <data name="ContextSelectConnectedDownstream" xml:space="preserve">
    <value>Downstream</value>
  </data>
  <data name="ContextSelectConnectedHeader" xml:space="preserve">
    <value>Select Connected</value>
  </data>
  <data name="ContextSelectConnectedUpstream" xml:space="preserve">
    <value>Upstream</value>
  </data>
  <data name="ContextSelectConnectedUpstreamDownstream" xml:space="preserve">
    <value>Both</value>
  </data>
  <data name="NodeRenamedLabel" xml:space="preserve">
    <value>Renamed</value>
  </data>
  <data name="PackagePathProtected" xml:space="preserve">
    <value>This path is built-in and cannot be modified.</value>
  </data>
  <data name="PackagePathUpdatePathTooltip" xml:space="preserve">
    <value>Edit Path</value>
  </data>
  <data name="GetStartedGuide" xml:space="preserve">
    <value>Get Started</value>
    <comment>Get Started Dynamo Tour</comment>
  </data>
  <data name="InteractiveGuides" xml:space="preserve">
    <value>Interactive Guides</value>
    <comment>Dynamo Guided Tours</comment>
  </data>
  <data name="GetStartedGuideLibraryText" xml:space="preserve">
    <value>The Library contains all default Dynamo nodes, and any other nodes you have loaded, such as #custom=https://primer.dynamobim.org/10_Custom-Nodes/10-1_Introduction.html nodes or #packages=https://primer.dynamobim.org/11_Packages/11-1_Introduction.html \n\nYou can browse through the node Categories, or search the library to find a node.</value>
  </data>
  <data name="GetStartedGuideLibraryTitle" xml:space="preserve">
    <value>Library</value>
  </data>
  <data name="GetStartedGuidePreferencesText" xml:space="preserve">
    <value>In the Preferences palette, you can customize your Dynamo experience, from language and time zone settings, to experimental features and visual styles of your workspace.</value>
  </data>
  <data name="GetStartedGuidePreferencesTitle" xml:space="preserve">
    <value>Preferences</value>
  </data>
  <data name="GetStartedGuideResourcesText" xml:space="preserve">
    <value>Use the Help menu to access tools and resources to help you get started.\n\nYou can choose sample scripts, browse the Dynamo Dictionary, replay this and other tutorials, and more!</value>
  </data>
  <data name="GetStartedGuideResourcesTitle" xml:space="preserve">
    <value>Resources</value>
  </data>
  <data name="GetStartedGuideRunStatusBarText" xml:space="preserve">
    <value>Use the Run Status Bar to run your Dynamo graphs and choose between automatic and manual run types. \n\nSelecting Automatic means your graph will run each time you make a change, and selecting manual means your graph will only run when you select the Run button.</value>
  </data>
  <data name="GetStartedGuideRunStatusBarTitle" xml:space="preserve">
    <value>Run Status Bar</value>
  </data>
  <data name="GetStartedGuideToolbarText" xml:space="preserve">
    <value>From the Toolbar, you can: -Open a new workspace- -Open a saved Dynamo file- -Save your current Dynamo file- -Undo or redo changes-</value>
  </data>
  <data name="GetStartedGuideToolbarTitle" xml:space="preserve">
    <value>Toolbar</value>
  </data>
  <data name="GetStartedGuideWelcomeText" xml:space="preserve">
    <value>Take a short tour to learn some basics about the Dynamo interface and features to help you get started on your visual programming journey.</value>
  </data>
  <data name="GetStartedGuideWelcomeTitle" xml:space="preserve">
    <value>Welcome To Dynamo</value>
  </data>
<<<<<<< HEAD
  <data name="ContextPinToNode" xml:space="preserve">
    <value>Pin to node</value>
=======
  <data name="GetStartedGuideRatingTextTitle" xml:space="preserve">
    <value>Rate this guide</value>
  </data>
  <data name="GetStartedGuideSurveyText" xml:space="preserve">
    <value>Learn more about working in Dynamo with the #Dynamo Primer=https://primer.dynamobim.org/</value>
  </data>
  <data name="GetStartedGuideSurveyTitle" xml:space="preserve">
    <value>Finished</value>
>>>>>>> 9c6217f1
  </data>
</root><|MERGE_RESOLUTION|>--- conflicted
+++ resolved
@@ -2492,10 +2492,9 @@
   <data name="GetStartedGuideWelcomeTitle" xml:space="preserve">
     <value>Welcome To Dynamo</value>
   </data>
-<<<<<<< HEAD
   <data name="ContextPinToNode" xml:space="preserve">
     <value>Pin to node</value>
-=======
+  </data>
   <data name="GetStartedGuideRatingTextTitle" xml:space="preserve">
     <value>Rate this guide</value>
   </data>
@@ -2504,6 +2503,5 @@
   </data>
   <data name="GetStartedGuideSurveyTitle" xml:space="preserve">
     <value>Finished</value>
->>>>>>> 9c6217f1
   </data>
 </root>