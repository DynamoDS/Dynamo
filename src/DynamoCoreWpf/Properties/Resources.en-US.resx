<?xml version="1.0" encoding="utf-8"?>
<root>
  <!-- 
    Microsoft ResX Schema 
    
    Version 2.0
    
    The primary goals of this format is to allow a simple XML format 
    that is mostly human readable. The generation and parsing of the 
    various data types are done through the TypeConverter classes 
    associated with the data types.
    
    Example:
    
    ... ado.net/XML headers & schema ...
    <resheader name="resmimetype">text/microsoft-resx</resheader>
    <resheader name="version">2.0</resheader>
    <resheader name="reader">System.Resources.ResXResourceReader, System.Windows.Forms, ...</resheader>
    <resheader name="writer">System.Resources.ResXResourceWriter, System.Windows.Forms, ...</resheader>
    <data name="Name1"><value>this is my long string</value><comment>this is a comment</comment></data>
    <data name="Color1" type="System.Drawing.Color, System.Drawing">Blue</data>
    <data name="Bitmap1" mimetype="application/x-microsoft.net.object.binary.base64">
        <value>[base64 mime encoded serialized .NET Framework object]</value>
    </data>
    <data name="Icon1" type="System.Drawing.Icon, System.Drawing" mimetype="application/x-microsoft.net.object.bytearray.base64">
        <value>[base64 mime encoded string representing a byte array form of the .NET Framework object]</value>
        <comment>This is a comment</comment>
    </data>
                
    There are any number of "resheader" rows that contain simple 
    name/value pairs.
    
    Each data row contains a name, and value. The row also contains a 
    type or mimetype. Type corresponds to a .NET class that support 
    text/value conversion through the TypeConverter architecture. 
    Classes that don't support this are serialized and stored with the 
    mimetype set.
    
    The mimetype is used for serialized objects, and tells the 
    ResXResourceReader how to depersist the object. This is currently not 
    extensible. For a given mimetype the value must be set accordingly:
    
    Note - application/x-microsoft.net.object.binary.base64 is the format 
    that the ResXResourceWriter will generate, however the reader can 
    read any of the formats listed below.
    
    mimetype: application/x-microsoft.net.object.binary.base64
    value   : The object must be serialized with 
            : System.Runtime.Serialization.Formatters.Binary.BinaryFormatter
            : and then encoded with base64 encoding.
    
    mimetype: application/x-microsoft.net.object.soap.base64
    value   : The object must be serialized with 
            : System.Runtime.Serialization.Formatters.Soap.SoapFormatter
            : and then encoded with base64 encoding.

    mimetype: application/x-microsoft.net.object.bytearray.base64
    value   : The object must be serialized into a byte array 
            : using a System.ComponentModel.TypeConverter
            : and then encoded with base64 encoding.
    -->
  <xsd:schema id="root" xmlns="" xmlns:xsd="http://www.w3.org/2001/XMLSchema" xmlns:msdata="urn:schemas-microsoft-com:xml-msdata">
    <xsd:import namespace="http://www.w3.org/XML/1998/namespace" />
    <xsd:element name="root" msdata:IsDataSet="true">
      <xsd:complexType>
        <xsd:choice maxOccurs="unbounded">
          <xsd:element name="metadata">
            <xsd:complexType>
              <xsd:sequence>
                <xsd:element name="value" type="xsd:string" minOccurs="0" />
              </xsd:sequence>
              <xsd:attribute name="name" use="required" type="xsd:string" />
              <xsd:attribute name="type" type="xsd:string" />
              <xsd:attribute name="mimetype" type="xsd:string" />
              <xsd:attribute ref="xml:space" />
            </xsd:complexType>
          </xsd:element>
          <xsd:element name="assembly">
            <xsd:complexType>
              <xsd:attribute name="alias" type="xsd:string" />
              <xsd:attribute name="name" type="xsd:string" />
            </xsd:complexType>
          </xsd:element>
          <xsd:element name="data">
            <xsd:complexType>
              <xsd:sequence>
                <xsd:element name="value" type="xsd:string" minOccurs="0" msdata:Ordinal="1" />
                <xsd:element name="comment" type="xsd:string" minOccurs="0" msdata:Ordinal="2" />
              </xsd:sequence>
              <xsd:attribute name="name" type="xsd:string" use="required" msdata:Ordinal="1" />
              <xsd:attribute name="type" type="xsd:string" msdata:Ordinal="3" />
              <xsd:attribute name="mimetype" type="xsd:string" msdata:Ordinal="4" />
              <xsd:attribute ref="xml:space" />
            </xsd:complexType>
          </xsd:element>
          <xsd:element name="resheader">
            <xsd:complexType>
              <xsd:sequence>
                <xsd:element name="value" type="xsd:string" minOccurs="0" msdata:Ordinal="1" />
              </xsd:sequence>
              <xsd:attribute name="name" type="xsd:string" use="required" />
            </xsd:complexType>
          </xsd:element>
        </xsd:choice>
      </xsd:complexType>
    </xsd:element>
  </xsd:schema>
  <resheader name="resmimetype">
    <value>text/microsoft-resx</value>
  </resheader>
  <resheader name="version">
    <value>2.0</value>
  </resheader>
  <resheader name="reader">
    <value>System.Resources.ResXResourceReader, System.Windows.Forms, Version=4.0.0.0, Culture=neutral, PublicKeyToken=b77a5c561934e089</value>
  </resheader>
  <resheader name="writer">
    <value>System.Resources.ResXResourceWriter, System.Windows.Forms, Version=4.0.0.0, Culture=neutral, PublicKeyToken=b77a5c561934e089</value>
  </resheader>
  <data name="AboutWindowCannotGetVersion" xml:space="preserve">
    <value>Could not get version.</value>
    <comment>To indicate not abe to get Dynamo version</comment>
  </data>
  <data name="AboutWindowDynamoWebsiteButton" xml:space="preserve">
    <value>{0} Website</value>
    <comment>Click button to go to Dynamo website</comment>
  </data>
  <data name="AboutWindowTitle" xml:space="preserve">
    <value>About {0}</value>
    <comment>About window title</comment>
  </data>
  <data name="AboutWindowUpToDate" xml:space="preserve">
    <value>(Up-to-date)</value>
    <comment>To indicate Dynamo is up to date</comment>
  </data>
  <data name="ContextMenuEditCustomNode" xml:space="preserve">
    <value>Edit Custom Node...</value>
    <comment>Context menu item</comment>
  </data>
  <data name="ContextMenuEditCustomNodeProperty" xml:space="preserve">
    <value>Edit Custom Node Properties...</value>
    <comment>Context menu item</comment>
  </data>
  <data name="ContextMenuFitToScreen" xml:space="preserve">
    <value>_Fit to Screen</value>
    <comment>Context menu item</comment>
  </data>
  <data name="ContextMenuGeometryView" xml:space="preserve">
    <value>Switch to Geometry _View</value>
    <comment>Context menu item</comment>
  </data>
  <data name="ContextCreateGroupFromSelection" xml:space="preserve">
    <value>Create Group</value>
    <comment>Context menu item</comment>
  </data>
  <data name="ContextUnGroupFromSelection" xml:space="preserve">
    <value>Remove from Group</value>
    <comment>Context menu item</comment>
  </data>
  <data name="ContextAddGroupFromSelection" xml:space="preserve">
    <value>Add To Group</value>
    <comment>Context menu item</comment>
  </data>
  <data name="ContextMenuNodesFromGeometry" xml:space="preserve">
    <value>Nodes From _Selected Geometry</value>
    <comment>Context menu item</comment>
  </data>
  <data name="ContextMenuNodesFromSelection" xml:space="preserve">
    <value>New Node F_rom Selection</value>
    <comment>Context menu item</comment>
  </data>
  <data name="ContextMenuNodeToCode" xml:space="preserve">
    <value>Node to _Code</value>
    <comment>Context menu item</comment>
  </data>
  <data name="ContextMenuPan" xml:space="preserve">
    <value>Pa_n</value>
    <comment>Context menu item </comment>
  </data>
  <data name="ContextMenuPublishCustomNode" xml:space="preserve">
    <value>Publish This Custom Node...</value>
    <comment>Context menu item</comment>
  </data>
  <data name="DynamoViewCancelButtonTooltip" xml:space="preserve">
    <value>Cancel Run (Shift+F5)</value>
    <comment>Cancel button tooltip</comment>
  </data>
  <data name="DynamoViewDebugMenu" xml:space="preserve">
    <value>Debug</value>
    <comment>Debug menu</comment>
  </data>
  <data name="DynamoViewDebugMenuCheckDailyBuild" xml:space="preserve">
    <value>Check Daily Builds</value>
    <comment>Debug menu | Check the latest daily build</comment>
  </data>
  <data name="DynamoViewDebugMenuDumpLibrary" xml:space="preserve">
    <value>Dump Library</value>
    <comment>Debug menu | Dump all imported libraries</comment>
  </data>
  <data name="DynamoViewDebugMenuForceReExecute" xml:space="preserve">
    <value>Force Re-execute</value>
    <comment>Debug menu | Force to re-execute the whole graph</comment>
  </data>
  <data name="DynamoViewDebugMenuForceUpdate" xml:space="preserve">
    <value>Force Update</value>
    <comment>Debug menu | Force to update Dynamo</comment>
  </data>
  <data name="DynamoViewDebugMenuRunMutationTest" xml:space="preserve">
    <value>Run mutation test</value>
    <comment>Debug menu | Run mutation test</comment>
  </data>
  <data name="DynamoViewDebugMenuShowDebugAST" xml:space="preserve">
    <value>Show Debug ASTs</value>
    <comment>Debug menu | Show debug abstract syntax tree</comment>
  </data>
  <data name="DynamoViewDebugMenuVerboseLogging" xml:space="preserve">
    <value>Verbose Logging</value>
    <comment>Debug menu | Verbose logging</comment>
  </data>
  <data name="DynamoViewEditMenu" xml:space="preserve">
    <value>_Edit</value>
    <comment>Edit menu</comment>
  </data>
  <data name="DynamoViewEditMenuAlighBottom" xml:space="preserve">
    <value>_Bottom</value>
    <comment>Edit menu | Align based on selected nodes' bottom Y position</comment>
  </data>
  <data name="DynamoViewEditMenuAlignLeft" xml:space="preserve">
    <value>_Left</value>
    <comment>Edit menu | Align based on selected nodes' leftmost X position</comment>
  </data>
  <data name="DynamoViewEditMenuAlignRight" xml:space="preserve">
    <value>_Right</value>
    <comment>Edit menu | Align based on selected nodes' rightmost X position</comment>
  </data>
  <data name="DynamoViewEditMenuAlignSelection" xml:space="preserve">
    <value>_Align Selection</value>
    <comment>Edit menu | Align selected nodes</comment>
  </data>
  <data name="DynamoViewEditMenuAlignTop" xml:space="preserve">
    <value>_Top</value>
    <comment>Edit menu | Align based on selected nodes' topmost Y position</comment>
  </data>
  <data name="DynamoViewEditMenuAlignXAverage" xml:space="preserve">
    <value>_X Average</value>
    <comment>Edit menu | Align based on selected nodes' average X positions</comment>
  </data>
  <data name="DynamoViewEditMenuAlignXDistribute" xml:space="preserve">
    <value>_X Distribute</value>
    <comment>Edit menu | Align selected nodes evenly on horizontal direction</comment>
  </data>
  <data name="DynamoViewEditMenuAlignYAverage" xml:space="preserve">
    <value>_Y Average</value>
    <comment>Edit menu | Align based on selected nodes' average Y positions</comment>
  </data>
  <data name="DynamoViewEditMenuAlignYDistribute" xml:space="preserve">
    <value>_Y Distribute</value>
    <comment>Edit menu | Align selected nodes evenly on vertical direction</comment>
  </data>
  <data name="DynamoViewEditMenuCleanupLayout" xml:space="preserve">
    <value>_Cleanup Node Layout</value>
    <comment>Edit menu | Automatically layout graph</comment>
  </data>
  <data name="DynamoViewEditMenuCopy" xml:space="preserve">
    <value>_Copy</value>
    <comment>Edit menu | Copy</comment>
  </data>
  <data name="DynamoViewEditMenuCreateNodeFromSelection" xml:space="preserve">
    <value>_Create Node From Selection</value>
    <comment>Edit menu | Create custom node from selected nodes</comment>
  </data>
  <data name="DynamoViewEditMenuCreateNote" xml:space="preserve">
    <value>_Create Note</value>
    <comment>Edit menu | Create note for a node</comment>
  </data>
  <data name="DynamoViewEditMenuCreateGroup" xml:space="preserve">
    <value>_Create Group</value>
    <comment>Edit menu | Create Grouping for nodes</comment>
  </data>
  <data name="DynamoViewEditMenuDeleteSelected" xml:space="preserve">
    <value>_Delete Selected</value>
    <comment>Edit menu | Delete selected nodes</comment>
  </data>
  <data name="DynamoViewEditMenuPaste" xml:space="preserve">
    <value>_Paste</value>
    <comment>Edit menu | Paste</comment>
  </data>
  <data name="DynamoViewEditMenuRedo" xml:space="preserve">
    <value>_Redo</value>
    <comment>Edit menu | Redo</comment>
  </data>
  <data name="DynamoViewEditMenuSelectAll" xml:space="preserve">
    <value>_Select All</value>
    <comment>Edit menu | Select all nodes</comment>
  </data>
  <data name="DynamoViewEditMenuUndo" xml:space="preserve">
    <value>_Undo</value>
    <comment>Edit menu | Undo</comment>
  </data>
  <data name="DynamoViewFiileMenuExit" xml:space="preserve">
    <value>_Exit</value>
    <comment>File menu | Exit Dynamo</comment>
  </data>
  <data name="DynamoViewFileMenu" xml:space="preserve">
    <value>_File</value>
    <comment>File menu</comment>
  </data>
  <data name="DynamoViewFileMenuExportAsImage" xml:space="preserve">
    <value>_Export Workspace As Image...</value>
    <comment>File menu | Export workspace as image</comment>
  </data>
  <data name="DynamoViewFileMenuExportToSTL" xml:space="preserve">
    <value>_Export Model to STL...</value>
    <comment>File menu | Export geometry model to STL file format</comment>
  </data>
  <data name="DynamoViewFileMenuImport" xml:space="preserve">
    <value>_Import Library...</value>
    <comment>File menu | Import</comment>
  </data>
  <data name="DynamoViewFileMenuNew" xml:space="preserve">
    <value>_New</value>
    <comment>File menu | New</comment>
  </data>
  <data name="DynamoViewFileMenuNewCustomNode" xml:space="preserve">
    <value>_Custom Node...</value>
    <comment>FIle menu | New | New custom node</comment>
  </data>
  <data name="DynamoViewFileMenuNewHomeWorkSpace" xml:space="preserve">
    <value>_Home Workspace...</value>
    <comment>File menu | New | New home workspace</comment>
  </data>
  <data name="DynamoViewFileMenuOpen" xml:space="preserve">
    <value>_Open...</value>
    <comment>File menu | Open</comment>
  </data>
  <data name="DynamoViewFileMenuRecentFiles" xml:space="preserve">
    <value>_Open Recent Files...</value>
    <comment>File menu | Open Recent files</comment>
  </data>
  <data name="DynamoViewFileMenuSave" xml:space="preserve">
    <value>_Save</value>
    <comment>File menu | Save</comment>
  </data>
  <data name="DynamoViewFileMenuSaveAs" xml:space="preserve">
    <value>_Save As...</value>
    <comment>File menu | Save as</comment>
  </data>
  <data name="DynamoViewHelpMenu" xml:space="preserve">
    <value>Help</value>
    <comment>Help menu</comment>
  </data>
  <data name="DynamoViewHelpMenuAbout" xml:space="preserve">
    <value>_About...</value>
    <comment>Help menu | Display About dialog</comment>
  </data>
  <data name="DynamoViewHelpMenuDisplayStartPage" xml:space="preserve">
    <value>_Display Start Page</value>
    <comment>Help menu | Display start page</comment>
  </data>
  <data name="DynamoViewHelpMenuGotoWebsite" xml:space="preserve">
    <value>_Go To Project Website</value>
    <comment>Help menu | Go go Dynamo website</comment>
  </data>
  <data name="DynamoViewHelpMenuGotoWiki" xml:space="preserve">
    <value>Go To Project _Wiki</value>
    <comment>Help menu | Go to wiki</comment>
  </data>
  <data name="DynamoViewHelpMenuReportBug" xml:space="preserve">
    <value>_Report A Bug</value>
    <comment>Help menu | Report a bug</comment>
  </data>
  <data name="DynamoViewHepMenuSamples" xml:space="preserve">
    <value>Samples</value>
    <comment>Help menu | Samples</comment>
  </data>
  <data name="DynamoViewPackageMenu" xml:space="preserve">
    <value>_Packages</value>
    <comment>Package menu</comment>
  </data>
  <data name="DynamoViewPackageMenuManagePackage" xml:space="preserve">
    <value>_Manage Packages...</value>
    <comment>Package menu | Manage packages...</comment>
  </data>
  <data name="DynamoViewPackageMenuPublishNodes" xml:space="preserve">
    <value>_Publish Selected Nodes...</value>
    <comment>Package menu | Publish selected nodes as a package</comment>
  </data>
  <data name="DynamoViewPackageMenuPublishPackage" xml:space="preserve">
    <value>_Publish New Package...</value>
    <comment>Package menu | Publish new package</comment>
  </data>
  <data name="DynamoViewPackageMenuPublishWorkspace" xml:space="preserve">
    <value>_Publish Current Workspace...</value>
    <comment>Package menu | Publish current workspace as a package</comment>
  </data>
  <data name="DynamoViewPackageMenuSearchPackage" xml:space="preserve">
    <value>_Search for a Package...</value>
    <comment>Package menu | Search for a package</comment>
  </data>
  <data name="DynamoViewRunAutomaticallyOption" xml:space="preserve">
    <value>Run Automatically</value>
    <comment>Run automatically option</comment>
  </data>
  <data name="DynamoViewRunButton" xml:space="preserve">
    <value>Run</value>
    <comment>Run button</comment>
  </data>
  <data name="DynamoViewRunButtonTooltip" xml:space="preserve">
    <value>Run Workflow (F5)</value>
    <comment>Run button tooltip</comment>
  </data>
  <data name="DynamoViewSettingMenu" xml:space="preserve">
    <value>_Settings</value>
    <comment>Setting menu</comment>
  </data>
  <data name="DynamoViewSettingMenuAreaUnits" xml:space="preserve">
    <value>Area Display Units</value>
    <comment>Setting menu | Area unit display</comment>
  </data>
  <data name="DynamoViewSettingMenuCentimeter" xml:space="preserve">
    <value>Centimeter</value>
    <comment>Setting menu | Centimeter</comment>
  </data>
  <data name="DynamoViewSettingMenuCubicCentimeter" xml:space="preserve">
    <value>Cubic Centimeter</value>
    <comment>Setting menu | Cubic centimeter</comment>
  </data>
  <data name="DynamoViewSettingMenuCubicFoot" xml:space="preserve">
    <value>Cubic Foot</value>
    <comment>Setting menu | Cubic foot</comment>
  </data>
  <data name="DynamoViewSettingMenuCubicInch" xml:space="preserve">
    <value>Cubic Inch</value>
    <comment>Setting menu | Cubic inch</comment>
  </data>
  <data name="DynamoViewSettingMenuCubicMeter" xml:space="preserve">
    <value>Cubic Meter</value>
    <comment>Setting menu | Cubic meter</comment>
  </data>
  <data name="DynamoViewSettingMenuCubicMillimeter" xml:space="preserve">
    <value>Cubic Millimeter</value>
    <comment>Setting menu | Cubic millimeter</comment>
  </data>
  <data name="DynamoViewSettingMenuDecimalFoot" xml:space="preserve">
    <value>Decimal Foot</value>
    <comment>Setting menu | Decimal foot</comment>
  </data>
  <data name="DynamoViewSettingMenuDecimalInch" xml:space="preserve">
    <value>Decimal Inch</value>
    <comment>Setting menu | Decimal inch</comment>
  </data>
  <data name="DynamoViewSettingMenuEnableDataReporting" xml:space="preserve">
    <value>Enable detailed usability data reporting (Instrumentation)</value>
    <comment>Setting menu | Enable data reporting during usage</comment>
  </data>
  <data name="DynamoViewSettingMenuEnableDataReportingTooltip" xml:space="preserve">
    <value>Detailed reporting sends behaviour data that we use for improving {0}.

It includes the graph being created as well as errors and warnings</value>
    <comment>Setting menu | Tooltip for enable data reporting during usage menu item</comment>
  </data>
  <data name="DynamoViewSettingMenuEnableSummaryReporting" xml:space="preserve">
    <value>Enable anonymous summary reporting (Google Analytics)</value>
    <comment>Setting menu | Enable summary reporting</comment>
  </data>
  <data name="DynamoViewSettingMenuEnableSummaryReportingTooltip" xml:space="preserve">
    <value>Anonymous summary reporting sends a minimal set of data for computing user counts, stability and performance metrics.

It does not contain your graph or any personal data</value>
    <comment>Setting menu | Tooltip for enable summary reporting during usage menu item</comment>
  </data>
  <data name="DynamoViewSettingShowRunPreview" xml:space="preserve">
    <value>Show Run Preview</value>
    <comment>Setting menu | Show Run Preview</comment>
  </data>
  <data name="ShowRunPreviewEnableToolTip" xml:space="preserve">
    <value>Execution preview is not available when running automatically</value>
  </data>
  <data name="ShowRunPreviewDisableToolTip" xml:space="preserve">
    <value>Preview the execution state of your graph. Nodes that are scheduled for execution will highlight in the graph</value>
  </data>
  <data name="DynamoViewSettingMenuFractionalFoot" xml:space="preserve">
    <value>Fractional Foot</value>
    <comment>Setting menu | Fractional foot</comment>
  </data>
  <data name="DynamoViewSettingMenuFractionalInch" xml:space="preserve">
    <value>Fractional Inch</value>
    <comment>Setting menu | Fractional inch</comment>
  </data>
  <data name="DynamoViewSettingMenuHighRenderPrecision" xml:space="preserve">
    <value>High</value>
    <comment>Setting menu | Slider for render precision</comment>
  </data>
  <data name="DynamoViewSettingMenuLengthUnits" xml:space="preserve">
    <value>Length Display Units</value>
    <comment>Setting menu | Length unit display</comment>
  </data>
  <data name="DynamoViewSettingMenuLowRenderPrecision" xml:space="preserve">
    <value>Low</value>
    <comment>Setting menu | Slider for render precision</comment>
  </data>
  <data name="DynamoViewSettingMenuMeter" xml:space="preserve">
    <value>Meter</value>
    <comment>Setting menu | Meter</comment>
  </data>
  <data name="DynamoViewSettingMenuMillimeter" xml:space="preserve">
    <value>Millimeter</value>
    <comment>Setting menu | Millimeter</comment>
  </data>
  <data name="DynamoViewSettingMenuNumber0" xml:space="preserve">
    <value>0</value>
    <comment>Locale dependent number format 0</comment>
  </data>
  <data name="DynamoViewSettingMenuNumber00" xml:space="preserve">
    <value>0.0</value>
    <comment>Locale dependent number format 0.0</comment>
  </data>
  <data name="DynamoViewSettingMenuNumber000" xml:space="preserve">
    <value>0.00</value>
    <comment>Locale dependent number format 0.00</comment>
  </data>
  <data name="DynamoViewSettingMenuNumber0000" xml:space="preserve">
    <value>0.000</value>
    <comment>Locale dependent number format 0.000</comment>
  </data>
  <data name="DynamoViewSettingMenuNumber00000" xml:space="preserve">
    <value>0.0000</value>
    <comment>Locale dependent number format 0.0000</comment>
  </data>
  <data name="DynamoViewSettingMenuNumberFormat" xml:space="preserve">
    <value>Number Format</value>
    <comment>Setting menu | Number format</comment>
  </data>
  <data name="DynamoViewSettingMenuRenderPrecision" xml:space="preserve">
    <value>Render Precision</value>
    <comment>Setting menu | Render precision</comment>
  </data>
  <data name="DynamoViewSettingMenuSquareCentimeter" xml:space="preserve">
    <value>Square Centimeter</value>
    <comment>Setting menu | Square centimeter</comment>
  </data>
  <data name="DynamoViewSettingMenuSquareFoot" xml:space="preserve">
    <value>Square Foot</value>
    <comment>Setting menu | Square foot</comment>
  </data>
  <data name="DynamoViewSettingMenuSquareInch" xml:space="preserve">
    <value>Square Inch</value>
    <comment>Setting menu | Square inch</comment>
  </data>
  <data name="DynamoViewSettingMenuSquareMeter" xml:space="preserve">
    <value>Square Meter</value>
    <comment>Setting menu | Square meter</comment>
  </data>
  <data name="DynamoViewSettingMenuSquareMillimeter" xml:space="preserve">
    <value>Square Millimeter</value>
    <comment>Setting menu | Square millimeter</comment>
  </data>
  <data name="DynamoViewSettingMenuVolumeUnits" xml:space="preserve">
    <value>Volume Display Units</value>
    <comment>Setting menu | Volume unit display</comment>
  </data>
  <data name="DynamoViewToolbarExportButtonTooltip" xml:space="preserve">
    <value>Export Workspace As Image</value>
    <comment>Toolbar export button tooltip</comment>
  </data>
  <data name="DynamoViewToolbarNewButtonTooltip" xml:space="preserve">
    <value>New [Ctrl + N]</value>
    <comment>Toolbar new button tooltip</comment>
  </data>
  <data name="DynamoViewToolbarOpenButtonTooltip" xml:space="preserve">
    <value>Open [Ctrl + O]</value>
    <comment>Toolbar open button tooltip</comment>
  </data>
  <data name="DynamoViewToolbarRedoButtonTooltip" xml:space="preserve">
    <value>Redo [Ctrl + Y]</value>
    <comment>Toolbar redo button tooltip</comment>
  </data>
  <data name="DynamoViewToolbarSaveButtonTooltip" xml:space="preserve">
    <value>Save [Ctrl + S]</value>
    <comment>Toolbar save button tooltip</comment>
  </data>
  <data name="DynamoViewToolbarUndoButtonTooltip" xml:space="preserve">
    <value>Undo [Ctrl + Z]</value>
    <comment>Toolbar undo button tooltip</comment>
  </data>
  <data name="DynamoViewViewMenu" xml:space="preserve">
    <value>_View</value>
    <comment>View menu</comment>
  </data>
  <data name="DynamoViewViewMenu3DPreview" xml:space="preserve">
    <value>_Background 3D Preview</value>
    <comment>View menu | Background 3d preview</comment>
  </data>
  <data name="DynamoViewViewMenuAlternateContextGeometry" xml:space="preserve">
    <value>Show Geometry in {0}</value>
    <comment>View menu | Show geometry in some context</comment>
  </data>
  <data name="DynamoViewViewMenuConnector" xml:space="preserve">
    <value>_Connectors</value>
    <comment>View menu | Connector setting</comment>
  </data>
  <data name="DynamoViewViewMenuConnectorType" xml:space="preserve">
    <value>_Connector Type</value>
    <comment>View menu | Connector type</comment>
  </data>
  <data name="DynamoViewViewMenuConnectorTypeCurve" xml:space="preserve">
    <value>Curves</value>
    <comment>View menu | Curve type connector</comment>
  </data>
  <data name="DynamoViewViewMenuConnectorTypePolylines" xml:space="preserve">
    <value>Polylines</value>
    <comment>View menu | Polyline type connector</comment>
  </data>
  <data name="DynamoViewViewMenuHideConsole" xml:space="preserve">
    <value>Hide Console</value>
    <comment>View menu | Hide console</comment>
  </data>
  <data name="DynamoViewViewMenuPan" xml:space="preserve">
    <value>_Pan</value>
    <comment>View menu | Pan</comment>
  </data>
  <data name="DynamoViewViewMenuPanDown" xml:space="preserve">
    <value>Pan Down (Mouse wheel drag down)</value>
    <comment>View menu | Pan down</comment>
  </data>
  <data name="DynamoViewViewMenuPanLeft" xml:space="preserve">
    <value>Pan Left (Mouse wheel drag left)</value>
    <comment>View menu | Pan left</comment>
  </data>
  <data name="DynamoViewViewMenuPanRight" xml:space="preserve">
    <value>Pan Right (Mouse wheel drag right)</value>
    <comment>View menu | Pan right</comment>
  </data>
  <data name="DynamoViewViewMenuPanUp" xml:space="preserve">
    <value>Pan Up (Mouse wheel drag up)</value>
    <comment>View menu | Pan up</comment>
  </data>
  <data name="DynamoViewViewMenuPreviewNavigate" xml:space="preserve">
    <value>Navigate Background 3D Preview</value>
    <comment>View menu | Navigate background 3D preview</comment>
  </data>
  <data name="DynamoViewViewMenuShowBackground3DPreview" xml:space="preserve">
    <value>Showing Background 3D Preview</value>
    <comment>View menu | Show background preview</comment>
  </data>
  <data name="DynamoViewViewMenuShowConnectors" xml:space="preserve">
    <value>_Show Connectors</value>
    <comment>View menu | Show connectors</comment>
  </data>
  <data name="DynamoViewViewMenuShowConsole" xml:space="preserve">
    <value>Show Console</value>
    <comment>View menu | Show console</comment>
  </data>
  <data name="DynamoViewViewMenuZoom" xml:space="preserve">
    <value>_Zoom</value>
    <comment>View menu | Zoom</comment>
  </data>
  <data name="DynamoViewViewMenuZoomIn" xml:space="preserve">
    <value>Zoom In (Mouse wheel down)</value>
    <comment>View menu | Zoom in</comment>
  </data>
  <data name="DynamoViewViewMenuZoomOut" xml:space="preserve">
    <value>Zoom Out (Mouse wheel up)</value>
    <comment>View menu | Zoom out</comment>
  </data>
  <data name="ContextMenuDelete" xml:space="preserve">
    <value>Remove</value>
    <comment>Context menu for selected node - delete selected node</comment>
  </data>
  <data name="NodeContextMenuHelp" xml:space="preserve">
    <value>Help...</value>
    <comment>Display help message for this node</comment>
  </data>
  <data name="ContextMenuLacing" xml:space="preserve">
    <value>Lacing</value>
    <comment>Context menu for selected node</comment>
  </data>
  <data name="ContextMenuLacingCrossProduct" xml:space="preserve">
    <value>Cross Product</value>
    <comment>Lacing strategy: use cross product for two lists</comment>
  </data>
  <data name="ContextMenuLacingFirst" xml:space="preserve">
    <value>First</value>
    <comment>Lacing strategy: use the first list</comment>
  </data>
  <data name="ContextMenuLacingLongest" xml:space="preserve">
    <value>Longest</value>
    <comment>Lacing strategy: use the longest list</comment>
  </data>
  <data name="ContextMenuLacingShortest" xml:space="preserve">
    <value>Shortest</value>
    <comment>Lacing strategy: use the shortest list</comment>
  </data>
  <data name="NodeContextMenuPreview" xml:space="preserve">
    <value>Preview</value>
    <comment>Context menu item - preview geometry</comment>
  </data>
  <data name="NodeContextMenuPreviewUpstream" xml:space="preserve">
    <value>Preview Upstream</value>
    <comment>Context menu item - preview geometry of upstream nodes</comment>
  </data>
  <data name="NodeContextMenuRenameNode" xml:space="preserve">
    <value>Rename Node...</value>
    <comment>Context menu item - rename this node</comment>
  </data>
  <data name="NodeContextMenuShowLabels" xml:space="preserve">
    <value>Show Labels</value>
    <comment>Context menu item - show labels</comment>
  </data>
  <data name="NodeHelpWindowNodeCategory" xml:space="preserve">
    <value>CATEGORY</value>
    <comment>Category label</comment>
  </data>
  <data name="NodeHelpWindowNodeDescription" xml:space="preserve">
    <value>DESCRIPTION</value>
    <comment>Description label</comment>
  </data>
  <data name="NodeHelpWindowNodeInput" xml:space="preserve">
    <value>INPUTS</value>
    <comment>Input label</comment>
  </data>
  <data name="NodeHelpWindowNodeOutput" xml:space="preserve">
    <value>OUTPUTS</value>
    <comment>Output label</comment>
  </data>
  <data name="NodeHelpWindowNodeType" xml:space="preserve">
    <value>NODE TYPE</value>
    <comment>Title label</comment>
  </data>
  <data name="StartPageAsk" xml:space="preserve">
    <value>ASK</value>
  </data>
  <data name="StartPageCode" xml:space="preserve">
    <value>CODE</value>
  </data>
  <data name="StartPageBackupOnCrash" xml:space="preserve">
    <value>RECOVER FROM BACKUP</value>
  </data>
  <data name="StartPageBackupNoCrash" xml:space="preserve">
    <value>BACKUP</value>
  </data>
  <data name="StartPageBackupLocation" xml:space="preserve">
    <value>Backup location</value>
  </data>
  <data name="StartPageOpenAll" xml:space="preserve">
    <value>Open all</value>
  </data>
  <data name="StartPageDiscussionForum" xml:space="preserve">
    <value>Discussion forum</value>
  </data>
  <data name="StartPageFiles" xml:space="preserve">
    <value>FILES</value>
  </data>
  <data name="StartPageGithubRepository" xml:space="preserve">
    <value>Github repository</value>
  </data>
  <data name="StartPageMoreSamples" xml:space="preserve">
    <value>More Samples</value>
  </data>
  <data name="StartPageDynamoPrimer" xml:space="preserve">
    <value>Dynamo Primer</value>
  </data>
  <data name="StartPageNewCustomNode" xml:space="preserve">
    <value>Custom Node</value>
    <comment>Start page | New custom node</comment>
  </data>
  <data name="StartPageNewFile" xml:space="preserve">
    <value>New</value>
    <comment>Start page | New </comment>
  </data>
  <data name="StartPageOpenFile" xml:space="preserve">
    <value>Open</value>
    <comment>Start page | Open files</comment>
  </data>
  <data name="StartPageRecent" xml:space="preserve">
    <value>RECENT</value>
  </data>
  <data name="StartPageReference" xml:space="preserve">
    <value>REFERENCE</value>
  </data>
  <data name="StartPageSamples" xml:space="preserve">
    <value>SAMPLES</value>
  </data>
  <data name="StartPageSendIssues" xml:space="preserve">
    <value>Send issues</value>
  </data>
  <data name="StartPageShowSamples" xml:space="preserve">
    <value>Show Samples In Folder</value>
  </data>
  <data name="StartPageStart" xml:space="preserve">
    <value>Start</value>
  </data>
  <data name="StartPageVideoTutorials" xml:space="preserve">
    <value>Video Tutorials</value>
    <comment>Start page | Link to videos</comment>
  </data>
  <data name="StartPageVisitWebsite" xml:space="preserve">
    <value>{0} website</value>
    <comment>Start page | Link to DynamoBIM</comment>
  </data>
  <data name="StartPageAdvancedTutorials" xml:space="preserve">
    <value>Advanced Tutorials</value>
    <comment>Start page | Link to tutorials</comment>
  </data>
  <data name="AddFileToPackageDialogTitle" xml:space="preserve">
    <value>Add File to Package...</value>
  </data>
  <data name="CancelButton" xml:space="preserve">
    <value>Cancel</value>
  </data>
  <data name="CannotDownloadPackageMessageBoxTitle" xml:space="preserve">
    <value>Cannot Download Package</value>
  </data>
  <data name="CustomNodePropertyErrorMessageBoxTitle" xml:space="preserve">
    <value>Custom Node Property Error</value>
  </data>
  <data name="CustomNodePropertyWindowCategory" xml:space="preserve">
    <value>Category</value>
    <comment>Label - specify custom node category</comment>
  </data>
  <data name="CustomNodePropertyWindowDescription" xml:space="preserve">
    <value>Description</value>
    <comment>Label - custom node description</comment>
  </data>
  <data name="CustomNodePropertyWindowDescriptionHint" xml:space="preserve">
    <value>Description of Custom Node</value>
    <comment>Text box hint</comment>
  </data>
  <data name="CustomNodePropertyWindowName" xml:space="preserve">
    <value>Name</value>
    <comment>Label - specify custom node name</comment>
  </data>
  <data name="CustomNodePropertyWindowNameHint" xml:space="preserve">
    <value>Name of Custom Node</value>
    <comment>Text box hint</comment>
  </data>
  <data name="CustomNodePropertyWindowTitle" xml:space="preserve">
    <value>Custom Node Properties</value>
    <comment>Dialog name</comment>
  </data>
  <data name="DeprecatingPackageMessageBoxTitle" xml:space="preserve">
    <value>Deprecating Package</value>
  </data>
  <data name="DynamoViewHelpMenuShowInFolder" xml:space="preserve">
    <value>Show In Folder</value>
    <comment>Help menu | Show in Folder</comment>
  </data>
  <data name="ImportLibraryDialogTitle" xml:space="preserve">
    <value>Import Library</value>
  </data>
  <data name="MessageAlreadyInstallDynamo" xml:space="preserve">
    <value>{0} has already installed {1}.

{0} will attempt to uninstall this package before installing.</value>
  </data>
  <data name="MessageConfirmToInstallPackage" xml:space="preserve">
    <value>Are you sure you want to install {0} {1} ?</value>
    <comment>Message box content</comment>
  </data>
  <data name="MessageConfirmToInstallPackageToFolder" xml:space="preserve">
    <value>Are you sure you want to install {0} {1} to {2} ?</value>
    <comment>Message box content</comment>
  </data>
  <data name="MessageConfirmToSaveCustomNode" xml:space="preserve">
    <value>You have unsaved changes to custom node workspace: "{0}".

Would you like to save your changes?</value>
  </data>
  <data name="MessageConfirmToSaveHomeWorkSpace" xml:space="preserve">
    <value>You have unsaved changes to the Home workspace.

Would you like to save your changes?</value>
  </data>
  <data name="MessageConfirmToSaveNamedHomeWorkSpace" xml:space="preserve">
    <value>You have unsaved changes to {0}.

Would you like to save your changes?</value>
  </data>
  <data name="MessageConfirmToUninstallPackage" xml:space="preserve">
    <value>Are you sure you want to uninstall {0} ?  This will delete the packages root directory.

You can always redownload the package.</value>
  </data>
  <data name="MessageCustomNodeNameExist" xml:space="preserve">
    <value>A built-in node with the given name already exists.</value>
  </data>
  <data name="MessageCustomNodeNeedNewCategory" xml:space="preserve">
    <value>You must enter a new category or choose one from the existing categories.</value>
  </data>
  <data name="MessageCustomNodeNoName" xml:space="preserve">
    <value>You must supply a name.</value>
  </data>
  <data name="MessageFailedToDownloadPackage" xml:space="preserve">
    <value>Failed to download package with id: {0}.  Please try again and report the package if you continue to have problems.</value>
    <comment>Message box content</comment>
  </data>
  <data name="MessageFailedToUninstall" xml:space="preserve">
    <value>{0} failed to uninstall the package.  You may need to delete the package's root directory manually.</value>
  </data>
  <data name="MessageFailToUninstallPackage" xml:space="preserve">
    <value>{0} failed to uninstall the package: {1}.  The package may need to be reinstalled manually.</value>
    <comment>Message box content</comment>
  </data>
  <data name="MessageGettingNodeError" xml:space="preserve">
    <value>There was a problem getting the node from the workspace.</value>
    <comment>Message box content</comment>
  </data>
  <data name="MessageNeedToRestart" xml:space="preserve">
    <value>{0} and its host application must restart before uninstall takes effect.</value>
  </data>
  <data name="MessagePackageContainPythonScript" xml:space="preserve">
    <value>The package or one of its dependencies contains Python scripts or binaries. Do you want to continue?</value>
  </data>
  <data name="MessagePackageNewerDynamo" xml:space="preserve">
    <value>The following packages use a newer version of {0} than you are currently using:

{1}

Do you want to continue?</value>
  </data>
  <data name="MessageSelectAtLeastOneNode" xml:space="preserve">
    <value>You must select at least one custom node.</value>
    <comment>Message box content</comment>
  </data>
  <data name="MessageSelectSymbolNotFound" xml:space="preserve">
    <value>The selected symbol was not found in the workspace</value>
    <comment>Message box content</comment>
  </data>
  <data name="MessageSubmitSameNamePackage" xml:space="preserve">
    <value>The node is part of the {0} package called "{1}" - do you want to submit a new version of this package?

If not, this node will be moved to the new package you are creating."</value>
    <comment>Message box content</comment>
  </data>
  <data name="MessageToDeprecatePackage" xml:space="preserve">
    <value>Are you sure you want to deprecate {0} ?  This request will be rejected if you are not a maintainer of the package.  It indicates that you will no longer support the package, although the package will still appear when explicitly searched for. 

You can always undeprecate the package.</value>
  </data>
  <data name="MessageToUndeprecatePackage" xml:space="preserve">
    <value>Are you sure you want to undeprecate {0} ?  This request will be rejected if you are not a maintainer of the package.  It indicates that you will continue to support the package and the package will appear when users are browsing packages.

You can always re-deprecate the package.</value>
  </data>
  <data name="MessageUninstallToContinue" xml:space="preserve">
    <value>{0} needs to uninstall {1} to continue, but cannot as one of its types appears to be in use.  Try restarting {0}.</value>
  </data>
  <data name="MessageUninstallToContinue2" xml:space="preserve">
    <value>{0} needs to uninstall {1} to continue but it contains binaries already loaded into Dynamo.  It's now marked for removal, but you'll need to first restart {0}.</value>
  </data>
  <data name="OKButton" xml:space="preserve">
    <value>OK</value>
  </data>
  <data name="OpenDynamoDefinitionDialogTitle" xml:space="preserve">
    <value>Open {0} Definition...</value>
  </data>
  <data name="PackageDownloadConfirmMessageBoxTitle" xml:space="preserve">
    <value>Package Download Confirmation</value>
    <comment>Message box title</comment>
  </data>
  <data name="PackageDownloadErrorMessageBoxTitle" xml:space="preserve">
    <value>Package Download Error</value>
    <comment>Message box title</comment>
  </data>
  <data name="PackageDownloadMessageBoxTitle" xml:space="preserve">
    <value>Package Download</value>
  </data>
  <data name="PackageUseNewerDynamoMessageBoxTitle" xml:space="preserve">
    <value>Package Uses Newer Version of {0}!</value>
  </data>
  <data name="PackageWarningMessageBoxTitle" xml:space="preserve">
    <value>Package Warning</value>
    <comment>Message box title</comment>
  </data>
  <data name="SaveConfirmationMessageBoxTitle" xml:space="preserve">
    <value>Confirmation</value>
  </data>
  <data name="SaveModelToSTLDialogTitle" xml:space="preserve">
    <value>Save your model to STL.</value>
  </data>
  <data name="SaveWorkbenToImageDialogTitle" xml:space="preserve">
    <value>Save your Workbench to an Image</value>
  </data>
  <data name="SelectionErrorMessageBoxTitle" xml:space="preserve">
    <value>Selection Error</value>
    <comment>Message box title</comment>
  </data>
  <data name="UndeprecatingPackageMessageBoxTitle" xml:space="preserve">
    <value>Removing Package Deprecation</value>
  </data>
  <data name="UninstallFailureMessageBoxTitle" xml:space="preserve">
    <value>Uninstall Failure</value>
  </data>
  <data name="UninstallingPackageMessageBoxTitle" xml:space="preserve">
    <value>Uninstalling Package</value>
  </data>
  <data name="ContinueButton" xml:space="preserve">
    <value>Continue</value>
    <comment>Continue to use Dynamo</comment>
  </data>
  <data name="CrashPromptDialogCopyButton" xml:space="preserve">
    <value>Copy</value>
    <comment>Copy crash details</comment>
  </data>
  <data name="CrashPromptDialogCrashMessage" xml:space="preserve">
    <value>Uh oh... something went wrong and {0} has crashed, sorry about that.

You will get a chance to save your work.</value>
  </data>
  <data name="CrashPromptDialogDetailButton" xml:space="preserve">
    <value>Details</value>
    <comment>Click it to display crash details</comment>
  </data>
  <data name="CrashPromptDialogOpenFolderButton" xml:space="preserve">
    <value>Open Folder</value>
    <comment>Open folder that contains crash report</comment>
  </data>
  <data name="CrashPromptDialogSubmitBugButton" xml:space="preserve">
    <value>Submit Bug To Github</value>
    <comment>Submit a bug on github</comment>
  </data>
  <data name="CrashPromptDialogTitle" xml:space="preserve">
    <value>{0} has crashed</value>
  </data>
  <data name="DownloadWarningMessageBoxTitle" xml:space="preserve">
    <value>Download Warning</value>
  </data>
  <data name="DynamoUpdateAvailableToolTip" xml:space="preserve">
    <value>A Dynamo update is available. Click to install.</value>
  </data>
  <data name="EditNodeWindowTitle" xml:space="preserve">
    <value>Edit Node Name</value>
    <comment>Dialog for editing a node's name</comment>
  </data>
  <data name="EditAnnotationTitle" xml:space="preserve">
    <value>Edit Group Title</value>
    <comment>Dialog for editing a node's name</comment>
  </data>
  <data name="EditWindowAcceptButton" xml:space="preserve">
    <value>Accept</value>
  </data>
  <data name="EditWindowTitle" xml:space="preserve">
    <value>Set value...</value>
  </data>
  <data name="GenericTaskDialogSampleLeftButton" xml:space="preserve">
    <value>Sample Left Button</value>
    <comment>Sample button, it will be replaced at runtime</comment>
  </data>
  <data name="GenericTaskDialogSampleRightButton" xml:space="preserve">
    <value>Sample Right Button</value>
    <comment>Sample button, it will be replaced at runtime</comment>
  </data>
  <data name="GenericTaskDialogTitle" xml:space="preserve">
    <value>Generic Task Dialog</value>
  </data>
  <data name="UsageReportPromptDialogTitle" xml:space="preserve">
    <value>Agreement to collect usability data on your use of {0}</value>
  </data>
  <data name="DynamoViewContextMenuClearLog" xml:space="preserve">
    <value>Clear</value>
    <comment>Clear log</comment>
  </data>
  <data name="DynamoViewEditMenuSelectNeighbours" xml:space="preserve">
    <value>_Select Neighbors</value>
  </data>
  <data name="FilePathConverterNoFileSelected" xml:space="preserve">
    <value>No file selected.</value>
  </data>
  <data name="HideClassicNodeLibrary" xml:space="preserve">
    <value>Hide Classic Node Library</value>
  </data>
  <data name="InstalledPackageViewAdditionalFileLabel" xml:space="preserve">
    <value>Additional Files</value>
  </data>
  <data name="InstalledPackageViewAdditionalLabel" xml:space="preserve">
    <value>Additional Libraries</value>
  </data>
  <data name="InstalledPackageViewContextMenuCancelUninstall" xml:space="preserve">
    <value>Cancel pending uninstall...</value>
  </data>
  <data name="InstalledPackageViewContextMenuCancelUninstallTooltip" xml:space="preserve">
    <value>Remove the pending uninstall status</value>
  </data>
  <data name="InstalledPackageViewContextMenuDeprecate" xml:space="preserve">
    <value>Deprecate</value>
  </data>
  <data name="InstalledPackageViewContextMenuDeprecateTooltip" xml:space="preserve">
    <value>Set this package as deprecated.  Only allowed if you're a current maintainer of the package.</value>
  </data>
  <data name="InstalledPackageViewContextMenuGetLatest" xml:space="preserve">
    <value>Get Latest Version</value>
  </data>
  <data name="InstalledPackageViewContextMenuGetLatestTooltip" xml:space="preserve">
    <value>Check if there is a newer version of this package and download it.</value>
  </data>
  <data name="InstalledPackageViewContextMenuPublish" xml:space="preserve">
    <value>Publish...</value>
  </data>
  <data name="InstalledPackageViewContextMenuPublishTooltip" xml:space="preserve">
    <value>Publish this package, if it has yet to be published.</value>
  </data>
  <data name="InstalledPackageViewContextMenuPublishVersion" xml:space="preserve">
    <value>Publish Version...</value>
  </data>
  <data name="InstalledPackageViewContextMenuPublishVersionTooltip" xml:space="preserve">
    <value>Publish a new version of this package, assuming it has already been published. Only allowed if you're a current maintainer of the package.</value>
  </data>
  <data name="InstalledPackageViewContextMenuRemoveDeprecation" xml:space="preserve">
    <value>Remove deprecation</value>
  </data>
  <data name="InstalledPackageViewContextMenuRemoveDeprecationTooltip" xml:space="preserve">
    <value>Remove package deprecation. Only allowed if you're a current maintainer of the package.</value>
  </data>
  <data name="InstalledPackageViewContextMenuShowContent" xml:space="preserve">
    <value>Show Contents</value>
  </data>
  <data name="InstalledPackageViewContextMenuShowContentTooltip" xml:space="preserve">
    <value>See the types loaded by this package</value>
  </data>
  <data name="InstalledPackageViewContextMenuShowRootDir" xml:space="preserve">
    <value>Show Root Directory</value>
  </data>
  <data name="InstalledPackageViewContextMenuShowRootDirTooltip" xml:space="preserve">
    <value>Go to the root folder of this package</value>
  </data>
  <data name="InstalledPackageViewContextMenuUninstall" xml:space="preserve">
    <value>Uninstall...</value>
  </data>
  <data name="InstalledPackageViewContextMenuUninstallTooltip" xml:space="preserve">
    <value>Uninstall this package, only allowed if none of the types are currently in use</value>
  </data>
  <data name="InstalledPackageViewCustomNodesLabel" xml:space="preserve">
    <value>Custom Nodes</value>
  </data>
  <data name="InstalledPackageViewNodeLibrariesLabel" xml:space="preserve">
    <value>Node Libraries</value>
  </data>
  <data name="InstalledPackageViewPendingInstallButton" xml:space="preserve">
    <value>Pending uninstall</value>
  </data>
  <data name="InstalledPackageViewTitle" xml:space="preserve">
    <value>Installed Packages</value>
  </data>
  <data name="LacingCrossProductToolTip" xml:space="preserve">
    <value>For two lists {a,b,c}{1,2,3} returns {a1,a2,a3}{b1,b2,b3}{c1,c2,c3}.</value>
  </data>
  <data name="LacingDisabledToolTip" xml:space="preserve">
    <value>Argument lacing is disabled for this node.</value>
  </data>
  <data name="LacingFirstToolTip" xml:space="preserve">
    <value>For two lists {a,b,c}{1,2,3} returns {a1}.</value>
  </data>
  <data name="LacingLongestToolTip" xml:space="preserve">
    <value>For two lists {a,b,c}{1,2} returns {a1,b2,c2}.</value>
  </data>
  <data name="LacingShortestToolTip" xml:space="preserve">
    <value>For two lists {a,b,c}{1,2} returns {a1,b2}.</value>
  </data>
  <data name="LibraryViewContextMenuEditNode" xml:space="preserve">
    <value>Edit...</value>
  </data>
  <data name="LibraryViewNoMatchesFound" xml:space="preserve">
    <value>No matches found</value>
    <comment>No matches for the search llibrary</comment>
  </data>
  <data name="LibraryViewSearchText" xml:space="preserve">
    <value>Search</value>
  </data>
  <data name="LibraryViewTitle" xml:space="preserve">
    <value>Library</value>
  </data>
  <data name="NoteViewContextMenuDelete" xml:space="preserve">
    <value>Delete</value>
    <comment>Delete note </comment>
  </data>
  <data name="NoteViewContextMenuEdit" xml:space="preserve">
    <value>Edit...</value>
    <comment>Edit note</comment>
  </data>
  <data name="PackageDownloadStateDownloaded" xml:space="preserve">
    <value>Downloaded</value>
  </data>
  <data name="PackageDownloadStateDownloading" xml:space="preserve">
    <value>Downloading</value>
  </data>
  <data name="PackageDownloadStateError" xml:space="preserve">
    <value>Error</value>
  </data>
  <data name="PackageDownloadStateInstalled" xml:space="preserve">
    <value>Installed</value>
  </data>
  <data name="PackageDownloadStateInstalling" xml:space="preserve">
    <value>Installing</value>
  </data>
  <data name="PackageDownloadStateStarting" xml:space="preserve">
    <value>Starting</value>
  </data>
  <data name="PackageManagerWebSiteButton" xml:space="preserve">
    <value>Package Manager Website</value>
  </data>
  <data name="PackageSearchStateNoResult" xml:space="preserve">
    <value>Search returned no results!</value>
  </data>
  <data name="PackageSearchStateSearching" xml:space="preserve">
    <value>Searching...</value>
  </data>
  <data name="PackageSearchStateSyncingWithServer" xml:space="preserve">
    <value>Syncing with server...</value>
  </data>
  <data name="PackageSearchViewClearButton" xml:space="preserve">
    <value>Clear</value>
    <comment>Clear completed installation</comment>
  </data>
  <data name="PackageSearchViewClearButtonTooltip" xml:space="preserve">
    <value>Clear Downloads</value>
  </data>
  <data name="PackageSearchViewContextMenuOrderAscending" xml:space="preserve">
    <value>Ascending</value>
    <comment>Order by Ascending</comment>
  </data>
  <data name="PackageSearchViewContextMenuOrderDescending" xml:space="preserve">
    <value>Descending</value>
    <comment>Order by Descending</comment>
  </data>
  <data name="PackageSearchViewContextMenuSortByAuthor" xml:space="preserve">
    <value>Author</value>
    <comment>Sort package by author name</comment>
  </data>
  <data name="PackageSearchViewContextMenuSortByDownloads" xml:space="preserve">
    <value>Downloads</value>
    <comment>Sort package by download numbers</comment>
  </data>
  <data name="PackageSearchViewContextMenuSortByName" xml:space="preserve">
    <value>Name</value>
    <comment>Sort package by name</comment>
  </data>
  <data name="PackageSearchViewContextMenuSortByVotes" xml:space="preserve">
    <value>Votes</value>
    <comment>Sort package by user votes</comment>
  </data>
  <data name="PackageSearchViewContextMenuSortyByUpdate" xml:space="preserve">
    <value>Most Recent Update</value>
    <comment>Sort package by the most recent update</comment>
  </data>
  <data name="PackageSearchViewDeprecated" xml:space="preserve">
    <value>DEPRECATED</value>
    <comment>Indicate package has been deprecated</comment>
  </data>
  <data name="PackageSearchViewDeprecatedTooltip" xml:space="preserve">
    <value>The maintainers of this package have indicated that they will no longer be updating it.  Use at your own risk!</value>
  </data>
  <data name="PackageSearchViewDescription" xml:space="preserve">
    <value>Description</value>
    <comment>Package description</comment>
  </data>
  <data name="PackageSearchViewDownvoteButtonTooltip" xml:space="preserve">
    <value>Downvote to voice lack of support for this package</value>
  </data>
  <data name="PackageSearchViewInstallButton" xml:space="preserve">
    <value>⇓ Install</value>
    <comment>To install package</comment>
  </data>
  <data name="PackageSearchViewInstallLatestVersion" xml:space="preserve">
    <value>Install latest version</value>
  </data>
  <data name="PackageSearchViewInstallLatestVersionTo" xml:space="preserve">
    <value>Install latest version to folder...</value>
  </data>
  <data name="PackageSearchViewInstallThisVersion" xml:space="preserve">
    <value>Install this version</value>
  </data>
  <data name="PackageSearchViewInstallThisVersionTo" xml:space="preserve">
    <value>Install this version to folder...</value>
  </data>
  <data name="PackageSearchViewKeywords" xml:space="preserve">
    <value>Keywords</value>
    <comment>Package keywords</comment>
  </data>
  <data name="PackageSearchViewSearchTextBox" xml:space="preserve">
    <value>Search...</value>
  </data>
  <data name="PackageSearchViewSortByButton" xml:space="preserve">
    <value>Sort by</value>
  </data>
  <data name="PackageSearchViewTitle" xml:space="preserve">
    <value>Online Package Search</value>
  </data>
  <data name="PackageSearchViewUpvoteButtonTooltip" xml:space="preserve">
    <value>Vote in support of this package</value>
  </data>
  <data name="PackageSearchViewVersions" xml:space="preserve">
    <value>Versions</value>
    <comment>Package versions</comment>
  </data>
  <data name="PackageSearchViewVisitRepositoryBuutton" xml:space="preserve">
    <value>Visit package repository</value>
  </data>
  <data name="PackageSearchViewVisitWebSiteButton" xml:space="preserve">
    <value>Visit package website</value>
  </data>
  <data name="PackageStateUnknown" xml:space="preserve">
    <value>Unknown</value>
  </data>
  <data name="PackageUploadStateCompressing" xml:space="preserve">
    <value>Compressing...</value>
  </data>
  <data name="PackageUploadStateCopying" xml:space="preserve">
    <value>Copying...</value>
  </data>
  <data name="PackageUploadStateError" xml:space="preserve">
    <value>Error!</value>
    <comment>Something wrong with package uploading</comment>
  </data>
  <data name="PackageUploadStateReady" xml:space="preserve">
    <value>Ready</value>
  </data>
  <data name="PackageUploadStateUploaded" xml:space="preserve">
    <value>Uploaded</value>
  </data>
  <data name="PackageUploadStateUploading" xml:space="preserve">
    <value>Uploading...</value>
  </data>
  <data name="PortViewContextMenuUserDefaultValue" xml:space="preserve">
    <value>Use Default Value</value>
  </data>
  <data name="PublishPackagePackageContent" xml:space="preserve">
    <value>Package Contents</value>
  </data>
  <data name="PublishPackageViewAddFileButton" xml:space="preserve">
    <value>Add file...</value>
  </data>
  <data name="PublishPackageViewAddFileButtonTooltip" xml:space="preserve">
    <value>Add File To Package</value>
  </data>
  <data name="PublishPackageViewContextMenuIsNodeLibrary" xml:space="preserve">
    <value>Is Node Library</value>
  </data>
  <data name="PublishPackageViewLicense" xml:space="preserve">
    <value>License (optional - default is MIT)</value>
  </data>
  <data name="PublishPackageViewPackageDependencies" xml:space="preserve">
    <value>Dependencies</value>
  </data>
  <data name="PublishPackageViewPackageDescription" xml:space="preserve">
    <value>Description</value>
  </data>
  <data name="PublishPackageViewPackageGroup" xml:space="preserve">
    <value>Group (optional)</value>
    <comment>User to input group name about this package</comment>
  </data>
  <data name="PublishPackageViewPackageGroupTooltip" xml:space="preserve">
    <value>A group to help categorize this package.  Might be useful for a collection of packages related to a firm, school, etc.</value>
  </data>
  <data name="PublishPackageViewPackageKeywords" xml:space="preserve">
    <value>Keywords (optional)</value>
    <comment>User to input some keywords about this package</comment>
  </data>
  <data name="PublishPackageViewPackageKeywordsTooltip" xml:space="preserve">
    <value>Keywords help find your package in the database.  Separate them by spaces.</value>
  </data>
  <data name="PublishPackageViewPackageName" xml:space="preserve">
    <value>Name</value>
  </data>
  <data name="PublishPackageViewPackageVersion" xml:space="preserve">
    <value>Version (major minor build)</value>
  </data>
  <data name="PublishPackageViewPackageVersionTooltip" xml:space="preserve">
    <value>A version name helps a submitter keep track of updates to the package.  A new version of a package will be REJECTED if this is not incremeneted.</value>
  </data>
  <data name="PublishPackageViewPublish" xml:space="preserve">
    <value>Publish a Package</value>
  </data>
  <data name="PublishPackageViewPublisherWebiSite" xml:space="preserve">
    <value>Website Url (optional)</value>
  </data>
  <data name="PublishPackageViewRepositoryUrl" xml:space="preserve">
    <value>Repository Url (optional)</value>
    <comment>Github repository</comment>
  </data>
  <data name="PublishPackageViewTitle" xml:space="preserve">
    <value>Publish a {0} Package</value>
  </data>
  <data name="ShowClassicNodeLibrary" xml:space="preserve">
    <value>Show Classic Node Library</value>
  </data>
  <data name="UnknowDateFormat" xml:space="preserve">
    <value>Unknown date format</value>
  </data>
  <data name="Watch3DViewContextMenuPan" xml:space="preserve">
    <value>_Pan</value>
  </data>
  <data name="Watch3DViewContextMenuRotate" xml:space="preserve">
    <value>_Rotate</value>
  </data>
  <data name="Watch3DViewContextMenuSwitchView" xml:space="preserve">
    <value>Switch to Node _View</value>
  </data>
  <data name="Watch3DViewContextMenuZoomToFit" xml:space="preserve">
    <value>_Zoom to Fit</value>
  </data>
  <data name="BuildVersionNonNegative" xml:space="preserve">
    <value>You must provide a Build version as a non-negative integer.</value>
    <comment>ErrorString</comment>
  </data>
  <data name="CannotSubmitPackage" xml:space="preserve">
    <value>You can't submit a package in this version of {0}.  You'll need a host application, like Revit, to submit a package.</value>
    <comment>ErrorString</comment>
  </data>
  <data name="DescriptionNeedMoreCharacters" xml:space="preserve">
    <value>Description must be longer than 10 characters.</value>
    <comment>ErrorString</comment>
  </data>
  <data name="MajorVersionNonNegative" xml:space="preserve">
    <value>You must provide a Major version as a non-negative integer.</value>
    <comment>ErrorString</comment>
  </data>
  <data name="MinorVersionNonNegative" xml:space="preserve">
    <value>You must provide a Minor version as a non-negative integer.</value>
    <comment>ErrorString</comment>
  </data>
  <data name="NameNeedMoreCharacters" xml:space="preserve">
    <value>Name must be at least 3 characters.</value>
    <comment>ErrorString</comment>
  </data>
  <data name="PackageNameCannotContainTheseCharacters" xml:space="preserve">
    <value>The name of the package cannot contain /,\, or *.</value>
    <comment>ErrorString</comment>
  </data>
  <data name="PackageNeedAtLeastOneFile" xml:space="preserve">
    <value>Your package must contain at least one file.</value>
    <comment>ErrorString</comment>
  </data>
  <data name="UpdateMessage" xml:space="preserve">
    <value>An update is available for Dynamo.
Installing the latest update requires Dynamo and any host applications to close.
Do you want to install the latest Dynamo update?</value>
  </data>
  <data name="VersionValueGreaterThan0" xml:space="preserve">
    <value>At least one of your version values must be greater than 0.</value>
    <comment>ErrorString</comment>
  </data>
  <data name="InstallMessageCaption" xml:space="preserve">
    <value>Install Dynamo</value>
  </data>
  <data name="InCanvasGeomButtonToolTip" xml:space="preserve">
    <value>Enable background 3D preview navigation (Ctrl + B)</value>
    <comment>Enable background 3D preview navigation</comment>
  </data>
  <data name="InCanvasNodeButtonToolTip" xml:space="preserve">
    <value>Enable graph view navigation (Ctrl + B)</value>
    <comment>Enable graph view navigation</comment>
  </data>
  <data name="AddCustomFileToPackageDialogTitle" xml:space="preserve">
    <value>Add Custom Node, Library, or XML file to Package...</value>
  </data>
  <data name="ConverterMessageCurrentOffset" xml:space="preserve">
    <value>Current offset X: {0}, Y: {1}</value>
  </data>
  <data name="ConverterMessageTransformOrigin" xml:space="preserve">
    <value>Transform origin X: {0}, Y: {1}</value>
  </data>
  <data name="ConverterMessageZoom" xml:space="preserve">
    <value>Zoom : {0}</value>
  </data>
  <data name="DynamoViewSamplesMenuShowInFolder" xml:space="preserve">
    <value>Show In Folder</value>
  </data>
  <data name="FileDialogAllFiles" xml:space="preserve">
    <value>All Files ({0})|{0}</value>
  </data>
  <data name="FileDialogAssemblyFiles" xml:space="preserve">
    <value>Assembly Library Files ({0})|{0}</value>
  </data>
  <data name="FileDialogCustomNodeDLLXML" xml:space="preserve">
    <value>Custom Node, DLL, XML ({0})|{0}</value>
  </data>
  <data name="FileDialogDefaultPNGName" xml:space="preserve">
    <value>Capture.png</value>
  </data>
  <data name="FileDialogDefaultSTLModelName" xml:space="preserve">
    <value>model.stl</value>
  </data>
  <data name="FileDialogDesignScriptFiles" xml:space="preserve">
    <value>DesignScript Files ({0})|{0}</value>
  </data>
  <data name="FileDialogDynamoCustomNode" xml:space="preserve">
    <value>{0} Custom Node ({1})|{1}</value>
  </data>
  <data name="FileDialogDynamoDefinitions" xml:space="preserve">
    <value>{0} Definitions ({1})|{1}</value>
  </data>
  <data name="FileDialogDynamoWorkspace" xml:space="preserve">
    <value>{0} Workspace ({1})|{1}</value>
  </data>
  <data name="FileDialogLibraryFiles" xml:space="preserve">
    <value>Library Files ({0})|{0}</value>
  </data>
  <data name="FileDialogPNGFiles" xml:space="preserve">
    <value>PNG Image|{0}</value>
  </data>
  <data name="FileDialogSTLModels" xml:space="preserve">
    <value>STL Models|{0}</value>
  </data>
  <data name="InfoBubbleError" xml:space="preserve">
    <value>Error: </value>
  </data>
  <data name="InfoBubbleWarning" xml:space="preserve">
    <value>Warning: </value>
  </data>
  <data name="MessageFailedToApplyCustomization" xml:space="preserve">
    <value>Failed to apply NodeViewCustomization for {0}</value>
  </data>
  <data name="MessageFailedToAttachToRowColumn" xml:space="preserve">
    <value>'AttachmentToRowColumnConverter' expects a 'ConverterParameter' value to be either 'Row' or 'Column'</value>
  </data>
  <data name="MessageFailedToAutocomple" xml:space="preserve">
    <value>Failed to perform code block autocomplete with exception:</value>
  </data>
  <data name="MessageFailedToFindNodeById" xml:space="preserve">
    <value>No node could be found with that Id.</value>
  </data>
  <data name="MessageFailedToOpenCorruptedFile" xml:space="preserve">
    <value>Error opening corrupted file: {0}</value>
  </data>
  <data name="MessageFailedToSaveAsImage" xml:space="preserve">
    <value>Failed to save the Workspace as image.</value>
  </data>
  <data name="MessageLoadingTime" xml:space="preserve">
    <value>{0} elapsed for loading {1} main window.</value>
  </data>
  <data name="MessageNodeWithNullFunction" xml:space="preserve">
    <value>There is a null function definition for this node.</value>
  </data>
  <data name="MessageNoNodeDescription" xml:space="preserve">
    <value>No description provided</value>
  </data>
  <data name="MessageUnsavedChanges0" xml:space="preserve">
    <value>The following workspaces have not been saved:</value>
  </data>
  <data name="MessageUnsavedChanges1" xml:space="preserve">
    <value>. Please save them and try again.</value>
  </data>
  <data name="SearchViewTopResult" xml:space="preserve">
    <value>Top Result</value>
  </data>
  <data name="TooltipCurrentIndex" xml:space="preserve">
    <value>{0} of {1}</value>
  </data>
  <data name="AutodeskSignIn" xml:space="preserve">
    <value>Autodesk Sign In</value>
  </data>
  <data name="BrowserWindowLoading" xml:space="preserve">
    <value>Loading...</value>
  </data>
  <data name="InvalidLoginUrl" xml:space="preserve">
    <value>Invalid URL for login page!</value>
  </data>
  <data name="NoneString" xml:space="preserve">
    <value>none</value>
  </data>
  <data name="PresetsWindowDescription" xml:space="preserve">
    <value>Description</value>
  </data>
  <data name="PresetsWindowDescriptionHint" xml:space="preserve">
    <value>Enter a description for this preset.</value>
  </data>
  <data name="PresetsWindowName" xml:space="preserve">
    <value>Name</value>
  </data>
  <data name="PresetsWindowTitle" xml:space="preserve">
    <value>Preset State Properties</value>
  </data>
  <data name="DynamoViewRunButtonToolTipDisabled" xml:space="preserve">
    <value>Run is not available when running Automatically or Periodically.</value>
  </data>
  <data name="RunTypeToolTipAutomatically" xml:space="preserve">
    <value>Run whenever there is a change to the graph.</value>
  </data>
  <data name="RunTypeToolTipManually" xml:space="preserve">
    <value>Run whenever you press the Run button.</value>
  </data>
  <data name="RunTypeToolTipPeriodicallyDisabled" xml:space="preserve">
    <value>Periodic running is disabled when there are no nodes in your graph that support it.</value>
  </data>
  <data name="RunTypeToolTipPeriodicallyEnabled" xml:space="preserve">
    <value>Run at the specified interval.</value>
  </data>
  <data name="RunCompletedMessage" xml:space="preserve">
    <value>Run completed.</value>
  </data>
  <data name="RunCompletedWithWarningsMessage" xml:space="preserve">
    <value>Run completed with warnings.</value>
  </data>
  <data name="RunStartedMessage" xml:space="preserve">
    <value>Run started...</value>
  </data>
  <data name="GroupDefaultText" xml:space="preserve">
    <value>&lt;Click here to edit the group title&gt;</value>
  </data>
  <data name="GroupContextMenuBackground" xml:space="preserve">
    <value>Select Background</value>
  </data>
  <data name="GroupContextMenuFont" xml:space="preserve">
    <value>Font Size</value>
  </data>
  <data name="GroupContextMenuUngroup" xml:space="preserve">
    <value>Ungroup</value>
  </data>
  <data name="GroupContextMenuGraphLayout" xml:space="preserve">
    <value>Cleanup Node Layout</value>
  </data>
  <data name="PackageDuplicateAssemblyWarning" xml:space="preserve">
    <value>Due to limitations in the .NET framework, it is not possible to update your package assembly while it is already loaded.  Please update the assembly while {0} is not running and try again.</value>
  </data>
  <data name="PackageDuplicateAssemblyWarningTitle" xml:space="preserve">
    <value>Cannot update assembly</value>
  </data>
  <data name="Automatic" xml:space="preserve">
    <value>Automatic</value>
  </data>
  <data name="Manual" xml:space="preserve">
    <value>Manual</value>
  </data>
  <data name="Periodic" xml:space="preserve">
    <value>Periodic</value>
  </data>
  <data name="ContextMenuCopy" xml:space="preserve">
    <value>Copy</value>
    <comment>Context menu item</comment>
  </data>
  <data name="ContextMenuHideAllGeometry" xml:space="preserve">
    <value>Hide all geometry preview</value>
    <comment>Context menu item - Specific to canvas</comment>
  </data>
  <data name="ContextMenuHideAllTextBubble" xml:space="preserve">
    <value>Hide all text bubble</value>
    <comment>Context menu item - Specific to canvas</comment>
  </data>
  <data name="ContextMenuHideUpstreamPreview" xml:space="preserve">
    <value>Hide upstream geometry preview</value>
    <comment>Context menu item - Specific to canvas</comment>
  </data>
  <data name="ContextMenuInsertCodeBlock" xml:space="preserve">
    <value>Insert code block</value>
    <comment>Context menu item - Specific to canvas</comment>
  </data>
  <data name="ContextMenuPaste" xml:space="preserve">
    <value>Paste</value>
    <comment>Context menu item</comment>
  </data>
  <data name="ContextMenuShowAllGeometry" xml:space="preserve">
    <value>Show all geometry preview</value>
    <comment>Context menu item - Specific to canvas</comment>
  </data>
  <data name="ContextMenuShowAllTextBubble" xml:space="preserve">
    <value>Show all text buble</value>
    <comment>Context menu item - Specific to canvas</comment>
  </data>
  <data name="ContextMenuShowUpstreamPreview" xml:space="preserve">
    <value>Show upstream geometry preview</value>
    <comment>Context menu item - Specific to canvas</comment>
  </data>
  <data name="MoreButton" xml:space="preserve">
    <value>More</value>
    <comment>The "More" button on "Publish a Dynamo Package" dialog</comment>
  </data>
  <data name="PublishPackage" xml:space="preserve">
    <value>Publish Online</value>
  </data>
  <data name="StartPageWhatsNew" xml:space="preserve">
    <value>What's New</value>
  </data>
  <data name="TermsOfUseAcceptButton" xml:space="preserve">
    <value>I Accept</value>
  </data>
  <data name="TermsOfUseDeclineButton" xml:space="preserve">
    <value>I Decline</value>
  </data>
  <data name="TermsOfUseViewTitle" xml:space="preserve">
    <value>Package Manager Terms of Use</value>
  </data>
  <data name="GalleryDynamoVersion" xml:space="preserve">
    <value>Version {0}.{1}.{2}</value>
  </data>
  <data name="LearnMore" xml:space="preserve">
    <value>Learn more</value>
  </data>
  <data name="Autodesk360SignInButtonContentToolTip" xml:space="preserve">
    <value>Sign in to Autodesk A360 to access online services that integrate with your desktop software.</value>
  </data>
  <data name="Autodesk360SignInButtonTitleToolTip" xml:space="preserve">
    <value>Autodesk A360</value>
  </data>
  <data name="ConsentFormGoogleAnalyticsCheckBoxContent" xml:space="preserve">
    <value>Yes, I would like to contribute to this program (Google Analytics).</value>
  </data>
  <data name="ConsentFormInstrumentationCheckBoxContent" xml:space="preserve">
    <value>I give my consent for Autodesk to collect information, using a tool called Instrumentation, on how I use {0}</value>
  </data>
  <data name="GroupContextMenuDeleteGroup" xml:space="preserve">
    <value>Delete Group</value>
  </data>
  <data name="CustomNodeTypeShortString" xml:space="preserve">
    <value>DS</value>
  </data>
  <data name="PackageTypeShortString" xml:space="preserve">
    <value>PKG</value>
  </data>
  <data name="ZeroTouchTypeShortString" xml:space="preserve">
    <value>DLL</value>
  </data>
  <data name="DynamoViewEditMenuCreatePreset" xml:space="preserve">
    <value>Create Preset From Selection</value>
  </data>
  <data name="DynamoViewEditMenuDeletePreset" xml:space="preserve">
    <value>Delete Preset</value>
  </data>
  <data name="DynamoViewEditMenuRestorePreset" xml:space="preserve">
    <value>Restore Preset</value>
  </data>
  <data name="DynamoViewEditMenuPresetsMenu" xml:space="preserve">
    <value>Presets</value>
  </data>
  <data name="DynamoViewSettingsMenuShowEdges" xml:space="preserve">
    <value>Show Edges</value>
  </data>
  <data name="DynamoViewSettingsMenuVisualizationSettings" xml:space="preserve">
    <value>Visualization Settings</value>
  </data>
  <data name="FileDialogManualMode" xml:space="preserve">
    <value>Open in Manual Execution Mode</value>
  </data>
  <data name="BrowserNodeButtonLabel" xml:space="preserve">
    <value>Browse...</value>
  </data>
  <data name="BrowserNodeNoFileSelected" xml:space="preserve">
    <value>No file selected.</value>
  </data>
  <data name="StringInputNodeEditMenu" xml:space="preserve">
    <value>Edit...</value>
  </data>
  <data name="WatchNodeRawDataMenu" xml:space="preserve">
    <value>Show Raw Data</value>
  </data>
  <data name="NodeContextMenuEnablePeriodicUpdate" xml:space="preserve">
    <value>Enable Periodic Update</value>
  </data>
  <data name="PackageUploadNoDependency" xml:space="preserve">
    <value>None</value>
  </data>
  <data name="PublishPackageViewPackageDescriptionTooltip" xml:space="preserve">
    <value>A description that helps people understand what the package might be used for.</value>
  </data>
  <data name="PublishPackageViewPackageNameTooltip" xml:space="preserve">
    <value>A unique name for the package.</value>
  </data>
  <data name="UnitAcres" xml:space="preserve">
    <value>Acres</value>
  </data>
  <data name="UnitCentimeters" xml:space="preserve">
    <value>Centimeters</value>
  </data>
  <data name="UnitCubicCentimeter" xml:space="preserve">
    <value>CubicCentimeter</value>
  </data>
  <data name="UnitCubicFoot" xml:space="preserve">
    <value>CubicFoot</value>
  </data>
  <data name="UnitCubicInches" xml:space="preserve">
    <value>CubicInches</value>
  </data>
  <data name="UnitCubicMeters" xml:space="preserve">
    <value>CubicMeters</value>
  </data>
  <data name="UnitCubicMillimeter" xml:space="preserve">
    <value>CubicMillimeter</value>
  </data>
  <data name="UnitCubicYards" xml:space="preserve">
    <value>CubicYards</value>
  </data>
  <data name="UnitDecimeters" xml:space="preserve">
    <value>Decimeters</value>
  </data>
  <data name="UnitFeet" xml:space="preserve">
    <value>Feet</value>
  </data>
  <data name="UnitHectares" xml:space="preserve">
    <value>Hectares</value>
  </data>
  <data name="UnitInches" xml:space="preserve">
    <value>Inches</value>
  </data>
  <data name="UnitLitres" xml:space="preserve">
    <value>Litres</value>
  </data>
  <data name="UnitMeters" xml:space="preserve">
    <value>Meters</value>
  </data>
  <data name="UnitMillimeters" xml:space="preserve">
    <value>Millimeters</value>
  </data>
  <data name="UnitSquareCentimeter" xml:space="preserve">
    <value>SquareCentimeter</value>
  </data>
  <data name="UnitSquareFoot" xml:space="preserve">
    <value>SquareFoot</value>
  </data>
  <data name="UnitSquareInch" xml:space="preserve">
    <value>SquareInch</value>
  </data>
  <data name="UnitSquareMeter" xml:space="preserve">
    <value>SquareMeter</value>
  </data>
  <data name="UnitSquareMillimeter" xml:space="preserve">
    <value>SquareMillimeter</value>
  </data>
  <data name="UnitUSGallons" xml:space="preserve">
    <value>USGallons</value>
  </data>
  <data name="CustomNodePromptDescriptionTooltip" xml:space="preserve">
    <value>A description that helps people understand what the node might be used for.</value>
  </data>
  <data name="CustomNodePromptNameTooltip" xml:space="preserve">
    <value>A unique name for the node.</value>
  </data>
  <data name="PresetPromptDescriptionTooltip" xml:space="preserve">
    <value>A description of the preset state.</value>
  </data>
  <data name="PresetPromptNameTooltip" xml:space="preserve">
    <value>A unique name for the preset.</value>
  </data>
  <data name="SelectNodeButtonChange" xml:space="preserve">
    <value>Change</value>
  </data>
  <data name="SelectNodeButtonSelect" xml:space="preserve">
    <value>Select</value>
  </data>
  <data name="PresetTextRemaining" xml:space="preserve">
    <value>Characters Remaining</value>
  </data>
  <data name="PresetOverwrite" xml:space="preserve">
    <value>A preset by this name already exists, do you wish to overwrite?</value>
  </data>
  <data name="AddButton" xml:space="preserve">
    <value>Add</value>
  </data>
  <data name="DynamoViewSettingMenuManagePackagePath" xml:space="preserve">
    <value>Manage Node and Package Paths...</value>
    <comment>Setting menu | Custom node definition and package paths</comment>
  </data>
  <data name="PackagePathViewAccept" xml:space="preserve">
    <value>Accept Changes</value>
    <comment>Accept changes button on the package path dialog</comment>
  </data>
  <data name="PackagePathViewHeading" xml:space="preserve">
    <value>Paths:</value>
    <comment>Package path management dialog content</comment>
  </data>
  <data name="PackagePathViewSummary1" xml:space="preserve">
    <value>Add paths to make nodes and packages show up in the library.</value>
    <comment>Package path management dialog content</comment>
  </data>
  <data name="PackagePathViewSummary2" xml:space="preserve">
    <value>Top path is the default save location.</value>
    <comment>Package path management dialog content that describes about the first entry being the default save location.</comment>
  </data>
  <data name="PackagePathViewTitle" xml:space="preserve">
    <value>Manage Node and Package Paths</value>
    <comment>Package path management dialog title</comment>
  </data>
  <data name="PackagePathViewToolTipDown" xml:space="preserve">
    <value>Move the selected path downward</value>
    <comment>Tool-tip for down arrow</comment>
  </data>
  <data name="PackagePathViewToolTipMinus" xml:space="preserve">
    <value>Remove the selected path from list</value>
    <comment>Tool-tip for minus icon</comment>
  </data>
  <data name="PackagePathViewToolTipPlus" xml:space="preserve">
    <value>Add a new path to the list</value>
    <comment>Tool-tip for plus icon</comment>
  </data>
  <data name="PackagePathViewToolTipUp" xml:space="preserve">
    <value>Move the selected path upward</value>
    <comment>Tool-tip for up arrow</comment>
  </data>
  <data name="NodeContextMenuIsInput" xml:space="preserve">
    <value>Is Input</value>
  </data>
  <data name="DynamoViewViewMenuAvailablePreviews" xml:space="preserve">
    <value>Available Previews</value>
  </data>
  <data name="PresetWarningMessage" xml:space="preserve">
    <value>No input nodes selected. Select at least one input node to create a preset.</value>
  </data>
  <data name="UnitArea" xml:space="preserve">
    <value>Area</value>
  </data>
  <data name="UnitLength" xml:space="preserve">
    <value>Length</value>
  </data>
  <data name="UnitVolume" xml:space="preserve">
    <value>Volume</value>
  </data>
  <data name="Units" xml:space="preserve">
    <value>Units:</value>
  </data>
  <data name="PublishPackageLocally" xml:space="preserve">
    <value>Publish Locally</value>
  </data>
  <data name="BackgroundPreviewName" xml:space="preserve">
    <value>Background Preview</value>
    <comment>The name of the 3D background preview.</comment>
  </data>
  <data name="DynamoViewViewMenuShowGrid" xml:space="preserve">
    <value>Show Grid</value>
  </data>
  <data name="CameraDataLoadError" xml:space="preserve">
    <value>Camera position information could not be loaded from the file.</value>
  </data>
  <data name="CameraDataSaveError" xml:space="preserve">
    <value>Camera position information could not be saved.</value>
  </data>
  <data name="FolderNotWritableError" xml:space="preserve">
    <value>You do not have write permission to {0}.</value>
  </data>
  <assembly alias="System.Windows.Forms" name="System.Windows.Forms, Version=4.0.0.0, Culture=neutral, PublicKeyToken=b77a5c561934e089" />
  <data name="_dynamo" type="System.Resources.ResXFileRef, System.Windows.Forms">
    <value>..\viewmodels\watch3d\resources\_dynamo.bfx;System.Byte[], mscorlib, Version=4.0.0.0, Culture=neutral, PublicKeyToken=b77a5c561934e089</value>
  </data>
  <data name="ActionMember" xml:space="preserve">
    <value>Action</value>
  </data>
  <data name="CreateMember" xml:space="preserve">
    <value>Create</value>
  </data>
  <data name="QueryMember" xml:space="preserve">
    <value>Query</value>
  </data>
  <data name="AddToLibraryButton" xml:space="preserve">
    <value>Add</value>
  </data>
  <data name="BackgroundPreviewDefaultName" xml:space="preserve">
    <value>Default Background Preview</value>
  </data>
  <data name="BackgroundPreviewCreationFailureMessage" xml:space="preserve">
    <value>There was an error creating a background preview in Dynamo. This could be due to a lack of graphics resources on your machine. See the log for more information.</value>
  </data>
  <data name="NodesRunStatus" xml:space="preserve">
    <value>Freeze</value>
    <comment>Context menu item</comment>
  </data>
  <data name="CompactLayoutTitle" xml:space="preserve">
    <value>Compact</value>
  </data>
  <data name="DetailedLayoutTitle" xml:space="preserve">
    <value>Detailed</value>
  </data>
  <data name="FilterIconTooltip" xml:space="preserve">
    <value>Filter results</value>
  </data>
  <data name="LayoutIconTooltip" xml:space="preserve">
    <value>View layout</value>
  </data>
  <data name="ShowHideLibraryIconTooltip" xml:space="preserve">
    <value>Show/hide</value>
  </data>
  <data name="OnlyTitle" xml:space="preserve">
    <value>only</value>
  </data>
  <data name="SelectAllTitle" xml:space="preserve">
    <value>Select All</value>
  </data>
  <data name="NodeViewCustomizationFindErrorMessage" xml:space="preserve">
    <value>There was an error while finding node view customizations for {0}. Contact the author of this assembly for more information.</value>
  </data>
  <data name="PreviewListLabel" xml:space="preserve">
    <value>List</value>
  </data>
  <data name="InvalidTimeZoneMessage" xml:space="preserve">
    <value>Could not sign in at this moment. Check the date, time and time zone settings and try to sign in again.</value>
  </data>
  <data name="OneAssemblyWasLoadedSeveralTimesErrorMessage" xml:space="preserve">
    <value>Please, load assembly just one time.
Next assemblies were loaded several times:
</value>
  </data>
<<<<<<< HEAD
  <data name="MessageUnkownErrorOpeningFile" xml:space="preserve">
    <value>Unknown error opening file: {0}</value>
=======
  <data name="MessageFailedToAddFile" xml:space="preserve">
    <value>Failed to add file: {0}</value>
>>>>>>> 5113f54a
    <comment>Message box content</comment>
  </data>
</root><|MERGE_RESOLUTION|>--- conflicted
+++ resolved
@@ -1,4 +1,4 @@
-<?xml version="1.0" encoding="utf-8"?>
+﻿<?xml version="1.0" encoding="utf-8"?>
 <root>
   <!-- 
     Microsoft ResX Schema 
@@ -1985,13 +1985,8 @@
 Next assemblies were loaded several times:
 </value>
   </data>
-<<<<<<< HEAD
   <data name="MessageUnkownErrorOpeningFile" xml:space="preserve">
     <value>Unknown error opening file: {0}</value>
-=======
-  <data name="MessageFailedToAddFile" xml:space="preserve">
-    <value>Failed to add file: {0}</value>
->>>>>>> 5113f54a
     <comment>Message box content</comment>
   </data>
 </root>