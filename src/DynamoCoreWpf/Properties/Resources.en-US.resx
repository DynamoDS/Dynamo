﻿<?xml version="1.0" encoding="utf-8"?>
<root>
  <!-- 
    Microsoft ResX Schema 
    
    Version 2.0
    
    The primary goals of this format is to allow a simple XML format 
    that is mostly human readable. The generation and parsing of the 
    various data types are done through the TypeConverter classes 
    associated with the data types.
    
    Example:
    
    ... ado.net/XML headers & schema ...
    <resheader name="resmimetype">text/microsoft-resx</resheader>
    <resheader name="version">2.0</resheader>
    <resheader name="reader">System.Resources.ResXResourceReader, System.Windows.Forms, ...</resheader>
    <resheader name="writer">System.Resources.ResXResourceWriter, System.Windows.Forms, ...</resheader>
    <data name="Name1"><value>this is my long string</value><comment>this is a comment</comment></data>
    <data name="Color1" type="System.Drawing.Color, System.Drawing">Blue</data>
    <data name="Bitmap1" mimetype="application/x-microsoft.net.object.binary.base64">
        <value>[base64 mime encoded serialized .NET Framework object]</value>
    </data>
    <data name="Icon1" type="System.Drawing.Icon, System.Drawing" mimetype="application/x-microsoft.net.object.bytearray.base64">
        <value>[base64 mime encoded string representing a byte array form of the .NET Framework object]</value>
        <comment>This is a comment</comment>
    </data>
                
    There are any number of "resheader" rows that contain simple 
    name/value pairs.
    
    Each data row contains a name, and value. The row also contains a 
    type or mimetype. Type corresponds to a .NET class that support 
    text/value conversion through the TypeConverter architecture. 
    Classes that don't support this are serialized and stored with the 
    mimetype set.
    
    The mimetype is used for serialized objects, and tells the 
    ResXResourceReader how to depersist the object. This is currently not 
    extensible. For a given mimetype the value must be set accordingly:
    
    Note - application/x-microsoft.net.object.binary.base64 is the format 
    that the ResXResourceWriter will generate, however the reader can 
    read any of the formats listed below.
    
    mimetype: application/x-microsoft.net.object.binary.base64
    value   : The object must be serialized with 
            : System.Runtime.Serialization.Formatters.Binary.BinaryFormatter
            : and then encoded with base64 encoding.
    
    mimetype: application/x-microsoft.net.object.soap.base64
    value   : The object must be serialized with 
            : System.Runtime.Serialization.Formatters.Soap.SoapFormatter
            : and then encoded with base64 encoding.

    mimetype: application/x-microsoft.net.object.bytearray.base64
    value   : The object must be serialized into a byte array 
            : using a System.ComponentModel.TypeConverter
            : and then encoded with base64 encoding.
    -->
  <xsd:schema id="root" xmlns="" xmlns:xsd="http://www.w3.org/2001/XMLSchema" xmlns:msdata="urn:schemas-microsoft-com:xml-msdata">
    <xsd:import namespace="http://www.w3.org/XML/1998/namespace" />
    <xsd:element name="root" msdata:IsDataSet="true">
      <xsd:complexType>
        <xsd:choice maxOccurs="unbounded">
          <xsd:element name="metadata">
            <xsd:complexType>
              <xsd:sequence>
                <xsd:element name="value" type="xsd:string" minOccurs="0" />
              </xsd:sequence>
              <xsd:attribute name="name" use="required" type="xsd:string" />
              <xsd:attribute name="type" type="xsd:string" />
              <xsd:attribute name="mimetype" type="xsd:string" />
              <xsd:attribute ref="xml:space" />
            </xsd:complexType>
          </xsd:element>
          <xsd:element name="assembly">
            <xsd:complexType>
              <xsd:attribute name="alias" type="xsd:string" />
              <xsd:attribute name="name" type="xsd:string" />
            </xsd:complexType>
          </xsd:element>
          <xsd:element name="data">
            <xsd:complexType>
              <xsd:sequence>
                <xsd:element name="value" type="xsd:string" minOccurs="0" msdata:Ordinal="1" />
                <xsd:element name="comment" type="xsd:string" minOccurs="0" msdata:Ordinal="2" />
              </xsd:sequence>
              <xsd:attribute name="name" type="xsd:string" use="required" msdata:Ordinal="1" />
              <xsd:attribute name="type" type="xsd:string" msdata:Ordinal="3" />
              <xsd:attribute name="mimetype" type="xsd:string" msdata:Ordinal="4" />
              <xsd:attribute ref="xml:space" />
            </xsd:complexType>
          </xsd:element>
          <xsd:element name="resheader">
            <xsd:complexType>
              <xsd:sequence>
                <xsd:element name="value" type="xsd:string" minOccurs="0" msdata:Ordinal="1" />
              </xsd:sequence>
              <xsd:attribute name="name" type="xsd:string" use="required" />
            </xsd:complexType>
          </xsd:element>
        </xsd:choice>
      </xsd:complexType>
    </xsd:element>
  </xsd:schema>
  <resheader name="resmimetype">
    <value>text/microsoft-resx</value>
  </resheader>
  <resheader name="version">
    <value>2.0</value>
  </resheader>
  <resheader name="reader">
    <value>System.Resources.ResXResourceReader, System.Windows.Forms, Version=4.0.0.0, Culture=neutral, PublicKeyToken=b77a5c561934e089</value>
  </resheader>
  <resheader name="writer">
    <value>System.Resources.ResXResourceWriter, System.Windows.Forms, Version=4.0.0.0, Culture=neutral, PublicKeyToken=b77a5c561934e089</value>
  </resheader>
  <assembly alias="System.Windows.Forms" name="System.Windows.Forms, Version=4.0.0.0, Culture=neutral, PublicKeyToken=b77a5c561934e089" />
  <data name="_dynamo" type="System.Resources.ResXFileRef, System.Windows.Forms">
    <value>..\viewmodels\watch3d\resources\_dynamo.bfx;System.Byte[], mscorlib, Version=4.0.0.0, Culture=neutral, PublicKeyToken=b77a5c561934e089</value>
  </data>
  <data name="AboutWindowCannotGetVersion" xml:space="preserve">
    <value>Could not get version.</value>
    <comment>To indicate not abe to get Dynamo version</comment>
  </data>
  <data name="AboutWindowDynamoWebsiteButton" xml:space="preserve">
    <value>{0} Website</value>
    <comment>Click button to go to Dynamo website</comment>
  </data>
  <data name="AboutWindowTitle" xml:space="preserve">
    <value>About {0}</value>
    <comment>About window title</comment>
  </data>
  <data name="AboutWindowUpToDate" xml:space="preserve">
    <value>(Up-to-date)</value>
    <comment>To indicate Dynamo is up to date</comment>
  </data>
  <data name="ActionMember" xml:space="preserve">
    <value>Action</value>
  </data>
  <data name="AddButton" xml:space="preserve">
    <value>Add</value>
  </data>
  <data name="AddCustomFileToPackageDialogTitle" xml:space="preserve">
    <value>Add Custom Node, Library, or XML file to Package...</value>
  </data>
  <data name="AddFileToPackageDialogTitle" xml:space="preserve">
    <value>Add File to Package...</value>
  </data>
  <data name="AddToLibraryButton" xml:space="preserve">
    <value>Add</value>
  </data>
  <data name="Autodesk360SignInButtonContentToolTip" xml:space="preserve">
    <value>Sign in to Autodesk A360 to access online services that integrate with your desktop software.</value>
  </data>
  <data name="Autodesk360SignInButtonTitleToolTip" xml:space="preserve">
    <value>Autodesk A360</value>
  </data>
  <data name="AutodeskSignIn" xml:space="preserve">
    <value>Autodesk Sign In</value>
  </data>
  <data name="Automatic" xml:space="preserve">
    <value>Automatic</value>
  </data>
  <data name="BackgroundPreviewCreationFailureMessage" xml:space="preserve">
    <value>There was an error creating a background preview in Dynamo. This could be due to a lack of graphics resources on your machine. See the log for more information.</value>
  </data>
  <data name="BackgroundPreviewDefaultName" xml:space="preserve">
    <value>Default Background Preview</value>
  </data>
  <data name="BackgroundPreviewName" xml:space="preserve">
    <value>Background Preview</value>
    <comment>The name of the 3D background preview.</comment>
  </data>
  <data name="BrowserNodeButtonLabel" xml:space="preserve">
    <value>Browse...</value>
  </data>
  <data name="BrowserNodeNoFileSelected" xml:space="preserve">
    <value>No file selected.</value>
  </data>
  <data name="BrowserWindowLoading" xml:space="preserve">
    <value>Loading...</value>
  </data>
  <data name="BuildVersionNonNegative" xml:space="preserve">
    <value>You must provide a Build version as a non-negative integer.</value>
    <comment>ErrorString</comment>
  </data>
  <data name="CameraDataLoadError" xml:space="preserve">
    <value>Camera position information could not be loaded from the file.</value>
  </data>
  <data name="CameraDataSaveError" xml:space="preserve">
    <value>Camera position information could not be saved.</value>
  </data>
  <data name="CancelButton" xml:space="preserve">
    <value>Cancel</value>
  </data>
  <data name="CannotDownloadPackageMessageBoxTitle" xml:space="preserve">
    <value>Cannot Download Package</value>
  </data>
  <data name="CannotSubmitPackage" xml:space="preserve">
    <value>You can't submit a package in this version of {0}.  You'll need a host application, like Revit, to submit a package.</value>
    <comment>ErrorString</comment>
  </data>
  <data name="ChangeScaleFactorPromptCaptionText" xml:space="preserve">
    <value>To ensure accurate geometry rendering and calculation, select the range of geometry sizes that you will be working on:</value>
  </data>
  <data name="ChangeScaleFactorPromptDescriptionBox" xml:space="preserve">
    <value>Numerical range shown here denote numbers in the following unit:</value>
  </data>
  <data name="ChangeScaleFactorPromptDescriptionContent" xml:space="preserve">
    <value>Use this working range to model in values that fall between {0} to {1} units</value>
  </data>
  <data name="ChangeScaleFactorPromptDescriptionDefaultSetting" xml:space="preserve">
    <value>Default Setting:</value>
  </data>
  <data name="ChangeScaleFactorPromptUnitCm" xml:space="preserve">
    <value>Centimeters (cm)</value>
  </data>
  <data name="ChangeScaleFactorPromptUnitM" xml:space="preserve">
    <value>Meters (m)</value>
  </data>
  <data name="ChangeScaleFactorPromptUnitMm" xml:space="preserve">
    <value>Millimeters (mm)</value>
  </data>
  <data name="ChangeScaleFactorPromptUnitsNumberFormatCm" xml:space="preserve">
    <value>{0} cm</value>
  </data>
  <data name="ChangeScaleFactorPromptUnitsNumberFormatM" xml:space="preserve">
    <value>{0} m</value>
  </data>
  <data name="ChangeScaleFactorPromptUnitsNumberFormatMm" xml:space="preserve">
    <value>{0} mm</value>
  </data>
  <data name="ChangeScaleFactorPromptWindowTitle" xml:space="preserve">
    <value>Geometry Working Range</value>
  </data>
  <data name="CompactLayoutTitle" xml:space="preserve">
    <value>Compact</value>
  </data>
  <data name="ConsentFormGoogleAnalyticsCheckBoxContent" xml:space="preserve">
    <value>Yes, I would like to contribute to this program (Google Analytics).</value>
  </data>
  <data name="ConsentFormInstrumentationCheckBoxContent" xml:space="preserve">
    <value>I give my consent for Autodesk to collect information, using a tool called Instrumentation, on how I use {0}</value>
  </data>
  <data name="ContextAddGroupFromSelection" xml:space="preserve">
    <value>Add To Group</value>
    <comment>Context menu item</comment>
  </data>
  <data name="ContextCreateGroupFromSelection" xml:space="preserve">
    <value>Create Group</value>
    <comment>Context menu item</comment>
  </data>
  <data name="ContextMenuCopy" xml:space="preserve">
    <value>Copy</value>
    <comment>Context menu item</comment>
  </data>
  <data name="ContextMenuDelete" xml:space="preserve">
    <value>Remove</value>
    <comment>Context menu for selected node - delete selected node</comment>
  </data>
  <data name="ContextMenuEditCustomNode" xml:space="preserve">
    <value>Edit Custom Node...</value>
    <comment>Context menu item</comment>
  </data>
  <data name="ContextMenuEditCustomNodeProperty" xml:space="preserve">
    <value>Edit Custom Node Properties...</value>
    <comment>Context menu item</comment>
  </data>
  <data name="ContextMenuFitToScreen" xml:space="preserve">
    <value>_Fit to Screen</value>
    <comment>Context menu item</comment>
  </data>
  <data name="ContextMenuGeometryView" xml:space="preserve">
    <value>Switch to Geometry _View</value>
    <comment>Context menu item</comment>
  </data>
  <data name="ContextMenuHideAllGeometry" xml:space="preserve">
    <value>Hide all geometry preview</value>
    <comment>Context menu item - Specific to canvas</comment>
  </data>
  <data name="ContextMenuHideAllTextBubble" xml:space="preserve">
    <value>Hide all text bubble</value>
    <comment>Context menu item - Specific to canvas</comment>
  </data>
  <data name="ContextMenuInsertCodeBlock" xml:space="preserve">
    <value>Insert code block</value>
    <comment>Context menu item - Specific to canvas</comment>
  </data>
  <data name="ContextMenuLacing" xml:space="preserve">
    <value>Lacing</value>
    <comment>Context menu for selected node</comment>
  </data>
  <data name="ContextMenuLacingAuto" xml:space="preserve">
    <value>Auto</value>
    <comment>Auto lacing</comment>
  </data>
  <data name="ContextMenuLacingCrossProduct" xml:space="preserve">
    <value>Cross Product</value>
    <comment>Lacing strategy: use cross product for two lists</comment>
  </data>
  <data name="ContextMenuLacingFirst" xml:space="preserve">
    <value>First</value>
    <comment>Lacing strategy: use the first list</comment>
  </data>
  <data name="ContextMenuLacingLongest" xml:space="preserve">
    <value>Longest</value>
    <comment>Lacing strategy: use the longest list</comment>
  </data>
  <data name="ContextMenuLacingShortest" xml:space="preserve">
    <value>Shortest</value>
    <comment>Lacing strategy: use the shortest list</comment>
  </data>
  <data name="ContextMenuNodesFromGeometry" xml:space="preserve">
    <value>Nodes From _Selected Geometry</value>
    <comment>Context menu item</comment>
  </data>
  <data name="ContextMenuNodesFromSelection" xml:space="preserve">
    <value>Create Custom Node</value>
    <comment>Context menu item</comment>
  </data>
  <data name="ContextMenuNodeToCode" xml:space="preserve">
    <value>Node to _Code</value>
    <comment>Context menu item</comment>
  </data>
  <data name="ContextMenuPan" xml:space="preserve">
    <value>Pa_n</value>
    <comment>Context menu item </comment>
  </data>
  <data name="ContextMenuPaste" xml:space="preserve">
    <value>Paste</value>
    <comment>Context menu item</comment>
  </data>
  <data name="ContextMenuPublishCustomNode" xml:space="preserve">
    <value>Publish This Custom Node...</value>
    <comment>Context menu item</comment>
  </data>
  <data name="ContextMenuShowAllGeometry" xml:space="preserve">
    <value>Show all geometry preview</value>
    <comment>Context menu item - Specific to canvas</comment>
  </data>
  <data name="ContextMenuShowAllTextBubble" xml:space="preserve">
    <value>Show all text buble</value>
    <comment>Context menu item - Specific to canvas</comment>
  </data>
  <data name="ContextUnGroupFromSelection" xml:space="preserve">
    <value>Remove from Group</value>
    <comment>Context menu item</comment>
  </data>
  <data name="ContinueButton" xml:space="preserve">
    <value>Continue</value>
    <comment>Continue to use Dynamo</comment>
  </data>
  <data name="ConverterMessageCurrentOffset" xml:space="preserve">
    <value>Current offset X: {0}, Y: {1}</value>
  </data>
  <data name="ConverterMessageTransformOrigin" xml:space="preserve">
    <value>Transform origin X: {0}, Y: {1}</value>
  </data>
  <data name="ConverterMessageZoom" xml:space="preserve">
    <value>Zoom : {0}</value>
  </data>
  <data name="CrashPromptDialogCopyButton" xml:space="preserve">
    <value>Copy</value>
    <comment>Copy crash details</comment>
  </data>
  <data name="CrashPromptDialogCrashMessage" xml:space="preserve">
    <value>Uh oh... something went wrong and {0} has crashed, sorry about that.

You will get a chance to save your work.</value>
  </data>
  <data name="CrashPromptDialogDetailButton" xml:space="preserve">
    <value>Details</value>
    <comment>Click it to display crash details</comment>
  </data>
  <data name="CrashPromptDialogOpenFolderButton" xml:space="preserve">
    <value>Open Folder</value>
    <comment>Open folder that contains crash report</comment>
  </data>
  <data name="CrashPromptDialogSubmitBugButton" xml:space="preserve">
    <value>Submit Bug To Github</value>
    <comment>Submit a bug on github</comment>
  </data>
  <data name="CrashPromptDialogTitle" xml:space="preserve">
    <value>{0} has crashed</value>
  </data>
  <data name="CreateMember" xml:space="preserve">
    <value>Create</value>
  </data>
  <data name="CustomNodePromptDescriptionTooltip" xml:space="preserve">
    <value>A description that helps people understand what the node might be used for.</value>
  </data>
  <data name="CustomNodePromptNameTooltip" xml:space="preserve">
    <value>A unique name for the node.</value>
  </data>
  <data name="CustomNodePropertyErrorMessageBoxTitle" xml:space="preserve">
    <value>Custom Node Property Error</value>
  </data>
  <data name="CustomNodePropertyWindowCategory" xml:space="preserve">
    <value>Add-ons Category</value>
    <comment>Label - specify custom node category</comment>
  </data>
  <data name="CustomNodePropertyWindowDescription" xml:space="preserve">
    <value>Description</value>
    <comment>Label - custom node description</comment>
  </data>
  <data name="CustomNodePropertyWindowDescriptionHint" xml:space="preserve">
    <value>Description of Custom Node</value>
    <comment>Text box hint</comment>
  </data>
  <data name="CustomNodePropertyWindowName" xml:space="preserve">
    <value>Name</value>
    <comment>Label - specify custom node name</comment>
  </data>
  <data name="CustomNodePropertyWindowNameHint" xml:space="preserve">
    <value>Name of Custom Node</value>
    <comment>Text box hint</comment>
  </data>
  <data name="CustomNodePropertyWindowLocationNote" xml:space="preserve">
    <value>Custom Nodes will be placed in the Add-Ons section of the library.</value>
    <comment>Note regarding Custom Node library location</comment>
  </data>
  <data name="CustomNodePropertyWindowTitle" xml:space="preserve">
    <value>Custom Node Properties</value>
    <comment>Dialog name</comment>
  </data>
  <data name="CustomNodeTypeShortString" xml:space="preserve">
    <value>DS</value>
  </data>
  <data name="DeprecatingPackageMessageBoxTitle" xml:space="preserve">
    <value>Deprecating Package</value>
  </data>
  <data name="DescriptionNeedMoreCharacters" xml:space="preserve">
    <value>Description must be longer than 10 characters.</value>
    <comment>ErrorString</comment>
  </data>
  <data name="DetailedLayoutTitle" xml:space="preserve">
    <value>Detailed</value>
  </data>
  <data name="DirectoryNotFound" xml:space="preserve">
    <value>Directory Not Found</value>
  </data>
  <data name="DownloadWarningMessageBoxTitle" xml:space="preserve">
    <value>Download Warning</value>
  </data>
  <data name="DynamoUpdateAvailableToolTip" xml:space="preserve">
    <value>A Dynamo update is available. Click to install.</value>
  </data>
  <data name="DynamoViewCancelButtonTooltip" xml:space="preserve">
    <value>Cancel Run (Shift+F5)</value>
    <comment>Cancel button tooltip</comment>
  </data>
  <data name="DynamoViewContextMenuClearLog" xml:space="preserve">
    <value>Clear</value>
    <comment>Clear log</comment>
  </data>
  <data name="DynamoViewDebugMenu" xml:space="preserve">
    <value>Debug</value>
    <comment>Debug menu</comment>
  </data>
  <data name="DynamoViewDebugMenuCheckDailyBuild" xml:space="preserve">
    <value>Check Daily Builds</value>
    <comment>Debug menu | Check the latest daily build</comment>
  </data>
  <data name="DynamoViewDebugMenuDumpLibrary" xml:space="preserve">
    <value>Dump Library</value>
    <comment>Debug menu | Dump all imported libraries</comment>
  </data>
  <data name="DynamoViewDebugMenuForceReExecute" xml:space="preserve">
    <value>Force Re-execute</value>
    <comment>Debug menu | Force to re-execute the whole graph</comment>
  </data>
  <data name="DynamoViewDebugMenuForceUpdate" xml:space="preserve">
    <value>Force Update</value>
    <comment>Debug menu | Force to update Dynamo</comment>
  </data>
  <data name="DynamoViewDebugMenuRunMutationTest" xml:space="preserve">
    <value>Run mutation test</value>
    <comment>Debug menu | Run mutation test</comment>
  </data>
  <data name="DynamoViewDebugMenuShowDebugAST" xml:space="preserve">
    <value>Show Debug ASTs</value>
    <comment>Debug menu | Show debug abstract syntax tree</comment>
  </data>
  <data name="DynamoViewDebugMenuVerboseLogging" xml:space="preserve">
    <value>Verbose Logging</value>
    <comment>Debug menu | Verbose logging</comment>
  </data>
  <data name="DynamoViewEditMenu" xml:space="preserve">
    <value>_Edit</value>
    <comment>Edit menu</comment>
  </data>
  <data name="DynamoViewEditMenuAlighBottom" xml:space="preserve">
    <value>_Bottom</value>
    <comment>Edit menu | Align based on selected nodes' bottom Y position</comment>
  </data>
  <data name="DynamoViewEditMenuAlignLeft" xml:space="preserve">
    <value>_Left</value>
    <comment>Edit menu | Align based on selected nodes' leftmost X position</comment>
  </data>
  <data name="DynamoViewEditMenuAlignRight" xml:space="preserve">
    <value>_Right</value>
    <comment>Edit menu | Align based on selected nodes' rightmost X position</comment>
  </data>
  <data name="DynamoViewEditMenuAlignSelection" xml:space="preserve">
    <value>_Align Selection</value>
    <comment>Edit menu | Align selected nodes</comment>
  </data>
  <data name="DynamoViewEditMenuAlignTop" xml:space="preserve">
    <value>_Top</value>
    <comment>Edit menu | Align based on selected nodes' topmost Y position</comment>
  </data>
  <data name="DynamoViewEditMenuAlignXAverage" xml:space="preserve">
    <value>_X Average</value>
    <comment>Edit menu | Align based on selected nodes' average X positions</comment>
  </data>
  <data name="DynamoViewEditMenuAlignXDistribute" xml:space="preserve">
    <value>_X Distribute</value>
    <comment>Edit menu | Align selected nodes evenly on horizontal direction</comment>
  </data>
  <data name="DynamoViewEditMenuAlignYAverage" xml:space="preserve">
    <value>_Y Average</value>
    <comment>Edit menu | Align based on selected nodes' average Y positions</comment>
  </data>
  <data name="DynamoViewEditMenuAlignYDistribute" xml:space="preserve">
    <value>_Y Distribute</value>
    <comment>Edit menu | Align selected nodes evenly on vertical direction</comment>
  </data>
  <data name="DynamoViewEditMenuCleanupLayout" xml:space="preserve">
    <value>_Cleanup Node Layout</value>
    <comment>Edit menu | Automatically layout graph</comment>
  </data>
  <data name="DynamoViewEditMenuCopy" xml:space="preserve">
    <value>_Copy</value>
    <comment>Edit menu | Copy</comment>
  </data>
  <data name="DynamoViewEditMenuCreateCustomNode" xml:space="preserve">
    <value>_Create Custom Node</value>
    <comment>Edit menu | Create custom node from selected nodes</comment>
  </data>
  <data name="DynamoViewEditMenuCreateGroup" xml:space="preserve">
    <value>_Create Group</value>
    <comment>Edit menu | Create Grouping for nodes</comment>
  </data>
  <data name="DynamoViewEditMenuCreateNote" xml:space="preserve">
    <value>_Create Note</value>
    <comment>Edit menu | Create note for a node</comment>
  </data>
  <data name="DynamoViewEditMenuCreatePreset" xml:space="preserve">
    <value>Create Preset From Selection</value>
  </data>
  <data name="DynamoViewEditMenuDeletePreset" xml:space="preserve">
    <value>Delete Preset</value>
  </data>
  <data name="DynamoViewEditMenuDeleteSelected" xml:space="preserve">
    <value>_Delete Selected</value>
    <comment>Edit menu | Delete selected nodes</comment>
  </data>
  <data name="DynamoViewEditMenuPaste" xml:space="preserve">
    <value>_Paste</value>
    <comment>Edit menu | Paste</comment>
  </data>
  <data name="DynamoViewEditMenuPresetsMenu" xml:space="preserve">
    <value>Presets</value>
  </data>
  <data name="DynamoViewEditMenuRedo" xml:space="preserve">
    <value>_Redo</value>
    <comment>Edit menu | Redo</comment>
  </data>
  <data name="DynamoViewEditMenuRestorePreset" xml:space="preserve">
    <value>Restore Preset</value>
  </data>
  <data name="DynamoViewEditMenuSelectAll" xml:space="preserve">
    <value>_Select All</value>
    <comment>Edit menu | Select all nodes</comment>
  </data>
  <data name="DynamoViewEditMenuSelectNeighbours" xml:space="preserve">
    <value>_Select Neighbors</value>
  </data>
  <data name="DynamoViewEditMenuUndo" xml:space="preserve">
    <value>_Undo</value>
    <comment>Edit menu | Undo</comment>
  </data>
  <data name="DynamoViewFiileMenuExit" xml:space="preserve">
    <value>_Exit</value>
    <comment>File menu | Exit Dynamo</comment>
  </data>
  <data name="DynamoViewFileMenu" xml:space="preserve">
    <value>_File</value>
    <comment>File menu</comment>
  </data>
  <data name="DynamoViewFileMenuExport3DAsImage" xml:space="preserve">
    <value>_Export Background 3D Preview as Image...</value>
    <comment>File menu | Export Background 3D Preview as image</comment>
  </data>
  <data name="DynamoViewFileMenuExportAsImage" xml:space="preserve">
    <value>_Export Workspace As Image...</value>
    <comment>File menu | Export workspace as image</comment>
  </data>
  <data name="DynamoViewFileMenuExportToSTL" xml:space="preserve">
    <value>_Export Model to STL...</value>
    <comment>File menu | Export geometry model to STL file format</comment>
  </data>
  <data name="DynamoViewFileMenuImport" xml:space="preserve">
    <value>_Import Library...</value>
    <comment>File menu | Import</comment>
  </data>
  <data name="DynamoViewFileMenuNew" xml:space="preserve">
    <value>_New</value>
    <comment>File menu | New</comment>
  </data>
  <data name="DynamoViewFileMenuNewCustomNode" xml:space="preserve">
    <value>_Custom Node...</value>
    <comment>FIle menu | New | New custom node</comment>
  </data>
  <data name="DynamoViewFileMenuNewHomeWorkSpace" xml:space="preserve">
    <value>_Home Workspace...</value>
    <comment>File menu | New | New home workspace</comment>
  </data>
  <data name="DynamoViewFileMenuOpen" xml:space="preserve">
    <value>_Open...</value>
    <comment>File menu | Open</comment>
  </data>
  <data name="DynamoViewFileMenuRecentFiles" xml:space="preserve">
    <value>_Open Recent Files...</value>
    <comment>File menu | Open Recent files</comment>
  </data>
  <data name="DynamoViewFileMenuSave" xml:space="preserve">
    <value>_Save</value>
    <comment>File menu | Save</comment>
  </data>
  <data name="DynamoViewFileMenuSaveAs" xml:space="preserve">
    <value>_Save As...</value>
    <comment>File menu | Save as</comment>
  </data>
  <data name="DynamoViewHelpDictionary" xml:space="preserve">
    <value>Open Dynamo Dictionary</value>
  </data>
  <data name="DynamoViewHelpMenu" xml:space="preserve">
    <value>Help</value>
    <comment>Help menu</comment>
  </data>
  <data name="DynamoViewHelpMenuAbout" xml:space="preserve">
    <value>_About...</value>
    <comment>Help menu | Display About dialog</comment>
  </data>
  <data name="DynamoViewHelpMenuDisplayStartPage" xml:space="preserve">
    <value>_Display Start Page</value>
    <comment>Help menu | Display start page</comment>
  </data>
  <data name="DynamoViewHelpMenuGotoWebsite" xml:space="preserve">
    <value>_Go To Project Website</value>
    <comment>Help menu | Go go Dynamo website</comment>
  </data>
  <data name="DynamoViewHelpMenuGotoWiki" xml:space="preserve">
    <value>Go To Project _Wiki</value>
    <comment>Help menu | Go to wiki</comment>
  </data>
  <data name="DynamoViewHelpMenuReportBug" xml:space="preserve">
    <value>_Report A Bug</value>
    <comment>Help menu | Report a bug</comment>
  </data>
  <data name="DynamoViewHelpMenuShowInFolder" xml:space="preserve">
    <value>Show In Folder</value>
    <comment>Help menu | Show in Folder</comment>
  </data>
  <data name="DynamoViewHepMenuSamples" xml:space="preserve">
    <value>Samples</value>
    <comment>Help menu | Samples</comment>
  </data>
  <data name="DynamoViewPackageMenu" xml:space="preserve">
    <value>_Packages</value>
    <comment>Package menu</comment>
  </data>
  <data name="DynamoViewPackageMenuManagePackage" xml:space="preserve">
    <value>_Manage Packages...</value>
    <comment>Package menu | Manage packages...</comment>
  </data>
  <data name="DynamoViewPackageMenuPublishNodes" xml:space="preserve">
    <value>_Publish Selected Nodes...</value>
    <comment>Package menu | Publish selected nodes as a package</comment>
  </data>
  <data name="DynamoViewPackageMenuPublishPackage" xml:space="preserve">
    <value>_Publish New Package...</value>
    <comment>Package menu | Publish new package</comment>
  </data>
  <data name="DynamoViewPackageMenuPublishWorkspace" xml:space="preserve">
    <value>_Publish Current Workspace...</value>
    <comment>Package menu | Publish current workspace as a package</comment>
  </data>
  <data name="DynamoViewPackageMenuSearchPackage" xml:space="preserve">
    <value>_Search for a Package...</value>
    <comment>Package menu | Search for a package</comment>
  </data>
  <data name="DynamoViewRunAutomaticallyOption" xml:space="preserve">
    <value>Run Automatically</value>
    <comment>Run automatically option</comment>
  </data>
  <data name="DynamoViewRunButton" xml:space="preserve">
    <value>Run</value>
    <comment>Run button</comment>
  </data>
  <data name="DynamoViewRunButtonTooltip" xml:space="preserve">
    <value>Run Workflow (F5)</value>
    <comment>Run button tooltip</comment>
  </data>
  <data name="DynamoViewRunButtonToolTipDisabled" xml:space="preserve">
    <value>Run is not available when running Automatically or Periodically.</value>
  </data>
  <data name="DynamoViewSamplesMenuShowInFolder" xml:space="preserve">
    <value>Show In Folder</value>
  </data>
  <data name="DynamoViewSettingEnableTSplineNodes" xml:space="preserve">
    <value>Enable T-Spline nodes (requires relaunch of Dynamo)</value>
    <comment>Setting menu | Experimental | Enable T-Spline nodes</comment>
  </data>
  <data name="DynamoViewSettingExperimental" xml:space="preserve">
    <value>Experimental</value>
    <comment>Setting menu | Experimental</comment>
  </data>
  <data name="DynamoViewSettingMenu" xml:space="preserve">
    <value>_Settings</value>
    <comment>Setting menu</comment>
  </data>
  <data name="DynamoViewSettingMenuAreaUnits" xml:space="preserve">
    <value>Area Display Units</value>
    <comment>Setting menu | Area unit display</comment>
  </data>
  <data name="DynamoViewSettingMenuCentimeter" xml:space="preserve">
    <value>Centimeter</value>
    <comment>Setting menu | Centimeter</comment>
  </data>
  <data name="DynamoViewSettingMenuCubicCentimeter" xml:space="preserve">
    <value>Cubic Centimeter</value>
    <comment>Setting menu | Cubic centimeter</comment>
  </data>
  <data name="DynamoViewSettingMenuCubicFoot" xml:space="preserve">
    <value>Cubic Foot</value>
    <comment>Setting menu | Cubic foot</comment>
  </data>
  <data name="DynamoViewSettingMenuCubicInch" xml:space="preserve">
    <value>Cubic Inch</value>
    <comment>Setting menu | Cubic inch</comment>
  </data>
  <data name="DynamoViewSettingMenuCubicMeter" xml:space="preserve">
    <value>Cubic Meter</value>
    <comment>Setting menu | Cubic meter</comment>
  </data>
  <data name="DynamoViewSettingMenuCubicMillimeter" xml:space="preserve">
    <value>Cubic Millimeter</value>
    <comment>Setting menu | Cubic millimeter</comment>
  </data>
  <data name="DynamoViewSettingMenuDecimalFoot" xml:space="preserve">
    <value>Decimal Foot</value>
    <comment>Setting menu | Decimal foot</comment>
  </data>
  <data name="DynamoViewSettingMenuDecimalInch" xml:space="preserve">
    <value>Decimal Inch</value>
    <comment>Setting menu | Decimal inch</comment>
  </data>
  <data name="DynamoViewSettingMenuEnableDataReporting" xml:space="preserve">
    <value>Enable detailed usability data reporting (Instrumentation)</value>
    <comment>Setting menu | Enable data reporting during usage</comment>
  </data>
  <data name="DynamoViewSettingMenuEnableDataReportingTooltip" xml:space="preserve">
    <value>Detailed reporting sends behaviour data that we use for improving {0}.

It includes the graph being created as well as errors and warnings</value>
    <comment>Setting menu | Tooltip for enable data reporting during usage menu item</comment>
  </data>
  <data name="DynamoViewSettingMenuEnableSummaryReporting" xml:space="preserve">
    <value>Enable anonymous summary reporting (Google Analytics)</value>
    <comment>Setting menu | Enable summary reporting</comment>
  </data>
  <data name="DynamoViewSettingMenuEnableSummaryReportingTooltip" xml:space="preserve">
    <value>Anonymous summary reporting sends a minimal set of data for computing user counts, stability and performance metrics.

It does not contain your graph or any personal data</value>
    <comment>Setting menu | Tooltip for enable summary reporting during usage menu item</comment>
  </data>
  <data name="DynamoViewSettingMenuFractionalFoot" xml:space="preserve">
    <value>Fractional Foot</value>
    <comment>Setting menu | Fractional foot</comment>
  </data>
  <data name="DynamoViewSettingMenuFractionalInch" xml:space="preserve">
    <value>Fractional Inch</value>
    <comment>Setting menu | Fractional inch</comment>
  </data>
  <data name="DynamoViewSettingMenuHighRenderPrecision" xml:space="preserve">
    <value>High</value>
    <comment>Setting menu | Slider for render precision</comment>
  </data>
  <data name="DynamoViewSettingMenuLengthUnits" xml:space="preserve">
    <value>Length Display Units</value>
    <comment>Setting menu | Length unit display</comment>
  </data>
  <data name="DynamoViewSettingMenuLowRenderPrecision" xml:space="preserve">
    <value>Low</value>
    <comment>Setting menu | Slider for render precision</comment>
  </data>
  <data name="DynamoViewSettingMenuManagePackagePath" xml:space="preserve">
    <value>Manage Node and Package Paths...</value>
    <comment>Setting menu | Custom node definition and package paths</comment>
  </data>
  <data name="DynamoViewSettingMenuMeter" xml:space="preserve">
    <value>Meter</value>
    <comment>Setting menu | Meter</comment>
  </data>
  <data name="DynamoViewSettingMenuMillimeter" xml:space="preserve">
    <value>Millimeter</value>
    <comment>Setting menu | Millimeter</comment>
  </data>
  <data name="DynamoViewSettingMenuNumber0" xml:space="preserve">
    <value>0</value>
    <comment>Locale dependent number format 0</comment>
  </data>
  <data name="DynamoViewSettingMenuNumber00" xml:space="preserve">
    <value>0.0</value>
    <comment>Locale dependent number format 0.0</comment>
  </data>
  <data name="DynamoViewSettingMenuNumber000" xml:space="preserve">
    <value>0.00</value>
    <comment>Locale dependent number format 0.00</comment>
  </data>
  <data name="DynamoViewSettingMenuNumber0000" xml:space="preserve">
    <value>0.000</value>
    <comment>Locale dependent number format 0.000</comment>
  </data>
  <data name="DynamoViewSettingMenuNumber00000" xml:space="preserve">
    <value>0.0000</value>
    <comment>Locale dependent number format 0.0000</comment>
  </data>
  <data name="DynamoViewSettingMenuNumberFormat" xml:space="preserve">
    <value>Number Format</value>
    <comment>Setting menu | Number format</comment>
  </data>
  <data name="DynamoViewSettingMenuRenderPrecision" xml:space="preserve">
    <value>Render Precision</value>
    <comment>Setting menu | Render precision</comment>
  </data>
  <data name="DynamoViewSettingMenuSquareCentimeter" xml:space="preserve">
    <value>Square Centimeter</value>
    <comment>Setting menu | Square centimeter</comment>
  </data>
  <data name="DynamoViewSettingMenuSquareFoot" xml:space="preserve">
    <value>Square Foot</value>
    <comment>Setting menu | Square foot</comment>
  </data>
  <data name="DynamoViewSettingMenuSquareInch" xml:space="preserve">
    <value>Square Inch</value>
    <comment>Setting menu | Square inch</comment>
  </data>
  <data name="DynamoViewSettingMenuSquareMeter" xml:space="preserve">
    <value>Square Meter</value>
    <comment>Setting menu | Square meter</comment>
  </data>
  <data name="DynamoViewSettingMenuSquareMillimeter" xml:space="preserve">
    <value>Square Millimeter</value>
    <comment>Setting menu | Square millimeter</comment>
  </data>
  <data name="DynamoViewSettingMenuVolumeUnits" xml:space="preserve">
    <value>Volume Display Units</value>
    <comment>Setting menu | Volume unit display</comment>
  </data>
  <data name="DynamoViewSettingShowRunPreview" xml:space="preserve">
    <value>Show Run Preview</value>
    <comment>Setting menu | Show Run Preview</comment>
  </data>
  <data name="DynamoViewSettingsMenuChangeScaleFactor" xml:space="preserve">
    <value>Geometry Scaling...</value>
    <comment>Settings menu | Geometry Scaling</comment>
  </data>
  <data name="DynamoViewSettingsMenuIsolationMode" xml:space="preserve">
    <value>Isolate Selected Geometry</value>
  </data>
  <data name="DynamoViewSettingsMenuShowEdges" xml:space="preserve">
    <value>Show Edges</value>
  </data>
  <data name="DynamoViewSettingsMenuShowPreviewBubbles" xml:space="preserve">
    <value>Show Preview Bubbles</value>
    <comment>Settings menu | Show preview bubbles</comment>
  </data>
  <data name="DynamoViewSettingsMenuVisualizationSettings" xml:space="preserve">
    <value>Visualization Settings</value>
  </data>
  <data name="DynamoViewToolbarExport3DButtonTooltip" xml:space="preserve">
    <value>Export Background Preview As Image</value>
    <comment>Toolbar export button tooltip</comment>
  </data>
  <data name="DynamoViewToolbarExportButtonTooltip" xml:space="preserve">
    <value>Export Workspace As Image</value>
    <comment>Toolbar export button tooltip</comment>
  </data>
  <data name="DynamoViewToolbarNewButtonTooltip" xml:space="preserve">
    <value>New [Ctrl + N]</value>
    <comment>Toolbar new button tooltip</comment>
  </data>
  <data name="DynamoViewToolbarOpenButtonTooltip" xml:space="preserve">
    <value>Open [Ctrl + O]</value>
    <comment>Toolbar open button tooltip</comment>
  </data>
  <data name="DynamoViewToolbarRedoButtonTooltip" xml:space="preserve">
    <value>Redo [Ctrl + Y]</value>
    <comment>Toolbar redo button tooltip</comment>
  </data>
  <data name="DynamoViewToolbarSaveButtonTooltip" xml:space="preserve">
    <value>Save [Ctrl + S]</value>
    <comment>Toolbar save button tooltip</comment>
  </data>
  <data name="DynamoViewToolbarUndoButtonTooltip" xml:space="preserve">
    <value>Undo [Ctrl + Z]</value>
    <comment>Toolbar undo button tooltip</comment>
  </data>
  <data name="DynamoViewViewMenu" xml:space="preserve">
    <value>_View</value>
    <comment>View menu</comment>
  </data>
  <data name="DynamoViewViewMenu3DPreview" xml:space="preserve">
    <value>_Background 3D Preview</value>
    <comment>View menu | Background 3d preview</comment>
  </data>
  <data name="DynamoViewViewMenuAlternateContextGeometry" xml:space="preserve">
    <value>Show Geometry in {0}</value>
    <comment>View menu | Show geometry in some context</comment>
  </data>
  <data name="DynamoViewViewMenuAvailablePreviews" xml:space="preserve">
    <value>Available Previews</value>
  </data>
  <data name="DynamoViewViewMenuConnector" xml:space="preserve">
    <value>_Connectors</value>
    <comment>View menu | Connector setting</comment>
  </data>
  <data name="DynamoViewViewMenuConnectorType" xml:space="preserve">
    <value>_Connector Type</value>
    <comment>View menu | Connector type</comment>
  </data>
  <data name="DynamoViewViewMenuConnectorTypeCurve" xml:space="preserve">
    <value>Curves</value>
    <comment>View menu | Curve type connector</comment>
  </data>
  <data name="DynamoViewViewMenuConnectorTypePolylines" xml:space="preserve">
    <value>Polylines</value>
    <comment>View menu | Polyline type connector</comment>
  </data>
  <data name="DynamoViewViewMenuHideConsole" xml:space="preserve">
    <value>Hide Console</value>
    <comment>View menu | Hide console</comment>
  </data>
  <data name="DynamoViewViewMenuPan" xml:space="preserve">
    <value>_Pan</value>
    <comment>View menu | Pan</comment>
  </data>
  <data name="DynamoViewViewMenuPanDown" xml:space="preserve">
    <value>Pan Down (Mouse wheel drag down)</value>
    <comment>View menu | Pan down</comment>
  </data>
  <data name="DynamoViewViewMenuPanLeft" xml:space="preserve">
    <value>Pan Left (Mouse wheel drag left)</value>
    <comment>View menu | Pan left</comment>
  </data>
  <data name="DynamoViewViewMenuPanRight" xml:space="preserve">
    <value>Pan Right (Mouse wheel drag right)</value>
    <comment>View menu | Pan right</comment>
  </data>
  <data name="DynamoViewViewMenuPanUp" xml:space="preserve">
    <value>Pan Up (Mouse wheel drag up)</value>
    <comment>View menu | Pan up</comment>
  </data>
  <data name="DynamoViewViewMenuPreviewNavigate" xml:space="preserve">
    <value>Navigate Background 3D Preview</value>
    <comment>View menu | Navigate background 3D preview</comment>
  </data>
  <data name="DynamoViewViewMenuShowBackground3DPreview" xml:space="preserve">
    <value>Showing Background 3D Preview</value>
    <comment>View menu | Show background preview</comment>
  </data>
  <data name="DynamoViewViewMenuShowConnectors" xml:space="preserve">
    <value>_Show Connectors</value>
    <comment>View menu | Show connectors</comment>
  </data>
  <data name="DynamoViewViewMenuShowConsole" xml:space="preserve">
    <value>Show Console</value>
    <comment>View menu | Show console</comment>
  </data>
  <data name="DynamoViewViewMenuShowGrid" xml:space="preserve">
    <value>Show Grid</value>
    <comment>View menu | Show Grid</comment>
  </data>
  <data name="DynamoViewViewMenuZoom" xml:space="preserve">
    <value>_Zoom</value>
    <comment>View menu | Zoom</comment>
  </data>
  <data name="DynamoViewViewMenuZoomIn" xml:space="preserve">
    <value>Zoom In (Mouse wheel down)</value>
    <comment>View menu | Zoom in</comment>
  </data>
  <data name="DynamoViewViewMenuZoomOut" xml:space="preserve">
    <value>Zoom Out (Mouse wheel up)</value>
    <comment>View menu | Zoom out</comment>
  </data>
  <data name="EditAnnotationTitle" xml:space="preserve">
    <value>Edit Group Title</value>
    <comment>Dialog for editing a node's name</comment>
  </data>
  <data name="EditNodeWindowTitle" xml:space="preserve">
    <value>Edit Node Name</value>
    <comment>Dialog for editing a node's name</comment>
  </data>
  <data name="EditWindowAcceptButton" xml:space="preserve">
    <value>Accept</value>
  </data>
  <data name="EditWindowTitle" xml:space="preserve">
    <value>Set value...</value>
  </data>
  <data name="FileDialogAllFiles" xml:space="preserve">
    <value>All Files ({0})|{0}</value>
  </data>
  <data name="FileDialogAssemblyFiles" xml:space="preserve">
    <value>Assembly Library Files ({0})|{0}</value>
  </data>
  <data name="FileDialogCustomNodeDLLXML" xml:space="preserve">
    <value>Custom Node, DLL, XML ({0})|{0}</value>
  </data>
  <data name="FileDialogDefaultPNGName" xml:space="preserve">
    <value>Capture.png</value>
  </data>
  <data name="FileDialogDefaultSTLModelName" xml:space="preserve">
    <value>model.stl</value>
  </data>
  <data name="FileDialogDesignScriptFiles" xml:space="preserve">
    <value>DesignScript Files ({0})|{0}</value>
  </data>
  <data name="FileDialogDynamoCustomNode" xml:space="preserve">
    <value>{0} Custom Node ({1})|{1}</value>
  </data>
  <data name="FileDialogDynamoDefinitions" xml:space="preserve">
    <value>{0} Definitions ({1})|{1}</value>
  </data>
  <data name="FileDialogDynamoWorkspace" xml:space="preserve">
    <value>{0} Workspace ({1})|{1}</value>
  </data>
  <data name="FileDialogLibraryFiles" xml:space="preserve">
    <value>Library Files ({0})|{0}</value>
  </data>
  <data name="FileDialogManualMode" xml:space="preserve">
    <value>Open in Manual Execution Mode</value>
  </data>
  <data name="FileDialogPNGFiles" xml:space="preserve">
    <value>PNG Image|{0}</value>
  </data>
  <data name="FileDialogSTLModels" xml:space="preserve">
    <value>STL Models|{0}</value>
  </data>
  <data name="FileNotPublishCaption" xml:space="preserve">
    <value>Publish Fail!</value>
  </data>
  <data name="FileNotPublishMessage" xml:space="preserve">
    <value>File(s) were not found or are contained inside of a package. Please only add files that are located outside of packages.

Failed to publish file(s): 
{0}</value>
  </data>
  <data name="FilePathConverterNoFileSelected" xml:space="preserve">
    <value>No file selected.</value>
  </data>
  <data name="FilterIconTooltip" xml:space="preserve">
    <value>Filter results</value>
  </data>
  <data name="FolderNotWritableError" xml:space="preserve">
    <value>You do not have write permission to {0}.</value>
  </data>
  <data name="GalleryDynamoVersion" xml:space="preserve">
    <value>Version {0}.{1}.{2}</value>
  </data>
  <data name="GenericTaskDialogSampleLeftButton" xml:space="preserve">
    <value>Sample Left Button</value>
    <comment>Sample button, it will be replaced at runtime</comment>
  </data>
  <data name="GenericTaskDialogSampleRightButton" xml:space="preserve">
    <value>Sample Right Button</value>
    <comment>Sample button, it will be replaced at runtime</comment>
  </data>
  <data name="GenericTaskDialogTitle" xml:space="preserve">
    <value>Generic Task Dialog</value>
  </data>
  <data name="GroupContextMenuBackground" xml:space="preserve">
    <value>Select Background</value>
  </data>
  <data name="GroupContextMenuDeleteGroup" xml:space="preserve">
    <value>Delete Group</value>
  </data>
  <data name="GroupContextMenuFont" xml:space="preserve">
    <value>Font Size</value>
  </data>
  <data name="GroupContextMenuGraphLayout" xml:space="preserve">
    <value>Cleanup Node Layout</value>
  </data>
  <data name="GroupContextMenuUngroup" xml:space="preserve">
    <value>Ungroup</value>
  </data>
  <data name="GroupDefaultText" xml:space="preserve">
    <value>&lt;Click here to edit the group title&gt;</value>
  </data>
  <data name="HideClassicNodeLibrary" xml:space="preserve">
    <value>Hide Classic Node Library</value>
  </data>
  <data name="ImportLibraryDialogTitle" xml:space="preserve">
    <value>Import Library</value>
  </data>
  <data name="InCanvasFitViewButtonToolTip" xml:space="preserve">
    <value>Zoom to Fit</value>
    <comment>Zoom to Fit</comment>
  </data>
  <data name="InCanvasGeomButtonToolTip" xml:space="preserve">
    <value>Enable background 3D preview navigation (Ctrl + B)</value>
    <comment>Enable background 3D preview navigation</comment>
  </data>
  <data name="InCanvasNodeButtonToolTip" xml:space="preserve">
    <value>Enable graph view navigation (Ctrl + B)</value>
    <comment>Enable graph view navigation</comment>
  </data>
  <data name="InCanvasOrbitButtonToolTip" xml:space="preserve">
    <value>Orbit</value>
    <comment>Orbit</comment>
  </data>
  <data name="InCanvasPanButtonToolTip" xml:space="preserve">
    <value>Pan</value>
    <comment>Pan</comment>
  </data>
  <data name="InCanvasZoomInButtonToolTip" xml:space="preserve">
    <value>Zoom In</value>
    <comment>Zoom In</comment>
  </data>
  <data name="InCanvasZoomOutButtonToolTip" xml:space="preserve">
    <value>Zoom Out</value>
    <comment>Zoom Out</comment>
  </data>
  <data name="InfoBubbleError" xml:space="preserve">
    <value>Error: </value>
  </data>
  <data name="InfoBubbleWarning" xml:space="preserve">
    <value>Warning: </value>
  </data>
  <data name="InstalledPackageViewAdditionalFileLabel" xml:space="preserve">
    <value>Additional Files</value>
  </data>
  <data name="InstalledPackageViewAdditionalLabel" xml:space="preserve">
    <value>Additional Libraries</value>
  </data>
  <data name="InstalledPackageViewContextMenuCancelUninstall" xml:space="preserve">
    <value>Cancel pending uninstall...</value>
  </data>
  <data name="InstalledPackageViewContextMenuCancelUninstallTooltip" xml:space="preserve">
    <value>Remove the pending uninstall status</value>
  </data>
  <data name="InstalledPackageViewContextMenuDeprecate" xml:space="preserve">
    <value>Deprecate</value>
  </data>
  <data name="InstalledPackageViewContextMenuDeprecateTooltip" xml:space="preserve">
    <value>Set this package as deprecated.  Only allowed if you're a current maintainer of the package.</value>
  </data>
  <data name="InstalledPackageViewContextMenuGetLatest" xml:space="preserve">
    <value>Get Latest Version</value>
  </data>
  <data name="InstalledPackageViewContextMenuGetLatestTooltip" xml:space="preserve">
    <value>Check if there is a newer version of this package and download it.</value>
  </data>
  <data name="InstalledPackageViewContextMenuPublish" xml:space="preserve">
    <value>Publish...</value>
  </data>
  <data name="InstalledPackageViewContextMenuPublishTooltip" xml:space="preserve">
    <value>Publish this package, if it has yet to be published.</value>
  </data>
  <data name="InstalledPackageViewContextMenuPublishVersion" xml:space="preserve">
    <value>Publish Version...</value>
  </data>
  <data name="InstalledPackageViewContextMenuPublishVersionTooltip" xml:space="preserve">
    <value>Publish a new version of this package, assuming it has already been published. Only allowed if you're a current maintainer of the package.</value>
  </data>
  <data name="InstalledPackageViewContextMenuRemoveDeprecation" xml:space="preserve">
    <value>Remove deprecation</value>
  </data>
  <data name="InstalledPackageViewContextMenuRemoveDeprecationTooltip" xml:space="preserve">
    <value>Remove package deprecation. Only allowed if you're a current maintainer of the package.</value>
  </data>
  <data name="InstalledPackageViewContextMenuShowContent" xml:space="preserve">
    <value>Show Contents</value>
  </data>
  <data name="InstalledPackageViewContextMenuShowContentTooltip" xml:space="preserve">
    <value>See the types loaded by this package</value>
  </data>
  <data name="InstalledPackageViewContextMenuShowRootDir" xml:space="preserve">
    <value>Show Root Directory</value>
  </data>
  <data name="InstalledPackageViewContextMenuShowRootDirTooltip" xml:space="preserve">
    <value>Go to the root folder of this package</value>
  </data>
  <data name="InstalledPackageViewContextMenuUninstall" xml:space="preserve">
    <value>Uninstall...</value>
  </data>
  <data name="InstalledPackageViewContextMenuUninstallTooltip" xml:space="preserve">
    <value>Uninstall this package, only allowed if none of the types are currently in use</value>
  </data>
  <data name="InstalledPackageViewCustomNodesLabel" xml:space="preserve">
    <value>Custom Nodes</value>
  </data>
  <data name="InstalledPackageViewNodeLibrariesLabel" xml:space="preserve">
    <value>Node Libraries</value>
  </data>
  <data name="InstalledPackageViewPendingInstallButton" xml:space="preserve">
    <value>Pending uninstall</value>
  </data>
  <data name="InstalledPackageViewTitle" xml:space="preserve">
    <value>Installed Packages</value>
  </data>
  <data name="InstallMessageCaption" xml:space="preserve">
    <value>Install Dynamo</value>
  </data>
  <data name="InvalidLoginUrl" xml:space="preserve">
    <value>Invalid URL for login page!</value>
  </data>
  <data name="InvalidTimeZoneMessage" xml:space="preserve">
    <value>Could not sign in at this moment. Check the date, time and time zone settings and try to sign in again.</value>
  </data>
  <data name="LacingAutoToolTip" xml:space="preserve">
    <value>No replication guide will be added.</value>
  </data>
  <data name="LacingCrossProductToolTip" xml:space="preserve">
    <value>For two lists {a,b,c}{1,2,3} returns {a1,a2,a3}{b1,b2,b3}{c1,c2,c3}.</value>
  </data>
  <data name="LacingDisabledToolTip" xml:space="preserve">
    <value>Argument lacing is disabled for this node.</value>
  </data>
  <data name="LacingFirstToolTip" xml:space="preserve">
    <value>For two lists {a,b,c}{1,2,3} returns {a1}.</value>
  </data>
  <data name="LacingLongestToolTip" xml:space="preserve">
    <value>For two lists {a,b,c}{1,2} returns {a1,b2,c2}.</value>
  </data>
  <data name="LacingShortestToolTip" xml:space="preserve">
    <value>For two lists {a,b,c}{1,2} returns {a1,b2}.</value>
  </data>
  <data name="LayoutIconTooltip" xml:space="preserve">
    <value>View layout</value>
  </data>
  <data name="LearnMore" xml:space="preserve">
    <value>Learn more</value>
  </data>
  <data name="LibraryViewContextMenuEditNode" xml:space="preserve">
    <value>Edit...</value>
  </data>
  <data name="LibraryViewNoMatchesFound" xml:space="preserve">
    <value>No matches found</value>
    <comment>No matches for the search llibrary</comment>
  </data>
  <data name="LibraryViewSearchText" xml:space="preserve">
    <value>Search</value>
  </data>
  <data name="LibraryViewTitle" xml:space="preserve">
    <value>Library</value>
  </data>
  <data name="MajorVersionNonNegative" xml:space="preserve">
    <value>You must provide a Major version as a non-negative integer.</value>
    <comment>ErrorString</comment>
  </data>
  <data name="Manual" xml:space="preserve">
    <value>Manual</value>
  </data>
  <data name="MessageAlreadyInstallDynamo" xml:space="preserve">
    <value>{0} has already installed {1}.

{0} will attempt to uninstall this package before installing.</value>
  </data>
  <data name="MessageConfirmToInstallPackage" xml:space="preserve">
    <value>Are you sure you want to install {0} {1} ?</value>
    <comment>Message box content</comment>
  </data>
  <data name="MessageConfirmToInstallPackageToFolder" xml:space="preserve">
    <value>Are you sure you want to install {0} {1} to {2} ?</value>
    <comment>Message box content</comment>
  </data>
  <data name="MessageConfirmToSaveCustomNode" xml:space="preserve">
    <value>You have unsaved changes to custom node workspace: "{0}".

Would you like to save your changes?</value>
    <comment>Message box content</comment>
  </data>
  <data name="MessageConfirmToSaveHomeWorkSpace" xml:space="preserve">
    <value>You have unsaved changes to the Home workspace.

Would you like to save your changes?</value>
  </data>
  <data name="MessageConfirmToSaveNamedHomeWorkSpace" xml:space="preserve">
    <value>You have unsaved changes to {0}.

Would you like to save your changes?</value>
  </data>
  <data name="MessageConfirmToSaveReadOnlyCustomNode" xml:space="preserve">
    <value>We can't save "{0}" because the file is read-only or contains unresolved or invalid nodes. To keep changes, would you like to "Save As..." with a different name or path?</value>
    <comment>Message box content</comment>
  </data>
  <data name="MessageConfirmToUninstallPackage" xml:space="preserve">
    <value>Are you sure you want to uninstall {0} ?  This will delete the packages root directory.

You can always redownload the package.</value>
  </data>
  <data name="MessageCustomNodeNameExist" xml:space="preserve">
    <value>A built-in node with the given name already exists.</value>
  </data>
  <data name="MessageCustomNodeNeedNewCategory" xml:space="preserve">
    <value>You must enter a new category or choose one from the existing categories.</value>
  </data>
  <data name="MessageCustomNodeNoName" xml:space="preserve">
    <value>You must supply a name.</value>
  </data>
  <data name="MessageCustomNodeNameInvalid" xml:space="preserve">
    <value>Custom Node name cannot contain any of the following special characters:
    # % * ? \ : or any of the non-printable characters.</value>
  </data>
  <data name="MessageErrorOpeningFileGeneral" xml:space="preserve">
    <value>Error Opening File</value>
    <comment>Notification Center Title</comment>
  </data>
  <data name="MessageFailedToAddFile" xml:space="preserve">
    <value>Failed to add file: {0}</value>
    <comment>Message box content</comment>
  </data>
  <data name="MessageFailedToApplyCustomization" xml:space="preserve">
    <value>Failed to apply NodeViewCustomization for {0}</value>
  </data>
  <data name="MessageFailedToAttachToRowColumn" xml:space="preserve">
    <value>'AttachmentToRowColumnConverter' expects a 'ConverterParameter' value to be either 'Row' or 'Column'</value>
  </data>
  <data name="MessageFailedToDownloadPackage" xml:space="preserve">
    <value>Failed to download package with id: {0}.  Please try again and report the package if you continue to have problems.</value>
    <comment>Message box content</comment>
  </data>
  <data name="MessageFailedToFindNodeById" xml:space="preserve">
    <value>No node could be found with that Id.</value>
  </data>
  <data name="MessageFailedToOpenCorruptedFile" xml:space="preserve">
    <value>Error opening corrupted file: {0}</value>
    <comment>Message box content</comment>
  </data>
  <data name="MessageFailedToSaveAsImage" xml:space="preserve">
    <value>Failed to save the Workspace as image.</value>
  </data>
  <data name="MessageFailedToUninstall" xml:space="preserve">
    <value>{0} failed to uninstall the package.  You may need to delete the package's root directory manually.</value>
  </data>
  <data name="MessageFailToUninstallPackage" xml:space="preserve">
    <value>{0} failed to uninstall the package: {1}.  The package may need to be reinstalled manually.</value>
    <comment>Message box content</comment>
  </data>
  <data name="MessageGettingNodeError" xml:space="preserve">
    <value>There was a problem getting the node from the workspace.</value>
    <comment>Message box content</comment>
  </data>
  <data name="MessageLoadingTime" xml:space="preserve">
    <value>{0} elapsed for loading {1} main window.</value>
  </data>
  <data name="MessageNeedToRestart" xml:space="preserve">
    <value>{0} and its host application must restart before uninstall takes effect.</value>
  </data>
  <data name="MessageNodeWithNullFunction" xml:space="preserve">
    <value>There is a null function definition for this node.</value>
  </data>
  <data name="MessageNoNodeDescription" xml:space="preserve">
    <value>No description provided</value>
  </data>
  <data name="MessagePackageContainPythonScript" xml:space="preserve">
    <value>The package or one of its dependencies contains Python scripts or binaries. Do you want to continue?</value>
  </data>
  <data name="MessagePackageNewerDynamo" xml:space="preserve">
    <value>The following packages use a newer version of {0} than you are currently using:

{1}

Do you want to continue?</value>
  </data>
  <data name="MessageSelectAtLeastOneNode" xml:space="preserve">
    <value>You must select at least one custom node.</value>
    <comment>Message box content</comment>
  </data>
  <data name="MessageSelectSymbolNotFound" xml:space="preserve">
    <value>The selected symbol was not found in the workspace</value>
    <comment>Message box content</comment>
  </data>
  <data name="MessageSubmitSameNamePackage" xml:space="preserve">
    <value>The node is part of the {0} package called "{1}" - do you want to submit a new version of this package?

If not, this node will be moved to the new package you are creating."</value>
    <comment>Message box content</comment>
  </data>
  <data name="MessageToDeprecatePackage" xml:space="preserve">
    <value>Are you sure you want to deprecate {0} ?  This request will be rejected if you are not a maintainer of the package.  It indicates that you will no longer support the package, although the package will still appear when explicitly searched for. 

You can always undeprecate the package.</value>
  </data>
  <data name="MessageToUndeprecatePackage" xml:space="preserve">
    <value>Are you sure you want to undeprecate {0} ?  This request will be rejected if you are not a maintainer of the package.  It indicates that you will continue to support the package and the package will appear when users are browsing packages.

You can always re-deprecate the package.</value>
  </data>
  <data name="MessageUninstallToContinue" xml:space="preserve">
    <value>{0} needs to uninstall {1} to continue, but cannot as one of its types appears to be in use.  Try restarting {0}.</value>
  </data>
  <data name="MessageUninstallToContinue2" xml:space="preserve">
    <value>{2} has dependencies. To install {2}, {0} needs to first uninstall the following dependent packages: {1}. Restart {0} to complete the uninstall, then try and download {2} again.

Uninstall the following dependent packages: {1}?</value>
  </data>
  <data name="MessageUnkownErrorOpeningFile" xml:space="preserve">
    <value>Unknown error opening file: {0}</value>
    <comment>Message box content</comment>
  </data>
  <data name="MessageUnsavedChanges0" xml:space="preserve">
    <value>The following workspaces have not been saved:</value>
  </data>
  <data name="MessageUnsavedChanges1" xml:space="preserve">
    <value>. Please save them and try again.</value>
  </data>
  <data name="MinorVersionNonNegative" xml:space="preserve">
    <value>You must provide a Minor version as a non-negative integer.</value>
    <comment>ErrorString</comment>
  </data>
  <data name="MoreButton" xml:space="preserve">
    <value>More</value>
    <comment>The "More" button on "Publish a Dynamo Package" dialog</comment>
  </data>
  <data name="NameNeedMoreCharacters" xml:space="preserve">
    <value>Name must be at least 3 characters.</value>
    <comment>ErrorString</comment>
  </data>
  <data name="NodeContextMenuEnablePeriodicUpdate" xml:space="preserve">
    <value>Enable Periodic Update</value>
  </data>
  <data name="NodeContextMenuHelp" xml:space="preserve">
    <value>Help...</value>
    <comment>Display help message for this node</comment>
  </data>
  <data name="NodeContextMenuIsInput" xml:space="preserve">
    <value>Is Input</value>
  </data>
  <data name="NodeContextMenuIsOutput" xml:space="preserve">
    <value>Is Output</value>
  </data>
  <data name="NodeContextMenuPreview" xml:space="preserve">
    <value>Preview</value>
    <comment>Context menu item - preview geometry</comment>
  </data>
  <data name="NodeContextMenuRenameNode" xml:space="preserve">
    <value>Rename Node...</value>
    <comment>Context menu item - rename this node</comment>
  </data>
  <data name="NodeContextMenuShowLabels" xml:space="preserve">
    <value>Show Labels</value>
    <comment>Context menu item - show labels</comment>
  </data>
  <data name="NodeHelpWindowNodeCategory" xml:space="preserve">
    <value>CATEGORY</value>
    <comment>Category label</comment>
  </data>
  <data name="NodeHelpWindowNodeDescription" xml:space="preserve">
    <value>DESCRIPTION</value>
    <comment>Description label</comment>
  </data>
  <data name="NodeHelpWindowNodeInput" xml:space="preserve">
    <value>INPUTS</value>
    <comment>Input label</comment>
  </data>
  <data name="NodeHelpWindowNodeOutput" xml:space="preserve">
    <value>OUTPUTS</value>
    <comment>Output label</comment>
  </data>
  <data name="NodeHelpWindowNodeType" xml:space="preserve">
    <value>NODE TYPE</value>
    <comment>Title label</comment>
  </data>
  <data name="NodesRunStatus" xml:space="preserve">
    <value>Freeze</value>
    <comment>Context menu item</comment>
  </data>
  <data name="NodeViewCustomizationFindErrorMessage" xml:space="preserve">
    <value>There was an error while finding node view customizations for {0}. Contact the author of this assembly for more information.</value>
  </data>
  <data name="NoneString" xml:space="preserve">
    <value>none</value>
  </data>
  <data name="NoteViewContextMenuDelete" xml:space="preserve">
    <value>Delete</value>
    <comment>Delete note </comment>
  </data>
  <data name="NoteViewContextMenuEdit" xml:space="preserve">
    <value>Edit...</value>
    <comment>Edit note</comment>
  </data>
  <data name="NullString" xml:space="preserve">
    <value>null</value>
  </data>
  <data name="OKButton" xml:space="preserve">
    <value>OK</value>
  </data>
  <data name="OneAssemblyWasLoadedSeveralTimesErrorMessage" xml:space="preserve">
    <value>Please, load assembly just one time.
Next assemblies were loaded several times:
</value>
  </data>
  <data name="OnlyTitle" xml:space="preserve">
    <value>only</value>
  </data>
  <data name="OpenDynamoDefinitionDialogTitle" xml:space="preserve">
    <value>Open {0} Definition...</value>
  </data>
  <data name="PackageDownloadConfirmMessageBoxTitle" xml:space="preserve">
    <value>Package Download Confirmation</value>
    <comment>Message box title</comment>
  </data>
  <data name="PackageDownloadErrorMessageBoxTitle" xml:space="preserve">
    <value>Package Download Error</value>
    <comment>Message box title</comment>
  </data>
  <data name="PackageDownloadMessageBoxTitle" xml:space="preserve">
    <value>Package Download</value>
  </data>
  <data name="PackageDownloadStateDownloaded" xml:space="preserve">
    <value>Downloaded</value>
  </data>
  <data name="PackageDownloadStateDownloading" xml:space="preserve">
    <value>Downloading</value>
  </data>
  <data name="PackageDownloadStateError" xml:space="preserve">
    <value>Error</value>
  </data>
  <data name="PackageDownloadStateInstalled" xml:space="preserve">
    <value>Installed</value>
  </data>
  <data name="PackageDownloadStateInstalling" xml:space="preserve">
    <value>Installing</value>
  </data>
  <data name="PackageDownloadStateStarting" xml:space="preserve">
    <value>Starting</value>
  </data>
  <data name="PackageDuplicateAssemblyWarning" xml:space="preserve">
    <value>Due to limitations in the .NET framework, it is not possible to update your package assembly while it is already loaded.  Please update the assembly while {0} is not running and try again.</value>
  </data>
  <data name="PackageDuplicateAssemblyWarningTitle" xml:space="preserve">
    <value>Cannot update assembly</value>
  </data>
  <data name="PackageFolderNotAccessible" xml:space="preserve">
    <value>A problem occurred when trying to install the package. Dynamo is unable to obtain read/write access to
{0}</value>
  </data>
  <data name="PackageManagerWebSiteButton" xml:space="preserve">
    <value>Package Manager Website</value>
  </data>
  <data name="PackageNameCannotContainTheseCharacters" xml:space="preserve">
    <value>The name of the package cannot contain /,\, or *.</value>
    <comment>ErrorString</comment>
  </data>
  <data name="PackageNeedAtLeastOneFile" xml:space="preserve">
    <value>Your package must contain at least one file.</value>
    <comment>ErrorString</comment>
  </data>
  <data name="PackageNotExisted" xml:space="preserve">
    <value>The root directory of the package does not exist. Please try and re-install the package.</value>
  </data>
  <data name="PackagePathViewAccept" xml:space="preserve">
    <value>Accept Changes</value>
    <comment>Accept changes button on the package path dialog</comment>
  </data>
  <data name="PackagePathViewHeading" xml:space="preserve">
    <value>Paths:</value>
    <comment>Package path management dialog content</comment>
  </data>
  <data name="PackagePathViewSummary1" xml:space="preserve">
    <value>Add paths to make nodes and packages show up in the library.</value>
    <comment>Package path management dialog content</comment>
  </data>
  <data name="PackagePathViewSummary2" xml:space="preserve">
    <value>Top path is the default save location.</value>
    <comment>Package path management dialog content that describes about the first entry being the default save location.</comment>
  </data>
  <data name="PackagePathViewTitle" xml:space="preserve">
    <value>Manage Node and Package Paths</value>
    <comment>Package path management dialog title</comment>
  </data>
  <data name="PackagePathViewToolTipDown" xml:space="preserve">
    <value>Move the selected path downward</value>
    <comment>Tool-tip for down arrow</comment>
  </data>
  <data name="PackagePathViewToolTipMinus" xml:space="preserve">
    <value>Remove the selected path from list</value>
    <comment>Tool-tip for minus icon</comment>
  </data>
  <data name="PackagePathViewToolTipPlus" xml:space="preserve">
    <value>Add a new path to the list</value>
    <comment>Tool-tip for plus icon</comment>
  </data>
  <data name="PackagePathViewToolTipUp" xml:space="preserve">
    <value>Move the selected path upward</value>
    <comment>Tool-tip for up arrow</comment>
  </data>
  <data name="PackagePathAutoAddNotificationTitle" xml:space="preserve">
    <value>Package Path Added</value>
  </data>
  <data name="PackagePathAutoAddNotificationShortDescription" xml:space="preserve">
    <value>A library (*.dll, *.ds) was recently imported into Dynamo. Its path was automatically added to "Settings &gt; Manage Node and Package Paths..."</value>
  </data>
  <data name="PackagePathAutoAddNotificationDetailedDescription" xml:space="preserve">
    <value>The import path "{0}" was added to "Manage Node and Package Paths". If you want to update or remove this path, please open "Settings &gt; Manage Node and Package Paths..."</value>
  </data>
  <data name="PackageSearchStateNoResult" xml:space="preserve">
    <value>Search returned no results!</value>
  </data>
  <data name="PackageSearchStateSearching" xml:space="preserve">
    <value>Searching...</value>
  </data>
  <data name="PackageSearchStateSyncingWithServer" xml:space="preserve">
    <value>Syncing with server...</value>
  </data>
  <data name="PackageSearchViewClearButton" xml:space="preserve">
    <value>Clear</value>
    <comment>Clear completed installation</comment>
  </data>
  <data name="PackageSearchViewClearButtonTooltip" xml:space="preserve">
    <value>Clear Downloads</value>
  </data>
  <data name="PackageSearchViewContextMenuOrderAscending" xml:space="preserve">
    <value>Ascending</value>
    <comment>Order by Ascending</comment>
  </data>
  <data name="PackageSearchViewContextMenuOrderDescending" xml:space="preserve">
    <value>Descending</value>
    <comment>Order by Descending</comment>
  </data>
  <data name="PackageSearchViewContextMenuSortByAuthor" xml:space="preserve">
    <value>Author</value>
    <comment>Sort package by author name</comment>
  </data>
  <data name="PackageSearchViewContextMenuSortByDownloads" xml:space="preserve">
    <value>Downloads</value>
    <comment>Sort package by download numbers</comment>
  </data>
  <data name="PackageSearchViewContextMenuSortByName" xml:space="preserve">
    <value>Name</value>
    <comment>Sort package by name</comment>
  </data>
  <data name="PackageSearchViewContextMenuSortByVotes" xml:space="preserve">
    <value>Votes</value>
    <comment>Sort package by user votes</comment>
  </data>
  <data name="PackageSearchViewContextMenuSortyByUpdate" xml:space="preserve">
    <value>Most Recent Update</value>
    <comment>Sort package by the most recent update</comment>
  </data>
  <data name="PackageSearchViewDeprecated" xml:space="preserve">
    <value>DEPRECATED</value>
    <comment>Indicate package has been deprecated</comment>
  </data>
  <data name="PackageSearchViewDeprecatedTooltip" xml:space="preserve">
    <value>The maintainers of this package have indicated that they will no longer be updating it.  Use at your own risk!</value>
  </data>
  <data name="PackageSearchViewDescription" xml:space="preserve">
    <value>Description</value>
    <comment>Package description</comment>
  </data>
  <data name="PackageSearchViewDownvoteButtonTooltip" xml:space="preserve">
    <value>Downvote to voice lack of support for this package</value>
  </data>
  <data name="PackageSearchViewInstallButton" xml:space="preserve">
    <value>⇓ Install</value>
    <comment>To install package</comment>
  </data>
  <data name="PackageSearchViewInstallLatestVersion" xml:space="preserve">
    <value>Install latest version</value>
  </data>
  <data name="PackageSearchViewInstallLatestVersionTo" xml:space="preserve">
    <value>Install latest version to folder...</value>
  </data>
  <data name="PackageSearchViewInstallThisVersion" xml:space="preserve">
    <value>Install this version</value>
  </data>
  <data name="PackageSearchViewInstallThisVersionTo" xml:space="preserve">
    <value>Install this version to folder...</value>
  </data>
  <data name="PackageSearchViewKeywords" xml:space="preserve">
    <value>Keywords</value>
    <comment>Package keywords</comment>
  </data>
  <data name="PackageSearchViewSearchTextBox" xml:space="preserve">
    <value>Search...</value>
  </data>
  <data name="PackageSearchViewSortByButton" xml:space="preserve">
    <value>Sort by</value>
  </data>
  <data name="PackageSearchViewTitle" xml:space="preserve">
    <value>Online Package Search</value>
  </data>
  <data name="PackageSearchViewUpvoteButtonTooltip" xml:space="preserve">
    <value>Vote in support of this package</value>
  </data>
  <data name="PackageSearchViewVersions" xml:space="preserve">
    <value>Versions</value>
    <comment>Package versions</comment>
  </data>
  <data name="PackageSearchViewVisitRepositoryBuutton" xml:space="preserve">
    <value>Visit package repository</value>
  </data>
  <data name="PackageSearchViewVisitWebSiteButton" xml:space="preserve">
    <value>Visit package website</value>
  </data>
  <data name="PackageStateUnknown" xml:space="preserve">
    <value>Unknown</value>
  </data>
  <data name="PackageTypeShortString" xml:space="preserve">
    <value>PKG</value>
  </data>
  <data name="PackageUploadNoDependency" xml:space="preserve">
    <value>None</value>
  </data>
  <data name="PackageUploadStateCompressing" xml:space="preserve">
    <value>Compressing...</value>
  </data>
  <data name="PackageUploadStateCopying" xml:space="preserve">
    <value>Copying...</value>
  </data>
  <data name="PackageUploadStateError" xml:space="preserve">
    <value>Error!</value>
    <comment>Something wrong with package uploading</comment>
  </data>
  <data name="PackageUploadStateReady" xml:space="preserve">
    <value>Ready</value>
  </data>
  <data name="PackageUploadStateUploaded" xml:space="preserve">
    <value>Uploaded</value>
  </data>
  <data name="PackageUploadStateUploading" xml:space="preserve">
    <value>Uploading...</value>
  </data>
  <data name="PackageUseNewerDynamoMessageBoxTitle" xml:space="preserve">
    <value>Package Uses Newer Version of {0}!</value>
  </data>
  <data name="PackageWarningMessageBoxTitle" xml:space="preserve">
    <value>Package Warning</value>
    <comment>Message box title</comment>
  </data>
  <data name="Periodic" xml:space="preserve">
    <value>Periodic</value>
  </data>
  <data name="PortViewContextMenuUserDefaultValue" xml:space="preserve">
    <value>Use Default Value</value>
  </data>
  <data name="PresetOverwrite" xml:space="preserve">
    <value>A preset by this name already exists, do you wish to overwrite?</value>
  </data>
  <data name="PresetPromptDescriptionTooltip" xml:space="preserve">
    <value>A description of the preset state.</value>
  </data>
  <data name="PresetPromptNameTooltip" xml:space="preserve">
    <value>A unique name for the preset.</value>
  </data>
  <data name="PresetsWindowDescription" xml:space="preserve">
    <value>Description</value>
  </data>
  <data name="PresetsWindowDescriptionHint" xml:space="preserve">
    <value>Enter a description for this preset.</value>
  </data>
  <data name="PresetsWindowName" xml:space="preserve">
    <value>Name</value>
  </data>
  <data name="PresetsWindowTitle" xml:space="preserve">
    <value>Preset State Properties</value>
  </data>
  <data name="PresetTextRemaining" xml:space="preserve">
    <value>Characters Remaining</value>
  </data>
  <data name="PresetWarningMessage" xml:space="preserve">
    <value>No input nodes selected. Select at least one input node to create a preset.</value>
  </data>
  <data name="PreviewListLabel" xml:space="preserve">
    <value>List</value>
  </data>
  <data name="PublishPackage" xml:space="preserve">
    <value>Publish Online</value>
  </data>
  <data name="PublishPackageDialogCaption" xml:space="preserve">
    <value>Published Successfully</value>
  </data>
  <data name="PublishPackageLocally" xml:space="preserve">
    <value>Publish Locally</value>
  </data>
  <data name="PublishPackageMessage" xml:space="preserve">
    <value>Package published successfully. 
Want to publish a different package?</value>
  </data>
  <data name="PublishPackagePackageContent" xml:space="preserve">
    <value>Package Contents</value>
  </data>
  <data name="PublishPackageViewAddFileButton" xml:space="preserve">
    <value>Add file...</value>
  </data>
  <data name="PublishPackageViewAddFileButtonTooltip" xml:space="preserve">
    <value>Add File To Package</value>
  </data>
  <data name="PublishPackageViewContextMenuIsNodeLibrary" xml:space="preserve">
    <value>Is Node Library</value>
  </data>
  <data name="PublishPackageViewLicense" xml:space="preserve">
    <value>License (optional - default is MIT)</value>
  </data>
  <data name="PublishPackageViewPackageDependencies" xml:space="preserve">
    <value>Dependencies</value>
  </data>
  <data name="PublishPackageViewPackageDescription" xml:space="preserve">
    <value>Description</value>
  </data>
  <data name="PublishPackageViewPackageDescriptionTooltip" xml:space="preserve">
    <value>A description that helps people understand what the package might be used for.</value>
  </data>
  <data name="PublishPackageViewPackageGroup" xml:space="preserve">
    <value>Group (optional)</value>
    <comment>User to input group name about this package</comment>
  </data>
  <data name="PublishPackageViewPackageGroupTooltip" xml:space="preserve">
    <value>A group to help categorize this package.  Might be useful for a collection of packages related to a firm, school, etc.</value>
  </data>
  <data name="PublishPackageViewPackageKeywords" xml:space="preserve">
    <value>Keywords (optional)</value>
    <comment>User to input some keywords about this package</comment>
  </data>
  <data name="PublishPackageViewPackageKeywordsTooltip" xml:space="preserve">
    <value>Keywords help find your package in the database.  Separate them by spaces.</value>
  </data>
  <data name="PublishPackageViewPackageName" xml:space="preserve">
    <value>Name</value>
  </data>
  <data name="PublishPackageViewPackageNameTooltip" xml:space="preserve">
    <value>A unique name for the package.</value>
  </data>
  <data name="PublishPackageViewPackageVersion" xml:space="preserve">
    <value>Version (major minor build)</value>
  </data>
  <data name="PublishPackageViewPackageVersionTooltip" xml:space="preserve">
    <value>A version name helps a submitter keep track of updates to the package.  A new version of a package will be REJECTED if this is not incremeneted.</value>
  </data>
  <data name="PublishPackageViewPublish" xml:space="preserve">
    <value>Publish a Package</value>
  </data>
  <data name="PublishPackageViewPublisherWebiSite" xml:space="preserve">
    <value>Website Url (optional)</value>
  </data>
  <data name="PublishPackageViewRepositoryUrl" xml:space="preserve">
    <value>Repository Url (optional)</value>
    <comment>Github repository</comment>
  </data>
  <data name="PublishPackageViewTitle" xml:space="preserve">
    <value>Publish a {0} Package</value>
  </data>
  <data name="QueryMember" xml:space="preserve">
    <value>Query</value>
  </data>
  <data name="RerunButton" xml:space="preserve">
    <value>Apply Changes</value>
  </data>
  <data name="RunCompletedMessage" xml:space="preserve">
    <value>Run completed.</value>
  </data>
  <data name="RunCompletedWithScaleChangeAndWarningsMessage" xml:space="preserve">
    <value>Run completed with warnings on setting new working range.</value>
  </data>
  <data name="RunCompletedWithScaleChangeMessage" xml:space="preserve">
    <value>Run completed with new working range.</value>
  </data>
  <data name="RunCompletedWithWarningsMessage" xml:space="preserve">
    <value>Run completed with warnings.</value>
  </data>
  <data name="RunStartedMessage" xml:space="preserve">
    <value>Run started...</value>
  </data>
  <data name="RunStartedWithScaleChangeMessage" xml:space="preserve">
    <value>Run started with new working range...</value>
  </data>
  <data name="RunTypeToolTipAutomatically" xml:space="preserve">
    <value>Run whenever there is a change to the graph.</value>
  </data>
  <data name="RunTypeToolTipManually" xml:space="preserve">
    <value>Run whenever you press the Run button.</value>
  </data>
  <data name="RunTypeToolTipPeriodicallyDisabled" xml:space="preserve">
    <value>Periodic running is disabled when there are no nodes in your graph that support it.</value>
  </data>
  <data name="RunTypeToolTipPeriodicallyEnabled" xml:space="preserve">
    <value>Run at the specified interval.</value>
  </data>
  <data name="SaveConfirmationMessageBoxTitle" xml:space="preserve">
    <value>Confirmation</value>
  </data>
  <data name="SaveModelToSTLDialogTitle" xml:space="preserve">
    <value>Save your model to STL.</value>
  </data>
  <data name="SaveWorkbenToImageDialogTitle" xml:space="preserve">
    <value>Save your Workbench to an Image</value>
  </data>
  <data name="ScalingExtraLargeButton" xml:space="preserve">
    <value>Extra large</value>
  </data>
  <data name="ScalingLargeButton" xml:space="preserve">
    <value>Large</value>
  </data>
  <data name="ScalingMediumButton" xml:space="preserve">
    <value>Medium</value>
  </data>
  <data name="ScalingSmallButton" xml:space="preserve">
    <value>Small</value>
  </data>
  <data name="ScreenShotFrom3DParameter" xml:space="preserve">
    <value>screenshot_3D</value>
  </data>
  <data name="ScreenShotFrom3DShortcutParameter" xml:space="preserve">
    <value>screenshot_3D_shortcut</value>
  </data>
  <data name="SearchViewTopResult" xml:space="preserve">
    <value>Top Result</value>
  </data>
  <data name="SelectAllTitle" xml:space="preserve">
    <value>Select All</value>
  </data>
  <data name="SelectionErrorMessageBoxTitle" xml:space="preserve">
    <value>Selection Error</value>
    <comment>Message box title</comment>
  </data>
  <data name="SelectNodeButtonChange" xml:space="preserve">
    <value>Change</value>
  </data>
  <data name="SelectNodeButtonSelect" xml:space="preserve">
    <value>Select</value>
  </data>
  <data name="ShowClassicNodeLibrary" xml:space="preserve">
    <value>Show Classic Node Library</value>
  </data>
  <data name="ShowHideLibraryIconTooltip" xml:space="preserve">
    <value>Show/hide</value>
  </data>
  <data name="ShowRunPreviewDisableToolTip" xml:space="preserve">
    <value>Preview the execution state of your graph. Nodes that are scheduled for execution will highlight in the graph</value>
  </data>
  <data name="ShowRunPreviewEnableToolTip" xml:space="preserve">
    <value>Execution preview is not available when running automatically</value>
  </data>
  <data name="SolutionToFolderNotWritatbleError" xml:space="preserve">
    <value>Please update the permissions or go to 'Settings &gt; Manage Node and Package Paths...' to change your default directory.</value>
  </data>
  <data name="StartPageAdvancedTutorials" xml:space="preserve">
    <value>Advanced Tutorials</value>
    <comment>Start page | Link to tutorials</comment>
  </data>
  <data name="StartPageAsk" xml:space="preserve">
    <value>ASK</value>
  </data>
  <data name="StartPageBackupLocation" xml:space="preserve">
    <value>Backup location</value>
  </data>
  <data name="StartPageBackupNoCrash" xml:space="preserve">
    <value>BACKUP</value>
  </data>
  <data name="StartPageBackupOnCrash" xml:space="preserve">
    <value>RECOVER FROM BACKUP</value>
  </data>
  <data name="StartPageCode" xml:space="preserve">
    <value>CODE</value>
  </data>
  <data name="StartPageDiscussionForum" xml:space="preserve">
    <value>Discussion forum</value>
  </data>
  <data name="StartPageDynamoDictionary" xml:space="preserve">
    <value>Dynamo Dictionary</value>
  </data>
  <data name="StartPageDynamoPrimer" xml:space="preserve">
    <value>Dynamo Primer</value>
  </data>
  <data name="StartPageFiles" xml:space="preserve">
    <value>FILES</value>
  </data>
  <data name="StartPageGithubRepository" xml:space="preserve">
    <value>Github repository</value>
  </data>
  <data name="StartPageMoreSamples" xml:space="preserve">
    <value>More Samples</value>
  </data>
  <data name="StartPageNewCustomNode" xml:space="preserve">
    <value>Custom Node</value>
    <comment>Start page | New custom node</comment>
  </data>
  <data name="StartPageNewFile" xml:space="preserve">
    <value>New</value>
    <comment>Start page | New </comment>
  </data>
  <data name="StartPageOpenAll" xml:space="preserve">
    <value>Open all</value>
  </data>
  <data name="StartPageOpenFile" xml:space="preserve">
    <value>Open</value>
    <comment>Start page | Open files</comment>
  </data>
  <data name="StartPageRecent" xml:space="preserve">
    <value>RECENT</value>
  </data>
  <data name="StartPageReference" xml:space="preserve">
    <value>REFERENCE</value>
  </data>
  <data name="StartPageSamples" xml:space="preserve">
    <value>SAMPLES</value>
  </data>
  <data name="StartPageSendIssues" xml:space="preserve">
    <value>Send issues</value>
  </data>
  <data name="StartPageShowSamples" xml:space="preserve">
    <value>Show Samples In Folder</value>
  </data>
  <data name="StartPageStart" xml:space="preserve">
    <value>Start</value>
  </data>
  <data name="StartPageVideoTutorials" xml:space="preserve">
    <value>Video Tutorials</value>
    <comment>Start page | Link to videos</comment>
  </data>
  <data name="StartPageVisitWebsite" xml:space="preserve">
    <value>{0} website</value>
    <comment>Start page | Link to DynamoBIM</comment>
  </data>
  <data name="StartPageWhatsNew" xml:space="preserve">
    <value>Getting Started</value>
  </data>
  <data name="StringInputNodeEditMenu" xml:space="preserve">
    <value>Edit...</value>
  </data>
  <data name="TabFileNameReadOnlyPrefix" xml:space="preserve">
    <value>[Read-Only] </value>
  </data>
  <data name="TermsOfUseAcceptButton" xml:space="preserve">
    <value>I Accept</value>
  </data>
  <data name="TermsOfUseDeclineButton" xml:space="preserve">
    <value>I Decline</value>
  </data>
  <data name="TermsOfUseViewTitle" xml:space="preserve">
    <value>Package Manager Terms of Use</value>
  </data>
  <data name="TooltipCurrentIndex" xml:space="preserve">
    <value>{0} of {1}</value>
  </data>
  <data name="UnableToAccessPackageDirectory" xml:space="preserve">
    <value>Unable To Access Package Directory</value>
  </data>
  <data name="UndeprecatingPackageMessageBoxTitle" xml:space="preserve">
    <value>Removing Package Deprecation</value>
  </data>
  <data name="UninstallFailureMessageBoxTitle" xml:space="preserve">
    <value>Uninstall Failure</value>
  </data>
  <data name="UninstallingPackageMessageBoxTitle" xml:space="preserve">
    <value>Uninstalling Package</value>
  </data>
  <data name="UnitAcres" xml:space="preserve">
    <value>Acres</value>
  </data>
  <data name="UnitArea" xml:space="preserve">
    <value>Area</value>
  </data>
  <data name="UnitCentimeters" xml:space="preserve">
    <value>Centimeters</value>
  </data>
  <data name="UnitCubicCentimeter" xml:space="preserve">
    <value>CubicCentimeter</value>
  </data>
  <data name="UnitCubicFoot" xml:space="preserve">
    <value>CubicFoot</value>
  </data>
  <data name="UnitCubicInches" xml:space="preserve">
    <value>CubicInches</value>
  </data>
  <data name="UnitCubicMeters" xml:space="preserve">
    <value>CubicMeters</value>
  </data>
  <data name="UnitCubicMillimeter" xml:space="preserve">
    <value>CubicMillimeter</value>
  </data>
  <data name="UnitCubicYards" xml:space="preserve">
    <value>CubicYards</value>
  </data>
  <data name="UnitDecimeters" xml:space="preserve">
    <value>Decimeters</value>
  </data>
  <data name="UnitFeet" xml:space="preserve">
    <value>Feet</value>
  </data>
  <data name="UnitHectares" xml:space="preserve">
    <value>Hectares</value>
  </data>
  <data name="UnitInches" xml:space="preserve">
    <value>Inches</value>
  </data>
  <data name="UnitLength" xml:space="preserve">
    <value>Length</value>
  </data>
  <data name="UnitLitres" xml:space="preserve">
    <value>Litres</value>
  </data>
  <data name="UnitMeters" xml:space="preserve">
    <value>Meters</value>
  </data>
  <data name="UnitMillimeters" xml:space="preserve">
    <value>Millimeters</value>
  </data>
  <data name="Units" xml:space="preserve">
    <value>Units:</value>
  </data>
  <data name="UnitSquareCentimeter" xml:space="preserve">
    <value>SquareCentimeter</value>
  </data>
  <data name="UnitSquareFoot" xml:space="preserve">
    <value>SquareFoot</value>
  </data>
  <data name="UnitSquareInch" xml:space="preserve">
    <value>SquareInch</value>
  </data>
  <data name="UnitSquareMeter" xml:space="preserve">
    <value>SquareMeter</value>
  </data>
  <data name="UnitSquareMillimeter" xml:space="preserve">
    <value>SquareMillimeter</value>
  </data>
  <data name="UnitUSGallons" xml:space="preserve">
    <value>USGallons</value>
  </data>
  <data name="UnitVolume" xml:space="preserve">
    <value>Volume</value>
  </data>
  <data name="UnknowDateFormat" xml:space="preserve">
    <value>Unknown date format</value>
  </data>
  <data name="UpdateMessage" xml:space="preserve">
    <value>An update is available for Dynamo.
Installing the latest update requires Dynamo and any host applications to close.
Do you want to install the latest Dynamo update?</value>
  </data>
  <data name="UsageReportPromptDialogTitle" xml:space="preserve">
    <value>Agreement to collect usability data on your use of {0}</value>
  </data>
  <data name="UseLevelKeepListStructureHint" xml:space="preserve">
    <value>Keep 1 input list's nesting</value>
  </data>
  <data name="UseLevelKeepListStructurePopupMenuItem" xml:space="preserve">
    <value>Keep list structure</value>
  </data>
  <data name="UseLevelPopupMenuItem" xml:space="preserve">
    <value>Use Levels</value>
  </data>
  <data name="VersionValueGreaterThan0" xml:space="preserve">
    <value>At least one of your version values must be greater than 0.</value>
    <comment>ErrorString</comment>
  </data>
  <data name="Watch3DViewContextMenuPan" xml:space="preserve">
    <value>_Pan</value>
  </data>
  <data name="Watch3DViewContextMenuRotate" xml:space="preserve">
    <value>_Rotate</value>
  </data>
  <data name="Watch3DViewContextMenuSwitchView" xml:space="preserve">
    <value>Switch to Node _View</value>
  </data>
  <data name="Watch3DViewContextMenuZoomToFit" xml:space="preserve">
    <value>_Zoom to Fit</value>
  </data>
  <data name="WatchNodeRawDataMenu" xml:space="preserve">
    <value>Show Raw Data</value>
  </data>
  <data name="ZeroTouchTypeShortString" xml:space="preserve">
    <value>DLL</value>
  </data>
  <data name="RerunButtonToolTip" xml:space="preserve">
    <value>Rerun the graph.</value>
  </data>
  <data name="PackageSearchViewSearchTextBoxSyncing" xml:space="preserve">
    <value>Please wait...</value>
  </data>
  <data name="EditNoteWindowTitle" xml:space="preserve">
    <value>Write note here</value>
  </data>
  <data name="ExtensionsViewTitle" xml:space="preserve">
    <value>Extensions</value>
  </data>
  <data name="ExtensionAdded" xml:space="preserve">
    <value>Extension tab added to the extensions side bar.</value>
  </data>
  <data name="ExtensionAlreadyPresent" xml:space="preserve">
    <value>No new tab is added, as the extension is already present in the extensions side bar.</value>
  </data>
<<<<<<< HEAD
  <data name="MessageUninstallCustomNodeToContinue" xml:space="preserve">
    <value>{1} cannot be loaded.
Installing it will conflict with one or more node definitions that already exist in {0}, which is currently loaded. 
To install {1}, Dynamo needs to first uninstall {0}. 
Restart Dynamo to complete the uninstall, then try and download {1} again.

Uninstall the following packages: {0}?</value>
=======
  <data name="ProvideFeedbackButton" xml:space="preserve">
    <value> Provide Feedback</value>
  </data>
  <data name="PreviewText" xml:space="preserve">
    <value> This Feature is in Preview! </value>
  </data>
  <data name="ProvideFeedbackError" xml:space="preserve">
    <value>Could not re-direct to the Dynamo forum page for feedback:</value>
>>>>>>> 82026445
  </data>
</root><|MERGE_RESOLUTION|>--- conflicted
+++ resolved
@@ -2199,7 +2199,6 @@
   <data name="ExtensionAlreadyPresent" xml:space="preserve">
     <value>No new tab is added, as the extension is already present in the extensions side bar.</value>
   </data>
-<<<<<<< HEAD
   <data name="MessageUninstallCustomNodeToContinue" xml:space="preserve">
     <value>{1} cannot be loaded.
 Installing it will conflict with one or more node definitions that already exist in {0}, which is currently loaded. 
@@ -2207,7 +2206,7 @@
 Restart Dynamo to complete the uninstall, then try and download {1} again.
 
 Uninstall the following packages: {0}?</value>
-=======
+  </data>
   <data name="ProvideFeedbackButton" xml:space="preserve">
     <value> Provide Feedback</value>
   </data>
@@ -2216,6 +2215,5 @@
   </data>
   <data name="ProvideFeedbackError" xml:space="preserve">
     <value>Could not re-direct to the Dynamo forum page for feedback:</value>
->>>>>>> 82026445
   </data>
 </root>