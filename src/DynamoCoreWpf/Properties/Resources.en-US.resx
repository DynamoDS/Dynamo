<?xml version="1.0" encoding="utf-8"?>
<root>
  <!-- 
    Microsoft ResX Schema 
    
    Version 2.0
    
    The primary goals of this format is to allow a simple XML format 
    that is mostly human readable. The generation and parsing of the 
    various data types are done through the TypeConverter classes 
    associated with the data types.
    
    Example:
    
    ... ado.net/XML headers & schema ...
    <resheader name="resmimetype">text/microsoft-resx</resheader>
    <resheader name="version">2.0</resheader>
    <resheader name="reader">System.Resources.ResXResourceReader, System.Windows.Forms, ...</resheader>
    <resheader name="writer">System.Resources.ResXResourceWriter, System.Windows.Forms, ...</resheader>
    <data name="Name1"><value>this is my long string</value><comment>this is a comment</comment></data>
    <data name="Color1" type="System.Drawing.Color, System.Drawing">Blue</data>
    <data name="Bitmap1" mimetype="application/x-microsoft.net.object.binary.base64">
        <value>[base64 mime encoded serialized .NET Framework object]</value>
    </data>
    <data name="Icon1" type="System.Drawing.Icon, System.Drawing" mimetype="application/x-microsoft.net.object.bytearray.base64">
        <value>[base64 mime encoded string representing a byte array form of the .NET Framework object]</value>
        <comment>This is a comment</comment>
    </data>
                
    There are any number of "resheader" rows that contain simple 
    name/value pairs.
    
    Each data row contains a name, and value. The row also contains a 
    type or mimetype. Type corresponds to a .NET class that support 
    text/value conversion through the TypeConverter architecture. 
    Classes that don't support this are serialized and stored with the 
    mimetype set.
    
    The mimetype is used for serialized objects, and tells the 
    ResXResourceReader how to depersist the object. This is currently not 
    extensible. For a given mimetype the value must be set accordingly:
    
    Note - application/x-microsoft.net.object.binary.base64 is the format 
    that the ResXResourceWriter will generate, however the reader can 
    read any of the formats listed below.
    
    mimetype: application/x-microsoft.net.object.binary.base64
    value   : The object must be serialized with 
            : System.Runtime.Serialization.Formatters.Binary.BinaryFormatter
            : and then encoded with base64 encoding.
    
    mimetype: application/x-microsoft.net.object.soap.base64
    value   : The object must be serialized with 
            : System.Runtime.Serialization.Formatters.Soap.SoapFormatter
            : and then encoded with base64 encoding.

    mimetype: application/x-microsoft.net.object.bytearray.base64
    value   : The object must be serialized into a byte array 
            : using a System.ComponentModel.TypeConverter
            : and then encoded with base64 encoding.
    -->
  <xsd:schema id="root" xmlns="" xmlns:xsd="http://www.w3.org/2001/XMLSchema" xmlns:msdata="urn:schemas-microsoft-com:xml-msdata">
    <xsd:import namespace="http://www.w3.org/XML/1998/namespace" />
    <xsd:element name="root" msdata:IsDataSet="true">
      <xsd:complexType>
        <xsd:choice maxOccurs="unbounded">
          <xsd:element name="metadata">
            <xsd:complexType>
              <xsd:sequence>
                <xsd:element name="value" type="xsd:string" minOccurs="0" />
              </xsd:sequence>
              <xsd:attribute name="name" use="required" type="xsd:string" />
              <xsd:attribute name="type" type="xsd:string" />
              <xsd:attribute name="mimetype" type="xsd:string" />
              <xsd:attribute ref="xml:space" />
            </xsd:complexType>
          </xsd:element>
          <xsd:element name="assembly">
            <xsd:complexType>
              <xsd:attribute name="alias" type="xsd:string" />
              <xsd:attribute name="name" type="xsd:string" />
            </xsd:complexType>
          </xsd:element>
          <xsd:element name="data">
            <xsd:complexType>
              <xsd:sequence>
                <xsd:element name="value" type="xsd:string" minOccurs="0" msdata:Ordinal="1" />
                <xsd:element name="comment" type="xsd:string" minOccurs="0" msdata:Ordinal="2" />
              </xsd:sequence>
              <xsd:attribute name="name" type="xsd:string" use="required" msdata:Ordinal="1" />
              <xsd:attribute name="type" type="xsd:string" msdata:Ordinal="3" />
              <xsd:attribute name="mimetype" type="xsd:string" msdata:Ordinal="4" />
              <xsd:attribute ref="xml:space" />
            </xsd:complexType>
          </xsd:element>
          <xsd:element name="resheader">
            <xsd:complexType>
              <xsd:sequence>
                <xsd:element name="value" type="xsd:string" minOccurs="0" msdata:Ordinal="1" />
              </xsd:sequence>
              <xsd:attribute name="name" type="xsd:string" use="required" />
            </xsd:complexType>
          </xsd:element>
        </xsd:choice>
      </xsd:complexType>
    </xsd:element>
  </xsd:schema>
  <resheader name="resmimetype">
    <value>text/microsoft-resx</value>
  </resheader>
  <resheader name="version">
    <value>2.0</value>
  </resheader>
  <resheader name="reader">
    <value>System.Resources.ResXResourceReader, System.Windows.Forms, Version=4.0.0.0, Culture=neutral, PublicKeyToken=b77a5c561934e089</value>
  </resheader>
  <resheader name="writer">
    <value>System.Resources.ResXResourceWriter, System.Windows.Forms, Version=4.0.0.0, Culture=neutral, PublicKeyToken=b77a5c561934e089</value>
  </resheader>
  <data name="AboutWindowCannotGetVersion" xml:space="preserve">
    <value>Could not get version.</value>
    <comment>To indicate not abe to get Dynamo version</comment>
  </data>
  <data name="AboutWindowDynamoWebsiteButton" xml:space="preserve">
    <value>{0} Website</value>
    <comment>Click button to go to Dynamo website</comment>
  </data>
  <data name="AboutWindowTitle" xml:space="preserve">
    <value>About {0}</value>
    <comment>About window title</comment>
  </data>
  <data name="AboutWindowUpToDate" xml:space="preserve">
    <value>(Up to date)</value>
    <comment>To indicate Dynamo is up to date</comment>
  </data>
  <data name="ActionMember" xml:space="preserve">
    <value>Action</value>
  </data>
  <data name="AddButton" xml:space="preserve">
    <value>Add</value>
  </data>
  <data name="AddCustomFileToPackageDialogTitle" xml:space="preserve">
    <value>Add Custom Node, Library, or XML file to Package...</value>
  </data>
  <data name="AddFileToPackageDialogTitle" xml:space="preserve">
    <value>Add File to Package...</value>
  </data>
  <data name="AddToLibraryButton" xml:space="preserve">
    <value>Add</value>
  </data>
  <data name="SignInButtonContentToolTip" xml:space="preserve">
    <value>Sign in to access online services that integrate with your desktop software.</value>
  </data>
  <data name="Autodesk360SignInButtonTitleToolTip" xml:space="preserve">
    <value>Autodesk A360</value>
  </data>
  <data name="AutodeskSignIn" xml:space="preserve">
    <value>Autodesk Sign In</value>
  </data>
  <data name="Automatic" xml:space="preserve">
    <value>Automatic</value>
  </data>
  <data name="BackgroundPreviewCreationFailureMessage" xml:space="preserve">
    <value>There was an error creating a background preview in Dynamo. This could be due to a lack of graphics resources on your machine. See the log for more information.</value>
  </data>
  <data name="BackgroundPreviewDefaultName" xml:space="preserve">
    <value>Default Background Preview</value>
  </data>
  <data name="BackgroundPreviewName" xml:space="preserve">
    <value>_Background Preview</value>
    <comment>The name of the 3D background preview.</comment>
  </data>
  <data name="BrowserNodeButtonLabel" xml:space="preserve">
    <value>Browse...</value>
  </data>
  <data name="BrowserNodeNoFileSelected" xml:space="preserve">
    <value>No file selected.</value>
  </data>
  <data name="BrowserWindowLoading" xml:space="preserve">
    <value>Loading...</value>
  </data>
  <data name="BuildVersionNonNegative" xml:space="preserve">
    <value>You must provide a Build version as a non-negative integer.</value>
    <comment>ErrorString</comment>
  </data>
  <data name="CameraDataLoadError" xml:space="preserve">
    <value>Camera position information could not be loaded from the file.</value>
  </data>
  <data name="CameraDataSaveError" xml:space="preserve">
    <value>Camera position information could not be saved.</value>
  </data>
  <data name="CancelButton" xml:space="preserve">
    <value>Cancel</value>
  </data>
  <data name="CannotDownloadPackageMessageBoxTitle" xml:space="preserve">
    <value>Cannot Download Package</value>
  </data>
  <data name="BuiltInPackageConflictMessageBoxTitle" xml:space="preserve">
    <value>Package has conflicts with one or more Built-In packages.</value>
  </data>
  <data name="PackagesInUseConflictMessageBoxTitle" xml:space="preserve">
    <value>Package has conflicts with one or more packages in use.</value>
  </data>
  <data name="LoadedPackagesConflictMessageBoxTitle" xml:space="preserve">
    <value>Package has conflicts with one or more loaded packages.</value>
  </data>
  <data name="CannotSubmitPackage" xml:space="preserve">
    <value>You can't submit a package in this version of {0}.  You'll need a host application, like Revit, to submit a package.</value>
    <comment>ErrorString</comment>
  </data>
  <data name="ChangeScaleFactorPromptCaptionText" xml:space="preserve">
    <value>To ensure accurate geometry rendering and calculation, select the range of geometry sizes that you will be working on:</value>
  </data>
  <data name="ChangeScaleFactorPromptDescriptionBox" xml:space="preserve">
    <value>Numerical range shown here denote numbers in the following unit:</value>
  </data>
  <data name="ChangeScaleFactorPromptDescriptionContent" xml:space="preserve">
    <value>Use this working range to model in values that fall between {0} to {1} units</value>
  </data>
  <data name="ChangeScaleFactorPromptDescriptionDefaultSetting" xml:space="preserve">
    <value>Default Setting:</value>
  </data>
  <data name="ChangeScaleFactorPromptUnitCm" xml:space="preserve">
    <value>Centimeters (cm)</value>
  </data>
  <data name="ChangeScaleFactorPromptUnitM" xml:space="preserve">
    <value>Meters (m)</value>
  </data>
  <data name="ChangeScaleFactorPromptUnitMm" xml:space="preserve">
    <value>Millimeters (mm)</value>
  </data>
  <data name="ChangeScaleFactorPromptUnitsNumberFormatCm" xml:space="preserve">
    <value>{0} cm</value>
  </data>
  <data name="ChangeScaleFactorPromptUnitsNumberFormatM" xml:space="preserve">
    <value>{0} m</value>
  </data>
  <data name="ChangeScaleFactorPromptUnitsNumberFormatMm" xml:space="preserve">
    <value>{0} mm</value>
  </data>
  <data name="ChangeScaleFactorPromptWindowTitle" xml:space="preserve">
    <value>Geometry Working Range</value>
  </data>
  <data name="CompactLayoutTitle" xml:space="preserve">
    <value>Compact</value>
  </data>
  <data name="ConsentFormGoogleAnalyticsCheckBoxContent" xml:space="preserve">
    <value>I agree to contribute to the Google Analytics program.</value>
  </data>
  <data name="ConsentFormADPAnalyticsCheckBoxContent" xml:space="preserve">
    <value>I agree to data collection in desktop products for Autodesk analytics programs.</value>
  </data>
  <data name="ContextAddGroupFromSelection" xml:space="preserve">
    <value>Add Node To Group</value>
    <comment>Context menu item</comment>
  </data>
  <data name="ContextCreateGroupFromSelection" xml:space="preserve">
    <value>Create Group</value>
    <comment>Context menu item</comment>
  </data>
  <data name="ContextMenuCopy" xml:space="preserve">
    <value>Copy Contents</value>
    <comment>Context menu item</comment>
  </data>
  <data name="ContextMenuDelete" xml:space="preserve">
    <value>Delete</value>
    <comment>Context menu for selected node - delete selected node</comment>
  </data>
  <data name="ContextMenuEditCustomNode" xml:space="preserve">
    <value>Edit Custom Node...</value>
    <comment>Context menu item</comment>
  </data>
  <data name="ContextMenuEditCustomNodeProperty" xml:space="preserve">
    <value>Edit Custom Node Properties...</value>
    <comment>Context menu item</comment>
  </data>
  <data name="ContextMenuFitToScreen" xml:space="preserve">
    <value>_Fit to Screen</value>
    <comment>Context menu item</comment>
  </data>
  <data name="ContextMenuGeometryView" xml:space="preserve">
    <value>Switch to Geometry _View</value>
    <comment>Context menu item</comment>
  </data>
  <data name="ContextMenuHideGeometry" xml:space="preserve">
    <value>Hide geometry preview</value>
    <comment>Context menu item - Specific to canvas</comment>
  </data>
  <data name="ContextMenuHideAllTextBubble" xml:space="preserve">
    <value>Hide all text bubble</value>
    <comment>Context menu item - Specific to canvas</comment>
  </data>
  <data name="ContextMenuInsertCodeBlock" xml:space="preserve">
    <value>Insert code block</value>
    <comment>Context menu item - Specific to canvas</comment>
  </data>
  <data name="ContextMenuLacing" xml:space="preserve">
    <value>Lacing</value>
    <comment>Context menu for selected node</comment>
  </data>
  <data name="ContextMenuLacingAuto" xml:space="preserve">
    <value>Auto</value>
    <comment>Auto lacing</comment>
  </data>
  <data name="ContextMenuLacingCrossProduct" xml:space="preserve">
    <value>Cross Product</value>
    <comment>Lacing strategy: use cross product for two lists</comment>
  </data>
  <data name="ContextMenuLacingFirst" xml:space="preserve">
    <value>First</value>
    <comment>Lacing strategy: use the first list</comment>
  </data>
  <data name="ContextMenuLacingLongest" xml:space="preserve">
    <value>Longest</value>
    <comment>Lacing strategy: use the longest list</comment>
  </data>
  <data name="ContextMenuLacingShortest" xml:space="preserve">
    <value>Shortest</value>
    <comment>Lacing strategy: use the shortest list</comment>
  </data>
  <data name="ContextMenuNodesFromGeometry" xml:space="preserve">
    <value>Nodes From _Selected Geometry</value>
    <comment>Context menu item</comment>
  </data>
  <data name="ContextMenuNodesFromSelection" xml:space="preserve">
    <value>Create Custom Node</value>
    <comment>Context menu item</comment>
  </data>
  <data name="ContextMenuNodeToCode" xml:space="preserve">
    <value>Node to _Code</value>
    <comment>Context menu item</comment>
  </data>
  <data name="ContextMenuPan" xml:space="preserve">
    <value>Pa_n</value>
    <comment>Context menu item </comment>
  </data>
  <data name="ContextMenuPaste" xml:space="preserve">
    <value>Paste</value>
    <comment>Context menu item</comment>
  </data>
  <data name="ContextMenuPublishCustomNode" xml:space="preserve">
    <value>Publish This Custom Node...</value>
    <comment>Context menu item</comment>
  </data>
  <data name="ContextMenuShowGeometry" xml:space="preserve">
    <value>Show geometry preview</value>
    <comment>Context menu item - Specific to canvas</comment>
  </data>
  <data name="ContextMenuShowAllTextBubble" xml:space="preserve">
    <value>Show all text buble</value>
    <comment>Context menu item - Specific to canvas</comment>
  </data>
  <data name="ContextUnGroupFromSelection" xml:space="preserve">
    <value>Remove from Group</value>
    <comment>Context menu item</comment>
  </data>
  <data name="ContinueButton" xml:space="preserve">
    <value>Continue</value>
    <comment>Continue to use Dynamo</comment>
  </data>
  <data name="ConverterMessageCurrentOffset" xml:space="preserve">
    <value>Current offset X: {0}, Y: {1}</value>
  </data>
  <data name="ConverterMessageTransformOrigin" xml:space="preserve">
    <value>Transform origin X: {0}, Y: {1}</value>
  </data>
  <data name="ConverterMessageZoom" xml:space="preserve">
    <value>Zoom : {0}</value>
  </data>
  <data name="CrashPromptDialogCopyButton" xml:space="preserve">
    <value>Copy</value>
    <comment>Copy crash details</comment>
  </data>
  <data name="CrashPromptDialogCrashMessage" xml:space="preserve">
    <value>Something went wrong and Dynamo has closed unexpectedly.

Don't worry, you'll have the option to save your work.</value>
  </data>
  <data name="CrashPromptDialogDetailButton" xml:space="preserve">
    <value>Details</value>
    <comment>Click it to display crash details</comment>
  </data>
  <data name="CrashPromptDialogOpenFolderButton" xml:space="preserve">
    <value>Open Folder</value>
    <comment>Open folder that contains crash report</comment>
  </data>
  <data name="CrashPromptDialogSubmitBugButton" xml:space="preserve">
    <value>Submit bug to GitHub</value>
    <comment>Submit a bug on github</comment>
  </data>
  <data name="CrashPromptDialogTitle" xml:space="preserve">
    <value>{0} has closed unexpectedly</value>
  </data>
  <data name="CreateMember" xml:space="preserve">
    <value>Create</value>
  </data>
  <data name="CustomNodePromptDescriptionTooltip" xml:space="preserve">
    <value>A description that helps people understand what the node might be used for.</value>
  </data>
  <data name="CustomNodePromptNameTooltip" xml:space="preserve">
    <value>A unique name for the node.</value>
  </data>
  <data name="CustomNodePropertyErrorMessageBoxTitle" xml:space="preserve">
    <value>Custom Node Property Error</value>
  </data>
  <data name="CustomNodePropertyWindowCategory" xml:space="preserve">
    <value>Add-Ons Category</value>
    <comment>Label - specify custom node category</comment>
  </data>
  <data name="CustomNodePropertyWindowDescription" xml:space="preserve">
    <value>Description</value>
    <comment>Label - custom node description</comment>
  </data>
  <data name="CustomNodePropertyWindowDescriptionHint" xml:space="preserve">
    <value>Description of Custom Node</value>
    <comment>Text box hint</comment>
  </data>
  <data name="CustomNodePropertyWindowName" xml:space="preserve">
    <value>Name</value>
    <comment>Label - specify custom node name</comment>
  </data>
  <data name="CustomNodePropertyWindowNameHint" xml:space="preserve">
    <value>Name of Custom Node</value>
    <comment>Text box hint</comment>
  </data>
  <data name="CustomNodePropertyWindowLocationNote" xml:space="preserve">
    <value>Custom Nodes will be placed in the Add-Ons section of the library.</value>
    <comment>Note regarding Custom Node library location</comment>
  </data>
  <data name="CustomNodePropertyWindowTitle" xml:space="preserve">
    <value>Custom Node Properties</value>
    <comment>Dialog name</comment>
  </data>
  <data name="CustomNodeTypeShortString" xml:space="preserve">
    <value>DS</value>
  </data>
  <data name="DeprecatingPackageMessageBoxTitle" xml:space="preserve">
    <value>Deprecating Package</value>
  </data>
  <data name="DescriptionNeedMoreCharacters" xml:space="preserve">
    <value>Description must be longer than 10 characters.</value>
    <comment>ErrorString</comment>
  </data>
  <data name="DetailedLayoutTitle" xml:space="preserve">
    <value>Detailed</value>
  </data>
  <data name="DirectoryNotFound" xml:space="preserve">
    <value>Directory Not Found</value>
  </data>
  <data name="DownloadWarningMessageBoxTitle" xml:space="preserve">
    <value>Download Warning</value>
  </data>
  <data name="DynamoUpdateAvailableToolTip" xml:space="preserve">
    <value>A Dynamo update is available. Click to install.</value>
  </data>
  <data name="DynamoViewCancelButtonTooltip" xml:space="preserve">
    <value>Cancel Run (Shift+F5)</value>
    <comment>Cancel button tooltip</comment>
  </data>
  <data name="DynamoViewContextMenuClearLog" xml:space="preserve">
    <value>Clear</value>
    <comment>Clear log</comment>
  </data>
  <data name="DynamoViewDebugMenu" xml:space="preserve">
    <value>De_bug</value>
    <comment>Debug menu</comment>
  </data>
  <data name="DynamoViewDebugMenuCheckDailyBuild" xml:space="preserve">
    <value>_Check Daily Builds</value>
    <comment>Debug menu | Check the latest daily build</comment>
  </data>
  <data name="DynamoViewDebugMenuDumpLibrary" xml:space="preserve">
    <value>_Dump Library</value>
    <comment>Debug menu | Dump all imported libraries</comment>
  </data>
  <data name="DynamoViewDebugMenuForceReExecute" xml:space="preserve">
    <value>_Force Re-execute</value>
    <comment>Debug menu | Force to re-execute the whole graph</comment>
  </data>
  <data name="DynamoViewDebugMenuForceUpdate" xml:space="preserve">
    <value>Force _Update</value>
    <comment>Debug menu | Force to update Dynamo</comment>
  </data>
  <data name="DynamoViewDebugMenuRunMutationTest" xml:space="preserve">
    <value>_Run mutation test</value>
    <comment>Debug menu | Run mutation test</comment>
  </data>
  <data name="DynamoViewDebugMenuShowDebugAST" xml:space="preserve">
    <value>_Show Debug ASTs</value>
    <comment>Debug menu | Show debug abstract syntax tree</comment>
  </data>
  <data name="DynamoViewDebugMenuVerboseLogging" xml:space="preserve">
    <value>_Verbose Logging</value>
    <comment>Debug menu | Verbose logging</comment>
  </data>
  <data name="DynamoViewDebugMenuDebugModes" xml:space="preserve">
    <value>Debug _Modes</value>
    <comment>Debug menu | Show debug modes</comment>
  </data>
  <data name="DynamoViewEditMenu" xml:space="preserve">
    <value>_Edit</value>
    <comment>Edit menu</comment>
  </data>
  <data name="DynamoViewEditMenuAlighBottom" xml:space="preserve">
    <value>_Bottom</value>
    <comment>Edit menu | Align based on selected nodes' bottom Y position</comment>
  </data>
  <data name="DynamoViewEditMenuAlignLeft" xml:space="preserve">
    <value>_Left</value>
    <comment>Edit menu | Align based on selected nodes' leftmost X position</comment>
  </data>
  <data name="DynamoViewEditMenuAlignRight" xml:space="preserve">
    <value>_Right</value>
    <comment>Edit menu | Align based on selected nodes' rightmost X position</comment>
  </data>
  <data name="DynamoViewEditMenuAlignSelection" xml:space="preserve">
    <value>_Align Selection</value>
    <comment>Edit menu | Align selected nodes</comment>
  </data>
  <data name="DynamoViewEditMenuAlignTop" xml:space="preserve">
    <value>_Top</value>
    <comment>Edit menu | Align based on selected nodes' topmost Y position</comment>
  </data>
  <data name="DynamoViewEditMenuAlignXAverage" xml:space="preserve">
    <value>_X Average</value>
    <comment>Edit menu | Align based on selected nodes' average X positions</comment>
  </data>
  <data name="DynamoViewEditMenuAlignXDistribute" xml:space="preserve">
    <value>X _Distribute</value>
    <comment>Edit menu | Align selected nodes evenly on horizontal direction</comment>
  </data>
  <data name="DynamoViewEditMenuAlignYAverage" xml:space="preserve">
    <value>_Y Average</value>
    <comment>Edit menu | Align based on selected nodes' average Y positions</comment>
  </data>
  <data name="DynamoViewEditMenuAlignYDistribute" xml:space="preserve">
    <value>Y Di_stribute</value>
    <comment>Edit menu | Align selected nodes evenly on vertical direction</comment>
  </data>
  <data name="DynamoViewEditMenuCleanupLayout" xml:space="preserve">
    <value>Cleanup Node _Layout</value>
    <comment>Edit menu | Automatically layout graph</comment>
  </data>
  <data name="DynamoViewEditMenuCopy" xml:space="preserve">
    <value>_Copy</value>
    <comment>Edit menu | Copy</comment>
  </data>
  <data name="DynamoViewEditMenuCreateCustomNode" xml:space="preserve">
    <value>Crea_te Custom Node</value>
    <comment>Edit menu | Create custom node from selected nodes</comment>
  </data>
  <data name="DynamoViewEditMenuCreateGroup" xml:space="preserve">
    <value>Create _Group</value>
    <comment>Edit menu | Create Grouping for nodes</comment>
  </data>
  <data name="DynamoViewEditMenuCreateNote" xml:space="preserve">
    <value>Create _Note</value>
    <comment>Edit menu | Create note for a node</comment>
  </data>
  <data name="DynamoViewEditMenuCreatePreset" xml:space="preserve">
    <value>Create Preset From Selection</value>
  </data>
  <data name="DynamoViewEditMenuDeletePreset" xml:space="preserve">
    <value>Delete Preset</value>
  </data>
  <data name="DynamoViewEditMenuDeleteSelected" xml:space="preserve">
    <value>_Delete Selected</value>
    <comment>Edit menu | Delete selected nodes</comment>
  </data>
  <data name="DynamoViewEditMenuPaste" xml:space="preserve">
    <value>_Paste</value>
    <comment>Edit menu | Paste</comment>
  </data>
  <data name="DynamoViewEditMenuPresetsMenu" xml:space="preserve">
    <value>Presets</value>
  </data>
  <data name="DynamoViewEditMenuRedo" xml:space="preserve">
    <value>_Redo</value>
    <comment>Edit menu | Redo</comment>
  </data>
  <data name="DynamoViewEditMenuRestorePreset" xml:space="preserve">
    <value>Restore Preset</value>
  </data>
  <data name="DynamoViewEditMenuSelectAll" xml:space="preserve">
    <value>_Select All</value>
    <comment>Edit menu | Select all nodes</comment>
  </data>
  <data name="DynamoViewEditMenuSelectNeighbours" xml:space="preserve">
    <value>_Select Neighbors</value>
  </data>
  <data name="DynamoViewEditMenuUndo" xml:space="preserve">
    <value>_Undo</value>
    <comment>Edit menu | Undo</comment>
  </data>
  <data name="DynamoViewDynamoMenuExit" xml:space="preserve">
    <value>_Exit Dynamo</value>
    <comment>Dynamo menu | Exit Dynamo</comment>
  </data>
  <data name="DynamoViewFileMenu" xml:space="preserve">
    <value>_File</value>
    <comment>File menu</comment>
  </data>
  <data name="DynamoViewFileMenuExport3DAsImage" xml:space="preserve">
    <value>Export _Background 3D Preview as Image...</value>
    <comment>File menu | Export Background 3D Preview as image</comment>
  </data>
  <data name="DynamoViewFileMenuExportAsImage" xml:space="preserve">
    <value>Export _Workspace As Image...</value>
    <comment>File menu | Export workspace as image</comment>
  </data>
  <data name="DynamoViewFileMenuExportToSTL" xml:space="preserve">
    <value>Export _Model to STL...</value>
    <comment>File menu | Export geometry model to STL file format</comment>
  </data>
  <data name="DynamoViewFileMenuImport" xml:space="preserve">
    <value>_Import Library...</value>
    <comment>File menu | Import</comment>
  </data>
  <data name="DynamoViewFileMenuNew" xml:space="preserve">
    <value>_New</value>
    <comment>File menu | New</comment>
  </data>
  <data name="DynamoViewFileMenuNewCustomNode" xml:space="preserve">
    <value>_Custom Node...</value>
    <comment>FIle menu | New | New custom node</comment>
  </data>
  <data name="DynamoViewFileMenuNewHomeWorkSpace" xml:space="preserve">
    <value>_Home Workspace</value>
    <comment>File menu | New | New home workspace</comment>
  </data>
  <data name="DynamoViewFileMenuOpen" xml:space="preserve">
    <value>_Open...</value>
    <comment>File menu | Open</comment>
  </data>
  <data name="DynamoViewFileMenuRecentFiles" xml:space="preserve">
    <value>Open _Recent Files</value>
    <comment>File menu | Open Recent files</comment>
  </data>
  <data name="DynamoViewFileMenuSave" xml:space="preserve">
    <value>_Save</value>
    <comment>File menu | Save</comment>
  </data>
  <data name="DynamoViewFileMenuSaveAs" xml:space="preserve">
    <value>Save _As...</value>
    <comment>File menu | Save as</comment>
  </data>
  <data name="DynamoViewHelpDictionary" xml:space="preserve">
    <value>Dynamo Di_ctionary</value>
    <comment>Help menu | Go to Dynamo Dictionary</comment>
  </data>
  <data name="DynamoViewHelpMenu" xml:space="preserve">
    <value>_Help</value>
    <comment>Help menu</comment>
  </data>
  <data name="DynamoViewHelpMenuDisplayStartPage" xml:space="preserve">
    <value>_Display Start Page</value>
    <comment>Help menu | Display start page</comment>
  </data>
  <data name="DynamoViewHelpMenuGotoWebsite" xml:space="preserve">
    <value>Dynamo _Website</value>
    <comment>Help menu | Go go Dynamo website</comment>
  </data>
  <data name="DynamoViewHelpMenuGotoWiki" xml:space="preserve">
    <value>Dynamo _Project Wiki</value>
    <comment>Help menu | Go to wiki</comment>
  </data>
  <data name="DynamoViewHelpMenuReportBug" xml:space="preserve">
    <value>_Report A Bug</value>
    <comment>Help menu | Report a bug</comment>
  </data>
  <data name="DynamoViewHelpMenuShowInFolder" xml:space="preserve">
    <value>Show In Folder</value>
    <comment>Help menu | Show in Folder</comment>
  </data>
  <data name="DynamoViewHepMenuSamples" xml:space="preserve">
    <value>_Samples</value>
    <comment>Help menu | Samples</comment>
  </data>
  <data name="DynamoViewPackageMenu" xml:space="preserve">
    <value>_Packages</value>
    <comment>Package menu</comment>
  </data>
  <data name="DynamoViewPackageMenuManagePackage" xml:space="preserve">
    <value>_Manage Packages...</value>
    <comment>Package menu | Manage packages...</comment>
  </data>
  <data name="DynamoViewPackageMenuPublishNodes" xml:space="preserve">
    <value>Publish _Selected Nodes...</value>
    <comment>Package menu | Publish selected nodes as a package</comment>
  </data>
  <data name="DynamoViewPackageMenuPublishPackage" xml:space="preserve">
    <value>Publish _New Package...</value>
    <comment>Package menu | Publish new package</comment>
  </data>
  <data name="DynamoViewPackageMenuPublishWorkspace" xml:space="preserve">
    <value>Publish _Current Workspace...</value>
    <comment>Package menu | Publish current workspace as a package</comment>
  </data>
  <data name="DynamoViewPackageMenuSearchPackage" xml:space="preserve">
    <value>_Search for a Package...</value>
    <comment>Package menu | Search for a package</comment>
  </data>
  <data name="DynamoViewRunAutomaticallyOption" xml:space="preserve">
    <value>Run Automatically</value>
    <comment>Run automatically option</comment>
  </data>
  <data name="DynamoViewRunButton" xml:space="preserve">
    <value>Run</value>
    <comment>Run button</comment>
  </data>
  <data name="DynamoViewRunButtonTooltip" xml:space="preserve">
    <value>Run Workflow (F5)</value>
    <comment>Run button tooltip</comment>
  </data>
  <data name="DynamoViewRunButtonToolTipDisabled" xml:space="preserve">
    <value>Run is not available when running Automatically or Periodically.</value>
  </data>
  <data name="DynamoViewSamplesMenuShowInFolder" xml:space="preserve">
    <value>Show In Folder</value>
  </data>
  <data name="PreferencesViewEnableTSplineNodes" xml:space="preserve">
    <value>Enable T-Spline nodes</value>
    <comment>Preferences | Features | Experimental | Enable T-Spline nodes</comment>
  </data>
  <data name="PreferencesViewExperimentalLabel" xml:space="preserve">
    <value>Experimental</value>
    <comment>Preferences | Features | Experimental</comment>
  </data>
  <data name="DynamoViewSettingMenu" xml:space="preserve">
    <value>_Settings</value>
    <comment>Setting menu</comment>
  </data>
  <data name="DynamoViewSettingMenuAreaUnits" xml:space="preserve">
    <value>Area Display Units</value>
    <comment>Setting menu | Area unit display</comment>
  </data>
  <data name="DynamoViewSettingMenuCentimeter" xml:space="preserve">
    <value>Centimeter</value>
    <comment>Setting menu | Centimeter</comment>
  </data>
  <data name="DynamoViewSettingMenuCubicCentimeter" xml:space="preserve">
    <value>Cubic Centimeter</value>
    <comment>Setting menu | Cubic centimeter</comment>
  </data>
  <data name="DynamoViewSettingMenuCubicFoot" xml:space="preserve">
    <value>Cubic Foot</value>
    <comment>Setting menu | Cubic foot</comment>
  </data>
  <data name="DynamoViewSettingMenuCubicInch" xml:space="preserve">
    <value>Cubic Inch</value>
    <comment>Setting menu | Cubic inch</comment>
  </data>
  <data name="DynamoViewSettingMenuCubicMeter" xml:space="preserve">
    <value>Cubic Meter</value>
    <comment>Setting menu | Cubic meter</comment>
  </data>
  <data name="DynamoViewSettingMenuCubicMillimeter" xml:space="preserve">
    <value>Cubic Millimeter</value>
    <comment>Setting menu | Cubic millimeter</comment>
  </data>
  <data name="DynamoViewSettingMenuDecimalFoot" xml:space="preserve">
    <value>Decimal Foot</value>
    <comment>Setting menu | Decimal foot</comment>
  </data>
  <data name="DynamoViewSettingMenuDecimalInch" xml:space="preserve">
    <value>Decimal Inch</value>
    <comment>Setting menu | Decimal inch</comment>
  </data>
  <data name="DynamoViewSettingMenuShowDataReportingDialog" xml:space="preserve">
    <value>Agreement to _Collect Usability Data</value>
    <comment>Dynamo menu | Show user agreement dialog about data collecting</comment>
  </data>
  <data name="DynamoViewSettingMenuFractionalFoot" xml:space="preserve">
    <value>Fractional Foot</value>
    <comment>Setting menu | Fractional foot</comment>
  </data>
  <data name="DynamoViewSettingMenuFractionalInch" xml:space="preserve">
    <value>Fractional Inch</value>
    <comment>Setting menu | Fractional inch</comment>
  </data>
  <data name="DynamoViewSettingMenuHighRenderPrecision" xml:space="preserve">
    <value>High</value>
    <comment>Setting menu | Slider for render precision</comment>
  </data>
  <data name="DynamoViewSettingMenuLengthUnits" xml:space="preserve">
    <value>Length Display Units</value>
    <comment>Setting menu | Length unit display</comment>
  </data>
  <data name="DynamoViewSettingMenuLowRenderPrecision" xml:space="preserve">
    <value>Low</value>
    <comment>Setting menu | Slider for render precision</comment>
  </data>
  <data name="DynamoViewSettingMenuManagePackagePath" xml:space="preserve">
    <value>Manage Node and Package Paths...</value>
    <comment>Setting menu | Custom node definition and package paths</comment>
  </data>
  <data name="DynamoViewSettingMenuMeter" xml:space="preserve">
    <value>Meter</value>
    <comment>Setting menu | Meter</comment>
  </data>
  <data name="DynamoViewSettingMenuMillimeter" xml:space="preserve">
    <value>Millimeter</value>
    <comment>Setting menu | Millimeter</comment>
  </data>
  <data name="DynamoViewSettingMenuNumber0" xml:space="preserve">
    <value>0</value>
    <comment>Locale dependent number format 0</comment>
  </data>
  <data name="DynamoViewSettingMenuNumber00" xml:space="preserve">
    <value>0.0</value>
    <comment>Locale dependent number format 0.0</comment>
  </data>
  <data name="DynamoViewSettingMenuNumber000" xml:space="preserve">
    <value>0.00</value>
    <comment>Locale dependent number format 0.00</comment>
  </data>
  <data name="DynamoViewSettingMenuNumber0000" xml:space="preserve">
    <value>0.000</value>
    <comment>Locale dependent number format 0.000</comment>
  </data>
  <data name="DynamoViewSettingMenuNumber00000" xml:space="preserve">
    <value>0.0000</value>
    <comment>Locale dependent number format 0.0000</comment>
  </data>
  <data name="DynamoViewSettingMenuNumberFormat" xml:space="preserve">
    <value>Number Format</value>
    <comment>Setting menu | Number format</comment>
  </data>
  <data name="PreferencesViewSelectedPackagePathForDownload" xml:space="preserve">
    <value>Selected package path for download</value>
    <comment>Preferences | Package Manager | Node and Package Paths | New Package Download Directory | Selected package path for download</comment>
  </data>
  <data name="PreferencesViewDisableBuiltInPackages" xml:space="preserve">
    <value>Disable Loading Built-In Packages</value>
    <comment>Preferences | Package Manager | Node and Package Paths | Disable Loading Built-In Packages</comment>
  </data>
  <data name="PreferencesViewDisableCustomPackages" xml:space="preserve">
    <value>Disable Loading Custom Packages</value>
    <comment>Preferences | Package Manager | Node and Package Paths | Disable Loading Custom Packages</comment>
  </data>
  <data name="DynamoViewSettingMenuSquareCentimeter" xml:space="preserve">
    <value>Square Centimeter</value>
    <comment>Setting menu | Square centimeter</comment>
  </data>
  <data name="DynamoViewSettingMenuSquareFoot" xml:space="preserve">
    <value>Square Foot</value>
    <comment>Setting menu | Square foot</comment>
  </data>
  <data name="DynamoViewSettingMenuSquareInch" xml:space="preserve">
    <value>Square Inch</value>
    <comment>Setting menu | Square inch</comment>
  </data>
  <data name="DynamoViewSettingMenuSquareMeter" xml:space="preserve">
    <value>Square Meter</value>
    <comment>Setting menu | Square meter</comment>
  </data>
  <data name="DynamoViewSettingMenuSquareMillimeter" xml:space="preserve">
    <value>Square Millimeter</value>
    <comment>Setting menu | Square millimeter</comment>
  </data>
  <data name="DynamoViewSettingMenuVolumeUnits" xml:space="preserve">
    <value>Volume Display Units</value>
    <comment>Setting menu | Volume unit display</comment>
  </data>
  <data name="DynamoViewSettingShowRunPreview" xml:space="preserve">
    <value>Show Run Preview</value>
    <comment>Setting menu | Show Run Preview</comment>
  </data>
  <data name="DynamoViewSettingsMenuChangeScaleFactor" xml:space="preserve">
    <value>Geometry Scaling...</value>
    <comment>Settings menu | Geometry Scaling</comment>
  </data>
  <data name="DynamoViewSettingsMenuVisualizationSettings" xml:space="preserve">
    <value>Visualization Settings</value>
  </data>
  <data name="DynamoViewToolbarExport3DButtonTooltip" xml:space="preserve">
    <value>Export Background Preview As Image</value>
    <comment>Toolbar export button tooltip</comment>
  </data>
  <data name="DynamoViewToolbarExportButtonTooltip" xml:space="preserve">
    <value>Export Workspace As Image</value>
    <comment>Toolbar export button tooltip</comment>
  </data>
  <data name="DynamoViewToolbarNewButtonTooltip" xml:space="preserve">
    <value>New [Ctrl + N]</value>
    <comment>Toolbar new button tooltip</comment>
  </data>
  <data name="DynamoViewToolbarOpenButtonTooltip" xml:space="preserve">
    <value>Open [Ctrl + O]</value>
    <comment>Toolbar open button tooltip</comment>
  </data>
  <data name="DynamoViewToolbarRedoButtonTooltip" xml:space="preserve">
    <value>Redo [Ctrl + Y]</value>
    <comment>Toolbar redo button tooltip</comment>
  </data>
  <data name="DynamoViewToolbarSaveButtonTooltip" xml:space="preserve">
    <value>Save [Ctrl + S]</value>
    <comment>Toolbar save button tooltip</comment>
  </data>
  <data name="DynamoViewToolbarUndoButtonTooltip" xml:space="preserve">
    <value>Undo [Ctrl + Z]</value>
    <comment>Toolbar undo button tooltip</comment>
  </data>
  <data name="DynamoViewViewMenu" xml:space="preserve">
    <value>_View</value>
    <comment>View menu</comment>
  </data>
  <data name="DynamoViewViewMenu3DPreview" xml:space="preserve">
    <value>_Background 3D Preview</value>
    <comment>View menu | Background 3d preview</comment>
  </data>
  <data name="DynamoViewViewMenuAlternateContextGeometry" xml:space="preserve">
    <value>Show Geometry in {0}</value>
    <comment>View menu | Show geometry in some context</comment>
  </data>
  <data name="DynamoViewViewMenuAvailablePreviews" xml:space="preserve">
    <value>_Available Previews</value>
  </data>
  <data name="DynamoViewViewMenuConnector" xml:space="preserve">
    <value>_Connectors</value>
    <comment>View menu | Connector setting</comment>
  </data>
  <data name="DynamoViewViewMenuConnectorType" xml:space="preserve">
    <value>_Connector Type</value>
    <comment>View menu | Connector type</comment>
  </data>
  <data name="DynamoViewViewMenuConnectorTypeCurve" xml:space="preserve">
    <value>Curves</value>
    <comment>View menu | Curve type connector</comment>
  </data>
  <data name="DynamoViewViewMenuConnectorTypePolylines" xml:space="preserve">
    <value>Polylines</value>
    <comment>View menu | Polyline type connector</comment>
  </data>
  <data name="DynamoViewViewMenuHideConsole" xml:space="preserve">
    <value>Hide Console</value>
    <comment>View menu | Hide console</comment>
  </data>
  <data name="DynamoViewViewMenuPan" xml:space="preserve">
    <value>_Pan</value>
    <comment>View menu | Pan</comment>
  </data>
  <data name="DynamoViewViewMenuPanDown" xml:space="preserve">
    <value>Pan Down (Mouse wheel drag down)</value>
    <comment>View menu | Pan down</comment>
  </data>
  <data name="DynamoViewViewMenuPanLeft" xml:space="preserve">
    <value>Pan Left (Mouse wheel drag left)</value>
    <comment>View menu | Pan left</comment>
  </data>
  <data name="DynamoViewViewMenuPanRight" xml:space="preserve">
    <value>Pan Right (Mouse wheel drag right)</value>
    <comment>View menu | Pan right</comment>
  </data>
  <data name="DynamoViewViewMenuPanUp" xml:space="preserve">
    <value>Pan Up (Mouse wheel drag up)</value>
    <comment>View menu | Pan up</comment>
  </data>
  <data name="DynamoViewViewMenuPreviewNavigate" xml:space="preserve">
    <value>_Navigate Background 3D Preview</value>
    <comment>View menu | Navigate background 3D preview</comment>
  </data>
  <data name="DynamoViewViewMenuShowBackground3DPreview" xml:space="preserve">
    <value>Showing Background 3D Preview</value>
    <comment>View menu | Show background preview</comment>
  </data>
  <data name="DynamoViewViewMenuShowConnectors" xml:space="preserve">
    <value>Show _Connectors</value>
    <comment>View menu | Show connectors</comment>
  </data>
  <data name="DynamoViewViewMenuShowConsole" xml:space="preserve">
    <value>_Show Console</value>
    <comment>View menu | Show console</comment>
  </data>
  <data name="DynamoViewViewMenuShowGrid" xml:space="preserve">
    <value>_Show Grid</value>
    <comment>View menu | Show Grid</comment>
  </data>
  <data name="DynamoViewViewMenuZoom" xml:space="preserve">
    <value>_Zoom</value>
    <comment>View menu | Zoom</comment>
  </data>
  <data name="DynamoViewViewMenuZoomIn" xml:space="preserve">
    <value>Zoom In (Mouse wheel down)</value>
    <comment>View menu | Zoom in</comment>
  </data>
  <data name="DynamoViewViewMenuZoomOut" xml:space="preserve">
    <value>Zoom Out (Mouse wheel up)</value>
    <comment>View menu | Zoom out</comment>
  </data>
  <data name="EditAnnotationTitle" xml:space="preserve">
    <value>Edit Group Title</value>
    <comment>Dialog for editing a node's name</comment>
  </data>
  <data name="EditNodeWindowTitle" xml:space="preserve">
    <value>Edit Node Name</value>
    <comment>Dialog for editing a node's name</comment>
  </data>
  <data name="EditWindowAcceptButton" xml:space="preserve">
    <value>Accept</value>
  </data>
  <data name="EditWindowTitle" xml:space="preserve">
    <value>Set value...</value>
  </data>
  <data name="FileDialogAllFiles" xml:space="preserve">
    <value>All Files ({0})|{0}</value>
  </data>
  <data name="FileDialogAssemblyFiles" xml:space="preserve">
    <value>Assembly Library Files ({0})|{0}</value>
  </data>
  <data name="FileDialogCustomNodeDLLXML" xml:space="preserve">
    <value>Custom Node, DLL, XML ({0})|{0}</value>
  </data>
  <data name="FileDialogDefaultPNGName" xml:space="preserve">
    <value>Capture.png</value>
  </data>
  <data name="FileDialogDefaultSTLModelName" xml:space="preserve">
    <value>model.stl</value>
  </data>
  <data name="FileDialogDesignScriptFiles" xml:space="preserve">
    <value>DesignScript Files ({0})|{0}</value>
  </data>
  <data name="FileDialogDynamoCustomNode" xml:space="preserve">
    <value>{0} Custom Node ({1})|{1}</value>
  </data>
  <data name="FileDialogDynamoDefinitions" xml:space="preserve">
    <value>{0} Definitions ({1})|{1}</value>
  </data>
  <data name="FileDialogDynamoWorkspace" xml:space="preserve">
    <value>{0} Workspace ({1})|{1}</value>
  </data>
  <data name="FileDialogLibraryFiles" xml:space="preserve">
    <value>Library Files ({0})|{0}</value>
  </data>
  <data name="FileDialogManualMode" xml:space="preserve">
    <value>Open in Manual Execution Mode</value>
  </data>
  <data name="FileDialogPNGFiles" xml:space="preserve">
    <value>PNG Image|{0}</value>
  </data>
  <data name="FileDialogSTLModels" xml:space="preserve">
    <value>STL Models|{0}</value>
  </data>
  <data name="FileNotPublishCaption" xml:space="preserve">
    <value>Publish Fail!</value>
  </data>
  <data name="FileNotPublishMessage" xml:space="preserve">
    <value>File(s) were not found or are contained inside of a package. Please only add files that are located outside of packages.

Failed to publish file(s): 
{0}</value>
  </data>
  <data name="FilePathConverterNoFileSelected" xml:space="preserve">
    <value>No file selected.</value>
  </data>
  <data name="FilterIconTooltip" xml:space="preserve">
    <value>Filter results</value>
  </data>
  <data name="FolderNotWritableError" xml:space="preserve">
    <value>You do not have write permission to {0}.</value>
  </data>
  <data name="GenericTaskDialogSampleLeftButton" xml:space="preserve">
    <value>Sample Left Button</value>
    <comment>Sample button, it will be replaced at runtime</comment>
  </data>
  <data name="GenericTaskDialogSampleRightButton" xml:space="preserve">
    <value>Sample Right Button</value>
    <comment>Sample button, it will be replaced at runtime</comment>
  </data>
  <data name="GenericTaskDialogTitle" xml:space="preserve">
    <value>Generic Task Dialog</value>
  </data>
  <data name="GroupContextMenuBackground" xml:space="preserve">
    <value>Select Background</value>
  </data>
  <data name="GroupContextMenuDeleteGroup" xml:space="preserve">
    <value>Delete Group</value>
  </data>
  <data name="GroupContextMenuFont" xml:space="preserve">
    <value>Font Size</value>
  </data>
  <data name="GroupContextMenuGraphLayout" xml:space="preserve">
    <value>Cleanup Node Layout</value>
  </data>
  <data name="GroupContextMenuUngroup" xml:space="preserve">
    <value>Ungr_oup</value>
  </data>
  <data name="HideClassicNodeLibrary" xml:space="preserve">
    <value>Hide Classic Node Library</value>
  </data>
  <data name="ImportLibraryDialogTitle" xml:space="preserve">
    <value>Import Library</value>
  </data>
  <data name="InCanvasFitViewButtonToolTip" xml:space="preserve">
    <value>Zoom to Fit</value>
    <comment>Zoom to Fit</comment>
  </data>
  <data name="InCanvasGeomButtonToolTip" xml:space="preserve">
    <value>Enable background 3D preview navigation (Ctrl + B)</value>
    <comment>Enable background 3D preview navigation</comment>
  </data>
  <data name="InCanvasNodeButtonToolTip" xml:space="preserve">
    <value>Enable graph view navigation (Ctrl + B)</value>
    <comment>Enable graph view navigation</comment>
  </data>
  <data name="InCanvasOrbitButtonToolTip" xml:space="preserve">
    <value>Orbit</value>
    <comment>Orbit</comment>
  </data>
  <data name="InCanvasPanButtonToolTip" xml:space="preserve">
    <value>Pan</value>
    <comment>Pan</comment>
  </data>
  <data name="InCanvasZoomInButtonToolTip" xml:space="preserve">
    <value>Zoom In</value>
    <comment>Zoom In</comment>
  </data>
  <data name="InCanvasZoomOutButtonToolTip" xml:space="preserve">
    <value>Zoom Out</value>
    <comment>Zoom Out</comment>
  </data>
  <data name="InfoBubbleError" xml:space="preserve">
    <value>Error: </value>
  </data>
  <data name="InfoBubbleWarning" xml:space="preserve">
    <value>Warning: </value>
  </data>
  <data name="InstalledPackageViewAdditionalFileLabel" xml:space="preserve">
    <value>Additional Files</value>
  </data>
  <data name="InstalledPackageViewAdditionalLabel" xml:space="preserve">
    <value>Additional Libraries</value>
  </data>
  <data name="InstalledPackageViewContextMenuDeprecate" xml:space="preserve">
    <value>Deprecate</value>
  </data>
  <data name="InstalledPackageViewContextMenuDeprecateTooltip" xml:space="preserve">
    <value>Set this package as deprecated.  Only allowed if you're a current maintainer of the package.</value>
  </data>
  <data name="InstalledPackageViewContextMenuGetLatest" xml:space="preserve">
    <value>Get Latest Version</value>
  </data>
  <data name="InstalledPackageViewContextMenuGetLatestTooltip" xml:space="preserve">
    <value>Check if there is a newer version of this package and download it.</value>
  </data>
  <data name="InstalledPackageViewContextMenuPublish" xml:space="preserve">
    <value>Publish...</value>
  </data>
  <data name="InstalledPackageViewContextMenuPublishTooltip" xml:space="preserve">
    <value>Publish this package, if it has yet to be published.</value>
  </data>
  <data name="InstalledPackageViewContextMenuPublishVersion" xml:space="preserve">
    <value>Publish Version...</value>
  </data>
  <data name="InstalledPackageViewContextMenuPublishVersionTooltip" xml:space="preserve">
    <value>Publish a new version of this package, assuming it has already been published. Only allowed if you're a current maintainer of the package.</value>
  </data>
  <data name="InstalledPackageViewContextMenuRemoveDeprecation" xml:space="preserve">
    <value>Remove deprecation</value>
  </data>
  <data name="InstalledPackageViewContextMenuRemoveDeprecationTooltip" xml:space="preserve">
    <value>Remove package deprecation. Only allowed if you're a current maintainer of the package.</value>
  </data>
  <data name="InstalledPackageViewContextMenuShowRootDir" xml:space="preserve">
    <value>Show Root Directory</value>
  </data>
  <data name="InstalledPackageViewContextMenuShowRootDirTooltip" xml:space="preserve">
    <value>Go to the root folder of this package</value>
  </data>
  <data name="InstalledPackageViewCustomNodesLabel" xml:space="preserve">
    <value>Custom Nodes</value>
  </data>
  <data name="InstalledPackageViewNodeLibrariesLabel" xml:space="preserve">
    <value>Node Libraries</value>
  </data>
  <data name="InstalledPackageViewPendingInstallButton" xml:space="preserve">
    <value>Pending uninstall</value>
  </data>
  <data name="InstalledPackageViewTitle" xml:space="preserve">
    <value>Installed Packages</value>
  </data>
  <data name="InstallMessageCaption" xml:space="preserve">
    <value>Install Dynamo</value>
  </data>
  <data name="InvalidLoginUrl" xml:space="preserve">
    <value>Invalid URL for login page!</value>
  </data>
  <data name="InvalidTimeZoneMessage" xml:space="preserve">
    <value>Could not sign in at this moment. Check the date, time and time zone settings and try to sign in again.</value>
  </data>
  <data name="LacingAutoToolTip" xml:space="preserve">
    <value>No replication guide will be added.</value>
  </data>
  <data name="LacingCrossProductToolTip" xml:space="preserve">
    <value>For two lists [a,b,c][1,2,3] returns [a1,a2,a3][b1,b2,b3][c1,c2,c3].</value>
  </data>
  <data name="LacingDisabledToolTip" xml:space="preserve">
    <value>Argument lacing is disabled for this node.</value>
  </data>
  <data name="LacingFirstToolTip" xml:space="preserve">
    <value>For two lists [a,b,c][1,2,3] returns {a1}.</value>
  </data>
  <data name="LacingLongestToolTip" xml:space="preserve">
    <value>For two lists [a,b,c][1,2] returns [a1,b2,c2].</value>
  </data>
  <data name="LacingShortestToolTip" xml:space="preserve">
    <value>For two lists [a,b,c][1,2] returns [a1,b2].</value>
  </data>
  <data name="LayoutIconTooltip" xml:space="preserve">
    <value>View layout</value>
  </data>
  <data name="LearnMore" xml:space="preserve">
    <value>Learn more</value>
  </data>
  <data name="LibraryViewContextMenuEditNode" xml:space="preserve">
    <value>Edit...</value>
  </data>
  <data name="LibraryViewNoMatchesFound" xml:space="preserve">
    <value>No matches found</value>
    <comment>No matches for the search llibrary</comment>
  </data>
  <data name="LibraryViewSearchText" xml:space="preserve">
    <value>Search</value>
  </data>
  <data name="LibraryViewTitle" xml:space="preserve">
    <value>Library</value>
  </data>
  <data name="MajorVersionNonNegative" xml:space="preserve">
    <value>You must provide a Major version as a non-negative integer.</value>
    <comment>ErrorString</comment>
  </data>
  <data name="Manual" xml:space="preserve">
    <value>Manual</value>
  </data>
  <data name="MessageAlreadyInstallDynamo" xml:space="preserve">
    <value>Package {1} is already installed.

{0} will attempt to uninstall this package before installing {2}.</value>
  </data>
  <data name="MessageConfirmToInstallPackage" xml:space="preserve">
    <value>Are you sure you want to install {0} {1} ?</value>
    <comment>Message box content</comment>
  </data>
  <data name="MessageConfirmToInstallPackageToFolder" xml:space="preserve">
    <value>Are you sure you want to install {0} {1} to {2} ?</value>
    <comment>Message box content</comment>
  </data>
  <data name="MessageConfirmToSaveCustomNode" xml:space="preserve">
    <value>You have unsaved changes to custom node workspace: "{0}".

Would you like to save your changes?</value>
    <comment>Message box content</comment>
  </data>
  <data name="MessageConfirmToSaveHomeWorkSpace" xml:space="preserve">
    <value>You have unsaved changes to the Home workspace.

Would you like to save your changes?</value>
  </data>
  <data name="MessageConfirmToSaveNamedHomeWorkSpace" xml:space="preserve">
    <value>You have unsaved changes to {0}.

Would you like to save your changes?</value>
  </data>
  <data name="MessageConfirmToSaveReadOnlyCustomNode" xml:space="preserve">
    <value>We can't save "{0}" because the file is read-only or contains unresolved or invalid nodes. To keep changes, would you like to "Save As..." with a different name or path?</value>
    <comment>Message box content</comment>
  </data>
  <data name="MessageConfirmToDeletePackage" xml:space="preserve">
    <value>Are you sure you want to delete {0} ?  This will delete the packages root directory.

You can always redownload the package.</value>
  </data>
  <data name="MessageCustomNodeNameExist" xml:space="preserve">
    <value>A built-in node with the given name already exists.</value>
  </data>
  <data name="MessageCustomNodeNeedNewCategory" xml:space="preserve">
    <value>You must enter a new category or choose one from the existing categories.</value>
  </data>
  <data name="MessageCustomNodeNoName" xml:space="preserve">
    <value>You must supply a name.</value>
  </data>
  <data name="MessageCustomNodeNameInvalid" xml:space="preserve">
    <value>Custom Node name cannot contain any of the following special characters:
    # % * ? \ : or any of the non-printable characters.</value>
  </data>
  <data name="MessageErrorOpeningFileGeneral" xml:space="preserve">
    <value>Error Opening File</value>
    <comment>Notification Center Title</comment>
  </data>
  <data name="MessageFailedToAddFile" xml:space="preserve">
    <value>Failed to add file: {0}</value>
    <comment>Message box content</comment>
  </data>
  <data name="MessageFailedToApplyCustomization" xml:space="preserve">
    <value>Failed to apply NodeViewCustomization for {0}</value>
  </data>
  <data name="MessageFailedToAttachToRowColumn" xml:space="preserve">
    <value>'AttachmentToRowColumnConverter' expects a 'ConverterParameter' value to be either 'Row' or 'Column'</value>
  </data>
  <data name="MessageFailedToDownloadPackage" xml:space="preserve">
    <value>Failed to download package with id: {0}.  Please try again and report the package if you continue to have problems.</value>
    <comment>Message box content</comment>
  </data>
  <data name="MessageInvalidPackage" xml:space="preserve">
    <value>Failed to load an invalid package.</value>
  </data>
  <data name="MessageFailedToFindNodeById" xml:space="preserve">
    <value>No node could be found with that Id.</value>
  </data>
  <data name="MessageFailedToOpenCorruptedFile" xml:space="preserve">
    <value>Error opening corrupted file: {0}</value>
    <comment>Message box content</comment>
  </data>
  <data name="MessageFailedToSaveAsImage" xml:space="preserve">
    <value>Failed to save the Workspace as image.</value>
  </data>
  <data name="MessageFailedToDelete" xml:space="preserve">
    <value>{0} failed to delete the package.  You may need to delete the package's root directory manually.</value>
  </data>
  <data name="MessageFailToUninstallPackage" xml:space="preserve">
    <value>{0} failed to uninstall the package: {1}.  The package may need to be reinstalled manually.</value>
    <comment>Message box content</comment>
  </data>
  <data name="MessageGettingNodeError" xml:space="preserve">
    <value>There was a problem getting the node from the workspace.</value>
    <comment>Message box content</comment>
  </data>
  <data name="MessageLoadingTime" xml:space="preserve">
    <value>{0} elapsed for loading {1} main window.</value>
  </data>
  <data name="MessageNeedToRestartAfterDelete" xml:space="preserve">
    <value>{0} and its host application must restart before delete takes effect.</value>
  </data>
  <data name="MessageNodeWithNullFunction" xml:space="preserve">
    <value>There is a null function definition for this node.</value>
  </data>
  <data name="MessageNoNodeDescription" xml:space="preserve">
    <value>No description provided</value>
  </data>
  <data name="MessagePackageContainPythonScript" xml:space="preserve">
    <value>The package or one of its dependencies contains Python scripts or binaries. Do you want to continue?</value>
  </data>
  <data name="MessagePackageNewerDynamo" xml:space="preserve">
    <value>The package or one of its dependencies use a newer version of {0} than you are currently using. Do you want to continue?</value>
  </data>
  <data name="MessageSelectAtLeastOneNode" xml:space="preserve">
    <value>You must select at least one custom node.</value>
    <comment>Message box content</comment>
  </data>
  <data name="MessageSelectSymbolNotFound" xml:space="preserve">
    <value>The selected symbol was not found in the workspace</value>
    <comment>Message box content</comment>
  </data>
  <data name="MessageSubmitSameNamePackage" xml:space="preserve">
    <value>The node is part of the {0} package called "{1}" - do you want to submit a new version of this package?

If not, this node will be moved to the new package you are creating."</value>
    <comment>Message box content</comment>
  </data>
  <data name="MessageToDeprecatePackage" xml:space="preserve">
    <value>Are you sure you want to deprecate {0} ?  This request will be rejected if you are not a maintainer of the package.  It indicates that you will no longer support the package, although the package will still appear when explicitly searched for. 

You can always undeprecate the package.</value>
  </data>
  <data name="MessageToUndeprecatePackage" xml:space="preserve">
    <value>Are you sure you want to undeprecate {0} ?  This request will be rejected if you are not a maintainer of the package.  It indicates that you will continue to support the package and the package will appear when users are browsing packages.

You can always re-deprecate the package.</value>
  </data>
  <data name="MessageForceInstallOrUninstallToContinue" xml:space="preserve">
    <value>Package {0} has one or more dependencies that conflict with the following packages that are in use in the workspace: {1}. Dependency conflicts could cause unintended behavior to occur.
    
Do you wish to continue installing it while keeping the packages that are already installed?

If not, {2} needs to uninstall {1} to continue but cannot as they are in use. Try restarting {2} and download {0} again.</value>
  </data>
  <data name="MessageForceInstallOrUninstallUponRestart" xml:space="preserve">
    <value>Package {0} has one or more dependencies that conflict with the following package(s):

{1}

If you continue to install the package, unintended behavior may occur.

To avoid unintended behavior, uninstall the conflicting loaded package(s), restart Dynamo, and download {0} again.</value>
  </data>
  <data name="MessageUnkownErrorOpeningFile" xml:space="preserve">
    <value>Unknown error opening file: {0}</value>
    <comment>Message box content</comment>
  </data>
  <data name="MessageUnsavedChanges0" xml:space="preserve">
    <value>The following workspaces have not been saved:</value>
  </data>
  <data name="MessageUnsavedChanges1" xml:space="preserve">
    <value>. Please save them and try again.</value>
  </data>
  <data name="MinorVersionNonNegative" xml:space="preserve">
    <value>You must provide a Minor version as a non-negative integer.</value>
    <comment>ErrorString</comment>
  </data>
  <data name="MoreButton" xml:space="preserve">
    <value>More</value>
    <comment>The "More" button on "Publish a Dynamo Package" dialog</comment>
  </data>
  <data name="NameNeedMoreCharacters" xml:space="preserve">
    <value>Name must be at least 3 characters.</value>
    <comment>ErrorString</comment>
  </data>
  <data name="NodeContextMenuEnablePeriodicUpdate" xml:space="preserve">
    <value>Enable Periodic Update</value>
  </data>
  <data name="NodeContextMenuHelp" xml:space="preserve">
    <value>Help...</value>
    <comment>Display help message for this node</comment>
  </data>
  <data name="NodeContextMenuIsInput" xml:space="preserve">
    <value>Is Input</value>
  </data>
  <data name="NodeContextMenuIsOutput" xml:space="preserve">
    <value>Is Output</value>
  </data>
  <data name="NodeContextMenuPreview" xml:space="preserve">
    <value>Preview Geometry</value>
    <comment>Context menu item - preview geometry</comment>
  </data>
  <data name="NodeContextMenuRenameNode" xml:space="preserve">
    <value>Rename</value>
    <comment>Context menu item - rename this node</comment>
  </data>
  <data name="NodeContextMenuShowLabels" xml:space="preserve">
    <value>Show Labels</value>
    <comment>Context menu item - show labels</comment>
  </data>
  <data name="NodeHelpWindowNodeCategory" xml:space="preserve">
    <value>CATEGORY</value>
    <comment>Category label</comment>
  </data>
  <data name="NodeHelpWindowNodeDescription" xml:space="preserve">
    <value>DESCRIPTION</value>
    <comment>Description label</comment>
  </data>
  <data name="NodeHelpWindowNodeInput" xml:space="preserve">
    <value>INPUTS</value>
    <comment>Input label</comment>
  </data>
  <data name="NodeHelpWindowNodeOutput" xml:space="preserve">
    <value>OUTPUTS</value>
    <comment>Output label</comment>
  </data>
  <data name="NodeHelpWindowNodeType" xml:space="preserve">
    <value>NODE TYPE</value>
    <comment>Title label</comment>
  </data>
  <data name="NodesRunStatus" xml:space="preserve">
    <value>Freeze</value>
    <comment>Context menu item</comment>
  </data>
  <data name="NodeViewCustomizationFindErrorMessage" xml:space="preserve">
    <value>There was an error while finding node view customizations for {0}. Contact the author of this assembly for more information.</value>
  </data>
  <data name="NoneString" xml:space="preserve">
    <value>none</value>
  </data>
  <data name="NoteViewContextMenuDelete" xml:space="preserve">
    <value>Delete</value>
    <comment>Delete note </comment>
  </data>
  <data name="NoteViewContextMenuEdit" xml:space="preserve">
    <value>Edit...</value>
    <comment>Edit note</comment>
  </data>
  <data name="NullString" xml:space="preserve">
    <value>null</value>
  </data>
  <data name="OKButton" xml:space="preserve">
    <value>OK</value>
  </data>
  <data name="OneAssemblyWasLoadedSeveralTimesErrorMessage" xml:space="preserve">
    <value>Please, load assembly just one time.
Next assemblies were loaded several times:
</value>
  </data>
  <data name="OnlyTitle" xml:space="preserve">
    <value>only</value>
  </data>
  <data name="OpenDynamoDefinitionDialogTitle" xml:space="preserve">
    <value>Open {0} Definition...</value>
  </data>
  <data name="PackageDownloadConfirmMessageBoxTitle" xml:space="preserve">
    <value>Package Download Confirmation</value>
    <comment>Message box title</comment>
  </data>
  <data name="PackageDownloadErrorMessageBoxTitle" xml:space="preserve">
    <value>Package Download Error</value>
    <comment>Message box title</comment>
  </data>
  <data name="PackageDownloadMessageBoxTitle" xml:space="preserve">
    <value>Package Download</value>
  </data>
  <data name="PackageDownloadStateDownloaded" xml:space="preserve">
    <value>Downloaded</value>
  </data>
  <data name="PackageDownloadStateDownloading" xml:space="preserve">
    <value>Downloading</value>
  </data>
  <data name="PackageDownloadStateError" xml:space="preserve">
    <value>Error</value>
  </data>
  <data name="PackageDownloadStateInstalled" xml:space="preserve">
    <value>Installed</value>
  </data>
  <data name="PackageDownloadStateInstalling" xml:space="preserve">
    <value>Installing</value>
  </data>
  <data name="PackageDownloadStateStarting" xml:space="preserve">
    <value>Starting</value>
  </data>
  <data name="PackageDuplicateAssemblyWarning" xml:space="preserve">
    <value>Due to limitations in the .NET framework, it is not possible to update your package assembly while it is already loaded.  Please update the assembly while {0} is not running and try again.</value>
  </data>
  <data name="PackageDuplicateAssemblyWarningTitle" xml:space="preserve">
    <value>Cannot update assembly</value>
  </data>
  <data name="PackageFolderNotAccessible" xml:space="preserve">
    <value>A problem occurred when trying to install the package. Dynamo is unable to obtain read/write access to
{0}</value>
  </data>
  <data name="PackageNameCannotContainTheseCharacters" xml:space="preserve">
    <value>The name of the package cannot contain</value>
    <comment>ErrorString</comment>
  </data>
  <data name="PackageNeedAtLeastOneFile" xml:space="preserve">
    <value>Your package must contain at least one file.</value>
    <comment>ErrorString</comment>
  </data>
  <data name="PackageNotExisted" xml:space="preserve">
    <value>The root directory of the package does not exist. Please try and re-install the package.</value>
  </data>
  <data name="PackagePathViewAccept" xml:space="preserve">
    <value>Accept Changes</value>
    <comment>Accept changes button on the package path dialog</comment>
  </data>
  <data name="PackagePathViewHeading" xml:space="preserve">
    <value>Paths:</value>
    <comment>Package path management dialog content</comment>
  </data>
  <data name="PackagePathViewSummary1" xml:space="preserve">
    <value>Add paths to make nodes and packages show up in the library.</value>
    <comment>Package path management dialog content</comment>
  </data>
  <data name="PackagePathViewTitle" xml:space="preserve">
    <value>Manage Node and Package Paths</value>
    <comment>Package path management dialog title</comment>
  </data>
  <data name="PackagePathViewToolTipDown" xml:space="preserve">
    <value>Move the selected path downward</value>
    <comment>Tool-tip for down arrow</comment>
  </data>
  <data name="PackagePathViewToolTipMinus" xml:space="preserve">
    <value>Remove the selected path from list</value>
    <comment>Tool-tip for minus icon</comment>
  </data>
  <data name="PackagePathViewToolTipPlus" xml:space="preserve">
    <value>Add a new path to the list</value>
    <comment>Tool-tip for plus icon</comment>
  </data>
  <data name="PackagePathViewToolTipUp" xml:space="preserve">
    <value>Move the selected path upward</value>
    <comment>Tool-tip for up arrow</comment>
  </data>
  <data name="PackagePathAutoAddNotificationTitle" xml:space="preserve">
    <value>Package Path Added</value>
  </data>
  <data name="PackagePathAutoAddNotificationShortDescription" xml:space="preserve">
    <value>A library (*.dll, *.ds) was recently imported into Dynamo. Its path was automatically added to "Preferences &gt; Node and Package Paths..."</value>
  </data>
  <data name="PackagePathAutoAddNotificationDetailedDescription" xml:space="preserve">
    <value>The import path "{0}" was added to "Node and Package Paths". If you want to update or remove this path, please open "Dynamo &gt; Preferences &gt;Package Manager &gt; Node and Package Paths..."</value>
  </data>
  <data name="PackageSearchStateNoResult" xml:space="preserve">
    <value>Search returned no results!</value>
  </data>
  <data name="PackageSearchStateSearching" xml:space="preserve">
    <value>Searching...</value>
  </data>
  <data name="PackageSearchStateSyncingWithServer" xml:space="preserve">
    <value>Syncing with server...</value>
  </data>
  <data name="PackageSearchViewClearButton" xml:space="preserve">
    <value>Clear</value>
    <comment>Clear completed installation</comment>
  </data>
  <data name="PackageSearchViewClearButtonTooltip" xml:space="preserve">
    <value>Clear Downloads</value>
  </data>
  <data name="PackageSearchViewContextMenuOrderAscending" xml:space="preserve">
    <value>Ascending</value>
    <comment>Order by Ascending</comment>
  </data>
  <data name="PackageSearchViewContextMenuOrderDescending" xml:space="preserve">
    <value>Descending</value>
    <comment>Order by Descending</comment>
  </data>
  <data name="PackageSearchViewContextMenuSortByAuthor" xml:space="preserve">
    <value>Author</value>
    <comment>Sort package by author name</comment>
  </data>
  <data name="PackageSearchViewContextMenuSortByDownloads" xml:space="preserve">
    <value>Downloads</value>
    <comment>Sort package by download numbers</comment>
  </data>
  <data name="PackageSearchViewContextMenuSortByName" xml:space="preserve">
    <value>Name</value>
    <comment>Sort package by name</comment>
  </data>
  <data name="PackageSearchViewContextMenuSortByVotes" xml:space="preserve">
    <value>Votes</value>
    <comment>Sort package by user votes</comment>
  </data>
  <data name="PackageSearchViewContextMenuSortyByUpdate" xml:space="preserve">
    <value>Most Recent Update</value>
    <comment>Sort package by the most recent update</comment>
  </data>
  <data name="PackageManagerPackageDeprecated" xml:space="preserve">
    <value>Deprecated</value>
    <comment>Indicate package has been deprecated</comment>
  </data>
  <data name="PackageSearchViewDeprecatedTooltip" xml:space="preserve">
    <value>The maintainers of this package have indicated that they will no longer be updating it.  Use at your own risk!</value>
  </data>
  <data name="PackageSearchViewDescription" xml:space="preserve">
    <value>Description</value>
    <comment>Package description</comment>
  </data>
  <data name="PackageSearchViewInstallButton" xml:space="preserve">
    <value>⇓ Install</value>
    <comment>To install package</comment>
  </data>
  <data name="PackageSearchViewInstallLatestVersion" xml:space="preserve">
    <value>Install latest version</value>
  </data>
  <data name="PackageSearchViewInstallLatestVersionTo" xml:space="preserve">
    <value>Install latest version to folder...</value>
  </data>
  <data name="PackageSearchViewInstallThisVersion" xml:space="preserve">
    <value>Install this version</value>
  </data>
  <data name="PackageSearchViewInstallThisVersionTo" xml:space="preserve">
    <value>Install this version to folder...</value>
  </data>
  <data name="PackageSearchViewKeywords" xml:space="preserve">
    <value>Keywords</value>
    <comment>Package keywords</comment>
  </data>
  <data name="PackageSearchViewSearchTextBox" xml:space="preserve">
    <value>Search...</value>
  </data>
  <data name="PackageSearchViewSortByButton" xml:space="preserve">
    <value>Sort by</value>
  </data>
  <data name="PackageSearchViewTitle" xml:space="preserve">
    <value>Online Package Search</value>
  </data>
  <data name="PackageSearchViewUpvoteButtonTooltip" xml:space="preserve">
    <value>Vote in support of this package</value>
  </data>
  <data name="PackageSearchViewVersions" xml:space="preserve">
    <value>Versions</value>
    <comment>Package versions</comment>
  </data>
  <data name="PackageSearchViewVisitRepositoryBuutton" xml:space="preserve">
    <value>Visit package repository</value>
  </data>
  <data name="PackageSearchViewVisitWebSiteButton" xml:space="preserve">
    <value>Visit package website</value>
  </data>
  <data name="PackageStateUnknown" xml:space="preserve">
    <value>Unknown</value>
  </data>
  <data name="PackageTypeShortString" xml:space="preserve">
    <value>PKG</value>
  </data>
  <data name="PackageUploadNoDependency" xml:space="preserve">
    <value>None</value>
  </data>
  <data name="PackageUploadStateCompressing" xml:space="preserve">
    <value>Compressing...</value>
  </data>
  <data name="PackageUploadStateCopying" xml:space="preserve">
    <value>Copying...</value>
  </data>
  <data name="PackageUploadStateError" xml:space="preserve">
    <value>Error!</value>
    <comment>Something wrong with package uploading</comment>
  </data>
  <data name="PackageUploadStateReady" xml:space="preserve">
    <value>Ready</value>
  </data>
  <data name="PackageUploadStateUploaded" xml:space="preserve">
    <value>Uploaded</value>
  </data>
  <data name="PackageUploadStateUploading" xml:space="preserve">
    <value>Uploading...</value>
  </data>
  <data name="PackageUseNewerDynamoMessageBoxTitle" xml:space="preserve">
    <value>Package Uses Newer Version of {0}!</value>
  </data>
  <data name="PackageWarningMessageBoxTitle" xml:space="preserve">
    <value>Package Warning</value>
    <comment>Message box title</comment>
  </data>
  <data name="Periodic" xml:space="preserve">
    <value>Periodic</value>
  </data>
  <data name="PortViewContextMenuUserDefaultValue" xml:space="preserve">
    <value>Use Default Value</value>
  </data>
  <data name="PresetOverwrite" xml:space="preserve">
    <value>A preset by this name already exists, do you wish to overwrite?</value>
  </data>
  <data name="PresetPromptDescriptionTooltip" xml:space="preserve">
    <value>A description of the preset state.</value>
  </data>
  <data name="PresetPromptNameTooltip" xml:space="preserve">
    <value>A unique name for the preset.</value>
  </data>
  <data name="PresetsWindowDescription" xml:space="preserve">
    <value>Description</value>
  </data>
  <data name="PresetsWindowDescriptionHint" xml:space="preserve">
    <value>Enter a description for this preset.</value>
  </data>
  <data name="PresetsWindowName" xml:space="preserve">
    <value>Name</value>
  </data>
  <data name="PresetsWindowTitle" xml:space="preserve">
    <value>Preset State Properties</value>
  </data>
  <data name="PresetTextRemaining" xml:space="preserve">
    <value>Characters Remaining</value>
  </data>
  <data name="PresetWarningMessage" xml:space="preserve">
    <value>No input nodes selected. Select at least one input node to create a preset.</value>
  </data>
  <data name="PreviewListLabel" xml:space="preserve">
    <value>List</value>
  </data>
  <data name="PublishPackage" xml:space="preserve">
    <value>Publish Online</value>
  </data>
  <data name="PublishPackageDialogCaption" xml:space="preserve">
    <value>Published Successfully</value>
  </data>
  <data name="PublishPackageLocally" xml:space="preserve">
    <value>Publish Locally</value>
  </data>
  <data name="PublishPackageMessage" xml:space="preserve">
    <value>Package published successfully. 
Want to publish a different package?</value>
  </data>
  <data name="PublishPackagePackageContent" xml:space="preserve">
    <value>Package Contents</value>
  </data>
  <data name="PublishPackageViewAddFileButton" xml:space="preserve">
    <value>Add Files</value>
  </data>
  <data name="PublishPackageViewAddFileButtonTooltip" xml:space="preserve">
    <value>Add File To Package</value>
  </data>
  <data name="PublishPackageViewContextMenuIsNodeLibrary" xml:space="preserve">
    <value>Is Node Library</value>
  </data>
  <data name="PublishPackageViewLicense" xml:space="preserve">
    <value>License (optional)</value>
  </data>
  <data name="PublishPackageViewPackageDependencies" xml:space="preserve">
    <value>Dependencies</value>
  </data>
  <data name="PublishPackageViewPackageDescriptionTooltip" xml:space="preserve">
    <value>A description that helps people understand what the package might be used for.</value>
  </data>
  <data name="PublishPackageViewPackageGroup" xml:space="preserve">
    <value>Group (optional)</value>
    <comment>User to input group name about this package</comment>
  </data>
  <data name="PublishPackageViewPackageGroupTooltip" xml:space="preserve">
    <value>A group to help categorize this package.  Might be useful for a collection of packages related to a firm, school, etc.</value>
  </data>
  <data name="PublishPackageViewPackageKeywords" xml:space="preserve">
    <value>Keywords (optional)</value>
    <comment>User to input some keywords about this package</comment>
  </data>
  <data name="PublishPackageViewPackageKeywordsTooltip" xml:space="preserve">
    <value>Keywords help find your package in the database.  Separate them by spaces.</value>
  </data>
  <data name="PublishPackageViewPackageName" xml:space="preserve">
    <value>Name</value>
  </data>
  <data name="PublishPackageViewPackageNameTooltip" xml:space="preserve">
    <value>A unique name for the package.</value>
  </data>
  <data name="PublishPackageViewPackageVersion" xml:space="preserve">
    <value>Version (Major Minor Build)</value>
  </data>
  <data name="PublishPackageViewPackageVersionTooltip" xml:space="preserve">
    <value>A version name helps a submitter keep track of updates to the package.  A new version of a package will be REJECTED if this is not incremeneted.</value>
  </data>
  <data name="PublishPackageViewPublish" xml:space="preserve">
    <value>Publish a Package</value>
  </data>
  <data name="PublishPackageViewPublisherWebiSite" xml:space="preserve">
    <value>Website Url (optional)</value>
  </data>
  <data name="PublishPackageViewRepositoryUrl" xml:space="preserve">
    <value>Repository Url (optional)</value>
    <comment>Github repository</comment>
  </data>
  <data name="PublishPackageViewTitle" xml:space="preserve">
    <value>Publish a {0} Package</value>
  </data>
  <data name="QueryMember" xml:space="preserve">
    <value>Query</value>
  </data>
  <data name="RerunButton" xml:space="preserve">
    <value>Apply Changes</value>
  </data>
  <data name="RunCompletedMessage" xml:space="preserve">
    <value>Run completed.</value>
  </data>
  <data name="RunCompletedWithScaleChangeAndWarningsMessage" xml:space="preserve">
    <value>Run completed with warnings on setting new working range.</value>
  </data>
  <data name="RunCompletedWithScaleChangeMessage" xml:space="preserve">
    <value>Run completed with new working range.</value>
  </data>
  <data name="RunCompletedWithWarningsMessage" xml:space="preserve">
    <value>Run completed with warnings.</value>
  </data>
  <data name="RunStartedMessage" xml:space="preserve">
    <value>Run started...</value>
  </data>
  <data name="RunStartedWithScaleChangeMessage" xml:space="preserve">
    <value>Run started with new working range...</value>
  </data>
  <data name="RunTypeToolTipAutomatically" xml:space="preserve">
    <value>Graph changes are executed in real time. Best suited for smaller graphs, known graphs, and Dynamo Sandbox.</value>
  </data>
  <data name="RunTypeToolTipManually" xml:space="preserve">
    <value>Graph changes are executed when you click Run. Use this mode when working in large graphs, unfamiliar graphs, or host applications.</value>
  </data>
  <data name="RunTypeToolTipPeriodicallyDisabled" xml:space="preserve">
    <value>Periodic running is disabled when there are no nodes in your graph that support it.</value>
  </data>
  <data name="RunTypeToolTipPeriodicallyEnabled" xml:space="preserve">
    <value>Graph changes are executed at a specified interval. Only available when the graph contains specific nodes, such as DateTime.Now or WebRequest.</value>
  </data>
  <data name="UnsavedChangesMessageBoxTitle" xml:space="preserve">
    <value>Unsaved changes</value>
  </data>
  <data name="SaveModelToSTLDialogTitle" xml:space="preserve">
    <value>Save your model to STL.</value>
  </data>
  <data name="SaveWorkbenToImageDialogTitle" xml:space="preserve">
    <value>Save your Workbench to an Image</value>
  </data>
  <data name="ScalingExtraLargeButton" xml:space="preserve">
    <value>Extra large</value>
  </data>
  <data name="ScalingLargeButton" xml:space="preserve">
    <value>Large</value>
  </data>
  <data name="ScalingMediumButton" xml:space="preserve">
    <value>Medium</value>
  </data>
  <data name="ScalingSmallButton" xml:space="preserve">
    <value>Small</value>
  </data>
  <data name="ScreenShotFrom3DParameter" xml:space="preserve">
    <value>screenshot_3D</value>
  </data>
  <data name="ScreenShotFrom3DShortcutParameter" xml:space="preserve">
    <value>screenshot_3D_shortcut</value>
  </data>
  <data name="SearchViewTopResult" xml:space="preserve">
    <value>Top Result</value>
  </data>
  <data name="SelectAllTitle" xml:space="preserve">
    <value>Select All</value>
  </data>
  <data name="SelectionErrorMessageBoxTitle" xml:space="preserve">
    <value>Selection Error</value>
    <comment>Message box title</comment>
  </data>
  <data name="SelectNodeButtonChange" xml:space="preserve">
    <value>Change</value>
  </data>
  <data name="SelectNodeButtonSelect" xml:space="preserve">
    <value>Select</value>
  </data>
  <data name="ShowClassicNodeLibrary" xml:space="preserve">
    <value>Show Classic Node Library</value>
  </data>
  <data name="ShowHideLibraryIconTooltip" xml:space="preserve">
    <value>Show/hide</value>
  </data>
  <data name="ShowRunPreviewDisableToolTip" xml:space="preserve">
    <value>Preview the execution state of your graph. Nodes that are scheduled for execution will highlight in the graph</value>
  </data>
  <data name="ShowRunPreviewEnableToolTip" xml:space="preserve">
    <value>Execution preview is not available when running automatically</value>
  </data>
  <data name="SolutionToFolderNotWritatbleError" xml:space="preserve">
    <value>Please update the permissions or go to Preferences &gt;Node and Package Paths...' to change your default directory.</value>
  </data>
  <data name="StartPageAdvancedTutorials" xml:space="preserve">
    <value>Advanced Tutorials</value>
    <comment>Start page | Link to tutorials</comment>
  </data>
  <data name="StartPageAsk" xml:space="preserve">
    <value>ASK</value>
  </data>
  <data name="StartPageBackupLocation" xml:space="preserve">
    <value>Backup location</value>
  </data>
  <data name="StartPageBackupNoCrash" xml:space="preserve">
    <value>BACKUP</value>
  </data>
  <data name="StartPageBackupOnCrash" xml:space="preserve">
    <value>RECOVER FROM BACKUP</value>
  </data>
  <data name="StartPageCode" xml:space="preserve">
    <value>CODE</value>
  </data>
  <data name="StartPageDiscussionForum" xml:space="preserve">
    <value>Discussion forum</value>
  </data>
  <data name="StartPageDynamoDictionary" xml:space="preserve">
    <value>Dynamo Dictionary</value>
  </data>
  <data name="StartPageDynamoPrimer" xml:space="preserve">
    <value>Dynamo Primer</value>
  </data>
  <data name="StartPageFiles" xml:space="preserve">
    <value>FILES</value>
  </data>
  <data name="StartPageGithubRepository" xml:space="preserve">
    <value>Github repository</value>
  </data>
  <data name="StartPageMoreSamples" xml:space="preserve">
    <value>More Samples</value>
  </data>
  <data name="StartPageNewCustomNode" xml:space="preserve">
    <value>Custom Node</value>
    <comment>Start page | New custom node</comment>
  </data>
  <data name="StartPageNewFile" xml:space="preserve">
    <value>New</value>
    <comment>Start page | New </comment>
  </data>
  <data name="StartPageOpenFile" xml:space="preserve">
    <value>Open</value>
    <comment>Start page | Open files</comment>
  </data>
  <data name="StartPageRecent" xml:space="preserve">
    <value>RECENT</value>
  </data>
  <data name="StartPageReference" xml:space="preserve">
    <value>REFERENCE</value>
  </data>
  <data name="StartPageSamples" xml:space="preserve">
    <value>SAMPLES</value>
  </data>
  <data name="StartPageSendIssues" xml:space="preserve">
    <value>Send issues</value>
  </data>
  <data name="StartPageShowSamples" xml:space="preserve">
    <value>Show Samples In Folder</value>
  </data>
  <data name="StartPageVideoTutorials" xml:space="preserve">
    <value>Video Tutorials</value>
    <comment>Start page | Link to videos</comment>
  </data>
  <data name="StartPageVisitWebsite" xml:space="preserve">
    <value>{0} website</value>
    <comment>Start page | Link to DynamoBIM</comment>
  </data>
  <data name="StartPageWhatsNew" xml:space="preserve">
    <value>Getting Started</value>
  </data>
  <data name="StringInputNodeEditMenu" xml:space="preserve">
    <value>Edit...</value>
  </data>
  <data name="TabFileNameReadOnlyPrefix" xml:space="preserve">
    <value>[Read-Only] </value>
  </data>
  <data name="TermsOfUseAcceptButton" xml:space="preserve">
    <value>I Accept</value>
  </data>
  <data name="TermsOfUseDeclineButton" xml:space="preserve">
    <value>I Decline</value>
  </data>
  <data name="TermsOfUseViewTitle" xml:space="preserve">
    <value>Package Manager Terms of Use</value>
  </data>
  <data name="TooltipCurrentIndex" xml:space="preserve">
    <value>{0} of {1}</value>
  </data>
  <data name="UnableToAccessPackageDirectory" xml:space="preserve">
    <value>Unable To Access Package Directory</value>
  </data>
  <data name="UndeprecatingPackageMessageBoxTitle" xml:space="preserve">
    <value>Removing Package Deprecation</value>
  </data>
  <data name="DeleteFailureMessageBoxTitle" xml:space="preserve">
    <value>Delete Failure</value>
  </data>
  <data name="MessageNeedToRestartAfterDeleteTitle" xml:space="preserve">
    <value>Deleting Package</value>
  </data>
  <data name="UnitAcres" xml:space="preserve">
    <value>Acres</value>
  </data>
  <data name="UnitArea" xml:space="preserve">
    <value>Area</value>
  </data>
  <data name="UnitCentimeters" xml:space="preserve">
    <value>Centimeters</value>
  </data>
  <data name="UnitCubicCentimeter" xml:space="preserve">
    <value>CubicCentimeter</value>
  </data>
  <data name="UnitCubicFoot" xml:space="preserve">
    <value>CubicFoot</value>
  </data>
  <data name="UnitCubicInches" xml:space="preserve">
    <value>CubicInches</value>
  </data>
  <data name="UnitCubicMeters" xml:space="preserve">
    <value>CubicMeters</value>
  </data>
  <data name="UnitCubicMillimeter" xml:space="preserve">
    <value>CubicMillimeter</value>
  </data>
  <data name="UnitCubicYards" xml:space="preserve">
    <value>CubicYards</value>
  </data>
  <data name="UnitDecimeters" xml:space="preserve">
    <value>Decimeters</value>
  </data>
  <data name="UnitFeet" xml:space="preserve">
    <value>Feet</value>
  </data>
  <data name="UnitHectares" xml:space="preserve">
    <value>Hectares</value>
  </data>
  <data name="UnitInches" xml:space="preserve">
    <value>Inches</value>
  </data>
  <data name="UnitLength" xml:space="preserve">
    <value>Length</value>
  </data>
  <data name="UnitLitres" xml:space="preserve">
    <value>Litres</value>
  </data>
  <data name="UnitMeters" xml:space="preserve">
    <value>Meters</value>
  </data>
  <data name="UnitMillimeters" xml:space="preserve">
    <value>Millimeters</value>
  </data>
  <data name="Units" xml:space="preserve">
    <value>Units:</value>
  </data>
  <data name="UnitSquareCentimeter" xml:space="preserve">
    <value>SquareCentimeter</value>
  </data>
  <data name="UnitSquareFoot" xml:space="preserve">
    <value>SquareFoot</value>
  </data>
  <data name="UnitSquareInch" xml:space="preserve">
    <value>SquareInch</value>
  </data>
  <data name="UnitSquareMeter" xml:space="preserve">
    <value>SquareMeter</value>
  </data>
  <data name="UnitSquareMillimeter" xml:space="preserve">
    <value>SquareMillimeter</value>
  </data>
  <data name="UnitUSGallons" xml:space="preserve">
    <value>USGallons</value>
  </data>
  <data name="UnitVolume" xml:space="preserve">
    <value>Volume</value>
  </data>
  <data name="UnknowDateFormat" xml:space="preserve">
    <value>Unknown date format</value>
  </data>
  <data name="UpdateMessage" xml:space="preserve">
    <value>An update is available for Dynamo.
Installing the latest update requires Dynamo and any host applications to close.
Do you want to install the latest Dynamo update?</value>
  </data>
  <data name="UsageReportPromptDialogTitle" xml:space="preserve">
    <value>Agreement to Collect Usability Data</value>
  </data>
  <data name="UseLevelKeepListStructureHint" xml:space="preserve">
    <value>Keep 1 input list's nesting</value>
  </data>
  <data name="UseLevelKeepListStructurePopupMenuItem" xml:space="preserve">
    <value>Keep list structure</value>
  </data>
  <data name="UseLevelPopupMenuItem" xml:space="preserve">
    <value>Use Levels</value>
  </data>
  <data name="VersionValueGreaterThan0" xml:space="preserve">
    <value>At least one of your version values must be greater than 0.</value>
    <comment>ErrorString</comment>
  </data>
  <data name="Watch3DViewContextMenuPan" xml:space="preserve">
    <value>_Pan</value>
  </data>
  <data name="Watch3DViewContextMenuRotate" xml:space="preserve">
    <value>_Rotate</value>
  </data>
  <data name="Watch3DViewContextMenuSwitchView" xml:space="preserve">
    <value>Switch to Node _View</value>
  </data>
  <data name="Watch3DViewContextMenuZoomToFit" xml:space="preserve">
    <value>_Zoom to Fit</value>
  </data>
  <data name="WatchNodeRawDataMenu" xml:space="preserve">
    <value>Show Raw Data</value>
  </data>
  <data name="ZeroTouchTypeShortString" xml:space="preserve">
    <value>DLL</value>
  </data>
  <data name="RerunButtonToolTip" xml:space="preserve">
    <value>Rerun the graph.</value>
  </data>
  <data name="PackageSearchViewSearchTextBoxSyncing" xml:space="preserve">
    <value>Please wait...</value>
  </data>
  <data name="EditNoteWindowTitle" xml:space="preserve">
    <value>Write note here</value>
  </data>
  <data name="ExtensionsViewTitle" xml:space="preserve">
    <value>Extensions</value>
  </data>
  <data name="ExtensionAdded" xml:space="preserve">
    <value>Extension tab added to the extensions side bar.</value>
  </data>
  <data name="ExtensionAlreadyPresent" xml:space="preserve">
    <value>No new tab is added, as the extension is already present in the extensions side bar.</value>
  </data>
  <data name="MessageUninstallCustomNodeToContinue" xml:space="preserve">
    <value>{1} cannot be loaded.
Installing it will conflict with one or more node definitions that already exist in {0}, which is currently loaded. 
To install {1}, Dynamo needs to first uninstall {0}. 
Restart Dynamo to complete the uninstall.

Uninstall the following packages: {0}?</value>
  </data>
  <data name="PreviewText" xml:space="preserve">
    <value> This Feature is in Preview! </value>
  </data>
  <data name="PackageHostDependencyTooltip" xml:space="preserve">
    <value>This package contains node(s) that depend on applications outside Dynamo. To fully utilize node(s) in this package, you will need to have these external applications installed.</value>
  </data>
  <data name="PackageHostDependencyFilter" xml:space="preserve">
    <value>Filter packages that depend on applications outside Dynamo. This feature currently can only filter packages which have been marked manually by package authors during publish.</value>
  </data>
  <data name="PackageHostDependencyFilterContextItem" xml:space="preserve">
    <value>Packages contain node(s)  that depend on specified application outside Dynamo.</value>
  </data>
  <data name="MessageUninstallSamePackage" xml:space="preserve">
    <value>"The package {0} is already installed. To reinstall it, you must first uninstall it and restart to complete the uninstall. Would you like to mark {0} for uninstall?"</value>
  </data>
  <data name="MessagePackageNotFound" xml:space="preserve">
    <value>{0} was not found and could not be downloaded.</value>
  </data>
  <data name="MessagePackageVersionNotFound" xml:space="preserve">
    <value>Version {0} of {1} could not be found.</value>
  </data>
  <data name="PublishPackageViewPackageHostDependency" xml:space="preserve">
    <value>External Dependency (optional)</value>
  </data>
  <data name="PublishPackageViewPackageHostDependencyTooltip" xml:space="preserve">
    <value>An indication of what applications outside of Dynamo your package depends on, such as Revit, Civil 3D or Photoshop. Users of your package will need to install these applications to fully utilize your package.</value>
  </data>
  <data name="InfoBubbleDocumentationLinkText" xml:space="preserve">
    <value>Read more...</value>
  </data>
  <data name="PackageSearchViewFilterByButton" xml:space="preserve">
    <value>Filter by</value>
  </data>
  <data name="DynamoViewSettingMenuShowDataReportingDialogTooltip" xml:space="preserve">
    <value>Display the dialog for user to pick agreement on data collecting.</value>
  </data>
  <data name="CrashPromptGithubNewIssueTitle" xml:space="preserve">
    <value>Crash report from Dynamo {0}</value>
  </data>
  <assembly alias="System.Windows.Forms" name="System.Windows.Forms, Version=4.0.0.0, Culture=neutral, PublicKeyToken=b77a5c561934e089" />
  <data name="psDynamoMesh" type="System.Resources.ResXFileRef, System.Windows.Forms">
    <value>..\ViewModels\Watch3D\compiledShaders\psDynamoMesh;System.Byte[], mscorlib, Version=4.0.0.0, Culture=neutral, PublicKeyToken=b77a5c561934e089</value>
  </data>
  <data name="vsDynamoMesh" type="System.Resources.ResXFileRef, System.Windows.Forms">
    <value>..\ViewModels\Watch3D\compiledShaders\vsDynamoMesh;System.Byte[], mscorlib, Version=4.0.0.0, Culture=neutral, PublicKeyToken=b77a5c561934e089</value>
  </data>
  <data name="PreferencesViewShowCodeBlockNodeLineNumber" xml:space="preserve">
    <value>Show CodeBlockNode Line Numbers</value>
    <comment>Preferences | Visual Settings | Display Settings | Show CodeBlockNode Line Numbers</comment>
  </data>
  <data name="PreferencesViewIsIronPythonDialogDisabled" xml:space="preserve">
    <value>Hide IronPython alerts</value>
    <comment>Preferences | Features | Python | Hide IronPython Alerts</comment>
  </data>
  <data name="MessageFailedToDownloadPackageVersion" xml:space="preserve">
    <value>Failed to download version {0} of package with id: {1}.  Please try again and report the package if you continue to have problems.</value>
    <comment>Message box content. {0} = 1.2.3, {1} = 57d576e8f615e7725800001d</comment>
  </data>
  <data name="NodeTooltipDescription" xml:space="preserve">
    <value>Description: </value>
  </data>
  <data name="NodeTooltipOriginalName" xml:space="preserve">
    <value>Original node name: </value>
  </data>
  <data name="RenderingMemoryOutageDescription" xml:space="preserve">
    <value>Please check if you intended to render this amount of geometry, and consider turning off the preview of other nodes within your graph, lowering the amount of Geometry you wish to render, or turning down the render precision.</value>
  </data>
  <data name="RenderingMemoryOutageSummary" xml:space="preserve">
    <value>Dynamo has run out of memory trying to render your geometry. The geometry preview has been disabled.</value>
  </data>
  <data name="vsDynamoPointLine" type="System.Resources.ResXFileRef, System.Windows.Forms">
    <value>..\ViewModels\Watch3D\compiledShaders\vsDynamoPointLine;System.Byte[], mscorlib, Version=4.0.0.0, Culture=neutral, PublicKeyToken=b77a5c561934e089</value>
  </data>
  <data name="psDynamoLine" type="System.Resources.ResXFileRef, System.Windows.Forms">
    <value>..\ViewModels\Watch3D\compiledShaders\psDynamoLine;System.Byte[], mscorlib, Version=4.0.0.0, Culture=neutral, PublicKeyToken=b77a5c561934e089</value>
  </data>
  <data name="psDynamoPoint" type="System.Resources.ResXFileRef, System.Windows.Forms">
    <value>..\ViewModels\Watch3D\compiledShaders\psDynamoPoint;System.Byte[], mscorlib, Version=4.0.0.0, Culture=neutral, PublicKeyToken=b77a5c561934e089</value>
  </data>
  <data name="PreferencesViewShowWhitespaceInPythonEditor" xml:space="preserve">
    <value>Show Whitespace in Python Editor</value>
    <comment>Preferences | Features | Python | Show Whitspace Characters in Python editor</comment>
  </data>
  <data name="PreferencesViewDefaultPythonEngine" xml:space="preserve">
    <value>Default Python Engine</value>
    <comment>Preferences | Features | Python | Default Python Engine</comment>
  </data>
  <data name="PreferencesViewPackageDownloadDirectory" xml:space="preserve">
    <value>New Package Download Path</value>
    <comment>Preferences | Package Manager | Node and Package Paths | New Package Download Directory</comment>
  </data>
  <data name="PreferencesPackageDownloadDirectoryTooltip" xml:space="preserve">
    <value>Choose a package path from this list to download new packages to.</value>
    <comment>Preferences | Package Manager | Node and Package Paths | New Package Download Directory</comment>
  </data>
  <data name="DefaultPythonEngineNone" xml:space="preserve">
    <value>Use System Default</value>
    <comment>Preferences | Features | Python | Default Python Engine</comment>
  </data>
  <data name="PreferencesViewEnableNodeAutoComplete" xml:space="preserve">
    <value>Enable Node Autocomplete</value>
    <comment>Preferences | Features | Experimental | Enable Node Auto Complete</comment>
  </data>
  <data name="ErrorLoadingIcon" xml:space="preserve">
    <value>An error occurred when loading the application icon: {0}</value>
    <comment>{0} = detailed error message</comment>
  </data>
  <data name="PublishPackageSelectNodeLibraries" xml:space="preserve">
    <value>Select Node Libraries</value>
  </data>
  <data name="PublishPackageMoreInfoFile" xml:space="preserve">
    <value>DynamoCoreWpf;PublishPackageDocumentation.html</value>
  </data>
  <data name="DynamoViewDynamoMenu" xml:space="preserve">
    <value>_Dynamo</value>
    <comment>Dynamo menu</comment>
  </data>
  <data name="DynamoViewDynamoMenuAbout" xml:space="preserve">
    <value>_About</value>
    <comment>Dynamo menu | Display About dialog</comment>
  </data>
  <data name="DynamoViewDynamoMenuPreferences" xml:space="preserve">
    <value>_Preferences...</value>
    <comment>Dynamo menu | Preferences</comment>
  </data>
  <data name="DynamoViewFileMenuExport" xml:space="preserve">
    <value>_Export</value>
    <comment>File menu | Export</comment>
  </data>
  <data name="PublishPackageDocTooltipText" xml:space="preserve">
    <value>Learn More about publishing a package</value>
  </data>
  <data name="PreferencesViewFeaturesTab" xml:space="preserve">
    <value>Features</value>
  </data>
  <data name="PreferencesViewGeneralTab" xml:space="preserve">
    <value>General</value>
  </data>
  <data name="PreferencesViewTitle" xml:space="preserve">
    <value>Preferences</value>
  </data>
  <data name="PreferencesViewVisualSettingsTab" xml:space="preserve">
    <value>Visual Settings</value>
  </data>
  <data name="PreferencesViewFontSizeLabel" xml:space="preserve">
    <value>Node Font Size</value>
  </data>
  <data name="PreferencesViewLanguageLabel" xml:space="preserve">
    <value>Language</value>
    <comment>Label used in the general tab</comment>
  </data>
  <data name="PreferencesViewRunSettingsLabel" xml:space="preserve">
    <value>Default Run Settings</value>
    <comment>Label used in the general tab</comment>
  </data>
  <data name="PreferencesNodeAutocompleteMethod" xml:space="preserve">
    <value>Default Ranking Method</value>
    <comment>Label used in the features tab</comment>
  </data>
  <data name="ObjectType" xml:space="preserve">
    <value>Node Type Match</value>
    <comment>Label used in the features tab</comment>
  </data>
  <data name="RecommendedNodes" xml:space="preserve">
    <value>Recommended Nodes</value>
    <comment>Label used in the features tab</comment>
  </data>
  <data name="DynamoViewExtensionsMenu" xml:space="preserve">
    <value>E_xtensions</value>
    <comment>Extensions menu</comment>
  </data>
  <data name="ConnectorContextMenuHeaderBreakConnection" xml:space="preserve">
    <value>Break Connection</value>
  </data>
  <data name="ConnectorContextMenuHeaderShowConnector" xml:space="preserve">
    <value>Show Wire</value>
  </data>
  <data name="ConnectorContextMenuHeaderSelectConnected" xml:space="preserve">
    <value>Select Connected</value>
  </data>
  <data name="ConnectorContextMenuHeaderUnpinConnector" xml:space="preserve">
    <value>Unpin Wire</value>
  </data>
  <data name="PreferencesViewPython" xml:space="preserve">
    <value>Python</value>
    <comment>Preferences | Features | Python</comment>
  </data>
  <data name="PreferencesViewRequiresRelaunchOfDynamo" xml:space="preserve">
    <value>Requires relaunch of Dynamo</value>
    <comment>Preferences | Features | Python | Requires relaunch of Dynamo</comment>
  </data>
  <data name="MessagePackageDepsInBuiltinPackages" xml:space="preserve">
    <value>{0} has dependencies that conflict with the following built-in package(s): {1}. Dependency conflicts could cause unintended behavior to occur.
    
Do you wish to continue trying to install {0}?</value>
  </data>
  <data name="MessageSamePackageDiffVersInBuiltinPackages" xml:space="preserve">
    <value>{0} cannot be installed as it conflicts with a different version of the built-in package, {1}, which is already installed.
    
You can try disabling loading packages from built-in package paths, or unload the conflicting package, then restart {2} and download {0} again.</value>
  </data>
  <data name="MessageSamePackageSameVersInBuiltinPackages" xml:space="preserve">
    <value>The same version of package {0} is already installed as a built-in package and does not need to be installed again.</value>
  </data>
  <data name="MessageSamePackageSameVersInLocalPackages" xml:space="preserve">
    <value>The same version of {0} is already installed and does not need to be installed again.</value>
  </data>
  <data name="MessageSamePackageDiffVersInLocalPackages" xml:space="preserve">
    <value>Package {0} cannot be installed as it conflicts with a different version, {1}, which is already installed. 

Do you wish to uninstall {1}? Restart {2} to complete the uninstall and try downloading {0} again.</value>
  </data>
  <data name="PreferencesViewVisualSettingsGeoScaling" xml:space="preserve">
    <value>Default Geometry Scaling</value>
    <comment>Expander Header Name</comment>
  </data>
  <data name="PreferencesViewVisualSettingsGroupStyles" xml:space="preserve">
    <value>Group Styles</value>
    <comment>Expander Header Name</comment>
  </data>
  <data name="PreferencesViewVisualSettingsRenderPrecision" xml:space="preserve">
    <value>Render Precision</value>
    <comment>Expander Header Name</comment>
  </data>
  <data name="PreferencesViewAlreadyExistingStyleWarning" xml:space="preserve">
    <value>Style name already in use</value>
  </data>
  <data name="PreferencesViewVisualSettingsDisplaySettings" xml:space="preserve">
    <value>Display Settings</value>
    <comment>Expander Header Name</comment>
  </data>
  <data name="PreferencesViewVisualSettingShowEdges" xml:space="preserve">
    <value>Show Edges</value>
    <comment>Show Edges</comment>
  </data>
  <data name="PreferencesViewVisualSettingsIsolateSelectedGeo" xml:space="preserve">
    <value>Isolate Selected Geometry</value>
    <comment>Toogle Button Content</comment>
  </data>
  <data name="PackagePathViewModel_BuiltInPackages" xml:space="preserve">
    <value>Dynamo Built-In Packages</value>
  </data>
  <data name="PreferencesViewSavedChangesLabel" xml:space="preserve">
    <value>All changes saved automatically</value>
  </data>
  <data name="PreferencesViewSavedChangesTooltip" xml:space="preserve">
    <value>Last saved:</value>
  </data>
  <data name="NodeAutocompleteDocumentationUriString" xml:space="preserve">
    <value>DynamoCoreWpf;NodeAutocompleteDocumentation.html</value>
  </data>
  <data name="FileTrustWarningDocumentationUriString" xml:space="preserve">
    <value>DynamoCoreWpf;FileTrustWarningDocumentation.html</value>
  </data>
  <data name="PreferencesViewEnableNodeAutoCompleteTooltipText" xml:space="preserve">
    <value>Learn more about Node Autocomplete feature.</value>
  </data>
  <data name="AddStyleButton" xml:space="preserve">
    <value>Add Style</value>
  </data>
  <data name="ResetCPythonButtonText" xml:space="preserve">
    <value>Reset CPython</value>
  </data>
  <data name="ResetCPythonButtonToolTip" xml:space="preserve">
    <value>Resets CPython environment by reloading modules.</value>
  </data>
  <data name="GraphIssuesOnSave_CancelBtn" xml:space="preserve">
    <value>Cancel and Show Issues</value>
  </data>
  <data name="GraphIssuesOnSave_Description" xml:space="preserve">
    <value>There are unresolved issues with the graph type. If this graph is designed to be used outside of Dynamo, resolve all issues and save the graph again.</value>
  </data>
  <data name="GraphIssuesOnSave_ProceedBtn" xml:space="preserve">
    <value>Save with Issues</value>
  </data>
  <data name="GraphIssuesOnSave_Summary" xml:space="preserve">
    <value>You are trying to save a graph with unresolved issues</value>
  </data>
  <data name="GraphIssuesOnSave_Title" xml:space="preserve">
    <value>Graph Type Issues found</value>
  </data>
  <data name="PackagePathsExpanderName" xml:space="preserve">
    <value>Node and Package File Locations</value>
  </data>
  <data name="PreferencesPackageManagerSettingsTab" xml:space="preserve">
    <value>Package Manager</value>
  </data>
  <data name="PackagePathAddPathButtonName" xml:space="preserve">
    <value>Add Path</value>
  </data>
  <data name="PackagePathPreferencesTitle" xml:space="preserve">
    <value>Package/Library Search Paths</value>
  </data>
  <data name="PreferencesViewShowRunPreviewTooltip" xml:space="preserve">
    <value>Switchable only when the current workspace is in Manual run mode.</value>
  </data>
  <data name="PersistentVisualStatusOfLinterIssues" xml:space="preserve">
    <value>Issues found</value>
  </data>
  <data name="ContextSelectConnectedDownstream" xml:space="preserve">
    <value>Downstream</value>
  </data>
  <data name="ContextSelectConnectedHeader" xml:space="preserve">
    <value>Select Connected</value>
  </data>
  <data name="ContextSelectConnectedUpstream" xml:space="preserve">
    <value>Upstream</value>
  </data>
  <data name="ContextSelectConnectedUpstreamDownstream" xml:space="preserve">
    <value>Both</value>
  </data>
  <data name="NodeRenamedLabel" xml:space="preserve">
    <value>Renamed</value>
  </data>
  <data name="PackagePathProtected" xml:space="preserve">
    <value>This path is built-in and cannot be modified.</value>
  </data>
  <data name="PackagePathUpdatePathTooltip" xml:space="preserve">
    <value>Edit Path</value>
  </data>
  <data name="GetStartedGuide" xml:space="preserve">
    <value>_User Interface Tour</value>
    <comment>Get Started Dynamo Tour</comment>
  </data>
  <data name="InteractiveGuides" xml:space="preserve">
    <value>_Interactive Guides</value>
    <comment>Dynamo Guided Tours</comment>
  </data>
  <data name="GetStartedGuideLibraryText" xml:space="preserve">
    <value>The library contains all default functions #(nodes)=https://primer2.dynamobim.org/4_nodes_and_wires of Dynamo, as well as custom nodes you may have loaded. \n\nTo find a node, search the library or browse its categories.</value>
  </data>
  <data name="GetStartedGuideLibraryTitle" xml:space="preserve">
    <value>Library</value>
  </data>
  <data name="GetStartedGuidePreferencesText" xml:space="preserve">
    <value>Use Preferences to customize your Dynamo experience. \n\nYou can change language and time zone settings, adjust the visual style of your workspace, and more.</value>
  </data>
  <data name="GetStartedGuidePreferencesTitle" xml:space="preserve">
    <value>Preferences</value>
  </data>
  <data name="GetStartedGuideResourcesText" xml:space="preserve">
    <value>Use the Help menu to access tools and resources to help you get started. \n\nYou can explore sample scripts, browse the Dynamo Dictionary, find other guides, and more.</value>
  </data>
  <data name="GetStartedGuideResourcesTitle" xml:space="preserve">
    <value>Resources</value>
  </data>
  <data name="GetStartedGuideRunStatusBarText" xml:space="preserve">
    <value>Use the Run Status Bar to run a Dynamo graph (a script that contains the logic or algorithm). \n\nYou can select your preferred run type: -Automatic: The graph runs each time you make a change.- -Manual: The graph runs only when you click Run-</value>
  </data>
  <data name="GetStartedGuideRunStatusBarTitle" xml:space="preserve">
    <value>Run Status Bar</value>
  </data>
  <data name="GetStartedGuideToolbarText" xml:space="preserve">
    <value>From the toolbar, you can: -Open a new workspace- -Open a saved Dynamo file- -Save your current Dynamo file- -Undo or redo changes-</value>
  </data>
  <data name="GetStartedGuideToolbarTitle" xml:space="preserve">
    <value>Toolbar</value>
  </data>
  <data name="GetStartedGuideWelcomeText" xml:space="preserve">
    <value>Start your visual programming journey with this short guide. \n\nHere you'll learn some basics about the Dynamo interface and features.</value>
  </data>
  <data name="GetStartedGuideWelcomeTitle" xml:space="preserve">
    <value>Welcome To Dynamo</value>
  </data>
  <data name="ContextMenuGroups" xml:space="preserve">
    <value>Groups</value>
    <comment>Context menu for group-based operations</comment>
  </data>
  <data name="ContextPinToNode" xml:space="preserve">
    <value>Pin to node</value>
  </data>
  <data name="GetStartedGuideRatingTextTitle" xml:space="preserve">
    <value>Rate this guide</value>
  </data>
  <data name="GetStartedGuideSurveyText" xml:space="preserve">
    <value>Learn more about Dynamo in the #online help=https://primer2.dynamobim.org/</value>
  </data>
  <data name="GetStartedGuideSurveyTitle" xml:space="preserve">
    <value>Finished</value>
  </data>
  <data name="GroupDefaultText" xml:space="preserve">
    <value>&lt;Double click here to edit group description&gt;</value>
  </data>
  <data name="GroupNameDefaultText" xml:space="preserve">
    <value>&lt;Click here to edit the group title&gt;</value>
  </data>
  <data name="GroupContextMenuAddGroupToGroup" xml:space="preserve">
    <value>Add Group to This Group</value>
  </data>
  <data name="NodeInformationalStateDismiss" xml:space="preserve">
    <value>Dismiss</value>
  </data>
  <data name="NodeInformationalStateShowAllInfo" xml:space="preserve">
    <value>Show all info</value>
  </data>
  <data name="NodeInformationalStateShowAllWarnings" xml:space="preserve">
    <value>Show all warnings</value>
  </data>
  <data name="NodeInformationalStateShowAllErrors" xml:space="preserve">
    <value>Show all errors</value>
  </data>
  <data name="NodeInformationalStateShowLess" xml:space="preserve">
    <value>Show less</value>
  </data>
  <data name="NodeInformationalStateDismissAll" xml:space="preserve">
    <value>Dismiss all</value>
  </data>
  <data name="NodeInfoDismissButtonToolTip" xml:space="preserve">
    <value>Dismisses the info messages on this node. Utilize when you want to design in graph failures, or the info message will not be relevant during graph execution.</value>
  </data>
  <data name="NodeWarningDismissButtonToolTip" xml:space="preserve">
    <value>Dismisses the warning messages on this node. Utilize when you want to design in graph failures, or the warning message will not be relevant during graph execution.</value>
  </data>
  <data name="BreakConnectionsPopupMenuItem" xml:space="preserve">
    <value>Break Connections</value>
  </data>
  <data name="HideWiresPopupMenuItem" xml:space="preserve">
    <value>Hide Wires</value>
  </data>
  <data name="ShowWiresPopupMenuItem" xml:space="preserve">
    <value>Show Wires</value>
  </data>
  <data name="ExitTourWindowContent" xml:space="preserve">
    <value>You can return to this guide later from the Help menu.</value>
  </data>
  <data name="PackageStatePendingUnload" xml:space="preserve">
    <value>Scheduled to be unloaded</value>
  </data>
  <data name="PackageStateError" xml:space="preserve">
    <value>Error</value>
  </data>
  <data name="PackageStateLoaded" xml:space="preserve">
    <value>Loaded</value>
  </data>
  <data name="PackageStateUnloaded" xml:space="preserve">
    <value>Unloaded</value>
  </data>
  <data name="PackageStateScheduledForDeletion" xml:space="preserve">
    <value>Scheduled for Delete</value>
  </data>
  <data name="PackageStateScheduledForUnload" xml:space="preserve">
    <value>Scheduled for Unload</value>
  </data>
  <data name="PackageStateErrorTooltip" xml:space="preserve">
    <value>Error.
This package has not been loaded due to the following error:
{0}.</value>
  </data>
  <data name="PackageStateLoadedTooltip" xml:space="preserve">
    <value>Loaded.
This package is loaded and ready to be used.</value>
  </data>
  <data name="PackageStateUnloadedTooltip" xml:space="preserve">
    <value>Unloaded.
This package has been marked as unloaded.</value>
  </data>
  <data name="PackageStateScheduledForDeletionTooltip" xml:space="preserve">
    <value>Scheduled for Delete.
This package will be deleted after the next Dynamo restart.</value>
  </data>
  <data name="PackageContextMenuDeletePackageText" xml:space="preserve">
    <value>Delete</value>
  </data>
  <data name="PackageContextMenuDeletePackageTooltip" xml:space="preserve">
    <value>Delete this package from the Dynamo package locations. Once deleted, it will not be loaded into Dynamo anymore until it is re-installed</value>
  </data>
  <data name="PackageContextMenuUnloadPackageText" xml:space="preserve">
    <value>Unload</value>
  </data>
  <data name="PackageContextMenuUnloadPackageTooltip" xml:space="preserve">
    <value>Unload this package so that it will not be loaded into Dynamo. The package will not be deleted from the Dynamo package locations</value>
  </data>
  <data name="PackageContextMenuUnmarkDeletePackageText" xml:space="preserve">
    <value>Cancel Delete</value>
  </data>
  <data name="PackageContextMenuUnmarkDeletePackageTooltip" xml:space="preserve">
    <value>Remove the scheduled delete status</value>
  </data>
  <data name="PackageContextMenuUnmarkUnloadPackageText" xml:space="preserve">
    <value>Cancel Unload</value>
  </data>
  <data name="PackageContextMenuUnmarkUnloadPackageTooltip" xml:space="preserve">
    <value>Remove the scheduled unload status</value>
  </data>
  <data name="PackageViewContextMenuLoadText" xml:space="preserve">
    <value>Load</value>
  </data>
  <data name="PackageViewContextMenuLoadTooltip" xml:space="preserve">
    <value>Load this package into Dynamo. Other packages with the same name will be automatically deleted</value>
  </data>
  <data name="CannotLoadPackageMessageBoxTitle" xml:space="preserve">
    <value>Cannot Load Package</value>
  </data>
  <data name="MessageLoadBuiltInPackage" xml:space="preserve">
    <value>To load the built-in package {1}, {0} needs to first delete any conflicting packages.

Delete the following packages: {2}?</value>
  </data>
  <data name="MessageLoadBuiltInWithRestartPackage" xml:space="preserve">
    <value>To load the built-in package {1}, {0} needs to first delete any conflicting packages.
Restart {0} to complete the deletion, then try and load the built-in pacakge again.

Delete the following packages: {2}?
    </value>
  </data>
  <data name="GraphIssuesOnSavePath_Description" xml:space="preserve">
    <value>The selected save location path is too long. Please change the save location and try again.</value>
  </data>
  <data name="GraphIssuesOnSavePath_Summary" xml:space="preserve">
    <value>You are trying to save a graph with a path that is too long.</value>
  </data>
  <data name="GraphIssuesOnSavePath_Title" xml:space="preserve">
    <value>Save Path Issues Found</value>
  </data>
  <data name="MessageNeedToRestartAfterUnload" xml:space="preserve">
    <value>{0} and its host application must restart before unload takes effect.</value>
  </data>
  <data name="MessageNeedToRestartAfterUnloadTitle" xml:space="preserve">
    <value>Unloading Package</value>
  </data>
  <data name="MessageFailedToUnload" xml:space="preserve">
    <value>{0} failed to unload the package.</value>
  </data>
  <data name="UnloadFailureMessageBoxTitle" xml:space="preserve">
    <value>Unload Failure</value>
  </data>
  <data name="DynamoViewViewMenuConnectorShowTooltip" xml:space="preserve">
    <value>Show _Tooltip</value>
  </data>
  <data name="NodeInformationalStateDismissedAlerts" xml:space="preserve">
    <value>Dismissed Alerts</value>
  </data>
  <data name="ContextMenu" xml:space="preserve">
    <value>Node Options</value>
    <comment>Node context menu</comment>
  </data>
  <data name="NodeAutocomplete" xml:space="preserve">
    <value>Sort results by</value>
    <comment>Node context tooltip</comment>
  </data>
  <data name="PackageFilter_Name_All" xml:space="preserve">
    <value>All</value>
  </data>
  <data name="PackageSearchHeader" xml:space="preserve">
    <value>Search for packages</value>
    <comment>The title of the package search manager window.</comment>
  </data>
  <data name="DisablePackageInstallIconTooltip" xml:space="preserve">
    <value>All custom package paths have been disabled in Preferences. Packages cannot be installed unless they are re-enabled.</value>
    <comment>Disable package install icon tooltip.</comment>
  </data>
  <data name="DisableBuiltInPackageToggleInfo" xml:space="preserve">
    <value>If the toggle is on, built-in packages will not load on restart. Built-in packages that are currently loaded will be unloaded on restart. 
If the toggle is off built-in packages that are not already loaded will load once the preferences dialog is closed.</value>
    <comment>Disable built-in package toggle info.</comment>
  </data>
  <data name="DisableCustomPackageToggleInfo" xml:space="preserve">
    <value>If the toggle is on, custom packages will not load on restart. Custom packages that are currently loaded will be unloaded on restart. 
If the toggle is off custom packages that are not already loaded will load once the preferences dialog is closed.</value>
    <comment>Disable custom package toggle info.</comment>
  </data>
  <data name="PackageSearchSortBy" xml:space="preserve">
    <value>SORT BY</value>
    <comment>Header in Package Search 'Sort By' Button  Context Menu</comment>
  </data>
  <data name="PackageSearchResultViewDetails" xml:space="preserve">
    <value>View Details</value>
    <comment>In package search result card.</comment>
  </data>
  <data name="PackageSearchResultRequirements" xml:space="preserve">
    <value>Requirements</value>
    <comment>In package search result card.</comment>
  </data>
  <data name="PackageSearchOrder" xml:space="preserve">
    <value>ORDER</value>
    <comment>Header in Package Search 'Sort By' Button Context Menu</comment>
  </data>
  <data name="PreferencesViewShowPreviewBubbles" xml:space="preserve">
    <value>Show Preview Bubbles</value>
    <comment>Preferences | Visual Settings | Display Settings | Show Preview Bubbles</comment>
  </data>
  <data name="PublishPackageVersionMajorWatermark" xml:space="preserve">
    <value>0</value>
  </data>
  <data name="PublishPackageVersionMinorWatermark" xml:space="preserve">
    <value>0</value>
  </data>
  <data name="PublishPackageVersionBuildWatermark" xml:space="preserve">
    <value>1</value>
  </data>
  <data name="PublishPackageViewPackageDescription" xml:space="preserve">
    <value>Description</value>
  </data>
  <data name="PublishPackageViewPackageNameWatermark" xml:space="preserve">
    <value>Package name</value>
  </data>
  <data name="PackageStateScheduledForUnloadTooltip" xml:space="preserve">
    <value>Scheduled for Unload.
This package will be unloaded after the next Dynamo restart.</value>
  </data>
  <data name="PublishPackageGroupWatermark" xml:space="preserve">
    <value>Group</value>
  </data>
  <data name="PublishPackageKeywordsWatermark" xml:space="preserve">
    <value>Keywords</value>
  </data>
  <data name="PublishPackageViewLicenseSubLabel" xml:space="preserve">
    <value>Applies to the latest package version. If blank, the package will be licensed under </value>
  </data>
  <data name="PublishPackageViewLicenseWatermark" xml:space="preserve">
    <value>License</value>
  </data>
  <data name="PublishPackageViewCopyrightHolder" xml:space="preserve">
    <value>Copyright Holder (optional)</value>
  </data>
  <data name="PublishPackageViewCopyrightHolderWatermark" xml:space="preserve">
    <value>Author name</value>
  </data>
  <data name="PublishPackageViewCopyrightHolderSubLabel" xml:space="preserve">
    <value>If blank, default is your username</value>
  </data>
  <data name="PublishPackageViewCopyrightYear" xml:space="preserve">
    <value>Copyright Year (optional)</value>
  </data>
  <data name="PublishPackageViewCopyrightYearWatermark" xml:space="preserve">
    <value>Publishing year</value>
  </data>
  <data name="PublishPackageViewCopyrightYearSubLabel" xml:space="preserve">
    <value>If blank, default is publishing year</value>
  </data>
  <data name="PublishPackageViewRepositoryUrlWatermark" xml:space="preserve">
    <value>URL</value>
  </data>
  <data name="PublishPackageViewPublisherWebSite" xml:space="preserve">
    <value>Website Url (optional)</value>
  </data>
  <data name="PublishPackageViewPublisherWebSiteWatermark" xml:space="preserve">
    <value>URL</value>
  </data>
  <data name="PublishPackageViewAddDirectoryButton" xml:space="preserve">
    <value>Add Directory</value>
  </data>
  <data name="PublishPackageViewAddDirectoryButtonTooltip" xml:space="preserve">
    <value>Add Directory And Its Files To Package</value>
  </data>
  <data name="PublishPackageViewMarkdownFilesDirectory" xml:space="preserve">
    <value>Markdown Files Path (optional)</value>
  </data>
  <data name="PublishPackageViewMarkdownFilesDirectoryToolTip" xml:space="preserve">
    <value>An optional location for documenting your package in the markdown format.</value>
  </data>
  <data name="PublishPackageViewResetMarkdownDirectoryButton" xml:space="preserve">
    <value>Reset</value>
  </data>
  <data name="PublishPackageViewResetMarkdownDirectoryButtonToolTip" xml:space="preserve">
    <value>Clears this package's Markdown directory.</value>
  </data>
  <data name="PublishPackageViewRemoveItemToolTip" xml:space="preserve">
    <value>Removes this item from the package contents list.</value>
  </data>
  <data name="PublishPackageExternalPackageDependencies" xml:space="preserve">
    <value>External Package Dependencies</value>
  </data>
  <data name="PreferencesViewMarkdownDirectoryTooltip" xml:space="preserve">
    <value>Markdown documentation can be added to your package that will leverage the Documentation Browser to display author generated information on a per-node basis.</value>
  </data>
  <data name="PublishPackageViewPublisherURLWatermark" xml:space="preserve">
    <value>URL</value>
  </data>
  <data name="PackagesGuide" xml:space="preserve">
    <value>_Packages</value>
  </data>
  <data name="PackagesGuideLearnAbout" xml:space="preserve">
    <value>Learn about packages</value>
  </data>
  <data name="NodeAutoCompleteNotAvailableForCollapsedGroups" xml:space="preserve">
    <value>Node AutoComplete is not available on ports belonging to collapsed groups.</value>
  </data>
  <data name="PackageManagerInstall" xml:space="preserve">
    <value>Install</value>
    <comment>Used on the package manager search result card. If the package is not installed, the button will say 'Install'.</comment>
  </data>
  <data name="PackageManagerPackageUpdated" xml:space="preserve">
    <value>Updated</value>
    <comment>Displays next to the package name in the Package Search window if the package has been updated in the last 30 days.</comment>
  </data>
  <data name="PackageManagerPackageNew" xml:space="preserve">
    <value>New</value>
    <comment>Displays next to the package name in the Package Search window if the package has been added in the last 30 days.</comment>
  </data>
  <data name="PackageDetailsDescription" xml:space="preserve">
    <value>DESCRIPTION</value>
    <comment>Header in the PackageDetailsViewExtension.</comment>
  </data>
  <data name="PackageDetailsLicense" xml:space="preserve">
    <value>LICENSE OF LATEST PACKAGE</value>
    <comment>Header in the PackageDetailsViewExtension.</comment>
  </data>
  <data name="PackageDetailsVersionsAndPackageRequirements" xml:space="preserve">
    <value>VERSIONS AND PACKAGE REQUIREMENTS</value>
    <comment>Header in the PackageDetailsViewExtension.</comment>
  </data>
  <data name="PackageDetailsVersions" xml:space="preserve">
    <value>Versions</value>
    <comment>Datagrid Column Header in the PackageDetailsViewExtension.</comment>
  </data>
  <data name="PackageDetailsHost" xml:space="preserve">
    <value>Host</value>
    <comment>Datagrid Column Header in the PackageDetailsViewExtension.</comment>
  </data>
  <data name="PackageDetailsPython" xml:space="preserve">
    <value>Python</value>
    <comment>Datagrid Column Header in the PackageDetailsViewExtension.</comment>
  </data>
  <data name="PackageDetailsCopyRightHolder" xml:space="preserve">
    <value>Copyright Holder</value>
    <comment>Datagrid Column Header in the PackageDetailsViewExtension.</comment>
  </data>
  <data name="PackageDetailsCopyRightYear" xml:space="preserve">
    <value>Copyright Year</value>
    <comment>Datagrid Column Header in the PackageDetailsViewExtension.</comment>
  </data>
  <data name="PackageDetailsPackage" xml:space="preserve">
    <value>Package</value>
    <comment>Datagrid Column Header in the PackageDetailsViewExtension.</comment>
  </data>
  <data name="PackageSortToolTip" xml:space="preserve">
    <value>Sort Packages.</value>
  </data>
  <data name="ConnectorContextMenuHeaderHideConnector" xml:space="preserve">
    <value>Hide Wire</value>
  </data>
  <data name="PackagesGuideFindPackageText" xml:space="preserve">
    <value>Packages provide additional functions that you can use in Dynamo. \n\nTo find a package or see what’s available, \n**Click Packages &gt; Search for Packages**.</value>
  </data>
  <data name="PackagesGuideFindPackageTitle" xml:space="preserve">
    <value>Find a package</value>
  </data>
  <data name="PackagesGuideSearchFilterText" xml:space="preserve">
    <value>\nYou can find packages whose title, author, or keywords contain the search phrase. To filter and sort the results, use the and icons next to the search bar.</value>
  </data>
  <data name="PackagesGuideSearchFilterTitle" xml:space="preserve">
    <value>Search, filter, and sort</value>
  </data>
  <data name="PackagesGuideTermsOfServiceText" xml:space="preserve">
    <value>\nPackages may come from third parties. Be aware that packages may pose security risks. #More information=https://dynamobim.org/issues/extend-dynamo-with-packages  \n\n**Click I Accept** in the Terms of Service to accept it and proceed with this guide.</value>
  </data>
  <data name="PackagesGuideTermsOfServiceTitle" xml:space="preserve">
    <value>Accept the Terms of Service</value>
  </data>
  <data name="PackagesGuideThirdPartyText" xml:space="preserve">
    <value>\nPackages may come from third parties.\n\nBe aware that packages may pose security risks. #More information=https://dynamobim.org/issues/extend-dynamo-with-packages/</value>
  </data>
  <data name="PackagesGuideThirdPartyTitle" xml:space="preserve">
    <value>Third-party packages</value>
  </data>
  <data name="GenericTaskDialogOptionYes" xml:space="preserve">
    <value>Yes</value>
  </data>
  <data name="GenericTaskDialogOptionNo" xml:space="preserve">
    <value>No</value>
  </data>
  <data name="GenericTaskDialogOptionOK" xml:space="preserve">
    <value>OK</value>
  </data>
  <data name="GenericTaskDialogOptionCancel" xml:space="preserve">
    <value>Cancel</value>
  </data>
  <data name="WorkspaceTabSavingUnnecessary" xml:space="preserve">
    <value>No need to save!</value>
  </data>
  <data name="WorkspaceTabSavingNecessary" xml:space="preserve">
    <value>You need to save updates to this file.</value>
  </data>
  <data name="WorkspaceTabSavingBrandNewFile" xml:space="preserve">
    <value>This is a brand new file.</value>
  </data>
  <data name="WorkspaceTabNotSavedYet" xml:space="preserve">
    <value>You haven't saved this file yet.</value>
  </data>
  <data name="ScriptTagsRemovalWarning" xml:space="preserve">
    <value>Script tags detected in the help document have been removed.</value>
  </data>
  <data name="PackagesGuideContinueButton" xml:space="preserve">
    <value>Continue</value>
  </data>
  <data name="PackagesGuideExitButton" xml:space="preserve">
    <value>Exit</value>
  </data>
  <data name="ShortcutExportAsImageMainMenu" xml:space="preserve">
    <value>Export as Image</value>
  </data>
  <data name="ShortcutExportBackground3DPreview" xml:space="preserve">
    <value>Background 3D Preview</value>
  </data>
  <data name="ShortcutExportWorkspace" xml:space="preserve">
    <value>Workspace</value>
  </data>
  <data name="PackagesGuideExitAcceptTerms" xml:space="preserve">
    <value>To continue the guide and install the sample package, you must accept the Terms of Service. \n\n **Click Continue.** Then in the terms, **click I Accept.** \n\n\n\n</value>
  </data>
  <data name="PackagesGuideExitTitle" xml:space="preserve">
    <value>Do you want to exit the guide?</value>
  </data>
  <data name="InfoBubbleInfo" xml:space="preserve">
    <value>Info</value>
  </data>
  <data name="Save" xml:space="preserve">
    <value>Save</value>
  </data>
  <data name="PackagesGuideInstallAPackageText" xml:space="preserve">
    <value>Package installations are typically quick, depending on their size and other factors. \n\n**Click Install** to install the latest version of the sample Autodesk package and proceed with this guide.</value>
  </data>
  <data name="PackagesGuideInstallAPackageTitle" xml:space="preserve">
    <value>Install a package</value>
  </data>
  <data name="PackagesGuideInstalledPackageText" xml:space="preserve">
    <value>Package installations are typically quick, depending on their size and other factors. \n
To install the latest version of a package, click Install. \n
%./UI/Images/alert.png% The sample Autodesk package is already installed on your computer.</value>
  </data>
  <data name="PackagesGuideDependenciesText" xml:space="preserve">
    <value>\nIf you need other software or tools in order to use this package, they are listed under Dependencies.</value>
  </data>
  <data name="PackagesGuideDependenciesTitle" xml:space="preserve">
    <value>Package dependencies</value>
  </data>
  <data name="PackagesGuideSearchResultsText" xml:space="preserve">
    <value>\nSearch results display summary information for each package: -author- -likes and downloads- -date of the most recent version- \n**Click View Details** to see more information about a package.</value>
  </data>
  <data name="PackagesGuideSearchResultsTitle" xml:space="preserve">
    <value>Search results</value>
  </data>
  <data name="PackageContextMenuDeletePackageCustomNodesInUseTooltip" xml:space="preserve">
    <value>This package contains custom nodes that are in use. These custom nodes need to be deleted or the graph needs to be closed before the package can be deleted.</value>
  </data>
  <data name="PackagesGuideNavigatePackagesText" xml:space="preserve">
    <value>\nWhen you install a package, it appears in the library under Add-ons.  \n\n**Click to expand the package** so you can see its nodes (functions).</value>
  </data>
  <data name="PackagesGuideNavigatePackagesTitle" xml:space="preserve">
    <value>Navigate to packages</value>
  </data>
  <data name="PackagesGuideSurveyText" xml:space="preserve">
    <value>Learn more about packages in the #online help=https://dynamobim.org/issues/extend-dynamo-with-packages</value>
  </data>
  <data name="PackagesGuideSurveyTitle" xml:space="preserve">
    <value>Finished</value>
  </data>
  <data name="PackagesGuideUsePackageText" xml:space="preserve">
    <value>To learn how to use nodes in a package, hover over a node to see a description. To add a node to the workspace, click its name in the list.</value>
  </data>
  <data name="PackagesGuideUsePackageTitle" xml:space="preserve">
    <value>Use package nodes</value>
  </data>
  <data name="ConfigureADPButtonText" xml:space="preserve">
    <value>Configure Autodesk Analytics Program</value>
  </data>
  <data name="ContinueInstall" xml:space="preserve">
    <value>Continue install</value>
  </data>
  <data name="UninstallLoadedPackages" xml:space="preserve">
    <value>Uninstall loaded packages</value>
  </data>
  <data name="UninstallLoadedPackage" xml:space="preserve">
    <value>Uninstall loaded package</value>
  </data>
  <data name="PackagesGuidePackagesNodeTitle" xml:space="preserve">
    <value>Use package nodes</value>
  </data>
  <data name="PublishPackageViewFilePath" xml:space="preserve">
    <value>File Path</value>
  </data>
  <data name="PublishPackageViewNodeLibrary" xml:space="preserve">
    <value>Node Library</value>
  </data>
  <data name="NodeTooltipRenamed" xml:space="preserve">
    <value>Renamed from {0}</value>
  </data>
  <data name="WorkspaceTabTooltipHeaderUnsaved" xml:space="preserve">
    <value>Unsaved</value>
  </data>
  <data name="TourLabelProgressText" xml:space="preserve">
    <value>of</value>
  </data>
  <data name="StartTourButtonText" xml:space="preserve">
    <value>Start Tour</value>
  </data>
  <data name="ContextUnpinFromNode" xml:space="preserve">
    <value>Unpin from node</value>
  </data>
  <data name="UnpinNodeTooltip" xml:space="preserve">
    <value>Unpin this note from the node</value>
  </data>
  <data name="PreferencesViewVisualSettingsGroupStyleInput" xml:space="preserve">
    <value>Style Name</value>
  </data>
  <data name="PreferencesViewEmptyStyleWarning" xml:space="preserve">
    <value>Please enter a valid name</value>
  </data>
  <data name="GroupStyleContextAnnotation" xml:space="preserve">
    <value>Group Style</value>
  </data>
  <data name="ContextPinToNodeTooltip" xml:space="preserve">
    <value>Select a node to pin to this note.</value>
  </data>
  <data name="GroupStylesCancelButtonText" xml:space="preserve">
    <value>Cancel</value>
  </data>
  <data name="GroupStylesSaveButtonText" xml:space="preserve">
    <value>Save</value>
  </data>
  <data name="OnboardingGuide" xml:space="preserve">
    <value>_Getting Started</value>
  </data>
  <data name="OnboardingGuideWelcomeTitle" xml:space="preserve">
    <value>Get started with Dynamo</value>
  </data>
  <data name="OnboardingGuideSurveyText" xml:space="preserve">
    <value>You've finished the Getting Started guide.</value>
  </data>
  <data name="OnboardingWorkspaceText" xml:space="preserve">
    <value>This is the workspace, where you’ll develop visual programs and preview the results. \n\nEach visual program is powered by a **graph** . Graphs can process data, create geometry, and more. In this guide, we’ll work with a sample graph.</value>
  </data>
  <data name="OnboardingWorkspaceTitle" xml:space="preserve">
    <value>Workspace</value>
  </data>
  <data name="GetStartedLinkText" xml:space="preserve">
    <value>Get Started</value>
  </data>
  <data name="NextGuideText" xml:space="preserve">
    <value>Next guide: </value>
  </data>
  <data name="GroupContextMenuColor" xml:space="preserve">
    <value>Color</value>
  </data>
  <data name="RunCompletedWithErrorsMessage" xml:space="preserve">
    <value>Run completed with errors.</value>
  </data>
  <data name="RunCompletedWithScaleChangeAndErrorsMessage" xml:space="preserve">
    <value>Run completed with errors on setting new working range.</value>
  </data>
  <data name="RunReady" xml:space="preserve">
    <value>Ready to run.</value>
  </data>
  <data name="PreferencesSecuritySettingsTab" xml:space="preserve">
    <value>Security</value>
  </data>
  <data name="PreferencesViewTrustWarningHeader" xml:space="preserve">
    <value>Trust warning</value>
  </data>
  <data name="PreferencesViewTrustWarningLabel" xml:space="preserve">
    <value>Disable trust warning</value>
  </data>
  <data name="PreferencesViewTrustWarningTooltipText" xml:space="preserve">
    <value>This applies to Dynamo, Dynamo Player and Generative Design Player. We recommend keeping this toggle off to avoid inadvertently opening a file from an untrusted location.</value>
  </data>
  <data name="SecurityPathAddPathButtonName" xml:space="preserve">
    <value>Add Path</value>
  </data>
  <data name="SecurityWarningExpanderName" xml:space="preserve">
    <value>Warning</value>
  </data>
  <data name="TrustedPathsExpanderName" xml:space="preserve">
    <value>Trusted File Locations</value>
  </data>
  <data name="ZoomLevel" xml:space="preserve">
    <value>0.4</value>
  </data>
  <data name="OnboardingNodesText" xml:space="preserve">
    <value>Nodes are the building blocks of graphs. Nodes perform operations, such as storing a number or creating geometry.\n\nYou can learn more about a node by hovering over its parts. This node is missing an input.\n\nHover over the input port to see what types of data it accepts.</value>
  </data>
  <data name="OnboardingNodesTitle" xml:space="preserve">
    <value>Nodes</value>
  </data>
  <data name="OnboardingGuideWelcomeText" xml:space="preserve">
    <value>Learn about the basic building blocks of Dynamo. Get hands-on practice working with a graph.</value>
  </data>
  <data name="OnboardingPlaceNodeText" xml:space="preserve">
    <value>The library contains the nodes used to build graphs. To find a node, you can search the library or browse its categories.

To place a node from the library to the workspace, click the node.

Try placing the highlighted **ByOrigin** node.</value>
  </data>
  <data name="OnboardingPlaceNodeTitle" xml:space="preserve">
    <value>Placing nodes</value>
  </data>
  <data name="OnboardingGuideConnectNodesText" xml:space="preserve">
    <value>This new node needs to be connected to another to make it part of the graph. Give it a try, then click the Next arrow.</value>
  </data>
  <data name="OnboardingGuideConnectNodesTitle" xml:space="preserve">
    <value>Connect the nodes</value>
  </data>
  <data name="OnboardingGuideRunGraphText" xml:space="preserve">
    <value>Let’s run the graph and see the results of the adjustments you made. Click Run.</value>
  </data>
  <data name="OnboardingGuideRunGraphTitle" xml:space="preserve">
    <value>Run the graph</value>
  </data>
  <data name="FileTrustWarningCheckBoxText" xml:space="preserve">
    <value>Trust this file’s location in the future.</value>
  </data>
  <data name="FileTrustWarningPopupNoCloseFile" xml:space="preserve">
    <value>No, close file</value>
  </data>
  <data name="FileTrustWarningPopupSettings" xml:space="preserve">
    <value>Settings</value>
  </data>
  <data name="FileTrustWarningPopupText" xml:space="preserve">
    <value>This file is stored in an untrusted location. Do you want to open this file?</value>
  </data>
  <data name="FileTrustWarningPopupTitle" xml:space="preserve">
    <value>Open external file?</value>
  </data>
  <data name="FileTrustWarningPopupTooltip1" xml:space="preserve">
    <value>External content may bring risks to your system security.</value>
  </data>
  <data name="FileTrustWarningPopupTooltip2" xml:space="preserve">
    <value>The file's current location will be added to trusted locations.
You can manage this in Preferences -&gt; Security.</value>
  </data>
  <data name="FileTrustWarningPopupYes" xml:space="preserve">
    <value>Yes</value>
  </data>
  <data name="DynamoViewRunButtonToolTipDisabledFileTrust" xml:space="preserve">
    <value>Graph execution is suspended until warning is resolved</value>
  </data>
  <data name="DynamoShowFileTrustWarning" xml:space="preserve">
    <value>Show File Trust Warning</value>
  </data>
  <data name="DynamoViewRunTypesComboBoxToolTipDisabled" xml:space="preserve">
    <value>Run mode can not be changed until warning is resolved</value>
  </data>
  <data name="BubbleDismissAllButtonTooltip" xml:space="preserve">
    <value>Temporarily dismiss all warnings of this node</value>
    <comment>Tooltip text of Dismiss All warnong button.</comment>
  </data>
  <data name="RunCompletedWithWarningsDismissedMessage" xml:space="preserve">
    <value>Run completed with dismissed warnings.</value>
  </data>
  <data name="PackageRepositoryLabel" xml:space="preserve">
    <value>Repository</value>
  </data>
  <data name="PackageWebsiteLabel" xml:space="preserve">
    <value>Website</value>
  </data>
  <data name="OnboardingSuccessText" xml:space="preserve">
    <value>Well done! You just ran your first graph in Dynamo. \n\nStay tuned for more guides on Dynamo basics. In the meantime, continue your learning journey in #Dynamo Primer=https://primer2.dynamobim.org/ .</value>
  </data>
  <data name="OnboardingSuccessTitle" xml:space="preserve">
    <value>Success</value>
  </data>
  <data name="MessagePackageTargetOtherHosts" xml:space="preserve">
    <value>The package or one of its dependencies targets a different environment, such as Revit, Civil 3D, Advance Steel, Alias or FormIt. This can cause instability and unexpected problems. Do you want to continue?</value>
  </data>
  <data name="RunBlockedMessage" xml:space="preserve">
    <value>Run blocked.</value>
    <comment>Run status message for case where graph run blocked due to unresolved security warning.</comment>
  </data>
  <data name="FooterNotificationErrorImage" xml:space="preserve">
    <value>/DynamoCoreWpf;component/UI/Images/error.png</value>
  </data>
  <data name="FooterNotificationErrorTooltip" xml:space="preserve">
    <value>Click to cycle through nodes with errors.</value>
  </data>
  <data name="FooterNotificationInfoImage" xml:space="preserve">
    <value>/DynamoCoreWpf;component/UI/Images/info.png</value>
  </data>
  <data name="FooterNotificationInfoTooltip" xml:space="preserve">
    <value>Click to cycle through nodes with info states.</value>
  </data>
  <data name="FooterNotificationWarningImage" xml:space="preserve">
    <value>/DynamoCoreWpf;component/UI/Images/warning_16px.png</value>
  </data>
  <data name="FooterNotificationWarningTooltip" xml:space="preserve">
    <value>Click to cycle through nodes with warnings.</value>
  </data>
  <data name="TrustLocationAddedNotification" xml:space="preserve">
    <value>You have trusted file location:
{0}</value>
  </data>
  <data name="TrustLocationSkippedNotification" xml:space="preserve">
    <value>File location was not added to trusted locations.</value>
  </data>
  <data name="MessagePackageTargetOtherHosts2" xml:space="preserve">
    <value>The package or one of its dependencies targets a different environment, such as Revit, Civil 3D, Advance Steel, Alias or FormIt. This can cause instability and unexpected problems.</value>
  </data>
  <data name="MessagePackageTargetOtherHostShort" xml:space="preserve">
    <value>Package targets a different host than current host application.</value>
  </data>
  <data name="TitlePackageTargetOtherHost" xml:space="preserve">
    <value>Package Host Error</value>
  </data>
  <data name="TrustedLocationNotAccessible" xml:space="preserve">
    <value>A problem occurred when trying to access the trusted location. Dynamo is unable to obtain read/write access to
{0}</value>
  </data>
  <data name="UnableToAccessTrustedDirectory" xml:space="preserve">
    <value>Unable To Access Trusted Directory</value>
  </data>
  <data name="ConnectorContextMenuHeaderPinConnector" xml:space="preserve">
    <value>Pin Wire</value>
  </data>
  <data name="ContextMenuConnectionsHideAll" xml:space="preserve">
    <value>Hide All Wires</value>
  </data>
  <data name="ContextMenuConnectionsShowAll" xml:space="preserve">
    <value>Show All Wires</value>
  </data>
  <data name="ConnectorContextMenuHeaderStartNode" xml:space="preserve">
    <value>Navigate Upstream</value>
  </data>
  <data name="ConnectorContextMenuHeaderEndNode" xml:space="preserve">
    <value>Navigate Downtream</value>
  </data>
  <data name="ContextMenuNodeConnections" xml:space="preserve">
    <value>Node Connections</value>
  </data>
  <data name="InvalidDraggingOperationMessgae" xml:space="preserve">
    <value>Nothing is being dragged. If you see this message, most likely your recent Dynamo interaction is not recommended.</value>
  </data>
  <data name="UngroupParentGroupWarning" xml:space="preserve">
    <value>Dynamo cannot ungroup when there is no parent group.</value>
  </data>
  <data name="PreferencesViewEnableNotificationCenter" xml:space="preserve">
    <value>Receive notification</value>
    <comment>Preferences | Features | Notification Center | Receive notification</comment>
  </data>
  <data name="PreferencesViewNotificationCenter" xml:space="preserve">
    <value>Notification Center</value>
    <comment>Preferences | Features | Notification Center</comment>
  </data>
  <data name="NotificationCenterButtonTooltip" xml:space="preserve">
    <value>Click to view latest news from Dynamo Team.</value>
  </data>
  <data name="InfectedPackageMessageString" xml:space="preserve">
    <value>This is an infected package. Please upload a clean version.</value>
  </data>
  <data name="InfectedPackageErrorString" xml:space="preserve">
    <value>Upload Error</value>
  </data>
  <data name="PrePackagePublishMessage" xml:space="preserve">
    <value>Your package will be scanned for viruses, and will be available for download once it successfully passes the scan.</value>
  </data>
  <data name="PrePackagePublishTitle" xml:space="preserve">
    <value>Package Upload Scan</value>
  </data>
  <data name="ImportPreferencesInfo" xml:space="preserve">
    <value>You can import custom settings here, which will overwrite your current settings. If you'd like to preserve a copy of your current settings, export them before importing new settings. Settings not shown in the Preferences panel will be applied once Dynamo and any host program restarts.</value>
    <comment>Import Preferences Info.</comment>
  </data>
  <data name="PreferencesViewNodeAutocomplete" xml:space="preserve">
    <value>Node Autocomplete</value>
    <comment>Preferences | Features | Node Autocomplete</comment>
  </data>
  <data name="HideNodesBelowSpecificConfidenceLevel" xml:space="preserve">
    <value>Hide nodes below a specified confidence level</value>
  </data>
  <data name="HideNodesBelowSpecificConfidenceLevelInfo" xml:space="preserve">
    <value>Confidence level appears next to each recommended node and represents estimated probability that the node is a good choice. When toggled on, this setting hides recommended nodes that don’t meet the specified confidence level. You can click the Low Confidence header to show the nodes.</value>
  </data>
  <data name="MLRecommendationNumberOfResults" xml:space="preserve">
    <value>Number of results</value>
  </data>
  <data name="ImportPreferencesText" xml:space="preserve">
    <value>Import</value>
    <comment>Import Preferences Text.</comment>
  </data>
  <data name="ExportPreferencesText" xml:space="preserve">
    <value>Export</value>
    <comment>Export Preferences Text.</comment>
  </data>
  <data name="ExportSettingsDialogTitle" xml:space="preserve">
    <value>Select Folder to Export</value>
  </data>
  <data name="FileDialogImportSettingsFiles" xml:space="preserve">
    <value>Settings Files ({0})|{0}</value>
  </data>
  <data name="ImportSettingsDialogTitle" xml:space="preserve">
    <value>Import Settings</value>
  </data>
  <data name="ImportSettingsSuccessMessage" xml:space="preserve">
    <value>Import Success</value>
  </data>
  <data name="ImportSettingsFailedMessage" xml:space="preserve">
    <value>Import Failed</value>
  </data>
  <data name="PreferencesSettingHardwareAcceleration" xml:space="preserve">
    <value>Use Hardware Acceleration</value>
  </data>
  <data name="PreferencesSettingCustomPythomTemplate" xml:space="preserve">
    <value>Custom Python Template File Path</value>
    <comment>Preferences | Features | Python | Python Template File</comment>
  </data>
  <data name="PreferencesSettingBackupInterval" xml:space="preserve">
    <value>Auto-Backup Interval</value>
    <comment>Setting menu | Auto-Backup Interval</comment>
  </data>
  <data name="PreferencesSettingMaxRecentFiles" xml:space="preserve">
    <value>Maximum Number of Recent Files</value>
    <comment>Setting menu | Maximum Number of Recent Files</comment>
  </data>
  <data name="BackupInternalUnit" xml:space="preserve">
    <value>Minute(s) between backups</value>
  </data>
  <data name="PythonTemplateAddPathTooltip" xml:space="preserve">
    <value>Add a file path for Python Node Template</value>
  </data>
  <data name="AddFilePathButtonName" xml:space="preserve">
    <value>Add File Path</value>
  </data>
  <data name="PackageDeprecatedTooltip" xml:space="preserve">
    <value>This package is outdated and cannot be installed.</value>
  </data>
  <data name="SplashScreenViewExtensions" xml:space="preserve">
    <value>Loading View Extensions...</value>
  </data>
  <data name="DynamoViewSettingShowStaticSplashScreen" xml:space="preserve">
    <value>Pause Splash Screen</value>
  </data>
  <data name="PreferencesViewShowStaticSplashScreenTooltip" xml:space="preserve">
    <value>Pauses the splash screen when loading is complete, enabling you to launch Dynamo manually, sign in to your Autodesk account, or import settings.</value>
  </data>
  <data name="LogoutMenuItemText" xml:space="preserve">
    <value>Sign Out</value>
  </data>
  <data name="SignInButtonText" xml:space="preserve">
    <value>Sign In</value>
  </data>
  <data name="SigningInButtonText" xml:space="preserve">
    <value>Signing In</value>
  </data>
  <data name="RecentFileNumberInfo" xml:space="preserve">
    <value>Reducing this number will discard all recent files beyond your chosen number.</value>
  </data>
  <data name="WebView2RequiredMessage" xml:space="preserve">
    <value>Dynamo requires WebView2 Evergreen Runtime, which is not installed on your computer. Please use the link below to download the Evergreen Standalone Installer and install the program. Then relaunch Dynamo. \n\n#WebView2 Runtime Installer=https://developer.microsoft.com/en-us/microsoft-edge/webview2/#download-sectionedge/webview2/#download-section</value>
  </data>
  <data name="WebView2RequiredTitle" xml:space="preserve">
    <value>WebView2 Required</value>
  </data>
  <data name="DynamoViewFileMenuInsert" xml:space="preserve">
    <value>Insert...</value>
  </data>
  <data name="DynamoViewRunTypesAutomaticToolTip" xml:space="preserve">
    <value>Graph changes are executed in real time. Best suited for smaller graphs, known graphs, and Dynamo Sandbox.</value>
  </data>
  <data name="DynamoViewRunTypesComboBoxToolTipEnabled" xml:space="preserve">
    <value>Run mode\n\nControls when graph changes are executed.</value>
  </data>
  <data name="DynamoViewRunTypesManualToolTip" xml:space="preserve">
    <value>Graph changes are executed when you click Run. Use this mode when working in large graphs, unfamiliar graphs, or host applications.</value>
  </data>
  <data name="DynamoViewRunTypesPeriodicToolTip" xml:space="preserve">
    <value>Graph changes are executed at a specified interval. Only available when the graph contains specific nodes, such as DateTime.Now or WebRequest.</value>
  </data>
  <data name="PreferencesViewDefaultRunSettingsInfoTooltip" xml:space="preserve">
    <value>Set the default run mode for your graphs. In Manual mode,  graph changes are executed when you click Run. Use this mode when working in large graphs, unfamiliar graphs, or host programs.

In Automatic mode, graph changes are executed in real time. This mode provides immediate feedback. 

In certain complex graphs or host program scenarios, Automatic mode may cause instability issues or other problems. If this happens, try switching to Manual mode.</value>
  </data>
  <data name="GroupStyleFontSizeToolTip" xml:space="preserve">
    <value>Font size</value>
  </data>
  <data name="SplashScreenImportSettings" xml:space="preserve">
    <value>Import Settings</value>
  </data>
  <data name="SplashScreenImportSettingsFailDescription" xml:space="preserve">
    <value>Something went wrong when importing your custom setting file. Please try again or proceed with default settings.</value>
  </data>
  <data name="SplashScreenLaunchingDynamo" xml:space="preserve">
    <value>Launching Dynamo View...</value>
  </data>
  <data name="SplashScreenLaunchTitle" xml:space="preserve">
    <value>Launch Dynamo</value>
  </data>
  <data name="SplashScreenLoadingTimeLabel" xml:space="preserve">
    <value>Loading time</value>
  </data>
  <data name="SplashScreenShowScreenAgainLabel" xml:space="preserve">
    <value>Don't show this again</value>
  </data>
  <data name="SplashScreenSignIn" xml:space="preserve">
    <value>Sign In</value>
  </data>
  <data name="SplashScreenSignOut" xml:space="preserve">
    <value>Sign Out</value>
  </data>
  <data name="SplashScreenWelcomeToDynamo" xml:space="preserve">
    <value>Welcome to Dynamo!</value>
  </data>
  <data name="SplashScreenTotalLoadingTimeLabel" xml:space="preserve">
    <value>Total loading time:</value>
  </data>
  <data name="ExportSettingsFailedMessage" xml:space="preserve">
    <value>Export Failed</value>
  </data>
  <data name="PreferencesWindowHardwareAccelerationTooltip" xml:space="preserve">
    <value>When toggled on, Dynamo benefits from hardware acceleration to improve smoothness of graphics and overall performance, as work is offloaded from central processing units (CPUs) to graphics processing units (GPUs).</value>
  </data>
  <data name="PreferencesWindowIsolateSelectedGeoTooltip" xml:space="preserve">
    <value>When toggled on, selecting a geometry node will highlight the geometry it produces in the background 3D preview.</value>
  </data>
  <data name="PreferencesWindowShowCodeBlockNodeLineNumberTooltip" xml:space="preserve">
    <value>When toggled on, line numbers will be displayed in the Code Block node editor.</value>
  </data>
  <data name="PreferencesWindowShowEdgesTooltip" xml:space="preserve">
    <value>When toggled on, more detailed edges will be displayed for geometry from topology subtypes.</value>
  </data>
  <data name="PreferencesWindowShowPreviewBubblesTooltip" xml:space="preserve">
    <value>When toggled on, a preview of the node’s output will be displayed when hovering over the bottom of a node.</value>
  </data>
  <data name="PreferencesViewBetaTag" xml:space="preserve">
    <value>Beta</value>
  </data>
  <data name="SplashScreenSigningIn" xml:space="preserve">
    <value>Signing In</value>
  </data>
  <data name="InCanvasGeometryScalingToolTip" xml:space="preserve">
    <value>Workspace Geometry Scaling</value>
  </data>
  <data name="GroupContextMenuPreview" xml:space="preserve">
    <value>Preview Geometry</value>
  </data>
  <data name="LibraryZoomScaleTooltipText" xml:space="preserve">
    <value>Drag to adjust Library zoom scale between 10% and 300%. You can also adjust this in Library by pressing “Shift” and scrolling the mouse wheel.</value>
  </data>
  <data name="PreferencesViewZoomScalingSettings" xml:space="preserve">
    <value>Zoom Scaling</value>
  </data>
  <data name="DynamoViewSettingLibraryZoomScale" xml:space="preserve">
    <value>Library</value>
  </data>
<<<<<<< HEAD
  <data name="PythonZoomScaleTooltipText" xml:space="preserve">
    <value>Drag to adjust Python Editor zoom scale between 10% and 100%. You can also adjust this in Python Editor by pressing Shift and scrolling the mouse wheel.</value>
=======
  <data name="PreferencesViewLanguageSwitchHelp" xml:space="preserve">
    <value>Dynamo must be relaunched to apply the language selection.</value>
>>>>>>> 0779a86f
  </data>
  <data name="CustomColorPickerApplyBtn" xml:space="preserve">
    <value>Apply</value>
  </data>
  <data name="CustomColorPickerBasicColors" xml:space="preserve">
    <value>Basic colors:</value>
  </data>
  <data name="CustomColorPickerCancelBtn" xml:space="preserve">
    <value>Cancel</value>
  </data>
  <data name="CustomColorPickerCustomColorBtn" xml:space="preserve">
    <value>Define Custom Colors</value>
  </data>
  <data name="CustomColorPickerCustomColors" xml:space="preserve">
    <value>Custom colors:</value>
  </data>
  <data name="CustomColorPickerTitle" xml:space="preserve">
    <value>Color</value>
  </data>
  <data name="PreferencesViewZoomScaling0Percent" xml:space="preserve">
    <value>0%</value>
  </data>
  <data name="PreferencesViewZoomScaling100Percent" xml:space="preserve">
    <value>100%</value>
  </data>
  <data name="PreferencesViewZoomScaling10Percent" xml:space="preserve">
    <value>10%</value>
  </data>
  <data name="PreferencesViewZoomScaling25Percent" xml:space="preserve">
    <value>25%</value>
  </data>
  <data name="PreferencesViewZoomScaling300Percent" xml:space="preserve">
    <value>300%</value>
  </data>
</root><|MERGE_RESOLUTION|>--- conflicted
+++ resolved
@@ -3494,13 +3494,11 @@
   <data name="DynamoViewSettingLibraryZoomScale" xml:space="preserve">
     <value>Library</value>
   </data>
-<<<<<<< HEAD
   <data name="PythonZoomScaleTooltipText" xml:space="preserve">
     <value>Drag to adjust Python Editor zoom scale between 10% and 100%. You can also adjust this in Python Editor by pressing Shift and scrolling the mouse wheel.</value>
-=======
+  </data>
   <data name="PreferencesViewLanguageSwitchHelp" xml:space="preserve">
     <value>Dynamo must be relaunched to apply the language selection.</value>
->>>>>>> 0779a86f
   </data>
   <data name="CustomColorPickerApplyBtn" xml:space="preserve">
     <value>Apply</value>
