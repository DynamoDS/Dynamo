﻿<?xml version="1.0" encoding="utf-8"?>
<root>
  <!-- 
    Microsoft ResX Schema 
    
    Version 2.0
    
    The primary goals of this format is to allow a simple XML format 
    that is mostly human readable. The generation and parsing of the 
    various data types are done through the TypeConverter classes 
    associated with the data types.
    
    Example:
    
    ... ado.net/XML headers & schema ...
    <resheader name="resmimetype">text/microsoft-resx</resheader>
    <resheader name="version">2.0</resheader>
    <resheader name="reader">System.Resources.ResXResourceReader, System.Windows.Forms, ...</resheader>
    <resheader name="writer">System.Resources.ResXResourceWriter, System.Windows.Forms, ...</resheader>
    <data name="Name1"><value>this is my long string</value><comment>this is a comment</comment></data>
    <data name="Color1" type="System.Drawing.Color, System.Drawing">Blue</data>
    <data name="Bitmap1" mimetype="application/x-microsoft.net.object.binary.base64">
        <value>[base64 mime encoded serialized .NET Framework object]</value>
    </data>
    <data name="Icon1" type="System.Drawing.Icon, System.Drawing" mimetype="application/x-microsoft.net.object.bytearray.base64">
        <value>[base64 mime encoded string representing a byte array form of the .NET Framework object]</value>
        <comment>This is a comment</comment>
    </data>
                
    There are any number of "resheader" rows that contain simple 
    name/value pairs.
    
    Each data row contains a name, and value. The row also contains a 
    type or mimetype. Type corresponds to a .NET class that support 
    text/value conversion through the TypeConverter architecture. 
    Classes that don't support this are serialized and stored with the 
    mimetype set.
    
    The mimetype is used for serialized objects, and tells the 
    ResXResourceReader how to depersist the object. This is currently not 
    extensible. For a given mimetype the value must be set accordingly:
    
    Note - application/x-microsoft.net.object.binary.base64 is the format 
    that the ResXResourceWriter will generate, however the reader can 
    read any of the formats listed below.
    
    mimetype: application/x-microsoft.net.object.binary.base64
    value   : The object must be serialized with 
            : System.Runtime.Serialization.Formatters.Binary.BinaryFormatter
            : and then encoded with base64 encoding.
    
    mimetype: application/x-microsoft.net.object.soap.base64
    value   : The object must be serialized with 
            : System.Runtime.Serialization.Formatters.Soap.SoapFormatter
            : and then encoded with base64 encoding.

    mimetype: application/x-microsoft.net.object.bytearray.base64
    value   : The object must be serialized into a byte array 
            : using a System.ComponentModel.TypeConverter
            : and then encoded with base64 encoding.
    -->
  <xsd:schema id="root" xmlns="" xmlns:xsd="http://www.w3.org/2001/XMLSchema" xmlns:msdata="urn:schemas-microsoft-com:xml-msdata">
    <xsd:import namespace="http://www.w3.org/XML/1998/namespace" />
    <xsd:element name="root" msdata:IsDataSet="true">
      <xsd:complexType>
        <xsd:choice maxOccurs="unbounded">
          <xsd:element name="metadata">
            <xsd:complexType>
              <xsd:sequence>
                <xsd:element name="value" type="xsd:string" minOccurs="0" />
              </xsd:sequence>
              <xsd:attribute name="name" use="required" type="xsd:string" />
              <xsd:attribute name="type" type="xsd:string" />
              <xsd:attribute name="mimetype" type="xsd:string" />
              <xsd:attribute ref="xml:space" />
            </xsd:complexType>
          </xsd:element>
          <xsd:element name="assembly">
            <xsd:complexType>
              <xsd:attribute name="alias" type="xsd:string" />
              <xsd:attribute name="name" type="xsd:string" />
            </xsd:complexType>
          </xsd:element>
          <xsd:element name="data">
            <xsd:complexType>
              <xsd:sequence>
                <xsd:element name="value" type="xsd:string" minOccurs="0" msdata:Ordinal="1" />
                <xsd:element name="comment" type="xsd:string" minOccurs="0" msdata:Ordinal="2" />
              </xsd:sequence>
              <xsd:attribute name="name" type="xsd:string" use="required" msdata:Ordinal="1" />
              <xsd:attribute name="type" type="xsd:string" msdata:Ordinal="3" />
              <xsd:attribute name="mimetype" type="xsd:string" msdata:Ordinal="4" />
              <xsd:attribute ref="xml:space" />
            </xsd:complexType>
          </xsd:element>
          <xsd:element name="resheader">
            <xsd:complexType>
              <xsd:sequence>
                <xsd:element name="value" type="xsd:string" minOccurs="0" msdata:Ordinal="1" />
              </xsd:sequence>
              <xsd:attribute name="name" type="xsd:string" use="required" />
            </xsd:complexType>
          </xsd:element>
        </xsd:choice>
      </xsd:complexType>
    </xsd:element>
  </xsd:schema>
  <resheader name="resmimetype">
    <value>text/microsoft-resx</value>
  </resheader>
  <resheader name="version">
    <value>2.0</value>
  </resheader>
  <resheader name="reader">
    <value>System.Resources.ResXResourceReader, System.Windows.Forms, Version=4.0.0.0, Culture=neutral, PublicKeyToken=b77a5c561934e089</value>
  </resheader>
  <resheader name="writer">
    <value>System.Resources.ResXResourceWriter, System.Windows.Forms, Version=4.0.0.0, Culture=neutral, PublicKeyToken=b77a5c561934e089</value>
  </resheader>
  <data name="AboutWindowCannotGetVersion" xml:space="preserve">
    <value>Could not get version.</value>
    <comment>To indicate not abe to get Dynamo version</comment>
  </data>
  <data name="AboutWindowDynamoWebsiteButton" xml:space="preserve">
    <value>{0} Website</value>
    <comment>Click button to go to Dynamo website</comment>
  </data>
  <data name="AboutWindowTitle" xml:space="preserve">
    <value>About {0}</value>
    <comment>About window title</comment>
  </data>
  <data name="AboutWindowUpToDate" xml:space="preserve">
    <value>(Up-to-date)</value>
    <comment>To indicate Dynamo is up to date</comment>
  </data>
  <data name="ActionMember" xml:space="preserve">
    <value>Action</value>
  </data>
  <data name="AddButton" xml:space="preserve">
    <value>Add</value>
  </data>
  <data name="AddCustomFileToPackageDialogTitle" xml:space="preserve">
    <value>Add Custom Node, Library, or XML file to Package...</value>
  </data>
  <data name="AddFileToPackageDialogTitle" xml:space="preserve">
    <value>Add File to Package...</value>
  </data>
  <data name="AddToLibraryButton" xml:space="preserve">
    <value>Add</value>
  </data>
  <data name="Autodesk360SignInButtonContentToolTip" xml:space="preserve">
    <value>Sign in to Autodesk A360 to access online services that integrate with your desktop software.</value>
  </data>
  <data name="Autodesk360SignInButtonTitleToolTip" xml:space="preserve">
    <value>Autodesk A360</value>
  </data>
  <data name="AutodeskSignIn" xml:space="preserve">
    <value>Autodesk Sign In</value>
  </data>
  <data name="Automatic" xml:space="preserve">
    <value>Automatic</value>
  </data>
  <data name="BackgroundPreviewCreationFailureMessage" xml:space="preserve">
    <value>There was an error creating a background preview in Dynamo. This could be due to a lack of graphics resources on your machine. See the log for more information.</value>
  </data>
  <data name="BackgroundPreviewDefaultName" xml:space="preserve">
    <value>Default Background Preview</value>
  </data>
  <data name="BackgroundPreviewName" xml:space="preserve">
    <value>Background Preview</value>
    <comment>The name of the 3D background preview.</comment>
  </data>
  <data name="BrowserNodeButtonLabel" xml:space="preserve">
    <value>Browse...</value>
  </data>
  <data name="BrowserNodeNoFileSelected" xml:space="preserve">
    <value>No file selected.</value>
  </data>
  <data name="BrowserWindowLoading" xml:space="preserve">
    <value>Loading...</value>
  </data>
  <data name="BuildVersionNonNegative" xml:space="preserve">
    <value>You must provide a Build version as a non-negative integer.</value>
    <comment>ErrorString</comment>
  </data>
  <data name="CameraDataLoadError" xml:space="preserve">
    <value>Camera position information could not be loaded from the file.</value>
  </data>
  <data name="CameraDataSaveError" xml:space="preserve">
    <value>Camera position information could not be saved.</value>
  </data>
  <data name="CancelButton" xml:space="preserve">
    <value>Cancel</value>
  </data>
  <data name="CannotDownloadPackageMessageBoxTitle" xml:space="preserve">
    <value>Cannot Download Package</value>
  </data>
  <data name="CannotSubmitPackage" xml:space="preserve">
    <value>You can't submit a package in this version of {0}.  You'll need a host application, like Revit, to submit a package.</value>
    <comment>ErrorString</comment>
  </data>
  <data name="ChangeScaleFactorPromptCaptionText" xml:space="preserve">
    <value>To ensure accurate geometry rendering and calculation, select the range of geometry sizes that you will be working on:</value>
  </data>
  <data name="ChangeScaleFactorPromptDescriptionBox" xml:space="preserve">
    <value>Numerical range shown here denote numbers in the following unit:</value>
  </data>
  <data name="ChangeScaleFactorPromptDescriptionContent" xml:space="preserve">
    <value>Use this working range to model in values that fall between {0} to {1} units</value>
  </data>
  <data name="ChangeScaleFactorPromptDescriptionDefaultSetting" xml:space="preserve">
    <value>Default Setting:</value>
  </data>
  <data name="ChangeScaleFactorPromptUnitCm" xml:space="preserve">
    <value>Centimeters (cm)</value>
  </data>
  <data name="ChangeScaleFactorPromptUnitM" xml:space="preserve">
    <value>Meters (m)</value>
  </data>
  <data name="ChangeScaleFactorPromptUnitMm" xml:space="preserve">
    <value>Millimeters (mm)</value>
  </data>
  <data name="ChangeScaleFactorPromptUnitsNumberFormatCm" xml:space="preserve">
    <value>{0} cm</value>
  </data>
  <data name="ChangeScaleFactorPromptUnitsNumberFormatM" xml:space="preserve">
    <value>{0} m</value>
  </data>
  <data name="ChangeScaleFactorPromptUnitsNumberFormatMm" xml:space="preserve">
    <value>{0} mm</value>
  </data>
  <data name="ChangeScaleFactorPromptWindowTitle" xml:space="preserve">
    <value>Geometry Working Range</value>
  </data>
  <data name="CompactLayoutTitle" xml:space="preserve">
    <value>Compact</value>
  </data>
  <data name="ConsentFormGoogleAnalyticsCheckBoxContent" xml:space="preserve">
    <value>I agree to contribute to the Google Analytics program.</value>
  </data>
  <data name="ConsentFormADPAnalyticsCheckBoxContent" xml:space="preserve">
    <value>I agree to data collection in desktop products for Autodesk analytics programs.</value>
  </data>
  <data name="ContextAddGroupFromSelection" xml:space="preserve">
    <value>Add To Group</value>
    <comment>Context menu item</comment>
  </data>
  <data name="ContextCreateGroupFromSelection" xml:space="preserve">
    <value>Create Group</value>
    <comment>Context menu item</comment>
  </data>
  <data name="ContextMenuCopy" xml:space="preserve">
    <value>Copy</value>
    <comment>Context menu item</comment>
  </data>
  <data name="ContextMenuDelete" xml:space="preserve">
    <value>Remove</value>
    <comment>Context menu for selected node - delete selected node</comment>
  </data>
  <data name="ContextMenuEditCustomNode" xml:space="preserve">
    <value>Edit Custom Node...</value>
    <comment>Context menu item</comment>
  </data>
  <data name="ContextMenuEditCustomNodeProperty" xml:space="preserve">
    <value>Edit Custom Node Properties...</value>
    <comment>Context menu item</comment>
  </data>
  <data name="ContextMenuFitToScreen" xml:space="preserve">
    <value>_Fit to Screen</value>
    <comment>Context menu item</comment>
  </data>
  <data name="ContextMenuGeometryView" xml:space="preserve">
    <value>Switch to Geometry _View</value>
    <comment>Context menu item</comment>
  </data>
  <data name="ContextMenuHideAllGeometry" xml:space="preserve">
    <value>Hide all geometry preview</value>
    <comment>Context menu item - Specific to canvas</comment>
  </data>
  <data name="ContextMenuHideAllTextBubble" xml:space="preserve">
    <value>Hide all text bubble</value>
    <comment>Context menu item - Specific to canvas</comment>
  </data>
  <data name="ContextMenuInsertCodeBlock" xml:space="preserve">
    <value>Insert code block</value>
    <comment>Context menu item - Specific to canvas</comment>
  </data>
  <data name="ContextMenuLacing" xml:space="preserve">
    <value>Lacing</value>
    <comment>Context menu for selected node</comment>
  </data>
  <data name="ContextMenuLacingAuto" xml:space="preserve">
    <value>Auto</value>
    <comment>Auto lacing</comment>
  </data>
  <data name="ContextMenuLacingCrossProduct" xml:space="preserve">
    <value>Cross Product</value>
    <comment>Lacing strategy: use cross product for two lists</comment>
  </data>
  <data name="ContextMenuLacingFirst" xml:space="preserve">
    <value>First</value>
    <comment>Lacing strategy: use the first list</comment>
  </data>
  <data name="ContextMenuLacingLongest" xml:space="preserve">
    <value>Longest</value>
    <comment>Lacing strategy: use the longest list</comment>
  </data>
  <data name="ContextMenuLacingShortest" xml:space="preserve">
    <value>Shortest</value>
    <comment>Lacing strategy: use the shortest list</comment>
  </data>
  <data name="ContextMenuNodesFromGeometry" xml:space="preserve">
    <value>Nodes From _Selected Geometry</value>
    <comment>Context menu item</comment>
  </data>
  <data name="ContextMenuNodesFromSelection" xml:space="preserve">
    <value>Create Custom Node</value>
    <comment>Context menu item</comment>
  </data>
  <data name="ContextMenuNodeToCode" xml:space="preserve">
    <value>Node to _Code</value>
    <comment>Context menu item</comment>
  </data>
  <data name="ContextMenuPan" xml:space="preserve">
    <value>Pa_n</value>
    <comment>Context menu item </comment>
  </data>
  <data name="ContextMenuPaste" xml:space="preserve">
    <value>Paste</value>
    <comment>Context menu item</comment>
  </data>
  <data name="ContextMenuPublishCustomNode" xml:space="preserve">
    <value>Publish This Custom Node...</value>
    <comment>Context menu item</comment>
  </data>
  <data name="ContextMenuShowAllGeometry" xml:space="preserve">
    <value>Show all geometry preview</value>
    <comment>Context menu item - Specific to canvas</comment>
  </data>
  <data name="ContextMenuShowAllTextBubble" xml:space="preserve">
    <value>Show all text buble</value>
    <comment>Context menu item - Specific to canvas</comment>
  </data>
  <data name="ContextUnGroupFromSelection" xml:space="preserve">
    <value>Remove from Group</value>
    <comment>Context menu item</comment>
  </data>
  <data name="ContinueButton" xml:space="preserve">
    <value>Continue</value>
    <comment>Continue to use Dynamo</comment>
  </data>
  <data name="ConverterMessageCurrentOffset" xml:space="preserve">
    <value>Current offset X: {0}, Y: {1}</value>
  </data>
  <data name="ConverterMessageTransformOrigin" xml:space="preserve">
    <value>Transform origin X: {0}, Y: {1}</value>
  </data>
  <data name="ConverterMessageZoom" xml:space="preserve">
    <value>Zoom : {0}</value>
  </data>
  <data name="CrashPromptDialogCopyButton" xml:space="preserve">
    <value>Copy</value>
    <comment>Copy crash details</comment>
  </data>
  <data name="CrashPromptDialogCrashMessage" xml:space="preserve">
    <value>Uh oh... something went wrong and {0} has crashed, sorry about that.

You will get a chance to save your work.</value>
  </data>
  <data name="CrashPromptDialogDetailButton" xml:space="preserve">
    <value>Details</value>
    <comment>Click it to display crash details</comment>
  </data>
  <data name="CrashPromptDialogOpenFolderButton" xml:space="preserve">
    <value>Open Folder</value>
    <comment>Open folder that contains crash report</comment>
  </data>
  <data name="CrashPromptDialogSubmitBugButton" xml:space="preserve">
    <value>Submit Bug To Github</value>
    <comment>Submit a bug on github</comment>
  </data>
  <data name="CrashPromptDialogTitle" xml:space="preserve">
    <value>{0} has crashed</value>
  </data>
  <data name="CreateMember" xml:space="preserve">
    <value>Create</value>
  </data>
  <data name="CustomNodePromptDescriptionTooltip" xml:space="preserve">
    <value>A description that helps people understand what the node might be used for.</value>
  </data>
  <data name="CustomNodePromptNameTooltip" xml:space="preserve">
    <value>A unique name for the node.</value>
  </data>
  <data name="CustomNodePropertyErrorMessageBoxTitle" xml:space="preserve">
    <value>Custom Node Property Error</value>
  </data>
  <data name="CustomNodePropertyWindowCategory" xml:space="preserve">
    <value>Add-ons Category</value>
    <comment>Label - specify custom node category</comment>
  </data>
  <data name="CustomNodePropertyWindowDescription" xml:space="preserve">
    <value>Description</value>
    <comment>Label - custom node description</comment>
  </data>
  <data name="CustomNodePropertyWindowDescriptionHint" xml:space="preserve">
    <value>Description of Custom Node</value>
    <comment>Text box hint</comment>
  </data>
  <data name="CustomNodePropertyWindowName" xml:space="preserve">
    <value>Name</value>
    <comment>Label - specify custom node name</comment>
  </data>
  <data name="CustomNodePropertyWindowNameHint" xml:space="preserve">
    <value>Name of Custom Node</value>
    <comment>Text box hint</comment>
  </data>
  <data name="CustomNodePropertyWindowLocationNote" xml:space="preserve">
    <value>Custom Nodes will be placed in the Add-Ons section of the library.</value>
    <comment>Note regarding Custom Node library location</comment>
  </data>
  <data name="CustomNodePropertyWindowTitle" xml:space="preserve">
    <value>Custom Node Properties</value>
    <comment>Dialog name</comment>
  </data>
  <data name="CustomNodeTypeShortString" xml:space="preserve">
    <value>DS</value>
  </data>
  <data name="DeprecatingPackageMessageBoxTitle" xml:space="preserve">
    <value>Deprecating Package</value>
  </data>
  <data name="DescriptionNeedMoreCharacters" xml:space="preserve">
    <value>Description must be longer than 10 characters.</value>
    <comment>ErrorString</comment>
  </data>
  <data name="DetailedLayoutTitle" xml:space="preserve">
    <value>Detailed</value>
  </data>
  <data name="DirectoryNotFound" xml:space="preserve">
    <value>Directory Not Found</value>
  </data>
  <data name="DownloadWarningMessageBoxTitle" xml:space="preserve">
    <value>Download Warning</value>
  </data>
  <data name="DynamoUpdateAvailableToolTip" xml:space="preserve">
    <value>A Dynamo update is available. Click to install.</value>
  </data>
  <data name="DynamoViewCancelButtonTooltip" xml:space="preserve">
    <value>Cancel Run (Shift+F5)</value>
    <comment>Cancel button tooltip</comment>
  </data>
  <data name="DynamoViewContextMenuClearLog" xml:space="preserve">
    <value>Clear</value>
    <comment>Clear log</comment>
  </data>
  <data name="DynamoViewDebugMenu" xml:space="preserve">
    <value>Debug</value>
    <comment>Debug menu</comment>
  </data>
  <data name="DynamoViewDebugMenuCheckDailyBuild" xml:space="preserve">
    <value>Check Daily Builds</value>
    <comment>Debug menu | Check the latest daily build</comment>
  </data>
  <data name="DynamoViewDebugMenuDumpLibrary" xml:space="preserve">
    <value>Dump Library</value>
    <comment>Debug menu | Dump all imported libraries</comment>
  </data>
  <data name="DynamoViewDebugMenuForceReExecute" xml:space="preserve">
    <value>Force Re-execute</value>
    <comment>Debug menu | Force to re-execute the whole graph</comment>
  </data>
  <data name="DynamoViewDebugMenuForceUpdate" xml:space="preserve">
    <value>Force Update</value>
    <comment>Debug menu | Force to update Dynamo</comment>
  </data>
  <data name="DynamoViewDebugMenuRunMutationTest" xml:space="preserve">
    <value>Run mutation test</value>
    <comment>Debug menu | Run mutation test</comment>
  </data>
  <data name="DynamoViewDebugMenuShowDebugAST" xml:space="preserve">
    <value>Show Debug ASTs</value>
    <comment>Debug menu | Show debug abstract syntax tree</comment>
  </data>
  <data name="DynamoViewDebugMenuVerboseLogging" xml:space="preserve">
    <value>Verbose Logging</value>
    <comment>Debug menu | Verbose logging</comment>
  </data>
  <data name="DynamoViewDebugMenuDebugModes" xml:space="preserve">
    <value>Debug Modes</value>
    <comment>Debug menu | Show debug modes</comment>
  </data>
  <data name="DynamoViewEditMenu" xml:space="preserve">
    <value>_Edit</value>
    <comment>Edit menu</comment>
  </data>
  <data name="DynamoViewEditMenuAlighBottom" xml:space="preserve">
    <value>_Bottom</value>
    <comment>Edit menu | Align based on selected nodes' bottom Y position</comment>
  </data>
  <data name="DynamoViewEditMenuAlignLeft" xml:space="preserve">
    <value>_Left</value>
    <comment>Edit menu | Align based on selected nodes' leftmost X position</comment>
  </data>
  <data name="DynamoViewEditMenuAlignRight" xml:space="preserve">
    <value>_Right</value>
    <comment>Edit menu | Align based on selected nodes' rightmost X position</comment>
  </data>
  <data name="DynamoViewEditMenuAlignSelection" xml:space="preserve">
    <value>_Align Selection</value>
    <comment>Edit menu | Align selected nodes</comment>
  </data>
  <data name="DynamoViewEditMenuAlignTop" xml:space="preserve">
    <value>_Top</value>
    <comment>Edit menu | Align based on selected nodes' topmost Y position</comment>
  </data>
  <data name="DynamoViewEditMenuAlignXAverage" xml:space="preserve">
    <value>_X Average</value>
    <comment>Edit menu | Align based on selected nodes' average X positions</comment>
  </data>
  <data name="DynamoViewEditMenuAlignXDistribute" xml:space="preserve">
    <value>_X Distribute</value>
    <comment>Edit menu | Align selected nodes evenly on horizontal direction</comment>
  </data>
  <data name="DynamoViewEditMenuAlignYAverage" xml:space="preserve">
    <value>_Y Average</value>
    <comment>Edit menu | Align based on selected nodes' average Y positions</comment>
  </data>
  <data name="DynamoViewEditMenuAlignYDistribute" xml:space="preserve">
    <value>_Y Distribute</value>
    <comment>Edit menu | Align selected nodes evenly on vertical direction</comment>
  </data>
  <data name="DynamoViewEditMenuCleanupLayout" xml:space="preserve">
    <value>_Cleanup Node Layout</value>
    <comment>Edit menu | Automatically layout graph</comment>
  </data>
  <data name="DynamoViewEditMenuCopy" xml:space="preserve">
    <value>_Copy</value>
    <comment>Edit menu | Copy</comment>
  </data>
  <data name="DynamoViewEditMenuCreateCustomNode" xml:space="preserve">
    <value>_Create Custom Node</value>
    <comment>Edit menu | Create custom node from selected nodes</comment>
  </data>
  <data name="DynamoViewEditMenuCreateGroup" xml:space="preserve">
    <value>_Create Group</value>
    <comment>Edit menu | Create Grouping for nodes</comment>
  </data>
  <data name="DynamoViewEditMenuCreateNote" xml:space="preserve">
    <value>_Create Note</value>
    <comment>Edit menu | Create note for a node</comment>
  </data>
  <data name="DynamoViewEditMenuCreatePreset" xml:space="preserve">
    <value>Create Preset From Selection</value>
  </data>
  <data name="DynamoViewEditMenuDeletePreset" xml:space="preserve">
    <value>Delete Preset</value>
  </data>
  <data name="DynamoViewEditMenuDeleteSelected" xml:space="preserve">
    <value>_Delete Selected</value>
    <comment>Edit menu | Delete selected nodes</comment>
  </data>
  <data name="DynamoViewEditMenuPaste" xml:space="preserve">
    <value>_Paste</value>
    <comment>Edit menu | Paste</comment>
  </data>
  <data name="DynamoViewEditMenuPresetsMenu" xml:space="preserve">
    <value>Presets</value>
  </data>
  <data name="DynamoViewEditMenuRedo" xml:space="preserve">
    <value>_Redo</value>
    <comment>Edit menu | Redo</comment>
  </data>
  <data name="DynamoViewEditMenuRestorePreset" xml:space="preserve">
    <value>Restore Preset</value>
  </data>
  <data name="DynamoViewEditMenuSelectAll" xml:space="preserve">
    <value>_Select All</value>
    <comment>Edit menu | Select all nodes</comment>
  </data>
  <data name="DynamoViewEditMenuSelectNeighbours" xml:space="preserve">
    <value>_Select Neighbors</value>
  </data>
  <data name="DynamoViewEditMenuUndo" xml:space="preserve">
    <value>_Undo</value>
    <comment>Edit menu | Undo</comment>
  </data>
  <data name="DynamoViewDynamoMenuExit" xml:space="preserve">
    <value>_Exit Dynamo</value>
    <comment>Dynamo menu | Exit Dynamo</comment>
  </data>
  <data name="DynamoViewFileMenu" xml:space="preserve">
    <value>_File</value>
    <comment>File menu</comment>
  </data>
  <data name="DynamoViewFileMenuExport3DAsImage" xml:space="preserve">
    <value>_Export Background 3D Preview as Image...</value>
    <comment>File menu | Export Background 3D Preview as image</comment>
  </data>
  <data name="DynamoViewFileMenuExportAsImage" xml:space="preserve">
    <value>_Export Workspace As Image...</value>
    <comment>File menu | Export workspace as image</comment>
  </data>
  <data name="DynamoViewFileMenuExportToSTL" xml:space="preserve">
    <value>_Export Model to STL...</value>
    <comment>File menu | Export geometry model to STL file format</comment>
  </data>
  <data name="DynamoViewFileMenuImport" xml:space="preserve">
    <value>_Import Library...</value>
    <comment>File menu | Import</comment>
  </data>
  <data name="DynamoViewFileMenuNew" xml:space="preserve">
    <value>_New</value>
    <comment>File menu | New</comment>
  </data>
  <data name="DynamoViewFileMenuNewCustomNode" xml:space="preserve">
    <value>_Custom Node...</value>
    <comment>FIle menu | New | New custom node</comment>
  </data>
  <data name="DynamoViewFileMenuNewHomeWorkSpace" xml:space="preserve">
    <value>_Home Workspace</value>
    <comment>File menu | New | New home workspace</comment>
  </data>
  <data name="DynamoViewFileMenuOpen" xml:space="preserve">
    <value>_Open...</value>
    <comment>File menu | Open</comment>
  </data>
  <data name="DynamoViewFileMenuRecentFiles" xml:space="preserve">
    <value>_Open Recent Files</value>
    <comment>File menu | Open Recent files</comment>
  </data>
  <data name="DynamoViewFileMenuSave" xml:space="preserve">
    <value>_Save</value>
    <comment>File menu | Save</comment>
  </data>
  <data name="DynamoViewFileMenuSaveAs" xml:space="preserve">
    <value>_Save As...</value>
    <comment>File menu | Save as</comment>
  </data>
  <data name="DynamoViewHelpDictionary" xml:space="preserve">
    <value>Dynamo Dictionary</value>
    <comment>Help menu | Go to Dynamo Dictionary</comment>
  </data>
  <data name="DynamoViewHelpMenu" xml:space="preserve">
    <value>Help</value>
    <comment>Help menu</comment>
  </data>
  <data name="DynamoViewHelpMenuDisplayStartPage" xml:space="preserve">
    <value>_Display Start Page</value>
    <comment>Help menu | Display start page</comment>
  </data>
  <data name="DynamoViewHelpMenuGotoWebsite" xml:space="preserve">
    <value>_Dynamo Website</value>
    <comment>Help menu | Go go Dynamo website</comment>
  </data>
  <data name="DynamoViewHelpMenuGotoWiki" xml:space="preserve">
    <value>Dynamo Project _Wiki</value>
    <comment>Help menu | Go to wiki</comment>
  </data>
  <data name="DynamoViewHelpMenuReportBug" xml:space="preserve">
    <value>_Report A Bug</value>
    <comment>Help menu | Report a bug</comment>
  </data>
  <data name="DynamoViewHelpMenuShowInFolder" xml:space="preserve">
    <value>Show In Folder</value>
    <comment>Help menu | Show in Folder</comment>
  </data>
  <data name="DynamoViewHepMenuSamples" xml:space="preserve">
    <value>Samples</value>
    <comment>Help menu | Samples</comment>
  </data>
  <data name="DynamoViewPackageMenu" xml:space="preserve">
    <value>_Packages</value>
    <comment>Package menu</comment>
  </data>
  <data name="DynamoViewPackageMenuManagePackage" xml:space="preserve">
    <value>_Manage Packages...</value>
    <comment>Package menu | Manage packages...</comment>
  </data>
  <data name="DynamoViewPackageMenuPublishNodes" xml:space="preserve">
    <value>_Publish Selected Nodes...</value>
    <comment>Package menu | Publish selected nodes as a package</comment>
  </data>
  <data name="DynamoViewPackageMenuPublishPackage" xml:space="preserve">
    <value>_Publish New Package...</value>
    <comment>Package menu | Publish new package</comment>
  </data>
  <data name="DynamoViewPackageMenuPublishWorkspace" xml:space="preserve">
    <value>_Publish Current Workspace...</value>
    <comment>Package menu | Publish current workspace as a package</comment>
  </data>
  <data name="DynamoViewPackageMenuSearchPackage" xml:space="preserve">
    <value>_Search for a Package...</value>
    <comment>Package menu | Search for a package</comment>
  </data>
  <data name="DynamoViewRunAutomaticallyOption" xml:space="preserve">
    <value>Run Automatically</value>
    <comment>Run automatically option</comment>
  </data>
  <data name="DynamoViewRunButton" xml:space="preserve">
    <value>Run</value>
    <comment>Run button</comment>
  </data>
  <data name="DynamoViewRunButtonTooltip" xml:space="preserve">
    <value>Run Workflow (F5)</value>
    <comment>Run button tooltip</comment>
  </data>
  <data name="DynamoViewRunButtonToolTipDisabled" xml:space="preserve">
    <value>Run is not available when running Automatically or Periodically.</value>
  </data>
  <data name="DynamoViewSamplesMenuShowInFolder" xml:space="preserve">
    <value>Show In Folder</value>
  </data>
  <data name="PreferencesViewEnableTSplineNodes" xml:space="preserve">
    <value>Enable T-Spline nodes</value>
    <comment>Preferences | Features | Experimental | Enable T-Spline nodes</comment>
  </data>
  <data name="PreferencesViewExperimentalLabel" xml:space="preserve">
    <value>Experimental</value>
    <comment>Preferences | Features | Experimental</comment>
  </data>
  <data name="DynamoViewSettingMenu" xml:space="preserve">
    <value>_Settings</value>
    <comment>Setting menu</comment>
  </data>
  <data name="DynamoViewSettingMenuAreaUnits" xml:space="preserve">
    <value>Area Display Units</value>
    <comment>Setting menu | Area unit display</comment>
  </data>
  <data name="DynamoViewSettingMenuCentimeter" xml:space="preserve">
    <value>Centimeter</value>
    <comment>Setting menu | Centimeter</comment>
  </data>
  <data name="DynamoViewSettingMenuCubicCentimeter" xml:space="preserve">
    <value>Cubic Centimeter</value>
    <comment>Setting menu | Cubic centimeter</comment>
  </data>
  <data name="DynamoViewSettingMenuCubicFoot" xml:space="preserve">
    <value>Cubic Foot</value>
    <comment>Setting menu | Cubic foot</comment>
  </data>
  <data name="DynamoViewSettingMenuCubicInch" xml:space="preserve">
    <value>Cubic Inch</value>
    <comment>Setting menu | Cubic inch</comment>
  </data>
  <data name="DynamoViewSettingMenuCubicMeter" xml:space="preserve">
    <value>Cubic Meter</value>
    <comment>Setting menu | Cubic meter</comment>
  </data>
  <data name="DynamoViewSettingMenuCubicMillimeter" xml:space="preserve">
    <value>Cubic Millimeter</value>
    <comment>Setting menu | Cubic millimeter</comment>
  </data>
  <data name="DynamoViewSettingMenuDecimalFoot" xml:space="preserve">
    <value>Decimal Foot</value>
    <comment>Setting menu | Decimal foot</comment>
  </data>
  <data name="DynamoViewSettingMenuDecimalInch" xml:space="preserve">
    <value>Decimal Inch</value>
    <comment>Setting menu | Decimal inch</comment>
  </data>
  <data name="DynamoViewSettingMenuShowDataReportingDialog" xml:space="preserve">
    <value>Agreement to Collect Usability Data</value>
    <comment>Setting menu | Show user agreement dialog about data collecting</comment>
  </data>
  <data name="DynamoViewSettingMenuFractionalFoot" xml:space="preserve">
    <value>Fractional Foot</value>
    <comment>Setting menu | Fractional foot</comment>
  </data>
  <data name="DynamoViewSettingMenuFractionalInch" xml:space="preserve">
    <value>Fractional Inch</value>
    <comment>Setting menu | Fractional inch</comment>
  </data>
  <data name="DynamoViewSettingMenuHighRenderPrecision" xml:space="preserve">
    <value>High</value>
    <comment>Setting menu | Slider for render precision</comment>
  </data>
  <data name="DynamoViewSettingMenuLengthUnits" xml:space="preserve">
    <value>Length Display Units</value>
    <comment>Setting menu | Length unit display</comment>
  </data>
  <data name="DynamoViewSettingMenuLowRenderPrecision" xml:space="preserve">
    <value>Low</value>
    <comment>Setting menu | Slider for render precision</comment>
  </data>
  <data name="DynamoViewSettingMenuManagePackagePath" xml:space="preserve">
    <value>Manage Node and Package Paths...</value>
    <comment>Setting menu | Custom node definition and package paths</comment>
  </data>
  <data name="DynamoViewSettingMenuMeter" xml:space="preserve">
    <value>Meter</value>
    <comment>Setting menu | Meter</comment>
  </data>
  <data name="DynamoViewSettingMenuMillimeter" xml:space="preserve">
    <value>Millimeter</value>
    <comment>Setting menu | Millimeter</comment>
  </data>
  <data name="DynamoViewSettingMenuNumber0" xml:space="preserve">
    <value>0</value>
    <comment>Locale dependent number format 0</comment>
  </data>
  <data name="DynamoViewSettingMenuNumber00" xml:space="preserve">
    <value>0.0</value>
    <comment>Locale dependent number format 0.0</comment>
  </data>
  <data name="DynamoViewSettingMenuNumber000" xml:space="preserve">
    <value>0.00</value>
    <comment>Locale dependent number format 0.00</comment>
  </data>
  <data name="DynamoViewSettingMenuNumber0000" xml:space="preserve">
    <value>0.000</value>
    <comment>Locale dependent number format 0.000</comment>
  </data>
  <data name="DynamoViewSettingMenuNumber00000" xml:space="preserve">
    <value>0.0000</value>
    <comment>Locale dependent number format 0.0000</comment>
  </data>
  <data name="DynamoViewSettingMenuNumberFormat" xml:space="preserve">
    <value>Number Format</value>
    <comment>Setting menu | Number format</comment>
  </data>
  <data name="PreferencesViewSelectedPackagePathForDownload" xml:space="preserve">
    <value>Selected package path for download</value>
    <comment>Preferences | Package Manager | Node and Package Paths | New Package Download Directory | Selected package path for download</comment>
  </data>
  <data name="DynamoViewSettingMenuSquareCentimeter" xml:space="preserve">
    <value>Square Centimeter</value>
    <comment>Setting menu | Square centimeter</comment>
  </data>
  <data name="DynamoViewSettingMenuSquareFoot" xml:space="preserve">
    <value>Square Foot</value>
    <comment>Setting menu | Square foot</comment>
  </data>
  <data name="DynamoViewSettingMenuSquareInch" xml:space="preserve">
    <value>Square Inch</value>
    <comment>Setting menu | Square inch</comment>
  </data>
  <data name="DynamoViewSettingMenuSquareMeter" xml:space="preserve">
    <value>Square Meter</value>
    <comment>Setting menu | Square meter</comment>
  </data>
  <data name="DynamoViewSettingMenuSquareMillimeter" xml:space="preserve">
    <value>Square Millimeter</value>
    <comment>Setting menu | Square millimeter</comment>
  </data>
  <data name="DynamoViewSettingMenuVolumeUnits" xml:space="preserve">
    <value>Volume Display Units</value>
    <comment>Setting menu | Volume unit display</comment>
  </data>
  <data name="DynamoViewSettingShowRunPreview" xml:space="preserve">
    <value>Show Run Preview</value>
    <comment>Setting menu | Show Run Preview</comment>
  </data>
  <data name="DynamoViewSettingsMenuChangeScaleFactor" xml:space="preserve">
    <value>Geometry Scaling...</value>
    <comment>Settings menu | Geometry Scaling</comment>
  </data>
  <data name="DynamoViewSettingsMenuShowPreviewBubbles" xml:space="preserve">
    <value>Show Preview Bubbles</value>
    <comment>Settings menu | Show preview bubbles</comment>
  </data>
  <data name="DynamoViewSettingsMenuVisualizationSettings" xml:space="preserve">
    <value>Visualization Settings</value>
  </data>
  <data name="DynamoViewToolbarExport3DButtonTooltip" xml:space="preserve">
    <value>Export Background Preview As Image</value>
    <comment>Toolbar export button tooltip</comment>
  </data>
  <data name="DynamoViewToolbarExportButtonTooltip" xml:space="preserve">
    <value>Export Workspace As Image</value>
    <comment>Toolbar export button tooltip</comment>
  </data>
  <data name="DynamoViewToolbarNewButtonTooltip" xml:space="preserve">
    <value>New [Ctrl + N]</value>
    <comment>Toolbar new button tooltip</comment>
  </data>
  <data name="DynamoViewToolbarOpenButtonTooltip" xml:space="preserve">
    <value>Open [Ctrl + O]</value>
    <comment>Toolbar open button tooltip</comment>
  </data>
  <data name="DynamoViewToolbarRedoButtonTooltip" xml:space="preserve">
    <value>Redo [Ctrl + Y]</value>
    <comment>Toolbar redo button tooltip</comment>
  </data>
  <data name="DynamoViewToolbarSaveButtonTooltip" xml:space="preserve">
    <value>Save [Ctrl + S]</value>
    <comment>Toolbar save button tooltip</comment>
  </data>
  <data name="DynamoViewToolbarUndoButtonTooltip" xml:space="preserve">
    <value>Undo [Ctrl + Z]</value>
    <comment>Toolbar undo button tooltip</comment>
  </data>
  <data name="DynamoViewViewMenu" xml:space="preserve">
    <value>_View</value>
    <comment>View menu</comment>
  </data>
  <data name="DynamoViewViewMenu3DPreview" xml:space="preserve">
    <value>_Background 3D Preview</value>
    <comment>View menu | Background 3d preview</comment>
  </data>
  <data name="DynamoViewViewMenuAlternateContextGeometry" xml:space="preserve">
    <value>Show Geometry in {0}</value>
    <comment>View menu | Show geometry in some context</comment>
  </data>
  <data name="DynamoViewViewMenuAvailablePreviews" xml:space="preserve">
    <value>Available Previews</value>
  </data>
  <data name="DynamoViewViewMenuConnector" xml:space="preserve">
    <value>_Connectors</value>
    <comment>View menu | Connector setting</comment>
  </data>
  <data name="DynamoViewViewMenuConnectorType" xml:space="preserve">
    <value>_Connector Type</value>
    <comment>View menu | Connector type</comment>
  </data>
  <data name="DynamoViewViewMenuConnectorTypeCurve" xml:space="preserve">
    <value>Curves</value>
    <comment>View menu | Curve type connector</comment>
  </data>
  <data name="DynamoViewViewMenuConnectorTypePolylines" xml:space="preserve">
    <value>Polylines</value>
    <comment>View menu | Polyline type connector</comment>
  </data>
  <data name="DynamoViewViewMenuHideConsole" xml:space="preserve">
    <value>Hide Console</value>
    <comment>View menu | Hide console</comment>
  </data>
  <data name="DynamoViewViewMenuPan" xml:space="preserve">
    <value>_Pan</value>
    <comment>View menu | Pan</comment>
  </data>
  <data name="DynamoViewViewMenuPanDown" xml:space="preserve">
    <value>Pan Down (Mouse wheel drag down)</value>
    <comment>View menu | Pan down</comment>
  </data>
  <data name="DynamoViewViewMenuPanLeft" xml:space="preserve">
    <value>Pan Left (Mouse wheel drag left)</value>
    <comment>View menu | Pan left</comment>
  </data>
  <data name="DynamoViewViewMenuPanRight" xml:space="preserve">
    <value>Pan Right (Mouse wheel drag right)</value>
    <comment>View menu | Pan right</comment>
  </data>
  <data name="DynamoViewViewMenuPanUp" xml:space="preserve">
    <value>Pan Up (Mouse wheel drag up)</value>
    <comment>View menu | Pan up</comment>
  </data>
  <data name="DynamoViewViewMenuPreviewNavigate" xml:space="preserve">
    <value>Navigate Background 3D Preview</value>
    <comment>View menu | Navigate background 3D preview</comment>
  </data>
  <data name="DynamoViewViewMenuShowBackground3DPreview" xml:space="preserve">
    <value>Showing Background 3D Preview</value>
    <comment>View menu | Show background preview</comment>
  </data>
  <data name="DynamoViewViewMenuShowConnectors" xml:space="preserve">
    <value>_Show Connectors</value>
    <comment>View menu | Show connectors</comment>
  </data>
  <data name="DynamoViewViewMenuShowConsole" xml:space="preserve">
    <value>Show Console</value>
    <comment>View menu | Show console</comment>
  </data>
  <data name="DynamoViewViewMenuShowGrid" xml:space="preserve">
    <value>Show Grid</value>
    <comment>View menu | Show Grid</comment>
  </data>
  <data name="DynamoViewViewMenuZoom" xml:space="preserve">
    <value>_Zoom</value>
    <comment>View menu | Zoom</comment>
  </data>
  <data name="DynamoViewViewMenuZoomIn" xml:space="preserve">
    <value>Zoom In (Mouse wheel down)</value>
    <comment>View menu | Zoom in</comment>
  </data>
  <data name="DynamoViewViewMenuZoomOut" xml:space="preserve">
    <value>Zoom Out (Mouse wheel up)</value>
    <comment>View menu | Zoom out</comment>
  </data>
  <data name="EditAnnotationTitle" xml:space="preserve">
    <value>Edit Group Title</value>
    <comment>Dialog for editing a node's name</comment>
  </data>
  <data name="EditNodeWindowTitle" xml:space="preserve">
    <value>Edit Node Name</value>
    <comment>Dialog for editing a node's name</comment>
  </data>
  <data name="EditWindowAcceptButton" xml:space="preserve">
    <value>Accept</value>
  </data>
  <data name="EditWindowTitle" xml:space="preserve">
    <value>Set value...</value>
  </data>
  <data name="FileDialogAllFiles" xml:space="preserve">
    <value>All Files ({0})|{0}</value>
  </data>
  <data name="FileDialogAssemblyFiles" xml:space="preserve">
    <value>Assembly Library Files ({0})|{0}</value>
  </data>
  <data name="FileDialogCustomNodeDLLXML" xml:space="preserve">
    <value>Custom Node, DLL, XML ({0})|{0}</value>
  </data>
  <data name="FileDialogDefaultPNGName" xml:space="preserve">
    <value>Capture.png</value>
  </data>
  <data name="FileDialogDefaultSTLModelName" xml:space="preserve">
    <value>model.stl</value>
  </data>
  <data name="FileDialogDesignScriptFiles" xml:space="preserve">
    <value>DesignScript Files ({0})|{0}</value>
  </data>
  <data name="FileDialogDynamoCustomNode" xml:space="preserve">
    <value>{0} Custom Node ({1})|{1}</value>
  </data>
  <data name="FileDialogDynamoDefinitions" xml:space="preserve">
    <value>{0} Definitions ({1})|{1}</value>
  </data>
  <data name="FileDialogDynamoWorkspace" xml:space="preserve">
    <value>{0} Workspace ({1})|{1}</value>
  </data>
  <data name="FileDialogLibraryFiles" xml:space="preserve">
    <value>Library Files ({0})|{0}</value>
  </data>
  <data name="FileDialogManualMode" xml:space="preserve">
    <value>Open in Manual Execution Mode</value>
  </data>
  <data name="FileDialogPNGFiles" xml:space="preserve">
    <value>PNG Image|{0}</value>
  </data>
  <data name="FileDialogSTLModels" xml:space="preserve">
    <value>STL Models|{0}</value>
  </data>
  <data name="FileNotPublishCaption" xml:space="preserve">
    <value>Publish Fail!</value>
  </data>
  <data name="FileNotPublishMessage" xml:space="preserve">
    <value>File(s) were not found or are contained inside of a package. Please only add files that are located outside of packages.

Failed to publish file(s): 
{0}</value>
  </data>
  <data name="FilePathConverterNoFileSelected" xml:space="preserve">
    <value>No file selected.</value>
  </data>
  <data name="FilterIconTooltip" xml:space="preserve">
    <value>Filter results</value>
  </data>
  <data name="FolderNotWritableError" xml:space="preserve">
    <value>You do not have write permission to {0}.</value>
  </data>
  <data name="GalleryDynamoVersion" xml:space="preserve">
    <value>Version {0}.{1}.{2}</value>
  </data>
  <data name="GenericTaskDialogSampleLeftButton" xml:space="preserve">
    <value>Sample Left Button</value>
    <comment>Sample button, it will be replaced at runtime</comment>
  </data>
  <data name="GenericTaskDialogSampleRightButton" xml:space="preserve">
    <value>Sample Right Button</value>
    <comment>Sample button, it will be replaced at runtime</comment>
  </data>
  <data name="GenericTaskDialogTitle" xml:space="preserve">
    <value>Generic Task Dialog</value>
  </data>
  <data name="GroupContextMenuBackground" xml:space="preserve">
    <value>Select Background</value>
  </data>
  <data name="GroupContextMenuDeleteGroup" xml:space="preserve">
    <value>Delete Group</value>
  </data>
  <data name="GroupContextMenuFont" xml:space="preserve">
    <value>Font Size</value>
  </data>
  <data name="GroupContextMenuGraphLayout" xml:space="preserve">
    <value>Cleanup Node Layout</value>
  </data>
  <data name="GroupContextMenuUngroup" xml:space="preserve">
    <value>Ungroup</value>
  </data>
  <data name="GroupDefaultText" xml:space="preserve">
    <value>&lt;Click here to edit the group title&gt;</value>
  </data>
  <data name="HideClassicNodeLibrary" xml:space="preserve">
    <value>Hide Classic Node Library</value>
  </data>
  <data name="ImportLibraryDialogTitle" xml:space="preserve">
    <value>Import Library</value>
  </data>
  <data name="InCanvasFitViewButtonToolTip" xml:space="preserve">
    <value>Zoom to Fit</value>
    <comment>Zoom to Fit</comment>
  </data>
  <data name="InCanvasGeomButtonToolTip" xml:space="preserve">
    <value>Enable background 3D preview navigation (Ctrl + B)</value>
    <comment>Enable background 3D preview navigation</comment>
  </data>
  <data name="InCanvasNodeButtonToolTip" xml:space="preserve">
    <value>Enable graph view navigation (Ctrl + B)</value>
    <comment>Enable graph view navigation</comment>
  </data>
  <data name="InCanvasOrbitButtonToolTip" xml:space="preserve">
    <value>Orbit</value>
    <comment>Orbit</comment>
  </data>
  <data name="InCanvasPanButtonToolTip" xml:space="preserve">
    <value>Pan</value>
    <comment>Pan</comment>
  </data>
  <data name="InCanvasZoomInButtonToolTip" xml:space="preserve">
    <value>Zoom In</value>
    <comment>Zoom In</comment>
  </data>
  <data name="InCanvasZoomOutButtonToolTip" xml:space="preserve">
    <value>Zoom Out</value>
    <comment>Zoom Out</comment>
  </data>
  <data name="InfoBubbleError" xml:space="preserve">
    <value>Error: </value>
  </data>
  <data name="InfoBubbleWarning" xml:space="preserve">
    <value>Warning: </value>
  </data>
  <data name="InstalledPackageViewAdditionalFileLabel" xml:space="preserve">
    <value>Additional Files</value>
  </data>
  <data name="InstalledPackageViewAdditionalLabel" xml:space="preserve">
    <value>Additional Libraries</value>
  </data>
  <data name="InstalledPackageViewContextMenuDeprecate" xml:space="preserve">
    <value>Deprecate</value>
  </data>
  <data name="InstalledPackageViewContextMenuDeprecateTooltip" xml:space="preserve">
    <value>Set this package as deprecated.  Only allowed if you're a current maintainer of the package.</value>
  </data>
  <data name="InstalledPackageViewContextMenuGetLatest" xml:space="preserve">
    <value>Get Latest Version</value>
  </data>
  <data name="InstalledPackageViewContextMenuGetLatestTooltip" xml:space="preserve">
    <value>Check if there is a newer version of this package and download it.</value>
  </data>
  <data name="InstalledPackageViewContextMenuPublish" xml:space="preserve">
    <value>Publish...</value>
  </data>
  <data name="InstalledPackageViewContextMenuPublishTooltip" xml:space="preserve">
    <value>Publish this package, if it has yet to be published.</value>
  </data>
  <data name="InstalledPackageViewContextMenuPublishVersion" xml:space="preserve">
    <value>Publish Version...</value>
  </data>
  <data name="InstalledPackageViewContextMenuPublishVersionTooltip" xml:space="preserve">
    <value>Publish a new version of this package, assuming it has already been published. Only allowed if you're a current maintainer of the package.</value>
  </data>
  <data name="InstalledPackageViewContextMenuRemoveDeprecation" xml:space="preserve">
    <value>Remove deprecation</value>
  </data>
  <data name="InstalledPackageViewContextMenuRemoveDeprecationTooltip" xml:space="preserve">
    <value>Remove package deprecation. Only allowed if you're a current maintainer of the package.</value>
  </data>
  <data name="InstalledPackageViewContextMenuShowRootDir" xml:space="preserve">
    <value>Show Root Directory</value>
  </data>
  <data name="InstalledPackageViewContextMenuShowRootDirTooltip" xml:space="preserve">
    <value>Go to the root folder of this package</value>
  </data>
  <data name="InstalledPackageViewCustomNodesLabel" xml:space="preserve">
    <value>Custom Nodes</value>
  </data>
  <data name="InstalledPackageViewNodeLibrariesLabel" xml:space="preserve">
    <value>Node Libraries</value>
  </data>
  <data name="InstalledPackageViewPendingInstallButton" xml:space="preserve">
    <value>Pending uninstall</value>
  </data>
  <data name="InstalledPackageViewTitle" xml:space="preserve">
    <value>Installed Packages</value>
  </data>
  <data name="InstallMessageCaption" xml:space="preserve">
    <value>Install Dynamo</value>
  </data>
  <data name="InvalidLoginUrl" xml:space="preserve">
    <value>Invalid URL for login page!</value>
  </data>
  <data name="InvalidTimeZoneMessage" xml:space="preserve">
    <value>Could not sign in at this moment. Check the date, time and time zone settings and try to sign in again.</value>
  </data>
  <data name="LacingAutoToolTip" xml:space="preserve">
    <value>No replication guide will be added.</value>
  </data>
  <data name="LacingCrossProductToolTip" xml:space="preserve">
    <value>For two lists {a,b,c}{1,2,3} returns {a1,a2,a3}{b1,b2,b3}{c1,c2,c3}.</value>
  </data>
  <data name="LacingDisabledToolTip" xml:space="preserve">
    <value>Argument lacing is disabled for this node.</value>
  </data>
  <data name="LacingFirstToolTip" xml:space="preserve">
    <value>For two lists {a,b,c}{1,2,3} returns {a1}.</value>
  </data>
  <data name="LacingLongestToolTip" xml:space="preserve">
    <value>For two lists {a,b,c}{1,2} returns {a1,b2,c2}.</value>
  </data>
  <data name="LacingShortestToolTip" xml:space="preserve">
    <value>For two lists {a,b,c}{1,2} returns {a1,b2}.</value>
  </data>
  <data name="LayoutIconTooltip" xml:space="preserve">
    <value>View layout</value>
  </data>
  <data name="LearnMore" xml:space="preserve">
    <value>Learn more</value>
  </data>
  <data name="LibraryViewContextMenuEditNode" xml:space="preserve">
    <value>Edit...</value>
  </data>
  <data name="LibraryViewNoMatchesFound" xml:space="preserve">
    <value>No matches found</value>
    <comment>No matches for the search llibrary</comment>
  </data>
  <data name="LibraryViewSearchText" xml:space="preserve">
    <value>Search</value>
  </data>
  <data name="LibraryViewTitle" xml:space="preserve">
    <value>Library</value>
  </data>
  <data name="MajorVersionNonNegative" xml:space="preserve">
    <value>You must provide a Major version as a non-negative integer.</value>
    <comment>ErrorString</comment>
  </data>
  <data name="Manual" xml:space="preserve">
    <value>Manual</value>
  </data>
  <data name="MessageAlreadyInstallDynamo" xml:space="preserve">
    <value>{0} has already installed {1}.

{0} will attempt to uninstall this package before installing.</value>
  </data>
  <data name="MessageConfirmToInstallPackage" xml:space="preserve">
    <value>Are you sure you want to install {0} {1} ?</value>
    <comment>Message box content</comment>
  </data>
  <data name="MessageConfirmToInstallPackageToFolder" xml:space="preserve">
    <value>Are you sure you want to install {0} {1} to {2} ?</value>
    <comment>Message box content</comment>
  </data>
  <data name="MessageConfirmToSaveCustomNode" xml:space="preserve">
    <value>You have unsaved changes to custom node workspace: "{0}".

Would you like to save your changes?</value>
    <comment>Message box content</comment>
  </data>
  <data name="MessageConfirmToSaveHomeWorkSpace" xml:space="preserve">
    <value>You have unsaved changes to the Home workspace.

Would you like to save your changes?</value>
  </data>
  <data name="MessageConfirmToSaveNamedHomeWorkSpace" xml:space="preserve">
    <value>You have unsaved changes to {0}.

Would you like to save your changes?</value>
  </data>
  <data name="MessageConfirmToSaveReadOnlyCustomNode" xml:space="preserve">
    <value>We can't save "{0}" because the file is read-only or contains unresolved or invalid nodes. To keep changes, would you like to "Save As..." with a different name or path?</value>
    <comment>Message box content</comment>
  </data>
  <data name="MessageConfirmToUninstallPackage" xml:space="preserve">
    <value>Are you sure you want to uninstall {0} ?  This will delete the packages root directory.

You can always redownload the package.</value>
  </data>
  <data name="MessageCustomNodeNameExist" xml:space="preserve">
    <value>A built-in node with the given name already exists.</value>
  </data>
  <data name="MessageCustomNodeNeedNewCategory" xml:space="preserve">
    <value>You must enter a new category or choose one from the existing categories.</value>
  </data>
  <data name="MessageCustomNodeNoName" xml:space="preserve">
    <value>You must supply a name.</value>
  </data>
  <data name="MessageCustomNodeNameInvalid" xml:space="preserve">
    <value>Custom Node name cannot contain any of the following special characters:
    # % * ? \ : or any of the non-printable characters.</value>
  </data>
  <data name="MessageErrorOpeningFileGeneral" xml:space="preserve">
    <value>Error Opening File</value>
    <comment>Notification Center Title</comment>
  </data>
  <data name="MessageFailedToAddFile" xml:space="preserve">
    <value>Failed to add file: {0}</value>
    <comment>Message box content</comment>
  </data>
  <data name="MessageFailedToApplyCustomization" xml:space="preserve">
    <value>Failed to apply NodeViewCustomization for {0}</value>
  </data>
  <data name="MessageFailedToAttachToRowColumn" xml:space="preserve">
    <value>'AttachmentToRowColumnConverter' expects a 'ConverterParameter' value to be either 'Row' or 'Column'</value>
  </data>
  <data name="MessageFailedToDownloadPackage" xml:space="preserve">
    <value>Failed to download package with id: {0}.  Please try again and report the package if you continue to have problems.</value>
    <comment>Message box content</comment>
  </data>
  <data name="MessageInvalidPackage" xml:space="preserve">
    <value>Failed to load an invalid package.</value>
  </data>
  <data name="MessageFailedToFindNodeById" xml:space="preserve">
    <value>No node could be found with that Id.</value>
  </data>
  <data name="MessageFailedToOpenCorruptedFile" xml:space="preserve">
    <value>Error opening corrupted file: {0}</value>
    <comment>Message box content</comment>
  </data>
  <data name="MessageFailedToSaveAsImage" xml:space="preserve">
    <value>Failed to save the Workspace as image.</value>
  </data>
  <data name="MessageFailedToUninstall" xml:space="preserve">
    <value>{0} failed to uninstall the package.  You may need to delete the package's root directory manually.</value>
  </data>
  <data name="MessageFailToUninstallPackage" xml:space="preserve">
    <value>{0} failed to uninstall the package: {1}.  The package may need to be reinstalled manually.</value>
    <comment>Message box content</comment>
  </data>
  <data name="MessageGettingNodeError" xml:space="preserve">
    <value>There was a problem getting the node from the workspace.</value>
    <comment>Message box content</comment>
  </data>
  <data name="MessageLoadingTime" xml:space="preserve">
    <value>{0} elapsed for loading {1} main window.</value>
  </data>
  <data name="MessageNeedToRestart" xml:space="preserve">
    <value>{0} and its host application must restart before uninstall takes effect.</value>
  </data>
  <data name="MessageNodeWithNullFunction" xml:space="preserve">
    <value>There is a null function definition for this node.</value>
  </data>
  <data name="MessageNoNodeDescription" xml:space="preserve">
    <value>No description provided</value>
  </data>
  <data name="MessagePackageContainPythonScript" xml:space="preserve">
    <value>The package or one of its dependencies contains Python scripts or binaries. Do you want to continue?</value>
  </data>
  <data name="MessagePackageNewerDynamo" xml:space="preserve">
    <value>The package or one of its dependencies use a newer version of {0} than you are currently using. Do you want to continue?</value>
  </data>
  <data name="MessageSelectAtLeastOneNode" xml:space="preserve">
    <value>You must select at least one custom node.</value>
    <comment>Message box content</comment>
  </data>
  <data name="MessageSelectSymbolNotFound" xml:space="preserve">
    <value>The selected symbol was not found in the workspace</value>
    <comment>Message box content</comment>
  </data>
  <data name="MessageSubmitSameNamePackage" xml:space="preserve">
    <value>The node is part of the {0} package called "{1}" - do you want to submit a new version of this package?

If not, this node will be moved to the new package you are creating."</value>
    <comment>Message box content</comment>
  </data>
  <data name="MessageToDeprecatePackage" xml:space="preserve">
    <value>Are you sure you want to deprecate {0} ?  This request will be rejected if you are not a maintainer of the package.  It indicates that you will no longer support the package, although the package will still appear when explicitly searched for. 

You can always undeprecate the package.</value>
  </data>
  <data name="MessageToUndeprecatePackage" xml:space="preserve">
    <value>Are you sure you want to undeprecate {0} ?  This request will be rejected if you are not a maintainer of the package.  It indicates that you will continue to support the package and the package will appear when users are browsing packages.

You can always re-deprecate the package.</value>
  </data>
  <data name="MessageUninstallToContinue" xml:space="preserve">
    <value>{0} needs to uninstall {1} to continue, but cannot as one of its types appears to be in use.  Try restarting {0}.</value>
  </data>
  <data name="MessageUninstallToContinue2" xml:space="preserve">
    <value>{2} has dependencies. To install {2}, {0} needs to first uninstall the following dependent packages: {1}. Restart {0} to complete the uninstall, then try and download {2} again.

Uninstall the following dependent packages: {1}?</value>
  </data>
  <data name="MessageUnkownErrorOpeningFile" xml:space="preserve">
    <value>Unknown error opening file: {0}</value>
    <comment>Message box content</comment>
  </data>
  <data name="MessageUnsavedChanges0" xml:space="preserve">
    <value>The following workspaces have not been saved:</value>
  </data>
  <data name="MessageUnsavedChanges1" xml:space="preserve">
    <value>. Please save them and try again.</value>
  </data>
  <data name="MinorVersionNonNegative" xml:space="preserve">
    <value>You must provide a Minor version as a non-negative integer.</value>
    <comment>ErrorString</comment>
  </data>
  <data name="MoreButton" xml:space="preserve">
    <value>More</value>
    <comment>The "More" button on "Publish a Dynamo Package" dialog</comment>
  </data>
  <data name="NameNeedMoreCharacters" xml:space="preserve">
    <value>Name must be at least 3 characters.</value>
    <comment>ErrorString</comment>
  </data>
  <data name="NodeContextMenuEnablePeriodicUpdate" xml:space="preserve">
    <value>Enable Periodic Update</value>
  </data>
  <data name="NodeContextMenuHelp" xml:space="preserve">
    <value>Help...</value>
    <comment>Display help message for this node</comment>
  </data>
  <data name="NodeContextMenuIsInput" xml:space="preserve">
    <value>Is Input</value>
  </data>
  <data name="NodeContextMenuIsOutput" xml:space="preserve">
    <value>Is Output</value>
  </data>
  <data name="NodeContextMenuPreview" xml:space="preserve">
    <value>Preview</value>
    <comment>Context menu item - preview geometry</comment>
  </data>
  <data name="NodeContextMenuRenameNode" xml:space="preserve">
    <value>Rename Node...</value>
    <comment>Context menu item - rename this node</comment>
  </data>
  <data name="NodeContextMenuShowLabels" xml:space="preserve">
    <value>Show Labels</value>
    <comment>Context menu item - show labels</comment>
  </data>
  <data name="NodeHelpWindowNodeCategory" xml:space="preserve">
    <value>CATEGORY</value>
    <comment>Category label</comment>
  </data>
  <data name="NodeHelpWindowNodeDescription" xml:space="preserve">
    <value>DESCRIPTION</value>
    <comment>Description label</comment>
  </data>
  <data name="NodeHelpWindowNodeInput" xml:space="preserve">
    <value>INPUTS</value>
    <comment>Input label</comment>
  </data>
  <data name="NodeHelpWindowNodeOutput" xml:space="preserve">
    <value>OUTPUTS</value>
    <comment>Output label</comment>
  </data>
  <data name="NodeHelpWindowNodeType" xml:space="preserve">
    <value>NODE TYPE</value>
    <comment>Title label</comment>
  </data>
  <data name="NodesRunStatus" xml:space="preserve">
    <value>Freeze</value>
    <comment>Context menu item</comment>
  </data>
  <data name="NodeViewCustomizationFindErrorMessage" xml:space="preserve">
    <value>There was an error while finding node view customizations for {0}. Contact the author of this assembly for more information.</value>
  </data>
  <data name="NoneString" xml:space="preserve">
    <value>none</value>
  </data>
  <data name="NoteViewContextMenuDelete" xml:space="preserve">
    <value>Delete</value>
    <comment>Delete note </comment>
  </data>
  <data name="NoteViewContextMenuEdit" xml:space="preserve">
    <value>Edit...</value>
    <comment>Edit note</comment>
  </data>
  <data name="NullString" xml:space="preserve">
    <value>null</value>
  </data>
  <data name="OKButton" xml:space="preserve">
    <value>OK</value>
  </data>
  <data name="OneAssemblyWasLoadedSeveralTimesErrorMessage" xml:space="preserve">
    <value>Please, load assembly just one time.
Next assemblies were loaded several times:
</value>
  </data>
  <data name="OnlyTitle" xml:space="preserve">
    <value>only</value>
  </data>
  <data name="OpenDynamoDefinitionDialogTitle" xml:space="preserve">
    <value>Open {0} Definition...</value>
  </data>
  <data name="PackageDownloadConfirmMessageBoxTitle" xml:space="preserve">
    <value>Package Download Confirmation</value>
    <comment>Message box title</comment>
  </data>
  <data name="PackageDownloadErrorMessageBoxTitle" xml:space="preserve">
    <value>Package Download Error</value>
    <comment>Message box title</comment>
  </data>
  <data name="PackageDownloadMessageBoxTitle" xml:space="preserve">
    <value>Package Download</value>
  </data>
  <data name="PackageDownloadStateDownloaded" xml:space="preserve">
    <value>Downloaded</value>
  </data>
  <data name="PackageDownloadStateDownloading" xml:space="preserve">
    <value>Downloading</value>
  </data>
  <data name="PackageDownloadStateError" xml:space="preserve">
    <value>Error</value>
  </data>
  <data name="PackageDownloadStateInstalled" xml:space="preserve">
    <value>Installed</value>
  </data>
  <data name="PackageDownloadStateInstalling" xml:space="preserve">
    <value>Installing</value>
  </data>
  <data name="PackageDownloadStateStarting" xml:space="preserve">
    <value>Starting</value>
  </data>
  <data name="PackageDuplicateAssemblyWarning" xml:space="preserve">
    <value>Due to limitations in the .NET framework, it is not possible to update your package assembly while it is already loaded.  Please update the assembly while {0} is not running and try again.</value>
  </data>
  <data name="PackageDuplicateAssemblyWarningTitle" xml:space="preserve">
    <value>Cannot update assembly</value>
  </data>
  <data name="PackageFolderNotAccessible" xml:space="preserve">
    <value>A problem occurred when trying to install the package. Dynamo is unable to obtain read/write access to
{0}</value>
  </data>
  <data name="PackageNameCannotContainTheseCharacters" xml:space="preserve">
    <value>The name of the package cannot contain /,\, or *.</value>
    <comment>ErrorString</comment>
  </data>
  <data name="PackageNeedAtLeastOneFile" xml:space="preserve">
    <value>Your package must contain at least one file.</value>
    <comment>ErrorString</comment>
  </data>
  <data name="PackageNotExisted" xml:space="preserve">
    <value>The root directory of the package does not exist. Please try and re-install the package.</value>
  </data>
  <data name="PackagePathViewAccept" xml:space="preserve">
    <value>Accept Changes</value>
    <comment>Accept changes button on the package path dialog</comment>
  </data>
  <data name="PackagePathViewHeading" xml:space="preserve">
    <value>Paths:</value>
    <comment>Package path management dialog content</comment>
  </data>
  <data name="PackagePathViewSummary1" xml:space="preserve">
    <value>Add paths to make nodes and packages show up in the library.</value>
    <comment>Package path management dialog content</comment>
  </data>
  <data name="PackagePathViewTitle" xml:space="preserve">
    <value>Manage Node and Package Paths</value>
    <comment>Package path management dialog title</comment>
  </data>
  <data name="PackagePathViewToolTipDown" xml:space="preserve">
    <value>Move the selected path downward</value>
    <comment>Tool-tip for down arrow</comment>
  </data>
  <data name="PackagePathViewToolTipMinus" xml:space="preserve">
    <value>Remove the selected path from list</value>
    <comment>Tool-tip for minus icon</comment>
  </data>
  <data name="PackagePathViewToolTipPlus" xml:space="preserve">
    <value>Add a new path to the list</value>
    <comment>Tool-tip for plus icon</comment>
  </data>
  <data name="PackagePathViewToolTipUp" xml:space="preserve">
    <value>Move the selected path upward</value>
    <comment>Tool-tip for up arrow</comment>
  </data>
  <data name="PackagePathAutoAddNotificationTitle" xml:space="preserve">
    <value>Package Path Added</value>
  </data>
  <data name="PackagePathAutoAddNotificationShortDescription" xml:space="preserve">
    <value>A library (*.dll, *.ds) was recently imported into Dynamo. Its path was automatically added to "Preferences &gt; Node and Package Paths..."</value>
  </data>
  <data name="PackagePathAutoAddNotificationDetailedDescription" xml:space="preserve">
    <value>The import path "{0}" was added to "Node and Package Paths". If you want to update or remove this path, please open "Dynamo &gt; Preferences &gt;Package Manager &gt; Node and Package Paths..."</value>
  </data>
  <data name="PackageSearchStateNoResult" xml:space="preserve">
    <value>Search returned no results!</value>
  </data>
  <data name="PackageSearchStateSearching" xml:space="preserve">
    <value>Searching...</value>
  </data>
  <data name="PackageSearchStateSyncingWithServer" xml:space="preserve">
    <value>Syncing with server...</value>
  </data>
  <data name="PackageSearchViewClearButton" xml:space="preserve">
    <value>Clear</value>
    <comment>Clear completed installation</comment>
  </data>
  <data name="PackageSearchViewClearButtonTooltip" xml:space="preserve">
    <value>Clear Downloads</value>
  </data>
  <data name="PackageSearchViewContextMenuOrderAscending" xml:space="preserve">
    <value>Ascending</value>
    <comment>Order by Ascending</comment>
  </data>
  <data name="PackageSearchViewContextMenuOrderDescending" xml:space="preserve">
    <value>Descending</value>
    <comment>Order by Descending</comment>
  </data>
  <data name="PackageSearchViewContextMenuSortByAuthor" xml:space="preserve">
    <value>Author</value>
    <comment>Sort package by author name</comment>
  </data>
  <data name="PackageSearchViewContextMenuSortByDownloads" xml:space="preserve">
    <value>Downloads</value>
    <comment>Sort package by download numbers</comment>
  </data>
  <data name="PackageSearchViewContextMenuSortByName" xml:space="preserve">
    <value>Name</value>
    <comment>Sort package by name</comment>
  </data>
  <data name="PackageSearchViewContextMenuSortByVotes" xml:space="preserve">
    <value>Votes</value>
    <comment>Sort package by user votes</comment>
  </data>
  <data name="PackageSearchViewContextMenuSortyByUpdate" xml:space="preserve">
    <value>Most Recent Update</value>
    <comment>Sort package by the most recent update</comment>
  </data>
  <data name="PackageSearchViewDeprecated" xml:space="preserve">
    <value>DEPRECATED</value>
    <comment>Indicate package has been deprecated</comment>
  </data>
  <data name="PackageSearchViewDeprecatedTooltip" xml:space="preserve">
    <value>The maintainers of this package have indicated that they will no longer be updating it.  Use at your own risk!</value>
  </data>
  <data name="PackageSearchViewDescription" xml:space="preserve">
    <value>Description</value>
    <comment>Package description</comment>
  </data>
  <data name="PackageSearchViewInstallButton" xml:space="preserve">
    <value>⇓ Install</value>
    <comment>To install package</comment>
  </data>
  <data name="PackageSearchViewInstallLatestVersion" xml:space="preserve">
    <value>Install latest version</value>
  </data>
  <data name="PackageSearchViewInstallLatestVersionTo" xml:space="preserve">
    <value>Install latest version to folder...</value>
  </data>
  <data name="PackageSearchViewInstallThisVersion" xml:space="preserve">
    <value>Install this version</value>
  </data>
  <data name="PackageSearchViewInstallThisVersionTo" xml:space="preserve">
    <value>Install this version to folder...</value>
  </data>
  <data name="PackageSearchViewKeywords" xml:space="preserve">
    <value>Keywords</value>
    <comment>Package keywords</comment>
  </data>
  <data name="PackageSearchViewSearchTextBox" xml:space="preserve">
    <value>Search...</value>
  </data>
  <data name="PackageSearchViewSortByButton" xml:space="preserve">
    <value>Sort by</value>
  </data>
  <data name="PackageSearchViewTitle" xml:space="preserve">
    <value>Online Package Search</value>
  </data>
  <data name="PackageSearchViewUpvoteButtonTooltip" xml:space="preserve">
    <value>Vote in support of this package</value>
  </data>
  <data name="PackageSearchViewVersions" xml:space="preserve">
    <value>Versions</value>
    <comment>Package versions</comment>
  </data>
  <data name="PackageSearchViewVisitRepositoryBuutton" xml:space="preserve">
    <value>Visit package repository</value>
  </data>
  <data name="PackageSearchViewVisitWebSiteButton" xml:space="preserve">
    <value>Visit package website</value>
  </data>
  <data name="PackageStateUnknown" xml:space="preserve">
    <value>Unknown</value>
  </data>
  <data name="PackageTypeShortString" xml:space="preserve">
    <value>PKG</value>
  </data>
  <data name="PackageUploadNoDependency" xml:space="preserve">
    <value>None</value>
  </data>
  <data name="PackageUploadStateCompressing" xml:space="preserve">
    <value>Compressing...</value>
  </data>
  <data name="PackageUploadStateCopying" xml:space="preserve">
    <value>Copying...</value>
  </data>
  <data name="PackageUploadStateError" xml:space="preserve">
    <value>Error!</value>
    <comment>Something wrong with package uploading</comment>
  </data>
  <data name="PackageUploadStateReady" xml:space="preserve">
    <value>Ready</value>
  </data>
  <data name="PackageUploadStateUploaded" xml:space="preserve">
    <value>Uploaded</value>
  </data>
  <data name="PackageUploadStateUploading" xml:space="preserve">
    <value>Uploading...</value>
  </data>
  <data name="PackageUseNewerDynamoMessageBoxTitle" xml:space="preserve">
    <value>Package Uses Newer Version of {0}!</value>
  </data>
  <data name="PackageWarningMessageBoxTitle" xml:space="preserve">
    <value>Package Warning</value>
    <comment>Message box title</comment>
  </data>
  <data name="Periodic" xml:space="preserve">
    <value>Periodic</value>
  </data>
  <data name="PortViewContextMenuUserDefaultValue" xml:space="preserve">
    <value>Use Default Value</value>
  </data>
  <data name="PresetOverwrite" xml:space="preserve">
    <value>A preset by this name already exists, do you wish to overwrite?</value>
  </data>
  <data name="PresetPromptDescriptionTooltip" xml:space="preserve">
    <value>A description of the preset state.</value>
  </data>
  <data name="PresetPromptNameTooltip" xml:space="preserve">
    <value>A unique name for the preset.</value>
  </data>
  <data name="PresetsWindowDescription" xml:space="preserve">
    <value>Description</value>
  </data>
  <data name="PresetsWindowDescriptionHint" xml:space="preserve">
    <value>Enter a description for this preset.</value>
  </data>
  <data name="PresetsWindowName" xml:space="preserve">
    <value>Name</value>
  </data>
  <data name="PresetsWindowTitle" xml:space="preserve">
    <value>Preset State Properties</value>
  </data>
  <data name="PresetTextRemaining" xml:space="preserve">
    <value>Characters Remaining</value>
  </data>
  <data name="PresetWarningMessage" xml:space="preserve">
    <value>No input nodes selected. Select at least one input node to create a preset.</value>
  </data>
  <data name="PreviewListLabel" xml:space="preserve">
    <value>List</value>
  </data>
  <data name="PublishPackage" xml:space="preserve">
    <value>Publish Online</value>
  </data>
  <data name="PublishPackageDialogCaption" xml:space="preserve">
    <value>Published Successfully</value>
  </data>
  <data name="PublishPackageLocally" xml:space="preserve">
    <value>Publish Locally</value>
  </data>
  <data name="PublishPackageMessage" xml:space="preserve">
    <value>Package published successfully. 
Want to publish a different package?</value>
  </data>
  <data name="PublishPackagePackageContent" xml:space="preserve">
    <value>Package Contents</value>
  </data>
  <data name="PublishPackageViewAddFileButton" xml:space="preserve">
    <value>Add file...</value>
  </data>
  <data name="PublishPackageViewAddFileButtonTooltip" xml:space="preserve">
    <value>Add File To Package</value>
  </data>
  <data name="PublishPackageViewContextMenuIsNodeLibrary" xml:space="preserve">
    <value>Is Node Library</value>
  </data>
  <data name="PublishPackageViewLicense" xml:space="preserve">
    <value>License (optional - default is MIT)</value>
  </data>
  <data name="PublishPackageViewPackageDependencies" xml:space="preserve">
    <value>Dependencies</value>
  </data>
  <data name="PublishPackageViewPackageDescription" xml:space="preserve">
    <value>Description</value>
  </data>
  <data name="PublishPackageViewPackageDescriptionTooltip" xml:space="preserve">
    <value>A description that helps people understand what the package might be used for.</value>
  </data>
  <data name="PublishPackageViewPackageGroup" xml:space="preserve">
    <value>Group (optional)</value>
    <comment>User to input group name about this package</comment>
  </data>
  <data name="PublishPackageViewPackageGroupTooltip" xml:space="preserve">
    <value>A group to help categorize this package.  Might be useful for a collection of packages related to a firm, school, etc.</value>
  </data>
  <data name="PublishPackageViewPackageKeywords" xml:space="preserve">
    <value>Keywords (optional)</value>
    <comment>User to input some keywords about this package</comment>
  </data>
  <data name="PublishPackageViewPackageKeywordsTooltip" xml:space="preserve">
    <value>Keywords help find your package in the database.  Separate them by spaces.</value>
  </data>
  <data name="PublishPackageViewPackageName" xml:space="preserve">
    <value>Name</value>
  </data>
  <data name="PublishPackageViewPackageNameTooltip" xml:space="preserve">
    <value>A unique name for the package.</value>
  </data>
  <data name="PublishPackageViewPackageVersion" xml:space="preserve">
    <value>Version (major minor build)</value>
  </data>
  <data name="PublishPackageViewPackageVersionTooltip" xml:space="preserve">
    <value>A version name helps a submitter keep track of updates to the package.  A new version of a package will be REJECTED if this is not incremeneted.</value>
  </data>
  <data name="PublishPackageViewPublish" xml:space="preserve">
    <value>Publish a Package</value>
  </data>
  <data name="PublishPackageViewPublisherWebiSite" xml:space="preserve">
    <value>Website Url (optional)</value>
  </data>
  <data name="PublishPackageViewRepositoryUrl" xml:space="preserve">
    <value>Repository Url (optional)</value>
    <comment>Github repository</comment>
  </data>
  <data name="PublishPackageViewTitle" xml:space="preserve">
    <value>Publish a {0} Package</value>
  </data>
  <data name="QueryMember" xml:space="preserve">
    <value>Query</value>
  </data>
  <data name="RerunButton" xml:space="preserve">
    <value>Apply Changes</value>
  </data>
  <data name="RunCompletedMessage" xml:space="preserve">
    <value>Run completed.</value>
  </data>
  <data name="RunCompletedWithScaleChangeAndWarningsMessage" xml:space="preserve">
    <value>Run completed with warnings on setting new working range.</value>
  </data>
  <data name="RunCompletedWithScaleChangeMessage" xml:space="preserve">
    <value>Run completed with new working range.</value>
  </data>
  <data name="RunCompletedWithWarningsMessage" xml:space="preserve">
    <value>Run completed with warnings.</value>
  </data>
  <data name="RunStartedMessage" xml:space="preserve">
    <value>Run started...</value>
  </data>
  <data name="RunStartedWithScaleChangeMessage" xml:space="preserve">
    <value>Run started with new working range...</value>
  </data>
  <data name="RunTypeToolTipAutomatically" xml:space="preserve">
    <value>Run whenever there is a change to the graph.</value>
  </data>
  <data name="RunTypeToolTipManually" xml:space="preserve">
    <value>Run whenever you press the Run button.</value>
  </data>
  <data name="RunTypeToolTipPeriodicallyDisabled" xml:space="preserve">
    <value>Periodic running is disabled when there are no nodes in your graph that support it.</value>
  </data>
  <data name="RunTypeToolTipPeriodicallyEnabled" xml:space="preserve">
    <value>Run at the specified interval.</value>
  </data>
  <data name="SaveConfirmationMessageBoxTitle" xml:space="preserve">
    <value>Confirmation</value>
  </data>
  <data name="SaveModelToSTLDialogTitle" xml:space="preserve">
    <value>Save your model to STL.</value>
  </data>
  <data name="SaveWorkbenToImageDialogTitle" xml:space="preserve">
    <value>Save your Workbench to an Image</value>
  </data>
  <data name="ScalingExtraLargeButton" xml:space="preserve">
    <value>Extra large</value>
  </data>
  <data name="ScalingLargeButton" xml:space="preserve">
    <value>Large</value>
  </data>
  <data name="ScalingMediumButton" xml:space="preserve">
    <value>Medium</value>
  </data>
  <data name="ScalingSmallButton" xml:space="preserve">
    <value>Small</value>
  </data>
  <data name="ScreenShotFrom3DParameter" xml:space="preserve">
    <value>screenshot_3D</value>
  </data>
  <data name="ScreenShotFrom3DShortcutParameter" xml:space="preserve">
    <value>screenshot_3D_shortcut</value>
  </data>
  <data name="SearchViewTopResult" xml:space="preserve">
    <value>Top Result</value>
  </data>
  <data name="SelectAllTitle" xml:space="preserve">
    <value>Select All</value>
  </data>
  <data name="SelectionErrorMessageBoxTitle" xml:space="preserve">
    <value>Selection Error</value>
    <comment>Message box title</comment>
  </data>
  <data name="SelectNodeButtonChange" xml:space="preserve">
    <value>Change</value>
  </data>
  <data name="SelectNodeButtonSelect" xml:space="preserve">
    <value>Select</value>
  </data>
  <data name="ShowClassicNodeLibrary" xml:space="preserve">
    <value>Show Classic Node Library</value>
  </data>
  <data name="ShowHideLibraryIconTooltip" xml:space="preserve">
    <value>Show/hide</value>
  </data>
  <data name="ShowRunPreviewDisableToolTip" xml:space="preserve">
    <value>Preview the execution state of your graph. Nodes that are scheduled for execution will highlight in the graph</value>
  </data>
  <data name="ShowRunPreviewEnableToolTip" xml:space="preserve">
    <value>Execution preview is not available when running automatically</value>
  </data>
  <data name="SolutionToFolderNotWritatbleError" xml:space="preserve">
    <value>Please update the permissions or go to Preferences &gt;Node and Package Paths...' to change your default directory.</value>
  </data>
  <data name="StartPageAdvancedTutorials" xml:space="preserve">
    <value>Advanced Tutorials</value>
    <comment>Start page | Link to tutorials</comment>
  </data>
  <data name="StartPageAsk" xml:space="preserve">
    <value>ASK</value>
  </data>
  <data name="StartPageBackupLocation" xml:space="preserve">
    <value>Backup location</value>
  </data>
  <data name="StartPageBackupNoCrash" xml:space="preserve">
    <value>BACKUP</value>
  </data>
  <data name="StartPageBackupOnCrash" xml:space="preserve">
    <value>RECOVER FROM BACKUP</value>
  </data>
  <data name="StartPageCode" xml:space="preserve">
    <value>CODE</value>
  </data>
  <data name="StartPageDiscussionForum" xml:space="preserve">
    <value>Discussion forum</value>
  </data>
  <data name="StartPageDynamoDictionary" xml:space="preserve">
    <value>Dynamo Dictionary</value>
  </data>
  <data name="StartPageDynamoPrimer" xml:space="preserve">
    <value>Dynamo Primer</value>
  </data>
  <data name="StartPageFiles" xml:space="preserve">
    <value>FILES</value>
  </data>
  <data name="StartPageGithubRepository" xml:space="preserve">
    <value>Github repository</value>
  </data>
  <data name="StartPageMoreSamples" xml:space="preserve">
    <value>More Samples</value>
  </data>
  <data name="StartPageNewCustomNode" xml:space="preserve">
    <value>Custom Node</value>
    <comment>Start page | New custom node</comment>
  </data>
  <data name="StartPageNewFile" xml:space="preserve">
    <value>New</value>
    <comment>Start page | New </comment>
  </data>
  <data name="StartPageOpenAll" xml:space="preserve">
    <value>Open all</value>
  </data>
  <data name="StartPageOpenFile" xml:space="preserve">
    <value>Open</value>
    <comment>Start page | Open files</comment>
  </data>
  <data name="StartPageRecent" xml:space="preserve">
    <value>RECENT</value>
  </data>
  <data name="StartPageReference" xml:space="preserve">
    <value>REFERENCE</value>
  </data>
  <data name="StartPageSamples" xml:space="preserve">
    <value>SAMPLES</value>
  </data>
  <data name="StartPageSendIssues" xml:space="preserve">
    <value>Send issues</value>
  </data>
  <data name="StartPageShowSamples" xml:space="preserve">
    <value>Show Samples In Folder</value>
  </data>
  <data name="StartPageStart" xml:space="preserve">
    <value>Start</value>
  </data>
  <data name="StartPageVideoTutorials" xml:space="preserve">
    <value>Video Tutorials</value>
    <comment>Start page | Link to videos</comment>
  </data>
  <data name="StartPageVisitWebsite" xml:space="preserve">
    <value>{0} website</value>
    <comment>Start page | Link to DynamoBIM</comment>
  </data>
  <data name="StartPageWhatsNew" xml:space="preserve">
    <value>Getting Started</value>
  </data>
  <data name="StringInputNodeEditMenu" xml:space="preserve">
    <value>Edit...</value>
  </data>
  <data name="TabFileNameReadOnlyPrefix" xml:space="preserve">
    <value>[Read-Only] </value>
  </data>
  <data name="TermsOfUseAcceptButton" xml:space="preserve">
    <value>I Accept</value>
  </data>
  <data name="TermsOfUseDeclineButton" xml:space="preserve">
    <value>I Decline</value>
  </data>
  <data name="TermsOfUseViewTitle" xml:space="preserve">
    <value>Package Manager Terms of Use</value>
  </data>
  <data name="TooltipCurrentIndex" xml:space="preserve">
    <value>{0} of {1}</value>
  </data>
  <data name="UnableToAccessPackageDirectory" xml:space="preserve">
    <value>Unable To Access Package Directory</value>
  </data>
  <data name="UndeprecatingPackageMessageBoxTitle" xml:space="preserve">
    <value>Removing Package Deprecation</value>
  </data>
  <data name="UninstallFailureMessageBoxTitle" xml:space="preserve">
    <value>Uninstall Failure</value>
  </data>
  <data name="UninstallingPackageMessageBoxTitle" xml:space="preserve">
    <value>Uninstalling Package</value>
  </data>
  <data name="UnitAcres" xml:space="preserve">
    <value>Acres</value>
  </data>
  <data name="UnitArea" xml:space="preserve">
    <value>Area</value>
  </data>
  <data name="UnitCentimeters" xml:space="preserve">
    <value>Centimeters</value>
  </data>
  <data name="UnitCubicCentimeter" xml:space="preserve">
    <value>CubicCentimeter</value>
  </data>
  <data name="UnitCubicFoot" xml:space="preserve">
    <value>CubicFoot</value>
  </data>
  <data name="UnitCubicInches" xml:space="preserve">
    <value>CubicInches</value>
  </data>
  <data name="UnitCubicMeters" xml:space="preserve">
    <value>CubicMeters</value>
  </data>
  <data name="UnitCubicMillimeter" xml:space="preserve">
    <value>CubicMillimeter</value>
  </data>
  <data name="UnitCubicYards" xml:space="preserve">
    <value>CubicYards</value>
  </data>
  <data name="UnitDecimeters" xml:space="preserve">
    <value>Decimeters</value>
  </data>
  <data name="UnitFeet" xml:space="preserve">
    <value>Feet</value>
  </data>
  <data name="UnitHectares" xml:space="preserve">
    <value>Hectares</value>
  </data>
  <data name="UnitInches" xml:space="preserve">
    <value>Inches</value>
  </data>
  <data name="UnitLength" xml:space="preserve">
    <value>Length</value>
  </data>
  <data name="UnitLitres" xml:space="preserve">
    <value>Litres</value>
  </data>
  <data name="UnitMeters" xml:space="preserve">
    <value>Meters</value>
  </data>
  <data name="UnitMillimeters" xml:space="preserve">
    <value>Millimeters</value>
  </data>
  <data name="Units" xml:space="preserve">
    <value>Units:</value>
  </data>
  <data name="UnitSquareCentimeter" xml:space="preserve">
    <value>SquareCentimeter</value>
  </data>
  <data name="UnitSquareFoot" xml:space="preserve">
    <value>SquareFoot</value>
  </data>
  <data name="UnitSquareInch" xml:space="preserve">
    <value>SquareInch</value>
  </data>
  <data name="UnitSquareMeter" xml:space="preserve">
    <value>SquareMeter</value>
  </data>
  <data name="UnitSquareMillimeter" xml:space="preserve">
    <value>SquareMillimeter</value>
  </data>
  <data name="UnitUSGallons" xml:space="preserve">
    <value>USGallons</value>
  </data>
  <data name="UnitVolume" xml:space="preserve">
    <value>Volume</value>
  </data>
  <data name="UnknowDateFormat" xml:space="preserve">
    <value>Unknown date format</value>
  </data>
  <data name="UpdateMessage" xml:space="preserve">
    <value>An update is available for Dynamo.
Installing the latest update requires Dynamo and any host applications to close.
Do you want to install the latest Dynamo update?</value>
  </data>
  <data name="UsageReportPromptDialogTitle" xml:space="preserve">
    <value>Agreement to collect usability data on your use of {0}</value>
  </data>
  <data name="UseLevelKeepListStructureHint" xml:space="preserve">
    <value>Keep 1 input list's nesting</value>
  </data>
  <data name="UseLevelKeepListStructurePopupMenuItem" xml:space="preserve">
    <value>Keep list structure</value>
  </data>
  <data name="UseLevelPopupMenuItem" xml:space="preserve">
    <value>Use Levels</value>
  </data>
  <data name="VersionValueGreaterThan0" xml:space="preserve">
    <value>At least one of your version values must be greater than 0.</value>
    <comment>ErrorString</comment>
  </data>
  <data name="Watch3DViewContextMenuPan" xml:space="preserve">
    <value>_Pan</value>
  </data>
  <data name="Watch3DViewContextMenuRotate" xml:space="preserve">
    <value>_Rotate</value>
  </data>
  <data name="Watch3DViewContextMenuSwitchView" xml:space="preserve">
    <value>Switch to Node _View</value>
  </data>
  <data name="Watch3DViewContextMenuZoomToFit" xml:space="preserve">
    <value>_Zoom to Fit</value>
  </data>
  <data name="WatchNodeRawDataMenu" xml:space="preserve">
    <value>Show Raw Data</value>
  </data>
  <data name="ZeroTouchTypeShortString" xml:space="preserve">
    <value>DLL</value>
  </data>
  <data name="RerunButtonToolTip" xml:space="preserve">
    <value>Rerun the graph.</value>
  </data>
  <data name="PackageSearchViewSearchTextBoxSyncing" xml:space="preserve">
    <value>Please wait...</value>
  </data>
  <data name="EditNoteWindowTitle" xml:space="preserve">
    <value>Write note here</value>
  </data>
  <data name="ExtensionsViewTitle" xml:space="preserve">
    <value>Extensions</value>
  </data>
  <data name="ExtensionAdded" xml:space="preserve">
    <value>Extension tab added to the extensions side bar.</value>
  </data>
  <data name="ExtensionAlreadyPresent" xml:space="preserve">
    <value>No new tab is added, as the extension is already present in the extensions side bar.</value>
  </data>
  <data name="MessageUninstallCustomNodeToContinue" xml:space="preserve">
    <value>{1} cannot be loaded.
Installing it will conflict with one or more node definitions that already exist in {0}, which is currently loaded. 
To install {1}, Dynamo needs to first uninstall {0}. 
Restart Dynamo to complete the uninstall.

Uninstall the following packages: {0}?</value>
  </data>
  <data name="PreviewText" xml:space="preserve">
    <value> This Feature is in Preview! </value>
  </data>
  <data name="PackageHostDependencyTooltip" xml:space="preserve">
    <value>This package contains node(s) that depend on applications outside Dynamo. To fully utilize node(s) in this package, you will need to have these external applications installed.</value>
  </data>
  <data name="PackageHostDependencyFilter" xml:space="preserve">
    <value>Filter packages that depend on applications outside Dynamo. This feature currently can only filter packages which have been marked manually by package authors during publish.</value>
  </data>
  <data name="PackageHostDependencyFilterContextItem" xml:space="preserve">
    <value>Packages contain node(s)  that depend on specified application outside Dynamo.</value>
  </data>
  <data name="MessageUninstallSamePackage" xml:space="preserve">
    <value>"The package {0} is already installed. To reinstall it, you must first uninstall it and restart to complete the uninstall. Would you like to mark {0} for uninstall?"</value>
  </data>
  <data name="MessagePackageNotFound" xml:space="preserve">
    <value>{0} was not found and could not be downloaded.</value>
  </data>
  <data name="MessagePackageVersionNotFound" xml:space="preserve">
    <value>Version {0} of {1} could not be found.</value>
  </data>
  <data name="PublishPackageViewPackageHostDependency" xml:space="preserve">
    <value>External Dependency (optional)</value>
  </data>
  <data name="PublishPackageViewPackageHostDependencyTooltip" xml:space="preserve">
    <value>An indication of what applications outside of Dynamo your package depends on, such as Revit, Civil 3D or Photoshop. Users of your package will need to install these applications to fully utilize your package.</value>
  </data>
  <data name="InfoBubbleDocumentationLinkText" xml:space="preserve">
    <value>Read more...</value>
  </data>
  <data name="PackageSearchViewFilterByButton" xml:space="preserve">
    <value>Filter by</value>
  </data>
  <data name="DynamoViewSettingMenuShowDataReportingDialogTooltip" xml:space="preserve">
    <value>Display the dialog for user to pick agreement on data collecting.</value>
  </data>
  <data name="CrashPromptGithubNewIssueTitle" xml:space="preserve">
    <value>Crash report from Dynamo {0}</value>
  </data>
  <assembly alias="System.Windows.Forms" name="System.Windows.Forms, Version=4.0.0.0, Culture=neutral, PublicKeyToken=b77a5c561934e089" />
  <data name="psDynamoMesh" type="System.Resources.ResXFileRef, System.Windows.Forms">
    <value>..\ViewModels\Watch3D\compiledShaders\psDynamoMesh;System.Byte[], mscorlib, Version=4.0.0.0, Culture=neutral, PublicKeyToken=b77a5c561934e089</value>
  </data>
  <data name="vsDynamoMesh" type="System.Resources.ResXFileRef, System.Windows.Forms">
    <value>..\ViewModels\Watch3D\compiledShaders\vsDynamoMesh;System.Byte[], mscorlib, Version=4.0.0.0, Culture=neutral, PublicKeyToken=b77a5c561934e089</value>
  </data>
  <data name="PreferencesViewShowCodeBlockNodeLineNumber" xml:space="preserve">
    <value>Show CodeBlockNode Line Numbers</value>
  </data>
  <data name="PreferencesViewIsIronPythonDialogDisabled" xml:space="preserve">
    <value>Hide IronPython alerts</value>
    <comment>Preferences | Features | Python | Hide IronPython Alerts</comment>
  </data>
  <data name="MessageFailedToDownloadPackageVersion" xml:space="preserve">
    <value>Failed to download version {0} of package with id: {1}.  Please try again and report the package if you continue to have problems.</value>
    <comment>Message box content. {0} = 1.2.3, {1} = 57d576e8f615e7725800001d</comment>
  </data>
  <data name="NodeTooltipDescription" xml:space="preserve">
    <value>Description: </value>
  </data>
  <data name="NodeTooltipOriginalName" xml:space="preserve">
    <value>Original node name: </value>
  </data>
  <data name="RenderingMemoryOutageDescription" xml:space="preserve">
    <value>Please check if you intended to render this amount of geometry, and consider turning off the preview of other nodes within your graph, lowering the amount of Geometry you wish to render, or turning down the render precision.</value>
  </data>
  <data name="RenderingMemoryOutageSummary" xml:space="preserve">
    <value>Dynamo has run out of memory trying to render your geometry. The geometry preview has been disabled.</value>
  </data>
  <data name="vsDynamoPointLine" type="System.Resources.ResXFileRef, System.Windows.Forms">
    <value>..\ViewModels\Watch3D\compiledShaders\vsDynamoPointLine;System.Byte[], mscorlib, Version=4.0.0.0, Culture=neutral, PublicKeyToken=b77a5c561934e089</value>
  </data>
  <data name="psDynamoLine" type="System.Resources.ResXFileRef, System.Windows.Forms">
    <value>..\ViewModels\Watch3D\compiledShaders\psDynamoLine;System.Byte[], mscorlib, Version=4.0.0.0, Culture=neutral, PublicKeyToken=b77a5c561934e089</value>
  </data>
  <data name="psDynamoPoint" type="System.Resources.ResXFileRef, System.Windows.Forms">
    <value>..\ViewModels\Watch3D\compiledShaders\psDynamoPoint;System.Byte[], mscorlib, Version=4.0.0.0, Culture=neutral, PublicKeyToken=b77a5c561934e089</value>
  </data>
  <data name="PreferencesViewShowWhitespaceInPythonEditor" xml:space="preserve">
    <value>Show Whitespace in Python Editor</value>
    <comment>Preferences | Features | Python | Show Whitspace Characters in Python editor</comment>
  </data>
  <data name="PreferencesViewDefaultPythonEngine" xml:space="preserve">
    <value>Default Python Engine</value>
    <comment>Preferences | Features | Python | Default Python Engine</comment>
  </data>
  <data name="PreferencesViewPackageDownloadDirectory" xml:space="preserve">
    <value>New Package Download Directory</value>
    <comment>Preferences | Package Manager | Node and Package Paths | New Package Download Directory</comment>
  </data>
  <data name="PreferencesPackageDownloadDirectoryTooltip" xml:space="preserve">
    <value>Choose a package path from this list to download new packages to.</value>
    <comment>Preferences | Package Manager | Node and Package Paths | New Package Download Directory</comment>
  </data>
  <data name="DefaultPythonEngineNone" xml:space="preserve">
    <value>Use System Default</value>
    <comment>Preferences | Features | Python | Default Python Engine</comment>
  </data>
  <data name="PreferencesViewEnableNodeAutoComplete" xml:space="preserve">
    <value>Node Autocomplete</value>
    <comment>Preferences | Features | Experimental | Enable Node Auto Complete</comment>
  </data>
  <data name="ErrorLoadingIcon" xml:space="preserve">
    <value>An error occurred when loading the application icon: {0}</value>
    <comment>{0} = detailed error message</comment>
  </data>
  <data name="PublishPackageSelectNodeLibraries" xml:space="preserve">
    <value>Select Node Libraries</value>
  </data>
  <data name="PublishPackageMoreInfoFile" xml:space="preserve">
    <value>DynamoCoreWpf;PublishPackageDocumentation.html</value>
  </data>
  <data name="DynamoViewDynamoMenu" xml:space="preserve">
    <value>_Dynamo</value>
    <comment>Dynamo menu</comment>
  </data>
  <data name="DynamoViewDynamoMenuAbout" xml:space="preserve">
    <value>_About</value>
    <comment>Dynamo menu | Display About dialog</comment>
  </data>
  <data name="DynamoViewDynamoMenuPreferences" xml:space="preserve">
    <value>_Preferences...</value>
    <comment>Dynamo menu | Preferences</comment>
  </data>
  <data name="DynamoViewFileMenuExport" xml:space="preserve">
    <value>_Export</value>
    <comment>File menu | Export</comment>
  </data>
  <data name="PublishPackageDocTooltipText" xml:space="preserve">
    <value>Learn More about publishing a package</value>
  </data>
  <data name="PreferencesViewFeaturesTab" xml:space="preserve">
    <value>Features</value>
  </data>
  <data name="PreferencesViewGeneralTab" xml:space="preserve">
    <value>General</value>
  </data>
  <data name="PreferencesViewTitle" xml:space="preserve">
    <value>Preferences</value>
  </data>
  <data name="PreferencesViewVisualSettingsTab" xml:space="preserve">
    <value>Visual Settings</value>
  </data>
  <data name="PreferencesWindowLanguages" xml:space="preserve">
    <value>English,Czech,German,Spanish,French,Italian,Japanese,Korean,Polish,Portuguese,Brazilian,Russian,Chinese Simplified,Chinese Traditional</value>
  </data>
  <data name="PreferencesViewFontSizeLabel" xml:space="preserve">
    <value>Node Font Size</value>
  </data>
  <data name="PreferencesViewLanguageLabel" xml:space="preserve">
    <value>Language</value>
    <comment>Label used in the general tab</comment>
  </data>
  <data name="PreferencesViewRunSettingsLabel" xml:space="preserve">
    <value>Default Run Settings</value>
    <comment>Label used in the general tab</comment>
  </data>
  <data name="DynamoViewExtensionsMenu" xml:space="preserve">
    <value>_Extensions</value>
    <comment>Extensions menu</comment>
  </data>
  <data name="PreferencesViewPython" xml:space="preserve">
    <value>Python</value>
    <comment>Preferences | Features | Python</comment>
  </data>
  <data name="PreferencesViewRequiresRelaunchOfDynamo" xml:space="preserve">
    <value>Requires relaunch of Dynamo</value>
    <comment>Preferences | Features | Python | Requires relaunch of Dynamo</comment>
  </data>
  <data name="MessagePackageDepsInBuiltinPackages" xml:space="preserve">
    <value>{1} has dependencies that conflict with the following Built-In packages : {2}. {0} cannot override packages in the Built-In Packages location.</value>
  </data>
  <data name="MessageSamePackageInBuiltinPackages" xml:space="preserve">
    <value>The package {1} is already installed as a Built-In Package. {0} cannot override packages in the Built-In Packages location.</value>
  </data>
  <data name="MessageSamePackageDiffVersInBuiltinPackages" xml:space="preserve">
    <value>A different version of the package {1} is already installed as a Built-In Package. {0} cannot override packages in the Built-In Packages location.</value>
  </data>
  <data name="PreferencesViewVisualSettingsGeoScaling" xml:space="preserve">
    <value>Geometry Scaling</value>
    <comment>Expander Header Name</comment>
  </data>
  <data name="PreferencesViewVisualSettingsGroupStyles" xml:space="preserve">
    <value>Group Styles</value>
    <comment>Expander Header Name</comment>
  </data>
  <data name="PreferencesViewVisualSettingsRenderPrecision" xml:space="preserve">
    <value>Render Precision</value>
    <comment>Expander Header Name</comment>
  </data>
  <data name="PreferencesViewStyleWarning" xml:space="preserve">
    <value>Style name already in use</value>
  </data>
  <data name="PreferencesViewVisualSettingsDisplaySettings" xml:space="preserve">
    <value>Display Settings</value>
    <comment>Expander Header Name</comment>
  </data>
  <data name="PreferencesViewVisualSettingShowEdges" xml:space="preserve">
    <value>Show Edges</value>
    <comment>Show Edges</comment>
  </data>
  <data name="PreferencesViewVisualSettingsIsolateSelectedGeo" xml:space="preserve">
    <value>Isolate Selected Geometry</value>
    <comment>Toogle Button Content</comment>
  </data>
  <data name="PackagePathViewModel_BuiltInPackages" xml:space="preserve">
    <value>Dynamo Built-In Packages</value>
  </data>
  <data name="PreferencesViewSavedChangesLabel" xml:space="preserve">
    <value>All changes saved automatically</value>
  </data>
  <data name="PreferencesViewSavedChangesTooltip" xml:space="preserve">
    <value>Last saved:</value>
  </data>
  <data name="NodeAutocompleteDocumentationUriString" xml:space="preserve">
    <value>DynamoCoreWpf;NodeAutocompleteDocumentation.html</value>
  </data>
  <data name="PreferencesViewEnableNodeAutoCompleteTooltipText" xml:space="preserve">
    <value>Learn more about Node Autocomplete feature.</value>
  </data>
  <data name="AddStyleButton" xml:space="preserve">
    <value>Add Style</value>
  </data>
  <data name="ResetCPythonButtonText" xml:space="preserve">
    <value>Reset CPython</value>
  </data>
  <data name="ResetCPythonButtonToolTip" xml:space="preserve">
    <value>Resets CPython environment by reloading modules.</value>
  </data>
  <data name="GraphIssuesOnSave_CancelBtn" xml:space="preserve">
    <value>Cancel and Show Issues</value>
  </data>
  <data name="GraphIssuesOnSave_Description" xml:space="preserve">
    <value>There are unresolved issues with the graph type. If this graph is designed to be used outside of Dynamo, resolve all issues and save the graph again.</value>
  </data>
  <data name="GraphIssuesOnSave_ProceedBtn" xml:space="preserve">
    <value>Save with Issues</value>
  </data>
  <data name="GraphIssuesOnSave_Summary" xml:space="preserve">
    <value>You are trying to save a graph with unresolved issues</value>
  </data>
  <data name="GraphIssuesOnSave_Title" xml:space="preserve">
    <value>Graph Type Issues found</value>
  </data>
  <data name="PackagePathsExpanderName" xml:space="preserve">
    <value>Node and Package Paths</value>
  </data>
  <data name="PreferencesPackageManagerSettingsTab" xml:space="preserve">
    <value>Package Manager</value>
  </data>
  <data name="PackagePathAddPathButtonName" xml:space="preserve">
    <value>Add Paths</value>
  </data>
  <data name="PackagePathPreferencesTitle" xml:space="preserve">
    <value>Package/Library Search Paths</value>
  </data>
  <data name="PreferencesViewShowRunPreviewTooltip" xml:space="preserve">
    <value>Switchable only when the current workspace is in Manual run mode.</value>
  </data>
  <data name="PersistentVisualStatusOfLinterIssues" xml:space="preserve">
    <value>Issues found</value>
  </data>
  <data name="ContextSelectConnectedDownstream" xml:space="preserve">
    <value>Downstream</value>
  </data>
  <data name="ContextSelectConnectedHeader" xml:space="preserve">
    <value>Select Connected</value>
  </data>
  <data name="ContextSelectConnectedUpstream" xml:space="preserve">
    <value>Upstream</value>
  </data>
  <data name="ContextSelectConnectedUpstreamDownstream" xml:space="preserve">
    <value>Both</value>
  </data>
  <data name="NodeRenamedLabel" xml:space="preserve">
    <value>Renamed</value>
  </data>
  <data name="PackagePathProtected" xml:space="preserve">
    <value>This path is built-in and cannot be modified.</value>
  </data>
  <data name="PackagePathUpdatePathTooltip" xml:space="preserve">
    <value>Edit Path</value>
  </data>
  <data name="GetStartedGuide" xml:space="preserve">
    <value>Get Started</value>
    <comment>Get Started Dynamo Tour</comment>
  </data>
  <data name="InteractiveGuides" xml:space="preserve">
    <value>Interactive Guides</value>
    <comment>Dynamo Guided Tours</comment>
  </data>
  <data name="GetStartedGuideLibraryText" xml:space="preserve">
    <value>The Library contains all default Dynamo nodes, and any other nodes you have loaded, such as #custom=https://primer.dynamobim.org/10_Custom-Nodes/10-1_Introduction.html nodes or #packages=https://primer.dynamobim.org/11_Packages/11-1_Introduction.html \n\nYou can browse through the node Categories, or search the library to find a node.</value>
  </data>
  <data name="GetStartedGuideLibraryTitle" xml:space="preserve">
    <value>Library</value>
  </data>
  <data name="GetStartedGuidePreferencesText" xml:space="preserve">
    <value>In the Preferences palette, you can customize your Dynamo experience, from language and time zone settings, to experimental features and visual styles of your workspace.</value>
  </data>
  <data name="GetStartedGuidePreferencesTitle" xml:space="preserve">
    <value>Preferences</value>
  </data>
  <data name="GetStartedGuideResourcesText" xml:space="preserve">
    <value>Use the Help menu to access tools and resources to help you get started.\n\nYou can choose sample scripts, browse the Dynamo Dictionary, replay this and other tutorials, and more!</value>
  </data>
  <data name="GetStartedGuideResourcesTitle" xml:space="preserve">
    <value>Resources</value>
  </data>
  <data name="GetStartedGuideRunStatusBarText" xml:space="preserve">
    <value>Use the Run Status Bar to run your Dynamo graphs and choose between automatic and manual run types. \n\nSelecting Automatic means your graph will run each time you make a change, and selecting manual means your graph will only run when you select the Run button.</value>
  </data>
  <data name="GetStartedGuideRunStatusBarTitle" xml:space="preserve">
    <value>Run Status Bar</value>
  </data>
  <data name="GetStartedGuideToolbarText" xml:space="preserve">
    <value>From the Toolbar, you can: -Open a new workspace- -Open a saved Dynamo file- -Save your current Dynamo file- -Undo or redo changes-</value>
  </data>
  <data name="GetStartedGuideToolbarTitle" xml:space="preserve">
    <value>Toolbar</value>
  </data>
  <data name="GetStartedGuideWelcomeText" xml:space="preserve">
    <value>Take a short tour to learn some basics about the Dynamo interface and features to help you get started on your visual programming journey.</value>
  </data>
  <data name="GetStartedGuideWelcomeTitle" xml:space="preserve">
    <value>Welcome To Dynamo</value>
  </data>
  <data name="ContextPinToNode" xml:space="preserve">
    <value>Pin to node</value>
  </data>
  <data name="GetStartedGuideRatingTextTitle" xml:space="preserve">
    <value>Rate this guide</value>
  </data>
  <data name="GetStartedGuideSurveyText" xml:space="preserve">
    <value>Learn more about working in Dynamo with the #Dynamo Primer=https://primer.dynamobim.org/</value>
  </data>
  <data name="GetStartedGuideSurveyTitle" xml:space="preserve">
    <value>Finished</value>
  </data>
  <data name="ExitTourWindowContent" xml:space="preserve">
    <value>You can return to this tutorial later from the Help menu.</value>
  </data>
  <data name="PackageStatePendingUnload" xml:space="preserve">
    <value>Scheduled to be unloaded</value>
  </data>
  <data name="PackageStateError" xml:space="preserve">
    <value>Error</value>
  </data>
  <data name="PackageStateLoaded" xml:space="preserve">
    <value>Loaded</value>
  </data>
  <data name="PackageStateUnloaded" xml:space="preserve">
    <value>Unloaded</value>
  </data>
  <data name="PackageStateScheduledForDeletion" xml:space="preserve">
    <value>Scheduled for Delete</value>
  </data>
  <data name="PackageStateScheduledForUnload" xml:space="preserve">
    <value>Scheduled for Unload</value>
  </data>
  <data name="PackageStateScheduledForLoad" xml:space="preserve">
    <value>Scheduled for Load</value>
  </data>
  <data name="PackageStateErrorTooltip" xml:space="preserve">
    <value>Error.
This package has not been loaded due to the following error:
{0}.</value>
  </data>
  <data name="PackageStateLoadedTooltip" xml:space="preserve">
    <value>Loaded.
This package is loaded and ready to be used.</value>
  </data>
  <data name="PackageStateUnloadedTooltip" xml:space="preserve">
    <value>Unloaded.
This package has not been loaded because another conflicting package was loaded before it.</value>
  </data>
  <data name="PackageStateScheduledForUnloadTooltip" xml:space="preserve">
    <value>Scheduled for Unload.
This package will be unloaded after the next Dynamo restart.</value>
  </data>
  <data name="PackageStateScheduledForLoadTooltip" xml:space="preserve">
    <value>Scheduled for Load.
This package will be loaded after the next Dynamo restart.</value>
  </data>
  <data name="PackageStateScheduledForDeletionTooltip" xml:space="preserve">
    <value>Scheduled for Delete.
This package will be deleted after the next Dynamo restart.</value>
  </data>
  <data name="PackageContextMenuDeletePackageText" xml:space="preserve">
    <value>Delete</value>
  </data>
  <data name="PackageContextMenuDeletePackageTooltip" xml:space="preserve">
    <value>Delete this package from the Dynamo package locations. Once deleted, it will not be loaded into Dynamo anymore until it is re-installed</value>
  </data>
  <data name="PackageContextMenuUnloadPackageText" xml:space="preserve">
    <value>Unload</value>
  </data>
  <data name="PackageContextMenuUnloadPackageTooltip" xml:space="preserve">
    <value>Unload this package so that it will not be loaded into Dynamo. The package will not be deleted from the Dynamo package locations</value>
  </data>
  <data name="PackageContextMenuUnmarkDeletePackageText" xml:space="preserve">
    <value>Cancel Delete</value>
  </data>
  <data name="PackageContextMenuUnmarkDeletePackageTooltip" xml:space="preserve">
    <value>Remove the scheduled delete status</value>
  </data>
  <data name="PackageContextMenuUnmarkUnloadPackageText" xml:space="preserve">
    <value>Cancel Unload</value>
  </data>
  <data name="PackageContextMenuUnmarkUnloadPackageTooltip" xml:space="preserve">
    <value>Remove the scheduled unload status</value>
  </data>
<<<<<<< HEAD
  <data name="PackageViewContextMenuLoadText">
    <value>Load</value>
  </data>
  <data name="PackageViewContextMenuLoadTooltip">
    <value>Load this package into Dynamo. Other packages with the same name will be automatically deleted</value>
  </data>
  <data name="PackageViewContextMenuUnmarkForLoadText">
     <value>Cancel Load</value>
  </data>
  <data name="PackageViewContextMenuUnmarkForLoadTooltip">
     <value>Remove scheduled load status and all schduled for delete statuses from all conflicting packages</value>
  </data>
  <data name="MessageLoadBuiltInPackageWithRestart" xml:space="preserve">
    <value>The built in package {1} cannot be loaded.
Loading it would conflict with one or more packages that are already loaded. 
To load {1}, Dynamo needs to first delete the conflicting packages. 
Restart Dynamo to complete the install.

Uninstall the following packages: {0}?</value>
  </data>
  <data name="MessageLoadBuiltInPackage" xml:space="preserve">
    <value>Loading the built-in package {1} conflicts with one or more packages that are already loadeded. 
To load the built-in package {1}, Dynamo needs to first delete the conflicting packages. 

Delete the following packages: {0}?</value>
=======
  <data name="GraphIssuesOnSavePath_Description" xml:space="preserve">
    <value>The selected save location path is too long. Please change the save location and try again.</value>
  </data>
  <data name="GraphIssuesOnSavePath_Summary" xml:space="preserve">
    <value>You are trying to save a graph with a path that is too long.</value>
  </data>
  <data name="GraphIssuesOnSavePath_Title" xml:space="preserve">
    <value>Save Path Issues Found</value>
>>>>>>> 71f631d3
  </data>
</root><|MERGE_RESOLUTION|>--- conflicted
+++ resolved
@@ -2565,7 +2565,6 @@
   <data name="PackageContextMenuUnmarkUnloadPackageTooltip" xml:space="preserve">
     <value>Remove the scheduled unload status</value>
   </data>
-<<<<<<< HEAD
   <data name="PackageViewContextMenuLoadText">
     <value>Load</value>
   </data>
@@ -2591,7 +2590,6 @@
 To load the built-in package {1}, Dynamo needs to first delete the conflicting packages. 
 
 Delete the following packages: {0}?</value>
-=======
   <data name="GraphIssuesOnSavePath_Description" xml:space="preserve">
     <value>The selected save location path is too long. Please change the save location and try again.</value>
   </data>
@@ -2600,6 +2598,5 @@
   </data>
   <data name="GraphIssuesOnSavePath_Title" xml:space="preserve">
     <value>Save Path Issues Found</value>
->>>>>>> 71f631d3
   </data>
 </root>