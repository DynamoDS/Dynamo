--- conflicted
+++ resolved
@@ -3375,7 +3375,6 @@
   <data name="PreferencesViewShowStaticSplashScreenTooltip" xml:space="preserve">
     <value>This setting controls whether user will be directed to an extra static splash screen after the intial launch.</value>
   </data>
-<<<<<<< HEAD
   <data name="LogoutMenuItemText" xml:space="preserve">
     <value>Logout</value>
   </data>
@@ -3384,9 +3383,8 @@
   </data>
   <data name="SigningInButtonText" xml:space="preserve">
     <value>Signing In</value>
-=======
+  </data>
   <data name="RecentFileNumberInfo" xml:space="preserve">
     <value>Reducing this number will discard all recent files beyond your chosen number.</value>
->>>>>>> 712eb41d
   </data>
 </root>