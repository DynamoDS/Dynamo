--- conflicted
+++ resolved
@@ -1820,15 +1820,13 @@
   <data name="SelectNodeButtonSelect" xml:space="preserve">
     <value>Select</value>
   </data>
-<<<<<<< HEAD
   <data name="PresetTextRemaining" xml:space="preserve">
     <value>Characters Remaining</value>
-=======
+  </data>
   <data name="PresetOverwrite" xml:space="preserve">
     <value>A preset by this name already exists, do you wish to overwrite?</value>
   </data>
   <data name="AddButton" xml:space="preserve">
     <value>Add</value>
->>>>>>> 70b6661b
   </data>
 </root>