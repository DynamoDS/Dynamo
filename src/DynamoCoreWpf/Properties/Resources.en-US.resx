﻿<?xml version="1.0" encoding="utf-8"?>
<root>
  <!-- 
    Microsoft ResX Schema 
    
    Version 2.0
    
    The primary goals of this format is to allow a simple XML format 
    that is mostly human readable. The generation and parsing of the 
    various data types are done through the TypeConverter classes 
    associated with the data types.
    
    Example:
    
    ... ado.net/XML headers & schema ...
    <resheader name="resmimetype">text/microsoft-resx</resheader>
    <resheader name="version">2.0</resheader>
    <resheader name="reader">System.Resources.ResXResourceReader, System.Windows.Forms, ...</resheader>
    <resheader name="writer">System.Resources.ResXResourceWriter, System.Windows.Forms, ...</resheader>
    <data name="Name1"><value>this is my long string</value><comment>this is a comment</comment></data>
    <data name="Color1" type="System.Drawing.Color, System.Drawing">Blue</data>
    <data name="Bitmap1" mimetype="application/x-microsoft.net.object.binary.base64">
        <value>[base64 mime encoded serialized .NET Framework object]</value>
    </data>
    <data name="Icon1" type="System.Drawing.Icon, System.Drawing" mimetype="application/x-microsoft.net.object.bytearray.base64">
        <value>[base64 mime encoded string representing a byte array form of the .NET Framework object]</value>
        <comment>This is a comment</comment>
    </data>
                
    There are any number of "resheader" rows that contain simple 
    name/value pairs.
    
    Each data row contains a name, and value. The row also contains a 
    type or mimetype. Type corresponds to a .NET class that support 
    text/value conversion through the TypeConverter architecture. 
    Classes that don't support this are serialized and stored with the 
    mimetype set.
    
    The mimetype is used for serialized objects, and tells the 
    ResXResourceReader how to depersist the object. This is currently not 
    extensible. For a given mimetype the value must be set accordingly:
    
    Note - application/x-microsoft.net.object.binary.base64 is the format 
    that the ResXResourceWriter will generate, however the reader can 
    read any of the formats listed below.
    
    mimetype: application/x-microsoft.net.object.binary.base64
    value   : The object must be serialized with 
            : System.Runtime.Serialization.Formatters.Binary.BinaryFormatter
            : and then encoded with base64 encoding.
    
    mimetype: application/x-microsoft.net.object.soap.base64
    value   : The object must be serialized with 
            : System.Runtime.Serialization.Formatters.Soap.SoapFormatter
            : and then encoded with base64 encoding.

    mimetype: application/x-microsoft.net.object.bytearray.base64
    value   : The object must be serialized into a byte array 
            : using a System.ComponentModel.TypeConverter
            : and then encoded with base64 encoding.
    -->
  <xsd:schema id="root" xmlns="" xmlns:xsd="http://www.w3.org/2001/XMLSchema" xmlns:msdata="urn:schemas-microsoft-com:xml-msdata">
    <xsd:import namespace="http://www.w3.org/XML/1998/namespace" />
    <xsd:element name="root" msdata:IsDataSet="true">
      <xsd:complexType>
        <xsd:choice maxOccurs="unbounded">
          <xsd:element name="metadata">
            <xsd:complexType>
              <xsd:sequence>
                <xsd:element name="value" type="xsd:string" minOccurs="0" />
              </xsd:sequence>
              <xsd:attribute name="name" use="required" type="xsd:string" />
              <xsd:attribute name="type" type="xsd:string" />
              <xsd:attribute name="mimetype" type="xsd:string" />
              <xsd:attribute ref="xml:space" />
            </xsd:complexType>
          </xsd:element>
          <xsd:element name="assembly">
            <xsd:complexType>
              <xsd:attribute name="alias" type="xsd:string" />
              <xsd:attribute name="name" type="xsd:string" />
            </xsd:complexType>
          </xsd:element>
          <xsd:element name="data">
            <xsd:complexType>
              <xsd:sequence>
                <xsd:element name="value" type="xsd:string" minOccurs="0" msdata:Ordinal="1" />
                <xsd:element name="comment" type="xsd:string" minOccurs="0" msdata:Ordinal="2" />
              </xsd:sequence>
              <xsd:attribute name="name" type="xsd:string" use="required" msdata:Ordinal="1" />
              <xsd:attribute name="type" type="xsd:string" msdata:Ordinal="3" />
              <xsd:attribute name="mimetype" type="xsd:string" msdata:Ordinal="4" />
              <xsd:attribute ref="xml:space" />
            </xsd:complexType>
          </xsd:element>
          <xsd:element name="resheader">
            <xsd:complexType>
              <xsd:sequence>
                <xsd:element name="value" type="xsd:string" minOccurs="0" msdata:Ordinal="1" />
              </xsd:sequence>
              <xsd:attribute name="name" type="xsd:string" use="required" />
            </xsd:complexType>
          </xsd:element>
        </xsd:choice>
      </xsd:complexType>
    </xsd:element>
  </xsd:schema>
  <resheader name="resmimetype">
    <value>text/microsoft-resx</value>
  </resheader>
  <resheader name="version">
    <value>2.0</value>
  </resheader>
  <resheader name="reader">
    <value>System.Resources.ResXResourceReader, System.Windows.Forms, Version=4.0.0.0, Culture=neutral, PublicKeyToken=b77a5c561934e089</value>
  </resheader>
  <resheader name="writer">
    <value>System.Resources.ResXResourceWriter, System.Windows.Forms, Version=4.0.0.0, Culture=neutral, PublicKeyToken=b77a5c561934e089</value>
  </resheader>
  <data name="AboutWindowCannotGetVersion" xml:space="preserve">
    <value>Could not get version.</value>
    <comment>To indicate not abe to get Dynamo version</comment>
  </data>
  <data name="AboutWIndowDynamoWebsiteButton" xml:space="preserve">
    <value>Dynamo Website</value>
    <comment>Click button to go to Dynamo website</comment>
  </data>
  <data name="AboutWindowTitle" xml:space="preserve">
    <value>About Dynamo</value>
    <comment>About window title</comment>
  </data>
  <data name="AboutWindowUpToDate" xml:space="preserve">
    <value>(Up-to-date)</value>
    <comment>To indicate Dynamo is up to date</comment>
  </data>
  <data name="ContextMenuEditCustomNode" xml:space="preserve">
    <value>Edit Custom Node...</value>
    <comment>Context menu item</comment>
  </data>
  <data name="ContextMenuEditCustomNodeProperty" xml:space="preserve">
    <value>Edit Custom Node Properties...</value>
    <comment>Context menu item</comment>
  </data>
  <data name="ContextMenuFitToScreen" xml:space="preserve">
    <value>_Fit to Screen</value>
    <comment>Context menu item</comment>
  </data>
  <data name="ContextMenuGeometryView" xml:space="preserve">
    <value>Switch to Geometry _View</value>
    <comment>Context menu item</comment>
  </data>
  <data name="ContextMenuNodesFromGeometry" xml:space="preserve">
    <value>Nodes From _Selected Geometry</value>
    <comment>Context menu item</comment>
  </data>
  <data name="ContextMenuNodesFromSelection" xml:space="preserve">
    <value>New Node F_rom Selection</value>
    <comment>Context menu item</comment>
  </data>
  <data name="ContextMenuNodeToCode" xml:space="preserve">
    <value>Node to _Code</value>
    <comment>Context menu item</comment>
  </data>
  <data name="ContextMenuPan" xml:space="preserve">
    <value>Pa_n</value>
    <comment>Context menu item </comment>
  </data>
  <data name="ContextMenuPublishCustomNode" xml:space="preserve">
    <value>Publish This Custom Node...</value>
    <comment>Context menu item</comment>
  </data>
  <data name="DynamoViewCancelButtonTooltip" xml:space="preserve">
    <value>Cancel Run (Shift+F5)</value>
    <comment>Cancel button tooltip</comment>
  </data>
  <data name="DynamoViewDebugMenu" xml:space="preserve">
    <value>Debug</value>
    <comment>Debug menu</comment>
  </data>
  <data name="DynamoViewDebugMenuCheckDailyBuild" xml:space="preserve">
    <value>Check Daily Builds</value>
    <comment>Debug menu | Check the latest daily build</comment>
  </data>
  <data name="DynamoViewDebugMenuDumpLibrary" xml:space="preserve">
    <value>Dump Library</value>
    <comment>Debug menu | Dump all imported libraries</comment>
  </data>
  <data name="DynamoViewDebugMenuForceReExecute" xml:space="preserve">
    <value>Force Re-execute</value>
    <comment>Debug menu | Force to re-execute the whole graph</comment>
  </data>
  <data name="DynamoViewDebugMenuForceUpdate" xml:space="preserve">
    <value>Force Update</value>
    <comment>Debug menu | Force to update Dynamo</comment>
  </data>
  <data name="DynamoViewDebugMenuRunMutationTest" xml:space="preserve">
    <value>Run mutation test</value>
    <comment>Debug menu | Run mutation test</comment>
  </data>
  <data name="DynamoViewDebugMenuShowDebugAST" xml:space="preserve">
    <value>Show Debug ASTs</value>
    <comment>Debug menu | Show debug abstract syntax tree</comment>
  </data>
  <data name="DynamoViewDebugMenuVerboseLogging" xml:space="preserve">
    <value>Verbose Logging</value>
    <comment>Debug menu | Verbose logging</comment>
  </data>
  <data name="DynamoViewEditMenu" xml:space="preserve">
    <value>_Edit</value>
    <comment>Edit menu</comment>
  </data>
  <data name="DynamoViewEditMenuAlighBottom" xml:space="preserve">
    <value>_Bottom</value>
    <comment>Edit menu | Align based on selected nodes' bottom Y position</comment>
  </data>
  <data name="DynamoViewEditMenuAlignLeft" xml:space="preserve">
    <value>_Left</value>
    <comment>Edit menu | Align based on selected nodes' leftmost X position</comment>
  </data>
  <data name="DynamoViewEditMenuAlignRight" xml:space="preserve">
    <value>_Right</value>
    <comment>Edit menu | Align based on selected nodes' rightmost X position</comment>
  </data>
  <data name="DynamoViewEditMenuAlignSelection" xml:space="preserve">
    <value>_Align Selection</value>
    <comment>Edit menu | Align selected nodes</comment>
  </data>
  <data name="DynamoViewEditMenuAlignTop" xml:space="preserve">
    <value>_Top</value>
    <comment>Edit menu | Align based on selected nodes' topmost Y position</comment>
  </data>
  <data name="DynamoViewEditMenuAlignXAverage" xml:space="preserve">
    <value>_X Average</value>
    <comment>Edit menu | Align based on selected nodes' average X positions</comment>
  </data>
  <data name="DynamoViewEditMenuAlignXDistribute" xml:space="preserve">
    <value>_X Distribute</value>
    <comment>Edit menu | Align selected nodes evenly on horizontal direction</comment>
  </data>
  <data name="DynamoViewEditMenuAlignYAverage" xml:space="preserve">
    <value>_Y Average</value>
    <comment>Edit menu | Align based on selected nodes' average Y positions</comment>
  </data>
  <data name="DynamoViewEditMenuAlignYDistribute" xml:space="preserve">
    <value>_Y Distribute</value>
    <comment>Edit menu | Align selected nodes evenly on vertical direction</comment>
  </data>
  <data name="DynamoViewEditMenuCleanupLayout" xml:space="preserve">
    <value>_Cleanup Node Layout</value>
    <comment>Edit menu | Automatically layout graph</comment>
  </data>
  <data name="DynamoViewEditMenuCopy" xml:space="preserve">
    <value>_Copy</value>
    <comment>Edit menu | Copy</comment>
  </data>
  <data name="DynamoViewEditMenuCreateNodeFromSelection" xml:space="preserve">
    <value>_Create Node From Selection</value>
    <comment>Edit menu | Create custom node from selected nodes</comment>
  </data>
  <data name="DynamoViewEditMenuCreateNote" xml:space="preserve">
    <value>_Create Note</value>
    <comment>Edit menu | Create note for a node</comment>
  </data>
  <data name="DynamoViewEditMenuDeleteSelected" xml:space="preserve">
    <value>_Delete Selected</value>
    <comment>Edit menu | Delete selected nodes</comment>
  </data>
  <data name="DynamoViewEditMenuPaste" xml:space="preserve">
    <value>_Paste</value>
    <comment>Edit menu | Paste</comment>
  </data>
  <data name="DynamoViewEditMenuRedo" xml:space="preserve">
    <value>_Redo</value>
    <comment>Edit menu | Redo</comment>
  </data>
  <data name="DynamoViewEditMenuSelectAll" xml:space="preserve">
    <value>_Select All</value>
    <comment>Edit menu | Select all nodes</comment>
  </data>
  <data name="DynamoViewEditMenuUndo" xml:space="preserve">
    <value>_Undo</value>
    <comment>Edit menu | Undo</comment>
  </data>
  <data name="DynamoViewFiileMenuExit" xml:space="preserve">
    <value>_Exit</value>
    <comment>File menu | Exit Dynamo</comment>
  </data>
  <data name="DynamoViewFileMenu" xml:space="preserve">
    <value>_File</value>
    <comment>File menu</comment>
  </data>
  <data name="DynamoViewFileMenuExportAsImage" xml:space="preserve">
    <value>_Export Workspace As Image...</value>
    <comment>File menu | Export workspace as image</comment>
  </data>
  <data name="DynamoViewFileMenuExportToSTL" xml:space="preserve">
    <value>_Export Model to STL...</value>
    <comment>File menu | Export geometry model to STL file format</comment>
  </data>
  <data name="DynamoViewFileMenuImport" xml:space="preserve">
    <value>_Import Library...</value>
    <comment>File menu | Import</comment>
  </data>
  <data name="DynamoViewFileMenuNew" xml:space="preserve">
    <value>_New</value>
    <comment>File menu | New</comment>
  </data>
  <data name="DynamoViewFileMenuNewCustomNode" xml:space="preserve">
    <value>_Custom Node...</value>
    <comment>FIle menu | New | New custom node</comment>
  </data>
  <data name="DynamoViewFileMenuNewHomeWorkSpace" xml:space="preserve">
    <value>_Home Workspace...</value>
    <comment>File menu | New | New home workspace</comment>
  </data>
  <data name="DynamoViewFileMenuOpen" xml:space="preserve">
    <value>_Open...</value>
    <comment>File menu | Open</comment>
  </data>
  <data name="DynamoViewFileMenuRecentFiles" xml:space="preserve">
    <value>_Recent Files</value>
    <comment>File menu | Recent files</comment>
  </data>
  <data name="DynamoViewFileMenuSave" xml:space="preserve">
    <value>_Save</value>
    <comment>File menu | Save</comment>
  </data>
  <data name="DynamoViewFileMenuSaveAs" xml:space="preserve">
    <value>_Save As...</value>
    <comment>File menu | Save as</comment>
  </data>
  <data name="DynamoViewHelpMenu" xml:space="preserve">
    <value>Help</value>
    <comment>Help menu</comment>
  </data>
  <data name="DynamoViewHelpMenuAbout" xml:space="preserve">
    <value>_About...</value>
    <comment>Help menu | Display About dialog</comment>
  </data>
  <data name="DynamoViewHelpMenuDisplayStartPage" xml:space="preserve">
    <value>_Display Start Page</value>
    <comment>Help menu | Display start page</comment>
  </data>
  <data name="DynamoViewHelpMenuGotoWebsite" xml:space="preserve">
    <value>_Go To Project Website</value>
    <comment>Help menu | Go go Dynamo website</comment>
  </data>
  <data name="DynamoViewHelpMenuGotoWiki" xml:space="preserve">
    <value>Go To Project _Wiki</value>
    <comment>Help menu | Go to wiki</comment>
  </data>
  <data name="DynamoViewHelpMenuReportBug" xml:space="preserve">
    <value>_Report A Bug</value>
    <comment>Help menu | Report a bug</comment>
  </data>
  <data name="DynamoViewHepMenuSamples" xml:space="preserve">
    <value>Samples</value>
    <comment>Help menu | Samples</comment>
  </data>
  <data name="DynamoViewPackageMenu" xml:space="preserve">
    <value>_Packages</value>
    <comment>Package menu</comment>
  </data>
  <data name="DynamoViewPackageMenuManagePackage" xml:space="preserve">
    <value>_Manage Packages...</value>
    <comment>Package menu | Manage packages...</comment>
  </data>
  <data name="DynamoViewPackageMenuPublishNodes" xml:space="preserve">
    <value>_Publish Selected Nodes...</value>
    <comment>Package menu | Publish selected nodes as a package</comment>
  </data>
  <data name="DynamoViewPackageMenuPublishPackage" xml:space="preserve">
    <value>_Publish New Package...</value>
    <comment>Package menu | Publish new package</comment>
  </data>
  <data name="DynamoViewPackageMenuPublishWorkspace" xml:space="preserve">
    <value>_Publish Current Workspace...</value>
    <comment>Package menu | Publish current workspace as a package</comment>
  </data>
  <data name="DynamoViewPackageMenuSearchPackage" xml:space="preserve">
    <value>_Search for a Package...</value>
    <comment>Package menu | Search for a package</comment>
  </data>
  <data name="DynamoViewRunAutomaticallyOption" xml:space="preserve">
    <value>Run Automatically</value>
    <comment>Run automatically option</comment>
  </data>
  <data name="DynamoViewRunButton" xml:space="preserve">
    <value>Run</value>
    <comment>Run button</comment>
  </data>
  <data name="DynamoViewRunButtonTooltip" xml:space="preserve">
    <value>Run Workflow (F5)</value>
    <comment>Run button tooltip</comment>
  </data>
  <data name="DynamoViewSettingMenu" xml:space="preserve">
    <value>_Settings</value>
    <comment>Setting menu</comment>
  </data>
  <data name="DynamoViewSettingMenuAreaUnits" xml:space="preserve">
    <value>Area Display Units</value>
    <comment>Setting menu | Area unit display</comment>
  </data>
  <data name="DynamoViewSettingMenuCentimeter" xml:space="preserve">
    <value>Centimeter</value>
    <comment>Setting menu | Centimeter</comment>
  </data>
  <data name="DynamoViewSettingMenuCubicCentimeter" xml:space="preserve">
    <value>Cubic Centimeter</value>
    <comment>Setting menu | Cubic centimeter</comment>
  </data>
  <data name="DynamoViewSettingMenuCubicFoot" xml:space="preserve">
    <value>Cubic Foot</value>
    <comment>Setting menu | Cubic foot</comment>
  </data>
  <data name="DynamoViewSettingMenuCubicInch" xml:space="preserve">
    <value>Cubic Inch</value>
    <comment>Setting menu | Cubic inch</comment>
  </data>
  <data name="DynamoViewSettingMenuCubicMeter" xml:space="preserve">
    <value>Cubic Meter</value>
    <comment>Setting menu | Cubic meter</comment>
  </data>
  <data name="DynamoViewSettingMenuCubicMillimeter" xml:space="preserve">
    <value>Cubic Millimeter</value>
    <comment>Setting menu | Cubic millimeter</comment>
  </data>
  <data name="DynamoViewSettingMenuDecimalFoot" xml:space="preserve">
    <value>Decimal Foot</value>
    <comment>Setting menu | Decimal foot</comment>
  </data>
  <data name="DynamoViewSettingMenuDecimalInch" xml:space="preserve">
    <value>Decimal Inch</value>
    <comment>Setting menu | Decimal inch</comment>
  </data>
  <data name="DynamoViewSettingMenuEnableDataReporting" xml:space="preserve">
    <value>_Enable detailed usability data reporting</value>
    <comment>Setting menu | Enable data reporting during usage</comment>
  </data>
  <data name="DynamoViewSettingMenuEnableDataReportingTooltip" xml:space="preserve">
    <value>Detailed reporting sends behaviour data that we use for improving Dynamo.&amp;#x0a;It includes the graph being created as well as errors and warnings</value>
    <comment>Setting menu | Tooltip for enable data reporting during usage menu item</comment>
  </data>
  <data name="DynamoViewSettingMenuEnableSummaryReporting" xml:space="preserve">
    <value>Enable anonymous summary reporting</value>
    <comment>Setting menu | Eanble summary reporting</comment>
  </data>
  <data name="DynamoViewSettingMenuEnableSummaryReportingTooltip" xml:space="preserve">
    <value>Anonymous summary reporting sends a minimal set of data for computing user counts, stability and performance metrics.&amp;#x0a;It does not contain your graph or any personal data</value>
    <comment>Setting menu | Tooltip for enable summary reporting during usage menu item</comment>
  </data>
  <data name="DynamoViewSettingShowRunPreview" xml:space="preserve">
    <value>Show Run Preview</value>
    <comment>Setting menu | Show Run Preview</comment>
  </data>
  <data name="ShowRunPreviewEnableToolTip" xml:space="preserve">
    <value>Execution preview is not available when running automatically</value>
  </data>
  <data name="ShowRunPreviewDisableToolTip" xml:space="preserve">
    <value>Preview the execution state of your graph. Nodes that are scheduled for execution will highlight in the graph</value>
  </data>
  <data name="DynamoViewSettingMenuFractionalFoot" xml:space="preserve">
    <value>Fractional Foot</value>
    <comment>Setting menu | Fractional foot</comment>
  </data>
  <data name="DynamoViewSettingMenuFractionalInch" xml:space="preserve">
    <value>Fractional Inch</value>
    <comment>Setting menu | Fractional inch</comment>
  </data>
  <data name="DynamoViewSettingMenuHighRenderPrecision" xml:space="preserve">
    <value>High</value>
    <comment>Setting menu | Slider for render precision</comment>
  </data>
  <data name="DynamoViewSettingMenuLengthUnits" xml:space="preserve">
    <value>Length Display Units</value>
    <comment>Setting menu | Length unit display</comment>
  </data>
  <data name="DynamoViewSettingMenuLowRenderPrecision" xml:space="preserve">
    <value>Low</value>
    <comment>Setting menu | Slider for render precision</comment>
  </data>
  <data name="DynamoViewSettingMenuMeter" xml:space="preserve">
    <value>Meter</value>
    <comment>Setting menu | Meter</comment>
  </data>
  <data name="DynamoViewSettingMenuMillimeter" xml:space="preserve">
    <value>Millimeter</value>
    <comment>Setting menu | Millimeter</comment>
  </data>
  <data name="DynamoViewSettingMenuNumber0" xml:space="preserve">
    <value>0</value>
    <comment>Locale dependent number format 0</comment>
  </data>
  <data name="DynamoViewSettingMenuNumber00" xml:space="preserve">
    <value>0.0</value>
    <comment>Locale dependent number format 0.0</comment>
  </data>
  <data name="DynamoViewSettingMenuNumber000" xml:space="preserve">
    <value>0.00</value>
    <comment>Locale dependent number format 0.00</comment>
  </data>
  <data name="DynamoViewSettingMenuNumber0000" xml:space="preserve">
    <value>0.000</value>
    <comment>Locale dependent number format 0.000</comment>
  </data>
  <data name="DynamoViewSettingMenuNumber00000" xml:space="preserve">
    <value>0.0000</value>
    <comment>Locale dependent number format 0.0000</comment>
  </data>
  <data name="DynamoViewSettingMenuNumberFormat" xml:space="preserve">
    <value>Number Format</value>
    <comment>Setting menu | Number format</comment>
  </data>
  <data name="DynamoViewSettingMenuRenderPrecision" xml:space="preserve">
    <value>Render Precision</value>
    <comment>Setting menu | Render precision</comment>
  </data>
  <data name="DynamoViewSettingMenuSquareCentimeter" xml:space="preserve">
    <value>Square Centimeter</value>
    <comment>Setting menu | Square centimeter</comment>
  </data>
  <data name="DynamoViewSettingMenuSquareFoot" xml:space="preserve">
    <value>Square Foot</value>
    <comment>Setting menu | Square foot</comment>
  </data>
  <data name="DynamoViewSettingMenuSquareInch" xml:space="preserve">
    <value>Square Inch</value>
    <comment>Setting menu | Square inch</comment>
  </data>
  <data name="DynamoViewSettingMenuSquareMeter" xml:space="preserve">
    <value>Square Meter</value>
    <comment>Setting menu | Square meter</comment>
  </data>
  <data name="DynamoViewSettingMenuSquareMillimeter" xml:space="preserve">
    <value>Square Millimeter</value>
    <comment>Setting menu | Square millimeter</comment>
  </data>
  <data name="DynamoViewSettingMenuVolumeUnits" xml:space="preserve">
    <value>Volume Display Units</value>
    <comment>Setting menu | Volume unit display</comment>
  </data>
  <data name="DynamoViewToolbarExportButtonTooltip" xml:space="preserve">
    <value>Export Workspace As Image</value>
    <comment>Toolbar export button tooltip</comment>
  </data>
  <data name="DynamoViewToolbarNewButtonTooltip" xml:space="preserve">
    <value>New [Ctrl + N]</value>
    <comment>Toolbar new button tooltip</comment>
  </data>
  <data name="DynamoViewToolbarOpenButtonTooltip" xml:space="preserve">
    <value>Open [Ctrl + O]</value>
    <comment>Toolbar open button tooltip</comment>
  </data>
  <data name="DynamoViewToolbarRedoButtonTooltip" xml:space="preserve">
    <value>Redo [Ctrl + Y]</value>
    <comment>Toolbar redo button tooltip</comment>
  </data>
  <data name="DynamoViewToolbarSaveButtonTooltip" xml:space="preserve">
    <value>Save [Ctrl + S]</value>
    <comment>Toolbar save button tooltip</comment>
  </data>
  <data name="DynamoViewToolbarUndoButtonTooltip" xml:space="preserve">
    <value>Undo [Ctrl + Z]</value>
    <comment>Toolbar undo button tooltip</comment>
  </data>
  <data name="DynamoViewViewMenu" xml:space="preserve">
    <value>_View</value>
    <comment>View menu</comment>
  </data>
  <data name="DynamoViewViewMenu3DPreview" xml:space="preserve">
    <value>_Background 3D Preview</value>
    <comment>View menu | Background 3d preview</comment>
  </data>
  <data name="DynamoViewViewMenuAlternateContextGeometry" xml:space="preserve">
    <value>Show Geometry in {0}</value>
    <comment>View menu | Show geometry in some context</comment>
  </data>
  <data name="DynamoViewViewMenuConnector" xml:space="preserve">
    <value>_Connectors</value>
    <comment>View menu | Connector setting</comment>
  </data>
  <data name="DynamoViewViewMenuConnectorType" xml:space="preserve">
    <value>_Connector Type</value>
    <comment>View menu | Connector type</comment>
  </data>
  <data name="DynamoViewViewMenuConnectorTypeCurve" xml:space="preserve">
    <value>Curves</value>
    <comment>View menu | Curve type connector</comment>
  </data>
  <data name="DynamoViewViewMenuConnectorTypePolylines" xml:space="preserve">
    <value>Polylines</value>
    <comment>View menu | Polyline type connector</comment>
  </data>
  <data name="DynamoViewViewMenuHideConsole" xml:space="preserve">
    <value>Hide Console</value>
    <comment>View menu | Hide console</comment>
  </data>
  <data name="DynamoViewViewMenuPan" xml:space="preserve">
    <value>_Pan</value>
    <comment>View menu | Pan</comment>
  </data>
  <data name="DynamoViewViewMenuPanDown" xml:space="preserve">
    <value>Pan Down (Mouse wheel drag down)</value>
    <comment>View menu | Pan down</comment>
  </data>
  <data name="DynamoViewViewMenuPanLeft" xml:space="preserve">
    <value>Pan Left (Mouse wheel drag left)</value>
    <comment>View menu | Pan left</comment>
  </data>
  <data name="DynamoViewViewMenuPanRight" xml:space="preserve">
    <value>Pan Right (Mouse wheel drag right)</value>
    <comment>View menu | Pan right</comment>
  </data>
  <data name="DynamoViewViewMenuPanUp" xml:space="preserve">
    <value>Pan Up (Mouse wheel drag up)</value>
    <comment>View menu | Pan up</comment>
  </data>
  <data name="DynamoViewViewMenuPreviewNavigate" xml:space="preserve">
    <value>Navigate Background 3D Preview</value>
    <comment>View menu | Navigate background 3D preview</comment>
  </data>
  <data name="DynamoViewViewMenuShowBackground3DPreview" xml:space="preserve">
    <value>Showing Background 3D Preview</value>
    <comment>View menu | Show background preview</comment>
  </data>
  <data name="DynamoViewViewMenuShowConnectors" xml:space="preserve">
    <value>_Show Connectors</value>
    <comment>View menu | Show connectors</comment>
  </data>
  <data name="DynamoViewViewMenuShowConsole" xml:space="preserve">
    <value>Show Console</value>
    <comment>View menu | Show console</comment>
  </data>
  <data name="DynamoViewViewMenuZoom" xml:space="preserve">
    <value>_Zoom</value>
    <comment>View menu | Zoom</comment>
  </data>
  <data name="DynamoViewViewMenuZoomIn" xml:space="preserve">
    <value>Zoom In (Mouse wheel down)</value>
    <comment>View menu | Zoom in</comment>
  </data>
  <data name="DynamoViewViewMenuZoomOut" xml:space="preserve">
    <value>Zoom Out (Mouse wheel up)</value>
    <comment>View menu | Zoom out</comment>
  </data>
<<<<<<< HEAD
  <data name="NodeContextMenuDelete" xml:space="preserve">
    <value>Delete</value>
    <comment>Context menu for selected node - delete selected node</comment>
  </data>
  <data name="NodeContextMenuHelp" xml:space="preserve">
    <value>Help...</value>
    <comment>Display help message for this node</comment>
  </data>
  <data name="NodeContextMenuLacing" xml:space="preserve">
    <value>Lacing</value>
    <comment>Context menu for selected node</comment>
  </data>
  <data name="NodeContextMenuLacingCrossProduct" xml:space="preserve">
    <value>Cross Product</value>
    <comment>Lacing strategy: use cross product for two lists</comment>
  </data>
  <data name="NodeContextMenuLacingFirst" xml:space="preserve">
    <value>First</value>
    <comment>Lacing strategy: use the first list</comment>
  </data>
  <data name="NodeContextMenuLacingLongest" xml:space="preserve">
    <value>Longest</value>
    <comment>Lacing strategy: use the longest list</comment>
  </data>
  <data name="NodeContextMenuLacingShortest" xml:space="preserve">
    <value>Shortest</value>
    <comment>Lacing strategy: use the shortest list</comment>
  </data>
  <data name="NodeContextMenuPreview" xml:space="preserve">
    <value>Preview</value>
    <comment>Context menu item - preview geometry</comment>
  </data>
  <data name="NodeContextMenuPreviewUpstream" xml:space="preserve">
    <value>Preview Upstream</value>
    <comment>Context menu item - preview geometry of upstream nodes</comment>
  </data>
  <data name="NodeContextMenuRenameNode" xml:space="preserve">
    <value>Rename Node...</value>
    <comment>Context menu item - rename this node</comment>
  </data>
  <data name="NodeContextMenuShowLabels" xml:space="preserve">
    <value>Show Labels</value>
    <comment>Context menu item - show labels</comment>
  </data>
  <data name="NodeHelpWindowNodeCategory" xml:space="preserve">
    <value>CATEGORY</value>
    <comment>Category label</comment>
  </data>
  <data name="NodeHelpWindowNodeDescription" xml:space="preserve">
    <value>DESCRIPTION</value>
    <comment>Description label</comment>
  </data>
  <data name="NodeHelpWindowNodeInput" xml:space="preserve">
    <value>INPUTS</value>
    <comment>Input label</comment>
  </data>
  <data name="NodeHelpWindowNodeOutput" xml:space="preserve">
    <value>OUTPUTS</value>
    <comment>Output label</comment>
  </data>
  <data name="NodeHelpWindowNodeType" xml:space="preserve">
    <value>NODE TYPE</value>
    <comment>Title label</comment>
  </data>
  <data name="StartPageAsk" xml:space="preserve">
    <value>ASK</value>
  </data>
  <data name="StartPageCode" xml:space="preserve">
    <value>CODE</value>
  </data>
  <data name="StartPageDiscussionForum" xml:space="preserve">
    <value>Discussion forum</value>
  </data>
  <data name="StartPageFiles" xml:space="preserve">
    <value>FILES</value>
  </data>
  <data name="StartPageGithubRepository" xml:space="preserve">
    <value>Github repository</value>
  </data>
  <data name="StartPageMoreSamples" xml:space="preserve">
    <value>More Samples</value>
  </data>
  <data name="StartPageNewCustomNode" xml:space="preserve">
    <value>Custom Node</value>
    <comment>Start page | New custom node</comment>
  </data>
  <data name="StartPageNewFile" xml:space="preserve">
    <value>New</value>
    <comment>Start page | New </comment>
  </data>
  <data name="StartPageOpenFile" xml:space="preserve">
    <value>Open</value>
    <comment>Start page | Open files</comment>
  </data>
  <data name="StartPageRecent" xml:space="preserve">
    <value>RECENT</value>
  </data>
  <data name="StartPageReference" xml:space="preserve">
    <value>REFERENCE</value>
  </data>
  <data name="StartPageSamples" xml:space="preserve">
    <value>SAMPLES</value>
  </data>
=======
  <data name="ContextMenuDelete" xml:space="preserve">
    <value>Remove</value>
    <comment>Context menu for selected node - delete selected node</comment>
  </data>
  <data name="NodeContextMenuHelp" xml:space="preserve">
    <value>Help...</value>
    <comment>Display help message for this node</comment>
  </data>
  <data name="ContextMenuLacing" xml:space="preserve">
    <value>Lacing</value>
    <comment>Context menu for selected node</comment>
  </data>
  <data name="ContextMenuLacingCrossProduct" xml:space="preserve">
    <value>Cross Product</value>
    <comment>Lacing strategy: use cross product for two lists</comment>
  </data>
  <data name="ContextMenuLacingFirst" xml:space="preserve">
    <value>First</value>
    <comment>Lacing strategy: use the first list</comment>
  </data>
  <data name="ContextMenuLacingLongest" xml:space="preserve">
    <value>Longest</value>
    <comment>Lacing strategy: use the longest list</comment>
  </data>
  <data name="ContextMenuLacingShortest" xml:space="preserve">
    <value>Shortest</value>
    <comment>Lacing strategy: use the shortest list</comment>
  </data>
  <data name="NodeContextMenuPreview" xml:space="preserve">
    <value>Preview</value>
    <comment>Context menu item - preview geometry</comment>
  </data>
  <data name="NodeContextMenuPreviewUpstream" xml:space="preserve">
    <value>Preview Upstream</value>
    <comment>Context menu item - preview geometry of upstream nodes</comment>
  </data>
  <data name="NodeContextMenuRenameNode" xml:space="preserve">
    <value>Rename Node...</value>
    <comment>Context menu item - rename this node</comment>
  </data>
  <data name="NodeContextMenuShowLabels" xml:space="preserve">
    <value>Show Labels</value>
    <comment>Context menu item - show labels</comment>
  </data>
  <data name="NodeHelpWindowNodeCategory" xml:space="preserve">
    <value>CATEGORY</value>
    <comment>Category label</comment>
  </data>
  <data name="NodeHelpWindowNodeDescription" xml:space="preserve">
    <value>DESCRIPTION</value>
    <comment>Description label</comment>
  </data>
  <data name="NodeHelpWindowNodeInput" xml:space="preserve">
    <value>INPUTS</value>
    <comment>Input label</comment>
  </data>
  <data name="NodeHelpWindowNodeOutput" xml:space="preserve">
    <value>OUTPUTS</value>
    <comment>Output label</comment>
  </data>
  <data name="NodeHelpWindowNodeType" xml:space="preserve">
    <value>NODE TYPE</value>
    <comment>Title label</comment>
  </data>
  <data name="StartPageAsk" xml:space="preserve">
    <value>ASK</value>
  </data>
  <data name="StartPageCode" xml:space="preserve">
    <value>CODE</value>
  </data>
  <data name="StartPageDiscussionForum" xml:space="preserve">
    <value>Discussion forum</value>
  </data>
  <data name="StartPageFiles" xml:space="preserve">
    <value>FILES</value>
  </data>
  <data name="StartPageGithubRepository" xml:space="preserve">
    <value>Github repository</value>
  </data>
  <data name="StartPageMoreSamples" xml:space="preserve">
    <value>More Samples</value>
  </data>
  <data name="StartPageNewCustomNode" xml:space="preserve">
    <value>Custom Node</value>
    <comment>Start page | New custom node</comment>
  </data>
  <data name="StartPageNewFile" xml:space="preserve">
    <value>New</value>
    <comment>Start page | New </comment>
  </data>
  <data name="StartPageOpenFile" xml:space="preserve">
    <value>Open</value>
    <comment>Start page | Open files</comment>
  </data>
  <data name="StartPageRecent" xml:space="preserve">
    <value>RECENT</value>
  </data>
  <data name="StartPageReference" xml:space="preserve">
    <value>REFERENCE</value>
  </data>
  <data name="StartPageSamples" xml:space="preserve">
    <value>SAMPLES</value>
  </data>
>>>>>>> 2eecdeaa
  <data name="StartPageSendIssues" xml:space="preserve">
    <value>Send issues</value>
  </data>
  <data name="StartPageShowSamples" xml:space="preserve">
    <value>Show Samples In Folder</value>
  </data>
  <data name="StartPageStart" xml:space="preserve">
    <value>Start</value>
  </data>
  <data name="StartPageVideoTutorials" xml:space="preserve">
    <value>Video Tutorials</value>
    <comment>Start page | Link to videos</comment>
  </data>
  <data name="StartPageVisitDynamoBim" xml:space="preserve">
    <value>Visit www.dynamobim.org</value>
    <comment>Start page | Link to DynamoBIM</comment>
  </data>
  <data name="StartPageAdvancedTutorials" xml:space="preserve">
    <value>Advanced Tutorials</value>
    <comment>Start page | Link to tutorials</comment>
  </data>
  <data name="AddFileToPackageDialogTitle" xml:space="preserve">
    <value>Add File to Package...</value>
  </data>
  <data name="CancelButton" xml:space="preserve">
    <value>Cancel</value>
  </data>
  <data name="CannotDownloadPackageMessageBoxTitle" xml:space="preserve">
    <value>Cannot Download Package</value>
  </data>
  <data name="CustomNodePropertyErrorMessageBoxTitle" xml:space="preserve">
    <value>Custom Node Property Error</value>
  </data>
  <data name="CustomNodePropertyWindowCategory" xml:space="preserve">
    <value>Category</value>
    <comment>Label - specify custom node category</comment>
  </data>
  <data name="CustomNodePropertyWindowDescription" xml:space="preserve">
    <value>Description</value>
    <comment>Label - custom node description</comment>
  </data>
  <data name="CustomNodePropertyWindowDescriptionHint" xml:space="preserve">
    <value>Description of Custom Node</value>
    <comment>Text box hint</comment>
  </data>
  <data name="CustomNodePropertyWindowName" xml:space="preserve">
    <value>Name</value>
    <comment>Label - specify custom node name</comment>
  </data>
  <data name="CustomNodePropertyWindowNameHint" xml:space="preserve">
    <value>Name of Custom Node</value>
    <comment>Text box hint</comment>
  </data>
  <data name="CustomNodePropertyWindowTitle" xml:space="preserve">
    <value>Custom Node Properties</value>
    <comment>Dialog name</comment>
  </data>
  <data name="DeprecatingPackageMessageBoxTitle" xml:space="preserve">
    <value>Deprecating Package</value>
  </data>
  <data name="DynamoViewHelpMenuShowInFolder" xml:space="preserve">
    <value>Show In Folder</value>
    <comment>Help menu | Show in Folder</comment>
  </data>
  <data name="ImportLibraryDialogTitle" xml:space="preserve">
    <value>Import Library</value>
  </data>
  <data name="MessageAlreadyInstallDynamo" xml:space="preserve">
    <value>Dynamo has already installed {0}.

Dynamo will attempt to uninstall this package before installing.</value>
  </data>
  <data name="MessageConfirmToInstallPackage" xml:space="preserve">
    <value>Are you sure you want to install {0} {1} ?</value>
    <comment>Message box content</comment>
  </data>
  <data name="MessageConfirmToSaveCustomNode" xml:space="preserve">
    <value>You have unsaved changes to custom node workspace: "{0}".

Would you like to save your changes?</value>
  </data>
  <data name="MessageConfirmToSaveHomeWorkSpace" xml:space="preserve">
    <value>You have unsaved changes to the Home workspace.

Would you like to save your changes?</value>
  </data>
  <data name="MessageConfirmToSaveNamedHomeWorkSpace" xml:space="preserve">
    <value>You have unsaved changes to {0}.

Would you like to save your changes?</value>
  </data>
  <data name="MessageConfirmToUninstallPackage" xml:space="preserve">
    <value>Are you sure you want to uninstall {0} ?  This will delete the packages root directory.

You can always redownload the package.</value>
  </data>
  <data name="MessageCustomNodeNameExist" xml:space="preserve">
    <value>A built-in node with the given name already exists.</value>
  </data>
  <data name="MessageCustomNodeNeedNewCategory" xml:space="preserve">
    <value>You must enter a new category or choose one from the existing categories.</value>
  </data>
  <data name="MessageCustomNodeNoName" xml:space="preserve">
    <value>You must supply a name.</value>
  </data>
  <data name="MessageFailedToDownloadPackage" xml:space="preserve">
    <value>Failed to download package with id: {0}.  Please try again and report the package if you continue to have problems.</value>
    <comment>Message box content</comment>
  </data>
  <data name="MessageFailedToUninstall" xml:space="preserve">
    <value>Dynamo failed to uninstall the package.  You may need to delete the package's root directory manually.</value>
  </data>
  <data name="MessageFailToUninstallPackage" xml:space="preserve">
    <value>Dynamo failed to uninstall the package: {0}.  The package may need to be reinstalled manually.</value>
    <comment>Message box content</comment>
  </data>
  <data name="MessageFileNotFound" xml:space="preserve">
    <value>File not found: {0}</value>
    <comment>Message box content</comment>
  </data>
  <data name="MessageGettingNodeError" xml:space="preserve">
    <value>There was a problem getting the node from the workspace.</value>
    <comment>Message box content</comment>
  </data>
  <data name="MessageNeedToRestart" xml:space="preserve">
    <value>Dynamo and its host application must restart before uninstall takes effect.</value>
  </data>
  <data name="MessagePackageContainPythonScript" xml:space="preserve">
    <value>The package or one of its dependencies contains Python scripts or binaries. Do you want to continue?</value>
  </data>
  <data name="MessagePackageNewerDynamo" xml:space="preserve">
    <value>The following packages use a newer version of Dynamo than you are currently using:

{0}

Do you want to continue?</value>
  </data>
  <data name="MessageSelectAtLeastOneNode" xml:space="preserve">
    <value>You must select at least one custom node.</value>
    <comment>Message box content</comment>
  </data>
  <data name="MessageSelectSymbolNotFound" xml:space="preserve">
    <value>The selected symbol was not found in the workspace</value>
    <comment>Message box content</comment>
  </data>
  <data name="MessageSubmitSameNamePackage" xml:space="preserve">
    <value>The node is part of the dynamo package called "{0}" - do you want to submit a new version of this package?

If not, this node will be moved to the new package you are creating."</value>
    <comment>Message box content</comment>
  </data>
  <data name="MessageToDeprecatePackage" xml:space="preserve">
    <value>Are you sure you want to deprecate {0} ?  This request will be rejected if you are not a maintainer of the package.  It indicates that you will no longer support the package, although the package will still appear when explicitly searched for. 

You can always undeprecate the package.</value>
  </data>
  <data name="MessageToUndeprecatePackage" xml:space="preserve">
    <value>Are you sure you want to undeprecate {0} ?  This request will be rejected if you are not a maintainer of the package.  It indicates that you will continue to support the package and the package will appear when users are browsing packages.

You can always re-deprecate the package.</value>
  </data>
  <data name="MessageUninstallToContinue" xml:space="preserve">
    <value>Dynamo needs to uninstall {0} to continue, but cannot as one of its types appears to be in use.  Try restarting Dynamo.</value>
  </data>
  <data name="MessageUnintallToContinue2" xml:space="preserve">
    <value>Dynamo needs to uninstall {0} to continue but it contains binaries already loaded into Dynamo.  It's now marked for removal, but you'll need to first restart Dynamo.</value>
  </data>
  <data name="OKButton" xml:space="preserve">
    <value>OK</value>
  </data>
  <data name="OpenDynamoDefinitionDialogTitle" xml:space="preserve">
    <value>Open Dynamo Definition...</value>
  </data>
  <data name="PackageDownloadConfirmMessageBoxTitle" xml:space="preserve">
    <value>Package Download Confirmation</value>
    <comment>Message box title</comment>
  </data>
  <data name="PackageDownloadErrorMessageBoxTitle" xml:space="preserve">
    <value>Package Download Error</value>
    <comment>Message box title</comment>
  </data>
  <data name="PackageDownloadMessageBoxTitle" xml:space="preserve">
    <value>Package Download</value>
  </data>
  <data name="PackageUseNewerDynamoMessageBoxTitle" xml:space="preserve">
    <value>Package Uses Newer Version of Dynamo!</value>
  </data>
  <data name="PackageWarningMessageBoxTitle" xml:space="preserve">
    <value>Package Warning</value>
    <comment>Message box title</comment>
  </data>
  <data name="SaveConfirmationMessageBoxTitle" xml:space="preserve">
    <value>Confirmation</value>
<<<<<<< HEAD
  </data>
  <data name="SaveModelToSTLDialogTitle" xml:space="preserve">
    <value>Save your model to STL.</value>
  </data>
  <data name="SaveWorkbenToImageDialogTitle" xml:space="preserve">
    <value>Save your Workbench to an Image</value>
  </data>
  <data name="SelectionErrorMessageBoxTitle" xml:space="preserve">
    <value>Selection Error</value>
    <comment>Message box title</comment>
  </data>
  <data name="UndeprecatingPackageMessageBoxTitle" xml:space="preserve">
    <value>Removing Package Deprecation</value>
  </data>
  <data name="UninstallFailureMessageBoxTitle" xml:space="preserve">
    <value>Uninstall Failure</value>
  </data>
  <data name="UninstallingPackageMessageBoxTitle" xml:space="preserve">
    <value>Uninstalling Package</value>
  </data>
  <data name="ContinueButton" xml:space="preserve">
    <value>Continue</value>
    <comment>Continue to use Dynamo</comment>
  </data>
  <data name="CrashPromptDialogCopyButton" xml:space="preserve">
    <value>Copy</value>
    <comment>Copy crash details</comment>
  </data>
  <data name="CrashPromptDialogCrashMessage" xml:space="preserve">
    <value>Uh oh... something went wrong and dynamo has crashed, sorry about that.

You will get a chance to save your work.</value>
  </data>
  <data name="CrashPromptDialogDetailButton" xml:space="preserve">
    <value>Details</value>
    <comment>Click it to display crash details</comment>
  </data>
  <data name="CrashPromptDialogOpenFolderButton" xml:space="preserve">
    <value>Open Folder</value>
    <comment>Open folder that contains crash report</comment>
  </data>
  <data name="CrashPromptDialogSubmitBugButton" xml:space="preserve">
    <value>Submit Bug To Github</value>
    <comment>Submit a bug on github</comment>
  </data>
  <data name="CrashPromptDialogTitle" xml:space="preserve">
    <value>Dynamo has crashed</value>
  </data>
  <data name="DownloadWarningMessageBoxTitle" xml:space="preserve">
    <value>Download Warning</value>
  </data>
  <data name="DynamoUpdateAvailabeToolTip" xml:space="preserve">
    <value>A Dynamo update is available. Click to install.</value>
  </data>
  <data name="EditNodeWindowTitle" xml:space="preserve">
    <value>Edit Node Name</value>
    <comment>Dialog for editing a node's name</comment>
  </data>
  <data name="EditWindowAcceptButton" xml:space="preserve">
    <value>Accept</value>
  </data>
  <data name="EditWindowTitle" xml:space="preserve">
    <value>Set value...</value>
  </data>
  <data name="GenericTaskDialogSampleLeftButton" xml:space="preserve">
    <value>Sample Left Button</value>
    <comment>Sample button, it will be replaced at runtime</comment>
  </data>
  <data name="GenericTaskDialogSampleRightButton" xml:space="preserve">
    <value>Sample Right Button</value>
    <comment>Sample button, it will be replaced at runtime</comment>
  </data>
  <data name="GenericTaskDialogTitle" xml:space="preserve">
    <value>Generic Task Dialog</value>
  </data>
  <data name="UsageReportPromptDialogConsent" xml:space="preserve">
    <value>I give my consent for Autodesk to collect information on how I use Dynamo.</value>
  </data>
  <data name="UsageReportPromptDialogFeatureUsage" xml:space="preserve">
    <value>The features and commands you use in Dynamo</value>
  </data>
  <data name="UsageReportPromptDialogMessagePart1" xml:space="preserve">
    <value>We would like to collect some information about how Dynamo is used.

Autodesk will use the information for product improvement purposes, by improving the usability and stability of the product.  For example, we would like to detect if you have difficulty with a specific function call in the language.

The information will be de-identified and it will not be used for advertising. We will not contact you unless you specifically request it (and provide an email address).

The information being collected is:</value>
  </data>
  <data name="UsageReportPromptDialogMessagePart2" xml:space="preserve">
    <value>It will be a great help to us if you consent to provide this information. You can opt in by selecting the check box below.  You can withdraw your consent and opt-out of data collection at any time by unselecting 'Enable usability data reporting' in the settings menu of the UI.

ALTHOUGH WE WILL ONLY USE DATA SENT FOR INTERNAL PRODUCT DEVELOPMENT, PLEASE DO NOT AGREE TO DATA COLLECTION IF YOU HAVE CONCERNS ABOUT INFORMATION YOU CONSIDER CONFIDENTIAL BEING SENT TO AUTODESK.

Many thanks!</value>
  </data>
  <data name="UsageReportPromptDialogNodeUsage" xml:space="preserve">
    <value>The nodes that you use and the code that you write - this includes the script that is typed into the editor and run, the names of the files that are loaded/saved, and error messages that are reported (build time and runtime).
</value>
  </data>
  <data name="UsageReportPromptDialogTitle" xml:space="preserve">
    <value>Agreement to collect usability data on your use of Dynamo</value>
  </data>
  <data name="DynamoViewContextMenuClearLog" xml:space="preserve">
    <value>Clear</value>
    <comment>Clear log</comment>
  </data>
  <data name="DynamoViewEditMenuSelectNeighbours" xml:space="preserve">
    <value>_Select Neighbors</value>
  </data>
  <data name="FilePathConverterNoFileSelected" xml:space="preserve">
    <value>No file selected.</value>
  </data>
  <data name="HideClassicNodeLibrary" xml:space="preserve">
    <value>Hide Classic Node Library</value>
  </data>
  <data name="InstalledPackageViewAdditionalFileLabel" xml:space="preserve">
    <value>Additional Files</value>
  </data>
  <data name="InstalledPackageViewAdditionalLabel" xml:space="preserve">
    <value>Additional Libraries</value>
  </data>
  <data name="InstalledPackageViewContextMenuCancelUninstall" xml:space="preserve">
    <value>Cancel pending uninstall...</value>
  </data>
  <data name="InstalledPackageViewContextMenuCancelUninstallTooltip" xml:space="preserve">
    <value>Remove the pending uninstall status</value>
  </data>
  <data name="InstalledPackageViewContextMenuDeprecate" xml:space="preserve">
    <value>Deprecate</value>
  </data>
  <data name="InstalledPackageViewContextMenuDeprecateTooltip" xml:space="preserve">
    <value>Set this package as deprecated.  Only allowed if you're a current maintainer of the package.</value>
  </data>
  <data name="InstalledPackageViewContextMenuGetLatest" xml:space="preserve">
    <value>Get Latest Version</value>
  </data>
  <data name="InstalledPackageViewContextMenuGetLatestTooltip" xml:space="preserve">
    <value>Check if there is a newer version of this package and download it.</value>
  </data>
  <data name="InstalledPackageViewContextMenuPublish" xml:space="preserve">
    <value>Publish...</value>
  </data>
  <data name="InstalledPackageViewContextMenuPublishTooltip" xml:space="preserve">
    <value>Publish this package, if it has yet to be published.</value>
  </data>
  <data name="InstalledPackageViewContextMenuPublishVersion" xml:space="preserve">
    <value>Publish Version...</value>
  </data>
  <data name="InstalledPackageViewContextMenuPublishVersionTooltip" xml:space="preserve">
    <value>Publish a new version of this package, assuming it has already been published. Only allowed if you're a current maintainer of the package.</value>
  </data>
  <data name="InstalledPackageViewContextMenuRemoveDeprecation" xml:space="preserve">
    <value>Remove deprecation</value>
  </data>
  <data name="InstalledPackageViewContextMenuRemoveDeprecationTooltip" xml:space="preserve">
    <value>Remove package deprecation. Only allowed if you're a current maintainer of the package.</value>
  </data>
  <data name="InstalledPackageViewContextMenuShowContent" xml:space="preserve">
    <value>Show Contents</value>
  </data>
  <data name="InstalledPackageViewContextMenuShowContentTooltip" xml:space="preserve">
    <value>See the types loaded by this package</value>
  </data>
  <data name="InstalledPackageViewContextMenuShowRootDir" xml:space="preserve">
    <value>Show Root Directory</value>
  </data>
  <data name="InstalledPackageViewContextMenuShowRootDirTooltip" xml:space="preserve">
    <value>Go to the root folder of this package</value>
  </data>
  <data name="InstalledPackageViewContextMenuUninstall" xml:space="preserve">
    <value>Uninstall...</value>
  </data>
  <data name="InstalledPackageViewContextMenuUninstallTooltip" xml:space="preserve">
    <value>Uninstall this package, only allowed if none of the types are currently in use</value>
  </data>
  <data name="InstalledPackageViewCustomNodesLabel" xml:space="preserve">
    <value>Custom Nodes</value>
  </data>
  <data name="InstalledPackageViewNodeLibrariesLabel" xml:space="preserve">
    <value>Node Libraries</value>
  </data>
  <data name="InstalledPackageViewPendingInstallButton" xml:space="preserve">
    <value>Pending uninstall</value>
  </data>
  <data name="InstalledPackageViewTitle" xml:space="preserve">
    <value>Installed Packages</value>
  </data>
  <data name="LacingCrossProductToolTip" xml:space="preserve">
    <value>For two lists {a,b,c}{1,2,3} returns {a1,a2,a3}{b1,b2,b3}{c1,c2,c3}.</value>
  </data>
  <data name="LacingDisabledToolTip" xml:space="preserve">
    <value>Arugment lacing is disabled for this node.</value>
  </data>
  <data name="LacingFirstToolTip" xml:space="preserve">
    <value>For two lists {a,b,c}{1,2,3} returns {a1}.</value>
  </data>
  <data name="LacingLongestToolTip" xml:space="preserve">
    <value>For two lists {a,b,c}{1,2} returns {a1,b2,c2}.</value>
  </data>
  <data name="LacingShortestToolTip" xml:space="preserve">
    <value>For two lists {a,b,c}{1,2} returns {a1,b2}.</value>
  </data>
  <data name="LibraryViewContextMenuEditNode" xml:space="preserve">
    <value>Edit...</value>
  </data>
  <data name="LibraryViewNoMatchesFound" xml:space="preserve">
    <value>No matches found</value>
    <comment>No matches for the search llibrary</comment>
  </data>
  <data name="LibraryViewSearchText" xml:space="preserve">
    <value>Search</value>
  </data>
  <data name="LibraryViewTitle" xml:space="preserve">
    <value>Library</value>
  </data>
  <data name="NoteViewContextMenuDelete" xml:space="preserve">
    <value>Delete</value>
    <comment>Delete note </comment>
  </data>
  <data name="NoteViewContextMenuEdit" xml:space="preserve">
    <value>Edit...</value>
    <comment>Edit note</comment>
  </data>
  <data name="PackageDownloadStateDownloaded" xml:space="preserve">
    <value>Downloaded</value>
  </data>
  <data name="PackageDownloadStateDownloading" xml:space="preserve">
    <value>Downloading</value>
  </data>
  <data name="PackageDownloadStateError" xml:space="preserve">
    <value>Error</value>
=======
>>>>>>> 2eecdeaa
  </data>
  <data name="SaveModelToSTLDialogTitle" xml:space="preserve">
    <value>Save your model to STL.</value>
  </data>
  <data name="SaveWorkbenToImageDialogTitle" xml:space="preserve">
    <value>Save your Workbench to an Image</value>
  </data>
  <data name="SelectionErrorMessageBoxTitle" xml:space="preserve">
    <value>Selection Error</value>
    <comment>Message box title</comment>
  </data>
  <data name="UndeprecatingPackageMessageBoxTitle" xml:space="preserve">
    <value>Removing Package Deprecation</value>
  </data>
<<<<<<< HEAD
=======
  <data name="UninstallFailureMessageBoxTitle" xml:space="preserve">
    <value>Uninstall Failure</value>
  </data>
  <data name="UninstallingPackageMessageBoxTitle" xml:space="preserve">
    <value>Uninstalling Package</value>
  </data>
  <data name="ContinueButton" xml:space="preserve">
    <value>Continue</value>
    <comment>Continue to use Dynamo</comment>
  </data>
  <data name="CrashPromptDialogCopyButton" xml:space="preserve">
    <value>Copy</value>
    <comment>Copy crash details</comment>
  </data>
  <data name="CrashPromptDialogCrashMessage" xml:space="preserve">
    <value>Uh oh... something went wrong and dynamo has crashed, sorry about that.

You will get a chance to save your work.</value>
  </data>
  <data name="CrashPromptDialogDetailButton" xml:space="preserve">
    <value>Details</value>
    <comment>Click it to display crash details</comment>
  </data>
  <data name="CrashPromptDialogOpenFolderButton" xml:space="preserve">
    <value>Open Folder</value>
    <comment>Open folder that contains crash report</comment>
  </data>
  <data name="CrashPromptDialogSubmitBugButton" xml:space="preserve">
    <value>Submit Bug To Github</value>
    <comment>Submit a bug on github</comment>
  </data>
  <data name="CrashPromptDialogTitle" xml:space="preserve">
    <value>Dynamo has crashed</value>
  </data>
  <data name="DownloadWarningMessageBoxTitle" xml:space="preserve">
    <value>Download Warning</value>
  </data>
  <data name="DynamoUpdateAvailabeToolTip" xml:space="preserve">
    <value>A Dynamo update is available. Click to install.</value>
  </data>
  <data name="EditNodeWindowTitle" xml:space="preserve">
    <value>Edit Node Name</value>
    <comment>Dialog for editing a node's name</comment>
  </data>
  <data name="EditWindowAcceptButton" xml:space="preserve">
    <value>Accept</value>
  </data>
  <data name="EditWindowTitle" xml:space="preserve">
    <value>Set value...</value>
  </data>
  <data name="GenericTaskDialogSampleLeftButton" xml:space="preserve">
    <value>Sample Left Button</value>
    <comment>Sample button, it will be replaced at runtime</comment>
  </data>
  <data name="GenericTaskDialogSampleRightButton" xml:space="preserve">
    <value>Sample Right Button</value>
    <comment>Sample button, it will be replaced at runtime</comment>
  </data>
  <data name="GenericTaskDialogTitle" xml:space="preserve">
    <value>Generic Task Dialog</value>
  </data>
  <data name="UsageReportPromptDialogConsent" xml:space="preserve">
    <value>I give my consent for Autodesk to collect information on how I use Dynamo.</value>
  </data>
  <data name="UsageReportPromptDialogFeatureUsage" xml:space="preserve">
    <value>The features and commands you use in Dynamo</value>
  </data>
  <data name="UsageReportPromptDialogMessagePart1" xml:space="preserve">
    <value>We would like to collect some information about how Dynamo is used.

Autodesk will use the information for product improvement purposes, by improving the usability and stability of the product.  For example, we would like to detect if you have difficulty with a specific function call in the language.

The information will be de-identified and it will not be used for advertising. We will not contact you unless you specifically request it (and provide an email address).

The information being collected is:</value>
  </data>
  <data name="UsageReportPromptDialogMessagePart2" xml:space="preserve">
    <value>It will be a great help to us if you consent to provide this information. You can opt in by selecting the check box below.  You can withdraw your consent and opt-out of data collection at any time by unselecting 'Enable usability data reporting' in the settings menu of the UI.

ALTHOUGH WE WILL ONLY USE DATA SENT FOR INTERNAL PRODUCT DEVELOPMENT, PLEASE DO NOT AGREE TO DATA COLLECTION IF YOU HAVE CONCERNS ABOUT INFORMATION YOU CONSIDER CONFIDENTIAL BEING SENT TO AUTODESK.

Many thanks!</value>
  </data>
  <data name="UsageReportPromptDialogNodeUsage" xml:space="preserve">
    <value>The nodes that you use and the code that you write - this includes the script that is typed into the editor and run, the names of the files that are loaded/saved, and error messages that are reported (build time and runtime).
</value>
  </data>
  <data name="UsageReportPromptDialogTitle" xml:space="preserve">
    <value>Agreement to collect usability data on your use of Dynamo</value>
  </data>
  <data name="DynamoViewContextMenuClearLog" xml:space="preserve">
    <value>Clear</value>
    <comment>Clear log</comment>
  </data>
  <data name="DynamoViewEditMenuSelectNeighbours" xml:space="preserve">
    <value>_Select Neighbors</value>
  </data>
  <data name="FilePathConverterNoFileSelected" xml:space="preserve">
    <value>No file selected.</value>
  </data>
  <data name="HideClassicNodeLibrary" xml:space="preserve">
    <value>Hide Classic Node Library</value>
  </data>
  <data name="InstalledPackageViewAdditionalFileLabel" xml:space="preserve">
    <value>Additional Files</value>
  </data>
  <data name="InstalledPackageViewAdditionalLabel" xml:space="preserve">
    <value>Additional Libraries</value>
  </data>
  <data name="InstalledPackageViewContextMenuCancelUninstall" xml:space="preserve">
    <value>Cancel pending uninstall...</value>
  </data>
  <data name="InstalledPackageViewContextMenuCancelUninstallTooltip" xml:space="preserve">
    <value>Remove the pending uninstall status</value>
  </data>
  <data name="InstalledPackageViewContextMenuDeprecate" xml:space="preserve">
    <value>Deprecate</value>
  </data>
  <data name="InstalledPackageViewContextMenuDeprecateTooltip" xml:space="preserve">
    <value>Set this package as deprecated.  Only allowed if you're a current maintainer of the package.</value>
  </data>
  <data name="InstalledPackageViewContextMenuGetLatest" xml:space="preserve">
    <value>Get Latest Version</value>
  </data>
  <data name="InstalledPackageViewContextMenuGetLatestTooltip" xml:space="preserve">
    <value>Check if there is a newer version of this package and download it.</value>
  </data>
  <data name="InstalledPackageViewContextMenuPublish" xml:space="preserve">
    <value>Publish...</value>
  </data>
  <data name="InstalledPackageViewContextMenuPublishTooltip" xml:space="preserve">
    <value>Publish this package, if it has yet to be published.</value>
  </data>
  <data name="InstalledPackageViewContextMenuPublishVersion" xml:space="preserve">
    <value>Publish Version...</value>
  </data>
  <data name="InstalledPackageViewContextMenuPublishVersionTooltip" xml:space="preserve">
    <value>Publish a new version of this package, assuming it has already been published. Only allowed if you're a current maintainer of the package.</value>
  </data>
  <data name="InstalledPackageViewContextMenuRemoveDeprecation" xml:space="preserve">
    <value>Remove deprecation</value>
  </data>
  <data name="InstalledPackageViewContextMenuRemoveDeprecationTooltip" xml:space="preserve">
    <value>Remove package deprecation. Only allowed if you're a current maintainer of the package.</value>
  </data>
  <data name="InstalledPackageViewContextMenuShowContent" xml:space="preserve">
    <value>Show Contents</value>
  </data>
  <data name="InstalledPackageViewContextMenuShowContentTooltip" xml:space="preserve">
    <value>See the types loaded by this package</value>
  </data>
  <data name="InstalledPackageViewContextMenuShowRootDir" xml:space="preserve">
    <value>Show Root Directory</value>
  </data>
  <data name="InstalledPackageViewContextMenuShowRootDirTooltip" xml:space="preserve">
    <value>Go to the root folder of this package</value>
  </data>
  <data name="InstalledPackageViewContextMenuUninstall" xml:space="preserve">
    <value>Uninstall...</value>
  </data>
  <data name="InstalledPackageViewContextMenuUninstallTooltip" xml:space="preserve">
    <value>Uninstall this package, only allowed if none of the types are currently in use</value>
  </data>
  <data name="InstalledPackageViewCustomNodesLabel" xml:space="preserve">
    <value>Custom Nodes</value>
  </data>
  <data name="InstalledPackageViewNodeLibrariesLabel" xml:space="preserve">
    <value>Node Libraries</value>
  </data>
  <data name="InstalledPackageViewPendingInstallButton" xml:space="preserve">
    <value>Pending uninstall</value>
  </data>
  <data name="InstalledPackageViewTitle" xml:space="preserve">
    <value>Installed Packages</value>
  </data>
  <data name="LacingCrossProductToolTip" xml:space="preserve">
    <value>For two lists {a,b,c}{1,2,3} returns {a1,a2,a3}{b1,b2,b3}{c1,c2,c3}.</value>
  </data>
  <data name="LacingDisabledToolTip" xml:space="preserve">
    <value>Arugment lacing is disabled for this node.</value>
  </data>
  <data name="LacingFirstToolTip" xml:space="preserve">
    <value>For two lists {a,b,c}{1,2,3} returns {a1}.</value>
  </data>
  <data name="LacingLongestToolTip" xml:space="preserve">
    <value>For two lists {a,b,c}{1,2} returns {a1,b2,c2}.</value>
  </data>
  <data name="LacingShortestToolTip" xml:space="preserve">
    <value>For two lists {a,b,c}{1,2} returns {a1,b2}.</value>
  </data>
  <data name="LibraryViewContextMenuEditNode" xml:space="preserve">
    <value>Edit...</value>
  </data>
  <data name="LibraryViewNoMatchesFound" xml:space="preserve">
    <value>No matches found</value>
    <comment>No matches for the search llibrary</comment>
  </data>
  <data name="LibraryViewSearchText" xml:space="preserve">
    <value>Search</value>
  </data>
  <data name="LibraryViewTitle" xml:space="preserve">
    <value>Library</value>
  </data>
  <data name="NoteViewContextMenuDelete" xml:space="preserve">
    <value>Delete</value>
    <comment>Delete note </comment>
  </data>
  <data name="NoteViewContextMenuEdit" xml:space="preserve">
    <value>Edit...</value>
    <comment>Edit note</comment>
  </data>
  <data name="PackageDownloadStateDownloaded" xml:space="preserve">
    <value>Downloaded</value>
  </data>
  <data name="PackageDownloadStateDownloading" xml:space="preserve">
    <value>Downloading</value>
  </data>
  <data name="PackageDownloadStateError" xml:space="preserve">
    <value>Error</value>
  </data>
  <data name="PackageDownloadStateInstalled" xml:space="preserve">
    <value>Installed</value>
  </data>
  <data name="PackageDownloadStateInstalling" xml:space="preserve">
    <value>Installing</value>
  </data>
  <data name="PackageDownloadStateStarting" xml:space="preserve">
    <value>Starting</value>
  </data>
  <data name="PackageManagerWebSiteButton" xml:space="preserve">
    <value>Package Manager Website</value>
  </data>
>>>>>>> 2eecdeaa
  <data name="PackageSearchStateNoResult" xml:space="preserve">
    <value>Search returned no results!</value>
  </data>
  <data name="PackageSearchStateSearching" xml:space="preserve">
    <value>Searching...</value>
  </data>
  <data name="PackageSearchStateSyncingWithServer" xml:space="preserve">
    <value>Syncing with server...</value>
  </data>
  <data name="PackageSearchViewClearButton" xml:space="preserve">
    <value>Clear</value>
    <comment>Clear completed installation</comment>
  </data>
  <data name="PackageSearchViewClearButtonTooltip" xml:space="preserve">
    <value>Clear Downloads</value>
  </data>
  <data name="PackageSearchViewContextMenuOrderAscending" xml:space="preserve">
    <value>Ascending</value>
    <comment>Order by Ascending</comment>
  </data>
  <data name="PackageSearchViewContextMenuOrderDescending" xml:space="preserve">
    <value>Descending</value>
    <comment>Order by Descending</comment>
  </data>
  <data name="PackageSearchViewContextMenuSortByAuthor" xml:space="preserve">
    <value>Author</value>
    <comment>Sort package by author name</comment>
  </data>
  <data name="PackageSearchViewContextMenuSortByDownloads" xml:space="preserve">
    <value>Downloads</value>
    <comment>Sort package by download numbers</comment>
  </data>
  <data name="PackageSearchViewContextMenuSortByName" xml:space="preserve">
    <value>Name</value>
    <comment>Sort package by name</comment>
  </data>
  <data name="PackageSearchViewContextMenuSortByVotes" xml:space="preserve">
    <value>Votes</value>
    <comment>Sort package by user votes</comment>
  </data>
  <data name="PackageSearchViewContextMenuSortyByUpdate" xml:space="preserve">
    <value>Most Recent Update</value>
    <comment>Sort package by the most recent update</comment>
  </data>
  <data name="PackageSearchViewDeprecated" xml:space="preserve">
    <value>DEPRECATED</value>
    <comment>Indicate package has been deprecated</comment>
  </data>
  <data name="PackageSearchViewDeprecatedTooltip" xml:space="preserve">
    <value>The maintainers of this package have indicated that they will no longer be updating it.  Use at your own risk!</value>
  </data>
  <data name="PackageSearchViewDescription" xml:space="preserve">
    <value>Description</value>
    <comment>Package description</comment>
  </data>
  <data name="PackageSearchViewDownvoteButtonTooltip" xml:space="preserve">
    <value>Downvote to voice lack of support for this package</value>
  </data>
  <data name="PackageSearchViewInstallButton" xml:space="preserve">
    <value>⇓ Install</value>
    <comment>To install package</comment>
  </data>
  <data name="PackageSearchViewInstallButtonTooltip" xml:space="preserve">
    <value>Install This Version</value>
  </data>
  <data name="PackageSearchViewKeywords" xml:space="preserve">
    <value>Keywords</value>
    <comment>Package keywords</comment>
  </data>
  <data name="PackageSearchViewSearchTextBox" xml:space="preserve">
    <value>Search...</value>
  </data>
  <data name="PackageSearchViewSortByButton" xml:space="preserve">
    <value>Sort by</value>
  </data>
  <data name="PackageSearchViewTitle" xml:space="preserve">
    <value>Online Package Search</value>
  </data>
  <data name="PackageSearchViewUpvoteButtonTooltip" xml:space="preserve">
    <value>Vote in support of this package</value>
  </data>
  <data name="PackageSearchViewVersions" xml:space="preserve">
    <value>Versions</value>
    <comment>Package versions</comment>
  </data>
  <data name="PackageSearchViewVisitRepositoryBuutton" xml:space="preserve">
    <value>Visit package repository</value>
  </data>
  <data name="PackageSearchViewVisitWebSiteButton" xml:space="preserve">
    <value>Visit package website</value>
  </data>
  <data name="PackageStateUnknown" xml:space="preserve">
    <value>Unknown</value>
  </data>
  <data name="PackageUploadStateCompressing" xml:space="preserve">
    <value>Compressing...</value>
  </data>
  <data name="PackageUploadStateCopying" xml:space="preserve">
    <value>Copying...</value>
  </data>
  <data name="PackageUploadStateError" xml:space="preserve">
    <value>Error!</value>
    <comment>Something wrong with package uploading</comment>
  </data>
  <data name="PackageUploadStateReady" xml:space="preserve">
    <value>Ready</value>
  </data>
  <data name="PackageUploadStateUploaded" xml:space="preserve">
    <value>Uploaded</value>
  </data>
  <data name="PackageUploadStateUploading" xml:space="preserve">
    <value>Uploading...</value>
  </data>
  <data name="PortViewContextMenuUserDefaultValue" xml:space="preserve">
    <value>Use Default Value</value>
  </data>
  <data name="PublishPackagePackageContent" xml:space="preserve">
    <value>Package Contents</value>
  </data>
  <data name="PublishPackageViewAddFileButton" xml:space="preserve">
    <value>Add file...</value>
  </data>
  <data name="PublishPackageViewAddFileButtonTooltip" xml:space="preserve">
    <value>Add File To Package</value>
  </data>
  <data name="PublishPackageViewContextMenuIsNodeLibrary" xml:space="preserve">
    <value>Is Node Library</value>
  </data>
  <data name="PublishPackageViewLicense" xml:space="preserve">
    <value>License (optional - default is MIT)</value>
  </data>
  <data name="PublishPackageViewPackageDependencies" xml:space="preserve">
    <value>Dependencies</value>
  </data>
  <data name="PublishPackageViewPackageDescription" xml:space="preserve">
    <value>Description</value>
  </data>
  <data name="PublishPackageViewPackageGroup" xml:space="preserve">
    <value>Group (optional)</value>
    <comment>User to input group name about this package</comment>
  </data>
  <data name="PublishPackageViewPackageGroupTooltip" xml:space="preserve">
    <value>A group to help categorize this package.  Might be useful for a collection of packages related to a firm, school, etc.</value>
  </data>
  <data name="PublishPackageViewPackageKeywords" xml:space="preserve">
    <value>Keywords (optional)</value>
    <comment>User to input some keywords about this package</comment>
  </data>
  <data name="PublishPackageViewPackageKeywordsTooltip" xml:space="preserve">
    <value>Keywords help find your package in the database.  Separate them by spaces.</value>
  </data>
  <data name="PublishPackageViewPackageName" xml:space="preserve">
    <value>Name</value>
  </data>
  <data name="PublishPackageViewPackageVersion" xml:space="preserve">
    <value>Version (major minor build)</value>
  </data>
  <data name="PublishPackageViewPackageVersionTooltip" xml:space="preserve">
    <value>A version name helps a submitter keep track of updates to the package.  A new version of a package will be REJECTED if this is not incremeneted.</value>
  </data>
  <data name="PublishPackageViewPublish" xml:space="preserve">
    <value>Publish a Package Online</value>
  </data>
  <data name="PublishPackageViewPublisherWebiSite" xml:space="preserve">
    <value>Website Url (optional)</value>
  </data>
  <data name="PublishPackageViewRepositoryUrl" xml:space="preserve">
    <value>Repository Url (optional)</value>
    <comment>Github repository</comment>
  </data>
  <data name="PublishPackageViewTitle" xml:space="preserve">
    <value>Publish a Dynamo Package</value>
  </data>
  <data name="ShowClassicNodeLibrary" xml:space="preserve">
    <value>Show Classic Node Library</value>
<<<<<<< HEAD
  </data>
  <data name="UnknowDateFormat" xml:space="preserve">
    <value>Unknown date format</value>
  </data>
  <data name="Watch3DViewContextMenuPan" xml:space="preserve">
    <value>_Pan</value>
  </data>
  <data name="Watch3DViewContextMenuRotate" xml:space="preserve">
    <value>_Rotate</value>
  </data>
  <data name="Watch3DViewContextMenuSwitchView" xml:space="preserve">
    <value>Switch to Node _View</value>
  </data>
  <data name="Watch3DViewContextMenuZoomToFit" xml:space="preserve">
    <value>_Zoom to Fit</value>
  </data>
  <data name="BuildVersionNonNegative" xml:space="preserve">
    <value>You must provide a Build version as a non-negative integer.</value>
    <comment>ErrorString</comment>
  </data>
  <data name="CannotSubmitPackage" xml:space="preserve">
    <value>You can't submit a package in this version of Dynamo.  You'll need a host application, like Revit, to submit a package.</value>
    <comment>ErrorString</comment>
  </data>
  <data name="DescriptionNeedMoreCharacters" xml:space="preserve">
    <value>Description must be longer than 10 characters.</value>
    <comment>ErrorString</comment>
  </data>
  <data name="MajorVersionNonNegative" xml:space="preserve">
    <value>You must provide a Major version as a non-negative integer.</value>
    <comment>ErrorString</comment>
  </data>
  <data name="MinorVersionNonNegative" xml:space="preserve">
    <value>You must provide a Minor version as a non-negative integer.</value>
    <comment>ErrorString</comment>
  </data>
  <data name="NameNeedMoreCharacters" xml:space="preserve">
    <value>Name must be at least 3 characters.</value>
    <comment>ErrorString</comment>
  </data>
  <data name="PackageNameCannotContainTheseCharacters" xml:space="preserve">
    <value>The name of the package cannot contain /,\, or *.</value>
    <comment>ErrorString</comment>
  </data>
  <data name="PackageNeedAtLeastOneFile" xml:space="preserve">
    <value>Your package must contain at least one file.</value>
    <comment>ErrorString</comment>
  </data>
  <data name="UpdateMessage" xml:space="preserve">
    <value>An update is available for Dynamo.
Installing the latest update requires Dynamo and any host applications to close.
Do you want to install the latest Dynamo update?</value>
  </data>
  <data name="VersionValueGreaterThan0" xml:space="preserve">
    <value>At least one of your version values must be greater than 0.</value>
    <comment>ErrorString</comment>
  </data>
  <data name="InstallMessageCaption" xml:space="preserve">
    <value>Install Dynamo</value>
  </data>
  <data name="InCanvasGeomButtonToolTip" xml:space="preserve">
    <value>Enable background 3D preview navigation (Ctrl + G)</value>
    <comment>Enable background 3D preview navigation</comment>
  </data>
  <data name="InCanvasNodeButtonToolTip" xml:space="preserve">
    <value>Enable graph view navigation (Ctrl + G)</value>
    <comment>Enable graph view navigation</comment>
  </data>
  <data name="AddCustomFileToPackageDialogTitle" xml:space="preserve">
    <value>Add Custom Node, Library, or XML file to Package...</value>
  </data>
  <data name="ConverterMessageCurrentOffset" xml:space="preserve">
    <value>Current offset X: {0}, Y: {1}</value>
  </data>
  <data name="ConverterMessageTransformOrigin" xml:space="preserve">
    <value>Transform origin X: {0}, Y: {1}</value>
  </data>
  <data name="ConverterMessageZoom" xml:space="preserve">
    <value>Zoom : {0}</value>
  </data>
  <data name="DynamoViewSamplesMenuShowInFolder" xml:space="preserve">
    <value>Show In Folder</value>
  </data>
  <data name="FileDialogAllFiles" xml:space="preserve">
    <value>All Files ({0})|{0}</value>
  </data>
  <data name="FileDialogAssemblyFiles" xml:space="preserve">
    <value>Assembly Library Files ({0})|{0}</value>
  </data>
  <data name="FileDialogCustomNodeDLLXML" xml:space="preserve">
    <value>Custom Node, DLL, XML ({0})|{0}</value>
  </data>
  <data name="FileDialogDefaultPNGName" xml:space="preserve">
    <value>Capture.png</value>
  </data>
  <data name="FileDialogDefaultSTLModelName" xml:space="preserve">
    <value>model.stl</value>
  </data>
  <data name="FileDialogDesignScriptFiles" xml:space="preserve">
    <value>DesignScript Files ({0})|{0}</value>
  </data>
  <data name="FileDialogDynamoCustomNode" xml:space="preserve">
    <value>Dynamo Custom Node ({0})|{0}</value>
  </data>
  <data name="FileDialogDynamoDefinitions" xml:space="preserve">
    <value>Dynamo Definitions ({0})|{0}</value>
  </data>
  <data name="FileDialogDynamoWorkspace" xml:space="preserve">
    <value>Dynamo Workspace ({0})|{0}</value>
  </data>
  <data name="FileDialogLibraryFiles" xml:space="preserve">
    <value>Library Files ({0})|{0}</value>
  </data>
  <data name="FileDialogPNGFiles" xml:space="preserve">
    <value>PNG Image|{0}</value>
  </data>
  <data name="FileDialogSTLModels" xml:space="preserve">
    <value>STL Models|{0}</value>
  </data>
  <data name="InfoBubbleError" xml:space="preserve">
    <value>Error: </value>
  </data>
  <data name="InfoBubbleWarning" xml:space="preserve">
    <value>Warning: </value>
  </data>
  <data name="MessageFailedToApplyCustomization" xml:space="preserve">
    <value>Failed to apply NodeViewCustomization for {0}</value>
  </data>
  <data name="MessageFailedToAttachToRowColumn" xml:space="preserve">
    <value>'AttachmentToRowColumnConverter' expects a 'ConverterParameter' value to be either 'Row' or 'Column'</value>
  </data>
  <data name="MessageFailedToAutocomple" xml:space="preserve">
    <value>Failed to perform code block autocomplete with exception:</value>
  </data>
  <data name="MessageFailedToFindNodeById" xml:space="preserve">
    <value>No node could be found with that Id.</value>
  </data>
  <data name="MessageFailedToOpenFile" xml:space="preserve">
    <value>Error opening file: </value>
  </data>
  <data name="MessageFailedToSaveAsImage" xml:space="preserve">
    <value>Failed to save the Workspace as image.</value>
  </data>
  <data name="MessageLoadingTime" xml:space="preserve">
    <value>{0} elapsed for loading Dynamo main window.</value>
  </data>
  <data name="MessageNodeWithNullFunction" xml:space="preserve">
    <value>There is a null function definition for this node.</value>
  </data>
  <data name="MessageNoNodeDescription" xml:space="preserve">
    <value>No description provided</value>
  </data>
=======
  </data>
  <data name="UnknowDateFormat" xml:space="preserve">
    <value>Unknown date format</value>
  </data>
  <data name="Watch3DViewContextMenuPan" xml:space="preserve">
    <value>_Pan</value>
  </data>
  <data name="Watch3DViewContextMenuRotate" xml:space="preserve">
    <value>_Rotate</value>
  </data>
  <data name="Watch3DViewContextMenuSwitchView" xml:space="preserve">
    <value>Switch to Node _View</value>
  </data>
  <data name="Watch3DViewContextMenuZoomToFit" xml:space="preserve">
    <value>_Zoom to Fit</value>
  </data>
  <data name="BuildVersionNonNegative" xml:space="preserve">
    <value>You must provide a Build version as a non-negative integer.</value>
    <comment>ErrorString</comment>
  </data>
  <data name="CannotSubmitPackage" xml:space="preserve">
    <value>You can't submit a package in this version of Dynamo.  You'll need a host application, like Revit, to submit a package.</value>
    <comment>ErrorString</comment>
  </data>
  <data name="DescriptionNeedMoreCharacters" xml:space="preserve">
    <value>Description must be longer than 10 characters.</value>
    <comment>ErrorString</comment>
  </data>
  <data name="MajorVersionNonNegative" xml:space="preserve">
    <value>You must provide a Major version as a non-negative integer.</value>
    <comment>ErrorString</comment>
  </data>
  <data name="MinorVersionNonNegative" xml:space="preserve">
    <value>You must provide a Minor version as a non-negative integer.</value>
    <comment>ErrorString</comment>
  </data>
  <data name="NameNeedMoreCharacters" xml:space="preserve">
    <value>Name must be at least 3 characters.</value>
    <comment>ErrorString</comment>
  </data>
  <data name="PackageNameCannotContainTheseCharacters" xml:space="preserve">
    <value>The name of the package cannot contain /,\, or *.</value>
    <comment>ErrorString</comment>
  </data>
  <data name="PackageNeedAtLeastOneFile" xml:space="preserve">
    <value>Your package must contain at least one file.</value>
    <comment>ErrorString</comment>
  </data>
  <data name="UpdateMessage" xml:space="preserve">
    <value>An update is available for Dynamo.
Installing the latest update requires Dynamo and any host applications to close.
Do you want to install the latest Dynamo update?</value>
  </data>
  <data name="VersionValueGreaterThan0" xml:space="preserve">
    <value>At least one of your version values must be greater than 0.</value>
    <comment>ErrorString</comment>
  </data>
  <data name="InstallMessageCaption" xml:space="preserve">
    <value>Install Dynamo</value>
  </data>
  <data name="InCanvasGeomButtonToolTip" xml:space="preserve">
    <value>Enable background 3D preview navigation (Ctrl + G)</value>
    <comment>Enable background 3D preview navigation</comment>
  </data>
  <data name="InCanvasNodeButtonToolTip" xml:space="preserve">
    <value>Enable graph view navigation (Ctrl + G)</value>
    <comment>Enable graph view navigation</comment>
  </data>
  <data name="AddCustomFileToPackageDialogTitle" xml:space="preserve">
    <value>Add Custom Node, Library, or XML file to Package...</value>
  </data>
  <data name="ConverterMessageCurrentOffset" xml:space="preserve">
    <value>Current offset X: {0}, Y: {1}</value>
  </data>
  <data name="ConverterMessageTransformOrigin" xml:space="preserve">
    <value>Transform origin X: {0}, Y: {1}</value>
  </data>
  <data name="ConverterMessageZoom" xml:space="preserve">
    <value>Zoom : {0}</value>
  </data>
  <data name="DynamoViewSamplesMenuShowInFolder" xml:space="preserve">
    <value>Show In Folder</value>
  </data>
  <data name="FileDialogAllFiles" xml:space="preserve">
    <value>All Files ({0})|{0}</value>
  </data>
  <data name="FileDialogAssemblyFiles" xml:space="preserve">
    <value>Assembly Library Files ({0})|{0}</value>
  </data>
  <data name="FileDialogCustomNodeDLLXML" xml:space="preserve">
    <value>Custom Node, DLL, XML ({0})|{0}</value>
  </data>
  <data name="FileDialogDefaultPNGName" xml:space="preserve">
    <value>Capture.png</value>
  </data>
  <data name="FileDialogDefaultSTLModelName" xml:space="preserve">
    <value>model.stl</value>
  </data>
  <data name="FileDialogDesignScriptFiles" xml:space="preserve">
    <value>DesignScript Files ({0})|{0}</value>
  </data>
  <data name="FileDialogDynamoCustomNode" xml:space="preserve">
    <value>Dynamo Custom Node ({0})|{0}</value>
  </data>
  <data name="FileDialogDynamoDefinitions" xml:space="preserve">
    <value>Dynamo Definitions ({0})|{0}</value>
  </data>
  <data name="FileDialogDynamoWorkspace" xml:space="preserve">
    <value>Dynamo Workspace ({0})|{0}</value>
  </data>
  <data name="FileDialogLibraryFiles" xml:space="preserve">
    <value>Library Files ({0})|{0}</value>
  </data>
  <data name="FileDialogPNGFiles" xml:space="preserve">
    <value>PNG Image|{0}</value>
  </data>
  <data name="FileDialogSTLModels" xml:space="preserve">
    <value>STL Models|{0}</value>
  </data>
  <data name="InfoBubbleError" xml:space="preserve">
    <value>Error: </value>
  </data>
  <data name="InfoBubbleWarning" xml:space="preserve">
    <value>Warning: </value>
  </data>
  <data name="MessageFailedToApplyCustomization" xml:space="preserve">
    <value>Failed to apply NodeViewCustomization for {0}</value>
  </data>
  <data name="MessageFailedToAttachToRowColumn" xml:space="preserve">
    <value>'AttachmentToRowColumnConverter' expects a 'ConverterParameter' value to be either 'Row' or 'Column'</value>
  </data>
  <data name="MessageFailedToAutocomple" xml:space="preserve">
    <value>Failed to perform code block autocomplete with exception:</value>
  </data>
  <data name="MessageFailedToFindNodeById" xml:space="preserve">
    <value>No node could be found with that Id.</value>
  </data>
  <data name="MessageFailedToOpenFile" xml:space="preserve">
    <value>Error opening file: </value>
  </data>
  <data name="MessageFailedToSaveAsImage" xml:space="preserve">
    <value>Failed to save the Workspace as image.</value>
  </data>
  <data name="MessageLoadingTime" xml:space="preserve">
    <value>{0} elapsed for loading Dynamo main window.</value>
  </data>
  <data name="MessageNodeWithNullFunction" xml:space="preserve">
    <value>There is a null function definition for this node.</value>
  </data>
  <data name="MessageNoNodeDescription" xml:space="preserve">
    <value>No description provided</value>
  </data>
>>>>>>> 2eecdeaa
  <data name="MessageUnsavedChanges0" xml:space="preserve">
    <value>The following workspaces have not been saved:</value>
  </data>
  <data name="MessageUnsavedChanges1" xml:space="preserve">
    <value>. Please save them and try again.</value>
  </data>
  <data name="SearchViewTopResult" xml:space="preserve">
    <value>Top Result</value>
  </data>
  <data name="TooltipCurrentIndex" xml:space="preserve">
    <value>{0} of {1}</value>
  </data>
  <data name="AutodeskSignIn" xml:space="preserve">
    <value>Autodesk Sign In</value>
  </data>
  <data name="BrowserWindowLoading" xml:space="preserve">
    <value>Loading...</value>
  </data>
  <data name="InvalidLoginUrl" xml:space="preserve">
    <value>Invalid URL for login page!</value>
  </data>
  <data name="NoneString" xml:space="preserve">
    <value>none</value>
  </data>
  <data name="DynamoViewRunButtonToolTipDisabled" xml:space="preserve">
    <value>Run is not available when running Automatically or Periodically.</value>
  </data>
  <data name="RunTypeToolTipAutomatically" xml:space="preserve">
    <value>Run whenever there is a change to the graph.</value>
  </data>
  <data name="RunTypeToolTipManually" xml:space="preserve">
    <value>Run whenever you press the Run button.</value>
  </data>
  <data name="RunTypeToolTipPeriodicallyDisabled" xml:space="preserve">
    <value>Periodic running is disabled when there are no nodes in your graph that support it.</value>
  </data>
  <data name="RunTypeToolTipPeriodicallyEnabled" xml:space="preserve">
    <value>Run at the specified interval.</value>
  </data>
  <data name="RunCompletedMessage" xml:space="preserve">
    <value>Run completed.</value>
  </data>
  <data name="RunCompletedWithWarningsMessage" xml:space="preserve">
    <value>Run completed with warnings.</value>
  </data>
  <data name="RunStartedMessage" xml:space="preserve">
    <value>Run started...</value>
  </data>
  <data name="PackageDuplicateAssemblyWarning" xml:space="preserve">
    <value>Due to limitations in the .NET framework, it is not possible to update your package assembly while it is already loaded.  Please update the assembly while Dynamo is not running and try again.</value>
  </data>
  <data name="PackageDuplicateAssemblyWarningTitle" xml:space="preserve">
    <value>Cannot update assembly</value>
  </data>
  <data name="Automatic" xml:space="preserve">
    <value>Automatic</value>
  </data>
  <data name="Manual" xml:space="preserve">
    <value>Manual</value>
  </data>
  <data name="Periodic" xml:space="preserve">
    <value>Periodic</value>
  </data>
<<<<<<< HEAD
  <data name="ContextMenuLacingCrossProduct" xml:space="preserve">
    <value>Cross Product</value>
  </data>
  <data name="ContextMenuLacingFirst" xml:space="preserve">
    <value>First</value>
  </data>
  <data name="ContextMenuLacingLongest" xml:space="preserve">
    <value>Longest</value>
  </data>
  <data name="ContextMenuLacingShortest" xml:space="preserve">
    <value>Shortest</value>
=======
  <data name="ContextMenuCopy" xml:space="preserve">
    <value>Copy</value>
    <comment>Context menu item</comment>
  </data>
  <data name="ContextMenuHideAllGeometry" xml:space="preserve">
    <value>Hide all geometry preview</value>
    <comment>Context menu item - Specific to canvas</comment>
  </data>
  <data name="ContextMenuHideAllTextBubble" xml:space="preserve">
    <value>Hide all text bubble</value>
    <comment>Context menu item - Specific to canvas</comment>
  </data>
  <data name="ContextMenuHideUpstreamPreview" xml:space="preserve">
    <value>Hide upstream geometry preview</value>
    <comment>Context menu item - Specific to canvas</comment>
  </data>
  <data name="ContextMenuInsertCodeBlock" xml:space="preserve">
    <value>Insert code block</value>
    <comment>Context menu item - Specific to canvas</comment>
  </data>
  <data name="ContextMenuPaste" xml:space="preserve">
    <value>Paste</value>
    <comment>Context menu item</comment>
  </data>
  <data name="ContextMenuShowAllGeometry" xml:space="preserve">
    <value>Show all geometry preview</value>
    <comment>Context menu item - Specific to canvas</comment>
  </data>
  <data name="ContextMenuShowAllTextBubble" xml:space="preserve">
    <value>Show all text buble</value>
    <comment>Context menu item - Specific to canvas</comment>
  </data>
  <data name="ContextMenuShowUpstreamPreview" xml:space="preserve">
    <value>Show upstream geometry preview</value>
    <comment>Context menu item - Specific to canvas</comment>
>>>>>>> 2eecdeaa
  </data>
</root><|MERGE_RESOLUTION|>--- conflicted
+++ resolved
@@ -643,32 +643,31 @@
     <value>Zoom Out (Mouse wheel up)</value>
     <comment>View menu | Zoom out</comment>
   </data>
-<<<<<<< HEAD
-  <data name="NodeContextMenuDelete" xml:space="preserve">
-    <value>Delete</value>
+  <data name="ContextMenuDelete" xml:space="preserve">
+    <value>Remove</value>
     <comment>Context menu for selected node - delete selected node</comment>
   </data>
   <data name="NodeContextMenuHelp" xml:space="preserve">
     <value>Help...</value>
     <comment>Display help message for this node</comment>
   </data>
-  <data name="NodeContextMenuLacing" xml:space="preserve">
+  <data name="ContextMenuLacing" xml:space="preserve">
     <value>Lacing</value>
     <comment>Context menu for selected node</comment>
   </data>
-  <data name="NodeContextMenuLacingCrossProduct" xml:space="preserve">
+  <data name="ContextMenuLacingCrossProduct" xml:space="preserve">
     <value>Cross Product</value>
     <comment>Lacing strategy: use cross product for two lists</comment>
   </data>
-  <data name="NodeContextMenuLacingFirst" xml:space="preserve">
+  <data name="ContextMenuLacingFirst" xml:space="preserve">
     <value>First</value>
     <comment>Lacing strategy: use the first list</comment>
   </data>
-  <data name="NodeContextMenuLacingLongest" xml:space="preserve">
+  <data name="ContextMenuLacingLongest" xml:space="preserve">
     <value>Longest</value>
     <comment>Lacing strategy: use the longest list</comment>
   </data>
-  <data name="NodeContextMenuLacingShortest" xml:space="preserve">
+  <data name="ContextMenuLacingShortest" xml:space="preserve">
     <value>Shortest</value>
     <comment>Lacing strategy: use the shortest list</comment>
   </data>
@@ -747,111 +746,6 @@
   <data name="StartPageSamples" xml:space="preserve">
     <value>SAMPLES</value>
   </data>
-=======
-  <data name="ContextMenuDelete" xml:space="preserve">
-    <value>Remove</value>
-    <comment>Context menu for selected node - delete selected node</comment>
-  </data>
-  <data name="NodeContextMenuHelp" xml:space="preserve">
-    <value>Help...</value>
-    <comment>Display help message for this node</comment>
-  </data>
-  <data name="ContextMenuLacing" xml:space="preserve">
-    <value>Lacing</value>
-    <comment>Context menu for selected node</comment>
-  </data>
-  <data name="ContextMenuLacingCrossProduct" xml:space="preserve">
-    <value>Cross Product</value>
-    <comment>Lacing strategy: use cross product for two lists</comment>
-  </data>
-  <data name="ContextMenuLacingFirst" xml:space="preserve">
-    <value>First</value>
-    <comment>Lacing strategy: use the first list</comment>
-  </data>
-  <data name="ContextMenuLacingLongest" xml:space="preserve">
-    <value>Longest</value>
-    <comment>Lacing strategy: use the longest list</comment>
-  </data>
-  <data name="ContextMenuLacingShortest" xml:space="preserve">
-    <value>Shortest</value>
-    <comment>Lacing strategy: use the shortest list</comment>
-  </data>
-  <data name="NodeContextMenuPreview" xml:space="preserve">
-    <value>Preview</value>
-    <comment>Context menu item - preview geometry</comment>
-  </data>
-  <data name="NodeContextMenuPreviewUpstream" xml:space="preserve">
-    <value>Preview Upstream</value>
-    <comment>Context menu item - preview geometry of upstream nodes</comment>
-  </data>
-  <data name="NodeContextMenuRenameNode" xml:space="preserve">
-    <value>Rename Node...</value>
-    <comment>Context menu item - rename this node</comment>
-  </data>
-  <data name="NodeContextMenuShowLabels" xml:space="preserve">
-    <value>Show Labels</value>
-    <comment>Context menu item - show labels</comment>
-  </data>
-  <data name="NodeHelpWindowNodeCategory" xml:space="preserve">
-    <value>CATEGORY</value>
-    <comment>Category label</comment>
-  </data>
-  <data name="NodeHelpWindowNodeDescription" xml:space="preserve">
-    <value>DESCRIPTION</value>
-    <comment>Description label</comment>
-  </data>
-  <data name="NodeHelpWindowNodeInput" xml:space="preserve">
-    <value>INPUTS</value>
-    <comment>Input label</comment>
-  </data>
-  <data name="NodeHelpWindowNodeOutput" xml:space="preserve">
-    <value>OUTPUTS</value>
-    <comment>Output label</comment>
-  </data>
-  <data name="NodeHelpWindowNodeType" xml:space="preserve">
-    <value>NODE TYPE</value>
-    <comment>Title label</comment>
-  </data>
-  <data name="StartPageAsk" xml:space="preserve">
-    <value>ASK</value>
-  </data>
-  <data name="StartPageCode" xml:space="preserve">
-    <value>CODE</value>
-  </data>
-  <data name="StartPageDiscussionForum" xml:space="preserve">
-    <value>Discussion forum</value>
-  </data>
-  <data name="StartPageFiles" xml:space="preserve">
-    <value>FILES</value>
-  </data>
-  <data name="StartPageGithubRepository" xml:space="preserve">
-    <value>Github repository</value>
-  </data>
-  <data name="StartPageMoreSamples" xml:space="preserve">
-    <value>More Samples</value>
-  </data>
-  <data name="StartPageNewCustomNode" xml:space="preserve">
-    <value>Custom Node</value>
-    <comment>Start page | New custom node</comment>
-  </data>
-  <data name="StartPageNewFile" xml:space="preserve">
-    <value>New</value>
-    <comment>Start page | New </comment>
-  </data>
-  <data name="StartPageOpenFile" xml:space="preserve">
-    <value>Open</value>
-    <comment>Start page | Open files</comment>
-  </data>
-  <data name="StartPageRecent" xml:space="preserve">
-    <value>RECENT</value>
-  </data>
-  <data name="StartPageReference" xml:space="preserve">
-    <value>REFERENCE</value>
-  </data>
-  <data name="StartPageSamples" xml:space="preserve">
-    <value>SAMPLES</value>
-  </data>
->>>>>>> 2eecdeaa
   <data name="StartPageSendIssues" xml:space="preserve">
     <value>Send issues</value>
   </data>
@@ -1045,7 +939,6 @@
   </data>
   <data name="SaveConfirmationMessageBoxTitle" xml:space="preserve">
     <value>Confirmation</value>
-<<<<<<< HEAD
   </data>
   <data name="SaveModelToSTLDialogTitle" xml:space="preserve">
     <value>Save your model to STL.</value>
@@ -1279,243 +1172,6 @@
   </data>
   <data name="PackageDownloadStateError" xml:space="preserve">
     <value>Error</value>
-=======
->>>>>>> 2eecdeaa
-  </data>
-  <data name="SaveModelToSTLDialogTitle" xml:space="preserve">
-    <value>Save your model to STL.</value>
-  </data>
-  <data name="SaveWorkbenToImageDialogTitle" xml:space="preserve">
-    <value>Save your Workbench to an Image</value>
-  </data>
-  <data name="SelectionErrorMessageBoxTitle" xml:space="preserve">
-    <value>Selection Error</value>
-    <comment>Message box title</comment>
-  </data>
-  <data name="UndeprecatingPackageMessageBoxTitle" xml:space="preserve">
-    <value>Removing Package Deprecation</value>
-  </data>
-<<<<<<< HEAD
-=======
-  <data name="UninstallFailureMessageBoxTitle" xml:space="preserve">
-    <value>Uninstall Failure</value>
-  </data>
-  <data name="UninstallingPackageMessageBoxTitle" xml:space="preserve">
-    <value>Uninstalling Package</value>
-  </data>
-  <data name="ContinueButton" xml:space="preserve">
-    <value>Continue</value>
-    <comment>Continue to use Dynamo</comment>
-  </data>
-  <data name="CrashPromptDialogCopyButton" xml:space="preserve">
-    <value>Copy</value>
-    <comment>Copy crash details</comment>
-  </data>
-  <data name="CrashPromptDialogCrashMessage" xml:space="preserve">
-    <value>Uh oh... something went wrong and dynamo has crashed, sorry about that.
-
-You will get a chance to save your work.</value>
-  </data>
-  <data name="CrashPromptDialogDetailButton" xml:space="preserve">
-    <value>Details</value>
-    <comment>Click it to display crash details</comment>
-  </data>
-  <data name="CrashPromptDialogOpenFolderButton" xml:space="preserve">
-    <value>Open Folder</value>
-    <comment>Open folder that contains crash report</comment>
-  </data>
-  <data name="CrashPromptDialogSubmitBugButton" xml:space="preserve">
-    <value>Submit Bug To Github</value>
-    <comment>Submit a bug on github</comment>
-  </data>
-  <data name="CrashPromptDialogTitle" xml:space="preserve">
-    <value>Dynamo has crashed</value>
-  </data>
-  <data name="DownloadWarningMessageBoxTitle" xml:space="preserve">
-    <value>Download Warning</value>
-  </data>
-  <data name="DynamoUpdateAvailabeToolTip" xml:space="preserve">
-    <value>A Dynamo update is available. Click to install.</value>
-  </data>
-  <data name="EditNodeWindowTitle" xml:space="preserve">
-    <value>Edit Node Name</value>
-    <comment>Dialog for editing a node's name</comment>
-  </data>
-  <data name="EditWindowAcceptButton" xml:space="preserve">
-    <value>Accept</value>
-  </data>
-  <data name="EditWindowTitle" xml:space="preserve">
-    <value>Set value...</value>
-  </data>
-  <data name="GenericTaskDialogSampleLeftButton" xml:space="preserve">
-    <value>Sample Left Button</value>
-    <comment>Sample button, it will be replaced at runtime</comment>
-  </data>
-  <data name="GenericTaskDialogSampleRightButton" xml:space="preserve">
-    <value>Sample Right Button</value>
-    <comment>Sample button, it will be replaced at runtime</comment>
-  </data>
-  <data name="GenericTaskDialogTitle" xml:space="preserve">
-    <value>Generic Task Dialog</value>
-  </data>
-  <data name="UsageReportPromptDialogConsent" xml:space="preserve">
-    <value>I give my consent for Autodesk to collect information on how I use Dynamo.</value>
-  </data>
-  <data name="UsageReportPromptDialogFeatureUsage" xml:space="preserve">
-    <value>The features and commands you use in Dynamo</value>
-  </data>
-  <data name="UsageReportPromptDialogMessagePart1" xml:space="preserve">
-    <value>We would like to collect some information about how Dynamo is used.
-
-Autodesk will use the information for product improvement purposes, by improving the usability and stability of the product.  For example, we would like to detect if you have difficulty with a specific function call in the language.
-
-The information will be de-identified and it will not be used for advertising. We will not contact you unless you specifically request it (and provide an email address).
-
-The information being collected is:</value>
-  </data>
-  <data name="UsageReportPromptDialogMessagePart2" xml:space="preserve">
-    <value>It will be a great help to us if you consent to provide this information. You can opt in by selecting the check box below.  You can withdraw your consent and opt-out of data collection at any time by unselecting 'Enable usability data reporting' in the settings menu of the UI.
-
-ALTHOUGH WE WILL ONLY USE DATA SENT FOR INTERNAL PRODUCT DEVELOPMENT, PLEASE DO NOT AGREE TO DATA COLLECTION IF YOU HAVE CONCERNS ABOUT INFORMATION YOU CONSIDER CONFIDENTIAL BEING SENT TO AUTODESK.
-
-Many thanks!</value>
-  </data>
-  <data name="UsageReportPromptDialogNodeUsage" xml:space="preserve">
-    <value>The nodes that you use and the code that you write - this includes the script that is typed into the editor and run, the names of the files that are loaded/saved, and error messages that are reported (build time and runtime).
-</value>
-  </data>
-  <data name="UsageReportPromptDialogTitle" xml:space="preserve">
-    <value>Agreement to collect usability data on your use of Dynamo</value>
-  </data>
-  <data name="DynamoViewContextMenuClearLog" xml:space="preserve">
-    <value>Clear</value>
-    <comment>Clear log</comment>
-  </data>
-  <data name="DynamoViewEditMenuSelectNeighbours" xml:space="preserve">
-    <value>_Select Neighbors</value>
-  </data>
-  <data name="FilePathConverterNoFileSelected" xml:space="preserve">
-    <value>No file selected.</value>
-  </data>
-  <data name="HideClassicNodeLibrary" xml:space="preserve">
-    <value>Hide Classic Node Library</value>
-  </data>
-  <data name="InstalledPackageViewAdditionalFileLabel" xml:space="preserve">
-    <value>Additional Files</value>
-  </data>
-  <data name="InstalledPackageViewAdditionalLabel" xml:space="preserve">
-    <value>Additional Libraries</value>
-  </data>
-  <data name="InstalledPackageViewContextMenuCancelUninstall" xml:space="preserve">
-    <value>Cancel pending uninstall...</value>
-  </data>
-  <data name="InstalledPackageViewContextMenuCancelUninstallTooltip" xml:space="preserve">
-    <value>Remove the pending uninstall status</value>
-  </data>
-  <data name="InstalledPackageViewContextMenuDeprecate" xml:space="preserve">
-    <value>Deprecate</value>
-  </data>
-  <data name="InstalledPackageViewContextMenuDeprecateTooltip" xml:space="preserve">
-    <value>Set this package as deprecated.  Only allowed if you're a current maintainer of the package.</value>
-  </data>
-  <data name="InstalledPackageViewContextMenuGetLatest" xml:space="preserve">
-    <value>Get Latest Version</value>
-  </data>
-  <data name="InstalledPackageViewContextMenuGetLatestTooltip" xml:space="preserve">
-    <value>Check if there is a newer version of this package and download it.</value>
-  </data>
-  <data name="InstalledPackageViewContextMenuPublish" xml:space="preserve">
-    <value>Publish...</value>
-  </data>
-  <data name="InstalledPackageViewContextMenuPublishTooltip" xml:space="preserve">
-    <value>Publish this package, if it has yet to be published.</value>
-  </data>
-  <data name="InstalledPackageViewContextMenuPublishVersion" xml:space="preserve">
-    <value>Publish Version...</value>
-  </data>
-  <data name="InstalledPackageViewContextMenuPublishVersionTooltip" xml:space="preserve">
-    <value>Publish a new version of this package, assuming it has already been published. Only allowed if you're a current maintainer of the package.</value>
-  </data>
-  <data name="InstalledPackageViewContextMenuRemoveDeprecation" xml:space="preserve">
-    <value>Remove deprecation</value>
-  </data>
-  <data name="InstalledPackageViewContextMenuRemoveDeprecationTooltip" xml:space="preserve">
-    <value>Remove package deprecation. Only allowed if you're a current maintainer of the package.</value>
-  </data>
-  <data name="InstalledPackageViewContextMenuShowContent" xml:space="preserve">
-    <value>Show Contents</value>
-  </data>
-  <data name="InstalledPackageViewContextMenuShowContentTooltip" xml:space="preserve">
-    <value>See the types loaded by this package</value>
-  </data>
-  <data name="InstalledPackageViewContextMenuShowRootDir" xml:space="preserve">
-    <value>Show Root Directory</value>
-  </data>
-  <data name="InstalledPackageViewContextMenuShowRootDirTooltip" xml:space="preserve">
-    <value>Go to the root folder of this package</value>
-  </data>
-  <data name="InstalledPackageViewContextMenuUninstall" xml:space="preserve">
-    <value>Uninstall...</value>
-  </data>
-  <data name="InstalledPackageViewContextMenuUninstallTooltip" xml:space="preserve">
-    <value>Uninstall this package, only allowed if none of the types are currently in use</value>
-  </data>
-  <data name="InstalledPackageViewCustomNodesLabel" xml:space="preserve">
-    <value>Custom Nodes</value>
-  </data>
-  <data name="InstalledPackageViewNodeLibrariesLabel" xml:space="preserve">
-    <value>Node Libraries</value>
-  </data>
-  <data name="InstalledPackageViewPendingInstallButton" xml:space="preserve">
-    <value>Pending uninstall</value>
-  </data>
-  <data name="InstalledPackageViewTitle" xml:space="preserve">
-    <value>Installed Packages</value>
-  </data>
-  <data name="LacingCrossProductToolTip" xml:space="preserve">
-    <value>For two lists {a,b,c}{1,2,3} returns {a1,a2,a3}{b1,b2,b3}{c1,c2,c3}.</value>
-  </data>
-  <data name="LacingDisabledToolTip" xml:space="preserve">
-    <value>Arugment lacing is disabled for this node.</value>
-  </data>
-  <data name="LacingFirstToolTip" xml:space="preserve">
-    <value>For two lists {a,b,c}{1,2,3} returns {a1}.</value>
-  </data>
-  <data name="LacingLongestToolTip" xml:space="preserve">
-    <value>For two lists {a,b,c}{1,2} returns {a1,b2,c2}.</value>
-  </data>
-  <data name="LacingShortestToolTip" xml:space="preserve">
-    <value>For two lists {a,b,c}{1,2} returns {a1,b2}.</value>
-  </data>
-  <data name="LibraryViewContextMenuEditNode" xml:space="preserve">
-    <value>Edit...</value>
-  </data>
-  <data name="LibraryViewNoMatchesFound" xml:space="preserve">
-    <value>No matches found</value>
-    <comment>No matches for the search llibrary</comment>
-  </data>
-  <data name="LibraryViewSearchText" xml:space="preserve">
-    <value>Search</value>
-  </data>
-  <data name="LibraryViewTitle" xml:space="preserve">
-    <value>Library</value>
-  </data>
-  <data name="NoteViewContextMenuDelete" xml:space="preserve">
-    <value>Delete</value>
-    <comment>Delete note </comment>
-  </data>
-  <data name="NoteViewContextMenuEdit" xml:space="preserve">
-    <value>Edit...</value>
-    <comment>Edit note</comment>
-  </data>
-  <data name="PackageDownloadStateDownloaded" xml:space="preserve">
-    <value>Downloaded</value>
-  </data>
-  <data name="PackageDownloadStateDownloading" xml:space="preserve">
-    <value>Downloading</value>
-  </data>
-  <data name="PackageDownloadStateError" xml:space="preserve">
-    <value>Error</value>
   </data>
   <data name="PackageDownloadStateInstalled" xml:space="preserve">
     <value>Installed</value>
@@ -1529,7 +1185,6 @@
   <data name="PackageManagerWebSiteButton" xml:space="preserve">
     <value>Package Manager Website</value>
   </data>
->>>>>>> 2eecdeaa
   <data name="PackageSearchStateNoResult" xml:space="preserve">
     <value>Search returned no results!</value>
   </data>
@@ -1705,7 +1360,6 @@
   </data>
   <data name="ShowClassicNodeLibrary" xml:space="preserve">
     <value>Show Classic Node Library</value>
-<<<<<<< HEAD
   </data>
   <data name="UnknowDateFormat" xml:space="preserve">
     <value>Unknown date format</value>
@@ -1858,160 +1512,6 @@
   <data name="MessageNoNodeDescription" xml:space="preserve">
     <value>No description provided</value>
   </data>
-=======
-  </data>
-  <data name="UnknowDateFormat" xml:space="preserve">
-    <value>Unknown date format</value>
-  </data>
-  <data name="Watch3DViewContextMenuPan" xml:space="preserve">
-    <value>_Pan</value>
-  </data>
-  <data name="Watch3DViewContextMenuRotate" xml:space="preserve">
-    <value>_Rotate</value>
-  </data>
-  <data name="Watch3DViewContextMenuSwitchView" xml:space="preserve">
-    <value>Switch to Node _View</value>
-  </data>
-  <data name="Watch3DViewContextMenuZoomToFit" xml:space="preserve">
-    <value>_Zoom to Fit</value>
-  </data>
-  <data name="BuildVersionNonNegative" xml:space="preserve">
-    <value>You must provide a Build version as a non-negative integer.</value>
-    <comment>ErrorString</comment>
-  </data>
-  <data name="CannotSubmitPackage" xml:space="preserve">
-    <value>You can't submit a package in this version of Dynamo.  You'll need a host application, like Revit, to submit a package.</value>
-    <comment>ErrorString</comment>
-  </data>
-  <data name="DescriptionNeedMoreCharacters" xml:space="preserve">
-    <value>Description must be longer than 10 characters.</value>
-    <comment>ErrorString</comment>
-  </data>
-  <data name="MajorVersionNonNegative" xml:space="preserve">
-    <value>You must provide a Major version as a non-negative integer.</value>
-    <comment>ErrorString</comment>
-  </data>
-  <data name="MinorVersionNonNegative" xml:space="preserve">
-    <value>You must provide a Minor version as a non-negative integer.</value>
-    <comment>ErrorString</comment>
-  </data>
-  <data name="NameNeedMoreCharacters" xml:space="preserve">
-    <value>Name must be at least 3 characters.</value>
-    <comment>ErrorString</comment>
-  </data>
-  <data name="PackageNameCannotContainTheseCharacters" xml:space="preserve">
-    <value>The name of the package cannot contain /,\, or *.</value>
-    <comment>ErrorString</comment>
-  </data>
-  <data name="PackageNeedAtLeastOneFile" xml:space="preserve">
-    <value>Your package must contain at least one file.</value>
-    <comment>ErrorString</comment>
-  </data>
-  <data name="UpdateMessage" xml:space="preserve">
-    <value>An update is available for Dynamo.
-Installing the latest update requires Dynamo and any host applications to close.
-Do you want to install the latest Dynamo update?</value>
-  </data>
-  <data name="VersionValueGreaterThan0" xml:space="preserve">
-    <value>At least one of your version values must be greater than 0.</value>
-    <comment>ErrorString</comment>
-  </data>
-  <data name="InstallMessageCaption" xml:space="preserve">
-    <value>Install Dynamo</value>
-  </data>
-  <data name="InCanvasGeomButtonToolTip" xml:space="preserve">
-    <value>Enable background 3D preview navigation (Ctrl + G)</value>
-    <comment>Enable background 3D preview navigation</comment>
-  </data>
-  <data name="InCanvasNodeButtonToolTip" xml:space="preserve">
-    <value>Enable graph view navigation (Ctrl + G)</value>
-    <comment>Enable graph view navigation</comment>
-  </data>
-  <data name="AddCustomFileToPackageDialogTitle" xml:space="preserve">
-    <value>Add Custom Node, Library, or XML file to Package...</value>
-  </data>
-  <data name="ConverterMessageCurrentOffset" xml:space="preserve">
-    <value>Current offset X: {0}, Y: {1}</value>
-  </data>
-  <data name="ConverterMessageTransformOrigin" xml:space="preserve">
-    <value>Transform origin X: {0}, Y: {1}</value>
-  </data>
-  <data name="ConverterMessageZoom" xml:space="preserve">
-    <value>Zoom : {0}</value>
-  </data>
-  <data name="DynamoViewSamplesMenuShowInFolder" xml:space="preserve">
-    <value>Show In Folder</value>
-  </data>
-  <data name="FileDialogAllFiles" xml:space="preserve">
-    <value>All Files ({0})|{0}</value>
-  </data>
-  <data name="FileDialogAssemblyFiles" xml:space="preserve">
-    <value>Assembly Library Files ({0})|{0}</value>
-  </data>
-  <data name="FileDialogCustomNodeDLLXML" xml:space="preserve">
-    <value>Custom Node, DLL, XML ({0})|{0}</value>
-  </data>
-  <data name="FileDialogDefaultPNGName" xml:space="preserve">
-    <value>Capture.png</value>
-  </data>
-  <data name="FileDialogDefaultSTLModelName" xml:space="preserve">
-    <value>model.stl</value>
-  </data>
-  <data name="FileDialogDesignScriptFiles" xml:space="preserve">
-    <value>DesignScript Files ({0})|{0}</value>
-  </data>
-  <data name="FileDialogDynamoCustomNode" xml:space="preserve">
-    <value>Dynamo Custom Node ({0})|{0}</value>
-  </data>
-  <data name="FileDialogDynamoDefinitions" xml:space="preserve">
-    <value>Dynamo Definitions ({0})|{0}</value>
-  </data>
-  <data name="FileDialogDynamoWorkspace" xml:space="preserve">
-    <value>Dynamo Workspace ({0})|{0}</value>
-  </data>
-  <data name="FileDialogLibraryFiles" xml:space="preserve">
-    <value>Library Files ({0})|{0}</value>
-  </data>
-  <data name="FileDialogPNGFiles" xml:space="preserve">
-    <value>PNG Image|{0}</value>
-  </data>
-  <data name="FileDialogSTLModels" xml:space="preserve">
-    <value>STL Models|{0}</value>
-  </data>
-  <data name="InfoBubbleError" xml:space="preserve">
-    <value>Error: </value>
-  </data>
-  <data name="InfoBubbleWarning" xml:space="preserve">
-    <value>Warning: </value>
-  </data>
-  <data name="MessageFailedToApplyCustomization" xml:space="preserve">
-    <value>Failed to apply NodeViewCustomization for {0}</value>
-  </data>
-  <data name="MessageFailedToAttachToRowColumn" xml:space="preserve">
-    <value>'AttachmentToRowColumnConverter' expects a 'ConverterParameter' value to be either 'Row' or 'Column'</value>
-  </data>
-  <data name="MessageFailedToAutocomple" xml:space="preserve">
-    <value>Failed to perform code block autocomplete with exception:</value>
-  </data>
-  <data name="MessageFailedToFindNodeById" xml:space="preserve">
-    <value>No node could be found with that Id.</value>
-  </data>
-  <data name="MessageFailedToOpenFile" xml:space="preserve">
-    <value>Error opening file: </value>
-  </data>
-  <data name="MessageFailedToSaveAsImage" xml:space="preserve">
-    <value>Failed to save the Workspace as image.</value>
-  </data>
-  <data name="MessageLoadingTime" xml:space="preserve">
-    <value>{0} elapsed for loading Dynamo main window.</value>
-  </data>
-  <data name="MessageNodeWithNullFunction" xml:space="preserve">
-    <value>There is a null function definition for this node.</value>
-  </data>
-  <data name="MessageNoNodeDescription" xml:space="preserve">
-    <value>No description provided</value>
-  </data>
->>>>>>> 2eecdeaa
   <data name="MessageUnsavedChanges0" xml:space="preserve">
     <value>The following workspaces have not been saved:</value>
   </data>
@@ -2075,19 +1575,6 @@
   <data name="Periodic" xml:space="preserve">
     <value>Periodic</value>
   </data>
-<<<<<<< HEAD
-  <data name="ContextMenuLacingCrossProduct" xml:space="preserve">
-    <value>Cross Product</value>
-  </data>
-  <data name="ContextMenuLacingFirst" xml:space="preserve">
-    <value>First</value>
-  </data>
-  <data name="ContextMenuLacingLongest" xml:space="preserve">
-    <value>Longest</value>
-  </data>
-  <data name="ContextMenuLacingShortest" xml:space="preserve">
-    <value>Shortest</value>
-=======
   <data name="ContextMenuCopy" xml:space="preserve">
     <value>Copy</value>
     <comment>Context menu item</comment>
@@ -2123,6 +1610,5 @@
   <data name="ContextMenuShowUpstreamPreview" xml:space="preserve">
     <value>Show upstream geometry preview</value>
     <comment>Context menu item - Specific to canvas</comment>
->>>>>>> 2eecdeaa
   </data>
 </root>