--- conflicted
+++ resolved
@@ -3144,18 +3144,16 @@
   <data name="OnboardingGuideRunGraphTitle" xml:space="preserve">
     <value>Run the graph</value>
   </data>
-<<<<<<< HEAD
+  <data name="PackageRepositoryLabel" xml:space="preserve">
+    <value>Repository</value>
+  </data>
+  <data name="PackageWebsiteLabel" xml:space="preserve">
+    <value>Website</value>
+  </data>
   <data name="OnboardingSuccessText" xml:space="preserve">
     <value>Well done! You just ran your first graph in Dynamo. \n\n Stay tuned for more guides on Dynamo basics. In the meantime, continue your learning journey in Dynamo Primer.</value>
   </data>
   <data name="OnboardingSuccessTitle" xml:space="preserve">
     <value>Success</value>
-=======
-  <data name="PackageRepositoryLabel" xml:space="preserve">
-    <value>Repository</value>
-  </data>
-  <data name="PackageWebsiteLabel" xml:space="preserve">
-    <value>Website</value>
->>>>>>> a1e1301a
   </data>
 </root>