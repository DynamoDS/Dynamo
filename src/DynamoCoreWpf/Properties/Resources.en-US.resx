﻿<?xml version="1.0" encoding="utf-8"?>
<root>
  <!-- 
    Microsoft ResX Schema 
    
    Version 2.0
    
    The primary goals of this format is to allow a simple XML format 
    that is mostly human readable. The generation and parsing of the 
    various data types are done through the TypeConverter classes 
    associated with the data types.
    
    Example:
    
    ... ado.net/XML headers & schema ...
    <resheader name="resmimetype">text/microsoft-resx</resheader>
    <resheader name="version">2.0</resheader>
    <resheader name="reader">System.Resources.ResXResourceReader, System.Windows.Forms, ...</resheader>
    <resheader name="writer">System.Resources.ResXResourceWriter, System.Windows.Forms, ...</resheader>
    <data name="Name1"><value>this is my long string</value><comment>this is a comment</comment></data>
    <data name="Color1" type="System.Drawing.Color, System.Drawing">Blue</data>
    <data name="Bitmap1" mimetype="application/x-microsoft.net.object.binary.base64">
        <value>[base64 mime encoded serialized .NET Framework object]</value>
    </data>
    <data name="Icon1" type="System.Drawing.Icon, System.Drawing" mimetype="application/x-microsoft.net.object.bytearray.base64">
        <value>[base64 mime encoded string representing a byte array form of the .NET Framework object]</value>
        <comment>This is a comment</comment>
    </data>
                
    There are any number of "resheader" rows that contain simple 
    name/value pairs.
    
    Each data row contains a name, and value. The row also contains a 
    type or mimetype. Type corresponds to a .NET class that support 
    text/value conversion through the TypeConverter architecture. 
    Classes that don't support this are serialized and stored with the 
    mimetype set.
    
    The mimetype is used for serialized objects, and tells the 
    ResXResourceReader how to depersist the object. This is currently not 
    extensible. For a given mimetype the value must be set accordingly:
    
    Note - application/x-microsoft.net.object.binary.base64 is the format 
    that the ResXResourceWriter will generate, however the reader can 
    read any of the formats listed below.
    
    mimetype: application/x-microsoft.net.object.binary.base64
    value   : The object must be serialized with 
            : System.Runtime.Serialization.Formatters.Binary.BinaryFormatter
            : and then encoded with base64 encoding.
    
    mimetype: application/x-microsoft.net.object.soap.base64
    value   : The object must be serialized with 
            : System.Runtime.Serialization.Formatters.Soap.SoapFormatter
            : and then encoded with base64 encoding.

    mimetype: application/x-microsoft.net.object.bytearray.base64
    value   : The object must be serialized into a byte array 
            : using a System.ComponentModel.TypeConverter
            : and then encoded with base64 encoding.
    -->
  <xsd:schema id="root" xmlns="" xmlns:xsd="http://www.w3.org/2001/XMLSchema" xmlns:msdata="urn:schemas-microsoft-com:xml-msdata">
    <xsd:import namespace="http://www.w3.org/XML/1998/namespace" />
    <xsd:element name="root" msdata:IsDataSet="true">
      <xsd:complexType>
        <xsd:choice maxOccurs="unbounded">
          <xsd:element name="metadata">
            <xsd:complexType>
              <xsd:sequence>
                <xsd:element name="value" type="xsd:string" minOccurs="0" />
              </xsd:sequence>
              <xsd:attribute name="name" use="required" type="xsd:string" />
              <xsd:attribute name="type" type="xsd:string" />
              <xsd:attribute name="mimetype" type="xsd:string" />
              <xsd:attribute ref="xml:space" />
            </xsd:complexType>
          </xsd:element>
          <xsd:element name="assembly">
            <xsd:complexType>
              <xsd:attribute name="alias" type="xsd:string" />
              <xsd:attribute name="name" type="xsd:string" />
            </xsd:complexType>
          </xsd:element>
          <xsd:element name="data">
            <xsd:complexType>
              <xsd:sequence>
                <xsd:element name="value" type="xsd:string" minOccurs="0" msdata:Ordinal="1" />
                <xsd:element name="comment" type="xsd:string" minOccurs="0" msdata:Ordinal="2" />
              </xsd:sequence>
              <xsd:attribute name="name" type="xsd:string" use="required" msdata:Ordinal="1" />
              <xsd:attribute name="type" type="xsd:string" msdata:Ordinal="3" />
              <xsd:attribute name="mimetype" type="xsd:string" msdata:Ordinal="4" />
              <xsd:attribute ref="xml:space" />
            </xsd:complexType>
          </xsd:element>
          <xsd:element name="resheader">
            <xsd:complexType>
              <xsd:sequence>
                <xsd:element name="value" type="xsd:string" minOccurs="0" msdata:Ordinal="1" />
              </xsd:sequence>
              <xsd:attribute name="name" type="xsd:string" use="required" />
            </xsd:complexType>
          </xsd:element>
        </xsd:choice>
      </xsd:complexType>
    </xsd:element>
  </xsd:schema>
  <resheader name="resmimetype">
    <value>text/microsoft-resx</value>
  </resheader>
  <resheader name="version">
    <value>2.0</value>
  </resheader>
  <resheader name="reader">
    <value>System.Resources.ResXResourceReader, System.Windows.Forms, Version=4.0.0.0, Culture=neutral, PublicKeyToken=b77a5c561934e089</value>
  </resheader>
  <resheader name="writer">
    <value>System.Resources.ResXResourceWriter, System.Windows.Forms, Version=4.0.0.0, Culture=neutral, PublicKeyToken=b77a5c561934e089</value>
  </resheader>
  <data name="AboutWindowCannotGetVersion" xml:space="preserve">
    <value>Could not get version.</value>
    <comment>To indicate not abe to get Dynamo version</comment>
  </data>
  <data name="AboutWindowDynamoWebsiteButton" xml:space="preserve">
    <value>{0} Website</value>
    <comment>Click button to go to Dynamo website</comment>
  </data>
  <data name="AboutWindowTitle" xml:space="preserve">
    <value>About {0}</value>
    <comment>About window title</comment>
  </data>
  <data name="AboutWindowUpToDate" xml:space="preserve">
    <value>(Up-to-date)</value>
    <comment>To indicate Dynamo is up to date</comment>
  </data>
  <data name="ActionMember" xml:space="preserve">
    <value>Action</value>
  </data>
  <data name="AddButton" xml:space="preserve">
    <value>Add</value>
  </data>
  <data name="AddCustomFileToPackageDialogTitle" xml:space="preserve">
    <value>Add Custom Node, Library, or XML file to Package...</value>
  </data>
  <data name="AddFileToPackageDialogTitle" xml:space="preserve">
    <value>Add File to Package...</value>
  </data>
  <data name="AddToLibraryButton" xml:space="preserve">
    <value>Add</value>
  </data>
  <data name="Autodesk360SignInButtonContentToolTip" xml:space="preserve">
    <value>Sign in to Autodesk A360 to access online services that integrate with your desktop software.</value>
  </data>
  <data name="Autodesk360SignInButtonTitleToolTip" xml:space="preserve">
    <value>Autodesk A360</value>
  </data>
  <data name="AutodeskSignIn" xml:space="preserve">
    <value>Autodesk Sign In</value>
  </data>
  <data name="Automatic" xml:space="preserve">
    <value>Automatic</value>
  </data>
  <data name="BackgroundPreviewCreationFailureMessage" xml:space="preserve">
    <value>There was an error creating a background preview in Dynamo. This could be due to a lack of graphics resources on your machine. See the log for more information.</value>
  </data>
  <data name="BackgroundPreviewDefaultName" xml:space="preserve">
    <value>Default Background Preview</value>
  </data>
  <data name="BackgroundPreviewName" xml:space="preserve">
    <value>Background Preview</value>
    <comment>The name of the 3D background preview.</comment>
  </data>
  <data name="BrowserNodeButtonLabel" xml:space="preserve">
    <value>Browse...</value>
  </data>
  <data name="BrowserNodeNoFileSelected" xml:space="preserve">
    <value>No file selected.</value>
  </data>
  <data name="BrowserWindowLoading" xml:space="preserve">
    <value>Loading...</value>
  </data>
  <data name="BuildVersionNonNegative" xml:space="preserve">
    <value>You must provide a Build version as a non-negative integer.</value>
    <comment>ErrorString</comment>
  </data>
  <data name="CameraDataLoadError" xml:space="preserve">
    <value>Camera position information could not be loaded from the file.</value>
  </data>
  <data name="CameraDataSaveError" xml:space="preserve">
    <value>Camera position information could not be saved.</value>
  </data>
  <data name="CancelButton" xml:space="preserve">
    <value>Cancel</value>
  </data>
  <data name="CannotDownloadPackageMessageBoxTitle" xml:space="preserve">
    <value>Cannot Download Package</value>
  </data>
  <data name="CannotSubmitPackage" xml:space="preserve">
    <value>You can't submit a package in this version of {0}.  You'll need a host application, like Revit, to submit a package.</value>
    <comment>ErrorString</comment>
  </data>
  <data name="ChangeScaleFactorPromptCaptionText" xml:space="preserve">
    <value>To ensure accurate geometry rendering and calculation, select the range of geometry sizes that you will be working on:</value>
  </data>
  <data name="ChangeScaleFactorPromptDescriptionBox" xml:space="preserve">
    <value>Numerical range shown here denote numbers in the following unit:</value>
  </data>
  <data name="ChangeScaleFactorPromptDescriptionContent" xml:space="preserve">
    <value>Use this working range to model in values that fall between {0} to {1} units</value>
  </data>
  <data name="ChangeScaleFactorPromptDescriptionDefaultSetting" xml:space="preserve">
    <value>Default Setting:</value>
  </data>
  <data name="ChangeScaleFactorPromptUnitCm" xml:space="preserve">
    <value>Centimeters (cm)</value>
  </data>
  <data name="ChangeScaleFactorPromptUnitM" xml:space="preserve">
    <value>Meters (m)</value>
  </data>
  <data name="ChangeScaleFactorPromptUnitMm" xml:space="preserve">
    <value>Millimeters (mm)</value>
  </data>
  <data name="ChangeScaleFactorPromptUnitsNumberFormatCm" xml:space="preserve">
    <value>{0} cm</value>
  </data>
  <data name="ChangeScaleFactorPromptUnitsNumberFormatM" xml:space="preserve">
    <value>{0} m</value>
  </data>
  <data name="ChangeScaleFactorPromptUnitsNumberFormatMm" xml:space="preserve">
    <value>{0} mm</value>
  </data>
  <data name="ChangeScaleFactorPromptWindowTitle" xml:space="preserve">
    <value>Geometry Working Range</value>
  </data>
  <data name="CompactLayoutTitle" xml:space="preserve">
    <value>Compact</value>
  </data>
  <data name="ConsentFormGoogleAnalyticsCheckBoxContent" xml:space="preserve">
    <value>I agree to contribute to the Google Analytics program.</value>
  </data>
  <data name="ConsentFormADPAnalyticsCheckBoxContent" xml:space="preserve">
    <value>I agree to data collection in desktop products for Autodesk analytics programs.</value>
  </data>
  <data name="ContextAddGroupFromSelection" xml:space="preserve">
    <value>Add To Group</value>
    <comment>Context menu item</comment>
  </data>
  <data name="ContextCreateGroupFromSelection" xml:space="preserve">
    <value>Create Group</value>
    <comment>Context menu item</comment>
  </data>
  <data name="ContextMenuCopy" xml:space="preserve">
    <value>Copy</value>
    <comment>Context menu item</comment>
  </data>
  <data name="ContextMenuDelete" xml:space="preserve">
    <value>Remove</value>
    <comment>Context menu for selected node - delete selected node</comment>
  </data>
  <data name="ContextMenuEditCustomNode" xml:space="preserve">
    <value>Edit Custom Node...</value>
    <comment>Context menu item</comment>
  </data>
  <data name="ContextMenuEditCustomNodeProperty" xml:space="preserve">
    <value>Edit Custom Node Properties...</value>
    <comment>Context menu item</comment>
  </data>
  <data name="ContextMenuFitToScreen" xml:space="preserve">
    <value>_Fit to Screen</value>
    <comment>Context menu item</comment>
  </data>
  <data name="ContextMenuGeometryView" xml:space="preserve">
    <value>Switch to Geometry _View</value>
    <comment>Context menu item</comment>
  </data>
  <data name="ContextMenuHideAllGeometry" xml:space="preserve">
    <value>Hide all geometry preview</value>
    <comment>Context menu item - Specific to canvas</comment>
  </data>
  <data name="ContextMenuHideAllTextBubble" xml:space="preserve">
    <value>Hide all text bubble</value>
    <comment>Context menu item - Specific to canvas</comment>
  </data>
  <data name="ContextMenuInsertCodeBlock" xml:space="preserve">
    <value>Insert code block</value>
    <comment>Context menu item - Specific to canvas</comment>
  </data>
  <data name="ContextMenuLacing" xml:space="preserve">
    <value>Lacing</value>
    <comment>Context menu for selected node</comment>
  </data>
  <data name="ContextMenuLacingAuto" xml:space="preserve">
    <value>Auto</value>
    <comment>Auto lacing</comment>
  </data>
  <data name="ContextMenuLacingCrossProduct" xml:space="preserve">
    <value>Cross Product</value>
    <comment>Lacing strategy: use cross product for two lists</comment>
  </data>
  <data name="ContextMenuLacingFirst" xml:space="preserve">
    <value>First</value>
    <comment>Lacing strategy: use the first list</comment>
  </data>
  <data name="ContextMenuLacingLongest" xml:space="preserve">
    <value>Longest</value>
    <comment>Lacing strategy: use the longest list</comment>
  </data>
  <data name="ContextMenuLacingShortest" xml:space="preserve">
    <value>Shortest</value>
    <comment>Lacing strategy: use the shortest list</comment>
  </data>
  <data name="ContextMenuNodesFromGeometry" xml:space="preserve">
    <value>Nodes From _Selected Geometry</value>
    <comment>Context menu item</comment>
  </data>
  <data name="ContextMenuNodesFromSelection" xml:space="preserve">
    <value>Create Custom Node</value>
    <comment>Context menu item</comment>
  </data>
  <data name="ContextMenuNodeToCode" xml:space="preserve">
    <value>Node to _Code</value>
    <comment>Context menu item</comment>
  </data>
  <data name="ContextMenuPan" xml:space="preserve">
    <value>Pa_n</value>
    <comment>Context menu item </comment>
  </data>
  <data name="ContextMenuPaste" xml:space="preserve">
    <value>Paste</value>
    <comment>Context menu item</comment>
  </data>
  <data name="ContextMenuPublishCustomNode" xml:space="preserve">
    <value>Publish This Custom Node...</value>
    <comment>Context menu item</comment>
  </data>
  <data name="ContextMenuShowAllGeometry" xml:space="preserve">
    <value>Show all geometry preview</value>
    <comment>Context menu item - Specific to canvas</comment>
  </data>
  <data name="ContextMenuShowAllTextBubble" xml:space="preserve">
    <value>Show all text buble</value>
    <comment>Context menu item - Specific to canvas</comment>
  </data>
  <data name="ContextUnGroupFromSelection" xml:space="preserve">
    <value>Remove from Group</value>
    <comment>Context menu item</comment>
  </data>
  <data name="ContinueButton" xml:space="preserve">
    <value>Continue</value>
    <comment>Continue to use Dynamo</comment>
  </data>
  <data name="ConverterMessageCurrentOffset" xml:space="preserve">
    <value>Current offset X: {0}, Y: {1}</value>
  </data>
  <data name="ConverterMessageTransformOrigin" xml:space="preserve">
    <value>Transform origin X: {0}, Y: {1}</value>
  </data>
  <data name="ConverterMessageZoom" xml:space="preserve">
    <value>Zoom : {0}</value>
  </data>
  <data name="CrashPromptDialogCopyButton" xml:space="preserve">
    <value>Copy</value>
    <comment>Copy crash details</comment>
  </data>
  <data name="CrashPromptDialogCrashMessage" xml:space="preserve">
    <value>Uh oh... something went wrong and {0} has crashed, sorry about that.

You will get a chance to save your work.</value>
  </data>
  <data name="CrashPromptDialogDetailButton" xml:space="preserve">
    <value>Details</value>
    <comment>Click it to display crash details</comment>
  </data>
  <data name="CrashPromptDialogOpenFolderButton" xml:space="preserve">
    <value>Open Folder</value>
    <comment>Open folder that contains crash report</comment>
  </data>
  <data name="CrashPromptDialogSubmitBugButton" xml:space="preserve">
    <value>Submit Bug To Github</value>
    <comment>Submit a bug on github</comment>
  </data>
  <data name="CrashPromptDialogTitle" xml:space="preserve">
    <value>{0} has crashed</value>
  </data>
  <data name="CreateMember" xml:space="preserve">
    <value>Create</value>
  </data>
  <data name="CustomNodePromptDescriptionTooltip" xml:space="preserve">
    <value>A description that helps people understand what the node might be used for.</value>
  </data>
  <data name="CustomNodePromptNameTooltip" xml:space="preserve">
    <value>A unique name for the node.</value>
  </data>
  <data name="CustomNodePropertyErrorMessageBoxTitle" xml:space="preserve">
    <value>Custom Node Property Error</value>
  </data>
  <data name="CustomNodePropertyWindowCategory" xml:space="preserve">
    <value>Add-ons Category</value>
    <comment>Label - specify custom node category</comment>
  </data>
  <data name="CustomNodePropertyWindowDescription" xml:space="preserve">
    <value>Description</value>
    <comment>Label - custom node description</comment>
  </data>
  <data name="CustomNodePropertyWindowDescriptionHint" xml:space="preserve">
    <value>Description of Custom Node</value>
    <comment>Text box hint</comment>
  </data>
  <data name="CustomNodePropertyWindowName" xml:space="preserve">
    <value>Name</value>
    <comment>Label - specify custom node name</comment>
  </data>
  <data name="CustomNodePropertyWindowNameHint" xml:space="preserve">
    <value>Name of Custom Node</value>
    <comment>Text box hint</comment>
  </data>
  <data name="CustomNodePropertyWindowLocationNote" xml:space="preserve">
    <value>Custom Nodes will be placed in the Add-Ons section of the library.</value>
    <comment>Note regarding Custom Node library location</comment>
  </data>
  <data name="CustomNodePropertyWindowTitle" xml:space="preserve">
    <value>Custom Node Properties</value>
    <comment>Dialog name</comment>
  </data>
  <data name="CustomNodeTypeShortString" xml:space="preserve">
    <value>DS</value>
  </data>
  <data name="DeprecatingPackageMessageBoxTitle" xml:space="preserve">
    <value>Deprecating Package</value>
  </data>
  <data name="DescriptionNeedMoreCharacters" xml:space="preserve">
    <value>Description must be longer than 10 characters.</value>
    <comment>ErrorString</comment>
  </data>
  <data name="DetailedLayoutTitle" xml:space="preserve">
    <value>Detailed</value>
  </data>
  <data name="DirectoryNotFound" xml:space="preserve">
    <value>Directory Not Found</value>
  </data>
  <data name="DownloadWarningMessageBoxTitle" xml:space="preserve">
    <value>Download Warning</value>
  </data>
  <data name="DynamoUpdateAvailableToolTip" xml:space="preserve">
    <value>A Dynamo update is available. Click to install.</value>
  </data>
  <data name="DynamoViewCancelButtonTooltip" xml:space="preserve">
    <value>Cancel Run (Shift+F5)</value>
    <comment>Cancel button tooltip</comment>
  </data>
  <data name="DynamoViewContextMenuClearLog" xml:space="preserve">
    <value>Clear</value>
    <comment>Clear log</comment>
  </data>
  <data name="DynamoViewDebugMenu" xml:space="preserve">
    <value>Debug</value>
    <comment>Debug menu</comment>
  </data>
  <data name="DynamoViewDebugMenuCheckDailyBuild" xml:space="preserve">
    <value>Check Daily Builds</value>
    <comment>Debug menu | Check the latest daily build</comment>
  </data>
  <data name="DynamoViewDebugMenuDumpLibrary" xml:space="preserve">
    <value>Dump Library</value>
    <comment>Debug menu | Dump all imported libraries</comment>
  </data>
  <data name="DynamoViewDebugMenuForceReExecute" xml:space="preserve">
    <value>Force Re-execute</value>
    <comment>Debug menu | Force to re-execute the whole graph</comment>
  </data>
  <data name="DynamoViewDebugMenuForceUpdate" xml:space="preserve">
    <value>Force Update</value>
    <comment>Debug menu | Force to update Dynamo</comment>
  </data>
  <data name="DynamoViewDebugMenuRunMutationTest" xml:space="preserve">
    <value>Run mutation test</value>
    <comment>Debug menu | Run mutation test</comment>
  </data>
  <data name="DynamoViewDebugMenuShowDebugAST" xml:space="preserve">
    <value>Show Debug ASTs</value>
    <comment>Debug menu | Show debug abstract syntax tree</comment>
  </data>
  <data name="DynamoViewDebugMenuVerboseLogging" xml:space="preserve">
    <value>Verbose Logging</value>
    <comment>Debug menu | Verbose logging</comment>
  </data>
  <data name="DynamoViewDebugMenuDebugModes" xml:space="preserve">
    <value>Debug Modes</value>
    <comment>Debug menu | Show debug modes</comment>
  </data>
  <data name="DynamoViewEditMenu" xml:space="preserve">
    <value>_Edit</value>
    <comment>Edit menu</comment>
  </data>
  <data name="DynamoViewEditMenuAlighBottom" xml:space="preserve">
    <value>_Bottom</value>
    <comment>Edit menu | Align based on selected nodes' bottom Y position</comment>
  </data>
  <data name="DynamoViewEditMenuAlignLeft" xml:space="preserve">
    <value>_Left</value>
    <comment>Edit menu | Align based on selected nodes' leftmost X position</comment>
  </data>
  <data name="DynamoViewEditMenuAlignRight" xml:space="preserve">
    <value>_Right</value>
    <comment>Edit menu | Align based on selected nodes' rightmost X position</comment>
  </data>
  <data name="DynamoViewEditMenuAlignSelection" xml:space="preserve">
    <value>_Align Selection</value>
    <comment>Edit menu | Align selected nodes</comment>
  </data>
  <data name="DynamoViewEditMenuAlignTop" xml:space="preserve">
    <value>_Top</value>
    <comment>Edit menu | Align based on selected nodes' topmost Y position</comment>
  </data>
  <data name="DynamoViewEditMenuAlignXAverage" xml:space="preserve">
    <value>_X Average</value>
    <comment>Edit menu | Align based on selected nodes' average X positions</comment>
  </data>
  <data name="DynamoViewEditMenuAlignXDistribute" xml:space="preserve">
    <value>_X Distribute</value>
    <comment>Edit menu | Align selected nodes evenly on horizontal direction</comment>
  </data>
  <data name="DynamoViewEditMenuAlignYAverage" xml:space="preserve">
    <value>_Y Average</value>
    <comment>Edit menu | Align based on selected nodes' average Y positions</comment>
  </data>
  <data name="DynamoViewEditMenuAlignYDistribute" xml:space="preserve">
    <value>_Y Distribute</value>
    <comment>Edit menu | Align selected nodes evenly on vertical direction</comment>
  </data>
  <data name="DynamoViewEditMenuCleanupLayout" xml:space="preserve">
    <value>_Cleanup Node Layout</value>
    <comment>Edit menu | Automatically layout graph</comment>
  </data>
  <data name="DynamoViewEditMenuCopy" xml:space="preserve">
    <value>_Copy</value>
    <comment>Edit menu | Copy</comment>
  </data>
  <data name="DynamoViewEditMenuCreateCustomNode" xml:space="preserve">
    <value>_Create Custom Node</value>
    <comment>Edit menu | Create custom node from selected nodes</comment>
  </data>
  <data name="DynamoViewEditMenuCreateGroup" xml:space="preserve">
    <value>_Create Group</value>
    <comment>Edit menu | Create Grouping for nodes</comment>
  </data>
  <data name="DynamoViewEditMenuCreateNote" xml:space="preserve">
    <value>_Create Note</value>
    <comment>Edit menu | Create note for a node</comment>
  </data>
  <data name="DynamoViewEditMenuCreatePreset" xml:space="preserve">
    <value>Create Preset From Selection</value>
  </data>
  <data name="DynamoViewEditMenuDeletePreset" xml:space="preserve">
    <value>Delete Preset</value>
  </data>
  <data name="DynamoViewEditMenuDeleteSelected" xml:space="preserve">
    <value>_Delete Selected</value>
    <comment>Edit menu | Delete selected nodes</comment>
  </data>
  <data name="DynamoViewEditMenuPaste" xml:space="preserve">
    <value>_Paste</value>
    <comment>Edit menu | Paste</comment>
  </data>
  <data name="DynamoViewEditMenuPresetsMenu" xml:space="preserve">
    <value>Presets</value>
  </data>
  <data name="DynamoViewEditMenuRedo" xml:space="preserve">
    <value>_Redo</value>
    <comment>Edit menu | Redo</comment>
  </data>
  <data name="DynamoViewEditMenuRestorePreset" xml:space="preserve">
    <value>Restore Preset</value>
  </data>
  <data name="DynamoViewEditMenuSelectAll" xml:space="preserve">
    <value>_Select All</value>
    <comment>Edit menu | Select all nodes</comment>
  </data>
  <data name="DynamoViewEditMenuSelectNeighbours" xml:space="preserve">
    <value>_Select Neighbors</value>
  </data>
  <data name="DynamoViewEditMenuUndo" xml:space="preserve">
    <value>_Undo</value>
    <comment>Edit menu | Undo</comment>
  </data>
  <data name="DynamoViewDynamoMenuExit" xml:space="preserve">
    <value>_Exit Dynamo</value>
    <comment>Dynamo menu | Exit Dynamo</comment>
  </data>
  <data name="DynamoViewFileMenu" xml:space="preserve">
    <value>_File</value>
    <comment>File menu</comment>
  </data>
  <data name="DynamoViewFileMenuExport3DAsImage" xml:space="preserve">
    <value>_Export Background 3D Preview as Image...</value>
    <comment>File menu | Export Background 3D Preview as image</comment>
  </data>
  <data name="DynamoViewFileMenuExportAsImage" xml:space="preserve">
    <value>_Export Workspace As Image...</value>
    <comment>File menu | Export workspace as image</comment>
  </data>
  <data name="DynamoViewFileMenuExportToSTL" xml:space="preserve">
    <value>_Export Model to STL...</value>
    <comment>File menu | Export geometry model to STL file format</comment>
  </data>
  <data name="DynamoViewFileMenuImport" xml:space="preserve">
    <value>_Import Library...</value>
    <comment>File menu | Import</comment>
  </data>
  <data name="DynamoViewFileMenuNew" xml:space="preserve">
    <value>_New</value>
    <comment>File menu | New</comment>
  </data>
  <data name="DynamoViewFileMenuNewCustomNode" xml:space="preserve">
    <value>_Custom Node...</value>
    <comment>FIle menu | New | New custom node</comment>
  </data>
  <data name="DynamoViewFileMenuNewHomeWorkSpace" xml:space="preserve">
    <value>_Home Workspace...</value>
    <comment>File menu | New | New home workspace</comment>
  </data>
  <data name="DynamoViewFileMenuOpen" xml:space="preserve">
    <value>_Open...</value>
    <comment>File menu | Open</comment>
  </data>
  <data name="DynamoViewFileMenuRecentFiles" xml:space="preserve">
    <value>_Open Recent Files...</value>
    <comment>File menu | Open Recent files</comment>
  </data>
  <data name="DynamoViewFileMenuSave" xml:space="preserve">
    <value>_Save</value>
    <comment>File menu | Save</comment>
  </data>
  <data name="DynamoViewFileMenuSaveAs" xml:space="preserve">
    <value>_Save As...</value>
    <comment>File menu | Save as</comment>
  </data>
  <data name="DynamoViewHelpDictionary" xml:space="preserve">
    <value>Dynamo Dictionary</value>
    <comment>Help menu | Go to Dynamo Dictionary</comment>
  </data>
  <data name="DynamoViewHelpMenu" xml:space="preserve">
    <value>Help</value>
    <comment>Help menu</comment>
  </data>
  <data name="DynamoViewHelpMenuDisplayStartPage" xml:space="preserve">
    <value>_Display Start Page</value>
    <comment>Help menu | Display start page</comment>
  </data>
  <data name="DynamoViewHelpMenuGotoWebsite" xml:space="preserve">
    <value>_Dynamo Website</value>
    <comment>Help menu | Go go Dynamo website</comment>
  </data>
  <data name="DynamoViewHelpMenuGotoWiki" xml:space="preserve">
    <value>Dynamo Project _Wiki</value>
    <comment>Help menu | Go to wiki</comment>
  </data>
  <data name="DynamoViewHelpMenuReportBug" xml:space="preserve">
    <value>_Report A Bug</value>
    <comment>Help menu | Report a bug</comment>
  </data>
  <data name="DynamoViewHelpMenuShowInFolder" xml:space="preserve">
    <value>Show In Folder</value>
    <comment>Help menu | Show in Folder</comment>
  </data>
  <data name="DynamoViewHepMenuSamples" xml:space="preserve">
    <value>Samples</value>
    <comment>Help menu | Samples</comment>
  </data>
  <data name="DynamoViewPackageMenu" xml:space="preserve">
    <value>_Packages</value>
    <comment>Package menu</comment>
  </data>
  <data name="DynamoViewPackageMenuManagePackage" xml:space="preserve">
    <value>_Manage Packages...</value>
    <comment>Package menu | Manage packages...</comment>
  </data>
  <data name="DynamoViewPackageMenuPublishNodes" xml:space="preserve">
    <value>_Publish Selected Nodes...</value>
    <comment>Package menu | Publish selected nodes as a package</comment>
  </data>
  <data name="DynamoViewPackageMenuPublishPackage" xml:space="preserve">
    <value>_Publish New Package...</value>
    <comment>Package menu | Publish new package</comment>
  </data>
  <data name="DynamoViewPackageMenuPublishWorkspace" xml:space="preserve">
    <value>_Publish Current Workspace...</value>
    <comment>Package menu | Publish current workspace as a package</comment>
  </data>
  <data name="DynamoViewPackageMenuSearchPackage" xml:space="preserve">
    <value>_Search for a Package...</value>
    <comment>Package menu | Search for a package</comment>
  </data>
  <data name="DynamoViewRunAutomaticallyOption" xml:space="preserve">
    <value>Run Automatically</value>
    <comment>Run automatically option</comment>
  </data>
  <data name="DynamoViewRunButton" xml:space="preserve">
    <value>Run</value>
    <comment>Run button</comment>
  </data>
  <data name="DynamoViewRunButtonTooltip" xml:space="preserve">
    <value>Run Workflow (F5)</value>
    <comment>Run button tooltip</comment>
  </data>
  <data name="DynamoViewRunButtonToolTipDisabled" xml:space="preserve">
    <value>Run is not available when running Automatically or Periodically.</value>
  </data>
  <data name="DynamoViewSamplesMenuShowInFolder" xml:space="preserve">
    <value>Show In Folder</value>
  </data>
  <data name="PreferencesViewEnableTSplineNodes" xml:space="preserve">
    <value>Enable T-Spline nodes</value>
    <comment>Preferences | Features | Experimental | Enable T-Spline nodes</comment>
  </data>
  <data name="PreferencesViewExperimentalLabel" xml:space="preserve">
    <value>Experimental</value>
    <comment>Preferences | Features | Experimental</comment>
  </data>
  <data name="DynamoViewSettingMenu" xml:space="preserve">
    <value>_Settings</value>
    <comment>Setting menu</comment>
  </data>
  <data name="DynamoViewSettingMenuAreaUnits" xml:space="preserve">
    <value>Area Display Units</value>
    <comment>Setting menu | Area unit display</comment>
  </data>
  <data name="DynamoViewSettingMenuCentimeter" xml:space="preserve">
    <value>Centimeter</value>
    <comment>Setting menu | Centimeter</comment>
  </data>
  <data name="DynamoViewSettingMenuCubicCentimeter" xml:space="preserve">
    <value>Cubic Centimeter</value>
    <comment>Setting menu | Cubic centimeter</comment>
  </data>
  <data name="DynamoViewSettingMenuCubicFoot" xml:space="preserve">
    <value>Cubic Foot</value>
    <comment>Setting menu | Cubic foot</comment>
  </data>
  <data name="DynamoViewSettingMenuCubicInch" xml:space="preserve">
    <value>Cubic Inch</value>
    <comment>Setting menu | Cubic inch</comment>
  </data>
  <data name="DynamoViewSettingMenuCubicMeter" xml:space="preserve">
    <value>Cubic Meter</value>
    <comment>Setting menu | Cubic meter</comment>
  </data>
  <data name="DynamoViewSettingMenuCubicMillimeter" xml:space="preserve">
    <value>Cubic Millimeter</value>
    <comment>Setting menu | Cubic millimeter</comment>
  </data>
  <data name="DynamoViewSettingMenuDecimalFoot" xml:space="preserve">
    <value>Decimal Foot</value>
    <comment>Setting menu | Decimal foot</comment>
  </data>
  <data name="DynamoViewSettingMenuDecimalInch" xml:space="preserve">
    <value>Decimal Inch</value>
    <comment>Setting menu | Decimal inch</comment>
  </data>
  <data name="DynamoViewSettingMenuShowDataReportingDialog" xml:space="preserve">
    <value>Agreement to Collect Usability Data</value>
    <comment>Setting menu | Show user agreement dialog about data collecting</comment>
  </data>
  <data name="DynamoViewSettingMenuFractionalFoot" xml:space="preserve">
    <value>Fractional Foot</value>
    <comment>Setting menu | Fractional foot</comment>
  </data>
  <data name="DynamoViewSettingMenuFractionalInch" xml:space="preserve">
    <value>Fractional Inch</value>
    <comment>Setting menu | Fractional inch</comment>
  </data>
  <data name="DynamoViewSettingMenuHighRenderPrecision" xml:space="preserve">
    <value>High</value>
    <comment>Setting menu | Slider for render precision</comment>
  </data>
  <data name="DynamoViewSettingMenuLengthUnits" xml:space="preserve">
    <value>Length Display Units</value>
    <comment>Setting menu | Length unit display</comment>
  </data>
  <data name="DynamoViewSettingMenuLowRenderPrecision" xml:space="preserve">
    <value>Low</value>
    <comment>Setting menu | Slider for render precision</comment>
  </data>
  <data name="DynamoViewSettingMenuManagePackagePath" xml:space="preserve">
    <value>Manage Node and Package Paths...</value>
    <comment>Setting menu | Custom node definition and package paths</comment>
  </data>
  <data name="DynamoViewSettingMenuMeter" xml:space="preserve">
    <value>Meter</value>
    <comment>Setting menu | Meter</comment>
  </data>
  <data name="DynamoViewSettingMenuMillimeter" xml:space="preserve">
    <value>Millimeter</value>
    <comment>Setting menu | Millimeter</comment>
  </data>
  <data name="DynamoViewSettingMenuNumber0" xml:space="preserve">
    <value>0</value>
    <comment>Locale dependent number format 0</comment>
  </data>
  <data name="DynamoViewSettingMenuNumber00" xml:space="preserve">
    <value>0.0</value>
    <comment>Locale dependent number format 0.0</comment>
  </data>
  <data name="DynamoViewSettingMenuNumber000" xml:space="preserve">
    <value>0.00</value>
    <comment>Locale dependent number format 0.00</comment>
  </data>
  <data name="DynamoViewSettingMenuNumber0000" xml:space="preserve">
    <value>0.000</value>
    <comment>Locale dependent number format 0.000</comment>
  </data>
  <data name="DynamoViewSettingMenuNumber00000" xml:space="preserve">
    <value>0.0000</value>
    <comment>Locale dependent number format 0.0000</comment>
  </data>
  <data name="DynamoViewSettingMenuNumberFormat" xml:space="preserve">
    <value>Number Format</value>
    <comment>Setting menu | Number format</comment>
  </data>
  <data name="DynamoViewSettingMenuSquareCentimeter" xml:space="preserve">
    <value>Square Centimeter</value>
    <comment>Setting menu | Square centimeter</comment>
  </data>
  <data name="DynamoViewSettingMenuSquareFoot" xml:space="preserve">
    <value>Square Foot</value>
    <comment>Setting menu | Square foot</comment>
  </data>
  <data name="DynamoViewSettingMenuSquareInch" xml:space="preserve">
    <value>Square Inch</value>
    <comment>Setting menu | Square inch</comment>
  </data>
  <data name="DynamoViewSettingMenuSquareMeter" xml:space="preserve">
    <value>Square Meter</value>
    <comment>Setting menu | Square meter</comment>
  </data>
  <data name="DynamoViewSettingMenuSquareMillimeter" xml:space="preserve">
    <value>Square Millimeter</value>
    <comment>Setting menu | Square millimeter</comment>
  </data>
  <data name="DynamoViewSettingMenuVolumeUnits" xml:space="preserve">
    <value>Volume Display Units</value>
    <comment>Setting menu | Volume unit display</comment>
  </data>
  <data name="DynamoViewSettingShowRunPreview" xml:space="preserve">
    <value>Show Run Preview</value>
    <comment>Setting menu | Show Run Preview</comment>
  </data>
  <data name="DynamoViewSettingsMenuChangeScaleFactor" xml:space="preserve">
    <value>Geometry Scaling...</value>
    <comment>Settings menu | Geometry Scaling</comment>
  </data>
  <data name="DynamoViewSettingsMenuShowPreviewBubbles" xml:space="preserve">
    <value>Show Preview Bubbles</value>
    <comment>Settings menu | Show preview bubbles</comment>
  </data>
  <data name="DynamoViewSettingsMenuVisualizationSettings" xml:space="preserve">
    <value>Visualization Settings</value>
  </data>
  <data name="DynamoViewToolbarExport3DButtonTooltip" xml:space="preserve">
    <value>Export Background Preview As Image</value>
    <comment>Toolbar export button tooltip</comment>
  </data>
  <data name="DynamoViewToolbarExportButtonTooltip" xml:space="preserve">
    <value>Export Workspace As Image</value>
    <comment>Toolbar export button tooltip</comment>
  </data>
  <data name="DynamoViewToolbarNewButtonTooltip" xml:space="preserve">
    <value>New [Ctrl + N]</value>
    <comment>Toolbar new button tooltip</comment>
  </data>
  <data name="DynamoViewToolbarOpenButtonTooltip" xml:space="preserve">
    <value>Open [Ctrl + O]</value>
    <comment>Toolbar open button tooltip</comment>
  </data>
  <data name="DynamoViewToolbarRedoButtonTooltip" xml:space="preserve">
    <value>Redo [Ctrl + Y]</value>
    <comment>Toolbar redo button tooltip</comment>
  </data>
  <data name="DynamoViewToolbarSaveButtonTooltip" xml:space="preserve">
    <value>Save [Ctrl + S]</value>
    <comment>Toolbar save button tooltip</comment>
  </data>
  <data name="DynamoViewToolbarUndoButtonTooltip" xml:space="preserve">
    <value>Undo [Ctrl + Z]</value>
    <comment>Toolbar undo button tooltip</comment>
  </data>
  <data name="DynamoViewViewMenu" xml:space="preserve">
    <value>_View</value>
    <comment>View menu</comment>
  </data>
  <data name="DynamoViewViewMenu3DPreview" xml:space="preserve">
    <value>_Background 3D Preview</value>
    <comment>View menu | Background 3d preview</comment>
  </data>
  <data name="DynamoViewViewMenuAlternateContextGeometry" xml:space="preserve">
    <value>Show Geometry in {0}</value>
    <comment>View menu | Show geometry in some context</comment>
  </data>
  <data name="DynamoViewViewMenuAvailablePreviews" xml:space="preserve">
    <value>Available Previews</value>
  </data>
  <data name="DynamoViewViewMenuConnector" xml:space="preserve">
    <value>_Connectors</value>
    <comment>View menu | Connector setting</comment>
  </data>
  <data name="DynamoViewViewMenuConnectorType" xml:space="preserve">
    <value>_Connector Type</value>
    <comment>View menu | Connector type</comment>
  </data>
  <data name="DynamoViewViewMenuConnectorTypeCurve" xml:space="preserve">
    <value>Curves</value>
    <comment>View menu | Curve type connector</comment>
  </data>
  <data name="DynamoViewViewMenuConnectorTypePolylines" xml:space="preserve">
    <value>Polylines</value>
    <comment>View menu | Polyline type connector</comment>
  </data>
  <data name="DynamoViewViewMenuHideConsole" xml:space="preserve">
    <value>Hide Console</value>
    <comment>View menu | Hide console</comment>
  </data>
  <data name="DynamoViewViewMenuPan" xml:space="preserve">
    <value>_Pan</value>
    <comment>View menu | Pan</comment>
  </data>
  <data name="DynamoViewViewMenuPanDown" xml:space="preserve">
    <value>Pan Down (Mouse wheel drag down)</value>
    <comment>View menu | Pan down</comment>
  </data>
  <data name="DynamoViewViewMenuPanLeft" xml:space="preserve">
    <value>Pan Left (Mouse wheel drag left)</value>
    <comment>View menu | Pan left</comment>
  </data>
  <data name="DynamoViewViewMenuPanRight" xml:space="preserve">
    <value>Pan Right (Mouse wheel drag right)</value>
    <comment>View menu | Pan right</comment>
  </data>
  <data name="DynamoViewViewMenuPanUp" xml:space="preserve">
    <value>Pan Up (Mouse wheel drag up)</value>
    <comment>View menu | Pan up</comment>
  </data>
  <data name="DynamoViewViewMenuPreviewNavigate" xml:space="preserve">
    <value>Navigate Background 3D Preview</value>
    <comment>View menu | Navigate background 3D preview</comment>
  </data>
  <data name="DynamoViewViewMenuShowBackground3DPreview" xml:space="preserve">
    <value>Showing Background 3D Preview</value>
    <comment>View menu | Show background preview</comment>
  </data>
  <data name="DynamoViewViewMenuShowConnectors" xml:space="preserve">
    <value>_Show Connectors</value>
    <comment>View menu | Show connectors</comment>
  </data>
  <data name="DynamoViewViewMenuShowConsole" xml:space="preserve">
    <value>Show Console</value>
    <comment>View menu | Show console</comment>
  </data>
  <data name="DynamoViewViewMenuShowGrid" xml:space="preserve">
    <value>Show Grid</value>
    <comment>View menu | Show Grid</comment>
  </data>
  <data name="DynamoViewViewMenuZoom" xml:space="preserve">
    <value>_Zoom</value>
    <comment>View menu | Zoom</comment>
  </data>
  <data name="DynamoViewViewMenuZoomIn" xml:space="preserve">
    <value>Zoom In (Mouse wheel down)</value>
    <comment>View menu | Zoom in</comment>
  </data>
  <data name="DynamoViewViewMenuZoomOut" xml:space="preserve">
    <value>Zoom Out (Mouse wheel up)</value>
    <comment>View menu | Zoom out</comment>
  </data>
  <data name="EditAnnotationTitle" xml:space="preserve">
    <value>Edit Group Title</value>
    <comment>Dialog for editing a node's name</comment>
  </data>
  <data name="EditNodeWindowTitle" xml:space="preserve">
    <value>Edit Node Name</value>
    <comment>Dialog for editing a node's name</comment>
  </data>
  <data name="EditWindowAcceptButton" xml:space="preserve">
    <value>Accept</value>
  </data>
  <data name="EditWindowTitle" xml:space="preserve">
    <value>Set value...</value>
  </data>
  <data name="FileDialogAllFiles" xml:space="preserve">
    <value>All Files ({0})|{0}</value>
  </data>
  <data name="FileDialogAssemblyFiles" xml:space="preserve">
    <value>Assembly Library Files ({0})|{0}</value>
  </data>
  <data name="FileDialogCustomNodeDLLXML" xml:space="preserve">
    <value>Custom Node, DLL, XML ({0})|{0}</value>
  </data>
  <data name="FileDialogDefaultPNGName" xml:space="preserve">
    <value>Capture.png</value>
  </data>
  <data name="FileDialogDefaultSTLModelName" xml:space="preserve">
    <value>model.stl</value>
  </data>
  <data name="FileDialogDesignScriptFiles" xml:space="preserve">
    <value>DesignScript Files ({0})|{0}</value>
  </data>
  <data name="FileDialogDynamoCustomNode" xml:space="preserve">
    <value>{0} Custom Node ({1})|{1}</value>
  </data>
  <data name="FileDialogDynamoDefinitions" xml:space="preserve">
    <value>{0} Definitions ({1})|{1}</value>
  </data>
  <data name="FileDialogDynamoWorkspace" xml:space="preserve">
    <value>{0} Workspace ({1})|{1}</value>
  </data>
  <data name="FileDialogLibraryFiles" xml:space="preserve">
    <value>Library Files ({0})|{0}</value>
  </data>
  <data name="FileDialogManualMode" xml:space="preserve">
    <value>Open in Manual Execution Mode</value>
  </data>
  <data name="FileDialogPNGFiles" xml:space="preserve">
    <value>PNG Image|{0}</value>
  </data>
  <data name="FileDialogSTLModels" xml:space="preserve">
    <value>STL Models|{0}</value>
  </data>
  <data name="FileNotPublishCaption" xml:space="preserve">
    <value>Publish Fail!</value>
  </data>
  <data name="FileNotPublishMessage" xml:space="preserve">
    <value>File(s) were not found or are contained inside of a package. Please only add files that are located outside of packages.

Failed to publish file(s): 
{0}</value>
  </data>
  <data name="FilePathConverterNoFileSelected" xml:space="preserve">
    <value>No file selected.</value>
  </data>
  <data name="FilterIconTooltip" xml:space="preserve">
    <value>Filter results</value>
  </data>
  <data name="FolderNotWritableError" xml:space="preserve">
    <value>You do not have write permission to {0}.</value>
  </data>
  <data name="GalleryDynamoVersion" xml:space="preserve">
    <value>Version {0}.{1}.{2}</value>
  </data>
  <data name="GenericTaskDialogSampleLeftButton" xml:space="preserve">
    <value>Sample Left Button</value>
    <comment>Sample button, it will be replaced at runtime</comment>
  </data>
  <data name="GenericTaskDialogSampleRightButton" xml:space="preserve">
    <value>Sample Right Button</value>
    <comment>Sample button, it will be replaced at runtime</comment>
  </data>
  <data name="GenericTaskDialogTitle" xml:space="preserve">
    <value>Generic Task Dialog</value>
  </data>
  <data name="GroupContextMenuBackground" xml:space="preserve">
    <value>Select Background</value>
  </data>
  <data name="GroupContextMenuDeleteGroup" xml:space="preserve">
    <value>Delete Group</value>
  </data>
  <data name="GroupContextMenuFont" xml:space="preserve">
    <value>Font Size</value>
  </data>
  <data name="GroupContextMenuGraphLayout" xml:space="preserve">
    <value>Cleanup Node Layout</value>
  </data>
  <data name="GroupContextMenuUngroup" xml:space="preserve">
    <value>Ungroup</value>
  </data>
  <data name="GroupDefaultText" xml:space="preserve">
    <value>&lt;Click here to edit the group title&gt;</value>
  </data>
  <data name="HideClassicNodeLibrary" xml:space="preserve">
    <value>Hide Classic Node Library</value>
  </data>
  <data name="ImportLibraryDialogTitle" xml:space="preserve">
    <value>Import Library</value>
  </data>
  <data name="InCanvasFitViewButtonToolTip" xml:space="preserve">
    <value>Zoom to Fit</value>
    <comment>Zoom to Fit</comment>
  </data>
  <data name="InCanvasGeomButtonToolTip" xml:space="preserve">
    <value>Enable background 3D preview navigation (Ctrl + B)</value>
    <comment>Enable background 3D preview navigation</comment>
  </data>
  <data name="InCanvasNodeButtonToolTip" xml:space="preserve">
    <value>Enable graph view navigation (Ctrl + B)</value>
    <comment>Enable graph view navigation</comment>
  </data>
  <data name="InCanvasOrbitButtonToolTip" xml:space="preserve">
    <value>Orbit</value>
    <comment>Orbit</comment>
  </data>
  <data name="InCanvasPanButtonToolTip" xml:space="preserve">
    <value>Pan</value>
    <comment>Pan</comment>
  </data>
  <data name="InCanvasZoomInButtonToolTip" xml:space="preserve">
    <value>Zoom In</value>
    <comment>Zoom In</comment>
  </data>
  <data name="InCanvasZoomOutButtonToolTip" xml:space="preserve">
    <value>Zoom Out</value>
    <comment>Zoom Out</comment>
  </data>
  <data name="InfoBubbleError" xml:space="preserve">
    <value>Error: </value>
  </data>
  <data name="InfoBubbleWarning" xml:space="preserve">
    <value>Warning: </value>
  </data>
  <data name="InstalledPackageViewAdditionalFileLabel" xml:space="preserve">
    <value>Additional Files</value>
  </data>
  <data name="InstalledPackageViewAdditionalLabel" xml:space="preserve">
    <value>Additional Libraries</value>
  </data>
  <data name="InstalledPackageViewContextMenuCancelUninstall" xml:space="preserve">
    <value>Cancel pending uninstall...</value>
  </data>
  <data name="InstalledPackageViewContextMenuCancelUninstallTooltip" xml:space="preserve">
    <value>Remove the pending uninstall status</value>
  </data>
  <data name="InstalledPackageViewContextMenuDeprecate" xml:space="preserve">
    <value>Deprecate</value>
  </data>
  <data name="InstalledPackageViewContextMenuDeprecateTooltip" xml:space="preserve">
    <value>Set this package as deprecated.  Only allowed if you're a current maintainer of the package.</value>
  </data>
  <data name="InstalledPackageViewContextMenuGetLatest" xml:space="preserve">
    <value>Get Latest Version</value>
  </data>
  <data name="InstalledPackageViewContextMenuGetLatestTooltip" xml:space="preserve">
    <value>Check if there is a newer version of this package and download it.</value>
  </data>
  <data name="InstalledPackageViewContextMenuPublish" xml:space="preserve">
    <value>Publish...</value>
  </data>
  <data name="InstalledPackageViewContextMenuPublishTooltip" xml:space="preserve">
    <value>Publish this package, if it has yet to be published.</value>
  </data>
  <data name="InstalledPackageViewContextMenuPublishVersion" xml:space="preserve">
    <value>Publish Version...</value>
  </data>
  <data name="InstalledPackageViewContextMenuPublishVersionTooltip" xml:space="preserve">
    <value>Publish a new version of this package, assuming it has already been published. Only allowed if you're a current maintainer of the package.</value>
  </data>
  <data name="InstalledPackageViewContextMenuRemoveDeprecation" xml:space="preserve">
    <value>Remove deprecation</value>
  </data>
  <data name="InstalledPackageViewContextMenuRemoveDeprecationTooltip" xml:space="preserve">
    <value>Remove package deprecation. Only allowed if you're a current maintainer of the package.</value>
  </data>
  <data name="InstalledPackageViewContextMenuShowContent" xml:space="preserve">
    <value>Show Contents</value>
  </data>
  <data name="InstalledPackageViewContextMenuShowContentTooltip" xml:space="preserve">
    <value>See the types loaded by this package</value>
  </data>
  <data name="InstalledPackageViewContextMenuShowRootDir" xml:space="preserve">
    <value>Show Root Directory</value>
  </data>
  <data name="InstalledPackageViewContextMenuShowRootDirTooltip" xml:space="preserve">
    <value>Go to the root folder of this package</value>
  </data>
  <data name="InstalledPackageViewContextMenuUninstall" xml:space="preserve">
    <value>Uninstall...</value>
  </data>
  <data name="InstalledPackageViewContextMenuUninstallTooltip" xml:space="preserve">
    <value>Uninstall this package, only allowed if none of the types are currently in use</value>
  </data>
  <data name="InstalledPackageViewCustomNodesLabel" xml:space="preserve">
    <value>Custom Nodes</value>
  </data>
  <data name="InstalledPackageViewNodeLibrariesLabel" xml:space="preserve">
    <value>Node Libraries</value>
  </data>
  <data name="InstalledPackageViewPendingInstallButton" xml:space="preserve">
    <value>Pending uninstall</value>
  </data>
  <data name="InstalledPackageViewTitle" xml:space="preserve">
    <value>Installed Packages</value>
  </data>
  <data name="InstallMessageCaption" xml:space="preserve">
    <value>Install Dynamo</value>
  </data>
  <data name="InvalidLoginUrl" xml:space="preserve">
    <value>Invalid URL for login page!</value>
  </data>
  <data name="InvalidTimeZoneMessage" xml:space="preserve">
    <value>Could not sign in at this moment. Check the date, time and time zone settings and try to sign in again.</value>
  </data>
  <data name="LacingAutoToolTip" xml:space="preserve">
    <value>No replication guide will be added.</value>
  </data>
  <data name="LacingCrossProductToolTip" xml:space="preserve">
    <value>For two lists {a,b,c}{1,2,3} returns {a1,a2,a3}{b1,b2,b3}{c1,c2,c3}.</value>
  </data>
  <data name="LacingDisabledToolTip" xml:space="preserve">
    <value>Argument lacing is disabled for this node.</value>
  </data>
  <data name="LacingFirstToolTip" xml:space="preserve">
    <value>For two lists {a,b,c}{1,2,3} returns {a1}.</value>
  </data>
  <data name="LacingLongestToolTip" xml:space="preserve">
    <value>For two lists {a,b,c}{1,2} returns {a1,b2,c2}.</value>
  </data>
  <data name="LacingShortestToolTip" xml:space="preserve">
    <value>For two lists {a,b,c}{1,2} returns {a1,b2}.</value>
  </data>
  <data name="LayoutIconTooltip" xml:space="preserve">
    <value>View layout</value>
  </data>
  <data name="LearnMore" xml:space="preserve">
    <value>Learn more</value>
  </data>
  <data name="LibraryViewContextMenuEditNode" xml:space="preserve">
    <value>Edit...</value>
  </data>
  <data name="LibraryViewNoMatchesFound" xml:space="preserve">
    <value>No matches found</value>
    <comment>No matches for the search llibrary</comment>
  </data>
  <data name="LibraryViewSearchText" xml:space="preserve">
    <value>Search</value>
  </data>
  <data name="LibraryViewTitle" xml:space="preserve">
    <value>Library</value>
  </data>
  <data name="MajorVersionNonNegative" xml:space="preserve">
    <value>You must provide a Major version as a non-negative integer.</value>
    <comment>ErrorString</comment>
  </data>
  <data name="Manual" xml:space="preserve">
    <value>Manual</value>
  </data>
  <data name="MessageAlreadyInstallDynamo" xml:space="preserve">
    <value>{0} has already installed {1}.

{0} will attempt to uninstall this package before installing.</value>
  </data>
  <data name="MessageConfirmToInstallPackage" xml:space="preserve">
    <value>Are you sure you want to install {0} {1} ?</value>
    <comment>Message box content</comment>
  </data>
  <data name="MessageConfirmToInstallPackageToFolder" xml:space="preserve">
    <value>Are you sure you want to install {0} {1} to {2} ?</value>
    <comment>Message box content</comment>
  </data>
  <data name="MessageConfirmToSaveCustomNode" xml:space="preserve">
    <value>You have unsaved changes to custom node workspace: "{0}".

Would you like to save your changes?</value>
    <comment>Message box content</comment>
  </data>
  <data name="MessageConfirmToSaveHomeWorkSpace" xml:space="preserve">
    <value>You have unsaved changes to the Home workspace.

Would you like to save your changes?</value>
  </data>
  <data name="MessageConfirmToSaveNamedHomeWorkSpace" xml:space="preserve">
    <value>You have unsaved changes to {0}.

Would you like to save your changes?</value>
  </data>
  <data name="MessageConfirmToSaveReadOnlyCustomNode" xml:space="preserve">
    <value>We can't save "{0}" because the file is read-only or contains unresolved or invalid nodes. To keep changes, would you like to "Save As..." with a different name or path?</value>
    <comment>Message box content</comment>
  </data>
  <data name="MessageConfirmToUninstallPackage" xml:space="preserve">
    <value>Are you sure you want to uninstall {0} ?  This will delete the packages root directory.

You can always redownload the package.</value>
  </data>
  <data name="MessageCustomNodeNameExist" xml:space="preserve">
    <value>A built-in node with the given name already exists.</value>
  </data>
  <data name="MessageCustomNodeNeedNewCategory" xml:space="preserve">
    <value>You must enter a new category or choose one from the existing categories.</value>
  </data>
  <data name="MessageCustomNodeNoName" xml:space="preserve">
    <value>You must supply a name.</value>
  </data>
  <data name="MessageCustomNodeNameInvalid" xml:space="preserve">
    <value>Custom Node name cannot contain any of the following special characters:
    # % * ? \ : or any of the non-printable characters.</value>
  </data>
  <data name="MessageErrorOpeningFileGeneral" xml:space="preserve">
    <value>Error Opening File</value>
    <comment>Notification Center Title</comment>
  </data>
  <data name="MessageFailedToAddFile" xml:space="preserve">
    <value>Failed to add file: {0}</value>
    <comment>Message box content</comment>
  </data>
  <data name="MessageFailedToApplyCustomization" xml:space="preserve">
    <value>Failed to apply NodeViewCustomization for {0}</value>
  </data>
  <data name="MessageFailedToAttachToRowColumn" xml:space="preserve">
    <value>'AttachmentToRowColumnConverter' expects a 'ConverterParameter' value to be either 'Row' or 'Column'</value>
  </data>
  <data name="MessageFailedToDownloadPackage" xml:space="preserve">
    <value>Failed to download package with id: {0}.  Please try again and report the package if you continue to have problems.</value>
    <comment>Message box content</comment>
  </data>
  <data name="MessageInvalidPackage" xml:space="preserve">
    <value>Failed to load an invalid package.</value>
  </data>
  <data name="MessageFailedToFindNodeById" xml:space="preserve">
    <value>No node could be found with that Id.</value>
  </data>
  <data name="MessageFailedToOpenCorruptedFile" xml:space="preserve">
    <value>Error opening corrupted file: {0}</value>
    <comment>Message box content</comment>
  </data>
  <data name="MessageFailedToSaveAsImage" xml:space="preserve">
    <value>Failed to save the Workspace as image.</value>
  </data>
  <data name="MessageFailedToUninstall" xml:space="preserve">
    <value>{0} failed to uninstall the package.  You may need to delete the package's root directory manually.</value>
  </data>
  <data name="MessageFailToUninstallPackage" xml:space="preserve">
    <value>{0} failed to uninstall the package: {1}.  The package may need to be reinstalled manually.</value>
    <comment>Message box content</comment>
  </data>
  <data name="MessageGettingNodeError" xml:space="preserve">
    <value>There was a problem getting the node from the workspace.</value>
    <comment>Message box content</comment>
  </data>
  <data name="MessageLoadingTime" xml:space="preserve">
    <value>{0} elapsed for loading {1} main window.</value>
  </data>
  <data name="MessageNeedToRestart" xml:space="preserve">
    <value>{0} and its host application must restart before uninstall takes effect.</value>
  </data>
  <data name="MessageNodeWithNullFunction" xml:space="preserve">
    <value>There is a null function definition for this node.</value>
  </data>
  <data name="MessageNoNodeDescription" xml:space="preserve">
    <value>No description provided</value>
  </data>
  <data name="MessagePackageContainPythonScript" xml:space="preserve">
    <value>The package or one of its dependencies contains Python scripts or binaries. Do you want to continue?</value>
  </data>
  <data name="MessagePackageNewerDynamo" xml:space="preserve">
    <value>The package or one of its dependencies use a newer version of {0} than you are currently using. Do you want to continue?</value>
  </data>
  <data name="MessageSelectAtLeastOneNode" xml:space="preserve">
    <value>You must select at least one custom node.</value>
    <comment>Message box content</comment>
  </data>
  <data name="MessageSelectSymbolNotFound" xml:space="preserve">
    <value>The selected symbol was not found in the workspace</value>
    <comment>Message box content</comment>
  </data>
  <data name="MessageSubmitSameNamePackage" xml:space="preserve">
    <value>The node is part of the {0} package called "{1}" - do you want to submit a new version of this package?

If not, this node will be moved to the new package you are creating."</value>
    <comment>Message box content</comment>
  </data>
  <data name="MessageToDeprecatePackage" xml:space="preserve">
    <value>Are you sure you want to deprecate {0} ?  This request will be rejected if you are not a maintainer of the package.  It indicates that you will no longer support the package, although the package will still appear when explicitly searched for. 

You can always undeprecate the package.</value>
  </data>
  <data name="MessageToUndeprecatePackage" xml:space="preserve">
    <value>Are you sure you want to undeprecate {0} ?  This request will be rejected if you are not a maintainer of the package.  It indicates that you will continue to support the package and the package will appear when users are browsing packages.

You can always re-deprecate the package.</value>
  </data>
  <data name="MessageUninstallToContinue" xml:space="preserve">
    <value>{0} needs to uninstall {1} to continue, but cannot as one of its types appears to be in use.  Try restarting {0}.</value>
  </data>
  <data name="MessageUninstallToContinue2" xml:space="preserve">
    <value>{2} has dependencies. To install {2}, {0} needs to first uninstall the following dependent packages: {1}. Restart {0} to complete the uninstall, then try and download {2} again.

Uninstall the following dependent packages: {1}?</value>
  </data>
  <data name="MessageUnkownErrorOpeningFile" xml:space="preserve">
    <value>Unknown error opening file: {0}</value>
    <comment>Message box content</comment>
  </data>
  <data name="MessageUnsavedChanges0" xml:space="preserve">
    <value>The following workspaces have not been saved:</value>
  </data>
  <data name="MessageUnsavedChanges1" xml:space="preserve">
    <value>. Please save them and try again.</value>
  </data>
  <data name="MinorVersionNonNegative" xml:space="preserve">
    <value>You must provide a Minor version as a non-negative integer.</value>
    <comment>ErrorString</comment>
  </data>
  <data name="MoreButton" xml:space="preserve">
    <value>More</value>
    <comment>The "More" button on "Publish a Dynamo Package" dialog</comment>
  </data>
  <data name="NameNeedMoreCharacters" xml:space="preserve">
    <value>Name must be at least 3 characters.</value>
    <comment>ErrorString</comment>
  </data>
  <data name="NodeContextMenuEnablePeriodicUpdate" xml:space="preserve">
    <value>Enable Periodic Update</value>
  </data>
  <data name="NodeContextMenuHelp" xml:space="preserve">
    <value>Help...</value>
    <comment>Display help message for this node</comment>
  </data>
  <data name="NodeContextMenuIsInput" xml:space="preserve">
    <value>Is Input</value>
  </data>
  <data name="NodeContextMenuIsOutput" xml:space="preserve">
    <value>Is Output</value>
  </data>
  <data name="NodeContextMenuPreview" xml:space="preserve">
    <value>Preview</value>
    <comment>Context menu item - preview geometry</comment>
  </data>
  <data name="NodeContextMenuRenameNode" xml:space="preserve">
    <value>Rename Node...</value>
    <comment>Context menu item - rename this node</comment>
  </data>
  <data name="NodeContextMenuShowLabels" xml:space="preserve">
    <value>Show Labels</value>
    <comment>Context menu item - show labels</comment>
  </data>
  <data name="NodeHelpWindowNodeCategory" xml:space="preserve">
    <value>CATEGORY</value>
    <comment>Category label</comment>
  </data>
  <data name="NodeHelpWindowNodeDescription" xml:space="preserve">
    <value>DESCRIPTION</value>
    <comment>Description label</comment>
  </data>
  <data name="NodeHelpWindowNodeInput" xml:space="preserve">
    <value>INPUTS</value>
    <comment>Input label</comment>
  </data>
  <data name="NodeHelpWindowNodeOutput" xml:space="preserve">
    <value>OUTPUTS</value>
    <comment>Output label</comment>
  </data>
  <data name="NodeHelpWindowNodeType" xml:space="preserve">
    <value>NODE TYPE</value>
    <comment>Title label</comment>
  </data>
  <data name="NodesRunStatus" xml:space="preserve">
    <value>Freeze</value>
    <comment>Context menu item</comment>
  </data>
  <data name="NodeViewCustomizationFindErrorMessage" xml:space="preserve">
    <value>There was an error while finding node view customizations for {0}. Contact the author of this assembly for more information.</value>
  </data>
  <data name="NoneString" xml:space="preserve">
    <value>none</value>
  </data>
  <data name="NoteViewContextMenuDelete" xml:space="preserve">
    <value>Delete</value>
    <comment>Delete note </comment>
  </data>
  <data name="NoteViewContextMenuEdit" xml:space="preserve">
    <value>Edit...</value>
    <comment>Edit note</comment>
  </data>
  <data name="NullString" xml:space="preserve">
    <value>null</value>
  </data>
  <data name="OKButton" xml:space="preserve">
    <value>OK</value>
  </data>
  <data name="OneAssemblyWasLoadedSeveralTimesErrorMessage" xml:space="preserve">
    <value>Please, load assembly just one time.
Next assemblies were loaded several times:
</value>
  </data>
  <data name="OnlyTitle" xml:space="preserve">
    <value>only</value>
  </data>
  <data name="OpenDynamoDefinitionDialogTitle" xml:space="preserve">
    <value>Open {0} Definition...</value>
  </data>
  <data name="PackageDownloadConfirmMessageBoxTitle" xml:space="preserve">
    <value>Package Download Confirmation</value>
    <comment>Message box title</comment>
  </data>
  <data name="PackageDownloadErrorMessageBoxTitle" xml:space="preserve">
    <value>Package Download Error</value>
    <comment>Message box title</comment>
  </data>
  <data name="PackageDownloadMessageBoxTitle" xml:space="preserve">
    <value>Package Download</value>
  </data>
  <data name="PackageDownloadStateDownloaded" xml:space="preserve">
    <value>Downloaded</value>
  </data>
  <data name="PackageDownloadStateDownloading" xml:space="preserve">
    <value>Downloading</value>
  </data>
  <data name="PackageDownloadStateError" xml:space="preserve">
    <value>Error</value>
  </data>
  <data name="PackageDownloadStateInstalled" xml:space="preserve">
    <value>Installed</value>
  </data>
  <data name="PackageDownloadStateInstalling" xml:space="preserve">
    <value>Installing</value>
  </data>
  <data name="PackageDownloadStateStarting" xml:space="preserve">
    <value>Starting</value>
  </data>
  <data name="PackageDuplicateAssemblyWarning" xml:space="preserve">
    <value>Due to limitations in the .NET framework, it is not possible to update your package assembly while it is already loaded.  Please update the assembly while {0} is not running and try again.</value>
  </data>
  <data name="PackageDuplicateAssemblyWarningTitle" xml:space="preserve">
    <value>Cannot update assembly</value>
  </data>
  <data name="PackageFolderNotAccessible" xml:space="preserve">
    <value>A problem occurred when trying to install the package. Dynamo is unable to obtain read/write access to
{0}</value>
  </data>
  <data name="PackageManagerWebSiteButton" xml:space="preserve">
    <value>Package Manager Website</value>
  </data>
  <data name="PackageNameCannotContainTheseCharacters" xml:space="preserve">
    <value>The name of the package cannot contain /,\, or *.</value>
    <comment>ErrorString</comment>
  </data>
  <data name="PackageNeedAtLeastOneFile" xml:space="preserve">
    <value>Your package must contain at least one file.</value>
    <comment>ErrorString</comment>
  </data>
  <data name="PackageNotExisted" xml:space="preserve">
    <value>The root directory of the package does not exist. Please try and re-install the package.</value>
  </data>
  <data name="PackagePathViewAccept" xml:space="preserve">
    <value>Accept Changes</value>
    <comment>Accept changes button on the package path dialog</comment>
  </data>
  <data name="PackagePathViewHeading" xml:space="preserve">
    <value>Paths:</value>
    <comment>Package path management dialog content</comment>
  </data>
  <data name="PackagePathViewSummary1" xml:space="preserve">
    <value>Add paths to make nodes and packages show up in the library.</value>
    <comment>Package path management dialog content</comment>
  </data>
  <data name="PackagePathViewTitle" xml:space="preserve">
    <value>Manage Node and Package Paths</value>
    <comment>Package path management dialog title</comment>
  </data>
  <data name="PackagePathViewToolTipDown" xml:space="preserve">
    <value>Move the selected path downward</value>
    <comment>Tool-tip for down arrow</comment>
  </data>
  <data name="PackagePathViewToolTipMinus" xml:space="preserve">
    <value>Remove the selected path from list</value>
    <comment>Tool-tip for minus icon</comment>
  </data>
  <data name="PackagePathViewToolTipPlus" xml:space="preserve">
    <value>Add a new path to the list</value>
    <comment>Tool-tip for plus icon</comment>
  </data>
  <data name="PackagePathViewToolTipUp" xml:space="preserve">
    <value>Move the selected path upward</value>
    <comment>Tool-tip for up arrow</comment>
  </data>
  <data name="PackagePathAutoAddNotificationTitle" xml:space="preserve">
    <value>Package Path Added</value>
  </data>
  <data name="PackagePathAutoAddNotificationShortDescription" xml:space="preserve">
    <value>A library (*.dll, *.ds) was recently imported into Dynamo. Its path was automatically added to "Settings &gt; Manage Node and Package Paths..."</value>
  </data>
  <data name="PackagePathAutoAddNotificationDetailedDescription" xml:space="preserve">
    <value>The import path "{0}" was added to "Manage Node and Package Paths". If you want to update or remove this path, please open "Settings &gt; Manage Node and Package Paths..."</value>
  </data>
  <data name="PackageSearchStateNoResult" xml:space="preserve">
    <value>Search returned no results!</value>
  </data>
  <data name="PackageSearchStateSearching" xml:space="preserve">
    <value>Searching...</value>
  </data>
  <data name="PackageSearchStateSyncingWithServer" xml:space="preserve">
    <value>Syncing with server...</value>
  </data>
  <data name="PackageSearchViewClearButton" xml:space="preserve">
    <value>Clear</value>
    <comment>Clear completed installation</comment>
  </data>
  <data name="PackageSearchViewClearButtonTooltip" xml:space="preserve">
    <value>Clear Downloads</value>
  </data>
  <data name="PackageSearchViewContextMenuOrderAscending" xml:space="preserve">
    <value>Ascending</value>
    <comment>Order by Ascending</comment>
  </data>
  <data name="PackageSearchViewContextMenuOrderDescending" xml:space="preserve">
    <value>Descending</value>
    <comment>Order by Descending</comment>
  </data>
  <data name="PackageSearchViewContextMenuSortByAuthor" xml:space="preserve">
    <value>Author</value>
    <comment>Sort package by author name</comment>
  </data>
  <data name="PackageSearchViewContextMenuSortByDownloads" xml:space="preserve">
    <value>Downloads</value>
    <comment>Sort package by download numbers</comment>
  </data>
  <data name="PackageSearchViewContextMenuSortByName" xml:space="preserve">
    <value>Name</value>
    <comment>Sort package by name</comment>
  </data>
  <data name="PackageSearchViewContextMenuSortByVotes" xml:space="preserve">
    <value>Votes</value>
    <comment>Sort package by user votes</comment>
  </data>
  <data name="PackageSearchViewContextMenuSortyByUpdate" xml:space="preserve">
    <value>Most Recent Update</value>
    <comment>Sort package by the most recent update</comment>
  </data>
  <data name="PackageSearchViewDeprecated" xml:space="preserve">
    <value>DEPRECATED</value>
    <comment>Indicate package has been deprecated</comment>
  </data>
  <data name="PackageSearchViewDeprecatedTooltip" xml:space="preserve">
    <value>The maintainers of this package have indicated that they will no longer be updating it.  Use at your own risk!</value>
  </data>
  <data name="PackageSearchViewDescription" xml:space="preserve">
    <value>Description</value>
    <comment>Package description</comment>
  </data>
  <data name="PackageSearchViewInstallButton" xml:space="preserve">
    <value>⇓ Install</value>
    <comment>To install package</comment>
  </data>
  <data name="PackageSearchViewInstallLatestVersion" xml:space="preserve">
    <value>Install latest version</value>
  </data>
  <data name="PackageSearchViewInstallLatestVersionTo" xml:space="preserve">
    <value>Install latest version to folder...</value>
  </data>
  <data name="PackageSearchViewInstallThisVersion" xml:space="preserve">
    <value>Install this version</value>
  </data>
  <data name="PackageSearchViewInstallThisVersionTo" xml:space="preserve">
    <value>Install this version to folder...</value>
  </data>
  <data name="PackageSearchViewKeywords" xml:space="preserve">
    <value>Keywords</value>
    <comment>Package keywords</comment>
  </data>
  <data name="PackageSearchViewSearchTextBox" xml:space="preserve">
    <value>Search...</value>
  </data>
  <data name="PackageSearchViewSortByButton" xml:space="preserve">
    <value>Sort by</value>
  </data>
  <data name="PackageSearchViewTitle" xml:space="preserve">
    <value>Online Package Search</value>
  </data>
  <data name="PackageSearchViewUpvoteButtonTooltip" xml:space="preserve">
    <value>Vote in support of this package</value>
  </data>
  <data name="PackageSearchViewVersions" xml:space="preserve">
    <value>Versions</value>
    <comment>Package versions</comment>
  </data>
  <data name="PackageSearchViewVisitRepositoryBuutton" xml:space="preserve">
    <value>Visit package repository</value>
  </data>
  <data name="PackageSearchViewVisitWebSiteButton" xml:space="preserve">
    <value>Visit package website</value>
  </data>
  <data name="PackageStateUnknown" xml:space="preserve">
    <value>Unknown</value>
  </data>
  <data name="PackageTypeShortString" xml:space="preserve">
    <value>PKG</value>
  </data>
  <data name="PackageUploadNoDependency" xml:space="preserve">
    <value>None</value>
  </data>
  <data name="PackageUploadStateCompressing" xml:space="preserve">
    <value>Compressing...</value>
  </data>
  <data name="PackageUploadStateCopying" xml:space="preserve">
    <value>Copying...</value>
  </data>
  <data name="PackageUploadStateError" xml:space="preserve">
    <value>Error!</value>
    <comment>Something wrong with package uploading</comment>
  </data>
  <data name="PackageUploadStateReady" xml:space="preserve">
    <value>Ready</value>
  </data>
  <data name="PackageUploadStateUploaded" xml:space="preserve">
    <value>Uploaded</value>
  </data>
  <data name="PackageUploadStateUploading" xml:space="preserve">
    <value>Uploading...</value>
  </data>
  <data name="PackageUseNewerDynamoMessageBoxTitle" xml:space="preserve">
    <value>Package Uses Newer Version of {0}!</value>
  </data>
  <data name="PackageWarningMessageBoxTitle" xml:space="preserve">
    <value>Package Warning</value>
    <comment>Message box title</comment>
  </data>
  <data name="Periodic" xml:space="preserve">
    <value>Periodic</value>
  </data>
  <data name="PortViewContextMenuUserDefaultValue" xml:space="preserve">
    <value>Use Default Value</value>
  </data>
  <data name="PresetOverwrite" xml:space="preserve">
    <value>A preset by this name already exists, do you wish to overwrite?</value>
  </data>
  <data name="PresetPromptDescriptionTooltip" xml:space="preserve">
    <value>A description of the preset state.</value>
  </data>
  <data name="PresetPromptNameTooltip" xml:space="preserve">
    <value>A unique name for the preset.</value>
  </data>
  <data name="PresetsWindowDescription" xml:space="preserve">
    <value>Description</value>
  </data>
  <data name="PresetsWindowDescriptionHint" xml:space="preserve">
    <value>Enter a description for this preset.</value>
  </data>
  <data name="PresetsWindowName" xml:space="preserve">
    <value>Name</value>
  </data>
  <data name="PresetsWindowTitle" xml:space="preserve">
    <value>Preset State Properties</value>
  </data>
  <data name="PresetTextRemaining" xml:space="preserve">
    <value>Characters Remaining</value>
  </data>
  <data name="PresetWarningMessage" xml:space="preserve">
    <value>No input nodes selected. Select at least one input node to create a preset.</value>
  </data>
  <data name="PreviewListLabel" xml:space="preserve">
    <value>List</value>
  </data>
  <data name="PublishPackage" xml:space="preserve">
    <value>Publish Online</value>
  </data>
  <data name="PublishPackageDialogCaption" xml:space="preserve">
    <value>Published Successfully</value>
  </data>
  <data name="PublishPackageLocally" xml:space="preserve">
    <value>Publish Locally</value>
  </data>
  <data name="PublishPackageMessage" xml:space="preserve">
    <value>Package published successfully. 
Want to publish a different package?</value>
  </data>
  <data name="PublishPackagePackageContent" xml:space="preserve">
    <value>Package Contents</value>
  </data>
  <data name="PublishPackageViewAddFileButton" xml:space="preserve">
    <value>Add file...</value>
  </data>
  <data name="PublishPackageViewAddFileButtonTooltip" xml:space="preserve">
    <value>Add File To Package</value>
  </data>
  <data name="PublishPackageViewContextMenuIsNodeLibrary" xml:space="preserve">
    <value>Is Node Library</value>
  </data>
  <data name="PublishPackageViewLicense" xml:space="preserve">
    <value>License (optional - default is MIT)</value>
  </data>
  <data name="PublishPackageViewPackageDependencies" xml:space="preserve">
    <value>Dependencies</value>
  </data>
  <data name="PublishPackageViewPackageDescription" xml:space="preserve">
    <value>Description</value>
  </data>
  <data name="PublishPackageViewPackageDescriptionTooltip" xml:space="preserve">
    <value>A description that helps people understand what the package might be used for.</value>
  </data>
  <data name="PublishPackageViewPackageGroup" xml:space="preserve">
    <value>Group (optional)</value>
    <comment>User to input group name about this package</comment>
  </data>
  <data name="PublishPackageViewPackageGroupTooltip" xml:space="preserve">
    <value>A group to help categorize this package.  Might be useful for a collection of packages related to a firm, school, etc.</value>
  </data>
  <data name="PublishPackageViewPackageKeywords" xml:space="preserve">
    <value>Keywords (optional)</value>
    <comment>User to input some keywords about this package</comment>
  </data>
  <data name="PublishPackageViewPackageKeywordsTooltip" xml:space="preserve">
    <value>Keywords help find your package in the database.  Separate them by spaces.</value>
  </data>
  <data name="PublishPackageViewPackageName" xml:space="preserve">
    <value>Name</value>
  </data>
  <data name="PublishPackageViewPackageNameTooltip" xml:space="preserve">
    <value>A unique name for the package.</value>
  </data>
  <data name="PublishPackageViewPackageVersion" xml:space="preserve">
    <value>Version (major minor build)</value>
  </data>
  <data name="PublishPackageViewPackageVersionTooltip" xml:space="preserve">
    <value>A version name helps a submitter keep track of updates to the package.  A new version of a package will be REJECTED if this is not incremeneted.</value>
  </data>
  <data name="PublishPackageViewPublish" xml:space="preserve">
    <value>Publish a Package</value>
  </data>
  <data name="PublishPackageViewPublisherWebiSite" xml:space="preserve">
    <value>Website Url (optional)</value>
  </data>
  <data name="PublishPackageViewRepositoryUrl" xml:space="preserve">
    <value>Repository Url (optional)</value>
    <comment>Github repository</comment>
  </data>
  <data name="PublishPackageViewTitle" xml:space="preserve">
    <value>Publish a {0} Package</value>
  </data>
  <data name="QueryMember" xml:space="preserve">
    <value>Query</value>
  </data>
  <data name="RerunButton" xml:space="preserve">
    <value>Apply Changes</value>
  </data>
  <data name="RunCompletedMessage" xml:space="preserve">
    <value>Run completed.</value>
  </data>
  <data name="RunCompletedWithScaleChangeAndWarningsMessage" xml:space="preserve">
    <value>Run completed with warnings on setting new working range.</value>
  </data>
  <data name="RunCompletedWithScaleChangeMessage" xml:space="preserve">
    <value>Run completed with new working range.</value>
  </data>
  <data name="RunCompletedWithWarningsMessage" xml:space="preserve">
    <value>Run completed with warnings.</value>
  </data>
  <data name="RunStartedMessage" xml:space="preserve">
    <value>Run started...</value>
  </data>
  <data name="RunStartedWithScaleChangeMessage" xml:space="preserve">
    <value>Run started with new working range...</value>
  </data>
  <data name="RunTypeToolTipAutomatically" xml:space="preserve">
    <value>Run whenever there is a change to the graph.</value>
  </data>
  <data name="RunTypeToolTipManually" xml:space="preserve">
    <value>Run whenever you press the Run button.</value>
  </data>
  <data name="RunTypeToolTipPeriodicallyDisabled" xml:space="preserve">
    <value>Periodic running is disabled when there are no nodes in your graph that support it.</value>
  </data>
  <data name="RunTypeToolTipPeriodicallyEnabled" xml:space="preserve">
    <value>Run at the specified interval.</value>
  </data>
  <data name="SaveConfirmationMessageBoxTitle" xml:space="preserve">
    <value>Confirmation</value>
  </data>
  <data name="SaveModelToSTLDialogTitle" xml:space="preserve">
    <value>Save your model to STL.</value>
  </data>
  <data name="SaveWorkbenToImageDialogTitle" xml:space="preserve">
    <value>Save your Workbench to an Image</value>
  </data>
  <data name="ScalingExtraLargeButton" xml:space="preserve">
    <value>Extra large</value>
  </data>
  <data name="ScalingLargeButton" xml:space="preserve">
    <value>Large</value>
  </data>
  <data name="ScalingMediumButton" xml:space="preserve">
    <value>Medium</value>
  </data>
  <data name="ScalingSmallButton" xml:space="preserve">
    <value>Small</value>
  </data>
  <data name="ScreenShotFrom3DParameter" xml:space="preserve">
    <value>screenshot_3D</value>
  </data>
  <data name="ScreenShotFrom3DShortcutParameter" xml:space="preserve">
    <value>screenshot_3D_shortcut</value>
  </data>
  <data name="SearchViewTopResult" xml:space="preserve">
    <value>Top Result</value>
  </data>
  <data name="SelectAllTitle" xml:space="preserve">
    <value>Select All</value>
  </data>
  <data name="SelectionErrorMessageBoxTitle" xml:space="preserve">
    <value>Selection Error</value>
    <comment>Message box title</comment>
  </data>
  <data name="SelectNodeButtonChange" xml:space="preserve">
    <value>Change</value>
  </data>
  <data name="SelectNodeButtonSelect" xml:space="preserve">
    <value>Select</value>
  </data>
  <data name="ShowClassicNodeLibrary" xml:space="preserve">
    <value>Show Classic Node Library</value>
  </data>
  <data name="ShowHideLibraryIconTooltip" xml:space="preserve">
    <value>Show/hide</value>
  </data>
  <data name="ShowRunPreviewDisableToolTip" xml:space="preserve">
    <value>Preview the execution state of your graph. Nodes that are scheduled for execution will highlight in the graph</value>
  </data>
  <data name="ShowRunPreviewEnableToolTip" xml:space="preserve">
    <value>Execution preview is not available when running automatically</value>
  </data>
  <data name="SolutionToFolderNotWritatbleError" xml:space="preserve">
    <value>Please update the permissions or go to 'Settings &gt; Manage Node and Package Paths...' to change your default directory.</value>
  </data>
  <data name="StartPageAdvancedTutorials" xml:space="preserve">
    <value>Advanced Tutorials</value>
    <comment>Start page | Link to tutorials</comment>
  </data>
  <data name="StartPageAsk" xml:space="preserve">
    <value>ASK</value>
  </data>
  <data name="StartPageBackupLocation" xml:space="preserve">
    <value>Backup location</value>
  </data>
  <data name="StartPageBackupNoCrash" xml:space="preserve">
    <value>BACKUP</value>
  </data>
  <data name="StartPageBackupOnCrash" xml:space="preserve">
    <value>RECOVER FROM BACKUP</value>
  </data>
  <data name="StartPageCode" xml:space="preserve">
    <value>CODE</value>
  </data>
  <data name="StartPageDiscussionForum" xml:space="preserve">
    <value>Discussion forum</value>
  </data>
  <data name="StartPageDynamoDictionary" xml:space="preserve">
    <value>Dynamo Dictionary</value>
  </data>
  <data name="StartPageDynamoPrimer" xml:space="preserve">
    <value>Dynamo Primer</value>
  </data>
  <data name="StartPageFiles" xml:space="preserve">
    <value>FILES</value>
  </data>
  <data name="StartPageGithubRepository" xml:space="preserve">
    <value>Github repository</value>
  </data>
  <data name="StartPageMoreSamples" xml:space="preserve">
    <value>More Samples</value>
  </data>
  <data name="StartPageNewCustomNode" xml:space="preserve">
    <value>Custom Node</value>
    <comment>Start page | New custom node</comment>
  </data>
  <data name="StartPageNewFile" xml:space="preserve">
    <value>New</value>
    <comment>Start page | New </comment>
  </data>
  <data name="StartPageOpenAll" xml:space="preserve">
    <value>Open all</value>
  </data>
  <data name="StartPageOpenFile" xml:space="preserve">
    <value>Open</value>
    <comment>Start page | Open files</comment>
  </data>
  <data name="StartPageRecent" xml:space="preserve">
    <value>RECENT</value>
  </data>
  <data name="StartPageReference" xml:space="preserve">
    <value>REFERENCE</value>
  </data>
  <data name="StartPageSamples" xml:space="preserve">
    <value>SAMPLES</value>
  </data>
  <data name="StartPageSendIssues" xml:space="preserve">
    <value>Send issues</value>
  </data>
  <data name="StartPageShowSamples" xml:space="preserve">
    <value>Show Samples In Folder</value>
  </data>
  <data name="StartPageStart" xml:space="preserve">
    <value>Start</value>
  </data>
  <data name="StartPageVideoTutorials" xml:space="preserve">
    <value>Video Tutorials</value>
    <comment>Start page | Link to videos</comment>
  </data>
  <data name="StartPageVisitWebsite" xml:space="preserve">
    <value>{0} website</value>
    <comment>Start page | Link to DynamoBIM</comment>
  </data>
  <data name="StartPageWhatsNew" xml:space="preserve">
    <value>Getting Started</value>
  </data>
  <data name="StringInputNodeEditMenu" xml:space="preserve">
    <value>Edit...</value>
  </data>
  <data name="TabFileNameReadOnlyPrefix" xml:space="preserve">
    <value>[Read-Only] </value>
  </data>
  <data name="TermsOfUseAcceptButton" xml:space="preserve">
    <value>I Accept</value>
  </data>
  <data name="TermsOfUseDeclineButton" xml:space="preserve">
    <value>I Decline</value>
  </data>
  <data name="TermsOfUseViewTitle" xml:space="preserve">
    <value>Package Manager Terms of Use</value>
  </data>
  <data name="TooltipCurrentIndex" xml:space="preserve">
    <value>{0} of {1}</value>
  </data>
  <data name="UnableToAccessPackageDirectory" xml:space="preserve">
    <value>Unable To Access Package Directory</value>
  </data>
  <data name="UndeprecatingPackageMessageBoxTitle" xml:space="preserve">
    <value>Removing Package Deprecation</value>
  </data>
  <data name="UninstallFailureMessageBoxTitle" xml:space="preserve">
    <value>Uninstall Failure</value>
  </data>
  <data name="UninstallingPackageMessageBoxTitle" xml:space="preserve">
    <value>Uninstalling Package</value>
  </data>
  <data name="UnitAcres" xml:space="preserve">
    <value>Acres</value>
  </data>
  <data name="UnitArea" xml:space="preserve">
    <value>Area</value>
  </data>
  <data name="UnitCentimeters" xml:space="preserve">
    <value>Centimeters</value>
  </data>
  <data name="UnitCubicCentimeter" xml:space="preserve">
    <value>CubicCentimeter</value>
  </data>
  <data name="UnitCubicFoot" xml:space="preserve">
    <value>CubicFoot</value>
  </data>
  <data name="UnitCubicInches" xml:space="preserve">
    <value>CubicInches</value>
  </data>
  <data name="UnitCubicMeters" xml:space="preserve">
    <value>CubicMeters</value>
  </data>
  <data name="UnitCubicMillimeter" xml:space="preserve">
    <value>CubicMillimeter</value>
  </data>
  <data name="UnitCubicYards" xml:space="preserve">
    <value>CubicYards</value>
  </data>
  <data name="UnitDecimeters" xml:space="preserve">
    <value>Decimeters</value>
  </data>
  <data name="UnitFeet" xml:space="preserve">
    <value>Feet</value>
  </data>
  <data name="UnitHectares" xml:space="preserve">
    <value>Hectares</value>
  </data>
  <data name="UnitInches" xml:space="preserve">
    <value>Inches</value>
  </data>
  <data name="UnitLength" xml:space="preserve">
    <value>Length</value>
  </data>
  <data name="UnitLitres" xml:space="preserve">
    <value>Litres</value>
  </data>
  <data name="UnitMeters" xml:space="preserve">
    <value>Meters</value>
  </data>
  <data name="UnitMillimeters" xml:space="preserve">
    <value>Millimeters</value>
  </data>
  <data name="Units" xml:space="preserve">
    <value>Units:</value>
  </data>
  <data name="UnitSquareCentimeter" xml:space="preserve">
    <value>SquareCentimeter</value>
  </data>
  <data name="UnitSquareFoot" xml:space="preserve">
    <value>SquareFoot</value>
  </data>
  <data name="UnitSquareInch" xml:space="preserve">
    <value>SquareInch</value>
  </data>
  <data name="UnitSquareMeter" xml:space="preserve">
    <value>SquareMeter</value>
  </data>
  <data name="UnitSquareMillimeter" xml:space="preserve">
    <value>SquareMillimeter</value>
  </data>
  <data name="UnitUSGallons" xml:space="preserve">
    <value>USGallons</value>
  </data>
  <data name="UnitVolume" xml:space="preserve">
    <value>Volume</value>
  </data>
  <data name="UnknowDateFormat" xml:space="preserve">
    <value>Unknown date format</value>
  </data>
  <data name="UpdateMessage" xml:space="preserve">
    <value>An update is available for Dynamo.
Installing the latest update requires Dynamo and any host applications to close.
Do you want to install the latest Dynamo update?</value>
  </data>
  <data name="UsageReportPromptDialogTitle" xml:space="preserve">
    <value>Agreement to collect usability data on your use of {0}</value>
  </data>
  <data name="UseLevelKeepListStructureHint" xml:space="preserve">
    <value>Keep 1 input list's nesting</value>
  </data>
  <data name="UseLevelKeepListStructurePopupMenuItem" xml:space="preserve">
    <value>Keep list structure</value>
  </data>
  <data name="UseLevelPopupMenuItem" xml:space="preserve">
    <value>Use Levels</value>
  </data>
  <data name="VersionValueGreaterThan0" xml:space="preserve">
    <value>At least one of your version values must be greater than 0.</value>
    <comment>ErrorString</comment>
  </data>
  <data name="Watch3DViewContextMenuPan" xml:space="preserve">
    <value>_Pan</value>
  </data>
  <data name="Watch3DViewContextMenuRotate" xml:space="preserve">
    <value>_Rotate</value>
  </data>
  <data name="Watch3DViewContextMenuSwitchView" xml:space="preserve">
    <value>Switch to Node _View</value>
  </data>
  <data name="Watch3DViewContextMenuZoomToFit" xml:space="preserve">
    <value>_Zoom to Fit</value>
  </data>
  <data name="WatchNodeRawDataMenu" xml:space="preserve">
    <value>Show Raw Data</value>
  </data>
  <data name="ZeroTouchTypeShortString" xml:space="preserve">
    <value>DLL</value>
  </data>
  <data name="RerunButtonToolTip" xml:space="preserve">
    <value>Rerun the graph.</value>
  </data>
  <data name="PackageSearchViewSearchTextBoxSyncing" xml:space="preserve">
    <value>Please wait...</value>
  </data>
  <data name="EditNoteWindowTitle" xml:space="preserve">
    <value>Write note here</value>
  </data>
  <data name="ExtensionsViewTitle" xml:space="preserve">
    <value>Extensions</value>
  </data>
  <data name="ExtensionAdded" xml:space="preserve">
    <value>Extension tab added to the extensions side bar.</value>
  </data>
  <data name="ExtensionAlreadyPresent" xml:space="preserve">
    <value>No new tab is added, as the extension is already present in the extensions side bar.</value>
  </data>
  <data name="MessageUninstallCustomNodeToContinue" xml:space="preserve">
    <value>{1} cannot be loaded.
Installing it will conflict with one or more node definitions that already exist in {0}, which is currently loaded. 
To install {1}, Dynamo needs to first uninstall {0}. 
Restart Dynamo to complete the uninstall.

Uninstall the following packages: {0}?</value>
  </data>
  <data name="PreviewText" xml:space="preserve">
    <value> This Feature is in Preview! </value>
  </data>
  <data name="PackageHostDependencyTooltip" xml:space="preserve">
    <value>This package contains node(s) that depend on applications outside Dynamo. To fully utilize node(s) in this package, you will need to have these external applications installed.</value>
  </data>
  <data name="PackageHostDependencyFilter" xml:space="preserve">
    <value>Filter packages that depend on applications outside Dynamo. This feature currently can only filter packages which have been marked manually by package authors during publish.</value>
  </data>
  <data name="PackageHostDependencyFilterContextItem" xml:space="preserve">
    <value>Packages contain node(s)  that depend on specified application outside Dynamo.</value>
  </data>
  <data name="MessageUninstallSamePackage" xml:space="preserve">
    <value>"The package {0} is already installed. To reinstall it, you must first uninstall it and restart to complete the uninstall. Would you like to mark {0} for uninstall?"</value>
  </data>
  <data name="MessagePackageNotFound" xml:space="preserve">
    <value>{0} was not found and could not be downloaded.</value>
  </data>
  <data name="MessagePackageVersionNotFound" xml:space="preserve">
    <value>Version {0} of {1} could not be found.</value>
  </data>
  <data name="PublishPackageViewPackageHostDependency" xml:space="preserve">
    <value>External Dependency (optional)</value>
  </data>
  <data name="PublishPackageViewPackageHostDependencyTooltip" xml:space="preserve">
    <value>An indication of what applications outside of Dynamo your package depends on, such as Revit, Civil 3D or Photoshop. Users of your package will need to install these applications to fully utilize your package.</value>
  </data>
  <data name="InfoBubbleDocumentationLinkText" xml:space="preserve">
    <value>Read more...</value>
  </data>
  <data name="PackageSearchViewFilterByButton" xml:space="preserve">
    <value>Filter by</value>
  </data>
  <data name="DynamoViewSettingMenuShowDataReportingDialogTooltip" xml:space="preserve">
    <value>Display the dialog for user to pick agreement on data collecting.</value>
  </data>
  <data name="CrashPromptGithubNewIssueTitle" xml:space="preserve">
    <value>Crash report from Dynamo {0}</value>
  </data>
  <assembly alias="System.Windows.Forms" name="System.Windows.Forms, Version=4.0.0.0, Culture=neutral, PublicKeyToken=b77a5c561934e089" />
  <data name="psDynamoMesh" type="System.Resources.ResXFileRef, System.Windows.Forms">
    <value>..\ViewModels\Watch3D\compiledShaders\psDynamoMesh;System.Byte[], mscorlib, Version=4.0.0.0, Culture=neutral, PublicKeyToken=b77a5c561934e089</value>
  </data>
  <data name="vsDynamoMesh" type="System.Resources.ResXFileRef, System.Windows.Forms">
    <value>..\ViewModels\Watch3D\compiledShaders\vsDynamoMesh;System.Byte[], mscorlib, Version=4.0.0.0, Culture=neutral, PublicKeyToken=b77a5c561934e089</value>
  </data>
  <data name="DynamoViewSettingsMenuShowCodeBlockNodeLineNumber" xml:space="preserve">
    <value>Show CodeBlockNode Line Numbers</value>
  </data>
  <data name="PreferencesViewIsIronPythonDialogDisabled" xml:space="preserve">
    <value>Hide IronPython alerts</value>
    <comment>Preferences | Features | Python | Hide IronPython Alerts</comment>
  </data>
  <data name="MessageFailedToDownloadPackageVersion" xml:space="preserve">
    <value>Failed to download version {0} of package with id: {1}.  Please try again and report the package if you continue to have problems.</value>
    <comment>Message box content. {0} = 1.2.3, {1} = 57d576e8f615e7725800001d</comment>
  </data>
  <data name="NodeTooltipDescription" xml:space="preserve">
    <value>Description: </value>
  </data>
  <data name="NodeTooltipOriginalName" xml:space="preserve">
    <value>Original node name: </value>
  </data>
  <data name="RenderingMemoryOutageDescription" xml:space="preserve">
    <value>Please check if you intended to render this amount of geometry, and consider turning off the preview of other nodes within your graph, lowering the amount of Geometry you wish to render, or turning down the render precision.</value>
  </data>
  <data name="RenderingMemoryOutageSummary" xml:space="preserve">
    <value>Dynamo has run out of memory trying to render your geometry. The geometry preview has been disabled.</value>
  </data>
  <data name="vsDynamoPointLine" type="System.Resources.ResXFileRef, System.Windows.Forms">
    <value>..\ViewModels\Watch3D\compiledShaders\vsDynamoPointLine;System.Byte[], mscorlib, Version=4.0.0.0, Culture=neutral, PublicKeyToken=b77a5c561934e089</value>
  </data>
  <data name="psDynamoLine" type="System.Resources.ResXFileRef, System.Windows.Forms">
    <value>..\ViewModels\Watch3D\compiledShaders\psDynamoLine;System.Byte[], mscorlib, Version=4.0.0.0, Culture=neutral, PublicKeyToken=b77a5c561934e089</value>
  </data>
  <data name="psDynamoPoint" type="System.Resources.ResXFileRef, System.Windows.Forms">
    <value>..\ViewModels\Watch3D\compiledShaders\psDynamoPoint;System.Byte[], mscorlib, Version=4.0.0.0, Culture=neutral, PublicKeyToken=b77a5c561934e089</value>
  </data>
  <data name="PreferencesViewShowWhitespaceInPythonEditor" xml:space="preserve">
    <value>Show Whitespace in Python Editor</value>
    <comment>Preferences | Features | Python | Show Whitspace Characters in Python editor</comment>
  </data>
  <data name="PreferencesViewDefaultPythonEngine" xml:space="preserve">
    <value>Default Python Engine</value>
    <comment>Preferences | Features | Python | Default Python Engine</comment>
  </data>
  <data name="DefaultPythonEngineNone" xml:space="preserve">
    <value>Use System Default</value>
    <comment>Preferences | Features | Python | Default Python Engine</comment>
  </data>
  <data name="PreferencesViewEnableNodeAutoComplete" xml:space="preserve">
    <value>Node Autocomplete</value>
    <comment>Preferences | Features | Experimental | Enable Node Auto Complete</comment>
  </data>
  <data name="ErrorLoadingIcon" xml:space="preserve">
    <value>An error occurred when loading the application icon: {0}</value>
    <comment>{0} = detailed error message</comment>
  </data>
  <data name="PublishPackageSelectNodeLibraries" xml:space="preserve">
    <value>Select Node Libraries</value>
  </data>
  <data name="PublishPackageMoreInfoFile" xml:space="preserve">
    <value>DynamoCoreWpf;PublishPackageDocumentation.html</value>
  </data>
  <data name="DynamoViewDynamoMenu" xml:space="preserve">
    <value>_Dynamo</value>
    <comment>Dynamo menu</comment>
  </data>
  <data name="DynamoViewDynamoMenuAbout" xml:space="preserve">
    <value>_About...</value>
    <comment>Dynamo menu | Display About dialog</comment>
  </data>
  <data name="DynamoViewDynamoMenuPreferences" xml:space="preserve">
    <value>_Preferences...</value>
    <comment>Dynamo menu | Preferences</comment>
  </data>
  <data name="DynamoViewFileMenuExport" xml:space="preserve">
    <value>_Export</value>
    <comment>File menu | Export</comment>
  </data>
  <data name="PublishPackageDocTooltipText" xml:space="preserve">
    <value>Learn More about publishing a package</value>
  </data>
  <data name="PreferencesViewFeaturesTab" xml:space="preserve">
    <value>Features</value>
  </data>
  <data name="PreferencesViewGeneralTab" xml:space="preserve">
    <value>General</value>
  </data>
  <data name="PreferencesViewTitle" xml:space="preserve">
    <value>Preferences</value>
  </data>
  <data name="PreferencesViewVisualSettingsTab" xml:space="preserve">
    <value>Visual Settings</value>
  </data>
  <data name="PreferencesWindowLanguages" xml:space="preserve">
    <value>English,Czech,German,Spanish,French,Italian,Japanese,Korean,Polish,Portuguese,Brazilian,Russian,Chinese Simplified,Chinese Traditional</value>
  </data>
  <data name="PreferencesViewFontSizeLabel" xml:space="preserve">
    <value>Node Font Size</value>
  </data>
  <data name="PreferencesViewLanguageLabel" xml:space="preserve">
    <value>Language</value>
    <comment>Label used in the general tab</comment>
  </data>
  <data name="PreferencesViewRunSettingsLabel" xml:space="preserve">
    <value>Default Run Settings</value>
    <comment>Label used in the general tab</comment>
  </data>
  <data name="DynamoViewExtensionsMenu" xml:space="preserve">
    <value>_Extensions</value>
    <comment>Extensions menu</comment>
  </data>
  <data name="PreferencesViewPython" xml:space="preserve">
    <value>Python</value>
    <comment>Preferences | Features | Python</comment>
  </data>
  <data name="PreferencesViewRequiresRelaunchOfDynamo" xml:space="preserve">
    <value>Requires relaunch of Dynamo</value>
    <comment>Preferences | Features | Python | Requires relaunch of Dynamo</comment>
  </data>
  <data name="MessagePackageDepsInStdLib" xml:space="preserve">
    <value>{1} has dependencies that conflict with the following Stadard Library packages : {2}. {0} cannot override packages in the Standard Library location.</value>
  </data>
  <data name="MessageSamePackageInStdLib" xml:space="preserve">
    <value>The package {1} is already installed as part of the Standard Library. {0} cannot override packages in the Standard Library location.</value>
  </data>
  <data name="MessageSamePackageDiffVersInStdLib" xml:space="preserve">
    <value>A different version of the package {1} is already installed as part of the Standard Library. {0} cannot override packages in the Standard Library location.</value>
  </data>
  <data name="PreferencesViewVisualSettingsGeoScaling" xml:space="preserve">
    <value>Geometry Scaling</value>
    <comment>Expander Header Name</comment>
  </data>
  <data name="PreferencesViewVisualSettingsGroupStyles" xml:space="preserve">
    <value>Group Styles</value>
    <comment>Expander Header Name</comment>
  </data>
  <data name="PreferencesViewVisualSettingsRenderPrecision" xml:space="preserve">
    <value>Render Precision</value>
    <comment>Expander Header Name</comment>
  </data>
  <data name="PreferencesViewStyleWarning" xml:space="preserve">
    <value>Style name already in use</value>
  </data>
  <data name="PreferencesViewVisualSettingsDisplaySettings" xml:space="preserve">
    <value>Display Settings</value>
    <comment>Expander Header Name</comment>
  </data>
  <data name="PreferencesViewVisualSettingShowEdges" xml:space="preserve">
    <value>Show Edges</value>
    <comment>Show Edges</comment>
  </data>
  <data name="PreferencesViewVisualSettingsIsolateSelectedGeo" xml:space="preserve">
    <value>Isolate Selected Geometry</value>
    <comment>Toogle Button Content</comment>
  </data>
  <data name="PackagePathViewModel_Standard_Library" xml:space="preserve">
    <value>Standard Library</value>
  </data>
  <data name="PackagePathViewSummary2" xml:space="preserve">
    <value>The default install location is the first path that is not the Standard Library location.</value>
    <comment>Package path management dialog content that displays the first non-standard library entry being the default save location.</comment>
  </data>
  <data name="PackagePathViewSummary3" xml:space="preserve">
    <value>Italicized locations are disabled.</value>
    <comment>Italic locations are disabled. This can currently only be the standard library.</comment>
  </data>
  <data name="PreferencesViewSavedChangesLabel" xml:space="preserve">
    <value>All changes saved automatically</value>
  </data>
  <data name="PreferencesViewSavedChangesTooltip" xml:space="preserve">
    <value>Last saved: </value>
  </data>
  <data name="NodeAutocompleteDocumentationUriString" xml:space="preserve">
    <value>DynamoCoreWpf;NodeAutocompleteDocumentation.html</value>
  </data>
<<<<<<< HEAD
  <data name="PreferencesViewEnableNodeAutoCompleteTooltipText" xml:space="preserve">
    <value>Learn more about Node Autocomplete feature.</value>
  </data>
=======
>>>>>>> fa2a9e96
</root><|MERGE_RESOLUTION|>--- conflicted
+++ resolved
@@ -2387,10 +2387,7 @@
   <data name="NodeAutocompleteDocumentationUriString" xml:space="preserve">
     <value>DynamoCoreWpf;NodeAutocompleteDocumentation.html</value>
   </data>
-<<<<<<< HEAD
   <data name="PreferencesViewEnableNodeAutoCompleteTooltipText" xml:space="preserve">
     <value>Learn more about Node Autocomplete feature.</value>
   </data>
-=======
->>>>>>> fa2a9e96
 </root>