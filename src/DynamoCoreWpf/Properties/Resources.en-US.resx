<?xml version="1.0" encoding="utf-8"?>
<root>
  <!-- 
    Microsoft ResX Schema 
    
    Version 2.0
    
    The primary goals of this format is to allow a simple XML format 
    that is mostly human readable. The generation and parsing of the 
    various data types are done through the TypeConverter classes 
    associated with the data types.
    
    Example:
    
    ... ado.net/XML headers & schema ...
    <resheader name="resmimetype">text/microsoft-resx</resheader>
    <resheader name="version">2.0</resheader>
    <resheader name="reader">System.Resources.ResXResourceReader, System.Windows.Forms, ...</resheader>
    <resheader name="writer">System.Resources.ResXResourceWriter, System.Windows.Forms, ...</resheader>
    <data name="Name1"><value>this is my long string</value><comment>this is a comment</comment></data>
    <data name="Color1" type="System.Drawing.Color, System.Drawing">Blue</data>
    <data name="Bitmap1" mimetype="application/x-microsoft.net.object.binary.base64">
        <value>[base64 mime encoded serialized .NET Framework object]</value>
    </data>
    <data name="Icon1" type="System.Drawing.Icon, System.Drawing" mimetype="application/x-microsoft.net.object.bytearray.base64">
        <value>[base64 mime encoded string representing a byte array form of the .NET Framework object]</value>
        <comment>This is a comment</comment>
    </data>
                
    There are any number of "resheader" rows that contain simple 
    name/value pairs.
    
    Each data row contains a name, and value. The row also contains a 
    type or mimetype. Type corresponds to a .NET class that support 
    text/value conversion through the TypeConverter architecture. 
    Classes that don't support this are serialized and stored with the 
    mimetype set.
    
    The mimetype is used for serialized objects, and tells the 
    ResXResourceReader how to depersist the object. This is currently not 
    extensible. For a given mimetype the value must be set accordingly:
    
    Note - application/x-microsoft.net.object.binary.base64 is the format 
    that the ResXResourceWriter will generate, however the reader can 
    read any of the formats listed below.
    
    mimetype: application/x-microsoft.net.object.binary.base64
    value   : The object must be serialized with 
            : System.Runtime.Serialization.Formatters.Binary.BinaryFormatter
            : and then encoded with base64 encoding.
    
    mimetype: application/x-microsoft.net.object.soap.base64
    value   : The object must be serialized with 
            : System.Runtime.Serialization.Formatters.Soap.SoapFormatter
            : and then encoded with base64 encoding.

    mimetype: application/x-microsoft.net.object.bytearray.base64
    value   : The object must be serialized into a byte array 
            : using a System.ComponentModel.TypeConverter
            : and then encoded with base64 encoding.
    -->
  <xsd:schema id="root" xmlns="" xmlns:xsd="http://www.w3.org/2001/XMLSchema" xmlns:msdata="urn:schemas-microsoft-com:xml-msdata">
    <xsd:import namespace="http://www.w3.org/XML/1998/namespace" />
    <xsd:element name="root" msdata:IsDataSet="true">
      <xsd:complexType>
        <xsd:choice maxOccurs="unbounded">
          <xsd:element name="metadata">
            <xsd:complexType>
              <xsd:sequence>
                <xsd:element name="value" type="xsd:string" minOccurs="0" />
              </xsd:sequence>
              <xsd:attribute name="name" use="required" type="xsd:string" />
              <xsd:attribute name="type" type="xsd:string" />
              <xsd:attribute name="mimetype" type="xsd:string" />
              <xsd:attribute ref="xml:space" />
            </xsd:complexType>
          </xsd:element>
          <xsd:element name="assembly">
            <xsd:complexType>
              <xsd:attribute name="alias" type="xsd:string" />
              <xsd:attribute name="name" type="xsd:string" />
            </xsd:complexType>
          </xsd:element>
          <xsd:element name="data">
            <xsd:complexType>
              <xsd:sequence>
                <xsd:element name="value" type="xsd:string" minOccurs="0" msdata:Ordinal="1" />
                <xsd:element name="comment" type="xsd:string" minOccurs="0" msdata:Ordinal="2" />
              </xsd:sequence>
              <xsd:attribute name="name" type="xsd:string" use="required" msdata:Ordinal="1" />
              <xsd:attribute name="type" type="xsd:string" msdata:Ordinal="3" />
              <xsd:attribute name="mimetype" type="xsd:string" msdata:Ordinal="4" />
              <xsd:attribute ref="xml:space" />
            </xsd:complexType>
          </xsd:element>
          <xsd:element name="resheader">
            <xsd:complexType>
              <xsd:sequence>
                <xsd:element name="value" type="xsd:string" minOccurs="0" msdata:Ordinal="1" />
              </xsd:sequence>
              <xsd:attribute name="name" type="xsd:string" use="required" />
            </xsd:complexType>
          </xsd:element>
        </xsd:choice>
      </xsd:complexType>
    </xsd:element>
  </xsd:schema>
  <resheader name="resmimetype">
    <value>text/microsoft-resx</value>
  </resheader>
  <resheader name="version">
    <value>2.0</value>
  </resheader>
  <resheader name="reader">
    <value>System.Resources.ResXResourceReader, System.Windows.Forms, Version=4.0.0.0, Culture=neutral, PublicKeyToken=b77a5c561934e089</value>
  </resheader>
  <resheader name="writer">
    <value>System.Resources.ResXResourceWriter, System.Windows.Forms, Version=4.0.0.0, Culture=neutral, PublicKeyToken=b77a5c561934e089</value>
  </resheader>
  <data name="AboutWindowCannotGetVersion" xml:space="preserve">
    <value>Could not get version.</value>
    <comment>To indicate not abe to get Dynamo version</comment>
  </data>
  <data name="AboutWindowDynamoWebsiteButton" xml:space="preserve">
    <value>{0} Website</value>
    <comment>Click button to go to Dynamo website</comment>
  </data>
  <data name="AboutWindowTitle" xml:space="preserve">
    <value>About {0}</value>
    <comment>About window title</comment>
  </data>
  <data name="AboutWindowUpToDate" xml:space="preserve">
    <value>(Up to date)</value>
    <comment>To indicate Dynamo is up to date</comment>
  </data>
  <data name="ActionMember" xml:space="preserve">
    <value>Action</value>
  </data>
  <data name="AddButton" xml:space="preserve">
    <value>Add</value>
  </data>
  <data name="AddCustomFileToPackageDialogTitle" xml:space="preserve">
    <value>Add Custom Node, Library, or XML file to Package...</value>
  </data>
  <data name="AddFileToPackageDialogTitle" xml:space="preserve">
    <value>Add File to Package...</value>
  </data>
  <data name="AddToLibraryButton" xml:space="preserve">
    <value>Add</value>
  </data>
  <data name="SignInButtonContentToolTip" xml:space="preserve">
    <value>Sign in to access online services that integrate with your desktop software.</value>
  </data>
  <data name="Autodesk360SignInButtonTitleToolTip" xml:space="preserve">
    <value>Autodesk A360</value>
  </data>
  <data name="AutodeskSignIn" xml:space="preserve">
    <value>Autodesk Sign In</value>
  </data>
  <data name="Automatic" xml:space="preserve">
    <value>Automatic</value>
  </data>
  <data name="BackgroundPreviewCreationFailureMessage" xml:space="preserve">
    <value>There was an error creating a background preview in Dynamo. This could be due to a lack of graphics resources on your machine. See the log for more information.</value>
  </data>
  <data name="BackgroundPreviewDefaultName" xml:space="preserve">
    <value>Default Background Preview</value>
  </data>
  <data name="BackgroundPreviewName" xml:space="preserve">
    <value>_Background Preview</value>
    <comment>The name of the 3D background preview.</comment>
  </data>
  <data name="BrowserNodeButtonLabel" xml:space="preserve">
    <value>Browse...</value>
  </data>
  <data name="BrowserNodeNoFileSelected" xml:space="preserve">
    <value>No file selected.</value>
  </data>
  <data name="BrowserWindowLoading" xml:space="preserve">
    <value>Loading...</value>
  </data>
  <data name="BuildVersionNonNegative" xml:space="preserve">
    <value>You must provide a Build version as a non-negative integer.</value>
    <comment>ErrorString</comment>
  </data>
  <data name="CameraDataLoadError" xml:space="preserve">
    <value>Camera position information could not be loaded from the file.</value>
  </data>
  <data name="CameraDataSaveError" xml:space="preserve">
    <value>Camera position information could not be saved.</value>
  </data>
  <data name="CancelButton" xml:space="preserve">
    <value>Cancel</value>
  </data>
  <data name="CannotDownloadPackageMessageBoxTitle" xml:space="preserve">
    <value>Cannot Download Package</value>
  </data>
  <data name="BuiltInPackageConflictMessageBoxTitle" xml:space="preserve">
    <value>Package has conflicts with one or more Built-In packages.</value>
  </data>
  <data name="PackagesInUseConflictMessageBoxTitle" xml:space="preserve">
    <value>Package has conflicts with one or more packages in use.</value>
  </data>
  <data name="LoadedPackagesConflictMessageBoxTitle" xml:space="preserve">
    <value>Package has conflicts with one or more loaded packages.</value>
  </data>
  <data name="CannotSubmitPackage" xml:space="preserve">
    <value>You can't submit a package in this version of {0}.  You'll need a host application, like Revit, to submit a package.</value>
    <comment>ErrorString</comment>
  </data>
  <data name="ChangeScaleFactorPromptCaptionText" xml:space="preserve">
    <value>To ensure accurate geometry rendering and calculation, select the range of geometry sizes that you will be working on:</value>
  </data>
  <data name="ChangeScaleFactorPromptDescriptionBox" xml:space="preserve">
    <value>Numerical range shown here denote numbers in the following unit:</value>
  </data>
  <data name="ChangeScaleFactorPromptDescriptionContent" xml:space="preserve">
    <value>Use this working range to model in values that fall between {0} to {1} units</value>
  </data>
  <data name="ChangeScaleFactorPromptDescriptionDefaultSetting" xml:space="preserve">
    <value>Default Setting:</value>
  </data>
  <data name="ChangeScaleFactorPromptUnitCm" xml:space="preserve">
    <value>Centimeters (cm)</value>
  </data>
  <data name="ChangeScaleFactorPromptUnitM" xml:space="preserve">
    <value>Meters (m)</value>
  </data>
  <data name="ChangeScaleFactorPromptUnitMm" xml:space="preserve">
    <value>Millimeters (mm)</value>
  </data>
  <data name="ChangeScaleFactorPromptUnitsNumberFormatCm" xml:space="preserve">
    <value>{0} cm</value>
  </data>
  <data name="ChangeScaleFactorPromptUnitsNumberFormatM" xml:space="preserve">
    <value>{0} m</value>
  </data>
  <data name="ChangeScaleFactorPromptUnitsNumberFormatMm" xml:space="preserve">
    <value>{0} mm</value>
  </data>
  <data name="ChangeScaleFactorPromptWindowTitle" xml:space="preserve">
    <value>Geometry Working Range</value>
  </data>
  <data name="CompactLayoutTitle" xml:space="preserve">
    <value>Compact</value>
  </data>
  <data name="ConsentFormADPAnalyticsCheckBoxContent" xml:space="preserve">
    <value>I agree to data collection in desktop products for Autodesk analytics programs.</value>
  </data>
  <data name="ContextAddGroupFromSelection" xml:space="preserve">
    <value>Add Node To Group</value>
    <comment>Context menu item</comment>
  </data>
  <data name="ContextCreateGroupFromSelection" xml:space="preserve">
    <value>Create Group</value>
    <comment>Context menu item</comment>
  </data>
  <data name="ContextMenuCopy" xml:space="preserve">
    <value>Copy Contents</value>
    <comment>Context menu item</comment>
  </data>
  <data name="ContextMenuDelete" xml:space="preserve">
    <value>Delete</value>
    <comment>Context menu for selected node - delete selected node</comment>
  </data>
  <data name="ContextMenuEditCustomNode" xml:space="preserve">
    <value>Edit Custom Node...</value>
    <comment>Context menu item</comment>
  </data>
  <data name="ContextMenuEditCustomNodeProperty" xml:space="preserve">
    <value>Edit Custom Node Properties...</value>
    <comment>Context menu item</comment>
  </data>
  <data name="ContextMenuFitToScreen" xml:space="preserve">
    <value>_Fit to Screen</value>
    <comment>Context menu item</comment>
  </data>
  <data name="ContextMenuGeometryView" xml:space="preserve">
    <value>Switch to Geometry _View</value>
    <comment>Context menu item</comment>
  </data>
  <data name="ContextMenuHideGeometry" xml:space="preserve">
    <value>Hide geometry preview</value>
    <comment>Context menu item - Specific to canvas</comment>
  </data>
  <data name="ContextMenuHideAllTextBubble" xml:space="preserve">
    <value>Hide all text bubble</value>
    <comment>Context menu item - Specific to canvas</comment>
  </data>
  <data name="ContextMenuInsertCodeBlock" xml:space="preserve">
    <value>Insert code block</value>
    <comment>Context menu item - Specific to canvas</comment>
  </data>
  <data name="ContextMenuLacing" xml:space="preserve">
    <value>Lacing</value>
    <comment>Context menu for selected node</comment>
  </data>
  <data name="ContextMenuLacingAuto" xml:space="preserve">
    <value>Auto</value>
    <comment>Auto lacing</comment>
  </data>
  <data name="ContextMenuLacingCrossProduct" xml:space="preserve">
    <value>Cross Product</value>
    <comment>Lacing strategy: use cross product for two lists</comment>
  </data>
  <data name="ContextMenuLacingFirst" xml:space="preserve">
    <value>First</value>
    <comment>Lacing strategy: use the first list</comment>
  </data>
  <data name="ContextMenuLacingLongest" xml:space="preserve">
    <value>Longest</value>
    <comment>Lacing strategy: use the longest list</comment>
  </data>
  <data name="ContextMenuLacingShortest" xml:space="preserve">
    <value>Shortest</value>
    <comment>Lacing strategy: use the shortest list</comment>
  </data>
  <data name="ContextMenuNodesFromGeometry" xml:space="preserve">
    <value>Nodes From _Selected Geometry</value>
    <comment>Context menu item</comment>
  </data>
  <data name="ContextMenuNodesFromSelection" xml:space="preserve">
    <value>Create Custom Node</value>
    <comment>Context menu item</comment>
  </data>
  <data name="ContextMenuNodeToCode" xml:space="preserve">
    <value>Node to _Code</value>
    <comment>Context menu item</comment>
  </data>
  <data name="ContextMenuPan" xml:space="preserve">
    <value>Pa_n</value>
    <comment>Context menu item </comment>
  </data>
  <data name="ContextMenuPaste" xml:space="preserve">
    <value>Paste</value>
    <comment>Context menu item</comment>
  </data>
  <data name="ContextMenuPublishCustomNode" xml:space="preserve">
    <value>Publish This Custom Node...</value>
    <comment>Context menu item</comment>
  </data>
  <data name="ContextMenuShowGeometry" xml:space="preserve">
    <value>Show geometry preview</value>
    <comment>Context menu item - Specific to canvas</comment>
  </data>
  <data name="ContextMenuShowAllTextBubble" xml:space="preserve">
    <value>Show all text buble</value>
    <comment>Context menu item - Specific to canvas</comment>
  </data>
  <data name="ContextUnGroupFromSelection" xml:space="preserve">
    <value>Remove from Group</value>
    <comment>Context menu item</comment>
  </data>
  <data name="ContinueButton" xml:space="preserve">
    <value>Continue</value>
    <comment>Continue to use Dynamo</comment>
  </data>
  <data name="ConverterMessageCurrentOffset" xml:space="preserve">
    <value>Current offset X: {0}, Y: {1}</value>
  </data>
  <data name="ConverterMessageTransformOrigin" xml:space="preserve">
    <value>Transform origin X: {0}, Y: {1}</value>
  </data>
  <data name="ConverterMessageZoom" xml:space="preserve">
    <value>Zoom : {0}</value>
  </data>
  <data name="CrashPromptDialogCopyButton" xml:space="preserve">
    <value>Copy</value>
    <comment>Copy crash details</comment>
  </data>
  <data name="CrashPromptDialogCrashMessage" xml:space="preserve">
    <value>Something went wrong and Dynamo has closed unexpectedly.

Don't worry, you'll have the option to save your work.</value>
  </data>
  <data name="CrashPromptDialogDetailButton" xml:space="preserve">
    <value>Details</value>
    <comment>Click it to display crash details</comment>
  </data>
  <data name="CrashPromptDialogOpenFolderButton" xml:space="preserve">
    <value>Open Folder</value>
    <comment>Open folder that contains crash report</comment>
  </data>
  <data name="CrashPromptDialogSubmitBugButton" xml:space="preserve">
    <value>Submit bug to GitHub</value>
    <comment>Submit a bug on github</comment>
  </data>
  <data name="CrashPromptDialogTitle" xml:space="preserve">
    <value>{0} has closed unexpectedly</value>
  </data>
  <data name="CreateMember" xml:space="preserve">
    <value>Create</value>
  </data>
  <data name="CustomNodePromptDescriptionTooltip" xml:space="preserve">
    <value>A description that helps people understand what the node might be used for.</value>
  </data>
  <data name="CustomNodePromptNameTooltip" xml:space="preserve">
    <value>A unique name for the node.</value>
  </data>
  <data name="CustomNodePropertyErrorMessageBoxTitle" xml:space="preserve">
    <value>Custom Node Property Error</value>
  </data>
  <data name="CustomNodePropertyWindowCategory" xml:space="preserve">
    <value>Add-Ons Category</value>
    <comment>Label - specify custom node category</comment>
  </data>
  <data name="CustomNodePropertyWindowDescription" xml:space="preserve">
    <value>Description</value>
    <comment>Label - custom node description</comment>
  </data>
  <data name="CustomNodePropertyWindowDescriptionHint" xml:space="preserve">
    <value>Description of Custom Node</value>
    <comment>Text box hint</comment>
  </data>
  <data name="CustomNodePropertyWindowName" xml:space="preserve">
    <value>Name</value>
    <comment>Label - specify custom node name</comment>
  </data>
  <data name="CustomNodePropertyWindowNameHint" xml:space="preserve">
    <value>Name of Custom Node</value>
    <comment>Text box hint</comment>
  </data>
  <data name="CustomNodePropertyWindowLocationNote" xml:space="preserve">
    <value>Custom Nodes will be placed in the Add-Ons section of the library.</value>
    <comment>Note regarding Custom Node library location</comment>
  </data>
  <data name="CustomNodePropertyWindowTitle" xml:space="preserve">
    <value>Custom Node Properties</value>
    <comment>Dialog name</comment>
  </data>
  <data name="CustomNodeTypeShortString" xml:space="preserve">
    <value>DS</value>
  </data>
  <data name="DeprecatingPackageMessageBoxTitle" xml:space="preserve">
    <value>Deprecating Package</value>
  </data>
  <data name="DescriptionNeedMoreCharacters" xml:space="preserve">
    <value>Description must be longer than 10 characters.</value>
    <comment>ErrorString</comment>
  </data>
  <data name="DetailedLayoutTitle" xml:space="preserve">
    <value>Detailed</value>
  </data>
  <data name="DirectoryNotFound" xml:space="preserve">
    <value>Directory Not Found</value>
  </data>
  <data name="DownloadWarningMessageBoxTitle" xml:space="preserve">
    <value>Download Warning</value>
  </data>
  <data name="DynamoUpdateAvailableToolTip" xml:space="preserve">
    <value>A Dynamo update is available. Click to install.</value>
  </data>
  <data name="DynamoViewCancelButtonTooltip" xml:space="preserve">
    <value>Cancel Run (Shift+F5)</value>
    <comment>Cancel button tooltip</comment>
  </data>
  <data name="DynamoViewContextMenuClearLog" xml:space="preserve">
    <value>Clear</value>
    <comment>Clear log</comment>
  </data>
  <data name="DynamoViewDebugMenu" xml:space="preserve">
    <value>De_bug</value>
    <comment>Debug menu</comment>
  </data>
  <data name="DynamoViewDebugMenuCheckDailyBuild" xml:space="preserve">
    <value>_Check Daily Builds</value>
    <comment>Debug menu | Check the latest daily build</comment>
  </data>
  <data name="DynamoViewDebugMenuDumpLibrary" xml:space="preserve">
    <value>_Dump Library</value>
    <comment>Debug menu | Dump all imported libraries</comment>
  </data>
  <data name="DynamoViewDebugMenuForceReExecute" xml:space="preserve">
    <value>_Force Re-execute</value>
    <comment>Debug menu | Force to re-execute the whole graph</comment>
  </data>
  <data name="DynamoViewDebugMenuForceUpdate" xml:space="preserve">
    <value>Force _Update</value>
    <comment>Debug menu | Force to update Dynamo</comment>
  </data>
  <data name="DynamoViewDebugMenuRunMutationTest" xml:space="preserve">
    <value>_Run mutation test</value>
    <comment>Debug menu | Run mutation test</comment>
  </data>
  <data name="DynamoViewDebugMenuShowDebugAST" xml:space="preserve">
    <value>_Show Debug ASTs</value>
    <comment>Debug menu | Show debug abstract syntax tree</comment>
  </data>
  <data name="DynamoViewDebugMenuVerboseLogging" xml:space="preserve">
    <value>_Verbose Logging</value>
    <comment>Debug menu | Verbose logging</comment>
  </data>
  <data name="DynamoViewDebugMenuDebugModes" xml:space="preserve">
    <value>Debug _Modes</value>
    <comment>Debug menu | Show debug modes</comment>
  </data>
  <data name="DynamoViewEditMenu" xml:space="preserve">
    <value>_Edit</value>
    <comment>Edit menu</comment>
  </data>
  <data name="DynamoViewEditMenuAlighBottom" xml:space="preserve">
    <value>_Bottom</value>
    <comment>Edit menu | Align based on selected nodes' bottom Y position</comment>
  </data>
  <data name="DynamoViewEditMenuAlignLeft" xml:space="preserve">
    <value>_Left</value>
    <comment>Edit menu | Align based on selected nodes' leftmost X position</comment>
  </data>
  <data name="DynamoViewEditMenuAlignRight" xml:space="preserve">
    <value>_Right</value>
    <comment>Edit menu | Align based on selected nodes' rightmost X position</comment>
  </data>
  <data name="DynamoViewEditMenuAlignSelection" xml:space="preserve">
    <value>_Align Selection</value>
    <comment>Edit menu | Align selected nodes</comment>
  </data>
  <data name="DynamoViewEditMenuAlignTop" xml:space="preserve">
    <value>_Top</value>
    <comment>Edit menu | Align based on selected nodes' topmost Y position</comment>
  </data>
  <data name="DynamoViewEditMenuAlignXAverage" xml:space="preserve">
    <value>_X Average</value>
    <comment>Edit menu | Align based on selected nodes' average X positions</comment>
  </data>
  <data name="DynamoViewEditMenuAlignXDistribute" xml:space="preserve">
    <value>X _Distribute</value>
    <comment>Edit menu | Align selected nodes evenly on horizontal direction</comment>
  </data>
  <data name="DynamoViewEditMenuAlignYAverage" xml:space="preserve">
    <value>_Y Average</value>
    <comment>Edit menu | Align based on selected nodes' average Y positions</comment>
  </data>
  <data name="DynamoViewEditMenuAlignYDistribute" xml:space="preserve">
    <value>Y Di_stribute</value>
    <comment>Edit menu | Align selected nodes evenly on vertical direction</comment>
  </data>
  <data name="DynamoViewEditMenuCleanupLayout" xml:space="preserve">
    <value>Cleanup Node _Layout</value>
    <comment>Edit menu | Automatically layout graph</comment>
  </data>
  <data name="DynamoViewEditMenuCopy" xml:space="preserve">
    <value>_Copy</value>
    <comment>Edit menu | Copy</comment>
  </data>
  <data name="DynamoViewEditMenuCreateCustomNode" xml:space="preserve">
    <value>Crea_te Custom Node</value>
    <comment>Edit menu | Create custom node from selected nodes</comment>
  </data>
  <data name="DynamoViewEditMenuCreateGroup" xml:space="preserve">
    <value>Create _Group</value>
    <comment>Edit menu | Create Grouping for nodes</comment>
  </data>
  <data name="DynamoViewEditMenuCreateNote" xml:space="preserve">
    <value>Create _Note</value>
    <comment>Edit menu | Create note for a node</comment>
  </data>
  <data name="DynamoViewEditMenuCreatePreset" xml:space="preserve">
    <value>Create Preset From Selection</value>
  </data>
  <data name="DynamoViewEditMenuDeletePreset" xml:space="preserve">
    <value>Delete Preset</value>
  </data>
  <data name="DynamoViewEditMenuDeleteSelected" xml:space="preserve">
    <value>_Delete Selected</value>
    <comment>Edit menu | Delete selected nodes</comment>
  </data>
  <data name="DynamoViewEditMenuPaste" xml:space="preserve">
    <value>_Paste</value>
    <comment>Edit menu | Paste</comment>
  </data>
  <data name="DynamoViewEditMenuPresetsMenu" xml:space="preserve">
    <value>Presets</value>
  </data>
  <data name="DynamoViewEditMenuRedo" xml:space="preserve">
    <value>_Redo</value>
    <comment>Edit menu | Redo</comment>
  </data>
  <data name="DynamoViewEditMenuRestorePreset" xml:space="preserve">
    <value>Restore Preset</value>
  </data>
  <data name="DynamoViewEditMenuSelectAll" xml:space="preserve">
    <value>_Select All</value>
    <comment>Edit menu | Select all nodes</comment>
  </data>
  <data name="DynamoViewEditMenuUnpinAllPreviewBubbles" xml:space="preserve">
    <value>_Unpin All Preview Bubbles</value>
    <comment>Edit menu | Unpin preview bubbles</comment>
  </data>
  <data name="DynamoViewEditMenuSelectNeighbours" xml:space="preserve">
    <value>_Select Neighbors</value>
  </data>
  <data name="DynamoViewEditMenuUndo" xml:space="preserve">
    <value>_Undo</value>
    <comment>Edit menu | Undo</comment>
  </data>
  <data name="DynamoViewDynamoMenuExit" xml:space="preserve">
    <value>_Exit Dynamo</value>
    <comment>Dynamo menu | Exit Dynamo</comment>
  </data>
  <data name="DynamoViewFileMenu" xml:space="preserve">
    <value>_File</value>
    <comment>File menu</comment>
  </data>
  <data name="DynamoViewFileMenuExport3DAsImage" xml:space="preserve">
    <value>Export _Background 3D Preview as Image...</value>
    <comment>File menu | Export Background 3D Preview as image</comment>
  </data>
  <data name="DynamoViewFileMenuExportAsImage" xml:space="preserve">
    <value>Export _Workspace As Image...</value>
    <comment>File menu | Export workspace as image</comment>
  </data>
  <data name="DynamoViewFileMenuExportToSTL" xml:space="preserve">
    <value>Export _Model to STL...</value>
    <comment>File menu | Export geometry model to STL file format</comment>
  </data>
  <data name="DynamoViewFileMenuImport" xml:space="preserve">
    <value>_Import Library...</value>
    <comment>File menu | Import</comment>
  </data>
  <data name="DynamoViewFileMenuNew" xml:space="preserve">
    <value>_New</value>
    <comment>File menu | New</comment>
  </data>
  <data name="DynamoViewFileMenuNewCustomNode" xml:space="preserve">
    <value>_Custom Node...</value>
    <comment>FIle menu | New | New custom node</comment>
  </data>
  <data name="DynamoViewFileMenuNewHomeWorkSpace" xml:space="preserve">
    <value>_Home Workspace</value>
    <comment>File menu | New | New home workspace</comment>
  </data>
  <data name="DynamoViewFileMenuOpen" xml:space="preserve">
    <value>_Open...</value>
    <comment>File menu | Open</comment>
  </data>
  <data name="DynamoViewFileMenuRecentFiles" xml:space="preserve">
    <value>Open _Recent Files</value>
    <comment>File menu | Open Recent files</comment>
  </data>
  <data name="DynamoViewFileMenuSave" xml:space="preserve">
    <value>_Save</value>
    <comment>File menu | Save</comment>
  </data>
  <data name="DynamoViewFileMenuSaveAs" xml:space="preserve">
    <value>Save _As...</value>
    <comment>File menu | Save as</comment>
  </data>
  <data name="DynamoViewHelpDictionary" xml:space="preserve">
    <value>Dynamo Di_ctionary</value>
    <comment>Help menu | Go to Dynamo Dictionary</comment>
  </data>
  <data name="DynamoViewHelpMenu" xml:space="preserve">
    <value>_Help</value>
    <comment>Help menu</comment>
  </data>
  <data name="DynamoViewHelpMenuDisplayStartPage" xml:space="preserve">
    <value>_Display Start Page</value>
    <comment>Help menu | Display start page</comment>
  </data>
  <data name="DynamoViewHelpMenuGotoWebsite" xml:space="preserve">
    <value>Dynamo _Website</value>
    <comment>Help menu | Go go Dynamo website</comment>
  </data>
  <data name="DynamoViewHelpMenuGotoWiki" xml:space="preserve">
    <value>Dynamo _Project Wiki</value>
    <comment>Help menu | Go to wiki</comment>
  </data>
  <data name="DynamoViewHelpMenuReportBug" xml:space="preserve">
    <value>_Report A Bug</value>
    <comment>Help menu | Report a bug</comment>
  </data>
  <data name="DynamoViewHelpMenuShowInFolder" xml:space="preserve">
    <value>Show In Folder</value>
    <comment>Help menu | Show in Folder</comment>
  </data>
  <data name="DynamoViewHepMenuSamples" xml:space="preserve">
    <value>_Samples</value>
    <comment>Help menu | Samples</comment>
  </data>
  <data name="DynamoViewPackageMenu" xml:space="preserve">
    <value>_Packages</value>
    <comment>Package menu</comment>
  </data>
  <data name="DynamoViewPackageMenuManagePackage" xml:space="preserve">
    <value>_Manage Packages...</value>
    <comment>Package menu | Manage packages...</comment>
  </data>
  <data name="DynamoViewPackageMenuPublishNodes" xml:space="preserve">
    <value>Publish _Selected Nodes...</value>
    <comment>Package menu | Publish selected nodes as a package</comment>
  </data>
  <data name="DynamoViewPackageMenuPublishWorkspace" xml:space="preserve">
    <value>Publish _Current Workspace...</value>
    <comment>Package menu | Publish current workspace as a package</comment>
  </data>
  <data name="DynamoViewPackageMenuSearchPackage" xml:space="preserve">
    <value>_Search for a Package...</value>
    <comment>Package menu | Search for a package</comment>
  </data>
  <data name="DynamoViewPackageMenuPackageManager" xml:space="preserve">
    <value>_Package Manager...</value>
    <comment>Package menu | Launches the Package Manager</comment>
  </data>
  <data name="DynamoViewRunAutomaticallyOption" xml:space="preserve">
    <value>Run Automatically</value>
    <comment>Run automatically option</comment>
  </data>
  <data name="DynamoViewRunButton" xml:space="preserve">
    <value>Run</value>
    <comment>Run button</comment>
  </data>
  <data name="DynamoViewRunButtonTooltip" xml:space="preserve">
    <value>Run Workflow (F5)</value>
    <comment>Run button tooltip</comment>
  </data>
  <data name="DynamoViewRunButtonToolTipDisabled" xml:space="preserve">
    <value>Run is not available when running Automatically or Periodically.</value>
  </data>
  <data name="DynamoViewSamplesMenuShowInFolder" xml:space="preserve">
    <value>Show In Folder</value>
  </data>
  <data name="PreferencesViewEnableTSplineNodes" xml:space="preserve">
    <value>Enable T-Spline nodes</value>
    <comment>Preferences | Features | Experimental | Enable T-Spline nodes</comment>
  </data>
  <data name="PreferencesViewExperimentalLabel" xml:space="preserve">
    <value>Experimental</value>
    <comment>Preferences | Features | Experimental</comment>
  </data>
  <data name="DynamoViewSettingMenu" xml:space="preserve">
    <value>_Settings</value>
    <comment>Setting menu</comment>
  </data>
  <data name="DynamoViewSettingMenuAreaUnits" xml:space="preserve">
    <value>Area Display Units</value>
    <comment>Setting menu | Area unit display</comment>
  </data>
  <data name="DynamoViewSettingMenuCentimeter" xml:space="preserve">
    <value>Centimeter</value>
    <comment>Setting menu | Centimeter</comment>
  </data>
  <data name="DynamoViewSettingMenuCubicCentimeter" xml:space="preserve">
    <value>Cubic Centimeter</value>
    <comment>Setting menu | Cubic centimeter</comment>
  </data>
  <data name="DynamoViewSettingMenuCubicFoot" xml:space="preserve">
    <value>Cubic Foot</value>
    <comment>Setting menu | Cubic foot</comment>
  </data>
  <data name="DynamoViewSettingMenuCubicInch" xml:space="preserve">
    <value>Cubic Inch</value>
    <comment>Setting menu | Cubic inch</comment>
  </data>
  <data name="DynamoViewSettingMenuCubicMeter" xml:space="preserve">
    <value>Cubic Meter</value>
    <comment>Setting menu | Cubic meter</comment>
  </data>
  <data name="DynamoViewSettingMenuCubicMillimeter" xml:space="preserve">
    <value>Cubic Millimeter</value>
    <comment>Setting menu | Cubic millimeter</comment>
  </data>
  <data name="DynamoViewSettingMenuDecimalFoot" xml:space="preserve">
    <value>Decimal Foot</value>
    <comment>Setting menu | Decimal foot</comment>
  </data>
  <data name="DynamoViewSettingMenuDecimalInch" xml:space="preserve">
    <value>Decimal Inch</value>
    <comment>Setting menu | Decimal inch</comment>
  </data>
  <data name="DynamoViewSettingMenuShowDataReportingDialog" xml:space="preserve">
    <value>Agreements for _Data Collection</value>
    <comment>Dynamo menu | Show user agreement dialog about data collecting</comment>
  </data>
  <data name="DynamoViewSettingMenuFractionalFoot" xml:space="preserve">
    <value>Fractional Foot</value>
    <comment>Setting menu | Fractional foot</comment>
  </data>
  <data name="DynamoViewSettingMenuFractionalInch" xml:space="preserve">
    <value>Fractional Inch</value>
    <comment>Setting menu | Fractional inch</comment>
  </data>
  <data name="DynamoViewSettingMenuHighRenderPrecision" xml:space="preserve">
    <value>High</value>
    <comment>Setting menu | Slider for render precision</comment>
  </data>
  <data name="DynamoViewSettingMenuLengthUnits" xml:space="preserve">
    <value>Length Display Units</value>
    <comment>Setting menu | Length unit display</comment>
  </data>
  <data name="DynamoViewSettingMenuLowRenderPrecision" xml:space="preserve">
    <value>Low</value>
    <comment>Setting menu | Slider for render precision</comment>
  </data>
  <data name="DynamoViewSettingMenuManagePackagePath" xml:space="preserve">
    <value>Manage Node and Package Paths...</value>
    <comment>Setting menu | Custom node definition and package paths</comment>
  </data>
  <data name="DynamoViewSettingMenuMeter" xml:space="preserve">
    <value>Meter</value>
    <comment>Setting menu | Meter</comment>
  </data>
  <data name="DynamoViewSettingMenuMillimeter" xml:space="preserve">
    <value>Millimeter</value>
    <comment>Setting menu | Millimeter</comment>
  </data>
  <data name="DynamoViewSettingMenuNumber0" xml:space="preserve">
    <value>0</value>
    <comment>Locale dependent number format 0</comment>
  </data>
  <data name="DynamoViewSettingMenuNumber00" xml:space="preserve">
    <value>0.0</value>
    <comment>Locale dependent number format 0.0</comment>
  </data>
  <data name="DynamoViewSettingMenuNumber000" xml:space="preserve">
    <value>0.00</value>
    <comment>Locale dependent number format 0.00</comment>
  </data>
  <data name="DynamoViewSettingMenuNumber0000" xml:space="preserve">
    <value>0.000</value>
    <comment>Locale dependent number format 0.000</comment>
  </data>
  <data name="DynamoViewSettingMenuNumber00000" xml:space="preserve">
    <value>0.0000</value>
    <comment>Locale dependent number format 0.0000</comment>
  </data>
  <data name="DynamoViewSettingMenuNumberFormat" xml:space="preserve">
    <value>Number Format</value>
    <comment>Setting menu | Number format</comment>
  </data>
  <data name="PreferencesViewSelectedPackagePathForDownload" xml:space="preserve">
    <value>Selected package path for download</value>
    <comment>Preferences | Package Manager | Node and Package Paths | New Package Download Directory | Selected package path for download</comment>
  </data>
  <data name="PreferencesViewDisableBuiltInPackages" xml:space="preserve">
    <value>Disable Loading Built-In Packages</value>
    <comment>Preferences | Package Manager | Node and Package Paths | Disable Loading Built-In Packages</comment>
  </data>
  <data name="PreferencesViewDisableCustomPackages" xml:space="preserve">
    <value>Disable Loading Custom Packages</value>
    <comment>Preferences | Package Manager | Node and Package Paths | Disable Loading Custom Packages</comment>
  </data>
  <data name="DynamoViewSettingMenuSquareCentimeter" xml:space="preserve">
    <value>Square Centimeter</value>
    <comment>Setting menu | Square centimeter</comment>
  </data>
  <data name="DynamoViewSettingMenuSquareFoot" xml:space="preserve">
    <value>Square Foot</value>
    <comment>Setting menu | Square foot</comment>
  </data>
  <data name="DynamoViewSettingMenuSquareInch" xml:space="preserve">
    <value>Square Inch</value>
    <comment>Setting menu | Square inch</comment>
  </data>
  <data name="DynamoViewSettingMenuSquareMeter" xml:space="preserve">
    <value>Square Meter</value>
    <comment>Setting menu | Square meter</comment>
  </data>
  <data name="DynamoViewSettingMenuSquareMillimeter" xml:space="preserve">
    <value>Square Millimeter</value>
    <comment>Setting menu | Square millimeter</comment>
  </data>
  <data name="DynamoViewSettingMenuVolumeUnits" xml:space="preserve">
    <value>Volume Display Units</value>
    <comment>Setting menu | Volume unit display</comment>
  </data>
  <data name="DynamoViewSettingShowRunPreview" xml:space="preserve">
    <value>Show Run Preview</value>
    <comment>Setting menu | Show Run Preview</comment>
  </data>
  <data name="DynamoViewSettingsMenuChangeScaleFactor" xml:space="preserve">
    <value>Geometry Scaling...</value>
    <comment>Settings menu | Geometry Scaling</comment>
  </data>
  <data name="DynamoViewSettingsMenuVisualizationSettings" xml:space="preserve">
    <value>Visualization Settings</value>
  </data>
  <data name="DynamoViewToolbarExport3DButtonTooltip" xml:space="preserve">
    <value>Export Background Preview As Image</value>
    <comment>Toolbar export button tooltip</comment>
  </data>
  <data name="DynamoViewToolbarExportButtonTooltip" xml:space="preserve">
    <value>Export Workspace As Image</value>
    <comment>Toolbar export button tooltip</comment>
  </data>
  <data name="DynamoViewToolbarNewButtonTooltip" xml:space="preserve">
    <value>New [Ctrl + N]</value>
    <comment>Toolbar new button tooltip</comment>
  </data>
  <data name="DynamoViewToolbarOpenButtonTooltip" xml:space="preserve">
    <value>Open [Ctrl + O]</value>
    <comment>Toolbar open button tooltip</comment>
  </data>
  <data name="DynamoViewToolbarRedoButtonTooltip" xml:space="preserve">
    <value>Redo [Ctrl + Y]</value>
    <comment>Toolbar redo button tooltip</comment>
  </data>
  <data name="DynamoViewToolbarSaveButtonTooltip" xml:space="preserve">
    <value>Save [Ctrl + S]</value>
    <comment>Toolbar save button tooltip</comment>
  </data>
  <data name="DynamoViewToolbarUndoButtonTooltip" xml:space="preserve">
    <value>Undo [Ctrl + Z]</value>
    <comment>Toolbar undo button tooltip</comment>
  </data>
  <data name="DynamoViewViewMenu" xml:space="preserve">
    <value>_View</value>
    <comment>View menu</comment>
  </data>
  <data name="DynamoViewViewMenu3DPreview" xml:space="preserve">
    <value>_Background 3D Preview</value>
    <comment>View menu | Background 3d preview</comment>
  </data>
  <data name="DynamoViewViewMenuAlternateContextGeometry" xml:space="preserve">
    <value>Show Geometry in {0}</value>
    <comment>View menu | Show geometry in some context</comment>
  </data>
  <data name="DynamoViewViewMenuAvailablePreviews" xml:space="preserve">
    <value>_Available Previews</value>
  </data>
  <data name="DynamoViewViewMenuConnector" xml:space="preserve">
    <value>_Connectors</value>
    <comment>View menu | Connector setting</comment>
  </data>
  <data name="DynamoViewViewMenuConnectorType" xml:space="preserve">
    <value>_Connector Type</value>
    <comment>View menu | Connector type</comment>
  </data>
  <data name="DynamoViewViewMenuConnectorTypeCurve" xml:space="preserve">
    <value>Curves</value>
    <comment>View menu | Curve type connector</comment>
  </data>
  <data name="DynamoViewViewMenuConnectorTypePolylines" xml:space="preserve">
    <value>Polylines</value>
    <comment>View menu | Polyline type connector</comment>
  </data>
  <data name="DynamoViewViewMenuHideConsole" xml:space="preserve">
    <value>Hide Console</value>
    <comment>View menu | Hide console</comment>
  </data>
  <data name="DynamoViewViewMenuPan" xml:space="preserve">
    <value>_Pan</value>
    <comment>View menu | Pan</comment>
  </data>
  <data name="DynamoViewViewMenuPanDown" xml:space="preserve">
    <value>Pan Down (Mouse wheel drag down)</value>
    <comment>View menu | Pan down</comment>
  </data>
  <data name="DynamoViewViewMenuPanLeft" xml:space="preserve">
    <value>Pan Left (Mouse wheel drag left)</value>
    <comment>View menu | Pan left</comment>
  </data>
  <data name="DynamoViewViewMenuPanRight" xml:space="preserve">
    <value>Pan Right (Mouse wheel drag right)</value>
    <comment>View menu | Pan right</comment>
  </data>
  <data name="DynamoViewViewMenuPanUp" xml:space="preserve">
    <value>Pan Up (Mouse wheel drag up)</value>
    <comment>View menu | Pan up</comment>
  </data>
  <data name="DynamoViewViewMenuPreviewNavigate" xml:space="preserve">
    <value>_Navigate Background 3D Preview</value>
    <comment>View menu | Navigate background 3D preview</comment>
  </data>
  <data name="DynamoViewViewMenuShowBackground3DPreview" xml:space="preserve">
    <value>Showing Background 3D Preview</value>
    <comment>View menu | Show background preview</comment>
  </data>
  <data name="DynamoViewViewMenuShowConnectors" xml:space="preserve">
    <value>Show _Connectors</value>
    <comment>View menu | Show connectors</comment>
  </data>
  <data name="DynamoViewViewMenuShowConsole" xml:space="preserve">
    <value>_Show Console</value>
    <comment>View menu | Show console</comment>
  </data>
  <data name="DynamoViewViewMenuShowGrid" xml:space="preserve">
    <value>_Show Helpers</value>
    <comment>View menu | Show Helpers</comment>
  </data>
  <data name="DynamoViewViewMenuZoom" xml:space="preserve">
    <value>_Zoom</value>
    <comment>View menu | Zoom</comment>
  </data>
  <data name="DynamoViewViewMenuZoomIn" xml:space="preserve">
    <value>Zoom In (Mouse wheel down)</value>
    <comment>View menu | Zoom in</comment>
  </data>
  <data name="DynamoViewViewMenuZoomOut" xml:space="preserve">
    <value>Zoom Out (Mouse wheel up)</value>
    <comment>View menu | Zoom out</comment>
  </data>
  <data name="EditAnnotationTitle" xml:space="preserve">
    <value>Edit Group Title</value>
    <comment>Dialog for editing a node's name</comment>
  </data>
  <data name="EditNodeWindowTitle" xml:space="preserve">
    <value>Edit Node Name</value>
    <comment>Dialog for editing a node's name</comment>
  </data>
  <data name="EditWindowAcceptButton" xml:space="preserve">
    <value>Accept</value>
  </data>
  <data name="EditWindowTitle" xml:space="preserve">
    <value>Set value...</value>
  </data>
  <data name="FileDialogAllFiles" xml:space="preserve">
    <value>All Files ({0})|{0}</value>
  </data>
  <data name="FileDialogAssemblyFiles" xml:space="preserve">
    <value>Assembly Library Files ({0})|{0}</value>
  </data>
  <data name="FileDialogCustomNodeDLLXML" xml:space="preserve">
    <value>Custom Node, DLL, XML ({0})|{0}</value>
  </data>
  <data name="FileDialogDefaultPNGName" xml:space="preserve">
    <value>Capture.png</value>
  </data>
  <data name="FileDialogDefaultSTLModelName" xml:space="preserve">
    <value>model.stl</value>
  </data>
  <data name="FileDialogDesignScriptFiles" xml:space="preserve">
    <value>DesignScript Files ({0})|{0}</value>
  </data>
  <data name="FileDialogDynamoCustomNode" xml:space="preserve">
    <value>{0} Custom Node ({1})|{1}</value>
  </data>
  <data name="FileDialogDynamoDefinitions" xml:space="preserve">
    <value>{0} Definitions ({1})|{1}</value>
  </data>
  <data name="FileDialogDynamoWorkspace" xml:space="preserve">
    <value>{0} Workspace ({1})|{1}</value>
  </data>
  <data name="FileDialogLibraryFiles" xml:space="preserve">
    <value>Library Files ({0})|{0}</value>
  </data>
  <data name="FileDialogManualMode" xml:space="preserve">
    <value>Open in Manual Execution Mode</value>
  </data>
  <data name="FileDialogPNGFiles" xml:space="preserve">
    <value>PNG Image|{0}</value>
  </data>
  <data name="FileDialogSTLModels" xml:space="preserve">
    <value>STL Models|{0}</value>
  </data>
  <data name="FileNotPublishCaption" xml:space="preserve">
    <value>Publish Fail!</value>
  </data>
  <data name="FileNotPublishMessage" xml:space="preserve">
    <value>File(s) were not found or are contained inside of a package. Please only add files that are located outside of packages.

Failed to publish file(s): 
{0}</value>
  </data>
  <data name="FilePathConverterNoFileSelected" xml:space="preserve">
    <value>No file selected.</value>
  </data>
  <data name="FilterIconTooltip" xml:space="preserve">
    <value>Filter results</value>
  </data>
  <data name="FolderNotWritableError" xml:space="preserve">
    <value>You do not have write permission to {0}.</value>
  </data>
  <data name="GenericTaskDialogSampleLeftButton" xml:space="preserve">
    <value>Sample Left Button</value>
    <comment>Sample button, it will be replaced at runtime</comment>
  </data>
  <data name="GenericTaskDialogSampleRightButton" xml:space="preserve">
    <value>Sample Right Button</value>
    <comment>Sample button, it will be replaced at runtime</comment>
  </data>
  <data name="GenericTaskDialogTitle" xml:space="preserve">
    <value>Generic Task Dialog</value>
  </data>
  <data name="GroupContextMenuBackground" xml:space="preserve">
    <value>Select Background</value>
  </data>
  <data name="GroupContextMenuDeleteGroup" xml:space="preserve">
    <value>Delete Group</value>
  </data>
  <data name="GroupContextMenuFont" xml:space="preserve">
    <value>Font Size</value>
  </data>
  <data name="GroupContextMenuGraphLayout" xml:space="preserve">
    <value>Cleanup Node Layout</value>
  </data>
  <data name="GroupContextMenuUngroup" xml:space="preserve">
    <value>Ungr_oup</value>
  </data>
  <data name="HideClassicNodeLibrary" xml:space="preserve">
    <value>Hide Classic Node Library</value>
  </data>
  <data name="ImportLibraryDialogTitle" xml:space="preserve">
    <value>Import Library</value>
  </data>
  <data name="InCanvasFitViewButtonToolTip" xml:space="preserve">
    <value>Zoom to Fit</value>
    <comment>Zoom to Fit</comment>
  </data>
  <data name="InCanvasGeomButtonToolTip" xml:space="preserve">
    <value>Enable background 3D preview navigation (Ctrl + B)</value>
    <comment>Enable background 3D preview navigation</comment>
  </data>
  <data name="InCanvasNodeButtonToolTip" xml:space="preserve">
    <value>Enable graph view navigation (Ctrl + B)</value>
    <comment>Enable graph view navigation</comment>
  </data>
  <data name="InCanvasOrbitButtonToolTip" xml:space="preserve">
    <value>Orbit</value>
    <comment>Orbit</comment>
  </data>
  <data name="InCanvasPanButtonToolTip" xml:space="preserve">
    <value>Pan</value>
    <comment>Pan</comment>
  </data>
  <data name="InCanvasZoomInButtonToolTip" xml:space="preserve">
    <value>Zoom In</value>
    <comment>Zoom In</comment>
  </data>
  <data name="InCanvasZoomOutButtonToolTip" xml:space="preserve">
    <value>Zoom Out</value>
    <comment>Zoom Out</comment>
  </data>
  <data name="InfoBubbleError" xml:space="preserve">
    <value>Error: </value>
  </data>
  <data name="InfoBubbleWarning" xml:space="preserve">
    <value>Warning: </value>
  </data>
  <data name="InstalledPackageViewAdditionalFileLabel" xml:space="preserve">
    <value>Additional Files</value>
  </data>
  <data name="InstalledPackageViewAdditionalLabel" xml:space="preserve">
    <value>Additional Libraries</value>
  </data>
  <data name="InstalledPackageViewContextMenuDeprecate" xml:space="preserve">
    <value>Deprecate</value>
  </data>
  <data name="InstalledPackageViewContextMenuDeprecateTooltip" xml:space="preserve">
    <value>Set this package as deprecated.  Only allowed if you're a current maintainer of the package.</value>
  </data>
  <data name="InstalledPackageViewContextMenuGetLatest" xml:space="preserve">
    <value>Get Latest Version</value>
  </data>
  <data name="InstalledPackageViewContextMenuGetLatestTooltip" xml:space="preserve">
    <value>Check if there is a newer version of this package and download it.</value>
  </data>
  <data name="InstalledPackageViewContextMenuPublish" xml:space="preserve">
    <value>Publish...</value>
  </data>
  <data name="InstalledPackageViewContextMenuPublishTooltip" xml:space="preserve">
    <value>Publish this package, if it has yet to be published.</value>
  </data>
  <data name="InstalledPackageViewContextMenuPublishVersion" xml:space="preserve">
    <value>Publish Version...</value>
  </data>
  <data name="InstalledPackageViewContextMenuPublishVersionTooltip" xml:space="preserve">
    <value>Publish a new version of this package, assuming it has already been published. Only allowed if you're a current maintainer of the package.</value>
  </data>
  <data name="InstalledPackageViewContextMenuRemoveDeprecation" xml:space="preserve">
    <value>Remove deprecation</value>
  </data>
  <data name="InstalledPackageViewContextMenuRemoveDeprecationTooltip" xml:space="preserve">
    <value>Remove package deprecation. Only allowed if you're a current maintainer of the package.</value>
  </data>
  <data name="InstalledPackageViewContextMenuShowRootDir" xml:space="preserve">
    <value>Show Root Directory</value>
  </data>
  <data name="InstalledPackageViewContextMenuShowRootDirTooltip" xml:space="preserve">
    <value>Go to the root folder of this package</value>
  </data>
  <data name="InstalledPackageViewCustomNodesLabel" xml:space="preserve">
    <value>Custom Nodes</value>
  </data>
  <data name="InstalledPackageViewNodeLibrariesLabel" xml:space="preserve">
    <value>Node Libraries</value>
  </data>
  <data name="InstalledPackageViewPendingInstallButton" xml:space="preserve">
    <value>Pending uninstall</value>
  </data>
  <data name="InstalledPackageViewTitle" xml:space="preserve">
    <value>Installed Packages</value>
  </data>
  <data name="InstalledPackagePartialTextMessage" xml:space="preserve">
    <value>View your installed packages in the </value>
  </data>
  <data name="InstalledPackagePartialHyperlinkMessage" xml:space="preserve">
    <value>Package Manager</value>
  </data>
  <data name="InstallMessageCaption" xml:space="preserve">
    <value>Install Dynamo</value>
  </data>
  <data name="InvalidLoginUrl" xml:space="preserve">
    <value>Invalid URL for login page!</value>
  </data>
  <data name="InvalidTimeZoneMessage" xml:space="preserve">
    <value>Could not sign in at this moment. Check the date, time and time zone settings and try to sign in again.</value>
  </data>
  <data name="LacingAutoToolTip" xml:space="preserve">
    <value>No replication guide will be added.</value>
  </data>
  <data name="LacingCrossProductToolTip" xml:space="preserve">
    <value>For two lists [a,b,c][1,2,3] returns [a1,a2,a3][b1,b2,b3][c1,c2,c3].</value>
  </data>
  <data name="LacingDisabledToolTip" xml:space="preserve">
    <value>Argument lacing is disabled for this node.</value>
  </data>
  <data name="LacingFirstToolTip" xml:space="preserve">
    <value>For two lists [a,b,c][1,2,3] returns {a1}.</value>
  </data>
  <data name="LacingLongestToolTip" xml:space="preserve">
    <value>For two lists [a,b,c][1,2] returns [a1,b2,c2].</value>
  </data>
  <data name="LacingShortestToolTip" xml:space="preserve">
    <value>For two lists [a,b,c][1,2] returns [a1,b2].</value>
  </data>
  <data name="LayoutIconTooltip" xml:space="preserve">
    <value>View layout</value>
  </data>
  <data name="LearnMore" xml:space="preserve">
    <value>Learn more</value>
  </data>
  <data name="LibraryViewContextMenuEditNode" xml:space="preserve">
    <value>Edit...</value>
  </data>
  <data name="LibraryViewNoMatchesFound" xml:space="preserve">
    <value>No matches found</value>
    <comment>No matches for the search llibrary</comment>
  </data>
  <data name="LibraryViewSearchText" xml:space="preserve">
    <value>Search</value>
  </data>
  <data name="LibraryViewTitle" xml:space="preserve">
    <value>Library</value>
  </data>
  <data name="MajorVersionNonNegative" xml:space="preserve">
    <value>Provide major, minor, and build version number.</value>
    <comment>ErrorString</comment>
  </data>
  <data name="Manual" xml:space="preserve">
    <value>Manual</value>
  </data>
  <data name="MessageAlreadyInstallDynamo" xml:space="preserve">
    <value>Package {1} is already installed.

{0} will attempt to uninstall this package before installing {2}.</value>
  </data>
  <data name="MessageConfirmToInstallPackage" xml:space="preserve">
    <value>Are you sure you want to install {0} {1} ?</value>
    <comment>Message box content</comment>
  </data>
  <data name="MessageConfirmToInstallPackageToFolder" xml:space="preserve">
    <value>Are you sure you want to install {0} {1} to {2} ?</value>
    <comment>Message box content</comment>
  </data>
  <data name="MessageConfirmToSaveCustomNode" xml:space="preserve">
    <value>You have unsaved changes to custom node workspace: "{0}".

Would you like to save your changes?</value>
    <comment>Message box content</comment>
  </data>
  <data name="MessageConfirmToSaveHomeWorkSpace" xml:space="preserve">
    <value>You have unsaved changes to the Home workspace.

Would you like to save your changes?</value>
  </data>
  <data name="MessageConfirmToSaveNamedHomeWorkSpace" xml:space="preserve">
    <value>You have unsaved changes to {0}.

Would you like to save your changes?</value>
  </data>
  <data name="MessageConfirmToSaveReadOnlyCustomNode" xml:space="preserve">
    <value>We can't save "{0}" because the file is read-only or contains unresolved or invalid nodes. To keep changes, would you like to "Save As..." with a different name or path?</value>
    <comment>Message box content</comment>
  </data>
  <data name="MessageConfirmToDeletePackage" xml:space="preserve">
    <value>Are you sure you want to delete {0} ?  This will delete the packages root directory.

You can always redownload the package.</value>
  </data>
  <data name="MessageExcessiveLoadTime" xml:space="preserve">
    <value>Loading the packages is taking longer than expected. What would you like to do?</value>
  </data>
  <data name="MessageExcessiveLoadTimeTitle" xml:space="preserve">
    <value>Still loading</value>
  </data>
  <data name="MessageCustomNodeNameExist" xml:space="preserve">
    <value>A built-in node with the given name already exists.</value>
  </data>
  <data name="MessageCustomNodeNeedNewCategory" xml:space="preserve">
    <value>You must enter a new category or choose one from the existing categories.</value>
  </data>
  <data name="MessageCustomNodeNoName" xml:space="preserve">
    <value>You must supply a name.</value>
  </data>
  <data name="MessageCustomNodeNameInvalid" xml:space="preserve">
    <value>Custom Node name cannot contain any of the following special characters:
    # % * ? \ : or any of the non-printable characters.</value>
  </data>
  <data name="MessageErrorOpeningFileGeneral" xml:space="preserve">
    <value>Error Opening File</value>
    <comment>Notification Center Title</comment>
  </data>
  <data name="MessageFailedToAddFile" xml:space="preserve">
    <value>Failed to add file: {0}</value>
    <comment>Message box content</comment>
  </data>
  <data name="MessageFailedToApplyCustomization" xml:space="preserve">
    <value>Failed to apply NodeViewCustomization for {0}</value>
  </data>
  <data name="MessageFailedToAttachToRowColumn" xml:space="preserve">
    <value>'AttachmentToRowColumnConverter' expects a 'ConverterParameter' value to be either 'Row' or 'Column'</value>
  </data>
  <data name="MessageFailedToDownloadPackage" xml:space="preserve">
    <value>Failed to download package with id: {0}.  Please try again and report the package if you continue to have problems.</value>
    <comment>Message box content</comment>
  </data>
  <data name="MessageInvalidPackage" xml:space="preserve">
    <value>Failed to load an invalid package.</value>
  </data>
  <data name="MessageFailedToFindNodeById" xml:space="preserve">
    <value>No node could be found with that Id.</value>
  </data>
  <data name="MessageFailedToOpenCorruptedFile" xml:space="preserve">
    <value>Error opening corrupted file: {0}</value>
    <comment>Message box content</comment>
  </data>
  <data name="MessageFailedToSaveAsImage" xml:space="preserve">
    <value>Failed to save the Workspace as image.</value>
  </data>
  <data name="MessageFailedToDelete" xml:space="preserve">
    <value>{0} failed to delete the package.  You may need to delete the package's root directory manually.</value>
  </data>
  <data name="MessageFailToUninstallPackage" xml:space="preserve">
    <value>{0} failed to uninstall the package: {1}.  The package may need to be reinstalled manually.</value>
    <comment>Message box content</comment>
  </data>
  <data name="MessageGettingNodeError" xml:space="preserve">
    <value>There was a problem getting the node from the workspace.</value>
    <comment>Message box content</comment>
  </data>
  <data name="MessageLoadingTime" xml:space="preserve">
    <value>{0} elapsed for loading {1} main window.</value>
  </data>
  <data name="MessageNeedToRestartAfterDelete" xml:space="preserve">
    <value>{0} and its host application must restart before delete takes effect.</value>
  </data>
  <data name="MessageNodeWithNullFunction" xml:space="preserve">
    <value>There is a null function definition for this node.</value>
  </data>
  <data name="MessageNoNodeDescription" xml:space="preserve">
    <value>No description provided</value>
  </data>
  <data name="MessagePackageContainPythonScript" xml:space="preserve">
    <value>The package or one of its dependencies contains Python scripts or binaries. Do you want to continue?</value>
  </data>
  <data name="MessagePackageNewerDynamo" xml:space="preserve">
    <value>This package or one of its dependencies were created for a newer version of Dynamo. It may not work in this version. Do you want to continue?</value>
  </data>
  <data name="MessageSelectAtLeastOneNode" xml:space="preserve">
    <value>You must select at least one custom node.</value>
    <comment>Message box content</comment>
  </data>
  <data name="MessageSelectSymbolNotFound" xml:space="preserve">
    <value>The selected symbol was not found in the workspace</value>
    <comment>Message box content</comment>
  </data>
  <data name="MessageSubmitSameNamePackage" xml:space="preserve">
    <value>The node is part of the {0} package called "{1}" - do you want to submit a new version of this package?

If not, this node will be moved to the new package you are creating."</value>
    <comment>Message box content</comment>
  </data>
  <data name="MessageToDeprecatePackage" xml:space="preserve">
    <value>Are you sure you want to deprecate {0} ?  This request will be rejected if you are not a maintainer of the package.  It indicates that you will no longer support the package, although the package will still appear when explicitly searched for. 

You can always undeprecate the package.</value>
  </data>
  <data name="MessageToUndeprecatePackage" xml:space="preserve">
    <value>Are you sure you want to undeprecate {0} ?  This request will be rejected if you are not a maintainer of the package.  It indicates that you will continue to support the package and the package will appear when users are browsing packages.

You can always re-deprecate the package.</value>
  </data>
  <data name="MessageForceInstallOrUninstallToContinue" xml:space="preserve">
    <value>Package {0} has one or more dependencies that conflict with the following packages that are in use in the workspace: {1}. Dependency conflicts could cause unintended behavior to occur.
    
Do you wish to continue installing it while keeping the packages that are already installed?

If not, {2} needs to uninstall {1} to continue but cannot as they are in use. Try restarting {2} and download {0} again.</value>
  </data>
  <data name="MessageForceInstallOrUninstallUponRestart" xml:space="preserve">
    <value>Package {0} has one or more dependencies that conflict with the following package(s):

{1}

If you continue to install the package, unintended behavior may occur.

To avoid unintended behavior, uninstall the conflicting loaded package(s), restart Dynamo, and download {0} again.</value>
  </data>
  <data name="MessageUnkownErrorOpeningFile" xml:space="preserve">
    <value>Unknown error opening file: {0}</value>
    <comment>Message box content</comment>
  </data>
  <data name="MessageUnsavedChanges0" xml:space="preserve">
    <value>The following workspaces have not been saved:</value>
  </data>
  <data name="MessageUnsavedChanges1" xml:space="preserve">
    <value>. Please save them and try again.</value>
  </data>
  <data name="MinorVersionNonNegative" xml:space="preserve">
    <value>You must provide a Minor version as a non-negative integer.</value>
    <comment>ErrorString</comment>
  </data>
  <data name="MoreButton" xml:space="preserve">
    <value>More</value>
    <comment>The "More" button on "Publish a Dynamo Package" dialog</comment>
  </data>
  <data name="NameNeedMoreCharacters" xml:space="preserve">
    <value>Must be at least 3 characters</value>
    <comment>ErrorString</comment>
  </data>
  <data name="PackageManagerProvidePackageName" xml:space="preserve">
    <value>Provide package name</value>
    <comment>ErrorString</comment>
  </data>
  <data name="PackageManagerProvidePackageNameAndFiles" xml:space="preserve">
    <value>Provide package name and file(s)</value>
    <comment>ErrorString</comment>
  </data>
  <data name="PackageManagerProvidePackageNameAndVersion" xml:space="preserve">
    <value>Provide package name and version number</value>
    <comment>ErrorString</comment>
  </data>
  <data name="PackageManagerProvideVersion" xml:space="preserve">
    <value>Provide version number</value>
    <comment>ErrorString</comment>
  </data>
  <data name="PackageManagerProvideVersionAndFiles" xml:space="preserve">
    <value>Provide version number and file(s)</value>
    <comment>ErrorString</comment>
  </data>
  <data name="PackageManagerProvideFiles" xml:space="preserve">
    <value>Provide file(s)</value>
    <comment>ErrorString</comment>
  </data>
  <data name="NodeContextMenuEnablePeriodicUpdate" xml:space="preserve">
    <value>Enable Periodic Update</value>
  </data>
  <data name="NodeContextMenuHelp" xml:space="preserve">
    <value>Help...</value>
    <comment>Display help message for this node</comment>
  </data>
  <data name="NodeContextMenuIsInput" xml:space="preserve">
    <value>Is Input</value>
  </data>
  <data name="NodeContextMenuIsOutput" xml:space="preserve">
    <value>Is Output</value>
  </data>
  <data name="NodeContextMenuPreview" xml:space="preserve">
    <value>Preview Geometry</value>
    <comment>Context menu item - preview geometry</comment>
  </data>
  <data name="NodeContextMenuRenameNode" xml:space="preserve">
    <value>Rename</value>
    <comment>Context menu item - rename this node</comment>
  </data>
  <data name="NodeContextMenuShowLabels" xml:space="preserve">
    <value>Show Labels</value>
    <comment>Context menu item - show labels</comment>
  </data>
  <data name="NodeHelpWindowNodeCategory" xml:space="preserve">
    <value>CATEGORY</value>
    <comment>Category label</comment>
  </data>
  <data name="NodeHelpWindowNodeDescription" xml:space="preserve">
    <value>DESCRIPTION</value>
    <comment>Description label</comment>
  </data>
  <data name="NodeHelpWindowNodeInput" xml:space="preserve">
    <value>INPUTS</value>
    <comment>Input label</comment>
  </data>
  <data name="NodeHelpWindowNodeOutput" xml:space="preserve">
    <value>OUTPUTS</value>
    <comment>Output label</comment>
  </data>
  <data name="NodeHelpWindowNodeType" xml:space="preserve">
    <value>NODE TYPE</value>
    <comment>Title label</comment>
  </data>
  <data name="NodesRunStatus" xml:space="preserve">
    <value>Freeze</value>
    <comment>Context menu item</comment>
  </data>
  <data name="NodeViewCustomizationFindErrorMessage" xml:space="preserve">
    <value>There was an error while finding node view customizations for {0}. Contact the author of this assembly for more information.</value>
  </data>
  <data name="NoneString" xml:space="preserve">
    <value>none</value>
  </data>
  <data name="NoteViewContextMenuDelete" xml:space="preserve">
    <value>Delete</value>
    <comment>Delete note </comment>
  </data>
  <data name="NoteViewContextMenuEdit" xml:space="preserve">
    <value>Edit...</value>
    <comment>Edit note</comment>
  </data>
  <data name="NullString" xml:space="preserve">
    <value>null</value>
  </data>
  <data name="OKButton" xml:space="preserve">
    <value>OK</value>
  </data>
  <data name="OneAssemblyWasLoadedSeveralTimesErrorMessage" xml:space="preserve">
    <value>Please, load assembly just one time.
Next assemblies were loaded several times:
</value>
  </data>
  <data name="PackageManagerReadyToPublish" xml:space="preserve">
    <value>Ready to publish</value>
  </data>
  <data name="OnlyTitle" xml:space="preserve">
    <value>only</value>
  </data>
  <data name="OpenDynamoDefinitionDialogTitle" xml:space="preserve">
    <value>Open {0} Definition...</value>
  </data>
  <data name="PackageDownloadConfirmMessageBoxTitle" xml:space="preserve">
    <value>Package Download Confirmation</value>
    <comment>Message box title</comment>
  </data>
  <data name="PackageDownloadErrorMessageBoxTitle" xml:space="preserve">
    <value>Package Download Error</value>
    <comment>Message box title</comment>
  </data>
  <data name="PackageDownloadMessageBoxTitle" xml:space="preserve">
    <value>Package Download</value>
  </data>
  <data name="PackageDownloadStateDownloaded" xml:space="preserve">
    <value>Downloaded</value>
  </data>
  <data name="PackageDownloadStateDownloading" xml:space="preserve">
    <value>Downloading</value>
  </data>
  <data name="PackageDownloadStateError" xml:space="preserve">
    <value>Error</value>
  </data>
  <data name="PackageDownloadStateInstalled" xml:space="preserve">
    <value>Installed</value>
  </data>
  <data name="PackageDownloadStateInstalling" xml:space="preserve">
    <value>Installing</value>
  </data>
  <data name="PackageDownloadStateStarting" xml:space="preserve">
    <value>Starting</value>
  </data>
  <data name="PackageDuplicateAssemblyWarning" xml:space="preserve">
    <value>Due to limitations in the .NET framework, it is not possible to update your package assembly while it is already loaded.  Please update the assembly while {0} is not running and try again.</value>
  </data>
  <data name="PackageDuplicateAssemblyWarningTitle" xml:space="preserve">
    <value>Cannot update assembly</value>
  </data>
  <data name="PackageFolderNotAccessible" xml:space="preserve">
    <value>A problem occurred when trying to install the package. Dynamo is unable to obtain read/write access to
{0}</value>
  </data>
  <data name="PackageNameCannotContainTheseCharacters" xml:space="preserve">
    <value>The name of the package cannot contain</value>
    <comment>ErrorString</comment>
  </data>
  <data name="PackageNeedAtLeastOneFile" xml:space="preserve">
    <value>Your package must contain at least one file.</value>
    <comment>ErrorString</comment>
  </data>
  <data name="PackageNotExisted" xml:space="preserve">
    <value>The root directory of the package does not exist. Please try and re-install the package.</value>
  </data>
  <data name="PackagePathViewAccept" xml:space="preserve">
    <value>Accept Changes</value>
    <comment>Accept changes button on the package path dialog</comment>
  </data>
  <data name="PackagePathViewHeading" xml:space="preserve">
    <value>Paths:</value>
    <comment>Package path management dialog content</comment>
  </data>
  <data name="PackagePathViewSummary1" xml:space="preserve">
    <value>Add paths to make nodes and packages show up in the library.</value>
    <comment>Package path management dialog content</comment>
  </data>
  <data name="PackagePathViewTitle" xml:space="preserve">
    <value>Manage Node and Package Paths</value>
    <comment>Package path management dialog title</comment>
  </data>
  <data name="PackagePathViewToolTipDown" xml:space="preserve">
    <value>Move the selected path downward</value>
    <comment>Tool-tip for down arrow</comment>
  </data>
  <data name="PackagePathViewToolTipMinus" xml:space="preserve">
    <value>Remove the selected path from list</value>
    <comment>Tool-tip for minus icon</comment>
  </data>
  <data name="PackagePathViewToolTipPlus" xml:space="preserve">
    <value>Add a new path to the list</value>
    <comment>Tool-tip for plus icon</comment>
  </data>
  <data name="PackagePathViewToolTipUp" xml:space="preserve">
    <value>Move the selected path upward</value>
    <comment>Tool-tip for up arrow</comment>
  </data>
  <data name="PackageManagerFinishedPackagePackagePath" xml:space="preserve">
    <value>Package Path</value>
  </data>
  <data name="PackageManagerFinishedPackageFilesUploadedMessage" xml:space="preserve">
    <value> files uploaded</value>
  </data>
  <data name="PackageManagerFinishedPackageFilesPublishedMessage" xml:space="preserve">
    <value> files published</value>
  </data>
  <data name="PackagePathAutoAddNotificationTitle" xml:space="preserve">
    <value>Package Path Added</value>
  </data>
  <data name="PackagePathAutoAddNotificationShortDescription" xml:space="preserve">
    <value>A library (*.dll, *.ds) was recently imported into Dynamo. Its path was automatically added to "Preferences &gt; Node and Package Paths..."</value>
  </data>
  <data name="PackagePathAutoAddNotificationDetailedDescription" xml:space="preserve">
    <value>The import path "{0}" was added to "Node and Package Paths". If you want to update or remove this path, please open "Dynamo &gt; Preferences &gt;Package Manager &gt; Node and Package Paths..."</value>
  </data>
  <data name="PackageSearchStateNoResult" xml:space="preserve">
    <value>Search returned no results!</value>
  </data>
  <data name="PackageSearchStateSearching" xml:space="preserve">
    <value>Searching...</value>
  </data>
  <data name="PackageSearchStateSyncingWithServer" xml:space="preserve">
    <value>Syncing with server...</value>
  </data>
  <data name="PackageSearchViewClearButton" xml:space="preserve">
    <value>Clear</value>
    <comment>Clear completed installation</comment>
  </data>
  <data name="PackageSearchViewClearButtonTooltip" xml:space="preserve">
    <value>Clear Downloads</value>
  </data>
  <data name="PackageSearchViewContextMenuOrderAscending" xml:space="preserve">
    <value>Ascending</value>
    <comment>Order by Ascending</comment>
  </data>
  <data name="PackageSearchViewContextMenuOrderDescending" xml:space="preserve">
    <value>Descending</value>
    <comment>Order by Descending</comment>
  </data>
  <data name="PackageSearchViewContextMenuSortByAuthor" xml:space="preserve">
    <value>Author</value>
    <comment>Sort package by author name</comment>
  </data>
  <data name="PackageSearchViewContextMenuSortByDownloads" xml:space="preserve">
    <value>Downloads</value>
    <comment>Sort package by download numbers</comment>
  </data>
  <data name="PackageSearchViewContextMenuSortByName" xml:space="preserve">
    <value>Name</value>
    <comment>Sort package by name</comment>
  </data>
  <data name="PackageSearchViewContextMenuSortByVotes" xml:space="preserve">
    <value>Votes</value>
    <comment>Sort package by user votes</comment>
  </data>
  <data name="PackageSearchViewContextMenuSortyByUpdate" xml:space="preserve">
    <value>Most Recent Update</value>
    <comment>Sort package by the most recent update</comment>
  </data>
  <data name="PackageManagerPackageDeprecated" xml:space="preserve">
    <value>Deprecated</value>
    <comment>Indicate package has been deprecated</comment>
  </data>
  <data name="PackageSearchViewDeprecatedTooltip" xml:space="preserve">
    <value>The maintainers of this package have indicated that they will no longer be updating it.  Use at your own risk!</value>
  </data>
  <data name="PackageSearchViewDescription" xml:space="preserve">
    <value>Description</value>
    <comment>Package description</comment>
  </data>
  <data name="PackageSearchViewInstallButton" xml:space="preserve">
    <value>⇓ Install</value>
    <comment>To install package</comment>
  </data>
  <data name="PackageSearchViewInstallLatestVersion" xml:space="preserve">
    <value>Install latest version</value>
  </data>
  <data name="PackageSearchViewInstallLatestVersionTo" xml:space="preserve">
    <value>Install to folder...</value>
  </data>
  <data name="PackageSearchViewInstallThisVersion" xml:space="preserve">
    <value>Install this version</value>
  </data>
  <data name="PackageSearchViewInstallThisVersionTo" xml:space="preserve">
    <value>Install this version to folder...</value>
  </data>
  <data name="PackageSearchViewKeywords" xml:space="preserve">
    <value>Keywords</value>
    <comment>Package keywords</comment>
  </data>
  <data name="PackageSearchViewSearchTextBox" xml:space="preserve">
    <value>Search...</value>
  </data>
  <data name="PackageSearchViewSortByButton" xml:space="preserve">
    <value>Sort by</value>
  </data>
  <data name="PackageSearchViewTitle" xml:space="preserve">
    <value>Online Package Search</value>
  </data>
  <data name="PackageSearchViewUpvoteButtonTooltip" xml:space="preserve">
    <value>Vote in support of this package</value>
  </data>
  <data name="PackageSearchViewVersions" xml:space="preserve">
    <value>Versions</value>
    <comment>Package versions</comment>
  </data>
  <data name="PackageSearchViewVisitRepositoryBuutton" xml:space="preserve">
    <value>Visit package repository</value>
  </data>
  <data name="PackageSearchViewVisitWebSiteButton" xml:space="preserve">
    <value>Visit package website</value>
  </data>
  <data name="PackageStateUnknown" xml:space="preserve">
    <value>Unknown</value>
  </data>
  <data name="PackageTypeShortString" xml:space="preserve">
    <value>PKG</value>
  </data>
  <data name="PackageUploadNoDependency" xml:space="preserve">
    <value>None</value>
  </data>
  <data name="PackageUploadStateCompressing" xml:space="preserve">
    <value>Compressing...</value>
  </data>
  <data name="PackageUploadStateCopying" xml:space="preserve">
    <value>Copying...</value>
  </data>
  <data name="PackageUploadStateError" xml:space="preserve">
    <value>Error!</value>
    <comment>Something wrong with package uploading</comment>
  </data>
  <data name="PackageUploadStateReady" xml:space="preserve">
    <value>Ready</value>
  </data>
  <data name="PackageUploadStateUploaded" xml:space="preserve">
    <value>Uploaded</value>
  </data>
  <data name="PackageUploadStateUploading" xml:space="preserve">
    <value>Uploading...</value>
  </data>
  <data name="PackageFilterByHost" xml:space="preserve">
    <value>HOST</value>
  </data>
  <data name="PackageFilterByStatus" xml:space="preserve">
    <value>STATUS</value>
  </data>
  <data name="PackageFilterNewTooltip" xml:space="preserve">
    <value>Published in the last 30 days</value>
  </data>
  <data name="PackageFilterUpdatedTooltip" xml:space="preserve">
    <value>Updated in the last 30 days</value>
  </data>
  <data name="PackageFilterDeprecatedTooltip" xml:space="preserve">
    <value>Discontinued packages</value>
  </data>
  <data name="PackageFilterByDependency" xml:space="preserve">
    <value>DEPENDENCY</value>
  </data>
  <data name="PackageFilterHasDependenciesTooltip" xml:space="preserve">
    <value>Packages that require other packages to be installed</value>
  </data>
  <data name="PackageFilterHasNoDependenciesTooltip" xml:space="preserve">
    <value>Stand-alone packages</value>
  </data>
  <data name="PackageSearchViewContextMenuFilterActive" xml:space="preserve">
    <value>Active</value>
  </data>
  <data name="PackageSearchViewContextMenuFilterDeprecated" xml:space="preserve">
    <value>Deprecated</value>
  </data>
  <data name="PackageSearchViewContextMenuFilterDependencies" xml:space="preserve">
    <value>Has dependecies</value>
  </data>
  <data name="PackageSearchViewContextMenuFilterNoDependencies" xml:space="preserve">
    <value>Has no dependecies</value>
  </data>
  <data name="PackageUseNewerDynamoMessageBoxTitle" xml:space="preserve">
    <value>Package may not work in this version of {0}!</value>
  </data>
  <data name="PackageWarningMessageBoxTitle" xml:space="preserve">
    <value>Package Warning</value>
    <comment>Message box title</comment>
  </data>
  <data name="PackageManagerClearAllButtonText" xml:space="preserve">
    <value>Clear all</value>
  </data>
  <data name="Periodic" xml:space="preserve">
    <value>Periodic</value>
  </data>
  <data name="PortViewContextMenuUserDefaultValue" xml:space="preserve">
    <value>Use Default Value</value>
  </data>
  <data name="PresetOverwrite" xml:space="preserve">
    <value>A preset by this name already exists, do you wish to overwrite?</value>
  </data>
  <data name="PresetPromptDescriptionTooltip" xml:space="preserve">
    <value>A description of the preset state.</value>
  </data>
  <data name="PresetPromptNameTooltip" xml:space="preserve">
    <value>A unique name for the preset.</value>
  </data>
  <data name="PresetsWindowDescription" xml:space="preserve">
    <value>Description</value>
  </data>
  <data name="PresetsWindowDescriptionHint" xml:space="preserve">
    <value>Enter a description for this preset.</value>
  </data>
  <data name="PresetsWindowName" xml:space="preserve">
    <value>Name</value>
  </data>
  <data name="PresetsWindowTitle" xml:space="preserve">
    <value>Preset State Properties</value>
  </data>
  <data name="PresetTextRemaining" xml:space="preserve">
    <value>Characters Remaining</value>
  </data>
  <data name="PresetWarningMessage" xml:space="preserve">
    <value>No input nodes selected. Select at least one input node to create a preset.</value>
  </data>
  <data name="PreviewListLabel" xml:space="preserve">
    <value>List</value>
  </data>
  <data name="PublishPackage" xml:space="preserve">
    <value>Publish Online</value>
  </data>
  <data name="PublishPackageDialogCaption" xml:space="preserve">
    <value>Published Successfully</value>
  </data>
  <data name="PublishPackageSelectPackageContentsMessage" xml:space="preserve">
    <value>Select package contents</value>
  </data>
  <data name="PublishPackagePreviewPackageContentsMessage" xml:space="preserve">
    <value>Preview package contents (read only)</value>
  </data>
  <data name="PublishPackageLocally" xml:space="preserve">
    <value>Publish Locally</value>
  </data>
  <data name="PublishPackageResetButton" xml:space="preserve">
    <value>Reset</value>
  </data>
  <data name="PublishPackageMessage" xml:space="preserve">
    <value>Package published successfully. 
Want to publish a different package?</value>
  </data>
  <data name="PublishPackagePackageContent" xml:space="preserve">
    <value>Package Contents</value>
  </data>
  <data name="PublishPackageViewAddFileButton" xml:space="preserve">
    <value>Add Files</value>
  </data>
  <data name="PublishPackageViewAddFileButtonTooltip" xml:space="preserve">
    <value>Add file</value>
  </data>
  <data name="PublishPackageRemoveFromPacakgeTooltip" xml:space="preserve">
    <value>Remove from package</value>
  </data>
  <data name="PublishPackageViewContextMenuIsNodeLibrary" xml:space="preserve">
    <value>Is Node Library</value>
  </data>
  <data name="PublishPackageViewLicense" xml:space="preserve">
    <value>License (optional)</value>
  </data>
  <data name="PublishPackageViewPackageDependencies" xml:space="preserve">
    <value>Dependencies</value>
  </data>
  <data name="PublishPackageViewPackageDescriptionTooltip" xml:space="preserve">
    <value>A description that helps people understand what the package might be used for.</value>
  </data>
  <data name="PublishPackageViewPackageGroup" xml:space="preserve">
    <value>Group (optional)</value>
    <comment>User to input group name about this package</comment>
  </data>
  <data name="PublishPackageViewPackageGroupTooltip" xml:space="preserve">
    <value>A group to help categorize this package.  Might be useful for a collection of packages related to a firm, school, etc.</value>
  </data>
  <data name="PublishPackageViewPackageKeywords" xml:space="preserve">
    <value>Keywords (optional)</value>
    <comment>User to input some keywords about this package</comment>
  </data>
  <data name="PublishPackageViewPackageKeywordsTooltip" xml:space="preserve">
    <value>Keywords help find your package in the database.  Separate them by spaces.</value>
  </data>
  <data name="PublishPackageViewPackageName" xml:space="preserve">
    <value>Name</value>
  </data>
  <data name="PublishPackageViewPackageNameTooltip" xml:space="preserve">
    <value>A unique name for the package.</value>
  </data>
  <data name="PublishPackageViewPackageVersion" xml:space="preserve">
    <value>Version</value>
  </data>
  <data name="PublishPackageViewMajorPackageVersionLabel" xml:space="preserve">
    <value>Major</value>
  </data>
  <data name="PublishPackageViewMinorPackageVersionLabel" xml:space="preserve">
    <value>Minor</value>
  </data>
  <data name="PublishPackageViewBuildPackageVersionLabel" xml:space="preserve">
    <value>Build</value>
  </data>
  <data name="PublishPackageViewPackageVersionTooltip" xml:space="preserve">
    <value>A version name helps a submitter keep track of updates to the package. When a new version of a package is added, version number must be increased.</value>
  </data>
  <data name="PublishPackageViewPublisherWebsiteTooltip" xml:space="preserve">
    <value>Website link for the package.</value>
  </data>
  <data name="PublishPackageViewGithubLinkTooltip" xml:space="preserve">
    <value>GitHub repository link for the package.</value>
  </data>
  <data name="PublishPackageViewLicenceTooltip" xml:space="preserve">
    <value>The package's licence.</value>
  </data>
  <data name="PublishPackageViewCopyrightHolderTooltip" xml:space="preserve">
    <value>The package's copyright holder.</value>
  </data>
  <data name="PublishPackageViewCopyrightYearTooltip" xml:space="preserve">
    <value>The copyright year for the package.</value>
  </data>
  <data name="PublishPackageViewPublish" xml:space="preserve">
    <value>Publish a Package</value>
  </data>
  <data name="PublishPackageViewPublisherWebiSite" xml:space="preserve">
    <value>Website Url (optional)</value>
  </data>
  <data name="PublishPackageViewRepositoryUrl" xml:space="preserve">
    <value>Repository Url (optional)</value>
    <comment>Github repository</comment>
  </data>
  <data name="PublishPackageViewTitle" xml:space="preserve">
    <value>Publish a {0} Package</value>
  </data>
  <data name="QueryMember" xml:space="preserve">
    <value>Query</value>
  </data>
  <data name="RerunButton" xml:space="preserve">
    <value>Apply Changes</value>
  </data>
  <data name="RunCompletedMessage" xml:space="preserve">
    <value>Run completed.</value>
  </data>
  <data name="RunCompletedWithScaleChangeAndWarningsMessage" xml:space="preserve">
    <value>Run completed with warnings on setting new working range.</value>
  </data>
  <data name="RunCompletedWithScaleChangeMessage" xml:space="preserve">
    <value>Run completed with new working range.</value>
  </data>
  <data name="RunCompletedWithWarningsMessage" xml:space="preserve">
    <value>Run completed with warnings.</value>
  </data>
  <data name="RunStartedMessage" xml:space="preserve">
    <value>Run started...</value>
  </data>
  <data name="RunStartedWithScaleChangeMessage" xml:space="preserve">
    <value>Run started with new working range...</value>
  </data>
  <data name="RunTypeToolTipAutomatically" xml:space="preserve">
    <value>Graph changes are executed in real time. Best suited for smaller graphs, known graphs, and Dynamo Sandbox.</value>
  </data>
  <data name="RunTypeToolTipManually" xml:space="preserve">
    <value>Graph changes are executed when you click Run. Use this mode when working in large graphs, unfamiliar graphs, or host applications.</value>
  </data>
  <data name="RunTypeToolTipPeriodicallyDisabled" xml:space="preserve">
    <value>Periodic running is disabled when there are no nodes in your graph that support it.</value>
  </data>
  <data name="RunTypeToolTipPeriodicallyEnabled" xml:space="preserve">
    <value>Graph changes are executed at a specified interval. Only available when the graph contains specific nodes, such as DateTime.Now or WebRequest.</value>
  </data>
  <data name="UnsavedChangesMessageBoxTitle" xml:space="preserve">
    <value>Unsaved changes</value>
  </data>
  <data name="SaveModelToSTLDialogTitle" xml:space="preserve">
    <value>Save your model to STL.</value>
  </data>
  <data name="SaveWorkbenToImageDialogTitle" xml:space="preserve">
    <value>Save your Workbench to an Image</value>
  </data>
  <data name="ScalingExtraLargeButton" xml:space="preserve">
    <value>Extra large</value>
  </data>
  <data name="ScalingLargeButton" xml:space="preserve">
    <value>Large</value>
  </data>
  <data name="ScalingMediumButton" xml:space="preserve">
    <value>Medium</value>
  </data>
  <data name="ScalingSmallButton" xml:space="preserve">
    <value>Small</value>
  </data>
  <data name="ScreenShotFrom3DParameter" xml:space="preserve">
    <value>screenshot_3D</value>
  </data>
  <data name="ScreenShotFrom3DShortcutParameter" xml:space="preserve">
    <value>screenshot_3D_shortcut</value>
  </data>
  <data name="SearchViewTopResult" xml:space="preserve">
    <value>Top Result</value>
  </data>
  <data name="SelectAllTitle" xml:space="preserve">
    <value>Select All</value>
  </data>
  <data name="SelectionErrorMessageBoxTitle" xml:space="preserve">
    <value>Selection Error</value>
    <comment>Message box title</comment>
  </data>
  <data name="SelectNodeButtonChange" xml:space="preserve">
    <value>Change</value>
  </data>
  <data name="SelectNodeButtonSelect" xml:space="preserve">
    <value>Select</value>
  </data>
  <data name="ShowClassicNodeLibrary" xml:space="preserve">
    <value>Show Classic Node Library</value>
  </data>
  <data name="ShowHideLibraryIconTooltip" xml:space="preserve">
    <value>Show/hide</value>
  </data>
  <data name="ShowRunPreviewDisableToolTip" xml:space="preserve">
    <value>Preview the execution state of your graph. Nodes that are scheduled for execution will highlight in the graph</value>
  </data>
  <data name="ShowRunPreviewEnableToolTip" xml:space="preserve">
    <value>Execution preview is not available when running automatically</value>
  </data>
  <data name="SolutionToFolderNotWritatbleError" xml:space="preserve">
    <value>Please update the permissions or go to Preferences &gt;Node and Package Paths...' to change your default directory.</value>
  </data>
  <data name="StartPageAdvancedTutorials" xml:space="preserve">
    <value>Advanced Tutorials</value>
    <comment>Start page | Link to tutorials</comment>
  </data>
  <data name="StartPageAsk" xml:space="preserve">
    <value>ASK</value>
  </data>
  <data name="StartPageBackupLocation" xml:space="preserve">
    <value>Backup location</value>
  </data>
  <data name="StartPageBackupNoCrash" xml:space="preserve">
    <value>BACKUP</value>
  </data>
  <data name="StartPageBackupOnCrash" xml:space="preserve">
    <value>RECOVER FROM BACKUP</value>
  </data>
  <data name="StartPageCode" xml:space="preserve">
    <value>CODE</value>
  </data>
  <data name="StartPageDiscussionForum" xml:space="preserve">
    <value>Discussion forum</value>
  </data>
  <data name="StartPageDynamoDictionary" xml:space="preserve">
    <value>Dynamo Dictionary</value>
  </data>
  <data name="StartPageDynamoPrimer" xml:space="preserve">
    <value>Dynamo Primer</value>
  </data>
  <data name="StartPageFiles" xml:space="preserve">
    <value>FILES</value>
  </data>
  <data name="StartPageGithubRepository" xml:space="preserve">
    <value>Github repository</value>
  </data>
  <data name="StartPageMoreSamples" xml:space="preserve">
    <value>More Samples</value>
  </data>
  <data name="StartPageNewCustomNode" xml:space="preserve">
    <value>Custom Node</value>
    <comment>Start page | New custom node</comment>
  </data>
  <data name="StartPageNewFile" xml:space="preserve">
    <value>New</value>
    <comment>Start page | New </comment>
  </data>
  <data name="StartPageOpenFile" xml:space="preserve">
    <value>Open</value>
    <comment>Start page | Open files</comment>
  </data>
  <data name="StartPageRecent" xml:space="preserve">
    <value>RECENT</value>
  </data>
  <data name="StartPageReference" xml:space="preserve">
    <value>REFERENCE</value>
  </data>
  <data name="StartPageSamples" xml:space="preserve">
    <value>SAMPLES</value>
  </data>
  <data name="StartPageSendIssues" xml:space="preserve">
    <value>Send issues</value>
  </data>
  <data name="StartPageShowSamples" xml:space="preserve">
    <value>Show Samples In Folder</value>
  </data>
  <data name="StartPageVideoTutorials" xml:space="preserve">
    <value>Video Tutorials</value>
    <comment>Start page | Link to videos</comment>
  </data>
  <data name="StartPageVisitWebsite" xml:space="preserve">
    <value>{0} website</value>
    <comment>Start page | Link to DynamoBIM</comment>
  </data>
  <data name="StartPageWhatsNew" xml:space="preserve">
    <value>Getting Started</value>
  </data>
  <data name="StringInputNodeEditMenu" xml:space="preserve">
    <value>Edit...</value>
  </data>
  <data name="TabFileNameReadOnlyPrefix" xml:space="preserve">
    <value>[Read-Only] </value>
  </data>
  <data name="TermsOfUseAcceptButton" xml:space="preserve">
    <value>I Accept</value>
  </data>
  <data name="TermsOfUseDeclineButton" xml:space="preserve">
    <value>I Decline</value>
  </data>
  <data name="TermsOfUseViewTitle" xml:space="preserve">
    <value>Package Manager Terms of Use</value>
  </data>
  <data name="TooltipCurrentIndex" xml:space="preserve">
    <value>{0} of {1}</value>
  </data>
  <data name="UnableToAccessPackageDirectory" xml:space="preserve">
    <value>Unable To Access Package Directory</value>
  </data>
  <data name="UndeprecatingPackageMessageBoxTitle" xml:space="preserve">
    <value>Removing Package Deprecation</value>
  </data>
  <data name="DeleteFailureMessageBoxTitle" xml:space="preserve">
    <value>Delete Failure</value>
  </data>
  <data name="MessageNeedToRestartAfterDeleteTitle" xml:space="preserve">
    <value>Deleting Package</value>
  </data>
  <data name="UnitAcres" xml:space="preserve">
    <value>Acres</value>
  </data>
  <data name="UnitArea" xml:space="preserve">
    <value>Area</value>
  </data>
  <data name="UnitCentimeters" xml:space="preserve">
    <value>Centimeters</value>
  </data>
  <data name="UnitCubicCentimeter" xml:space="preserve">
    <value>CubicCentimeter</value>
  </data>
  <data name="UnitCubicFoot" xml:space="preserve">
    <value>CubicFoot</value>
  </data>
  <data name="UnitCubicInches" xml:space="preserve">
    <value>CubicInches</value>
  </data>
  <data name="UnitCubicMeters" xml:space="preserve">
    <value>CubicMeters</value>
  </data>
  <data name="UnitCubicMillimeter" xml:space="preserve">
    <value>CubicMillimeter</value>
  </data>
  <data name="UnitCubicYards" xml:space="preserve">
    <value>CubicYards</value>
  </data>
  <data name="UnitDecimeters" xml:space="preserve">
    <value>Decimeters</value>
  </data>
  <data name="UnitFeet" xml:space="preserve">
    <value>Feet</value>
  </data>
  <data name="UnitHectares" xml:space="preserve">
    <value>Hectares</value>
  </data>
  <data name="UnitInches" xml:space="preserve">
    <value>Inches</value>
  </data>
  <data name="UnitLength" xml:space="preserve">
    <value>Length</value>
  </data>
  <data name="UnitLitres" xml:space="preserve">
    <value>Litres</value>
  </data>
  <data name="UnitMeters" xml:space="preserve">
    <value>Meters</value>
  </data>
  <data name="UnitMillimeters" xml:space="preserve">
    <value>Millimeters</value>
  </data>
  <data name="Units" xml:space="preserve">
    <value>Units:</value>
  </data>
  <data name="UnitSquareCentimeter" xml:space="preserve">
    <value>SquareCentimeter</value>
  </data>
  <data name="UnitSquareFoot" xml:space="preserve">
    <value>SquareFoot</value>
  </data>
  <data name="UnitSquareInch" xml:space="preserve">
    <value>SquareInch</value>
  </data>
  <data name="UnitSquareMeter" xml:space="preserve">
    <value>SquareMeter</value>
  </data>
  <data name="UnitSquareMillimeter" xml:space="preserve">
    <value>SquareMillimeter</value>
  </data>
  <data name="UnitUSGallons" xml:space="preserve">
    <value>USGallons</value>
  </data>
  <data name="UnitVolume" xml:space="preserve">
    <value>Volume</value>
  </data>
  <data name="UnknowDateFormat" xml:space="preserve">
    <value>Unknown date format</value>
  </data>
  <data name="UpdateMessage" xml:space="preserve">
    <value>An update is available for Dynamo.
Installing the latest update requires Dynamo and any host applications to close.
Do you want to install the latest Dynamo update?</value>
  </data>
  <data name="UsageReportPromptDialogTitle" xml:space="preserve">
    <value>Agreements for Data Collection</value>
  </data>
  <data name="AgreeToMLAutocompleteTOUText" xml:space="preserve">
    <value>I would like to participate in data collection for Machine Learning Programs</value>
  </data>
  <data name="UseLevelKeepListStructureHint" xml:space="preserve">
    <value>Keep 1 input list's nesting</value>
  </data>
  <data name="UseLevelKeepListStructurePopupMenuItem" xml:space="preserve">
    <value>Keep list structure</value>
  </data>
  <data name="UseLevelPopupMenuItem" xml:space="preserve">
    <value>Use Levels</value>
  </data>
  <data name="VersionValueGreaterThan0" xml:space="preserve">
    <value>At least one of your version values must be greater than 0.</value>
    <comment>ErrorString</comment>
  </data>
  <data name="Watch3DViewContextMenuPan" xml:space="preserve">
    <value>_Pan</value>
  </data>
  <data name="Watch3DViewContextMenuRotate" xml:space="preserve">
    <value>_Rotate</value>
  </data>
  <data name="Watch3DViewContextMenuSwitchView" xml:space="preserve">
    <value>Switch to Node _View</value>
  </data>
  <data name="Watch3DViewContextMenuZoomToFit" xml:space="preserve">
    <value>_Zoom to Fit</value>
  </data>
  <data name="WatchNodeRawDataMenu" xml:space="preserve">
    <value>Show Raw Data</value>
  </data>
  <data name="ZeroTouchTypeShortString" xml:space="preserve">
    <value>DLL</value>
  </data>
  <data name="RerunButtonToolTip" xml:space="preserve">
    <value>Rerun the graph.</value>
  </data>
  <data name="PackageSearchViewSearchTextBoxSyncing" xml:space="preserve">
    <value>Please wait...</value>
  </data>
  <data name="EditNoteWindowTitle" xml:space="preserve">
    <value>Write note here</value>
  </data>
  <data name="SideBarPanelViewTitle" xml:space="preserve">
    <value>Sidebar</value>
  </data>
  <data name="ExtensionAdded" xml:space="preserve">
    <value>Extension tab added to the extensions side bar.</value>
  </data>
  <data name="ExtensionAlreadyPresent" xml:space="preserve">
    <value>No new tab is added, as the extension is already present in the extensions side bar.</value>
  </data>
  <data name="MessageUninstallCustomNodeToContinue" xml:space="preserve">
    <value>{1} cannot be loaded.
Installing it will conflict with one or more node definitions that already exist in {0}, which is currently loaded. 
To install {1}, Dynamo needs to first uninstall {0}. 
Restart Dynamo to complete the uninstall.

Uninstall the following packages: {0}?</value>
  </data>
  <data name="PreviewText" xml:space="preserve">
    <value> This Feature is in Preview! </value>
  </data>
  <data name="PackageHostDependencyTooltip" xml:space="preserve">
    <value>This package contains node(s) that depend on applications outside Dynamo. To fully utilize node(s) in this package, you will need to have these external applications installed.</value>
  </data>
  <data name="PackageHostDependencyFilter" xml:space="preserve">
    <value>Filter packages that depend on applications outside Dynamo. This feature currently can only filter packages which have been marked manually by package authors during publish.</value>
  </data>
  <data name="PackageHostDependencyFilterContextItem" xml:space="preserve">
    <value>Packages that depend on selected external application</value>
  </data>
  <data name="MessageUninstallSamePackage" xml:space="preserve">
    <value>"The package {0} is already installed. To reinstall it, you must first uninstall it and restart to complete the uninstall. Would you like to mark {0} for uninstall?"</value>
  </data>
  <data name="MessagePackageNotFound" xml:space="preserve">
    <value>{0} was not found and could not be downloaded.</value>
  </data>
  <data name="MessagePackageVersionNotFound" xml:space="preserve">
    <value>Version {0} of {1} could not be found.</value>
  </data>
  <data name="PublishPackageViewPackageHostDependency" xml:space="preserve">
    <value>Host (optional)</value>
  </data>
  <data name="PublishPackageViewPackageHostDependencyTooltip" xml:space="preserve">
    <value>An indication of what applications outside of Dynamo your package depends on, such as Revit, Civil 3D or Photoshop. Users of your package will need to install these applications to fully utilize your package.</value>
  </data>
  <data name="InfoBubbleDocumentationLinkText" xml:space="preserve">
    <value>Read more...</value>
  </data>
  <data name="PackageSearchViewFilterByButton" xml:space="preserve">
    <value>Filter by</value>
  </data>
  <assembly alias="System.Windows.Forms" name="System.Windows.Forms, Version=4.0.0.0, Culture=neutral, PublicKeyToken=b77a5c561934e089" />
  <data name="psDynamoMesh" type="System.Resources.ResXFileRef, System.Windows.Forms">
    <value>..\ViewModels\Watch3D\compiledShaders\psDynamoMesh;System.Byte[], mscorlib, Version=4.0.0.0, Culture=neutral, PublicKeyToken=b77a5c561934e089</value>
  </data>
  <data name="vsDynamoMesh" type="System.Resources.ResXFileRef, System.Windows.Forms">
    <value>..\ViewModels\Watch3D\compiledShaders\vsDynamoMesh;System.Byte[], mscorlib, Version=4.0.0.0, Culture=neutral, PublicKeyToken=b77a5c561934e089</value>
  </data>
  <data name="PreferencesViewShowCodeBlockNodeLineNumber" xml:space="preserve">
    <value>Show CodeBlockNode Line Numbers</value>
    <comment>Preferences | Visual Settings | Display Settings | Show CodeBlockNode Line Numbers</comment>
  </data>
  <data name="MessageFailedToDownloadPackageVersion" xml:space="preserve">
    <value>Failed to download version {0} of package with id: {1}.  Please try again and report the package if you continue to have problems.</value>
    <comment>Message box content. {0} = 1.2.3, {1} = 57d576e8f615e7725800001d</comment>
  </data>
  <data name="NodeTooltipDescription" xml:space="preserve">
    <value>Description: </value>
  </data>
  <data name="NodeTooltipOriginalName" xml:space="preserve">
    <value>Original node name: </value>
  </data>
  <data name="NodeTooltipPackage" xml:space="preserve">
    <value>Package: </value>
  </data>
  <data name="RenderingMemoryOutageDescription" xml:space="preserve">
    <value>Please check if you intended to render this amount of geometry, and consider turning off the preview of other nodes within your graph, lowering the amount of Geometry you wish to render, or turning down the render precision.</value>
  </data>
  <data name="RenderingMemoryOutageSummary" xml:space="preserve">
    <value>Dynamo has run out of memory trying to render your geometry. The geometry preview has been disabled.</value>
  </data>
  <data name="vsDynamoPointLine" type="System.Resources.ResXFileRef, System.Windows.Forms">
    <value>..\ViewModels\Watch3D\compiledShaders\vsDynamoPointLine;System.Byte[], mscorlib, Version=4.0.0.0, Culture=neutral, PublicKeyToken=b77a5c561934e089</value>
  </data>
  <data name="psDynamoLine" type="System.Resources.ResXFileRef, System.Windows.Forms">
    <value>..\ViewModels\Watch3D\compiledShaders\psDynamoLine;System.Byte[], mscorlib, Version=4.0.0.0, Culture=neutral, PublicKeyToken=b77a5c561934e089</value>
  </data>
  <data name="psDynamoPoint" type="System.Resources.ResXFileRef, System.Windows.Forms">
    <value>..\ViewModels\Watch3D\compiledShaders\psDynamoPoint;System.Byte[], mscorlib, Version=4.0.0.0, Culture=neutral, PublicKeyToken=b77a5c561934e089</value>
  </data>
  <data name="PreferencesViewShowWhitespaceInPythonEditor" xml:space="preserve">
    <value>Show Whitespace in Python Editor</value>
    <comment>Preferences | Features | Python | Show Whitspace Characters in Python editor</comment>
  </data>
  <data name="PreferencesViewDefaultPythonEngine" xml:space="preserve">
    <value>Default Python Engine</value>
    <comment>Preferences | Features | Python | Default Python Engine</comment>
  </data>
  <data name="PreferencesViewPackageDownloadDirectory" xml:space="preserve">
    <value>New Package Download Path</value>
    <comment>Preferences | Package Manager | Node and Package Paths | New Package Download Directory</comment>
  </data>
  <data name="PreferencesPackageDownloadDirectoryTooltip" xml:space="preserve">
    <value>Choose a package path from this list to download new packages to.</value>
    <comment>Preferences | Package Manager | Node and Package Paths | New Package Download Directory</comment>
  </data>
  <data name="DefaultPythonEngineNone" xml:space="preserve">
    <value>Use System Default</value>
    <comment>Preferences | Features | Python | Default Python Engine</comment>
  </data>
  <data name="PreferencesViewEnableNodeAutoComplete" xml:space="preserve">
    <value>Enable Node Autocomplete</value>
    <comment>Preferences | Features | Experimental | Enable Node Auto Complete</comment>
  </data>
  <data name="ErrorLoadingIcon" xml:space="preserve">
    <value>An error occurred when loading the application icon: {0}</value>
    <comment>{0} = detailed error message</comment>
  </data>
  <data name="PublishPackageSelectNodeLibraries" xml:space="preserve">
    <value>Select Node Libraries</value>
  </data>
  <data name="PublishPackageMoreInfoFile" xml:space="preserve">
    <value>DynamoCoreWpf;PublishPackageDocumentation.html</value>
  </data>
  <data name="DynamoViewDynamoMenu" xml:space="preserve">
    <value>_Dynamo</value>
    <comment>Dynamo menu</comment>
  </data>
  <data name="DynamoViewDynamoMenuAbout" xml:space="preserve">
    <value>_About</value>
    <comment>Dynamo menu | Display About dialog</comment>
  </data>
  <data name="DynamoViewDynamoMenuPreferences" xml:space="preserve">
    <value>_Preferences...</value>
    <comment>Dynamo menu | Preferences</comment>
  </data>
  <data name="DynamoViewFileMenuExport" xml:space="preserve">
    <value>_Export</value>
    <comment>File menu | Export</comment>
  </data>
  <data name="PublishPackageDocTooltipText" xml:space="preserve">
    <value>Learn more about packages</value>
  </data>
  <data name="PreferencesViewFeaturesTab" xml:space="preserve">
    <value>Features</value>
  </data>
  <data name="PreferencesViewGeneralTab" xml:space="preserve">
    <value>General</value>
  </data>
  <data name="PreferencesViewTitle" xml:space="preserve">
    <value>Preferences</value>
  </data>
  <data name="PreferencesViewVisualSettingsTab" xml:space="preserve">
    <value>Visual Settings</value>
  </data>
  <data name="PreferencesViewFontSizeLabel" xml:space="preserve">
    <value>Node Font Size</value>
  </data>
  <data name="PreferencesViewLanguageLabel" xml:space="preserve">
    <value>Language</value>
    <comment>Label used in the general tab</comment>
  </data>
  <data name="PreferencesViewRunSettingsLabel" xml:space="preserve">
    <value>Default Run Settings</value>
    <comment>Label used in the general tab</comment>
  </data>
  <data name="PreferencesNodeAutocompleteMethod" xml:space="preserve">
    <value>Default Ranking Method</value>
    <comment>Label used in the features tab</comment>
  </data>
  <data name="ConfidenceToolTipTitle" xml:space="preserve">
    <value>Confidence rating</value>
    <comment>Confidence tooltip title</comment>
  </data>
  <data name="ConfidenceToolTipDescription" xml:space="preserve">
    <value>Represents estimated probability that the given node is the right choice. Recommended nodes are listed in order from highest to lowest confidence level. Confidence level percentages for all recommended nodes add up to about 100%.</value>
    <comment>Confidence tooltip description</comment>
  </data>
  <data name="ConfidenceToolTipoLearnMore" xml:space="preserve">
    <value>Learn more</value>
    <comment>Confidence tooltip Learn more</comment>
  </data>
  <data name="ObjectType" xml:space="preserve">
    <value>Node Type Match</value>
    <comment>Label used in the features tab</comment>
  </data>
  <data name="RecommendedNodes" xml:space="preserve">
    <value>Recommended Nodes</value>
    <comment>Label used in the features tab</comment>
  </data>
  <data name="DynamoViewExtensionsMenu" xml:space="preserve">
    <value>E_xtensions</value>
    <comment>Extensions menu</comment>
  </data>
  <data name="ConnectorContextMenuHeaderBreakConnection" xml:space="preserve">
    <value>Break Connection</value>
  </data>
  <data name="ConnectorContextMenuHeaderShowConnector" xml:space="preserve">
    <value>Show Wire</value>
  </data>
  <data name="ConnectorContextMenuHeaderSelectConnected" xml:space="preserve">
    <value>Select Connected</value>
  </data>
  <data name="ConnectorContextMenuHeaderUnpinConnector" xml:space="preserve">
    <value>Unpin Wire</value>
  </data>
  <data name="PreferencesViewPython" xml:space="preserve">
    <value>Python</value>
    <comment>Preferences | Features | Python</comment>
  </data>
  <data name="PreferencesViewRequiresRelaunchOfDynamo" xml:space="preserve">
    <value>Requires relaunch of Dynamo</value>
    <comment>Preferences | Features | Python | Requires relaunch of Dynamo</comment>
  </data>
  <data name="MessagePackageDepsInBuiltinPackages" xml:space="preserve">
    <value>{0} has dependencies that conflict with the following built-in package(s): {1}. Dependency conflicts could cause unintended behavior to occur.
    
Do you wish to continue trying to install {0}?</value>
  </data>
  <data name="MessageSamePackageDiffVersInBuiltinPackages" xml:space="preserve">
    <value>{0} cannot be installed as it conflicts with a different version of the built-in package, {1}, which is already installed.
    
You can try disabling loading packages from built-in package paths, or unload the conflicting package, then restart {2} and download {0} again.</value>
  </data>
  <data name="MessageSamePackageSameVersInBuiltinPackages" xml:space="preserve">
    <value>The same version of package {0} is already installed as a built-in package and does not need to be installed again.</value>
  </data>
  <data name="MessageSamePackageSameVersInLocalPackages" xml:space="preserve">
    <value>The same version of {0} is already installed and does not need to be installed again.</value>
  </data>
  <data name="MessageSamePackageDiffVersInLocalPackages" xml:space="preserve">
    <value>Package {0} cannot be installed as it conflicts with a different version, {1}, which is already installed. 

Do you wish to uninstall {1}? Restart {2} to complete the uninstall and try downloading {0} again.</value>
  </data>
  <data name="PreferencesViewGeneralSettingsRun" xml:space="preserve">
    <value>Run Settings</value>
    <comment>Expander Header Name</comment>
  </data>
  <data name="PreferencesViewGeneralSettingsGeoScaling" xml:space="preserve">
    <value>Default Geometry Scaling</value>
    <comment>Expander Header Name</comment>
  </data>
  <data name="PreferencesViewGeneralSettingsBackup" xml:space="preserve">
    <value>Backup Settings</value>
    <comment>Expander Header Name</comment>
  </data>
  <data name="PreferencesViewVisualSettingsGroupStyles" xml:space="preserve">
    <value>Group Styles</value>
    <comment>Expander Header Name</comment>
  </data>
  <data name="PreferencesViewVisualSettingsRenderPrecision" xml:space="preserve">
    <value>Render Precision</value>
    <comment>Expander Header Name</comment>
  </data>
  <data name="PreferencesViewAlreadyExistingStyleWarning" xml:space="preserve">
    <value>Style name already in use</value>
  </data>
  <data name="PreferencesViewVisualSettingsDisplaySettings" xml:space="preserve">
    <value>Display Settings</value>
    <comment>Expander Header Name</comment>
  </data>
  <data name="PreferencesViewVisualSettingShowEdges" xml:space="preserve">
    <value>Show Edges</value>
    <comment>Show Edges</comment>
  </data>
  <data name="PreferencesViewVisualSettingsIsolateSelectedGeo" xml:space="preserve">
    <value>Isolate Selected Geometry</value>
    <comment>Toogle Button Content</comment>
  </data>
  <data name="PackagePathViewModel_BuiltInPackages" xml:space="preserve">
    <value>Dynamo Built-In Packages</value>
  </data>
  <data name="PreferencesViewSavedChangesLabel" xml:space="preserve">
    <value>All changes saved automatically</value>
  </data>
  <data name="PreferencesViewSavedChangesTooltip" xml:space="preserve">
    <value>Last saved:</value>
  </data>
  <data name="NodeAutocompleteDocumentationUriString" xml:space="preserve">
    <value>DynamoCoreWpf;NodeAutocompleteDocumentation.html</value>
  </data>
  <data name="FileTrustWarningDocumentationUriString" xml:space="preserve">
    <value>DynamoCoreWpf;FileTrustWarningDocumentation.html</value>
  </data>
  <data name="PreferencesViewEnableNodeAutoCompleteTooltipText" xml:space="preserve">
    <value>Learn more about Node Autocomplete feature.</value>
  </data>
  <data name="AddStyleButton" xml:space="preserve">
    <value>Add Style</value>
  </data>
  <data name="ResetCPythonButtonText" xml:space="preserve">
    <value>Reset CPython</value>
  </data>
  <data name="ResetCPythonButtonToolTip" xml:space="preserve">
    <value>Resets CPython environment by reloading modules.</value>
  </data>
  <data name="GraphIssuesOnSave_CancelBtn" xml:space="preserve">
    <value>Cancel and Show Issues</value>
  </data>
  <data name="GraphIssuesOnSave_Description" xml:space="preserve">
    <value>There are unresolved issues with the graph type. If this graph is designed to be used outside of Dynamo, resolve all issues and save the graph again.</value>
  </data>
  <data name="GraphIssuesOnSave_ProceedBtn" xml:space="preserve">
    <value>Save with Issues</value>
  </data>
  <data name="GraphIssuesOnSave_Summary" xml:space="preserve">
    <value>You are trying to save a graph with unresolved issues</value>
  </data>
  <data name="GraphIssuesOnSave_Title" xml:space="preserve">
    <value>Graph Type Issues found</value>
  </data>
  <data name="PackagePathsExpanderName" xml:space="preserve">
    <value>Node and Package File Locations</value>
  </data>
  <data name="PreferencesPackageManagerSettingsTab" xml:space="preserve">
    <value>Package Settings</value>
  </data>
  <data name="PackagePathAddPathButtonName" xml:space="preserve">
    <value>Add Path</value>
  </data>
  <data name="PackagePathPreferencesTitle" xml:space="preserve">
    <value>Package/Library Search Paths</value>
  </data>
  <data name="PreferencesViewShowRunPreviewTooltip" xml:space="preserve">
    <value>To preview the execution state of your graph, wires connected to ports that will be affected by a graph run are highlighted in orange. Available only when the current workspace is in Manual run mode.</value>
  </data>
  <data name="PersistentVisualStatusOfLinterIssues" xml:space="preserve">
    <value>Issues found</value>
  </data>
  <data name="ContextSelectConnectedDownstream" xml:space="preserve">
    <value>Downstream</value>
  </data>
  <data name="ContextSelectConnectedHeader" xml:space="preserve">
    <value>Select Connected</value>
  </data>
  <data name="ContextSelectConnectedUpstream" xml:space="preserve">
    <value>Upstream</value>
  </data>
  <data name="ContextSelectConnectedUpstreamDownstream" xml:space="preserve">
    <value>Both</value>
  </data>
  <data name="NodeRenamedLabel" xml:space="preserve">
    <value>Renamed</value>
  </data>
  <data name="PackagePathProtected" xml:space="preserve">
    <value>This path is built-in and cannot be modified.</value>
  </data>
  <data name="PackagePathUpdatePathTooltip" xml:space="preserve">
    <value>Edit Path</value>
  </data>
  <data name="GetStartedGuide" xml:space="preserve">
    <value>_User Interface Tour</value>
    <comment>Get Started Dynamo Tour</comment>
  </data>
  <data name="GetStartedGuideDescription" xml:space="preserve">
    <value>Start your visual programming journey with this short guide. Here you'll learn some basics about the Dynamo interface and features.</value>
  </data>
  <data name="OnboardingGuideDescription" xml:space="preserve">
    <value>Learn about the basic building blocks of Dynamo. Get hands-on practice working with a graph.</value>
  </data>
  <data name="PackagesGuideDescription" xml:space="preserve">
    <value>A package is a toolkit of utilities that let you do more with Dynamo, beyond its core functionality. This guide shows how to find, install, and use packages. It installs a sample Autodesk package for you to explore.</value>
  </data>
  <data name="InteractiveGuides" xml:space="preserve">
    <value>_Interactive Guides</value>
    <comment>Dynamo Guided Tours</comment>
  </data>
  <data name="GetStartedGuideLibraryText" xml:space="preserve">
    <value>The library contains all default functions #(nodes)=https://primer2.dynamobim.org/4_nodes_and_wires of Dynamo, as well as custom nodes you may have loaded. \n\nTo find a node, search the library or browse its categories.</value>
  </data>
  <data name="GetStartedGuideLibraryTitle" xml:space="preserve">
    <value>Library</value>
  </data>
  <data name="GetStartedGuidePreferencesText" xml:space="preserve">
    <value>Use Preferences to customize your Dynamo experience. \n\nYou can change language and time zone settings, adjust the visual style of your workspace, and more.</value>
  </data>
  <data name="GetStartedGuidePreferencesTitle" xml:space="preserve">
    <value>Preferences</value>
  </data>
  <data name="GetStartedGuideResourcesText" xml:space="preserve">
    <value>Use the Help menu to access tools and resources to help you get started. \n\nYou can explore sample scripts, browse the Dynamo Dictionary, find other guides, and more.</value>
  </data>
  <data name="GetStartedGuideResourcesTitle" xml:space="preserve">
    <value>Resources</value>
  </data>
  <data name="GetStartedGuideRunStatusBarText" xml:space="preserve">
    <value>Use the Run Status Bar to run a Dynamo graph (a script that contains the logic or algorithm). \n\nYou can select your preferred run type: -Automatic: The graph runs each time you make a change.- -Manual: The graph runs only when you click Run-</value>
  </data>
  <data name="GetStartedGuideRunStatusBarTitle" xml:space="preserve">
    <value>Run Status Bar</value>
  </data>
  <data name="GetStartedGuideToolbarText" xml:space="preserve">
    <value>From the toolbar, you can: -Open a new workspace- -Open a saved Dynamo file- -Save your current Dynamo file- -Undo or redo changes-</value>
  </data>
  <data name="GetStartedGuideToolbarTitle" xml:space="preserve">
    <value>Toolbar</value>
  </data>
  <data name="GetStartedGuideWelcomeText" xml:space="preserve">
    <value>Start your visual programming journey with this short guide. \n\nHere you'll learn some basics about the Dynamo interface and features.</value>
  </data>
  <data name="GetStartedGuideWelcomeTitle" xml:space="preserve">
    <value>Welcome To Dynamo</value>
  </data>
  <data name="ContextMenuGroups" xml:space="preserve">
    <value>Groups</value>
    <comment>Context menu for group-based operations</comment>
  </data>
  <data name="ContextPinToNode" xml:space="preserve">
    <value>Pin to node</value>
  </data>
  <data name="GetStartedGuideRatingTextTitle" xml:space="preserve">
    <value>Rate this guide</value>
  </data>
  <data name="GetStartedGuideSurveyText" xml:space="preserve">
    <value>Learn more about Dynamo in the #online help=https://primer2.dynamobim.org/</value>
  </data>
  <data name="GetStartedGuideSurveyTitle" xml:space="preserve">
    <value>Finished</value>
  </data>
  <data name="GroupDefaultText" xml:space="preserve">
    <value>Description &lt;Double click here to edit group description&gt;</value>
  </data>
  <data name="GroupNameDefaultText" xml:space="preserve">
    <value>Title &lt;Click here to edit the group title&gt;</value>
  </data>
  <data name="GroupContextMenuAddGroupToGroup" xml:space="preserve">
    <value>Add Group to This Group</value>
  </data>
  <data name="NodeInformationalStateDismiss" xml:space="preserve">
    <value>Dismiss</value>
  </data>
  <data name="NodeInformationalStateShowAllInfo" xml:space="preserve">
    <value>Show all info</value>
  </data>
  <data name="NodeInformationalStateShowAllWarnings" xml:space="preserve">
    <value>Show all warnings</value>
  </data>
  <data name="NodeInformationalStateShowAllErrors" xml:space="preserve">
    <value>Show all errors</value>
  </data>
  <data name="NodeInformationalStateShowLess" xml:space="preserve">
    <value>Show less</value>
  </data>
  <data name="NodeInformationalStateDismissAll" xml:space="preserve">
    <value>Dismiss all</value>
  </data>
  <data name="NodeInfoDismissButtonToolTip" xml:space="preserve">
    <value>Dismisses the info messages on this node. Utilize when you want to design in graph failures, or the info message will not be relevant during graph execution.</value>
  </data>
  <data name="NodeWarningDismissButtonToolTip" xml:space="preserve">
    <value>Dismisses the warning messages on this node. Utilize when you want to design in graph failures, or the warning message will not be relevant during graph execution.</value>
  </data>
  <data name="BreakConnectionsPopupMenuItem" xml:space="preserve">
    <value>Break Connections</value>
  </data>
  <data name="RenamePortPopupMenuItem" xml:space="preserve">
    <value>Edit Port Properties</value>
  </data>
  <data name="HideWiresPopupMenuItem" xml:space="preserve">
    <value>Hide Wires</value>
  </data>
  <data name="ShowWiresPopupMenuItem" xml:space="preserve">
    <value>Show Wires</value>
  </data>
  <data name="ExitTourWindowContent" xml:space="preserve">
    <value>You can return to this guide later from the Help menu.</value>
  </data>
  <data name="PackageStatePendingUnload" xml:space="preserve">
    <value>Scheduled to be unloaded</value>
  </data>
  <data name="PackageStateError" xml:space="preserve">
    <value>Error</value>
  </data>
  <data name="PackageStateLoaded" xml:space="preserve">
    <value>Loaded</value>
  </data>
  <data name="PackageStateUnloaded" xml:space="preserve">
    <value>Unloaded</value>
  </data>
  <data name="PackageStateScheduledForDeletion" xml:space="preserve">
    <value>Scheduled for Delete</value>
  </data>
  <data name="PackageStateScheduledForUnload" xml:space="preserve">
    <value>Scheduled for Unload</value>
  </data>
  <data name="PackageStateErrorTooltip" xml:space="preserve">
    <value>Error.
This package has not been loaded due to the following error:
{0}.</value>
  </data>
  <data name="PackageStateLoadedTooltip" xml:space="preserve">
    <value>Loaded.
This package is loaded and ready to be used.</value>
  </data>
  <data name="PackageStateUnloadedTooltip" xml:space="preserve">
    <value>Unloaded.
This package has been marked as unloaded.</value>
  </data>
  <data name="PackageStateScheduledForDeletionTooltip" xml:space="preserve">
    <value>Scheduled for Delete.
This package will be deleted after the next Dynamo restart.</value>
  </data>
  <data name="PackageContextMenuDeletePackageText" xml:space="preserve">
    <value>Delete</value>
  </data>
  <data name="PackageContextMenuDeletePackageTooltip" xml:space="preserve">
    <value>Delete this package from the Dynamo package locations. Once deleted, it will not be loaded into Dynamo anymore until it is re-installed</value>
  </data>
  <data name="PackageContextMenuUnloadPackageText" xml:space="preserve">
    <value>Unload</value>
  </data>
  <data name="PackageContextMenuUnloadPackageTooltip" xml:space="preserve">
    <value>Unload this package so that it will not be loaded into Dynamo. The package will not be deleted from the Dynamo package locations</value>
  </data>
  <data name="PackageContextMenuUnmarkDeletePackageText" xml:space="preserve">
    <value>Cancel Delete</value>
  </data>
  <data name="PackageContextMenuUnmarkDeletePackageTooltip" xml:space="preserve">
    <value>Remove the scheduled delete status</value>
  </data>
  <data name="PackageContextMenuUnmarkUnloadPackageText" xml:space="preserve">
    <value>Cancel Unload</value>
  </data>
  <data name="PackageContextMenuUnmarkUnloadPackageTooltip" xml:space="preserve">
    <value>Remove the scheduled unload status</value>
  </data>
  <data name="PackageViewContextMenuLoadText" xml:space="preserve">
    <value>Load</value>
  </data>
  <data name="PackageViewContextMenuLoadTooltip" xml:space="preserve">
    <value>Load this package into Dynamo. Other packages with the same name will be automatically deleted</value>
  </data>
  <data name="CannotLoadPackageMessageBoxTitle" xml:space="preserve">
    <value>Cannot Load Package</value>
  </data>
  <data name="MessageLoadBuiltInPackage" xml:space="preserve">
    <value>To load the built-in package {1}, {0} needs to first delete any conflicting packages.

Delete the following packages: {2}?</value>
  </data>
  <data name="MessageLoadBuiltInWithRestartPackage" xml:space="preserve">
    <value>To load the built-in package {1}, {0} needs to first delete any conflicting packages.
Restart {0} to complete the deletion, then try and load the built-in pacakge again.

Delete the following packages: {2}?
    </value>
  </data>
  <data name="GraphIssuesOnSavePath_Description" xml:space="preserve">
    <value>The selected save location path is too long. Please change the save location and try again.</value>
  </data>
  <data name="GraphIssuesOnSavePath_Summary" xml:space="preserve">
    <value>You are trying to save a graph with a path that is too long.</value>
  </data>
  <data name="GraphIssuesOnSavePath_Title" xml:space="preserve">
    <value>Save Path Issues Found</value>
  </data>
  <data name="MessageNeedToRestartAfterUnload" xml:space="preserve">
    <value>{0} and its host application must restart before unload takes effect.</value>
  </data>
  <data name="MessageNeedToRestartAfterUnloadTitle" xml:space="preserve">
    <value>Unloading Package</value>
  </data>
  <data name="MessageFailedToUnload" xml:space="preserve">
    <value>{0} failed to unload the package.</value>
  </data>
  <data name="UnloadFailureMessageBoxTitle" xml:space="preserve">
    <value>Unload Failure</value>
  </data>
  <data name="DynamoViewViewMenuConnectorShowTooltip" xml:space="preserve">
    <value>Show _Tooltip</value>
  </data>
  <data name="NodeInformationalStateDismissedAlerts" xml:space="preserve">
    <value>Dismissed Alerts</value>
  </data>
  <data name="ContextMenu" xml:space="preserve">
    <value>Node Options</value>
    <comment>Node context menu</comment>
  </data>
  <data name="NodeAutocomplete" xml:space="preserve">
    <value>Sort results by</value>
    <comment>Node context tooltip</comment>
  </data>
  <data name="PackageFilter_Name_All" xml:space="preserve">
    <value>All</value>
  </data>
  <data name="PackageSearchHeader" xml:space="preserve">
    <value>Search for packages</value>
    <comment>The title of the package search manager window.</comment>
  </data>
  <data name="DisablePackageInstallIconTooltip" xml:space="preserve">
    <value>All custom package paths have been disabled in Preferences. Packages cannot be installed unless they are re-enabled.</value>
    <comment>Disable package install icon tooltip.</comment>
  </data>
  <data name="DisableBuiltInPackageToggleInfo" xml:space="preserve">
    <value>If the toggle is on, built-in packages will not load on restart. Built-in packages that are currently loaded will be unloaded on restart. 
If the toggle is off built-in packages that are not already loaded will load once the preferences dialog is closed.</value>
    <comment>Disable built-in package toggle info.</comment>
  </data>
  <data name="DisableCustomPackageToggleInfo" xml:space="preserve">
    <value>If the toggle is on, custom packages will not load on restart. Custom packages that are currently loaded will be unloaded on restart. 
If the toggle is off custom packages that are not already loaded will load once the preferences dialog is closed.</value>
    <comment>Disable custom package toggle info.</comment>
  </data>
  <data name="PackageSearchSortBy" xml:space="preserve">
    <value>SORT BY</value>
    <comment>Header in Package Search 'Sort By' Button  Context Menu</comment>
  </data>
  <data name="PackageSearchResultViewDetails" xml:space="preserve">
    <value>View Details</value>
    <comment>In package search result card.</comment>
  </data>
  <data name="PackageSearchResultRequirements" xml:space="preserve">
    <value>Requirements</value>
    <comment>In package search result card.</comment>
  </data>
  <data name="PackageSearchOrder" xml:space="preserve">
    <value>ORDER</value>
    <comment>Header in Package Search 'Sort By' Button Context Menu</comment>
  </data>
  <data name="PreferencesViewShowPreviewBubbles" xml:space="preserve">
    <value>Show Preview Bubbles</value>
    <comment>Preferences | Visual Settings | Display Settings | Show Preview Bubbles</comment>
  </data>
  <data name="PreferencesUseHostScaleUnits" xml:space="preserve">
    <value>Use Revit to scale background graphic helpers</value>
  </data>
  <data name="PreferencesUseHostScaleUnitsToolTip" xml:space="preserve">
    <value>When toggled on, the current Host document units will be used to scale the background graphic helpers (grids, axes). Otherwise, the Graphic Elements Scale drop-down will determine scale.</value>
  </data>
  <data name="PublishPackageVersionMajorWatermark" xml:space="preserve">
    <value>0</value>
  </data>
  <data name="PublishPackageVersionMinorWatermark" xml:space="preserve">
    <value>0</value>
  </data>
  <data name="PublishPackageVersionBuildWatermark" xml:space="preserve">
    <value>0</value>
  </data>
  <data name="PublishPackageViewPackageDescription" xml:space="preserve">
    <value>Description</value>
  </data>
  <data name="PublishPackageViewPackageNameWatermark" xml:space="preserve">
    <value>Package name</value>
  </data>
  <data name="PackageStateScheduledForUnloadTooltip" xml:space="preserve">
    <value>Scheduled for Unload.
This package will be unloaded after the next Dynamo restart.</value>
  </data>
  <data name="PublishPackageGroupWatermark" xml:space="preserve">
    <value>Group</value>
  </data>
  <data name="PublishPackageKeywordsWatermark" xml:space="preserve">
    <value>Keywords</value>
  </data>
  <data name="PublishPackageViewLicenseSubLabel" xml:space="preserve">
    <value>Applies to the latest package version. If blank, the package will be licensed under </value>
  </data>
  <data name="PublishPackageViewLicenseWatermark" xml:space="preserve">
    <value>License</value>
  </data>
  <data name="PublishPackageViewCopyrightHolder" xml:space="preserve">
    <value>Copyright Holder (optional)</value>
  </data>
  <data name="PublishPackageViewCopyrightHolderWatermark" xml:space="preserve">
    <value>Author name</value>
  </data>
  <data name="PublishPackageViewCopyrightHolderSubLabel" xml:space="preserve">
    <value>If blank, default is your username</value>
  </data>
  <data name="PublishPackageViewCopyrightYear" xml:space="preserve">
    <value>Copyright Year (optional)</value>
  </data>
  <data name="PublishPackageViewCopyrightYearWatermark" xml:space="preserve">
    <value>Publishing year</value>
  </data>
  <data name="PublishPackageViewCopyrightYearSubLabel" xml:space="preserve">
    <value>If blank, default is publishing year</value>
  </data>
  <data name="PublishPackageViewRepositoryUrlWatermark" xml:space="preserve">
    <value>URL</value>
  </data>
  <data name="PublishPackageViewPublisherWebSite" xml:space="preserve">
    <value>Website Url (optional)</value>
  </data>
  <data name="PublishPackageViewPublisherWebSiteWatermark" xml:space="preserve">
    <value>URL</value>
  </data>
  <data name="PublishPackageViewAddDirectoryButton" xml:space="preserve">
    <value>Add Directory</value>
  </data>
  <data name="PublishPackageViewAddDirectoryButtonTooltip" xml:space="preserve">
    <value>Add folder</value>
  </data>
  <data name="PublishPackageViewMarkdownFilesDirectory" xml:space="preserve">
    <value>Markdown Files Path (optional)</value>
  </data>
  <data name="PublishPackageViewMarkdownFilesDirectoryToolTip" xml:space="preserve">
    <value>An optional location for documenting your package in the markdown format.</value>
  </data>
  <data name="PublishPackageViewResetMarkdownDirectoryButton" xml:space="preserve">
    <value>Reset</value>
  </data>
  <data name="PublishPackageViewResetMarkdownDirectoryButtonToolTip" xml:space="preserve">
    <value>Clears this package's Markdown directory.</value>
  </data>
  <data name="PublishPackageViewRemoveItemToolTip" xml:space="preserve">
    <value>Removes this item from the package contents list.</value>
  </data>
  <data name="PublishPackageExternalPackageDependencies" xml:space="preserve">
    <value>External Package Dependencies</value>
  </data>
  <data name="PreferencesViewMarkdownDirectoryTooltip" xml:space="preserve">
    <value>Markdown documentation can be added to your package that will leverage the Documentation Browser to display author generated information on a per-node basis.</value>
  </data>
  <data name="PublishPackageViewPublisherURLWatermark" xml:space="preserve">
    <value>URL</value>
  </data>
  <data name="PackagesGuide" xml:space="preserve">
    <value>_Packages</value>
  </data>
  <data name="PackagesGuideLearnAbout" xml:space="preserve">
    <value>Learn about packages</value>
  </data>
  <data name="NodeAutoCompleteNotAvailableForCollapsedGroups" xml:space="preserve">
    <value>Node AutoComplete is not available on ports belonging to collapsed groups.</value>
  </data>
  <data name="PackageManagerInstall" xml:space="preserve">
    <value>Install</value>
    <comment>Used on the package manager search result card. If the package is not installed, the button will say 'Install'.</comment>
  </data>
  <data name="PackageManagerPackageUpdated" xml:space="preserve">
    <value>Updated</value>
    <comment>Displays next to the package name in the Package Search window if the package has been updated in the last 30 days.</comment>
  </data>
  <data name="PackageManagerPackageNew" xml:space="preserve">
    <value>New</value>
    <comment>Displays next to the package name in the Package Search window if the package has been added in the last 30 days.</comment>
  </data>
  <data name="PackageManagerMyPackagesControlName" xml:space="preserve">
    <value>packageManagerMyPackages</value>
  </data>
  <data name="PackageManagerSearchTab" xml:space="preserve">
    <value>Search for Packages</value>
  </data>
  <data name="PackageManagerPublishTab" xml:space="preserve">
    <value>Publish a Package</value>
  </data>
  <data name="PackageManagerPublishOnlineFinishedMessage" xml:space="preserve">
    <value>Virus scan in progress. Your package will be searchable in approximately 15 minutes.</value>
  </data>
  <data name="PackageManagerInstalledPackagesTab" xml:space="preserve">
    <value>Installed Packages</value>
  </data>
  <data name="PackageManagerMyPackagesTab" xml:space="preserve">
    <value>My Packages</value>
  </data>
  <data name="PackageManagerPackageSettingsTab" xml:space="preserve">
    <value>Package Settings</value>
  </data>
  <data name="PackageManagerTitle" xml:space="preserve">
    <value>Package Manager</value>
  </data>
  <data name="PackageManagerLoadingTimedOutWarningMessage" xml:space="preserve">
    <value>Loading the packages is taking longer than expected. Please wait, or restart the Package Manager.</value>
  </data>
  <data name="PackagerManageNoInstalledPackagesMessage" xml:space="preserve">
    <value>You don’t have any installed packages yet.</value>
  </data>
  <data name="PackageManagerNoInstalledPackagesSubMessage" xml:space="preserve">
    <value>Once you install a package, you can find it here.</value>
  </data>
  <data name="PackagerManageUserNotSignedPackagesMessage" xml:space="preserve">
    <value>Sign in to your Dynamo account to view your published packages.</value>
  </data>
  <data name="PackageManagerUserNotSignedPackagesSubMessage" xml:space="preserve">
    <value>Once signed in, you can find your published packages here.</value>
  </data>
  <data name="PackageManagerSearchPackagesButton" xml:space="preserve">
    <value>Search for Packages</value>
  </data>
  <data name="PackagerManageNoPublishedPackagesMessage" xml:space="preserve">
    <value>You haven’t published any packages yet.</value>
  </data>
  <data name="PackagerManageNoPublishedPackagesSubMessage" xml:space="preserve">
    <value>Once you publish a package, you can find it here.</value>
  </data>
  <data name="PackageManagerPublishPackageButton" xml:space="preserve">
    <value>Publish a Package</value>
  </data>
  <data name="PackageManagerSettingsRunPrefix" xml:space="preserve">
    <value>Edit your package settings in </value>
  </data>
  <data name="PackageManagerSettingsHyperlink" xml:space="preserve">
    <value>Preferences</value>
  </data>
  <data name="PackageDetailsDescription" xml:space="preserve">
    <value>DESCRIPTION</value>
    <comment>Header in the PackageDetailsViewExtension.</comment>
  </data>
  <data name="PackageDetailsLicense" xml:space="preserve">
    <value>LICENSE OF LATEST PACKAGE</value>
    <comment>Header in the PackageDetailsViewExtension.</comment>
  </data>
  <data name="PackageDetailsVersionsAndPackageRequirements" xml:space="preserve">
    <value>VERSIONS AND PACKAGE REQUIREMENTS</value>
    <comment>Header in the PackageDetailsViewExtension.</comment>
  </data>
  <data name="PackageDetailsVersions" xml:space="preserve">
    <value>Versions</value>
    <comment>Datagrid Column Header in the PackageDetailsViewExtension.</comment>
  </data>
  <data name="PackageDetailsHost" xml:space="preserve">
    <value>Host</value>
    <comment>Datagrid Column Header in the PackageDetailsViewExtension.</comment>
  </data>
  <data name="PackageDetailsPython" xml:space="preserve">
    <value>Python</value>
    <comment>Datagrid Column Header in the PackageDetailsViewExtension.</comment>
  </data>
  <data name="PackageDetailsCopyRightHolder" xml:space="preserve">
    <value>Copyright Holder</value>
    <comment>Datagrid Column Header in the PackageDetailsViewExtension.</comment>
  </data>
  <data name="PackageDetailsCopyRightYear" xml:space="preserve">
    <value>Copyright Year</value>
    <comment>Datagrid Column Header in the PackageDetailsViewExtension.</comment>
  </data>
  <data name="PackageDetailsPackage" xml:space="preserve">
    <value>Package</value>
    <comment>Datagrid Column Header in the PackageDetailsViewExtension.</comment>
  </data>
  <data name="PackageSortToolTip" xml:space="preserve">
    <value>Sort Packages.</value>
  </data>
  <data name="ConnectorContextMenuHeaderHideConnector" xml:space="preserve">
    <value>Hide Wire</value>
  </data>
  <data name="PackagesGuideFindPackageText" xml:space="preserve">
    <value>Packages provide additional functions that you can use in Dynamo. \n\nTo find a package or see what’s available, \n**Click Packages &gt; Package Manager...**.</value>
  </data>
  <data name="PackagesGuideFindPackageTitle" xml:space="preserve">
    <value>Find a package</value>
  </data>
  <data name="PackagesGuideSearchFilterText" xml:space="preserve">
    <value>\nYou can find packages whose title, author, or keywords contain the search phrase. To filter and sort the results, use the and icons next to the search bar.</value>
  </data>
  <data name="PackagesGuideSearchFilterTitle" xml:space="preserve">
    <value>Search, filter, and sort</value>
  </data>
  <data name="PackagesGuideTermsOfServiceText" xml:space="preserve">
    <value>\nPackages may come from third parties. Be aware that packages may pose security risks. #More information=https://dynamobim.org/issues/extend-dynamo-with-packages  \n\n**Click I Accept** in the Terms of Service to accept it and proceed with this guide.</value>
  </data>
  <data name="PackagesGuideTermsOfServiceTitle" xml:space="preserve">
    <value>Accept the Terms of Service</value>
  </data>
  <data name="PackagesGuideThirdPartyText" xml:space="preserve">
    <value>\nPackages may come from third parties.\n\nBe aware that packages may pose security risks. #More information=https://dynamobim.org/issues/extend-dynamo-with-packages/</value>
  </data>
  <data name="PackagesGuideThirdPartyTitle" xml:space="preserve">
    <value>Third-party packages</value>
  </data>
  <data name="GenericTaskDialogOptionYes" xml:space="preserve">
    <value>Yes</value>
  </data>
  <data name="GenericTaskDialogOptionNo" xml:space="preserve">
    <value>No</value>
  </data>
  <data name="GenericTaskDialogOptionOK" xml:space="preserve">
    <value>OK</value>
  </data>
  <data name="GenericTaskDialogOptionCancel" xml:space="preserve">
    <value>Cancel</value>
  </data>
  <data name="WorkspaceTabSavingUnnecessary" xml:space="preserve">
    <value>No need to save!</value>
  </data>
  <data name="WorkspaceTabSavingNecessary" xml:space="preserve">
    <value>You need to save updates to this file.</value>
  </data>
  <data name="WorkspaceTabSavingBrandNewFile" xml:space="preserve">
    <value>This is a brand new file.</value>
  </data>
  <data name="WorkspaceTabNotSavedYet" xml:space="preserve">
    <value>You haven't saved this file yet.</value>
  </data>
  <data name="ScriptTagsRemovalWarning" xml:space="preserve">
    <value>Script tags detected in the help document have been removed.</value>
  </data>
  <data name="PackagesGuideContinueButton" xml:space="preserve">
    <value>Continue</value>
  </data>
  <data name="PackagesGuideExitButton" xml:space="preserve">
    <value>Exit</value>
  </data>
  <data name="ShortcutExportAsImageMainMenu" xml:space="preserve">
    <value>Export as Image</value>
  </data>
  <data name="ShortcutExportBackground3DPreview" xml:space="preserve">
    <value>Background 3D Preview</value>
  </data>
  <data name="ShortcutExportWorkspace" xml:space="preserve">
    <value>Workspace</value>
  </data>
  <data name="PackagesGuideExitAcceptTerms" xml:space="preserve">
    <value>To continue the guide and install the sample package, you must accept the Terms of Service. \n\n **Click Continue.** Then in the terms, **click I Accept.** \n\n\n\n</value>
  </data>
  <data name="PackagesGuideExitTitle" xml:space="preserve">
    <value>Do you want to exit the guide?</value>
  </data>
  <data name="InfoBubbleInfo" xml:space="preserve">
    <value>Info</value>
  </data>
  <data name="Save" xml:space="preserve">
    <value>Save</value>
  </data>
  <data name="PackagesGuideInstallAPackageText" xml:space="preserve">
    <value>Package installations are typically quick, depending on their size and other factors. \n\n**Click Install** to install the latest version of the sample Autodesk package and proceed with this guide.</value>
  </data>
  <data name="PackagesGuideInstallAPackageTitle" xml:space="preserve">
    <value>Install a package</value>
  </data>
  <data name="PackagesGuideInstalledPackageText" xml:space="preserve">
    <value>Package installations are typically quick, depending on their size and other factors. \n
To install the latest version of a package, click Install. \n
%./UI/Images/alert.png% The sample Autodesk package is already installed on your computer.</value>
  </data>
  <data name="PackagesGuideDependenciesText" xml:space="preserve">
    <value>\nIf you need other software or tools in order to use this package, they are listed under Versions and Package Requirements.</value>
  </data>
  <data name="PackagesGuideDependenciesTitle" xml:space="preserve">
    <value>Package dependencies</value>
  </data>
  <data name="PackagesGuideSearchResultsText" xml:space="preserve">
    <value>\nSearch results display summary information for each package: -author- -likes and downloads- -date of the most recent version- \n**Click View Details** to see more information about a package.</value>
  </data>
  <data name="PackagesGuideSearchResultsTitle" xml:space="preserve">
    <value>Search results</value>
  </data>
  <data name="PackageContextMenuDeletePackageCustomNodesInUseTooltip" xml:space="preserve">
    <value>This package contains custom nodes that are in use. These custom nodes need to be deleted or the graph needs to be closed before the package can be deleted.</value>
  </data>
  <data name="PackagesGuideNavigatePackagesText" xml:space="preserve">
    <value>\nWhen you install a package, it appears in the library under Add-ons.  \n\n**Click to expand the package** so you can see its nodes (functions).</value>
  </data>
  <data name="PackagesGuideNavigatePackagesTitle" xml:space="preserve">
    <value>Navigate to packages</value>
  </data>
  <data name="PackagesGuideSurveyText" xml:space="preserve">
    <value>Learn more about packages in the #online help=https://dynamobim.org/issues/extend-dynamo-with-packages</value>
  </data>
  <data name="PackagesGuideSurveyTitle" xml:space="preserve">
    <value>Finished</value>
  </data>
  <data name="PackagesGuideUsePackageText" xml:space="preserve">
    <value>To learn how to use nodes in a package, hover over a node to see a description. To add a node to the workspace, click its name in the list.</value>
  </data>
  <data name="PackagesGuideUsePackageTitle" xml:space="preserve">
    <value>Use package nodes</value>
  </data>
  <data name="ConfigureADPButtonText" xml:space="preserve">
    <value>Configure Autodesk Analytics Program</value>
  </data>
  <data name="ContinueInstall" xml:space="preserve">
    <value>Continue install</value>
  </data>
  <data name="UninstallLoadedPackages" xml:space="preserve">
    <value>Uninstall loaded packages</value>
  </data>
  <data name="UninstallLoadedPackage" xml:space="preserve">
    <value>Uninstall loaded package</value>
  </data>
  <data name="PackagesGuidePackagesNodeTitle" xml:space="preserve">
    <value>Use package nodes</value>
  </data>
  <data name="PublishPackageViewFilePath" xml:space="preserve">
    <value>File Path</value>
  </data>
  <data name="PublishPackageViewNodeLibrary" xml:space="preserve">
    <value>Node Library</value>
  </data>
  <data name="PublishPackageRetainFolderStructureTooltip" xml:space="preserve">
    <value>When this setting is enabled, the folder structure of uploaded files will be retained. Otherwise, files will be placed into predefined folders.

Note: Incorrect folder structure may affect the functionality of packages that rely on the correct file organization. When in doubt, leave this setting off.
    </value>
  </data>
  <data name="PublishPackageNodeLibraryTooltip" xml:space="preserve">
    <value>DLL file containing types and methods that Dynamo imports as nodes. Mark ZeroTouch, NodeModel, or NodeViewCustomization DLLs and types you want to import into Dynamo as node libraries.</value>
  </data>
  <data name="NodeTooltipRenamed" xml:space="preserve">
    <value>Renamed from {0}</value>
  </data>
  <data name="WorkspaceTabTooltipHeaderUnsaved" xml:space="preserve">
    <value>Unsaved</value>
  </data>
  <data name="TourLabelProgressText" xml:space="preserve">
    <value>of</value>
  </data>
  <data name="StartTourButtonText" xml:space="preserve">
    <value>Start Tour</value>
  </data>
  <data name="ContextUnpinFromNode" xml:space="preserve">
    <value>Unpin from node</value>
  </data>
  <data name="UnpinNodeTooltip" xml:space="preserve">
    <value>Unpin this note from the node</value>
  </data>
  <data name="PreferencesViewVisualSettingsGroupStyleInput" xml:space="preserve">
    <value>Style Name</value>
  </data>
  <data name="PreferencesViewEmptyStyleWarning" xml:space="preserve">
    <value>Please enter a valid name</value>
  </data>
  <data name="GroupStyleContextAnnotation" xml:space="preserve">
    <value>Group Style</value>
  </data>
  <data name="ContextPinToNodeTooltip" xml:space="preserve">
    <value>Select a node to pin to this note.</value>
  </data>
  <data name="GroupStylesCancelButtonText" xml:space="preserve">
    <value>Cancel</value>
  </data>
  <data name="GroupStylesSaveButtonText" xml:space="preserve">
    <value>Save</value>
  </data>
  <data name="OnboardingGuide" xml:space="preserve">
    <value>_Getting Started</value>
  </data>
  <data name="OnboardingGuideWelcomeTitle" xml:space="preserve">
    <value>Get started with Dynamo</value>
  </data>
  <data name="OnboardingGuideSurveyText" xml:space="preserve">
    <value>You've finished the Getting Started guide.</value>
  </data>
  <data name="OnboardingWorkspaceText" xml:space="preserve">
    <value>This is the workspace, where you’ll develop visual programs and preview the results. \n\nEach visual program is powered by a **graph** . Graphs can process data, create geometry, and more. In this guide, we’ll work with a sample graph.</value>
  </data>
  <data name="OnboardingWorkspaceTitle" xml:space="preserve">
    <value>Workspace</value>
  </data>
  <data name="GetStartedLinkText" xml:space="preserve">
    <value>Get Started</value>
  </data>
  <data name="NextGuideText" xml:space="preserve">
    <value>Next guide: </value>
  </data>
  <data name="GroupContextMenuColor" xml:space="preserve">
    <value>Color</value>
  </data>
  <data name="RunCompletedWithErrorsMessage" xml:space="preserve">
    <value>Run completed with errors.</value>
  </data>
  <data name="RunCompletedWithScaleChangeAndErrorsMessage" xml:space="preserve">
    <value>Run completed with errors on setting new working range.</value>
  </data>
  <data name="RunReady" xml:space="preserve">
    <value>Ready to run.</value>
  </data>
  <data name="PreferencesSecuritySettingsTab" xml:space="preserve">
    <value>Security</value>
  </data>
  <data name="PreferencesViewTrustWarningHeader" xml:space="preserve">
    <value>Trust warning</value>
  </data>
  <data name="PreferencesViewTrustWarningLabel" xml:space="preserve">
    <value>Disable trust warning</value>
  </data>
  <data name="PreferencesViewTrustWarningTooltipText" xml:space="preserve">
    <value>This applies to Dynamo, Dynamo Player and Generative Design Player. We recommend keeping this toggle off to avoid inadvertently opening a file from an untrusted location.</value>
  </data>
  <data name="SecurityPathAddPathButtonName" xml:space="preserve">
    <value>Add Path</value>
  </data>
  <data name="SecurityWarningExpanderName" xml:space="preserve">
    <value>Warning</value>
  </data>
  <data name="TrustedPathsExpanderName" xml:space="preserve">
    <value>Trusted File Locations</value>
  </data>
  <data name="ZoomLevel" xml:space="preserve">
    <value>0.4</value>
  </data>
  <data name="OnboardingNodesText" xml:space="preserve">
    <value>Nodes are the building blocks of graphs. Nodes perform operations, such as storing a number or creating geometry.\n\nYou can learn more about a node by hovering over its parts. This node is missing an input.\n\nHover over the input port to see what types of data it accepts.</value>
  </data>
  <data name="OnboardingNodesTitle" xml:space="preserve">
    <value>Nodes</value>
  </data>
  <data name="OnboardingGuideWelcomeText" xml:space="preserve">
    <value>Learn about the basic building blocks of Dynamo. Get hands-on practice working with a graph.</value>
  </data>
  <data name="OnboardingPlaceNodeText" xml:space="preserve">
    <value>The library contains the nodes used to build graphs. To find a node, you can search the library or browse its categories.

To place a node from the library to the workspace, click the node.

Try placing the highlighted **ByOrigin** node.</value>
  </data>
  <data name="OnboardingPlaceNodeTitle" xml:space="preserve">
    <value>Placing nodes</value>
  </data>
  <data name="OnboardingGuideConnectNodesText" xml:space="preserve">
    <value>This new node needs to be connected to another to make it part of the graph. Give it a try, then click the Next arrow.</value>
  </data>
  <data name="OnboardingGuideConnectNodesTitle" xml:space="preserve">
    <value>Connect the nodes</value>
  </data>
  <data name="OnboardingGuideRunGraphText" xml:space="preserve">
    <value>Let’s run the graph and see the results of the adjustments you made. Click Run.</value>
  </data>
  <data name="OnboardingGuideRunGraphTitle" xml:space="preserve">
    <value>Run the graph</value>
  </data>
  <data name="FileTrustWarningCheckBoxText" xml:space="preserve">
    <value>Trust this file’s location in the future.</value>
  </data>
  <data name="FileTrustWarningPopupNoCloseFile" xml:space="preserve">
    <value>No, close file</value>
  </data>
  <data name="DiscardChangesWarningPopupCaption" xml:space="preserve">
    <value>Discard changes?</value>
  </data>
  <data name="DiscardChangesWarningPopupMessage" xml:space="preserve">
    <value>Your changes will be lost if you navigate away from the package upload screen.</value>
  </data>
  <data name="FileTrustWarningPopupSettings" xml:space="preserve">
    <value>Settings</value>
  </data>
  <data name="FileTrustWarningPopupText" xml:space="preserve">
    <value>This file is stored in an untrusted location. Do you want to open this file?</value>
  </data>
  <data name="FileTrustWarningPopupTitle" xml:space="preserve">
    <value>Open external file?</value>
  </data>
  <data name="FileTrustWarningPopupTooltip1" xml:space="preserve">
    <value>External content may bring risks to your system security.</value>
  </data>
  <data name="FileTrustWarningPopupTooltip2" xml:space="preserve">
    <value>The file's current location will be added to trusted locations.
You can manage this in Preferences -&gt; Security.</value>
  </data>
  <data name="FileTrustWarningPopupYes" xml:space="preserve">
    <value>Yes</value>
  </data>
  <data name="DynamoViewRunButtonToolTipDisabledFileTrust" xml:space="preserve">
    <value>Graph execution is suspended until warning is resolved</value>
  </data>
  <data name="DynamoShowFileTrustWarning" xml:space="preserve">
    <value>Show File Trust Warning</value>
  </data>
  <data name="DynamoViewRunTypesComboBoxToolTipDisabled" xml:space="preserve">
    <value>Run mode can not be changed until warning is resolved</value>
  </data>
  <data name="BubbleDismissAllButtonTooltip" xml:space="preserve">
    <value>Temporarily dismiss all warnings of this node</value>
    <comment>Tooltip text of Dismiss All warnong button.</comment>
  </data>
  <data name="RunCompletedWithWarningsDismissedMessage" xml:space="preserve">
    <value>Run completed with dismissed warnings.</value>
  </data>
  <data name="PackageRepositoryLabel" xml:space="preserve">
    <value>Repository</value>
  </data>
  <data name="PackageWebsiteLabel" xml:space="preserve">
    <value>Website</value>
  </data>
  <data name="OnboardingSuccessText" xml:space="preserve">
    <value>Well done! You just ran your first graph in Dynamo. \n\nStay tuned for more guides on Dynamo basics. In the meantime, continue your learning journey in #Dynamo Primer=https://primer2.dynamobim.org/ .</value>
  </data>
  <data name="OnboardingSuccessTitle" xml:space="preserve">
    <value>Success</value>
  </data>
  <data name="MessagePackageTargetOtherHosts" xml:space="preserve">
    <value>The package or one of its dependencies targets a different environment, such as Revit, Civil 3D, Advance Steel, Alias or FormIt. This can cause instability and unexpected problems. Do you want to continue?</value>
  </data>
  <data name="RunBlockedMessage" xml:space="preserve">
    <value>Run blocked.</value>
    <comment>Run status message for case where graph run blocked due to unresolved security warning.</comment>
  </data>
  <data name="FooterNotificationErrorImage" xml:space="preserve">
    <value>/DynamoCoreWpf;component/UI/Images/error.png</value>
  </data>
  <data name="FooterNotificationErrorTooltip" xml:space="preserve">
    <value>Click to cycle through nodes with errors.</value>
  </data>
  <data name="FooterNotificationInfoImage" xml:space="preserve">
    <value>/DynamoCoreWpf;component/UI/Images/info.png</value>
  </data>
  <data name="FooterNotificationInfoTooltip" xml:space="preserve">
    <value>Click to cycle through nodes with info states.</value>
  </data>
  <data name="FooterNotificationWarningImage" xml:space="preserve">
    <value>/DynamoCoreWpf;component/UI/Images/warning_16px.png</value>
  </data>
  <data name="FooterNotificationWarningTooltip" xml:space="preserve">
    <value>Click to cycle through nodes with warnings.</value>
  </data>
  <data name="TrustLocationAddedNotification" xml:space="preserve">
    <value>You have trusted file location:
{0}</value>
  </data>
  <data name="TrustLocationSkippedNotification" xml:space="preserve">
    <value>File location was not added to trusted locations.</value>
  </data>
  <data name="MessagePackageTargetOtherHosts2" xml:space="preserve">
    <value>The package or one of its dependencies targets a different environment, such as Revit, Civil 3D, Advance Steel, Alias or FormIt. This can cause instability and unexpected problems.</value>
  </data>
  <data name="MessagePackageTargetOtherHostShort" xml:space="preserve">
    <value>Package targets a different host than current host application.</value>
  </data>
  <data name="TitlePackageTargetOtherHost" xml:space="preserve">
    <value>Package Host Error</value>
  </data>
  <data name="TrustedLocationNotAccessible" xml:space="preserve">
    <value>A problem occurred when trying to access the trusted location. Dynamo is unable to obtain read/write access to
{0}</value>
  </data>
  <data name="UnableToAccessTrustedDirectory" xml:space="preserve">
    <value>Unable To Access Trusted Directory</value>
  </data>
  <data name="ConnectorContextMenuHeaderPinConnector" xml:space="preserve">
    <value>Pin Wire</value>
  </data>
  <data name="ContextMenuConnectionsHideAll" xml:space="preserve">
    <value>Hide All Wires</value>
  </data>
  <data name="ContextMenuConnectionsShowAll" xml:space="preserve">
    <value>Show All Wires</value>
  </data>
  <data name="ConnectorContextMenuHeaderStartNode" xml:space="preserve">
    <value>Navigate Upstream</value>
  </data>
  <data name="ConnectorContextMenuHeaderEndNode" xml:space="preserve">
    <value>Navigate Downtream</value>
  </data>
  <data name="ContextMenuNodeConnections" xml:space="preserve">
    <value>Node Connections</value>
  </data>
  <data name="InvalidDraggingOperationMessgae" xml:space="preserve">
    <value>Nothing is being dragged. If you see this message, most likely your recent Dynamo interaction is not recommended.</value>
  </data>
  <data name="UngroupParentGroupWarning" xml:space="preserve">
    <value>Dynamo cannot ungroup when there is no parent group.</value>
  </data>
  <data name="PreferencesViewEnableNotificationCenter" xml:space="preserve">
    <value>Receive notification</value>
    <comment>Preferences | Features | Notification Center | Receive notification</comment>
  </data>
  <data name="PreferencesViewNotificationCenter" xml:space="preserve">
    <value>Notification Center</value>
    <comment>Preferences | Features | Notification Center</comment>
  </data>
  <data name="NotificationCenterButtonTooltip" xml:space="preserve">
    <value>Click to view latest news from Dynamo Team.</value>
  </data>
  <data name="InfectedPackageMessageString" xml:space="preserve">
    <value>This is an infected package. Please upload a clean version.</value>
  </data>
  <data name="InfectedPackageErrorString" xml:space="preserve">
    <value>Upload Error</value>
  </data>
  <data name="PrePackagePublishMessage" xml:space="preserve">
    <value>Your package will be scanned for viruses, and will be available for download once it successfully passes the scan.</value>
  </data>
  <data name="PrePackagePublishTitle" xml:space="preserve">
    <value>Package Upload Scan</value>
  </data>
  <data name="ImportPreferencesInfo" xml:space="preserve">
    <value>You can import custom settings here, which will overwrite your current settings. If you'd like to preserve a copy of your current settings, export them before importing new settings. Settings not shown in the Preferences panel will be applied once Dynamo and any host program restarts.</value>
    <comment>Import Preferences Info.</comment>
  </data>
  <data name="PreferencesMustBeClosedMessage" xml:space="preserve">
    <value>Preferences must be closed before you proceed. All changes saved automatically.</value>
  </data>
  <data name="PreferencesViewNodeAutocomplete" xml:space="preserve">
    <value>Node Autocomplete</value>
    <comment>Preferences | Features | Node Autocomplete</comment>
  </data>
  <data name="PreferredConfidenceLevel" xml:space="preserve">
    <value>Preferred confidence level</value>
  </data>
  <data name="PreferredConfidenceLevelInfo" xml:space="preserve">
    <value>Confidence level appears next to each recommended node and represents estimated probability that the node is a good choice. When toggled on, this setting hides recommended nodes that don’t meet the specified confidence level. You can click the Low Confidence header to show the nodes.</value>
  </data>
  <data name="MLRecommendationNumberOfResults" xml:space="preserve">
    <value>Number of results</value>
  </data>
  <data name="ImportPreferencesText" xml:space="preserve">
    <value>Import</value>
    <comment>Import Preferences Text.</comment>
  </data>
  <data name="ExportPreferencesText" xml:space="preserve">
    <value>Export</value>
    <comment>Export Preferences Text.</comment>
  </data>
  <data name="ExportSettingsDialogTitle" xml:space="preserve">
    <value>Select Folder to Export</value>
  </data>
  <data name="FileDialogImportSettingsFiles" xml:space="preserve">
    <value>Settings Files ({0})|{0}</value>
  </data>
  <data name="ImportSettingsDialogTitle" xml:space="preserve">
    <value>Import Settings</value>
  </data>
  <data name="ImportSettingsSuccessMessage" xml:space="preserve">
    <value>Import Success</value>
  </data>
  <data name="ImportSettingsFailedMessage" xml:space="preserve">
    <value>Import Failed</value>
  </data>
  <data name="PreferencesSettingHardwareAcceleration" xml:space="preserve">
    <value>Use Hardware Acceleration</value>
  </data>
  <data name="PreferencesSettingCustomPythomTemplate" xml:space="preserve">
    <value>Custom Python Template File Path</value>
    <comment>Preferences | Features | Python | Python Template File</comment>
  </data>
  <data name="PreferencesSettingBackupInterval" xml:space="preserve">
    <value>Auto-Backup Interval</value>
    <comment>Setting menu | Auto-Backup Interval</comment>
  </data>
  <data name="PreferencesSettingDefaultBackupLocation" xml:space="preserve">
    <value>Default Backup Location</value>
    <comment>Default Backup Location</comment>
  </data>
  <data name="PreferencesSettingUpdateBackupLocationTooltip" xml:space="preserve">
    <value>Edit Backup Location</value>
  </data>
  <data name="PreferencesSettingResetBackupLocationTooltip" xml:space="preserve">
    <value>Reset Backup Location</value>
  </data>
  <data name="PreferencesSettingsBackupLocationDialogTitle" xml:space="preserve">
    <value>Select Folder to Backup</value>
  </data>
  <data name="PreferencesSettingsBackupFailedTitle" xml:space="preserve">
    <value>Backup location Failed</value>
  </data>
  <data name="PreferencesSettingsBackupFailedMessage" xml:space="preserve">
    <value>Invalid Backup location</value>
  </data>
  <data name="PreferencesSettingMaxRecentFiles" xml:space="preserve">
    <value>Maximum Number of Recent Files</value>
    <comment>Setting menu | Maximum Number of Recent Files</comment>
  </data>
  <data name="BackupInternalUnit" xml:space="preserve">
    <value>Minute(s) between backups</value>
  </data>
  <data name="PythonTemplateAddPathTooltip" xml:space="preserve">
    <value>Add a file path for Python Node Template</value>
  </data>
  <data name="AddFilePathButtonName" xml:space="preserve">
    <value>Add File Path</value>
  </data>
  <data name="PackageDeprecatedTooltip" xml:space="preserve">
    <value>This package is outdated and cannot be installed.</value>
  </data>
  <data name="PackageManagerMyPackagesPublishVersion" xml:space="preserve">
    <value>Publish Version</value>
  </data>
  <data name="SplashScreenViewExtensions" xml:space="preserve">
    <value>Loading View Extensions...</value>
  </data>
  <data name="DynamoViewSettingShowStaticSplashScreen" xml:space="preserve">
    <value>Pause Splash Screen</value>
  </data>
  <data name="PreferencesViewShowStaticSplashScreenTooltip" xml:space="preserve">
    <value>Pauses the splash screen when loading is complete, enabling you to launch Dynamo manually, sign in to your Autodesk account, or import settings.</value>
  </data>
  <data name="LogoutMenuItemText" xml:space="preserve">
    <value>Sign Out</value>
  </data>
  <data name="SignInButtonText" xml:space="preserve">
    <value>Sign In</value>
  </data>
  <data name="SigningInButtonText" xml:space="preserve">
    <value>Signing In</value>
  </data>
  <data name="RecentFileNumberInfo" xml:space="preserve">
    <value>Reducing this number will discard all recent files beyond your chosen number.</value>
  </data>
  <data name="WebView2RequiredMessage" xml:space="preserve">
    <value>Dynamo requires WebView2 Evergreen Runtime, which is not installed on your computer. Please use the link below to download the Evergreen Standalone Installer and install the program. Then relaunch Dynamo. \n\n#WebView2 Runtime Installer=https://developer.microsoft.com/en-us/microsoft-edge/webview2/#download-sectionedge/webview2/#download-section</value>
  </data>
  <data name="WebView2RequiredTitle" xml:space="preserve">
    <value>WebView2 Required</value>
  </data>
  <data name="DynamoViewFileMenuInsert" xml:space="preserve">
    <value>Insert...</value>
  </data>
  <data name="DynamoViewRunTypesAutomaticToolTip" xml:space="preserve">
    <value>Graph changes are executed in real time. Best suited for smaller graphs, known graphs, and Dynamo Sandbox.</value>
  </data>
  <data name="DynamoViewRunTypesComboBoxToolTipEnabled" xml:space="preserve">
    <value>Run mode\n\nControls when graph changes are executed.</value>
  </data>
  <data name="DynamoViewRunTypesManualToolTip" xml:space="preserve">
    <value>Graph changes are executed when you click Run. Use this mode when working in large graphs, unfamiliar graphs, or host applications.</value>
  </data>
  <data name="DynamoViewRunTypesPeriodicToolTip" xml:space="preserve">
    <value>Graph changes are executed at a specified interval. Only available when the graph contains specific nodes, such as DateTime.Now or WebRequest.</value>
  </data>
  <data name="PreferencesViewDefaultRunSettingsInfoTooltip" xml:space="preserve">
    <value>Set the default run mode for your graphs. In Manual mode,  graph changes are executed when you click Run. Use this mode when working in large graphs, unfamiliar graphs, or host programs.

In Automatic mode, graph changes are executed in real time. This mode provides immediate feedback. 

In certain complex graphs or host program scenarios, Automatic mode may cause instability issues or other problems. If this happens, try switching to Manual mode.</value>
  </data>
  <data name="GroupStyleFontSizeToolTip" xml:space="preserve">
    <value>Font size</value>
  </data>
  <data name="SplashScreenImportSettings" xml:space="preserve">
    <value>Import Settings</value>
  </data>
  <data name="SplashScreenImportSettingsFailDescription" xml:space="preserve">
    <value>Something went wrong when importing your custom setting file. Please try again or proceed with default settings.</value>
  </data>
  <data name="SplashScreenLaunchingDynamo" xml:space="preserve">
    <value>Launching Dynamo View...</value>
  </data>
  <data name="SplashScreenLaunchTitle" xml:space="preserve">
    <value>Launch Dynamo</value>
  </data>
  <data name="SplashScreenLoadingTimeLabel" xml:space="preserve">
    <value>Loading time</value>
  </data>
  <data name="SplashScreenShowScreenAgainLabel" xml:space="preserve">
    <value>Don't show this again</value>
  </data>
  <data name="SplashScreenSignIn" xml:space="preserve">
    <value>Sign In</value>
  </data>
  <data name="SplashScreenSignOut" xml:space="preserve">
    <value>Sign Out</value>
  </data>
  <data name="SplashScreenWelcomeToDynamo" xml:space="preserve">
    <value>Welcome to Dynamo!</value>
  </data>
  <data name="SplashScreenTotalLoadingTimeLabel" xml:space="preserve">
    <value>Total loading time:</value>
  </data>
  <data name="ExportSettingsFailedMessage" xml:space="preserve">
    <value>Export Failed</value>
  </data>
  <data name="PreferencesWindowHardwareAccelerationTooltip" xml:space="preserve">
    <value>When toggled on, Dynamo benefits from hardware acceleration to improve smoothness of graphics and overall performance, as work is offloaded from central processing units (CPUs) to graphics processing units (GPUs).</value>
  </data>
  <data name="PreferencesWindowIsolateSelectedGeoTooltip" xml:space="preserve">
    <value>When toggled on, selecting a geometry node will highlight the geometry it produces in the background 3D preview.</value>
  </data>
  <data name="PreferencesWindowShowCodeBlockNodeLineNumberTooltip" xml:space="preserve">
    <value>When toggled on, line numbers will be displayed in the Code Block node editor.</value>
  </data>
  <data name="PreferencesWindowShowEdgesTooltip" xml:space="preserve">
    <value>When toggled on, more detailed edges will be displayed for geometry from topology subtypes.</value>
  </data>
  <data name="PreferencesWindowShowPreviewBubblesTooltip" xml:space="preserve">
    <value>When toggled on, a preview of the node’s output will be displayed when hovering over the bottom of a node.</value>
  </data>
  <data name="PreferencesViewBetaTag" xml:space="preserve">
    <value>Beta</value>
  </data>
  <data name="SplashScreenSigningIn" xml:space="preserve">
    <value>Signing In</value>
  </data>
  <data name="InCanvasGeometryScalingToolTip" xml:space="preserve">
    <value>Workspace Geometry Scaling</value>
  </data>
  <data name="GroupContextMenuPreview" xml:space="preserve">
    <value>Preview Geometry</value>
  </data>
  <data name="LibraryZoomScaleTooltipText" xml:space="preserve">
    <value>Drag to adjust Library zoom scale between 25% and 300%. You can also adjust this in Library by pressing “Ctrl” and scrolling the mouse wheel.</value>
  </data>
  <data name="PreferencesViewZoomScalingSettings" xml:space="preserve">
    <value>Zoom Scaling</value>
  </data>
  <data name="DynamoViewSettingLibraryZoomScale" xml:space="preserve">
    <value>Library</value>
  </data>
  <data name="PortPropertiesPromptInputWindowTitle" xml:space="preserve">
    <value>Input Port Properties</value>
    <comment>Input Port title</comment>
  </data>
  <data name="PortPropertiesPromptOutputWindowTitle" xml:space="preserve">
    <value>Output Port Properties</value>
    <comment>Output Port title</comment>
  </data>
  <data name="PortPropertiesPromptDescriptionTooltip" xml:space="preserve">
    <value>Description of port</value>
    <comment>Description of port</comment>
  </data>
  <data name="PortPropertiesPromptWindowDescription" xml:space="preserve">
    <value>Description</value>
    <comment>Port Description Label</comment>
  </data>
  <data name="PortPropertiesPromptNameTooltip" xml:space="preserve">
    <value>Port name</value>
    <comment>Name of port</comment>
  </data>
  <data name="PortPropertiesPromptWindowName" xml:space="preserve">
    <value>Name</value>
    <comment>Port Name Label</comment>
  </data>
  <data name="RemovePythonPortWarningMessageBoxTitle" xml:space="preserve">
    <value>Remove port?</value>
  </data>
  <data name="MessageRemovePythonPort" xml:space="preserve">
    <value>Your custom port properties will be lost once the port is removed.</value>
  </data>
  <data name="MessagePortNameInvalid" xml:space="preserve">
    <value>Cannot contain special characters (# % * ? \ : [ ])</value>
  </data>
  <data name="PreferencesViewEnablePersistExtensions" xml:space="preserve">
    <value>On launch, remember open extensions panels from last session</value>
  </data>
  <data name="PreferencesViewExtensions" xml:space="preserve">
    <value>Extensions</value>
    <comment>Preferences | Features | Extensions</comment>
  </data>
  <data name="PythonZoomScaleTooltipText" xml:space="preserve">
    <value>Drag to adjust Python Editor zoom scale between 25% and 300%. You can also adjust this in Python Editor by pressing "Ctrl" and scrolling the mouse wheel.</value>
  </data>
  <data name="PreferencesViewLanguageSwitchHelp" xml:space="preserve">
    <value>Dynamo must be relaunched to apply the language selection.</value>
  </data>
  <data name="CustomColorPickerApplyBtn" xml:space="preserve">
    <value>Apply</value>
  </data>
  <data name="CustomColorPickerBasicColors" xml:space="preserve">
    <value>Basic colors:</value>
  </data>
  <data name="CustomColorPickerCancelBtn" xml:space="preserve">
    <value>Cancel</value>
  </data>
  <data name="CustomColorPickerCustomColorBtn" xml:space="preserve">
    <value>Define Custom Colors</value>
  </data>
  <data name="CustomColorPickerCustomColors" xml:space="preserve">
    <value>Custom colors:</value>
  </data>
  <data name="CustomColorPickerTitle" xml:space="preserve">
    <value>Color</value>
  </data>
  <data name="PreferencesViewZoomScaling0Percent" xml:space="preserve">
    <value>0%</value>
  </data>
  <data name="PreferencesViewZoomScaling100Percent" xml:space="preserve">
    <value>100%</value>
  </data>
  <data name="PreferencesViewZoomScaling25Percent" xml:space="preserve">
    <value>25%</value>
  </data>
  <data name="PreferencesViewZoomScaling300Percent" xml:space="preserve">
    <value>300%</value>
  </data>
  <data name="PreferencesViewPythonEditorLable" xml:space="preserve">
    <value>Python Editor</value>
    <comment>Preferences -&gt; ZoomScalling -&gt; Python Editor</comment>
  </data>
  <data name="CustomColorsPopupTitle" xml:space="preserve">
    <value>Custom</value>
  </data>
  <data name="PreferencesGrahicHelpersScale" xml:space="preserve">
    <value>Graphic Elements Scale</value>
  </data>
  <data name="PreferencesGrahicHelpersScaleTooltip" xml:space="preserve">
    <value>Select a scale for the background graphic helpers (grids, axes).</value>
  </data>
  <data name="LibraryLoadFailureMessageSuffix" xml:space="preserve">
    <value>See the console log for the details of the import failure.</value>
  </data>
  <data name="PreferencesHostGenericScaleImperialUnits" xml:space="preserve">
    <value>Imperial</value>
  </data>
  <data name="PreferencesHostGenericScaleMetricUnits" xml:space="preserve">
    <value>Metric</value>
  </data>
  <data name="CantExportWorkspaceAsImageEmptyMessage" xml:space="preserve">
    <value>The workspace cannot be exported as an image because it is empty.</value>
  </data>
  <data name="CantExportWorkspaceAsImageNotValidMessage" xml:space="preserve">
    <value>The workspace cannot be exported as an image because it contains nodes that are too far away from each other.</value>
  </data>
  <data name="PreferencesViewSettingIncludeTimestampExportPath" xml:space="preserve">
    <value>Include Timestamp in Export Image Path</value>
  </data>
  <data name="PreferencesViewIncludeTimestampExportPathTooltip" xml:space="preserve">
    <value>When toggled on, file names of exported images include date and time of export.</value>
  </data>
  <data name="ElementBindingWarningMessage" xml:space="preserve">
    <value>A Save As command will create a workspace which is treated as a completely new file by Dynamo and existing element binding data will be lost. New element binding data will be created as normal as you run this file. Use the Save command instead if you wish to preserve element binding with the host document.</value>
  </data>
  <data name="ElementBindingWarningTitle" xml:space="preserve">
    <value>Element Binding Warning</value>
  </data>
  <data name="ElementBindingDesc" xml:space="preserve">
    <value>Element Binding allows a two-way interaction between Dynamo and the host application like Revit or Civil3D where a user can select an element in the host document and have Dynamo "bind" that element to a node in the workspace.</value>
  </data>
  <data name="PreferencesViewVisualSettingUseInstancing" xml:space="preserve">
    <value>Use Instancing (Beta)</value>
  </data>
  <data name="PreferencesWindowUseInstancingTooltip" xml:space="preserve">
    <value>When toggled on, some symmetric geometry types such as cubes, rectangles, or spheres will render faster due to mutiple copies being drawn at once vs sequentially.</value>
  </data>
  <data name="NotificationToAgreeMLNodeautocompleteTOU" xml:space="preserve">
    <value>To access the Recommended Nodes feature, please read and accept Dynamo &gt; Agreements for Data Collection.</value>
  </data>
  <data name="GESUnitCentimeters" xml:space="preserve">
    <value>Centimeters</value>
  </data>
  <data name="GESUnitFeet" xml:space="preserve">
    <value>Feet</value>
  </data>
  <data name="GESUnitInches" xml:space="preserve">
    <value>Inches</value>
  </data>
  <data name="GESUnitKilometers" xml:space="preserve">
    <value>Kilometers</value>
  </data>
  <data name="GESUnitMeters" xml:space="preserve">
    <value>Meters</value>
  </data>
  <data name="GESUnitMiles" xml:space="preserve">
    <value>Miles</value>
  </data>
  <data name="GESUnitMillimeters" xml:space="preserve">
    <value>Millimeters</value>
  </data>
  <data name="SignOutConfirmationDialogText" xml:space="preserve">
    <value>Signing out of Dynamo will sign you out of all Autodesk desktop products.</value>
  </data>
  <data name="SignOutConfirmationDialogTitle" xml:space="preserve">
    <value>Sign out of Dynamo</value>
  </data>
  <data name="PackageDetailsGroup" xml:space="preserve">
    <value>GROUP</value>
  </data>
  <data name="PackageDetailsKeywords" xml:space="preserve">
    <value>KEYWORDS</value>
  </data>
  <data name="PackageDetailsSize" xml:space="preserve">
    <value>Size</value>
  </data>
  <data name="PackageDetailsLinks" xml:space="preserve">
    <value>LINKS</value>
  </data>
  <data name="ResetChangesWarningPopupMessage" xml:space="preserve">
    <value>Your changes will be lost if you proceed.</value>
  </data>
  <data name="DynamoViewFileMenuOpenFile" xml:space="preserve">
    <value>_File</value>
  </data>
  <data name="DynamoViewFileMenuOpenTemplate" xml:space="preserve">
    <value>_Template</value>
  </data>
  <data name="WorkspaceSaveTemplateDirectoryBlockMsg" xml:space="preserve">
    <value>Workspaces cannot be saved directly to the Templates folder. Please choose a different folder to save your file.
To make this file into a new template, save it to a different folder, then move it to the Templates folder.</value>
  </data>
  <data name="WorkspaceSaveTemplateDirectoryBlockTitle" xml:space="preserve">
    <value>Invalid Save Path</value>
  </data>
  <data name="PublishPackageRetainFolderStructureToggleButtonText" xml:space="preserve">
    <value>Retain folder structure</value>
  </data>
  <data name="UpdateNodeIconsDebugMenu" xml:space="preserve">
    <value>Update Node Icons</value>
  </data>
  <data name="PreferencesViewEnablePanelingNodes" xml:space="preserve">
    <value>Enable Paneling nodes</value>
    <comment>Preferences | Features | Experimental | Enable Paneling nodes</comment>
  </data>
  <data name="PreferencesSettingTemplateLocationLabel" xml:space="preserve">
    <value>Templates Path</value>
  </data>
  <data name="PreferencesSettingResetTemplateLocationTooltip" xml:space="preserve">
    <value>Reset Template Location</value>
  </data>
  <data name="PreferencesSettingsTemplateFailedMessage" xml:space="preserve">
    <value>Failed to update template location</value>
  </data>
  <data name="PreferencesSettingsTemplateFailedTitle" xml:space="preserve">
    <value>Invalid Template Location</value>
  </data>
  <data name="PreferencesSettingsTemplateLocationDialogTitle" xml:space="preserve">
    <value>Select Folder for Templates</value>
  </data>
  <data name="PreferencesSettingUpdateTemplateLocationTooltip" xml:space="preserve">
    <value>Edit Template Location</value>
  </data>
  <data name="PreferencesViewGeneralSettingsTemplate" xml:space="preserve">
    <value>Templates</value>
  </data>
  <data name="DynamoXmlFileFormat" xml:space="preserve">
    <value>Dynamo 1.x file format</value>
  </data>
  <data name="DataInputNodeModeLockTooltip" xml:space="preserve">
    <value>When locked, this node only accepts the selected data type as input. When unlocked, the input can be any supported data type.</value>
    <comment>Tool-tip for the padlock toggle button controlling auto/manual mode.</comment>
  </data>
  <data name="DataInputNodeInformationTooltip" xml:space="preserve">
    <value>Toggle on if the input data contains a list.</value>
    <comment>Tool-tip for info questionmark icon.</comment>
  </data>
  <data name="MessagePackageOlderDynamo" xml:space="preserve">
    <value>This package or one of its dependencies were created for a previous version of Dynamo. It may not work in this version. Do you want to continue?</value>
  </data>
  <data name="PackageUseOlderDynamoMessageBoxTitle" xml:space="preserve">
    <value>Package may not work in this version of {0}!</value>
  </data>
  <data name="MessagePackOlderDynamoLink" xml:space="preserve">
    <value>#Learn more=https://primer2.dynamobim.org/1_developer_primer_intro/3_developing_for_dynamo/updating-your-packages-and-dynamo-libraries-for-dynamo-3x-net8</value>
  </data>
<<<<<<< HEAD
  <data name="DuplicateFilesInPublishWarningMessage" xml:space="preserve">
    <value>Files with same name will be overwritten in the final package. To avoid this, rename or discard the duplicate files, or enable the Retain Folder Structure option.\n\n{0} duplicate file(s) found:\n{1}</value>
  </data>
  <data name="DuplicateFilesInPublishWarningTitle" xml:space="preserve">
    <value>Duplicate Files</value>
=======
  <data name="NodeInCanvasSearchCreationError" xml:space="preserve">
    <value>Failed to create node: </value>
>>>>>>> fd7d21bf
  </data>
</root><|MERGE_RESOLUTION|>--- conflicted
+++ resolved
@@ -3983,15 +3983,13 @@
   <data name="MessagePackOlderDynamoLink" xml:space="preserve">
     <value>#Learn more=https://primer2.dynamobim.org/1_developer_primer_intro/3_developing_for_dynamo/updating-your-packages-and-dynamo-libraries-for-dynamo-3x-net8</value>
   </data>
-<<<<<<< HEAD
   <data name="DuplicateFilesInPublishWarningMessage" xml:space="preserve">
     <value>Files with same name will be overwritten in the final package. To avoid this, rename or discard the duplicate files, or enable the Retain Folder Structure option.\n\n{0} duplicate file(s) found:\n{1}</value>
   </data>
   <data name="DuplicateFilesInPublishWarningTitle" xml:space="preserve">
     <value>Duplicate Files</value>
-=======
+  </data>
   <data name="NodeInCanvasSearchCreationError" xml:space="preserve">
     <value>Failed to create node: </value>
->>>>>>> fd7d21bf
   </data>
 </root>