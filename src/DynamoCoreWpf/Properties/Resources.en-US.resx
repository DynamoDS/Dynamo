<?xml version="1.0" encoding="utf-8"?>
<root>
  <!-- 
    Microsoft ResX Schema 
    
    Version 2.0
    
    The primary goals of this format is to allow a simple XML format 
    that is mostly human readable. The generation and parsing of the 
    various data types are done through the TypeConverter classes 
    associated with the data types.
    
    Example:
    
    ... ado.net/XML headers & schema ...
    <resheader name="resmimetype">text/microsoft-resx</resheader>
    <resheader name="version">2.0</resheader>
    <resheader name="reader">System.Resources.ResXResourceReader, System.Windows.Forms, ...</resheader>
    <resheader name="writer">System.Resources.ResXResourceWriter, System.Windows.Forms, ...</resheader>
    <data name="Name1"><value>this is my long string</value><comment>this is a comment</comment></data>
    <data name="Color1" type="System.Drawing.Color, System.Drawing">Blue</data>
    <data name="Bitmap1" mimetype="application/x-microsoft.net.object.binary.base64">
        <value>[base64 mime encoded serialized .NET Framework object]</value>
    </data>
    <data name="Icon1" type="System.Drawing.Icon, System.Drawing" mimetype="application/x-microsoft.net.object.bytearray.base64">
        <value>[base64 mime encoded string representing a byte array form of the .NET Framework object]</value>
        <comment>This is a comment</comment>
    </data>
                
    There are any number of "resheader" rows that contain simple 
    name/value pairs.
    
    Each data row contains a name, and value. The row also contains a 
    type or mimetype. Type corresponds to a .NET class that support 
    text/value conversion through the TypeConverter architecture. 
    Classes that don't support this are serialized and stored with the 
    mimetype set.
    
    The mimetype is used for serialized objects, and tells the 
    ResXResourceReader how to depersist the object. This is currently not 
    extensible. For a given mimetype the value must be set accordingly:
    
    Note - application/x-microsoft.net.object.binary.base64 is the format 
    that the ResXResourceWriter will generate, however the reader can 
    read any of the formats listed below.
    
    mimetype: application/x-microsoft.net.object.binary.base64
    value   : The object must be serialized with 
            : System.Runtime.Serialization.Formatters.Binary.BinaryFormatter
            : and then encoded with base64 encoding.
    
    mimetype: application/x-microsoft.net.object.soap.base64
    value   : The object must be serialized with 
            : System.Runtime.Serialization.Formatters.Soap.SoapFormatter
            : and then encoded with base64 encoding.

    mimetype: application/x-microsoft.net.object.bytearray.base64
    value   : The object must be serialized into a byte array 
            : using a System.ComponentModel.TypeConverter
            : and then encoded with base64 encoding.
    -->
  <xsd:schema id="root" xmlns="" xmlns:xsd="http://www.w3.org/2001/XMLSchema" xmlns:msdata="urn:schemas-microsoft-com:xml-msdata">
    <xsd:import namespace="http://www.w3.org/XML/1998/namespace" />
    <xsd:element name="root" msdata:IsDataSet="true">
      <xsd:complexType>
        <xsd:choice maxOccurs="unbounded">
          <xsd:element name="metadata">
            <xsd:complexType>
              <xsd:sequence>
                <xsd:element name="value" type="xsd:string" minOccurs="0" />
              </xsd:sequence>
              <xsd:attribute name="name" use="required" type="xsd:string" />
              <xsd:attribute name="type" type="xsd:string" />
              <xsd:attribute name="mimetype" type="xsd:string" />
              <xsd:attribute ref="xml:space" />
            </xsd:complexType>
          </xsd:element>
          <xsd:element name="assembly">
            <xsd:complexType>
              <xsd:attribute name="alias" type="xsd:string" />
              <xsd:attribute name="name" type="xsd:string" />
            </xsd:complexType>
          </xsd:element>
          <xsd:element name="data">
            <xsd:complexType>
              <xsd:sequence>
                <xsd:element name="value" type="xsd:string" minOccurs="0" msdata:Ordinal="1" />
                <xsd:element name="comment" type="xsd:string" minOccurs="0" msdata:Ordinal="2" />
              </xsd:sequence>
              <xsd:attribute name="name" type="xsd:string" use="required" msdata:Ordinal="1" />
              <xsd:attribute name="type" type="xsd:string" msdata:Ordinal="3" />
              <xsd:attribute name="mimetype" type="xsd:string" msdata:Ordinal="4" />
              <xsd:attribute ref="xml:space" />
            </xsd:complexType>
          </xsd:element>
          <xsd:element name="resheader">
            <xsd:complexType>
              <xsd:sequence>
                <xsd:element name="value" type="xsd:string" minOccurs="0" msdata:Ordinal="1" />
              </xsd:sequence>
              <xsd:attribute name="name" type="xsd:string" use="required" />
            </xsd:complexType>
          </xsd:element>
        </xsd:choice>
      </xsd:complexType>
    </xsd:element>
  </xsd:schema>
  <resheader name="resmimetype">
    <value>text/microsoft-resx</value>
  </resheader>
  <resheader name="version">
    <value>2.0</value>
  </resheader>
  <resheader name="reader">
    <value>System.Resources.ResXResourceReader, System.Windows.Forms, Version=4.0.0.0, Culture=neutral, PublicKeyToken=b77a5c561934e089</value>
  </resheader>
  <resheader name="writer">
    <value>System.Resources.ResXResourceWriter, System.Windows.Forms, Version=4.0.0.0, Culture=neutral, PublicKeyToken=b77a5c561934e089</value>
  </resheader>
  <data name="AboutWindowCannotGetVersion" xml:space="preserve">
    <value>Could not get version.</value>
    <comment>To indicate not abe to get Dynamo version</comment>
  </data>
  <data name="AboutWindowDynamoWebsiteButton" xml:space="preserve">
    <value>{0} Website</value>
    <comment>Click button to go to Dynamo website</comment>
  </data>
  <data name="AboutWindowTitle" xml:space="preserve">
    <value>About {0}</value>
    <comment>About window title</comment>
  </data>
  <data name="AboutWindowUpToDate" xml:space="preserve">
    <value>(Up to date)</value>
    <comment>To indicate Dynamo is up to date</comment>
  </data>
  <data name="ActionMember" xml:space="preserve">
    <value>Action</value>
  </data>
  <data name="AddButton" xml:space="preserve">
    <value>Add</value>
  </data>
  <data name="AddCustomFileToPackageDialogTitle" xml:space="preserve">
    <value>Add Custom Node, Library, or XML file to Package...</value>
  </data>
  <data name="AddFileToPackageDialogTitle" xml:space="preserve">
    <value>Add File to Package...</value>
  </data>
  <data name="AddToLibraryButton" xml:space="preserve">
    <value>Add</value>
  </data>
  <data name="SignInButtonContentToolTip" xml:space="preserve">
    <value>Sign in to access online services that integrate with your desktop software.</value>
  </data>
  <data name="Autodesk360SignInButtonTitleToolTip" xml:space="preserve">
    <value>Autodesk A360</value>
  </data>
  <data name="AutodeskSignIn" xml:space="preserve">
    <value>Autodesk Sign In</value>
  </data>
  <data name="Automatic" xml:space="preserve">
    <value>Automatic</value>
  </data>
  <data name="BackgroundPreviewCreationFailureMessage" xml:space="preserve">
    <value>There was an error creating a background preview in Dynamo. This could be due to a lack of graphics resources on your machine. See the log for more information.</value>
  </data>
  <data name="BackgroundPreviewDefaultName" xml:space="preserve">
    <value>Default Background Preview</value>
  </data>
  <data name="BackgroundPreviewName" xml:space="preserve">
    <value>_Background Preview</value>
    <comment>The name of the 3D background preview.</comment>
  </data>
  <data name="BrowserNodeButtonLabel" xml:space="preserve">
    <value>Browse...</value>
  </data>
  <data name="BrowserNodeNoFileSelected" xml:space="preserve">
    <value>No file selected.</value>
  </data>
  <data name="BrowserWindowLoading" xml:space="preserve">
    <value>Loading...</value>
  </data>
  <data name="BuildVersionNonNegative" xml:space="preserve">
    <value>You must provide a Build version as a non-negative integer.</value>
    <comment>ErrorString</comment>
  </data>
  <data name="CameraDataLoadError" xml:space="preserve">
    <value>Camera position information could not be loaded from the file.</value>
  </data>
  <data name="CameraDataSaveError" xml:space="preserve">
    <value>Camera position information could not be saved.</value>
  </data>
  <data name="CancelButton" xml:space="preserve">
    <value>Cancel</value>
  </data>
  <data name="CannotDownloadPackageMessageBoxTitle" xml:space="preserve">
    <value>Cannot Download Package</value>
  </data>
  <data name="BuiltInPackageConflictMessageBoxTitle" xml:space="preserve">
    <value>Package has conflicts with one or more Built-In packages.</value>
  </data>
  <data name="PackagesInUseConflictMessageBoxTitle" xml:space="preserve">
    <value>Package has conflicts with one or more packages in use.</value>
  </data>
  <data name="LoadedPackagesConflictMessageBoxTitle" xml:space="preserve">
    <value>Package has conflicts with one or more loaded packages.</value>
  </data>
  <data name="CannotSubmitPackage" xml:space="preserve">
    <value>You can't submit a package in this version of {0}.  You'll need a host application, like Revit, to submit a package.</value>
    <comment>ErrorString</comment>
  </data>
  <data name="ChangeScaleFactorPromptCaptionText" xml:space="preserve">
    <value>To ensure accurate geometry rendering and calculation, select the range of geometry sizes that you will be working on:</value>
  </data>
  <data name="ChangeScaleFactorPromptDescriptionBox" xml:space="preserve">
    <value>Numerical range shown here denote numbers in the following unit:</value>
  </data>
  <data name="ChangeScaleFactorPromptDescriptionContent" xml:space="preserve">
    <value>Use this working range to model in values that fall between {0} to {1} units</value>
  </data>
  <data name="ChangeScaleFactorPromptDescriptionDefaultSetting" xml:space="preserve">
    <value>Default Setting:</value>
  </data>
  <data name="ChangeScaleFactorPromptUnitCm" xml:space="preserve">
    <value>Centimeters (cm)</value>
  </data>
  <data name="ChangeScaleFactorPromptUnitM" xml:space="preserve">
    <value>Meters (m)</value>
  </data>
  <data name="ChangeScaleFactorPromptUnitMm" xml:space="preserve">
    <value>Millimeters (mm)</value>
  </data>
  <data name="ChangeScaleFactorPromptUnitsNumberFormatCm" xml:space="preserve">
    <value>{0} cm</value>
  </data>
  <data name="ChangeScaleFactorPromptUnitsNumberFormatM" xml:space="preserve">
    <value>{0} m</value>
  </data>
  <data name="ChangeScaleFactorPromptUnitsNumberFormatMm" xml:space="preserve">
    <value>{0} mm</value>
  </data>
  <data name="ChangeScaleFactorPromptWindowTitle" xml:space="preserve">
    <value>Geometry Working Range</value>
  </data>
  <data name="CompactLayoutTitle" xml:space="preserve">
    <value>Compact</value>
  </data>
  <data name="ConsentFormGoogleAnalyticsCheckBoxContent" xml:space="preserve">
    <value>I agree to contribute to the Google Analytics program.</value>
  </data>
  <data name="ConsentFormADPAnalyticsCheckBoxContent" xml:space="preserve">
    <value>I agree to data collection in desktop products for Autodesk analytics programs.</value>
  </data>
  <data name="ContextAddGroupFromSelection" xml:space="preserve">
    <value>Add Node To Group</value>
    <comment>Context menu item</comment>
  </data>
  <data name="ContextCreateGroupFromSelection" xml:space="preserve">
    <value>Create Group</value>
    <comment>Context menu item</comment>
  </data>
  <data name="ContextMenuCopy" xml:space="preserve">
    <value>Copy Contents</value>
    <comment>Context menu item</comment>
  </data>
  <data name="ContextMenuDelete" xml:space="preserve">
    <value>Delete</value>
    <comment>Context menu for selected node - delete selected node</comment>
  </data>
  <data name="ContextMenuEditCustomNode" xml:space="preserve">
    <value>Edit Custom Node...</value>
    <comment>Context menu item</comment>
  </data>
  <data name="ContextMenuEditCustomNodeProperty" xml:space="preserve">
    <value>Edit Custom Node Properties...</value>
    <comment>Context menu item</comment>
  </data>
  <data name="ContextMenuFitToScreen" xml:space="preserve">
    <value>_Fit to Screen</value>
    <comment>Context menu item</comment>
  </data>
  <data name="ContextMenuGeometryView" xml:space="preserve">
    <value>Switch to Geometry _View</value>
    <comment>Context menu item</comment>
  </data>
  <data name="ContextMenuHideGeometry" xml:space="preserve">
    <value>Hide geometry preview</value>
    <comment>Context menu item - Specific to canvas</comment>
  </data>
  <data name="ContextMenuHideAllTextBubble" xml:space="preserve">
    <value>Hide all text bubble</value>
    <comment>Context menu item - Specific to canvas</comment>
  </data>
  <data name="ContextMenuInsertCodeBlock" xml:space="preserve">
    <value>Insert code block</value>
    <comment>Context menu item - Specific to canvas</comment>
  </data>
  <data name="ContextMenuLacing" xml:space="preserve">
    <value>Lacing</value>
    <comment>Context menu for selected node</comment>
  </data>
  <data name="ContextMenuLacingAuto" xml:space="preserve">
    <value>Auto</value>
    <comment>Auto lacing</comment>
  </data>
  <data name="ContextMenuLacingCrossProduct" xml:space="preserve">
    <value>Cross Product</value>
    <comment>Lacing strategy: use cross product for two lists</comment>
  </data>
  <data name="ContextMenuLacingFirst" xml:space="preserve">
    <value>First</value>
    <comment>Lacing strategy: use the first list</comment>
  </data>
  <data name="ContextMenuLacingLongest" xml:space="preserve">
    <value>Longest</value>
    <comment>Lacing strategy: use the longest list</comment>
  </data>
  <data name="ContextMenuLacingShortest" xml:space="preserve">
    <value>Shortest</value>
    <comment>Lacing strategy: use the shortest list</comment>
  </data>
  <data name="ContextMenuNodesFromGeometry" xml:space="preserve">
    <value>Nodes From _Selected Geometry</value>
    <comment>Context menu item</comment>
  </data>
  <data name="ContextMenuNodesFromSelection" xml:space="preserve">
    <value>Create Custom Node</value>
    <comment>Context menu item</comment>
  </data>
  <data name="ContextMenuNodeToCode" xml:space="preserve">
    <value>Node to _Code</value>
    <comment>Context menu item</comment>
  </data>
  <data name="ContextMenuPan" xml:space="preserve">
    <value>Pa_n</value>
    <comment>Context menu item </comment>
  </data>
  <data name="ContextMenuPaste" xml:space="preserve">
    <value>Paste</value>
    <comment>Context menu item</comment>
  </data>
  <data name="ContextMenuPublishCustomNode" xml:space="preserve">
    <value>Publish This Custom Node...</value>
    <comment>Context menu item</comment>
  </data>
  <data name="ContextMenuShowGeometry" xml:space="preserve">
    <value>Show geometry preview</value>
    <comment>Context menu item - Specific to canvas</comment>
  </data>
  <data name="ContextMenuShowAllTextBubble" xml:space="preserve">
    <value>Show all text buble</value>
    <comment>Context menu item - Specific to canvas</comment>
  </data>
  <data name="ContextUnGroupFromSelection" xml:space="preserve">
    <value>Remove from Group</value>
    <comment>Context menu item</comment>
  </data>
  <data name="ContinueButton" xml:space="preserve">
    <value>Continue</value>
    <comment>Continue to use Dynamo</comment>
  </data>
  <data name="ConverterMessageCurrentOffset" xml:space="preserve">
    <value>Current offset X: {0}, Y: {1}</value>
  </data>
  <data name="ConverterMessageTransformOrigin" xml:space="preserve">
    <value>Transform origin X: {0}, Y: {1}</value>
  </data>
  <data name="ConverterMessageZoom" xml:space="preserve">
    <value>Zoom : {0}</value>
  </data>
  <data name="CrashPromptDialogCopyButton" xml:space="preserve">
    <value>Copy</value>
    <comment>Copy crash details</comment>
  </data>
  <data name="CrashPromptDialogCrashMessage" xml:space="preserve">
    <value>Something went wrong and Dynamo has closed unexpectedly.

Don't worry, you'll have the option to save your work.</value>
  </data>
  <data name="CrashPromptDialogDetailButton" xml:space="preserve">
    <value>Details</value>
    <comment>Click it to display crash details</comment>
  </data>
  <data name="CrashPromptDialogOpenFolderButton" xml:space="preserve">
    <value>Open Folder</value>
    <comment>Open folder that contains crash report</comment>
  </data>
  <data name="CrashPromptDialogSubmitBugButton" xml:space="preserve">
    <value>Submit bug to GitHub</value>
    <comment>Submit a bug on github</comment>
  </data>
  <data name="CrashPromptDialogTitle" xml:space="preserve">
    <value>{0} has closed unexpectedly</value>
  </data>
  <data name="CreateMember" xml:space="preserve">
    <value>Create</value>
  </data>
  <data name="CustomNodePromptDescriptionTooltip" xml:space="preserve">
    <value>A description that helps people understand what the node might be used for.</value>
  </data>
  <data name="CustomNodePromptNameTooltip" xml:space="preserve">
    <value>A unique name for the node.</value>
  </data>
  <data name="CustomNodePropertyErrorMessageBoxTitle" xml:space="preserve">
    <value>Custom Node Property Error</value>
  </data>
  <data name="CustomNodePropertyWindowCategory" xml:space="preserve">
    <value>Add-Ons Category</value>
    <comment>Label - specify custom node category</comment>
  </data>
  <data name="CustomNodePropertyWindowDescription" xml:space="preserve">
    <value>Description</value>
    <comment>Label - custom node description</comment>
  </data>
  <data name="CustomNodePropertyWindowDescriptionHint" xml:space="preserve">
    <value>Description of Custom Node</value>
    <comment>Text box hint</comment>
  </data>
  <data name="CustomNodePropertyWindowName" xml:space="preserve">
    <value>Name</value>
    <comment>Label - specify custom node name</comment>
  </data>
  <data name="CustomNodePropertyWindowNameHint" xml:space="preserve">
    <value>Name of Custom Node</value>
    <comment>Text box hint</comment>
  </data>
  <data name="CustomNodePropertyWindowLocationNote" xml:space="preserve">
    <value>Custom Nodes will be placed in the Add-Ons section of the library.</value>
    <comment>Note regarding Custom Node library location</comment>
  </data>
  <data name="CustomNodePropertyWindowTitle" xml:space="preserve">
    <value>Custom Node Properties</value>
    <comment>Dialog name</comment>
  </data>
  <data name="CustomNodeTypeShortString" xml:space="preserve">
    <value>DS</value>
  </data>
  <data name="DeprecatingPackageMessageBoxTitle" xml:space="preserve">
    <value>Deprecating Package</value>
  </data>
  <data name="DescriptionNeedMoreCharacters" xml:space="preserve">
    <value>Description must be longer than 10 characters.</value>
    <comment>ErrorString</comment>
  </data>
  <data name="DetailedLayoutTitle" xml:space="preserve">
    <value>Detailed</value>
  </data>
  <data name="DirectoryNotFound" xml:space="preserve">
    <value>Directory Not Found</value>
  </data>
  <data name="DownloadWarningMessageBoxTitle" xml:space="preserve">
    <value>Download Warning</value>
  </data>
  <data name="DynamoUpdateAvailableToolTip" xml:space="preserve">
    <value>A Dynamo update is available. Click to install.</value>
  </data>
  <data name="DynamoViewCancelButtonTooltip" xml:space="preserve">
    <value>Cancel Run (Shift+F5)</value>
    <comment>Cancel button tooltip</comment>
  </data>
  <data name="DynamoViewContextMenuClearLog" xml:space="preserve">
    <value>Clear</value>
    <comment>Clear log</comment>
  </data>
  <data name="DynamoViewDebugMenu" xml:space="preserve">
    <value>De_bug</value>
    <comment>Debug menu</comment>
  </data>
  <data name="DynamoViewDebugMenuCheckDailyBuild" xml:space="preserve">
    <value>_Check Daily Builds</value>
    <comment>Debug menu | Check the latest daily build</comment>
  </data>
  <data name="DynamoViewDebugMenuDumpLibrary" xml:space="preserve">
    <value>_Dump Library</value>
    <comment>Debug menu | Dump all imported libraries</comment>
  </data>
  <data name="DynamoViewDebugMenuForceReExecute" xml:space="preserve">
    <value>_Force Re-execute</value>
    <comment>Debug menu | Force to re-execute the whole graph</comment>
  </data>
  <data name="DynamoViewDebugMenuForceUpdate" xml:space="preserve">
    <value>Force _Update</value>
    <comment>Debug menu | Force to update Dynamo</comment>
  </data>
  <data name="DynamoViewDebugMenuRunMutationTest" xml:space="preserve">
    <value>_Run mutation test</value>
    <comment>Debug menu | Run mutation test</comment>
  </data>
  <data name="DynamoViewDebugMenuShowDebugAST" xml:space="preserve">
    <value>_Show Debug ASTs</value>
    <comment>Debug menu | Show debug abstract syntax tree</comment>
  </data>
  <data name="DynamoViewDebugMenuVerboseLogging" xml:space="preserve">
    <value>_Verbose Logging</value>
    <comment>Debug menu | Verbose logging</comment>
  </data>
  <data name="DynamoViewDebugMenuDebugModes" xml:space="preserve">
    <value>Debug _Modes</value>
    <comment>Debug menu | Show debug modes</comment>
  </data>
  <data name="DynamoViewEditMenu" xml:space="preserve">
    <value>_Edit</value>
    <comment>Edit menu</comment>
  </data>
  <data name="DynamoViewEditMenuAlighBottom" xml:space="preserve">
    <value>_Bottom</value>
    <comment>Edit menu | Align based on selected nodes' bottom Y position</comment>
  </data>
  <data name="DynamoViewEditMenuAlignLeft" xml:space="preserve">
    <value>_Left</value>
    <comment>Edit menu | Align based on selected nodes' leftmost X position</comment>
  </data>
  <data name="DynamoViewEditMenuAlignRight" xml:space="preserve">
    <value>_Right</value>
    <comment>Edit menu | Align based on selected nodes' rightmost X position</comment>
  </data>
  <data name="DynamoViewEditMenuAlignSelection" xml:space="preserve">
    <value>_Align Selection</value>
    <comment>Edit menu | Align selected nodes</comment>
  </data>
  <data name="DynamoViewEditMenuAlignTop" xml:space="preserve">
    <value>_Top</value>
    <comment>Edit menu | Align based on selected nodes' topmost Y position</comment>
  </data>
  <data name="DynamoViewEditMenuAlignXAverage" xml:space="preserve">
    <value>_X Average</value>
    <comment>Edit menu | Align based on selected nodes' average X positions</comment>
  </data>
  <data name="DynamoViewEditMenuAlignXDistribute" xml:space="preserve">
    <value>X _Distribute</value>
    <comment>Edit menu | Align selected nodes evenly on horizontal direction</comment>
  </data>
  <data name="DynamoViewEditMenuAlignYAverage" xml:space="preserve">
    <value>_Y Average</value>
    <comment>Edit menu | Align based on selected nodes' average Y positions</comment>
  </data>
  <data name="DynamoViewEditMenuAlignYDistribute" xml:space="preserve">
    <value>Y Di_stribute</value>
    <comment>Edit menu | Align selected nodes evenly on vertical direction</comment>
  </data>
  <data name="DynamoViewEditMenuCleanupLayout" xml:space="preserve">
    <value>Cleanup Node _Layout</value>
    <comment>Edit menu | Automatically layout graph</comment>
  </data>
  <data name="DynamoViewEditMenuCopy" xml:space="preserve">
    <value>_Copy</value>
    <comment>Edit menu | Copy</comment>
  </data>
  <data name="DynamoViewEditMenuCreateCustomNode" xml:space="preserve">
    <value>Crea_te Custom Node</value>
    <comment>Edit menu | Create custom node from selected nodes</comment>
  </data>
  <data name="DynamoViewEditMenuCreateGroup" xml:space="preserve">
    <value>Create _Group</value>
    <comment>Edit menu | Create Grouping for nodes</comment>
  </data>
  <data name="DynamoViewEditMenuCreateNote" xml:space="preserve">
    <value>Create _Note</value>
    <comment>Edit menu | Create note for a node</comment>
  </data>
  <data name="DynamoViewEditMenuCreatePreset" xml:space="preserve">
    <value>Create Preset From Selection</value>
  </data>
  <data name="DynamoViewEditMenuDeletePreset" xml:space="preserve">
    <value>Delete Preset</value>
  </data>
  <data name="DynamoViewEditMenuDeleteSelected" xml:space="preserve">
    <value>_Delete Selected</value>
    <comment>Edit menu | Delete selected nodes</comment>
  </data>
  <data name="DynamoViewEditMenuPaste" xml:space="preserve">
    <value>_Paste</value>
    <comment>Edit menu | Paste</comment>
  </data>
  <data name="DynamoViewEditMenuPresetsMenu" xml:space="preserve">
    <value>Presets</value>
  </data>
  <data name="DynamoViewEditMenuRedo" xml:space="preserve">
    <value>_Redo</value>
    <comment>Edit menu | Redo</comment>
  </data>
  <data name="DynamoViewEditMenuRestorePreset" xml:space="preserve">
    <value>Restore Preset</value>
  </data>
  <data name="DynamoViewEditMenuSelectAll" xml:space="preserve">
    <value>_Select All</value>
    <comment>Edit menu | Select all nodes</comment>
  </data>
  <data name="DynamoViewEditMenuSelectNeighbours" xml:space="preserve">
    <value>_Select Neighbors</value>
  </data>
  <data name="DynamoViewEditMenuUndo" xml:space="preserve">
    <value>_Undo</value>
    <comment>Edit menu | Undo</comment>
  </data>
  <data name="DynamoViewDynamoMenuExit" xml:space="preserve">
    <value>_Exit Dynamo</value>
    <comment>Dynamo menu | Exit Dynamo</comment>
  </data>
  <data name="DynamoViewFileMenu" xml:space="preserve">
    <value>_File</value>
    <comment>File menu</comment>
  </data>
  <data name="DynamoViewFileMenuExport3DAsImage" xml:space="preserve">
    <value>Export _Background 3D Preview as Image...</value>
    <comment>File menu | Export Background 3D Preview as image</comment>
  </data>
  <data name="DynamoViewFileMenuExportAsImage" xml:space="preserve">
    <value>Export _Workspace As Image...</value>
    <comment>File menu | Export workspace as image</comment>
  </data>
  <data name="DynamoViewFileMenuExportToSTL" xml:space="preserve">
    <value>Export _Model to STL...</value>
    <comment>File menu | Export geometry model to STL file format</comment>
  </data>
  <data name="DynamoViewFileMenuImport" xml:space="preserve">
    <value>_Import Library...</value>
    <comment>File menu | Import</comment>
  </data>
  <data name="DynamoViewFileMenuNew" xml:space="preserve">
    <value>_New</value>
    <comment>File menu | New</comment>
  </data>
  <data name="DynamoViewFileMenuNewCustomNode" xml:space="preserve">
    <value>_Custom Node...</value>
    <comment>FIle menu | New | New custom node</comment>
  </data>
  <data name="DynamoViewFileMenuNewHomeWorkSpace" xml:space="preserve">
    <value>_Home Workspace</value>
    <comment>File menu | New | New home workspace</comment>
  </data>
  <data name="DynamoViewFileMenuOpen" xml:space="preserve">
    <value>_Open...</value>
    <comment>File menu | Open</comment>
  </data>
  <data name="DynamoViewFileMenuRecentFiles" xml:space="preserve">
    <value>Open _Recent Files</value>
    <comment>File menu | Open Recent files</comment>
  </data>
  <data name="DynamoViewFileMenuSave" xml:space="preserve">
    <value>_Save</value>
    <comment>File menu | Save</comment>
  </data>
  <data name="DynamoViewFileMenuSaveAs" xml:space="preserve">
    <value>Save _As...</value>
    <comment>File menu | Save as</comment>
  </data>
  <data name="DynamoViewHelpDictionary" xml:space="preserve">
    <value>Dynamo Di_ctionary</value>
    <comment>Help menu | Go to Dynamo Dictionary</comment>
  </data>
  <data name="DynamoViewHelpMenu" xml:space="preserve">
    <value>_Help</value>
    <comment>Help menu</comment>
  </data>
  <data name="DynamoViewHelpMenuDisplayStartPage" xml:space="preserve">
    <value>_Display Start Page</value>
    <comment>Help menu | Display start page</comment>
  </data>
  <data name="DynamoViewHelpMenuGotoWebsite" xml:space="preserve">
    <value>Dynamo _Website</value>
    <comment>Help menu | Go go Dynamo website</comment>
  </data>
  <data name="DynamoViewHelpMenuGotoWiki" xml:space="preserve">
    <value>Dynamo _Project Wiki</value>
    <comment>Help menu | Go to wiki</comment>
  </data>
  <data name="DynamoViewHelpMenuReportBug" xml:space="preserve">
    <value>_Report A Bug</value>
    <comment>Help menu | Report a bug</comment>
  </data>
  <data name="DynamoViewHelpMenuShowInFolder" xml:space="preserve">
    <value>Show In Folder</value>
    <comment>Help menu | Show in Folder</comment>
  </data>
  <data name="DynamoViewHepMenuSamples" xml:space="preserve">
    <value>_Samples</value>
    <comment>Help menu | Samples</comment>
  </data>
  <data name="DynamoViewPackageMenu" xml:space="preserve">
    <value>_Packages</value>
    <comment>Package menu</comment>
  </data>
  <data name="DynamoViewPackageMenuManagePackage" xml:space="preserve">
    <value>_Manage Packages...</value>
    <comment>Package menu | Manage packages...</comment>
  </data>
  <data name="DynamoViewPackageMenuPublishNodes" xml:space="preserve">
    <value>Publish _Selected Nodes...</value>
    <comment>Package menu | Publish selected nodes as a package</comment>
  </data>
  <data name="DynamoViewPackageMenuPublishPackage" xml:space="preserve">
    <value>Publish _New Package...</value>
    <comment>Package menu | Publish new package</comment>
  </data>
  <data name="DynamoViewPackageMenuPublishWorkspace" xml:space="preserve">
    <value>Publish _Current Workspace...</value>
    <comment>Package menu | Publish current workspace as a package</comment>
  </data>
  <data name="DynamoViewPackageMenuSearchPackage" xml:space="preserve">
    <value>_Search for a Package...</value>
    <comment>Package menu | Search for a package</comment>
  </data>
  <data name="DynamoViewRunAutomaticallyOption" xml:space="preserve">
    <value>Run Automatically</value>
    <comment>Run automatically option</comment>
  </data>
  <data name="DynamoViewRunButton" xml:space="preserve">
    <value>Run</value>
    <comment>Run button</comment>
  </data>
  <data name="DynamoViewRunButtonTooltip" xml:space="preserve">
    <value>Run Workflow (F5)</value>
    <comment>Run button tooltip</comment>
  </data>
  <data name="DynamoViewRunButtonToolTipDisabled" xml:space="preserve">
    <value>Run is not available when running Automatically or Periodically.</value>
  </data>
  <data name="DynamoViewSamplesMenuShowInFolder" xml:space="preserve">
    <value>Show In Folder</value>
  </data>
  <data name="PreferencesViewEnableTSplineNodes" xml:space="preserve">
    <value>Enable T-Spline nodes</value>
    <comment>Preferences | Features | Experimental | Enable T-Spline nodes</comment>
  </data>
  <data name="PreferencesViewExperimentalLabel" xml:space="preserve">
    <value>Experimental</value>
    <comment>Preferences | Features | Experimental</comment>
  </data>
  <data name="DynamoViewSettingMenu" xml:space="preserve">
    <value>_Settings</value>
    <comment>Setting menu</comment>
  </data>
  <data name="DynamoViewSettingMenuAreaUnits" xml:space="preserve">
    <value>Area Display Units</value>
    <comment>Setting menu | Area unit display</comment>
  </data>
  <data name="DynamoViewSettingMenuCentimeter" xml:space="preserve">
    <value>Centimeter</value>
    <comment>Setting menu | Centimeter</comment>
  </data>
  <data name="DynamoViewSettingMenuCubicCentimeter" xml:space="preserve">
    <value>Cubic Centimeter</value>
    <comment>Setting menu | Cubic centimeter</comment>
  </data>
  <data name="DynamoViewSettingMenuCubicFoot" xml:space="preserve">
    <value>Cubic Foot</value>
    <comment>Setting menu | Cubic foot</comment>
  </data>
  <data name="DynamoViewSettingMenuCubicInch" xml:space="preserve">
    <value>Cubic Inch</value>
    <comment>Setting menu | Cubic inch</comment>
  </data>
  <data name="DynamoViewSettingMenuCubicMeter" xml:space="preserve">
    <value>Cubic Meter</value>
    <comment>Setting menu | Cubic meter</comment>
  </data>
  <data name="DynamoViewSettingMenuCubicMillimeter" xml:space="preserve">
    <value>Cubic Millimeter</value>
    <comment>Setting menu | Cubic millimeter</comment>
  </data>
  <data name="DynamoViewSettingMenuDecimalFoot" xml:space="preserve">
    <value>Decimal Foot</value>
    <comment>Setting menu | Decimal foot</comment>
  </data>
  <data name="DynamoViewSettingMenuDecimalInch" xml:space="preserve">
    <value>Decimal Inch</value>
    <comment>Setting menu | Decimal inch</comment>
  </data>
  <data name="DynamoViewSettingMenuShowDataReportingDialog" xml:space="preserve">
    <value>Agreement to _Collect Usability Data</value>
    <comment>Dynamo menu | Show user agreement dialog about data collecting</comment>
  </data>
  <data name="DynamoViewSettingMenuFractionalFoot" xml:space="preserve">
    <value>Fractional Foot</value>
    <comment>Setting menu | Fractional foot</comment>
  </data>
  <data name="DynamoViewSettingMenuFractionalInch" xml:space="preserve">
    <value>Fractional Inch</value>
    <comment>Setting menu | Fractional inch</comment>
  </data>
  <data name="DynamoViewSettingMenuHighRenderPrecision" xml:space="preserve">
    <value>High</value>
    <comment>Setting menu | Slider for render precision</comment>
  </data>
  <data name="DynamoViewSettingMenuLengthUnits" xml:space="preserve">
    <value>Length Display Units</value>
    <comment>Setting menu | Length unit display</comment>
  </data>
  <data name="DynamoViewSettingMenuLowRenderPrecision" xml:space="preserve">
    <value>Low</value>
    <comment>Setting menu | Slider for render precision</comment>
  </data>
  <data name="DynamoViewSettingMenuManagePackagePath" xml:space="preserve">
    <value>Manage Node and Package Paths...</value>
    <comment>Setting menu | Custom node definition and package paths</comment>
  </data>
  <data name="DynamoViewSettingMenuMeter" xml:space="preserve">
    <value>Meter</value>
    <comment>Setting menu | Meter</comment>
  </data>
  <data name="DynamoViewSettingMenuMillimeter" xml:space="preserve">
    <value>Millimeter</value>
    <comment>Setting menu | Millimeter</comment>
  </data>
  <data name="DynamoViewSettingMenuNumber0" xml:space="preserve">
    <value>0</value>
    <comment>Locale dependent number format 0</comment>
  </data>
  <data name="DynamoViewSettingMenuNumber00" xml:space="preserve">
    <value>0.0</value>
    <comment>Locale dependent number format 0.0</comment>
  </data>
  <data name="DynamoViewSettingMenuNumber000" xml:space="preserve">
    <value>0.00</value>
    <comment>Locale dependent number format 0.00</comment>
  </data>
  <data name="DynamoViewSettingMenuNumber0000" xml:space="preserve">
    <value>0.000</value>
    <comment>Locale dependent number format 0.000</comment>
  </data>
  <data name="DynamoViewSettingMenuNumber00000" xml:space="preserve">
    <value>0.0000</value>
    <comment>Locale dependent number format 0.0000</comment>
  </data>
  <data name="DynamoViewSettingMenuNumberFormat" xml:space="preserve">
    <value>Number Format</value>
    <comment>Setting menu | Number format</comment>
  </data>
  <data name="PreferencesViewSelectedPackagePathForDownload" xml:space="preserve">
    <value>Selected package path for download</value>
    <comment>Preferences | Package Manager | Node and Package Paths | New Package Download Directory | Selected package path for download</comment>
  </data>
  <data name="PreferencesViewDisableBuiltInPackages" xml:space="preserve">
    <value>Disable Loading Built-In Packages</value>
    <comment>Preferences | Package Manager | Node and Package Paths | Disable Loading Built-In Packages</comment>
  </data>
  <data name="PreferencesViewDisableCustomPackages" xml:space="preserve">
    <value>Disable Loading Custom Packages</value>
    <comment>Preferences | Package Manager | Node and Package Paths | Disable Loading Custom Packages</comment>
  </data>
  <data name="DynamoViewSettingMenuSquareCentimeter" xml:space="preserve">
    <value>Square Centimeter</value>
    <comment>Setting menu | Square centimeter</comment>
  </data>
  <data name="DynamoViewSettingMenuSquareFoot" xml:space="preserve">
    <value>Square Foot</value>
    <comment>Setting menu | Square foot</comment>
  </data>
  <data name="DynamoViewSettingMenuSquareInch" xml:space="preserve">
    <value>Square Inch</value>
    <comment>Setting menu | Square inch</comment>
  </data>
  <data name="DynamoViewSettingMenuSquareMeter" xml:space="preserve">
    <value>Square Meter</value>
    <comment>Setting menu | Square meter</comment>
  </data>
  <data name="DynamoViewSettingMenuSquareMillimeter" xml:space="preserve">
    <value>Square Millimeter</value>
    <comment>Setting menu | Square millimeter</comment>
  </data>
  <data name="DynamoViewSettingMenuVolumeUnits" xml:space="preserve">
    <value>Volume Display Units</value>
    <comment>Setting menu | Volume unit display</comment>
  </data>
  <data name="DynamoViewSettingShowRunPreview" xml:space="preserve">
    <value>Show Run Preview</value>
    <comment>Setting menu | Show Run Preview</comment>
  </data>
  <data name="DynamoViewSettingsMenuChangeScaleFactor" xml:space="preserve">
    <value>Geometry Scaling...</value>
    <comment>Settings menu | Geometry Scaling</comment>
  </data>
  <data name="DynamoViewSettingsMenuVisualizationSettings" xml:space="preserve">
    <value>Visualization Settings</value>
  </data>
  <data name="DynamoViewToolbarExport3DButtonTooltip" xml:space="preserve">
    <value>Export Background Preview As Image</value>
    <comment>Toolbar export button tooltip</comment>
  </data>
  <data name="DynamoViewToolbarExportButtonTooltip" xml:space="preserve">
    <value>Export Workspace As Image</value>
    <comment>Toolbar export button tooltip</comment>
  </data>
  <data name="DynamoViewToolbarNewButtonTooltip" xml:space="preserve">
    <value>New [Ctrl + N]</value>
    <comment>Toolbar new button tooltip</comment>
  </data>
  <data name="DynamoViewToolbarOpenButtonTooltip" xml:space="preserve">
    <value>Open [Ctrl + O]</value>
    <comment>Toolbar open button tooltip</comment>
  </data>
  <data name="DynamoViewToolbarRedoButtonTooltip" xml:space="preserve">
    <value>Redo [Ctrl + Y]</value>
    <comment>Toolbar redo button tooltip</comment>
  </data>
  <data name="DynamoViewToolbarSaveButtonTooltip" xml:space="preserve">
    <value>Save [Ctrl + S]</value>
    <comment>Toolbar save button tooltip</comment>
  </data>
  <data name="DynamoViewToolbarUndoButtonTooltip" xml:space="preserve">
    <value>Undo [Ctrl + Z]</value>
    <comment>Toolbar undo button tooltip</comment>
  </data>
  <data name="DynamoViewViewMenu" xml:space="preserve">
    <value>_View</value>
    <comment>View menu</comment>
  </data>
  <data name="DynamoViewViewMenu3DPreview" xml:space="preserve">
    <value>_Background 3D Preview</value>
    <comment>View menu | Background 3d preview</comment>
  </data>
  <data name="DynamoViewViewMenuAlternateContextGeometry" xml:space="preserve">
    <value>Show Geometry in {0}</value>
    <comment>View menu | Show geometry in some context</comment>
  </data>
  <data name="DynamoViewViewMenuAvailablePreviews" xml:space="preserve">
    <value>_Available Previews</value>
  </data>
  <data name="DynamoViewViewMenuConnector" xml:space="preserve">
    <value>_Connectors</value>
    <comment>View menu | Connector setting</comment>
  </data>
  <data name="DynamoViewViewMenuConnectorType" xml:space="preserve">
    <value>_Connector Type</value>
    <comment>View menu | Connector type</comment>
  </data>
  <data name="DynamoViewViewMenuConnectorTypeCurve" xml:space="preserve">
    <value>Curves</value>
    <comment>View menu | Curve type connector</comment>
  </data>
  <data name="DynamoViewViewMenuConnectorTypePolylines" xml:space="preserve">
    <value>Polylines</value>
    <comment>View menu | Polyline type connector</comment>
  </data>
  <data name="DynamoViewViewMenuHideConsole" xml:space="preserve">
    <value>Hide Console</value>
    <comment>View menu | Hide console</comment>
  </data>
  <data name="DynamoViewViewMenuPan" xml:space="preserve">
    <value>_Pan</value>
    <comment>View menu | Pan</comment>
  </data>
  <data name="DynamoViewViewMenuPanDown" xml:space="preserve">
    <value>Pan Down (Mouse wheel drag down)</value>
    <comment>View menu | Pan down</comment>
  </data>
  <data name="DynamoViewViewMenuPanLeft" xml:space="preserve">
    <value>Pan Left (Mouse wheel drag left)</value>
    <comment>View menu | Pan left</comment>
  </data>
  <data name="DynamoViewViewMenuPanRight" xml:space="preserve">
    <value>Pan Right (Mouse wheel drag right)</value>
    <comment>View menu | Pan right</comment>
  </data>
  <data name="DynamoViewViewMenuPanUp" xml:space="preserve">
    <value>Pan Up (Mouse wheel drag up)</value>
    <comment>View menu | Pan up</comment>
  </data>
  <data name="DynamoViewViewMenuPreviewNavigate" xml:space="preserve">
    <value>_Navigate Background 3D Preview</value>
    <comment>View menu | Navigate background 3D preview</comment>
  </data>
  <data name="DynamoViewViewMenuShowBackground3DPreview" xml:space="preserve">
    <value>Showing Background 3D Preview</value>
    <comment>View menu | Show background preview</comment>
  </data>
  <data name="DynamoViewViewMenuShowConnectors" xml:space="preserve">
    <value>Show _Connectors</value>
    <comment>View menu | Show connectors</comment>
  </data>
  <data name="DynamoViewViewMenuShowConsole" xml:space="preserve">
    <value>_Show Console</value>
    <comment>View menu | Show console</comment>
  </data>
  <data name="DynamoViewViewMenuShowGrid" xml:space="preserve">
    <value>_Show Grid</value>
    <comment>View menu | Show Grid</comment>
  </data>
  <data name="DynamoViewViewMenuZoom" xml:space="preserve">
    <value>_Zoom</value>
    <comment>View menu | Zoom</comment>
  </data>
  <data name="DynamoViewViewMenuZoomIn" xml:space="preserve">
    <value>Zoom In (Mouse wheel down)</value>
    <comment>View menu | Zoom in</comment>
  </data>
  <data name="DynamoViewViewMenuZoomOut" xml:space="preserve">
    <value>Zoom Out (Mouse wheel up)</value>
    <comment>View menu | Zoom out</comment>
  </data>
  <data name="EditAnnotationTitle" xml:space="preserve">
    <value>Edit Group Title</value>
    <comment>Dialog for editing a node's name</comment>
  </data>
  <data name="EditNodeWindowTitle" xml:space="preserve">
    <value>Edit Node Name</value>
    <comment>Dialog for editing a node's name</comment>
  </data>
  <data name="EditWindowAcceptButton" xml:space="preserve">
    <value>Accept</value>
  </data>
  <data name="EditWindowTitle" xml:space="preserve">
    <value>Set value...</value>
  </data>
  <data name="FileDialogAllFiles" xml:space="preserve">
    <value>All Files ({0})|{0}</value>
  </data>
  <data name="FileDialogAssemblyFiles" xml:space="preserve">
    <value>Assembly Library Files ({0})|{0}</value>
  </data>
  <data name="FileDialogCustomNodeDLLXML" xml:space="preserve">
    <value>Custom Node, DLL, XML ({0})|{0}</value>
  </data>
  <data name="FileDialogDefaultPNGName" xml:space="preserve">
    <value>Capture.png</value>
  </data>
  <data name="FileDialogDefaultSTLModelName" xml:space="preserve">
    <value>model.stl</value>
  </data>
  <data name="FileDialogDesignScriptFiles" xml:space="preserve">
    <value>DesignScript Files ({0})|{0}</value>
  </data>
  <data name="FileDialogDynamoCustomNode" xml:space="preserve">
    <value>{0} Custom Node ({1})|{1}</value>
  </data>
  <data name="FileDialogDynamoDefinitions" xml:space="preserve">
    <value>{0} Definitions ({1})|{1}</value>
  </data>
  <data name="FileDialogDynamoWorkspace" xml:space="preserve">
    <value>{0} Workspace ({1})|{1}</value>
  </data>
  <data name="FileDialogLibraryFiles" xml:space="preserve">
    <value>Library Files ({0})|{0}</value>
  </data>
  <data name="FileDialogManualMode" xml:space="preserve">
    <value>Open in Manual Execution Mode</value>
  </data>
  <data name="FileDialogPNGFiles" xml:space="preserve">
    <value>PNG Image|{0}</value>
  </data>
  <data name="FileDialogSTLModels" xml:space="preserve">
    <value>STL Models|{0}</value>
  </data>
  <data name="FileNotPublishCaption" xml:space="preserve">
    <value>Publish Fail!</value>
  </data>
  <data name="FileNotPublishMessage" xml:space="preserve">
    <value>File(s) were not found or are contained inside of a package. Please only add files that are located outside of packages.

Failed to publish file(s): 
{0}</value>
  </data>
  <data name="FilePathConverterNoFileSelected" xml:space="preserve">
    <value>No file selected.</value>
  </data>
  <data name="FilterIconTooltip" xml:space="preserve">
    <value>Filter results</value>
  </data>
  <data name="FolderNotWritableError" xml:space="preserve">
    <value>You do not have write permission to {0}.</value>
  </data>
  <data name="GenericTaskDialogSampleLeftButton" xml:space="preserve">
    <value>Sample Left Button</value>
    <comment>Sample button, it will be replaced at runtime</comment>
  </data>
  <data name="GenericTaskDialogSampleRightButton" xml:space="preserve">
    <value>Sample Right Button</value>
    <comment>Sample button, it will be replaced at runtime</comment>
  </data>
  <data name="GenericTaskDialogTitle" xml:space="preserve">
    <value>Generic Task Dialog</value>
  </data>
  <data name="GroupContextMenuBackground" xml:space="preserve">
    <value>Select Background</value>
  </data>
  <data name="GroupContextMenuDeleteGroup" xml:space="preserve">
    <value>Delete Group</value>
  </data>
  <data name="GroupContextMenuFont" xml:space="preserve">
    <value>Font Size</value>
  </data>
  <data name="GroupContextMenuGraphLayout" xml:space="preserve">
    <value>Cleanup Node Layout</value>
  </data>
  <data name="GroupContextMenuUngroup" xml:space="preserve">
    <value>Ungr_oup</value>
  </data>
  <data name="HideClassicNodeLibrary" xml:space="preserve">
    <value>Hide Classic Node Library</value>
  </data>
  <data name="ImportLibraryDialogTitle" xml:space="preserve">
    <value>Import Library</value>
  </data>
  <data name="InCanvasFitViewButtonToolTip" xml:space="preserve">
    <value>Zoom to Fit</value>
    <comment>Zoom to Fit</comment>
  </data>
  <data name="InCanvasGeomButtonToolTip" xml:space="preserve">
    <value>Enable background 3D preview navigation (Ctrl + B)</value>
    <comment>Enable background 3D preview navigation</comment>
  </data>
  <data name="InCanvasNodeButtonToolTip" xml:space="preserve">
    <value>Enable graph view navigation (Ctrl + B)</value>
    <comment>Enable graph view navigation</comment>
  </data>
  <data name="InCanvasOrbitButtonToolTip" xml:space="preserve">
    <value>Orbit</value>
    <comment>Orbit</comment>
  </data>
  <data name="InCanvasPanButtonToolTip" xml:space="preserve">
    <value>Pan</value>
    <comment>Pan</comment>
  </data>
  <data name="InCanvasZoomInButtonToolTip" xml:space="preserve">
    <value>Zoom In</value>
    <comment>Zoom In</comment>
  </data>
  <data name="InCanvasZoomOutButtonToolTip" xml:space="preserve">
    <value>Zoom Out</value>
    <comment>Zoom Out</comment>
  </data>
  <data name="InfoBubbleError" xml:space="preserve">
    <value>Error: </value>
  </data>
  <data name="InfoBubbleWarning" xml:space="preserve">
    <value>Warning: </value>
  </data>
  <data name="InstalledPackageViewAdditionalFileLabel" xml:space="preserve">
    <value>Additional Files</value>
  </data>
  <data name="InstalledPackageViewAdditionalLabel" xml:space="preserve">
    <value>Additional Libraries</value>
  </data>
  <data name="InstalledPackageViewContextMenuDeprecate" xml:space="preserve">
    <value>Deprecate</value>
  </data>
  <data name="InstalledPackageViewContextMenuDeprecateTooltip" xml:space="preserve">
    <value>Set this package as deprecated.  Only allowed if you're a current maintainer of the package.</value>
  </data>
  <data name="InstalledPackageViewContextMenuGetLatest" xml:space="preserve">
    <value>Get Latest Version</value>
  </data>
  <data name="InstalledPackageViewContextMenuGetLatestTooltip" xml:space="preserve">
    <value>Check if there is a newer version of this package and download it.</value>
  </data>
  <data name="InstalledPackageViewContextMenuPublish" xml:space="preserve">
    <value>Publish...</value>
  </data>
  <data name="InstalledPackageViewContextMenuPublishTooltip" xml:space="preserve">
    <value>Publish this package, if it has yet to be published.</value>
  </data>
  <data name="InstalledPackageViewContextMenuPublishVersion" xml:space="preserve">
    <value>Publish Version...</value>
  </data>
  <data name="InstalledPackageViewContextMenuPublishVersionTooltip" xml:space="preserve">
    <value>Publish a new version of this package, assuming it has already been published. Only allowed if you're a current maintainer of the package.</value>
  </data>
  <data name="InstalledPackageViewContextMenuRemoveDeprecation" xml:space="preserve">
    <value>Remove deprecation</value>
  </data>
  <data name="InstalledPackageViewContextMenuRemoveDeprecationTooltip" xml:space="preserve">
    <value>Remove package deprecation. Only allowed if you're a current maintainer of the package.</value>
  </data>
  <data name="InstalledPackageViewContextMenuShowRootDir" xml:space="preserve">
    <value>Show Root Directory</value>
  </data>
  <data name="InstalledPackageViewContextMenuShowRootDirTooltip" xml:space="preserve">
    <value>Go to the root folder of this package</value>
  </data>
  <data name="InstalledPackageViewCustomNodesLabel" xml:space="preserve">
    <value>Custom Nodes</value>
  </data>
  <data name="InstalledPackageViewNodeLibrariesLabel" xml:space="preserve">
    <value>Node Libraries</value>
  </data>
  <data name="InstalledPackageViewPendingInstallButton" xml:space="preserve">
    <value>Pending uninstall</value>
  </data>
  <data name="InstalledPackageViewTitle" xml:space="preserve">
    <value>Installed Packages</value>
  </data>
  <data name="InstallMessageCaption" xml:space="preserve">
    <value>Install Dynamo</value>
  </data>
  <data name="InvalidLoginUrl" xml:space="preserve">
    <value>Invalid URL for login page!</value>
  </data>
  <data name="InvalidTimeZoneMessage" xml:space="preserve">
    <value>Could not sign in at this moment. Check the date, time and time zone settings and try to sign in again.</value>
  </data>
  <data name="LacingAutoToolTip" xml:space="preserve">
    <value>No replication guide will be added.</value>
  </data>
  <data name="LacingCrossProductToolTip" xml:space="preserve">
    <value>For two lists [a,b,c][1,2,3] returns [a1,a2,a3][b1,b2,b3][c1,c2,c3].</value>
  </data>
  <data name="LacingDisabledToolTip" xml:space="preserve">
    <value>Argument lacing is disabled for this node.</value>
  </data>
  <data name="LacingFirstToolTip" xml:space="preserve">
    <value>For two lists [a,b,c][1,2,3] returns {a1}.</value>
  </data>
  <data name="LacingLongestToolTip" xml:space="preserve">
    <value>For two lists [a,b,c][1,2] returns [a1,b2,c2].</value>
  </data>
  <data name="LacingShortestToolTip" xml:space="preserve">
    <value>For two lists [a,b,c][1,2] returns [a1,b2].</value>
  </data>
  <data name="LayoutIconTooltip" xml:space="preserve">
    <value>View layout</value>
  </data>
  <data name="LearnMore" xml:space="preserve">
    <value>Learn more</value>
  </data>
  <data name="LibraryViewContextMenuEditNode" xml:space="preserve">
    <value>Edit...</value>
  </data>
  <data name="LibraryViewNoMatchesFound" xml:space="preserve">
    <value>No matches found</value>
    <comment>No matches for the search llibrary</comment>
  </data>
  <data name="LibraryViewSearchText" xml:space="preserve">
    <value>Search</value>
  </data>
  <data name="LibraryViewTitle" xml:space="preserve">
    <value>Library</value>
  </data>
  <data name="MajorVersionNonNegative" xml:space="preserve">
    <value>You must provide a Major version as a non-negative integer.</value>
    <comment>ErrorString</comment>
  </data>
  <data name="Manual" xml:space="preserve">
    <value>Manual</value>
  </data>
  <data name="MessageAlreadyInstallDynamo" xml:space="preserve">
    <value>Package {1} is already installed.

{0} will attempt to uninstall this package before installing {2}.</value>
  </data>
  <data name="MessageConfirmToInstallPackage" xml:space="preserve">
    <value>Are you sure you want to install {0} {1} ?</value>
    <comment>Message box content</comment>
  </data>
  <data name="MessageConfirmToInstallPackageToFolder" xml:space="preserve">
    <value>Are you sure you want to install {0} {1} to {2} ?</value>
    <comment>Message box content</comment>
  </data>
  <data name="MessageConfirmToSaveCustomNode" xml:space="preserve">
    <value>You have unsaved changes to custom node workspace: "{0}".

Would you like to save your changes?</value>
    <comment>Message box content</comment>
  </data>
  <data name="MessageConfirmToSaveHomeWorkSpace" xml:space="preserve">
    <value>You have unsaved changes to the Home workspace.

Would you like to save your changes?</value>
  </data>
  <data name="MessageConfirmToSaveNamedHomeWorkSpace" xml:space="preserve">
    <value>You have unsaved changes to {0}.

Would you like to save your changes?</value>
  </data>
  <data name="MessageConfirmToSaveReadOnlyCustomNode" xml:space="preserve">
    <value>We can't save "{0}" because the file is read-only or contains unresolved or invalid nodes. To keep changes, would you like to "Save As..." with a different name or path?</value>
    <comment>Message box content</comment>
  </data>
  <data name="MessageConfirmToDeletePackage" xml:space="preserve">
    <value>Are you sure you want to delete {0} ?  This will delete the packages root directory.

You can always redownload the package.</value>
  </data>
  <data name="MessageCustomNodeNameExist" xml:space="preserve">
    <value>A built-in node with the given name already exists.</value>
  </data>
  <data name="MessageCustomNodeNeedNewCategory" xml:space="preserve">
    <value>You must enter a new category or choose one from the existing categories.</value>
  </data>
  <data name="MessageCustomNodeNoName" xml:space="preserve">
    <value>You must supply a name.</value>
  </data>
  <data name="MessageCustomNodeNameInvalid" xml:space="preserve">
    <value>Custom Node name cannot contain any of the following special characters:
    # % * ? \ : or any of the non-printable characters.</value>
  </data>
  <data name="MessageErrorOpeningFileGeneral" xml:space="preserve">
    <value>Error Opening File</value>
    <comment>Notification Center Title</comment>
  </data>
  <data name="MessageFailedToAddFile" xml:space="preserve">
    <value>Failed to add file: {0}</value>
    <comment>Message box content</comment>
  </data>
  <data name="MessageFailedToApplyCustomization" xml:space="preserve">
    <value>Failed to apply NodeViewCustomization for {0}</value>
  </data>
  <data name="MessageFailedToAttachToRowColumn" xml:space="preserve">
    <value>'AttachmentToRowColumnConverter' expects a 'ConverterParameter' value to be either 'Row' or 'Column'</value>
  </data>
  <data name="MessageFailedToDownloadPackage" xml:space="preserve">
    <value>Failed to download package with id: {0}.  Please try again and report the package if you continue to have problems.</value>
    <comment>Message box content</comment>
  </data>
  <data name="MessageInvalidPackage" xml:space="preserve">
    <value>Failed to load an invalid package.</value>
  </data>
  <data name="MessageFailedToFindNodeById" xml:space="preserve">
    <value>No node could be found with that Id.</value>
  </data>
  <data name="MessageFailedToOpenCorruptedFile" xml:space="preserve">
    <value>Error opening corrupted file: {0}</value>
    <comment>Message box content</comment>
  </data>
  <data name="MessageFailedToSaveAsImage" xml:space="preserve">
    <value>Failed to save the Workspace as image.</value>
  </data>
  <data name="MessageFailedToDelete" xml:space="preserve">
    <value>{0} failed to delete the package.  You may need to delete the package's root directory manually.</value>
  </data>
  <data name="MessageFailToUninstallPackage" xml:space="preserve">
    <value>{0} failed to uninstall the package: {1}.  The package may need to be reinstalled manually.</value>
    <comment>Message box content</comment>
  </data>
  <data name="MessageGettingNodeError" xml:space="preserve">
    <value>There was a problem getting the node from the workspace.</value>
    <comment>Message box content</comment>
  </data>
  <data name="MessageLoadingTime" xml:space="preserve">
    <value>{0} elapsed for loading {1} main window.</value>
  </data>
  <data name="MessageNeedToRestartAfterDelete" xml:space="preserve">
    <value>{0} and its host application must restart before delete takes effect.</value>
  </data>
  <data name="MessageNodeWithNullFunction" xml:space="preserve">
    <value>There is a null function definition for this node.</value>
  </data>
  <data name="MessageNoNodeDescription" xml:space="preserve">
    <value>No description provided</value>
  </data>
  <data name="MessagePackageContainPythonScript" xml:space="preserve">
    <value>The package or one of its dependencies contains Python scripts or binaries. Do you want to continue?</value>
  </data>
  <data name="MessagePackageNewerDynamo" xml:space="preserve">
    <value>The package or one of its dependencies use a newer version of {0} than you are currently using. Do you want to continue?</value>
  </data>
  <data name="MessageSelectAtLeastOneNode" xml:space="preserve">
    <value>You must select at least one custom node.</value>
    <comment>Message box content</comment>
  </data>
  <data name="MessageSelectSymbolNotFound" xml:space="preserve">
    <value>The selected symbol was not found in the workspace</value>
    <comment>Message box content</comment>
  </data>
  <data name="MessageSubmitSameNamePackage" xml:space="preserve">
    <value>The node is part of the {0} package called "{1}" - do you want to submit a new version of this package?

If not, this node will be moved to the new package you are creating."</value>
    <comment>Message box content</comment>
  </data>
  <data name="MessageToDeprecatePackage" xml:space="preserve">
    <value>Are you sure you want to deprecate {0} ?  This request will be rejected if you are not a maintainer of the package.  It indicates that you will no longer support the package, although the package will still appear when explicitly searched for. 

You can always undeprecate the package.</value>
  </data>
  <data name="MessageToUndeprecatePackage" xml:space="preserve">
    <value>Are you sure you want to undeprecate {0} ?  This request will be rejected if you are not a maintainer of the package.  It indicates that you will continue to support the package and the package will appear when users are browsing packages.

You can always re-deprecate the package.</value>
  </data>
  <data name="MessageForceInstallOrUninstallToContinue" xml:space="preserve">
    <value>Package {0} has one or more dependencies that conflict with the following packages that are in use in the workspace: {1}. Dependency conflicts could cause unintended behavior to occur.
    
Do you wish to continue installing it while keeping the packages that are already installed?

If not, {2} needs to uninstall {1} to continue but cannot as they are in use. Try restarting {2} and download {0} again.</value>
  </data>
  <data name="MessageForceInstallOrUninstallUponRestart" xml:space="preserve">
    <value>Package {0} has one or more dependencies that conflict with the following package(s):

{1}

If you continue to install the package, unintended behavior may occur.

To avoid unintended behavior, uninstall the conflicting loaded package(s), restart Dynamo, and download {0} again.</value>
  </data>
  <data name="MessageUnkownErrorOpeningFile" xml:space="preserve">
    <value>Unknown error opening file: {0}</value>
    <comment>Message box content</comment>
  </data>
  <data name="MessageUnsavedChanges0" xml:space="preserve">
    <value>The following workspaces have not been saved:</value>
  </data>
  <data name="MessageUnsavedChanges1" xml:space="preserve">
    <value>. Please save them and try again.</value>
  </data>
  <data name="MinorVersionNonNegative" xml:space="preserve">
    <value>You must provide a Minor version as a non-negative integer.</value>
    <comment>ErrorString</comment>
  </data>
  <data name="MoreButton" xml:space="preserve">
    <value>More</value>
    <comment>The "More" button on "Publish a Dynamo Package" dialog</comment>
  </data>
  <data name="NameNeedMoreCharacters" xml:space="preserve">
    <value>Name must be at least 3 characters.</value>
    <comment>ErrorString</comment>
  </data>
  <data name="NodeContextMenuEnablePeriodicUpdate" xml:space="preserve">
    <value>Enable Periodic Update</value>
  </data>
  <data name="NodeContextMenuHelp" xml:space="preserve">
    <value>Help...</value>
    <comment>Display help message for this node</comment>
  </data>
  <data name="NodeContextMenuIsInput" xml:space="preserve">
    <value>Is Input</value>
  </data>
  <data name="NodeContextMenuIsOutput" xml:space="preserve">
    <value>Is Output</value>
  </data>
  <data name="NodeContextMenuPreview" xml:space="preserve">
    <value>Preview Geometry</value>
    <comment>Context menu item - preview geometry</comment>
  </data>
  <data name="NodeContextMenuRenameNode" xml:space="preserve">
    <value>Rename</value>
    <comment>Context menu item - rename this node</comment>
  </data>
  <data name="NodeContextMenuShowLabels" xml:space="preserve">
    <value>Show Labels</value>
    <comment>Context menu item - show labels</comment>
  </data>
  <data name="NodeHelpWindowNodeCategory" xml:space="preserve">
    <value>CATEGORY</value>
    <comment>Category label</comment>
  </data>
  <data name="NodeHelpWindowNodeDescription" xml:space="preserve">
    <value>DESCRIPTION</value>
    <comment>Description label</comment>
  </data>
  <data name="NodeHelpWindowNodeInput" xml:space="preserve">
    <value>INPUTS</value>
    <comment>Input label</comment>
  </data>
  <data name="NodeHelpWindowNodeOutput" xml:space="preserve">
    <value>OUTPUTS</value>
    <comment>Output label</comment>
  </data>
  <data name="NodeHelpWindowNodeType" xml:space="preserve">
    <value>NODE TYPE</value>
    <comment>Title label</comment>
  </data>
  <data name="NodesRunStatus" xml:space="preserve">
    <value>Freeze</value>
    <comment>Context menu item</comment>
  </data>
  <data name="NodeViewCustomizationFindErrorMessage" xml:space="preserve">
    <value>There was an error while finding node view customizations for {0}. Contact the author of this assembly for more information.</value>
  </data>
  <data name="NoneString" xml:space="preserve">
    <value>none</value>
  </data>
  <data name="NoteViewContextMenuDelete" xml:space="preserve">
    <value>Delete</value>
    <comment>Delete note </comment>
  </data>
  <data name="NoteViewContextMenuEdit" xml:space="preserve">
    <value>Edit...</value>
    <comment>Edit note</comment>
  </data>
  <data name="NullString" xml:space="preserve">
    <value>null</value>
  </data>
  <data name="OKButton" xml:space="preserve">
    <value>OK</value>
  </data>
  <data name="OneAssemblyWasLoadedSeveralTimesErrorMessage" xml:space="preserve">
    <value>Please, load assembly just one time.
Next assemblies were loaded several times:
</value>
  </data>
  <data name="OnlyTitle" xml:space="preserve">
    <value>only</value>
  </data>
  <data name="OpenDynamoDefinitionDialogTitle" xml:space="preserve">
    <value>Open {0} Definition...</value>
  </data>
  <data name="PackageDownloadConfirmMessageBoxTitle" xml:space="preserve">
    <value>Package Download Confirmation</value>
    <comment>Message box title</comment>
  </data>
  <data name="PackageDownloadErrorMessageBoxTitle" xml:space="preserve">
    <value>Package Download Error</value>
    <comment>Message box title</comment>
  </data>
  <data name="PackageDownloadMessageBoxTitle" xml:space="preserve">
    <value>Package Download</value>
  </data>
  <data name="PackageDownloadStateDownloaded" xml:space="preserve">
    <value>Downloaded</value>
  </data>
  <data name="PackageDownloadStateDownloading" xml:space="preserve">
    <value>Downloading</value>
  </data>
  <data name="PackageDownloadStateError" xml:space="preserve">
    <value>Error</value>
  </data>
  <data name="PackageDownloadStateInstalled" xml:space="preserve">
    <value>Installed</value>
  </data>
  <data name="PackageDownloadStateInstalling" xml:space="preserve">
    <value>Installing</value>
  </data>
  <data name="PackageDownloadStateStarting" xml:space="preserve">
    <value>Starting</value>
  </data>
  <data name="PackageDuplicateAssemblyWarning" xml:space="preserve">
    <value>Due to limitations in the .NET framework, it is not possible to update your package assembly while it is already loaded.  Please update the assembly while {0} is not running and try again.</value>
  </data>
  <data name="PackageDuplicateAssemblyWarningTitle" xml:space="preserve">
    <value>Cannot update assembly</value>
  </data>
  <data name="PackageFolderNotAccessible" xml:space="preserve">
    <value>A problem occurred when trying to install the package. Dynamo is unable to obtain read/write access to
{0}</value>
  </data>
  <data name="PackageNameCannotContainTheseCharacters" xml:space="preserve">
    <value>The name of the package cannot contain</value>
    <comment>ErrorString</comment>
  </data>
  <data name="PackageNeedAtLeastOneFile" xml:space="preserve">
    <value>Your package must contain at least one file.</value>
    <comment>ErrorString</comment>
  </data>
  <data name="PackageNotExisted" xml:space="preserve">
    <value>The root directory of the package does not exist. Please try and re-install the package.</value>
  </data>
  <data name="PackagePathViewAccept" xml:space="preserve">
    <value>Accept Changes</value>
    <comment>Accept changes button on the package path dialog</comment>
  </data>
  <data name="PackagePathViewHeading" xml:space="preserve">
    <value>Paths:</value>
    <comment>Package path management dialog content</comment>
  </data>
  <data name="PackagePathViewSummary1" xml:space="preserve">
    <value>Add paths to make nodes and packages show up in the library.</value>
    <comment>Package path management dialog content</comment>
  </data>
  <data name="PackagePathViewTitle" xml:space="preserve">
    <value>Manage Node and Package Paths</value>
    <comment>Package path management dialog title</comment>
  </data>
  <data name="PackagePathViewToolTipDown" xml:space="preserve">
    <value>Move the selected path downward</value>
    <comment>Tool-tip for down arrow</comment>
  </data>
  <data name="PackagePathViewToolTipMinus" xml:space="preserve">
    <value>Remove the selected path from list</value>
    <comment>Tool-tip for minus icon</comment>
  </data>
  <data name="PackagePathViewToolTipPlus" xml:space="preserve">
    <value>Add a new path to the list</value>
    <comment>Tool-tip for plus icon</comment>
  </data>
  <data name="PackagePathViewToolTipUp" xml:space="preserve">
    <value>Move the selected path upward</value>
    <comment>Tool-tip for up arrow</comment>
  </data>
  <data name="PackagePathAutoAddNotificationTitle" xml:space="preserve">
    <value>Package Path Added</value>
  </data>
  <data name="PackagePathAutoAddNotificationShortDescription" xml:space="preserve">
    <value>A library (*.dll, *.ds) was recently imported into Dynamo. Its path was automatically added to "Preferences &gt; Node and Package Paths..."</value>
  </data>
  <data name="PackagePathAutoAddNotificationDetailedDescription" xml:space="preserve">
    <value>The import path "{0}" was added to "Node and Package Paths". If you want to update or remove this path, please open "Dynamo &gt; Preferences &gt;Package Manager &gt; Node and Package Paths..."</value>
  </data>
  <data name="PackageSearchStateNoResult" xml:space="preserve">
    <value>Search returned no results!</value>
  </data>
  <data name="PackageSearchStateSearching" xml:space="preserve">
    <value>Searching...</value>
  </data>
  <data name="PackageSearchStateSyncingWithServer" xml:space="preserve">
    <value>Syncing with server...</value>
  </data>
  <data name="PackageSearchViewClearButton" xml:space="preserve">
    <value>Clear</value>
    <comment>Clear completed installation</comment>
  </data>
  <data name="PackageSearchViewClearButtonTooltip" xml:space="preserve">
    <value>Clear Downloads</value>
  </data>
  <data name="PackageSearchViewContextMenuOrderAscending" xml:space="preserve">
    <value>Ascending</value>
    <comment>Order by Ascending</comment>
  </data>
  <data name="PackageSearchViewContextMenuOrderDescending" xml:space="preserve">
    <value>Descending</value>
    <comment>Order by Descending</comment>
  </data>
  <data name="PackageSearchViewContextMenuSortByAuthor" xml:space="preserve">
    <value>Author</value>
    <comment>Sort package by author name</comment>
  </data>
  <data name="PackageSearchViewContextMenuSortByDownloads" xml:space="preserve">
    <value>Downloads</value>
    <comment>Sort package by download numbers</comment>
  </data>
  <data name="PackageSearchViewContextMenuSortByName" xml:space="preserve">
    <value>Name</value>
    <comment>Sort package by name</comment>
  </data>
  <data name="PackageSearchViewContextMenuSortByVotes" xml:space="preserve">
    <value>Votes</value>
    <comment>Sort package by user votes</comment>
  </data>
  <data name="PackageSearchViewContextMenuSortyByUpdate" xml:space="preserve">
    <value>Most Recent Update</value>
    <comment>Sort package by the most recent update</comment>
  </data>
  <data name="PackageManagerPackageDeprecated" xml:space="preserve">
    <value>Deprecated</value>
    <comment>Indicate package has been deprecated</comment>
  </data>
  <data name="PackageSearchViewDeprecatedTooltip" xml:space="preserve">
    <value>The maintainers of this package have indicated that they will no longer be updating it.  Use at your own risk!</value>
  </data>
  <data name="PackageSearchViewDescription" xml:space="preserve">
    <value>Description</value>
    <comment>Package description</comment>
  </data>
  <data name="PackageSearchViewInstallButton" xml:space="preserve">
    <value>⇓ Install</value>
    <comment>To install package</comment>
  </data>
  <data name="PackageSearchViewInstallLatestVersion" xml:space="preserve">
    <value>Install latest version</value>
  </data>
  <data name="PackageSearchViewInstallLatestVersionTo" xml:space="preserve">
    <value>Install latest version to folder...</value>
  </data>
  <data name="PackageSearchViewInstallThisVersion" xml:space="preserve">
    <value>Install this version</value>
  </data>
  <data name="PackageSearchViewInstallThisVersionTo" xml:space="preserve">
    <value>Install this version to folder...</value>
  </data>
  <data name="PackageSearchViewKeywords" xml:space="preserve">
    <value>Keywords</value>
    <comment>Package keywords</comment>
  </data>
  <data name="PackageSearchViewSearchTextBox" xml:space="preserve">
    <value>Search...</value>
  </data>
  <data name="PackageSearchViewSortByButton" xml:space="preserve">
    <value>Sort by</value>
  </data>
  <data name="PackageSearchViewTitle" xml:space="preserve">
    <value>Online Package Search</value>
  </data>
  <data name="PackageSearchViewUpvoteButtonTooltip" xml:space="preserve">
    <value>Vote in support of this package</value>
  </data>
  <data name="PackageSearchViewVersions" xml:space="preserve">
    <value>Versions</value>
    <comment>Package versions</comment>
  </data>
  <data name="PackageSearchViewVisitRepositoryBuutton" xml:space="preserve">
    <value>Visit package repository</value>
  </data>
  <data name="PackageSearchViewVisitWebSiteButton" xml:space="preserve">
    <value>Visit package website</value>
  </data>
  <data name="PackageStateUnknown" xml:space="preserve">
    <value>Unknown</value>
  </data>
  <data name="PackageTypeShortString" xml:space="preserve">
    <value>PKG</value>
  </data>
  <data name="PackageUploadNoDependency" xml:space="preserve">
    <value>None</value>
  </data>
  <data name="PackageUploadStateCompressing" xml:space="preserve">
    <value>Compressing...</value>
  </data>
  <data name="PackageUploadStateCopying" xml:space="preserve">
    <value>Copying...</value>
  </data>
  <data name="PackageUploadStateError" xml:space="preserve">
    <value>Error!</value>
    <comment>Something wrong with package uploading</comment>
  </data>
  <data name="PackageUploadStateReady" xml:space="preserve">
    <value>Ready</value>
  </data>
  <data name="PackageUploadStateUploaded" xml:space="preserve">
    <value>Uploaded</value>
  </data>
  <data name="PackageUploadStateUploading" xml:space="preserve">
    <value>Uploading...</value>
  </data>
  <data name="PackageUseNewerDynamoMessageBoxTitle" xml:space="preserve">
    <value>Package Uses Newer Version of {0}!</value>
  </data>
  <data name="PackageWarningMessageBoxTitle" xml:space="preserve">
    <value>Package Warning</value>
    <comment>Message box title</comment>
  </data>
  <data name="Periodic" xml:space="preserve">
    <value>Periodic</value>
  </data>
  <data name="PortViewContextMenuUserDefaultValue" xml:space="preserve">
    <value>Use Default Value</value>
  </data>
  <data name="PresetOverwrite" xml:space="preserve">
    <value>A preset by this name already exists, do you wish to overwrite?</value>
  </data>
  <data name="PresetPromptDescriptionTooltip" xml:space="preserve">
    <value>A description of the preset state.</value>
  </data>
  <data name="PresetPromptNameTooltip" xml:space="preserve">
    <value>A unique name for the preset.</value>
  </data>
  <data name="PresetsWindowDescription" xml:space="preserve">
    <value>Description</value>
  </data>
  <data name="PresetsWindowDescriptionHint" xml:space="preserve">
    <value>Enter a description for this preset.</value>
  </data>
  <data name="PresetsWindowName" xml:space="preserve">
    <value>Name</value>
  </data>
  <data name="PresetsWindowTitle" xml:space="preserve">
    <value>Preset State Properties</value>
  </data>
  <data name="PresetTextRemaining" xml:space="preserve">
    <value>Characters Remaining</value>
  </data>
  <data name="PresetWarningMessage" xml:space="preserve">
    <value>No input nodes selected. Select at least one input node to create a preset.</value>
  </data>
  <data name="PreviewListLabel" xml:space="preserve">
    <value>List</value>
  </data>
  <data name="PublishPackage" xml:space="preserve">
    <value>Publish Online</value>
  </data>
  <data name="PublishPackageDialogCaption" xml:space="preserve">
    <value>Published Successfully</value>
  </data>
  <data name="PublishPackageLocally" xml:space="preserve">
    <value>Publish Locally</value>
  </data>
  <data name="PublishPackageMessage" xml:space="preserve">
    <value>Package published successfully. 
Want to publish a different package?</value>
  </data>
  <data name="PublishPackagePackageContent" xml:space="preserve">
    <value>Package Contents</value>
  </data>
  <data name="PublishPackageViewAddFileButton" xml:space="preserve">
    <value>Add Files</value>
  </data>
  <data name="PublishPackageViewAddFileButtonTooltip" xml:space="preserve">
    <value>Add File To Package</value>
  </data>
  <data name="PublishPackageViewContextMenuIsNodeLibrary" xml:space="preserve">
    <value>Is Node Library</value>
  </data>
  <data name="PublishPackageViewLicense" xml:space="preserve">
    <value>License (optional)</value>
  </data>
  <data name="PublishPackageViewPackageDependencies" xml:space="preserve">
    <value>Dependencies</value>
  </data>
  <data name="PublishPackageViewPackageDescriptionTooltip" xml:space="preserve">
    <value>A description that helps people understand what the package might be used for.</value>
  </data>
  <data name="PublishPackageViewPackageGroup" xml:space="preserve">
    <value>Group (optional)</value>
    <comment>User to input group name about this package</comment>
  </data>
  <data name="PublishPackageViewPackageGroupTooltip" xml:space="preserve">
    <value>A group to help categorize this package.  Might be useful for a collection of packages related to a firm, school, etc.</value>
  </data>
  <data name="PublishPackageViewPackageKeywords" xml:space="preserve">
    <value>Keywords (optional)</value>
    <comment>User to input some keywords about this package</comment>
  </data>
  <data name="PublishPackageViewPackageKeywordsTooltip" xml:space="preserve">
    <value>Keywords help find your package in the database.  Separate them by spaces.</value>
  </data>
  <data name="PublishPackageViewPackageName" xml:space="preserve">
    <value>Name</value>
  </data>
  <data name="PublishPackageViewPackageNameTooltip" xml:space="preserve">
    <value>A unique name for the package.</value>
  </data>
  <data name="PublishPackageViewPackageVersion" xml:space="preserve">
    <value>Version (Major Minor Build)</value>
  </data>
  <data name="PublishPackageViewPackageVersionTooltip" xml:space="preserve">
    <value>A version name helps a submitter keep track of updates to the package.  A new version of a package will be REJECTED if this is not incremeneted.</value>
  </data>
  <data name="PublishPackageViewPublish" xml:space="preserve">
    <value>Publish a Package</value>
  </data>
  <data name="PublishPackageViewPublisherWebiSite" xml:space="preserve">
    <value>Website Url (optional)</value>
  </data>
  <data name="PublishPackageViewRepositoryUrl" xml:space="preserve">
    <value>Repository Url (optional)</value>
    <comment>Github repository</comment>
  </data>
  <data name="PublishPackageViewTitle" xml:space="preserve">
    <value>Publish a {0} Package</value>
  </data>
  <data name="QueryMember" xml:space="preserve">
    <value>Query</value>
  </data>
  <data name="RerunButton" xml:space="preserve">
    <value>Apply Changes</value>
  </data>
  <data name="RunCompletedMessage" xml:space="preserve">
    <value>Run completed.</value>
  </data>
  <data name="RunCompletedWithScaleChangeAndWarningsMessage" xml:space="preserve">
    <value>Run completed with warnings on setting new working range.</value>
  </data>
  <data name="RunCompletedWithScaleChangeMessage" xml:space="preserve">
    <value>Run completed with new working range.</value>
  </data>
  <data name="RunCompletedWithWarningsMessage" xml:space="preserve">
    <value>Run completed with warnings.</value>
  </data>
  <data name="RunStartedMessage" xml:space="preserve">
    <value>Run started...</value>
  </data>
  <data name="RunStartedWithScaleChangeMessage" xml:space="preserve">
    <value>Run started with new working range...</value>
  </data>
  <data name="RunTypeToolTipAutomatically" xml:space="preserve">
    <value>Graph changes are executed in real time. Best suited for smaller graphs, known graphs, and Dynamo Sandbox.</value>
  </data>
  <data name="RunTypeToolTipManually" xml:space="preserve">
    <value>Graph changes are executed when you click Run. Use this mode when working in large graphs, unfamiliar graphs, or host applications.</value>
  </data>
  <data name="RunTypeToolTipPeriodicallyDisabled" xml:space="preserve">
    <value>Periodic running is disabled when there are no nodes in your graph that support it.</value>
  </data>
  <data name="RunTypeToolTipPeriodicallyEnabled" xml:space="preserve">
    <value>Graph changes are executed at a specified interval. Only available when the graph contains specific nodes, such as DateTime.Now or WebRequest.</value>
  </data>
  <data name="UnsavedChangesMessageBoxTitle" xml:space="preserve">
    <value>Unsaved changes</value>
  </data>
  <data name="SaveModelToSTLDialogTitle" xml:space="preserve">
    <value>Save your model to STL.</value>
  </data>
  <data name="SaveWorkbenToImageDialogTitle" xml:space="preserve">
    <value>Save your Workbench to an Image</value>
  </data>
  <data name="ScalingExtraLargeButton" xml:space="preserve">
    <value>Extra large</value>
  </data>
  <data name="ScalingLargeButton" xml:space="preserve">
    <value>Large</value>
  </data>
  <data name="ScalingMediumButton" xml:space="preserve">
    <value>Medium</value>
  </data>
  <data name="ScalingSmallButton" xml:space="preserve">
    <value>Small</value>
  </data>
  <data name="ScreenShotFrom3DParameter" xml:space="preserve">
    <value>screenshot_3D</value>
  </data>
  <data name="ScreenShotFrom3DShortcutParameter" xml:space="preserve">
    <value>screenshot_3D_shortcut</value>
  </data>
  <data name="SearchViewTopResult" xml:space="preserve">
    <value>Top Result</value>
  </data>
  <data name="SelectAllTitle" xml:space="preserve">
    <value>Select All</value>
  </data>
  <data name="SelectionErrorMessageBoxTitle" xml:space="preserve">
    <value>Selection Error</value>
    <comment>Message box title</comment>
  </data>
  <data name="SelectNodeButtonChange" xml:space="preserve">
    <value>Change</value>
  </data>
  <data name="SelectNodeButtonSelect" xml:space="preserve">
    <value>Select</value>
  </data>
  <data name="ShowClassicNodeLibrary" xml:space="preserve">
    <value>Show Classic Node Library</value>
  </data>
  <data name="ShowHideLibraryIconTooltip" xml:space="preserve">
    <value>Show/hide</value>
  </data>
  <data name="ShowRunPreviewDisableToolTip" xml:space="preserve">
    <value>Preview the execution state of your graph. Nodes that are scheduled for execution will highlight in the graph</value>
  </data>
  <data name="ShowRunPreviewEnableToolTip" xml:space="preserve">
    <value>Execution preview is not available when running automatically</value>
  </data>
  <data name="SolutionToFolderNotWritatbleError" xml:space="preserve">
    <value>Please update the permissions or go to Preferences &gt;Node and Package Paths...' to change your default directory.</value>
  </data>
  <data name="StartPageAdvancedTutorials" xml:space="preserve">
    <value>Advanced Tutorials</value>
    <comment>Start page | Link to tutorials</comment>
  </data>
  <data name="StartPageAsk" xml:space="preserve">
    <value>ASK</value>
  </data>
  <data name="StartPageBackupLocation" xml:space="preserve">
    <value>Backup location</value>
  </data>
  <data name="StartPageBackupNoCrash" xml:space="preserve">
    <value>BACKUP</value>
  </data>
  <data name="StartPageBackupOnCrash" xml:space="preserve">
    <value>RECOVER FROM BACKUP</value>
  </data>
  <data name="StartPageCode" xml:space="preserve">
    <value>CODE</value>
  </data>
  <data name="StartPageDiscussionForum" xml:space="preserve">
    <value>Discussion forum</value>
  </data>
  <data name="StartPageDynamoDictionary" xml:space="preserve">
    <value>Dynamo Dictionary</value>
  </data>
  <data name="StartPageDynamoPrimer" xml:space="preserve">
    <value>Dynamo Primer</value>
  </data>
  <data name="StartPageFiles" xml:space="preserve">
    <value>FILES</value>
  </data>
  <data name="StartPageGithubRepository" xml:space="preserve">
    <value>Github repository</value>
  </data>
  <data name="StartPageMoreSamples" xml:space="preserve">
    <value>More Samples</value>
  </data>
  <data name="StartPageNewCustomNode" xml:space="preserve">
    <value>Custom Node</value>
    <comment>Start page | New custom node</comment>
  </data>
  <data name="StartPageNewFile" xml:space="preserve">
    <value>New</value>
    <comment>Start page | New </comment>
  </data>
  <data name="StartPageOpenFile" xml:space="preserve">
    <value>Open</value>
    <comment>Start page | Open files</comment>
  </data>
  <data name="StartPageRecent" xml:space="preserve">
    <value>RECENT</value>
  </data>
  <data name="StartPageReference" xml:space="preserve">
    <value>REFERENCE</value>
  </data>
  <data name="StartPageSamples" xml:space="preserve">
    <value>SAMPLES</value>
  </data>
  <data name="StartPageSendIssues" xml:space="preserve">
    <value>Send issues</value>
  </data>
  <data name="StartPageShowSamples" xml:space="preserve">
    <value>Show Samples In Folder</value>
  </data>
  <data name="StartPageVideoTutorials" xml:space="preserve">
    <value>Video Tutorials</value>
    <comment>Start page | Link to videos</comment>
  </data>
  <data name="StartPageVisitWebsite" xml:space="preserve">
    <value>{0} website</value>
    <comment>Start page | Link to DynamoBIM</comment>
  </data>
  <data name="StartPageWhatsNew" xml:space="preserve">
    <value>Getting Started</value>
  </data>
  <data name="StringInputNodeEditMenu" xml:space="preserve">
    <value>Edit...</value>
  </data>
  <data name="TabFileNameReadOnlyPrefix" xml:space="preserve">
    <value>[Read-Only] </value>
  </data>
  <data name="TermsOfUseAcceptButton" xml:space="preserve">
    <value>I Accept</value>
  </data>
  <data name="TermsOfUseDeclineButton" xml:space="preserve">
    <value>I Decline</value>
  </data>
  <data name="TermsOfUseViewTitle" xml:space="preserve">
    <value>Package Manager Terms of Use</value>
  </data>
  <data name="TooltipCurrentIndex" xml:space="preserve">
    <value>{0} of {1}</value>
  </data>
  <data name="UnableToAccessPackageDirectory" xml:space="preserve">
    <value>Unable To Access Package Directory</value>
  </data>
  <data name="UndeprecatingPackageMessageBoxTitle" xml:space="preserve">
    <value>Removing Package Deprecation</value>
  </data>
  <data name="DeleteFailureMessageBoxTitle" xml:space="preserve">
    <value>Delete Failure</value>
  </data>
  <data name="MessageNeedToRestartAfterDeleteTitle" xml:space="preserve">
    <value>Deleting Package</value>
  </data>
  <data name="UnitAcres" xml:space="preserve">
    <value>Acres</value>
  </data>
  <data name="UnitArea" xml:space="preserve">
    <value>Area</value>
  </data>
  <data name="UnitCentimeters" xml:space="preserve">
    <value>Centimeters</value>
  </data>
  <data name="UnitCubicCentimeter" xml:space="preserve">
    <value>CubicCentimeter</value>
  </data>
  <data name="UnitCubicFoot" xml:space="preserve">
    <value>CubicFoot</value>
  </data>
  <data name="UnitCubicInches" xml:space="preserve">
    <value>CubicInches</value>
  </data>
  <data name="UnitCubicMeters" xml:space="preserve">
    <value>CubicMeters</value>
  </data>
  <data name="UnitCubicMillimeter" xml:space="preserve">
    <value>CubicMillimeter</value>
  </data>
  <data name="UnitCubicYards" xml:space="preserve">
    <value>CubicYards</value>
  </data>
  <data name="UnitDecimeters" xml:space="preserve">
    <value>Decimeters</value>
  </data>
  <data name="UnitFeet" xml:space="preserve">
    <value>Feet</value>
  </data>
  <data name="UnitHectares" xml:space="preserve">
    <value>Hectares</value>
  </data>
  <data name="UnitInches" xml:space="preserve">
    <value>Inches</value>
  </data>
  <data name="UnitLength" xml:space="preserve">
    <value>Length</value>
  </data>
  <data name="UnitLitres" xml:space="preserve">
    <value>Litres</value>
  </data>
  <data name="UnitMeters" xml:space="preserve">
    <value>Meters</value>
  </data>
  <data name="UnitMillimeters" xml:space="preserve">
    <value>Millimeters</value>
  </data>
  <data name="Units" xml:space="preserve">
    <value>Units:</value>
  </data>
  <data name="UnitSquareCentimeter" xml:space="preserve">
    <value>SquareCentimeter</value>
  </data>
  <data name="UnitSquareFoot" xml:space="preserve">
    <value>SquareFoot</value>
  </data>
  <data name="UnitSquareInch" xml:space="preserve">
    <value>SquareInch</value>
  </data>
  <data name="UnitSquareMeter" xml:space="preserve">
    <value>SquareMeter</value>
  </data>
  <data name="UnitSquareMillimeter" xml:space="preserve">
    <value>SquareMillimeter</value>
  </data>
  <data name="UnitUSGallons" xml:space="preserve">
    <value>USGallons</value>
  </data>
  <data name="UnitVolume" xml:space="preserve">
    <value>Volume</value>
  </data>
  <data name="UnknowDateFormat" xml:space="preserve">
    <value>Unknown date format</value>
  </data>
  <data name="UpdateMessage" xml:space="preserve">
    <value>An update is available for Dynamo.
Installing the latest update requires Dynamo and any host applications to close.
Do you want to install the latest Dynamo update?</value>
  </data>
  <data name="UsageReportPromptDialogTitle" xml:space="preserve">
    <value>Agreement to Collect Usability Data</value>
  </data>
  <data name="UseLevelKeepListStructureHint" xml:space="preserve">
    <value>Keep 1 input list's nesting</value>
  </data>
  <data name="UseLevelKeepListStructurePopupMenuItem" xml:space="preserve">
    <value>Keep list structure</value>
  </data>
  <data name="UseLevelPopupMenuItem" xml:space="preserve">
    <value>Use Levels</value>
  </data>
  <data name="VersionValueGreaterThan0" xml:space="preserve">
    <value>At least one of your version values must be greater than 0.</value>
    <comment>ErrorString</comment>
  </data>
  <data name="Watch3DViewContextMenuPan" xml:space="preserve">
    <value>_Pan</value>
  </data>
  <data name="Watch3DViewContextMenuRotate" xml:space="preserve">
    <value>_Rotate</value>
  </data>
  <data name="Watch3DViewContextMenuSwitchView" xml:space="preserve">
    <value>Switch to Node _View</value>
  </data>
  <data name="Watch3DViewContextMenuZoomToFit" xml:space="preserve">
    <value>_Zoom to Fit</value>
  </data>
  <data name="WatchNodeRawDataMenu" xml:space="preserve">
    <value>Show Raw Data</value>
  </data>
  <data name="ZeroTouchTypeShortString" xml:space="preserve">
    <value>DLL</value>
  </data>
  <data name="RerunButtonToolTip" xml:space="preserve">
    <value>Rerun the graph.</value>
  </data>
  <data name="PackageSearchViewSearchTextBoxSyncing" xml:space="preserve">
    <value>Please wait...</value>
  </data>
  <data name="EditNoteWindowTitle" xml:space="preserve">
    <value>Write note here</value>
  </data>
  <data name="SideBarPanelViewTitle" xml:space="preserve">
    <value>Sidebar</value>
  </data>
  <data name="ExtensionAdded" xml:space="preserve">
    <value>Extension tab added to the extensions side bar.</value>
  </data>
  <data name="ExtensionAlreadyPresent" xml:space="preserve">
    <value>No new tab is added, as the extension is already present in the extensions side bar.</value>
  </data>
  <data name="MessageUninstallCustomNodeToContinue" xml:space="preserve">
    <value>{1} cannot be loaded.
Installing it will conflict with one or more node definitions that already exist in {0}, which is currently loaded. 
To install {1}, Dynamo needs to first uninstall {0}. 
Restart Dynamo to complete the uninstall.

Uninstall the following packages: {0}?</value>
  </data>
  <data name="PreviewText" xml:space="preserve">
    <value> This Feature is in Preview! </value>
  </data>
  <data name="PackageHostDependencyTooltip" xml:space="preserve">
    <value>This package contains node(s) that depend on applications outside Dynamo. To fully utilize node(s) in this package, you will need to have these external applications installed.</value>
  </data>
  <data name="PackageHostDependencyFilter" xml:space="preserve">
    <value>Filter packages that depend on applications outside Dynamo. This feature currently can only filter packages which have been marked manually by package authors during publish.</value>
  </data>
  <data name="PackageHostDependencyFilterContextItem" xml:space="preserve">
    <value>Packages contain node(s)  that depend on specified application outside Dynamo.</value>
  </data>
  <data name="MessageUninstallSamePackage" xml:space="preserve">
    <value>"The package {0} is already installed. To reinstall it, you must first uninstall it and restart to complete the uninstall. Would you like to mark {0} for uninstall?"</value>
  </data>
  <data name="MessagePackageNotFound" xml:space="preserve">
    <value>{0} was not found and could not be downloaded.</value>
  </data>
  <data name="MessagePackageVersionNotFound" xml:space="preserve">
    <value>Version {0} of {1} could not be found.</value>
  </data>
  <data name="PublishPackageViewPackageHostDependency" xml:space="preserve">
    <value>External Dependency (optional)</value>
  </data>
  <data name="PublishPackageViewPackageHostDependencyTooltip" xml:space="preserve">
    <value>An indication of what applications outside of Dynamo your package depends on, such as Revit, Civil 3D or Photoshop. Users of your package will need to install these applications to fully utilize your package.</value>
  </data>
  <data name="InfoBubbleDocumentationLinkText" xml:space="preserve">
    <value>Read more...</value>
  </data>
  <data name="PackageSearchViewFilterByButton" xml:space="preserve">
    <value>Filter by</value>
  </data>
  <data name="DynamoViewSettingMenuShowDataReportingDialogTooltip" xml:space="preserve">
    <value>Display the dialog for user to pick agreement on data collecting.</value>
  </data>
  <data name="CrashPromptGithubNewIssueTitle" xml:space="preserve">
    <value>Crash report from Dynamo {0}</value>
  </data>
  <assembly alias="System.Windows.Forms" name="System.Windows.Forms, Version=4.0.0.0, Culture=neutral, PublicKeyToken=b77a5c561934e089" />
  <data name="psDynamoMesh" type="System.Resources.ResXFileRef, System.Windows.Forms">
    <value>..\ViewModels\Watch3D\compiledShaders\psDynamoMesh;System.Byte[], mscorlib, Version=4.0.0.0, Culture=neutral, PublicKeyToken=b77a5c561934e089</value>
  </data>
  <data name="vsDynamoMesh" type="System.Resources.ResXFileRef, System.Windows.Forms">
    <value>..\ViewModels\Watch3D\compiledShaders\vsDynamoMesh;System.Byte[], mscorlib, Version=4.0.0.0, Culture=neutral, PublicKeyToken=b77a5c561934e089</value>
  </data>
  <data name="PreferencesViewShowCodeBlockNodeLineNumber" xml:space="preserve">
    <value>Show CodeBlockNode Line Numbers</value>
    <comment>Preferences | Visual Settings | Display Settings | Show CodeBlockNode Line Numbers</comment>
  </data>
  <data name="MessageFailedToDownloadPackageVersion" xml:space="preserve">
    <value>Failed to download version {0} of package with id: {1}.  Please try again and report the package if you continue to have problems.</value>
    <comment>Message box content. {0} = 1.2.3, {1} = 57d576e8f615e7725800001d</comment>
  </data>
  <data name="NodeTooltipDescription" xml:space="preserve">
    <value>Description: </value>
  </data>
  <data name="NodeTooltipOriginalName" xml:space="preserve">
    <value>Original node name: </value>
  </data>
  <data name="RenderingMemoryOutageDescription" xml:space="preserve">
    <value>Please check if you intended to render this amount of geometry, and consider turning off the preview of other nodes within your graph, lowering the amount of Geometry you wish to render, or turning down the render precision.</value>
  </data>
  <data name="RenderingMemoryOutageSummary" xml:space="preserve">
    <value>Dynamo has run out of memory trying to render your geometry. The geometry preview has been disabled.</value>
  </data>
  <data name="vsDynamoPointLine" type="System.Resources.ResXFileRef, System.Windows.Forms">
    <value>..\ViewModels\Watch3D\compiledShaders\vsDynamoPointLine;System.Byte[], mscorlib, Version=4.0.0.0, Culture=neutral, PublicKeyToken=b77a5c561934e089</value>
  </data>
  <data name="psDynamoLine" type="System.Resources.ResXFileRef, System.Windows.Forms">
    <value>..\ViewModels\Watch3D\compiledShaders\psDynamoLine;System.Byte[], mscorlib, Version=4.0.0.0, Culture=neutral, PublicKeyToken=b77a5c561934e089</value>
  </data>
  <data name="psDynamoPoint" type="System.Resources.ResXFileRef, System.Windows.Forms">
    <value>..\ViewModels\Watch3D\compiledShaders\psDynamoPoint;System.Byte[], mscorlib, Version=4.0.0.0, Culture=neutral, PublicKeyToken=b77a5c561934e089</value>
  </data>
  <data name="PreferencesViewShowWhitespaceInPythonEditor" xml:space="preserve">
    <value>Show Whitespace in Python Editor</value>
    <comment>Preferences | Features | Python | Show Whitspace Characters in Python editor</comment>
  </data>
  <data name="PreferencesViewDefaultPythonEngine" xml:space="preserve">
    <value>Default Python Engine</value>
    <comment>Preferences | Features | Python | Default Python Engine</comment>
  </data>
  <data name="PreferencesViewPackageDownloadDirectory" xml:space="preserve">
    <value>New Package Download Path</value>
    <comment>Preferences | Package Manager | Node and Package Paths | New Package Download Directory</comment>
  </data>
  <data name="PreferencesPackageDownloadDirectoryTooltip" xml:space="preserve">
    <value>Choose a package path from this list to download new packages to.</value>
    <comment>Preferences | Package Manager | Node and Package Paths | New Package Download Directory</comment>
  </data>
  <data name="DefaultPythonEngineNone" xml:space="preserve">
    <value>Use System Default</value>
    <comment>Preferences | Features | Python | Default Python Engine</comment>
  </data>
  <data name="PreferencesViewEnableNodeAutoComplete" xml:space="preserve">
    <value>Enable Node Autocomplete</value>
    <comment>Preferences | Features | Experimental | Enable Node Auto Complete</comment>
  </data>
  <data name="ErrorLoadingIcon" xml:space="preserve">
    <value>An error occurred when loading the application icon: {0}</value>
    <comment>{0} = detailed error message</comment>
  </data>
  <data name="PublishPackageSelectNodeLibraries" xml:space="preserve">
    <value>Select Node Libraries</value>
  </data>
  <data name="PublishPackageMoreInfoFile" xml:space="preserve">
    <value>DynamoCoreWpf;PublishPackageDocumentation.html</value>
  </data>
  <data name="DynamoViewDynamoMenu" xml:space="preserve">
    <value>_Dynamo</value>
    <comment>Dynamo menu</comment>
  </data>
  <data name="DynamoViewDynamoMenuAbout" xml:space="preserve">
    <value>_About</value>
    <comment>Dynamo menu | Display About dialog</comment>
  </data>
  <data name="DynamoViewDynamoMenuPreferences" xml:space="preserve">
    <value>_Preferences...</value>
    <comment>Dynamo menu | Preferences</comment>
  </data>
  <data name="DynamoViewFileMenuExport" xml:space="preserve">
    <value>_Export</value>
    <comment>File menu | Export</comment>
  </data>
  <data name="PublishPackageDocTooltipText" xml:space="preserve">
    <value>Learn More about publishing a package</value>
  </data>
  <data name="PreferencesViewFeaturesTab" xml:space="preserve">
    <value>Features</value>
  </data>
  <data name="PreferencesViewGeneralTab" xml:space="preserve">
    <value>General</value>
  </data>
  <data name="PreferencesViewTitle" xml:space="preserve">
    <value>Preferences</value>
  </data>
  <data name="PreferencesViewVisualSettingsTab" xml:space="preserve">
    <value>Visual Settings</value>
  </data>
  <data name="PreferencesViewFontSizeLabel" xml:space="preserve">
    <value>Node Font Size</value>
  </data>
  <data name="PreferencesViewLanguageLabel" xml:space="preserve">
    <value>Language</value>
    <comment>Label used in the general tab</comment>
  </data>
  <data name="PreferencesViewRunSettingsLabel" xml:space="preserve">
    <value>Default Run Settings</value>
    <comment>Label used in the general tab</comment>
  </data>
  <data name="PreferencesNodeAutocompleteMethod" xml:space="preserve">
    <value>Default Ranking Method</value>
    <comment>Label used in the features tab</comment>
  </data>
  <data name="ConfidenceToolTipTitle" xml:space="preserve">
    <value>Confidence rating</value>
    <comment>Confidence tooltip title</comment>
  </data>
  <data name="ConfidenceToolTipDescription" xml:space="preserve">
    <value>Represents estimated probability that the given node is the right choice. Recommended nodes are listed in order from highest to lowest confidence level. Confidence level percentages for all recommended nodes add up to about 100%.</value>
    <comment>Confidence tooltip description</comment>
  </data>
  <data name="ConfidenceToolTipoLearnMore" xml:space="preserve">
    <value>Learn more</value>
    <comment>Confidence tooltip Learn more</comment>
  </data>
  <data name="ObjectType" xml:space="preserve">
    <value>Node Type Match</value>
    <comment>Label used in the features tab</comment>
  </data>
  <data name="RecommendedNodes" xml:space="preserve">
    <value>Recommended Nodes</value>
    <comment>Label used in the features tab</comment>
  </data>
  <data name="DynamoViewExtensionsMenu" xml:space="preserve">
    <value>E_xtensions</value>
    <comment>Extensions menu</comment>
  </data>
  <data name="ConnectorContextMenuHeaderBreakConnection" xml:space="preserve">
    <value>Break Connection</value>
  </data>
  <data name="ConnectorContextMenuHeaderShowConnector" xml:space="preserve">
    <value>Show Wire</value>
  </data>
  <data name="ConnectorContextMenuHeaderSelectConnected" xml:space="preserve">
    <value>Select Connected</value>
  </data>
  <data name="ConnectorContextMenuHeaderUnpinConnector" xml:space="preserve">
    <value>Unpin Wire</value>
  </data>
  <data name="PreferencesViewPython" xml:space="preserve">
    <value>Python</value>
    <comment>Preferences | Features | Python</comment>
  </data>
  <data name="PreferencesViewRequiresRelaunchOfDynamo" xml:space="preserve">
    <value>Requires relaunch of Dynamo</value>
    <comment>Preferences | Features | Python | Requires relaunch of Dynamo</comment>
  </data>
  <data name="MessagePackageDepsInBuiltinPackages" xml:space="preserve">
    <value>{0} has dependencies that conflict with the following built-in package(s): {1}. Dependency conflicts could cause unintended behavior to occur.
    
Do you wish to continue trying to install {0}?</value>
  </data>
  <data name="MessageSamePackageDiffVersInBuiltinPackages" xml:space="preserve">
    <value>{0} cannot be installed as it conflicts with a different version of the built-in package, {1}, which is already installed.
    
You can try disabling loading packages from built-in package paths, or unload the conflicting package, then restart {2} and download {0} again.</value>
  </data>
  <data name="MessageSamePackageSameVersInBuiltinPackages" xml:space="preserve">
    <value>The same version of package {0} is already installed as a built-in package and does not need to be installed again.</value>
  </data>
  <data name="MessageSamePackageSameVersInLocalPackages" xml:space="preserve">
    <value>The same version of {0} is already installed and does not need to be installed again.</value>
  </data>
  <data name="MessageSamePackageDiffVersInLocalPackages" xml:space="preserve">
    <value>Package {0} cannot be installed as it conflicts with a different version, {1}, which is already installed. 

Do you wish to uninstall {1}? Restart {2} to complete the uninstall and try downloading {0} again.</value>
  </data>
  <data name="PreferencesViewGeneralSettingsRun" xml:space="preserve">
    <value>Run Settings</value>
    <comment>Expander Header Name</comment>
  </data>
  <data name="PreferencesViewGeneralSettingsGeoScaling" xml:space="preserve">
    <value>Default Geometry Scaling</value>
    <comment>Expander Header Name</comment>
  </data>
  <data name="PreferencesViewGeneralSettingsBackup" xml:space="preserve">
    <value>Backup Settings</value>
    <comment>Expander Header Name</comment>
  </data>
  <data name="PreferencesViewVisualSettingsGroupStyles" xml:space="preserve">
    <value>Group Styles</value>
    <comment>Expander Header Name</comment>
  </data>
  <data name="PreferencesViewVisualSettingsRenderPrecision" xml:space="preserve">
    <value>Render Precision</value>
    <comment>Expander Header Name</comment>
  </data>
  <data name="PreferencesViewAlreadyExistingStyleWarning" xml:space="preserve">
    <value>Style name already in use</value>
  </data>
  <data name="PreferencesViewVisualSettingsDisplaySettings" xml:space="preserve">
    <value>Display Settings</value>
    <comment>Expander Header Name</comment>
  </data>
  <data name="PreferencesViewVisualSettingShowEdges" xml:space="preserve">
    <value>Show Edges</value>
    <comment>Show Edges</comment>
  </data>
  <data name="PreferencesViewVisualSettingsIsolateSelectedGeo" xml:space="preserve">
    <value>Isolate Selected Geometry</value>
    <comment>Toogle Button Content</comment>
  </data>
  <data name="PackagePathViewModel_BuiltInPackages" xml:space="preserve">
    <value>Dynamo Built-In Packages</value>
  </data>
  <data name="PreferencesViewSavedChangesLabel" xml:space="preserve">
    <value>All changes saved automatically</value>
  </data>
  <data name="PreferencesViewSavedChangesTooltip" xml:space="preserve">
    <value>Last saved:</value>
  </data>
  <data name="NodeAutocompleteDocumentationUriString" xml:space="preserve">
    <value>DynamoCoreWpf;NodeAutocompleteDocumentation.html</value>
  </data>
  <data name="FileTrustWarningDocumentationUriString" xml:space="preserve">
    <value>DynamoCoreWpf;FileTrustWarningDocumentation.html</value>
  </data>
  <data name="PreferencesViewEnableNodeAutoCompleteTooltipText" xml:space="preserve">
    <value>Learn more about Node Autocomplete feature.</value>
  </data>
  <data name="AddStyleButton" xml:space="preserve">
    <value>Add Style</value>
  </data>
  <data name="ResetCPythonButtonText" xml:space="preserve">
    <value>Reset CPython</value>
  </data>
  <data name="ResetCPythonButtonToolTip" xml:space="preserve">
    <value>Resets CPython environment by reloading modules.</value>
  </data>
  <data name="GraphIssuesOnSave_CancelBtn" xml:space="preserve">
    <value>Cancel and Show Issues</value>
  </data>
  <data name="GraphIssuesOnSave_Description" xml:space="preserve">
    <value>There are unresolved issues with the graph type. If this graph is designed to be used outside of Dynamo, resolve all issues and save the graph again.</value>
  </data>
  <data name="GraphIssuesOnSave_ProceedBtn" xml:space="preserve">
    <value>Save with Issues</value>
  </data>
  <data name="GraphIssuesOnSave_Summary" xml:space="preserve">
    <value>You are trying to save a graph with unresolved issues</value>
  </data>
  <data name="GraphIssuesOnSave_Title" xml:space="preserve">
    <value>Graph Type Issues found</value>
  </data>
  <data name="PackagePathsExpanderName" xml:space="preserve">
    <value>Node and Package File Locations</value>
  </data>
  <data name="PreferencesPackageManagerSettingsTab" xml:space="preserve">
    <value>Package Manager</value>
  </data>
  <data name="PackagePathAddPathButtonName" xml:space="preserve">
    <value>Add Path</value>
  </data>
  <data name="PackagePathPreferencesTitle" xml:space="preserve">
    <value>Package/Library Search Paths</value>
  </data>
  <data name="PreferencesViewShowRunPreviewTooltip" xml:space="preserve">
    <value>Switchable only when the current workspace is in Manual run mode.</value>
  </data>
  <data name="PersistentVisualStatusOfLinterIssues" xml:space="preserve">
    <value>Issues found</value>
  </data>
  <data name="ContextSelectConnectedDownstream" xml:space="preserve">
    <value>Downstream</value>
  </data>
  <data name="ContextSelectConnectedHeader" xml:space="preserve">
    <value>Select Connected</value>
  </data>
  <data name="ContextSelectConnectedUpstream" xml:space="preserve">
    <value>Upstream</value>
  </data>
  <data name="ContextSelectConnectedUpstreamDownstream" xml:space="preserve">
    <value>Both</value>
  </data>
  <data name="NodeRenamedLabel" xml:space="preserve">
    <value>Renamed</value>
  </data>
  <data name="PackagePathProtected" xml:space="preserve">
    <value>This path is built-in and cannot be modified.</value>
  </data>
  <data name="PackagePathUpdatePathTooltip" xml:space="preserve">
    <value>Edit Path</value>
  </data>
  <data name="GetStartedGuide" xml:space="preserve">
    <value>_User Interface Tour</value>
    <comment>Get Started Dynamo Tour</comment>
  </data>
  <data name="InteractiveGuides" xml:space="preserve">
    <value>_Interactive Guides</value>
    <comment>Dynamo Guided Tours</comment>
  </data>
  <data name="GetStartedGuideLibraryText" xml:space="preserve">
    <value>The library contains all default functions #(nodes)=https://primer2.dynamobim.org/4_nodes_and_wires of Dynamo, as well as custom nodes you may have loaded. \n\nTo find a node, search the library or browse its categories.</value>
  </data>
  <data name="GetStartedGuideLibraryTitle" xml:space="preserve">
    <value>Library</value>
  </data>
  <data name="GetStartedGuidePreferencesText" xml:space="preserve">
    <value>Use Preferences to customize your Dynamo experience. \n\nYou can change language and time zone settings, adjust the visual style of your workspace, and more.</value>
  </data>
  <data name="GetStartedGuidePreferencesTitle" xml:space="preserve">
    <value>Preferences</value>
  </data>
  <data name="GetStartedGuideResourcesText" xml:space="preserve">
    <value>Use the Help menu to access tools and resources to help you get started. \n\nYou can explore sample scripts, browse the Dynamo Dictionary, find other guides, and more.</value>
  </data>
  <data name="GetStartedGuideResourcesTitle" xml:space="preserve">
    <value>Resources</value>
  </data>
  <data name="GetStartedGuideRunStatusBarText" xml:space="preserve">
    <value>Use the Run Status Bar to run a Dynamo graph (a script that contains the logic or algorithm). \n\nYou can select your preferred run type: -Automatic: The graph runs each time you make a change.- -Manual: The graph runs only when you click Run-</value>
  </data>
  <data name="GetStartedGuideRunStatusBarTitle" xml:space="preserve">
    <value>Run Status Bar</value>
  </data>
  <data name="GetStartedGuideToolbarText" xml:space="preserve">
    <value>From the toolbar, you can: -Open a new workspace- -Open a saved Dynamo file- -Save your current Dynamo file- -Undo or redo changes-</value>
  </data>
  <data name="GetStartedGuideToolbarTitle" xml:space="preserve">
    <value>Toolbar</value>
  </data>
  <data name="GetStartedGuideWelcomeText" xml:space="preserve">
    <value>Start your visual programming journey with this short guide. \n\nHere you'll learn some basics about the Dynamo interface and features.</value>
  </data>
  <data name="GetStartedGuideWelcomeTitle" xml:space="preserve">
    <value>Welcome To Dynamo</value>
  </data>
  <data name="ContextMenuGroups" xml:space="preserve">
    <value>Groups</value>
    <comment>Context menu for group-based operations</comment>
  </data>
  <data name="ContextPinToNode" xml:space="preserve">
    <value>Pin to node</value>
  </data>
  <data name="GetStartedGuideRatingTextTitle" xml:space="preserve">
    <value>Rate this guide</value>
  </data>
  <data name="GetStartedGuideSurveyText" xml:space="preserve">
    <value>Learn more about Dynamo in the #online help=https://primer2.dynamobim.org/</value>
  </data>
  <data name="GetStartedGuideSurveyTitle" xml:space="preserve">
    <value>Finished</value>
  </data>
  <data name="GroupDefaultText" xml:space="preserve">
    <value>Description &lt;Double click here to edit group description&gt;</value>
  </data>
  <data name="GroupNameDefaultText" xml:space="preserve">
    <value>Title &lt;Click here to edit the group title&gt;</value>
  </data>
  <data name="GroupContextMenuAddGroupToGroup" xml:space="preserve">
    <value>Add Group to This Group</value>
  </data>
  <data name="NodeInformationalStateDismiss" xml:space="preserve">
    <value>Dismiss</value>
  </data>
  <data name="NodeInformationalStateShowAllInfo" xml:space="preserve">
    <value>Show all info</value>
  </data>
  <data name="NodeInformationalStateShowAllWarnings" xml:space="preserve">
    <value>Show all warnings</value>
  </data>
  <data name="NodeInformationalStateShowAllErrors" xml:space="preserve">
    <value>Show all errors</value>
  </data>
  <data name="NodeInformationalStateShowLess" xml:space="preserve">
    <value>Show less</value>
  </data>
  <data name="NodeInformationalStateDismissAll" xml:space="preserve">
    <value>Dismiss all</value>
  </data>
  <data name="NodeInfoDismissButtonToolTip" xml:space="preserve">
    <value>Dismisses the info messages on this node. Utilize when you want to design in graph failures, or the info message will not be relevant during graph execution.</value>
  </data>
  <data name="NodeWarningDismissButtonToolTip" xml:space="preserve">
    <value>Dismisses the warning messages on this node. Utilize when you want to design in graph failures, or the warning message will not be relevant during graph execution.</value>
  </data>
  <data name="BreakConnectionsPopupMenuItem" xml:space="preserve">
    <value>Break Connections</value>
  </data>
  <data name="RenamePortPopupMenuItem" xml:space="preserve">
    <value>Edit Port Properties</value>
  </data>
  <data name="HideWiresPopupMenuItem" xml:space="preserve">
    <value>Hide Wires</value>
  </data>
  <data name="ShowWiresPopupMenuItem" xml:space="preserve">
    <value>Show Wires</value>
  </data>
  <data name="ExitTourWindowContent" xml:space="preserve">
    <value>You can return to this guide later from the Help menu.</value>
  </data>
  <data name="PackageStatePendingUnload" xml:space="preserve">
    <value>Scheduled to be unloaded</value>
  </data>
  <data name="PackageStateError" xml:space="preserve">
    <value>Error</value>
  </data>
  <data name="PackageStateLoaded" xml:space="preserve">
    <value>Loaded</value>
  </data>
  <data name="PackageStateUnloaded" xml:space="preserve">
    <value>Unloaded</value>
  </data>
  <data name="PackageStateScheduledForDeletion" xml:space="preserve">
    <value>Scheduled for Delete</value>
  </data>
  <data name="PackageStateScheduledForUnload" xml:space="preserve">
    <value>Scheduled for Unload</value>
  </data>
  <data name="PackageStateErrorTooltip" xml:space="preserve">
    <value>Error.
This package has not been loaded due to the following error:
{0}.</value>
  </data>
  <data name="PackageStateLoadedTooltip" xml:space="preserve">
    <value>Loaded.
This package is loaded and ready to be used.</value>
  </data>
  <data name="PackageStateUnloadedTooltip" xml:space="preserve">
    <value>Unloaded.
This package has been marked as unloaded.</value>
  </data>
  <data name="PackageStateScheduledForDeletionTooltip" xml:space="preserve">
    <value>Scheduled for Delete.
This package will be deleted after the next Dynamo restart.</value>
  </data>
  <data name="PackageContextMenuDeletePackageText" xml:space="preserve">
    <value>Delete</value>
  </data>
  <data name="PackageContextMenuDeletePackageTooltip" xml:space="preserve">
    <value>Delete this package from the Dynamo package locations. Once deleted, it will not be loaded into Dynamo anymore until it is re-installed</value>
  </data>
  <data name="PackageContextMenuUnloadPackageText" xml:space="preserve">
    <value>Unload</value>
  </data>
  <data name="PackageContextMenuUnloadPackageTooltip" xml:space="preserve">
    <value>Unload this package so that it will not be loaded into Dynamo. The package will not be deleted from the Dynamo package locations</value>
  </data>
  <data name="PackageContextMenuUnmarkDeletePackageText" xml:space="preserve">
    <value>Cancel Delete</value>
  </data>
  <data name="PackageContextMenuUnmarkDeletePackageTooltip" xml:space="preserve">
    <value>Remove the scheduled delete status</value>
  </data>
  <data name="PackageContextMenuUnmarkUnloadPackageText" xml:space="preserve">
    <value>Cancel Unload</value>
  </data>
  <data name="PackageContextMenuUnmarkUnloadPackageTooltip" xml:space="preserve">
    <value>Remove the scheduled unload status</value>
  </data>
  <data name="PackageViewContextMenuLoadText" xml:space="preserve">
    <value>Load</value>
  </data>
  <data name="PackageViewContextMenuLoadTooltip" xml:space="preserve">
    <value>Load this package into Dynamo. Other packages with the same name will be automatically deleted</value>
  </data>
  <data name="CannotLoadPackageMessageBoxTitle" xml:space="preserve">
    <value>Cannot Load Package</value>
  </data>
  <data name="MessageLoadBuiltInPackage" xml:space="preserve">
    <value>To load the built-in package {1}, {0} needs to first delete any conflicting packages.

Delete the following packages: {2}?</value>
  </data>
  <data name="MessageLoadBuiltInWithRestartPackage" xml:space="preserve">
    <value>To load the built-in package {1}, {0} needs to first delete any conflicting packages.
Restart {0} to complete the deletion, then try and load the built-in pacakge again.

Delete the following packages: {2}?
    </value>
  </data>
  <data name="GraphIssuesOnSavePath_Description" xml:space="preserve">
    <value>The selected save location path is too long. Please change the save location and try again.</value>
  </data>
  <data name="GraphIssuesOnSavePath_Summary" xml:space="preserve">
    <value>You are trying to save a graph with a path that is too long.</value>
  </data>
  <data name="GraphIssuesOnSavePath_Title" xml:space="preserve">
    <value>Save Path Issues Found</value>
  </data>
  <data name="MessageNeedToRestartAfterUnload" xml:space="preserve">
    <value>{0} and its host application must restart before unload takes effect.</value>
  </data>
  <data name="MessageNeedToRestartAfterUnloadTitle" xml:space="preserve">
    <value>Unloading Package</value>
  </data>
  <data name="MessageFailedToUnload" xml:space="preserve">
    <value>{0} failed to unload the package.</value>
  </data>
  <data name="UnloadFailureMessageBoxTitle" xml:space="preserve">
    <value>Unload Failure</value>
  </data>
  <data name="DynamoViewViewMenuConnectorShowTooltip" xml:space="preserve">
    <value>Show _Tooltip</value>
  </data>
  <data name="NodeInformationalStateDismissedAlerts" xml:space="preserve">
    <value>Dismissed Alerts</value>
  </data>
  <data name="ContextMenu" xml:space="preserve">
    <value>Node Options</value>
    <comment>Node context menu</comment>
  </data>
  <data name="NodeAutocomplete" xml:space="preserve">
    <value>Sort results by</value>
    <comment>Node context tooltip</comment>
  </data>
  <data name="PackageFilter_Name_All" xml:space="preserve">
    <value>All</value>
  </data>
  <data name="PackageSearchHeader" xml:space="preserve">
    <value>Search for packages</value>
    <comment>The title of the package search manager window.</comment>
  </data>
  <data name="DisablePackageInstallIconTooltip" xml:space="preserve">
    <value>All custom package paths have been disabled in Preferences. Packages cannot be installed unless they are re-enabled.</value>
    <comment>Disable package install icon tooltip.</comment>
  </data>
  <data name="DisableBuiltInPackageToggleInfo" xml:space="preserve">
    <value>If the toggle is on, built-in packages will not load on restart. Built-in packages that are currently loaded will be unloaded on restart. 
If the toggle is off built-in packages that are not already loaded will load once the preferences dialog is closed.</value>
    <comment>Disable built-in package toggle info.</comment>
  </data>
  <data name="DisableCustomPackageToggleInfo" xml:space="preserve">
    <value>If the toggle is on, custom packages will not load on restart. Custom packages that are currently loaded will be unloaded on restart. 
If the toggle is off custom packages that are not already loaded will load once the preferences dialog is closed.</value>
    <comment>Disable custom package toggle info.</comment>
  </data>
  <data name="PackageSearchSortBy" xml:space="preserve">
    <value>SORT BY</value>
    <comment>Header in Package Search 'Sort By' Button  Context Menu</comment>
  </data>
  <data name="PackageSearchResultViewDetails" xml:space="preserve">
    <value>View Details</value>
    <comment>In package search result card.</comment>
  </data>
  <data name="PackageSearchResultRequirements" xml:space="preserve">
    <value>Requirements</value>
    <comment>In package search result card.</comment>
  </data>
  <data name="PackageSearchOrder" xml:space="preserve">
    <value>ORDER</value>
    <comment>Header in Package Search 'Sort By' Button Context Menu</comment>
  </data>
  <data name="PreferencesViewShowPreviewBubbles" xml:space="preserve">
    <value>Show Preview Bubbles</value>
    <comment>Preferences | Visual Settings | Display Settings | Show Preview Bubbles</comment>
  </data>
  <data name="PreferencesUseHostScaleUnits" xml:space="preserve">
    <value>Use Revit to scale background graphic helpers</value>
  </data>
  <data name="PreferencesUseHostScaleUnitsToolTip" xml:space="preserve">
    <value>When toggled on, the current Host document units will be used to scale the background graphic helpers (grids, axes). Otherwise, the Graphic Elements Scale drop-down will determine scale.</value>
  </data>
  <data name="PublishPackageVersionMajorWatermark" xml:space="preserve">
    <value>0</value>
  </data>
  <data name="PublishPackageVersionMinorWatermark" xml:space="preserve">
    <value>0</value>
  </data>
  <data name="PublishPackageVersionBuildWatermark" xml:space="preserve">
    <value>1</value>
  </data>
  <data name="PublishPackageViewPackageDescription" xml:space="preserve">
    <value>Description</value>
  </data>
  <data name="PublishPackageViewPackageNameWatermark" xml:space="preserve">
    <value>Package name</value>
  </data>
  <data name="PackageStateScheduledForUnloadTooltip" xml:space="preserve">
    <value>Scheduled for Unload.
This package will be unloaded after the next Dynamo restart.</value>
  </data>
  <data name="PublishPackageGroupWatermark" xml:space="preserve">
    <value>Group</value>
  </data>
  <data name="PublishPackageKeywordsWatermark" xml:space="preserve">
    <value>Keywords</value>
  </data>
  <data name="PublishPackageViewLicenseSubLabel" xml:space="preserve">
    <value>Applies to the latest package version. If blank, the package will be licensed under </value>
  </data>
  <data name="PublishPackageViewLicenseWatermark" xml:space="preserve">
    <value>License</value>
  </data>
  <data name="PublishPackageViewCopyrightHolder" xml:space="preserve">
    <value>Copyright Holder (optional)</value>
  </data>
  <data name="PublishPackageViewCopyrightHolderWatermark" xml:space="preserve">
    <value>Author name</value>
  </data>
  <data name="PublishPackageViewCopyrightHolderSubLabel" xml:space="preserve">
    <value>If blank, default is your username</value>
  </data>
  <data name="PublishPackageViewCopyrightYear" xml:space="preserve">
    <value>Copyright Year (optional)</value>
  </data>
  <data name="PublishPackageViewCopyrightYearWatermark" xml:space="preserve">
    <value>Publishing year</value>
  </data>
  <data name="PublishPackageViewCopyrightYearSubLabel" xml:space="preserve">
    <value>If blank, default is publishing year</value>
  </data>
  <data name="PublishPackageViewRepositoryUrlWatermark" xml:space="preserve">
    <value>URL</value>
  </data>
  <data name="PublishPackageViewPublisherWebSite" xml:space="preserve">
    <value>Website Url (optional)</value>
  </data>
  <data name="PublishPackageViewPublisherWebSiteWatermark" xml:space="preserve">
    <value>URL</value>
  </data>
  <data name="PublishPackageViewAddDirectoryButton" xml:space="preserve">
    <value>Add Directory</value>
  </data>
  <data name="PublishPackageViewAddDirectoryButtonTooltip" xml:space="preserve">
    <value>Add Directory And Its Files To Package</value>
  </data>
  <data name="PublishPackageViewMarkdownFilesDirectory" xml:space="preserve">
    <value>Markdown Files Path (optional)</value>
  </data>
  <data name="PublishPackageViewMarkdownFilesDirectoryToolTip" xml:space="preserve">
    <value>An optional location for documenting your package in the markdown format.</value>
  </data>
  <data name="PublishPackageViewResetMarkdownDirectoryButton" xml:space="preserve">
    <value>Reset</value>
  </data>
  <data name="PublishPackageViewResetMarkdownDirectoryButtonToolTip" xml:space="preserve">
    <value>Clears this package's Markdown directory.</value>
  </data>
  <data name="PublishPackageViewRemoveItemToolTip" xml:space="preserve">
    <value>Removes this item from the package contents list.</value>
  </data>
  <data name="PublishPackageExternalPackageDependencies" xml:space="preserve">
    <value>External Package Dependencies</value>
  </data>
  <data name="PreferencesViewMarkdownDirectoryTooltip" xml:space="preserve">
    <value>Markdown documentation can be added to your package that will leverage the Documentation Browser to display author generated information on a per-node basis.</value>
  </data>
  <data name="PublishPackageViewPublisherURLWatermark" xml:space="preserve">
    <value>URL</value>
  </data>
  <data name="PackagesGuide" xml:space="preserve">
    <value>_Packages</value>
  </data>
  <data name="PackagesGuideLearnAbout" xml:space="preserve">
    <value>Learn about packages</value>
  </data>
  <data name="NodeAutoCompleteNotAvailableForCollapsedGroups" xml:space="preserve">
    <value>Node AutoComplete is not available on ports belonging to collapsed groups.</value>
  </data>
  <data name="PackageManagerInstall" xml:space="preserve">
    <value>Install</value>
    <comment>Used on the package manager search result card. If the package is not installed, the button will say 'Install'.</comment>
  </data>
  <data name="PackageManagerPackageUpdated" xml:space="preserve">
    <value>Updated</value>
    <comment>Displays next to the package name in the Package Search window if the package has been updated in the last 30 days.</comment>
  </data>
  <data name="PackageManagerPackageNew" xml:space="preserve">
    <value>New</value>
    <comment>Displays next to the package name in the Package Search window if the package has been added in the last 30 days.</comment>
  </data>
  <data name="PackageDetailsDescription" xml:space="preserve">
    <value>DESCRIPTION</value>
    <comment>Header in the PackageDetailsViewExtension.</comment>
  </data>
  <data name="PackageDetailsLicense" xml:space="preserve">
    <value>LICENSE OF LATEST PACKAGE</value>
    <comment>Header in the PackageDetailsViewExtension.</comment>
  </data>
  <data name="PackageDetailsVersionsAndPackageRequirements" xml:space="preserve">
    <value>VERSIONS AND PACKAGE REQUIREMENTS</value>
    <comment>Header in the PackageDetailsViewExtension.</comment>
  </data>
  <data name="PackageDetailsVersions" xml:space="preserve">
    <value>Versions</value>
    <comment>Datagrid Column Header in the PackageDetailsViewExtension.</comment>
  </data>
  <data name="PackageDetailsHost" xml:space="preserve">
    <value>Host</value>
    <comment>Datagrid Column Header in the PackageDetailsViewExtension.</comment>
  </data>
  <data name="PackageDetailsPython" xml:space="preserve">
    <value>Python</value>
    <comment>Datagrid Column Header in the PackageDetailsViewExtension.</comment>
  </data>
  <data name="PackageDetailsCopyRightHolder" xml:space="preserve">
    <value>Copyright Holder</value>
    <comment>Datagrid Column Header in the PackageDetailsViewExtension.</comment>
  </data>
  <data name="PackageDetailsCopyRightYear" xml:space="preserve">
    <value>Copyright Year</value>
    <comment>Datagrid Column Header in the PackageDetailsViewExtension.</comment>
  </data>
  <data name="PackageDetailsPackage" xml:space="preserve">
    <value>Package</value>
    <comment>Datagrid Column Header in the PackageDetailsViewExtension.</comment>
  </data>
  <data name="PackageSortToolTip" xml:space="preserve">
    <value>Sort Packages.</value>
  </data>
  <data name="ConnectorContextMenuHeaderHideConnector" xml:space="preserve">
    <value>Hide Wire</value>
  </data>
  <data name="PackagesGuideFindPackageText" xml:space="preserve">
    <value>Packages provide additional functions that you can use in Dynamo. \n\nTo find a package or see what’s available, \n**Click Packages &gt; Search for Packages**.</value>
  </data>
  <data name="PackagesGuideFindPackageTitle" xml:space="preserve">
    <value>Find a package</value>
  </data>
  <data name="PackagesGuideSearchFilterText" xml:space="preserve">
    <value>\nYou can find packages whose title, author, or keywords contain the search phrase. To filter and sort the results, use the and icons next to the search bar.</value>
  </data>
  <data name="PackagesGuideSearchFilterTitle" xml:space="preserve">
    <value>Search, filter, and sort</value>
  </data>
  <data name="PackagesGuideTermsOfServiceText" xml:space="preserve">
    <value>\nPackages may come from third parties. Be aware that packages may pose security risks. #More information=https://dynamobim.org/issues/extend-dynamo-with-packages  \n\n**Click I Accept** in the Terms of Service to accept it and proceed with this guide.</value>
  </data>
  <data name="PackagesGuideTermsOfServiceTitle" xml:space="preserve">
    <value>Accept the Terms of Service</value>
  </data>
  <data name="PackagesGuideThirdPartyText" xml:space="preserve">
    <value>\nPackages may come from third parties.\n\nBe aware that packages may pose security risks. #More information=https://dynamobim.org/issues/extend-dynamo-with-packages/</value>
  </data>
  <data name="PackagesGuideThirdPartyTitle" xml:space="preserve">
    <value>Third-party packages</value>
  </data>
  <data name="GenericTaskDialogOptionYes" xml:space="preserve">
    <value>Yes</value>
  </data>
  <data name="GenericTaskDialogOptionNo" xml:space="preserve">
    <value>No</value>
  </data>
  <data name="GenericTaskDialogOptionOK" xml:space="preserve">
    <value>OK</value>
  </data>
  <data name="GenericTaskDialogOptionCancel" xml:space="preserve">
    <value>Cancel</value>
  </data>
  <data name="WorkspaceTabSavingUnnecessary" xml:space="preserve">
    <value>No need to save!</value>
  </data>
  <data name="WorkspaceTabSavingNecessary" xml:space="preserve">
    <value>You need to save updates to this file.</value>
  </data>
  <data name="WorkspaceTabSavingBrandNewFile" xml:space="preserve">
    <value>This is a brand new file.</value>
  </data>
  <data name="WorkspaceTabNotSavedYet" xml:space="preserve">
    <value>You haven't saved this file yet.</value>
  </data>
  <data name="ScriptTagsRemovalWarning" xml:space="preserve">
    <value>Script tags detected in the help document have been removed.</value>
  </data>
  <data name="PackagesGuideContinueButton" xml:space="preserve">
    <value>Continue</value>
  </data>
  <data name="PackagesGuideExitButton" xml:space="preserve">
    <value>Exit</value>
  </data>
  <data name="ShortcutExportAsImageMainMenu" xml:space="preserve">
    <value>Export as Image</value>
  </data>
  <data name="ShortcutExportBackground3DPreview" xml:space="preserve">
    <value>Background 3D Preview</value>
  </data>
  <data name="ShortcutExportWorkspace" xml:space="preserve">
    <value>Workspace</value>
  </data>
  <data name="PackagesGuideExitAcceptTerms" xml:space="preserve">
    <value>To continue the guide and install the sample package, you must accept the Terms of Service. \n\n **Click Continue.** Then in the terms, **click I Accept.** \n\n\n\n</value>
  </data>
  <data name="PackagesGuideExitTitle" xml:space="preserve">
    <value>Do you want to exit the guide?</value>
  </data>
  <data name="InfoBubbleInfo" xml:space="preserve">
    <value>Info</value>
  </data>
  <data name="Save" xml:space="preserve">
    <value>Save</value>
  </data>
  <data name="PackagesGuideInstallAPackageText" xml:space="preserve">
    <value>Package installations are typically quick, depending on their size and other factors. \n\n**Click Install** to install the latest version of the sample Autodesk package and proceed with this guide.</value>
  </data>
  <data name="PackagesGuideInstallAPackageTitle" xml:space="preserve">
    <value>Install a package</value>
  </data>
  <data name="PackagesGuideInstalledPackageText" xml:space="preserve">
    <value>Package installations are typically quick, depending on their size and other factors. \n
To install the latest version of a package, click Install. \n
%./UI/Images/alert.png% The sample Autodesk package is already installed on your computer.</value>
  </data>
  <data name="PackagesGuideDependenciesText" xml:space="preserve">
    <value>\nIf you need other software or tools in order to use this package, they are listed under Dependencies.</value>
  </data>
  <data name="PackagesGuideDependenciesTitle" xml:space="preserve">
    <value>Package dependencies</value>
  </data>
  <data name="PackagesGuideSearchResultsText" xml:space="preserve">
    <value>\nSearch results display summary information for each package: -author- -likes and downloads- -date of the most recent version- \n**Click View Details** to see more information about a package.</value>
  </data>
  <data name="PackagesGuideSearchResultsTitle" xml:space="preserve">
    <value>Search results</value>
  </data>
  <data name="PackageContextMenuDeletePackageCustomNodesInUseTooltip" xml:space="preserve">
    <value>This package contains custom nodes that are in use. These custom nodes need to be deleted or the graph needs to be closed before the package can be deleted.</value>
  </data>
  <data name="PackagesGuideNavigatePackagesText" xml:space="preserve">
    <value>\nWhen you install a package, it appears in the library under Add-ons.  \n\n**Click to expand the package** so you can see its nodes (functions).</value>
  </data>
  <data name="PackagesGuideNavigatePackagesTitle" xml:space="preserve">
    <value>Navigate to packages</value>
  </data>
  <data name="PackagesGuideSurveyText" xml:space="preserve">
    <value>Learn more about packages in the #online help=https://dynamobim.org/issues/extend-dynamo-with-packages</value>
  </data>
  <data name="PackagesGuideSurveyTitle" xml:space="preserve">
    <value>Finished</value>
  </data>
  <data name="PackagesGuideUsePackageText" xml:space="preserve">
    <value>To learn how to use nodes in a package, hover over a node to see a description. To add a node to the workspace, click its name in the list.</value>
  </data>
  <data name="PackagesGuideUsePackageTitle" xml:space="preserve">
    <value>Use package nodes</value>
  </data>
  <data name="ConfigureADPButtonText" xml:space="preserve">
    <value>Configure Autodesk Analytics Program</value>
  </data>
  <data name="ContinueInstall" xml:space="preserve">
    <value>Continue install</value>
  </data>
  <data name="UninstallLoadedPackages" xml:space="preserve">
    <value>Uninstall loaded packages</value>
  </data>
  <data name="UninstallLoadedPackage" xml:space="preserve">
    <value>Uninstall loaded package</value>
  </data>
  <data name="PackagesGuidePackagesNodeTitle" xml:space="preserve">
    <value>Use package nodes</value>
  </data>
  <data name="PublishPackageViewFilePath" xml:space="preserve">
    <value>File Path</value>
  </data>
  <data name="PublishPackageViewNodeLibrary" xml:space="preserve">
    <value>Node Library</value>
  </data>
  <data name="NodeTooltipRenamed" xml:space="preserve">
    <value>Renamed from {0}</value>
  </data>
  <data name="WorkspaceTabTooltipHeaderUnsaved" xml:space="preserve">
    <value>Unsaved</value>
  </data>
  <data name="TourLabelProgressText" xml:space="preserve">
    <value>of</value>
  </data>
  <data name="StartTourButtonText" xml:space="preserve">
    <value>Start Tour</value>
  </data>
  <data name="ContextUnpinFromNode" xml:space="preserve">
    <value>Unpin from node</value>
  </data>
  <data name="UnpinNodeTooltip" xml:space="preserve">
    <value>Unpin this note from the node</value>
  </data>
  <data name="PreferencesViewVisualSettingsGroupStyleInput" xml:space="preserve">
    <value>Style Name</value>
  </data>
  <data name="PreferencesViewEmptyStyleWarning" xml:space="preserve">
    <value>Please enter a valid name</value>
  </data>
  <data name="GroupStyleContextAnnotation" xml:space="preserve">
    <value>Group Style</value>
  </data>
  <data name="ContextPinToNodeTooltip" xml:space="preserve">
    <value>Select a node to pin to this note.</value>
  </data>
  <data name="GroupStylesCancelButtonText" xml:space="preserve">
    <value>Cancel</value>
  </data>
  <data name="GroupStylesSaveButtonText" xml:space="preserve">
    <value>Save</value>
  </data>
  <data name="OnboardingGuide" xml:space="preserve">
    <value>_Getting Started</value>
  </data>
  <data name="OnboardingGuideWelcomeTitle" xml:space="preserve">
    <value>Get started with Dynamo</value>
  </data>
  <data name="OnboardingGuideSurveyText" xml:space="preserve">
    <value>You've finished the Getting Started guide.</value>
  </data>
  <data name="OnboardingWorkspaceText" xml:space="preserve">
    <value>This is the workspace, where you’ll develop visual programs and preview the results. \n\nEach visual program is powered by a **graph** . Graphs can process data, create geometry, and more. In this guide, we’ll work with a sample graph.</value>
  </data>
  <data name="OnboardingWorkspaceTitle" xml:space="preserve">
    <value>Workspace</value>
  </data>
  <data name="GetStartedLinkText" xml:space="preserve">
    <value>Get Started</value>
  </data>
  <data name="NextGuideText" xml:space="preserve">
    <value>Next guide: </value>
  </data>
  <data name="GroupContextMenuColor" xml:space="preserve">
    <value>Color</value>
  </data>
  <data name="RunCompletedWithErrorsMessage" xml:space="preserve">
    <value>Run completed with errors.</value>
  </data>
  <data name="RunCompletedWithScaleChangeAndErrorsMessage" xml:space="preserve">
    <value>Run completed with errors on setting new working range.</value>
  </data>
  <data name="RunReady" xml:space="preserve">
    <value>Ready to run.</value>
  </data>
  <data name="PreferencesSecuritySettingsTab" xml:space="preserve">
    <value>Security</value>
  </data>
  <data name="PreferencesViewTrustWarningHeader" xml:space="preserve">
    <value>Trust warning</value>
  </data>
  <data name="PreferencesViewTrustWarningLabel" xml:space="preserve">
    <value>Disable trust warning</value>
  </data>
  <data name="PreferencesViewTrustWarningTooltipText" xml:space="preserve">
    <value>This applies to Dynamo, Dynamo Player and Generative Design Player. We recommend keeping this toggle off to avoid inadvertently opening a file from an untrusted location.</value>
  </data>
  <data name="SecurityPathAddPathButtonName" xml:space="preserve">
    <value>Add Path</value>
  </data>
  <data name="SecurityWarningExpanderName" xml:space="preserve">
    <value>Warning</value>
  </data>
  <data name="TrustedPathsExpanderName" xml:space="preserve">
    <value>Trusted File Locations</value>
  </data>
  <data name="ZoomLevel" xml:space="preserve">
    <value>0.4</value>
  </data>
  <data name="OnboardingNodesText" xml:space="preserve">
    <value>Nodes are the building blocks of graphs. Nodes perform operations, such as storing a number or creating geometry.\n\nYou can learn more about a node by hovering over its parts. This node is missing an input.\n\nHover over the input port to see what types of data it accepts.</value>
  </data>
  <data name="OnboardingNodesTitle" xml:space="preserve">
    <value>Nodes</value>
  </data>
  <data name="OnboardingGuideWelcomeText" xml:space="preserve">
    <value>Learn about the basic building blocks of Dynamo. Get hands-on practice working with a graph.</value>
  </data>
  <data name="OnboardingPlaceNodeText" xml:space="preserve">
    <value>The library contains the nodes used to build graphs. To find a node, you can search the library or browse its categories.

To place a node from the library to the workspace, click the node.

Try placing the highlighted **ByOrigin** node.</value>
  </data>
  <data name="OnboardingPlaceNodeTitle" xml:space="preserve">
    <value>Placing nodes</value>
  </data>
  <data name="OnboardingGuideConnectNodesText" xml:space="preserve">
    <value>This new node needs to be connected to another to make it part of the graph. Give it a try, then click the Next arrow.</value>
  </data>
  <data name="OnboardingGuideConnectNodesTitle" xml:space="preserve">
    <value>Connect the nodes</value>
  </data>
  <data name="OnboardingGuideRunGraphText" xml:space="preserve">
    <value>Let’s run the graph and see the results of the adjustments you made. Click Run.</value>
  </data>
  <data name="OnboardingGuideRunGraphTitle" xml:space="preserve">
    <value>Run the graph</value>
  </data>
  <data name="FileTrustWarningCheckBoxText" xml:space="preserve">
    <value>Trust this file’s location in the future.</value>
  </data>
  <data name="FileTrustWarningPopupNoCloseFile" xml:space="preserve">
    <value>No, close file</value>
  </data>
  <data name="FileTrustWarningPopupSettings" xml:space="preserve">
    <value>Settings</value>
  </data>
  <data name="FileTrustWarningPopupText" xml:space="preserve">
    <value>This file is stored in an untrusted location. Do you want to open this file?</value>
  </data>
  <data name="FileTrustWarningPopupTitle" xml:space="preserve">
    <value>Open external file?</value>
  </data>
  <data name="FileTrustWarningPopupTooltip1" xml:space="preserve">
    <value>External content may bring risks to your system security.</value>
  </data>
  <data name="FileTrustWarningPopupTooltip2" xml:space="preserve">
    <value>The file's current location will be added to trusted locations.
You can manage this in Preferences -&gt; Security.</value>
  </data>
  <data name="FileTrustWarningPopupYes" xml:space="preserve">
    <value>Yes</value>
  </data>
  <data name="DynamoViewRunButtonToolTipDisabledFileTrust" xml:space="preserve">
    <value>Graph execution is suspended until warning is resolved</value>
  </data>
  <data name="DynamoShowFileTrustWarning" xml:space="preserve">
    <value>Show File Trust Warning</value>
  </data>
  <data name="DynamoViewRunTypesComboBoxToolTipDisabled" xml:space="preserve">
    <value>Run mode can not be changed until warning is resolved</value>
  </data>
  <data name="BubbleDismissAllButtonTooltip" xml:space="preserve">
    <value>Temporarily dismiss all warnings of this node</value>
    <comment>Tooltip text of Dismiss All warnong button.</comment>
  </data>
  <data name="RunCompletedWithWarningsDismissedMessage" xml:space="preserve">
    <value>Run completed with dismissed warnings.</value>
  </data>
  <data name="PackageRepositoryLabel" xml:space="preserve">
    <value>Repository</value>
  </data>
  <data name="PackageWebsiteLabel" xml:space="preserve">
    <value>Website</value>
  </data>
  <data name="OnboardingSuccessText" xml:space="preserve">
    <value>Well done! You just ran your first graph in Dynamo. \n\nStay tuned for more guides on Dynamo basics. In the meantime, continue your learning journey in #Dynamo Primer=https://primer2.dynamobim.org/ .</value>
  </data>
  <data name="OnboardingSuccessTitle" xml:space="preserve">
    <value>Success</value>
  </data>
  <data name="MessagePackageTargetOtherHosts" xml:space="preserve">
    <value>The package or one of its dependencies targets a different environment, such as Revit, Civil 3D, Advance Steel, Alias or FormIt. This can cause instability and unexpected problems. Do you want to continue?</value>
  </data>
  <data name="RunBlockedMessage" xml:space="preserve">
    <value>Run blocked.</value>
    <comment>Run status message for case where graph run blocked due to unresolved security warning.</comment>
  </data>
  <data name="FooterNotificationErrorImage" xml:space="preserve">
    <value>/DynamoCoreWpf;component/UI/Images/error.png</value>
  </data>
  <data name="FooterNotificationErrorTooltip" xml:space="preserve">
    <value>Click to cycle through nodes with errors.</value>
  </data>
  <data name="FooterNotificationInfoImage" xml:space="preserve">
    <value>/DynamoCoreWpf;component/UI/Images/info.png</value>
  </data>
  <data name="FooterNotificationInfoTooltip" xml:space="preserve">
    <value>Click to cycle through nodes with info states.</value>
  </data>
  <data name="FooterNotificationWarningImage" xml:space="preserve">
    <value>/DynamoCoreWpf;component/UI/Images/warning_16px.png</value>
  </data>
  <data name="FooterNotificationWarningTooltip" xml:space="preserve">
    <value>Click to cycle through nodes with warnings.</value>
  </data>
  <data name="TrustLocationAddedNotification" xml:space="preserve">
    <value>You have trusted file location:
{0}</value>
  </data>
  <data name="TrustLocationSkippedNotification" xml:space="preserve">
    <value>File location was not added to trusted locations.</value>
  </data>
  <data name="MessagePackageTargetOtherHosts2" xml:space="preserve">
    <value>The package or one of its dependencies targets a different environment, such as Revit, Civil 3D, Advance Steel, Alias or FormIt. This can cause instability and unexpected problems.</value>
  </data>
  <data name="MessagePackageTargetOtherHostShort" xml:space="preserve">
    <value>Package targets a different host than current host application.</value>
  </data>
  <data name="TitlePackageTargetOtherHost" xml:space="preserve">
    <value>Package Host Error</value>
  </data>
  <data name="TrustedLocationNotAccessible" xml:space="preserve">
    <value>A problem occurred when trying to access the trusted location. Dynamo is unable to obtain read/write access to
{0}</value>
  </data>
  <data name="UnableToAccessTrustedDirectory" xml:space="preserve">
    <value>Unable To Access Trusted Directory</value>
  </data>
  <data name="ConnectorContextMenuHeaderPinConnector" xml:space="preserve">
    <value>Pin Wire</value>
  </data>
  <data name="ContextMenuConnectionsHideAll" xml:space="preserve">
    <value>Hide All Wires</value>
  </data>
  <data name="ContextMenuConnectionsShowAll" xml:space="preserve">
    <value>Show All Wires</value>
  </data>
  <data name="ConnectorContextMenuHeaderStartNode" xml:space="preserve">
    <value>Navigate Upstream</value>
  </data>
  <data name="ConnectorContextMenuHeaderEndNode" xml:space="preserve">
    <value>Navigate Downtream</value>
  </data>
  <data name="ContextMenuNodeConnections" xml:space="preserve">
    <value>Node Connections</value>
  </data>
  <data name="InvalidDraggingOperationMessgae" xml:space="preserve">
    <value>Nothing is being dragged. If you see this message, most likely your recent Dynamo interaction is not recommended.</value>
  </data>
  <data name="UngroupParentGroupWarning" xml:space="preserve">
    <value>Dynamo cannot ungroup when there is no parent group.</value>
  </data>
  <data name="PreferencesViewEnableNotificationCenter" xml:space="preserve">
    <value>Receive notification</value>
    <comment>Preferences | Features | Notification Center | Receive notification</comment>
  </data>
  <data name="PreferencesViewNotificationCenter" xml:space="preserve">
    <value>Notification Center</value>
    <comment>Preferences | Features | Notification Center</comment>
  </data>
  <data name="NotificationCenterButtonTooltip" xml:space="preserve">
    <value>Click to view latest news from Dynamo Team.</value>
  </data>
  <data name="InfectedPackageMessageString" xml:space="preserve">
    <value>This is an infected package. Please upload a clean version.</value>
  </data>
  <data name="InfectedPackageErrorString" xml:space="preserve">
    <value>Upload Error</value>
  </data>
  <data name="PrePackagePublishMessage" xml:space="preserve">
    <value>Your package will be scanned for viruses, and will be available for download once it successfully passes the scan.</value>
  </data>
  <data name="PrePackagePublishTitle" xml:space="preserve">
    <value>Package Upload Scan</value>
  </data>
  <data name="ImportPreferencesInfo" xml:space="preserve">
    <value>You can import custom settings here, which will overwrite your current settings. If you'd like to preserve a copy of your current settings, export them before importing new settings. Settings not shown in the Preferences panel will be applied once Dynamo and any host program restarts.</value>
    <comment>Import Preferences Info.</comment>
  </data>
  <data name="PreferencesMustBeClosedMessage" xml:space="preserve">
    <value>Preferences must be closed before you proceed. All changes saved automatically.</value>
  </data>
  <data name="PreferencesViewNodeAutocomplete" xml:space="preserve">
    <value>Node Autocomplete</value>
    <comment>Preferences | Features | Node Autocomplete</comment>
  </data>
  <data name="HideNodesBelowSpecificConfidenceLevel" xml:space="preserve">
    <value>Hide nodes below a specified confidence level</value>
  </data>
  <data name="HideNodesBelowSpecificConfidenceLevelInfo" xml:space="preserve">
    <value>Confidence level appears next to each recommended node and represents estimated probability that the node is a good choice. When toggled on, this setting hides recommended nodes that don’t meet the specified confidence level. You can click the Low Confidence header to show the nodes.</value>
  </data>
  <data name="MLRecommendationNumberOfResults" xml:space="preserve">
    <value>Number of results</value>
  </data>
  <data name="ImportPreferencesText" xml:space="preserve">
    <value>Import</value>
    <comment>Import Preferences Text.</comment>
  </data>
  <data name="ExportPreferencesText" xml:space="preserve">
    <value>Export</value>
    <comment>Export Preferences Text.</comment>
  </data>
  <data name="ExportSettingsDialogTitle" xml:space="preserve">
    <value>Select Folder to Export</value>
  </data>
  <data name="FileDialogImportSettingsFiles" xml:space="preserve">
    <value>Settings Files ({0})|{0}</value>
  </data>
  <data name="ImportSettingsDialogTitle" xml:space="preserve">
    <value>Import Settings</value>
  </data>
  <data name="ImportSettingsSuccessMessage" xml:space="preserve">
    <value>Import Success</value>
  </data>
  <data name="ImportSettingsFailedMessage" xml:space="preserve">
    <value>Import Failed</value>
  </data>
  <data name="PreferencesSettingHardwareAcceleration" xml:space="preserve">
    <value>Use Hardware Acceleration</value>
  </data>
  <data name="PreferencesSettingCustomPythomTemplate" xml:space="preserve">
    <value>Custom Python Template File Path</value>
    <comment>Preferences | Features | Python | Python Template File</comment>
  </data>
  <data name="PreferencesSettingBackupInterval" xml:space="preserve">
    <value>Auto-Backup Interval</value>
    <comment>Setting menu | Auto-Backup Interval</comment>
  </data>
  <data name="PreferencesSettingDefaultBackupLocation" xml:space="preserve">
    <value>Default Backup Location</value>
    <comment>Default Backup Location</comment>
  </data>
  <data name="PreferencesSettingUpdateBackupLocationTooltip" xml:space="preserve">
    <value>Edit Backup Location</value>
  </data>
  <data name="PreferencesSettingResetBackupLocationTooltip" xml:space="preserve">
    <value>Reset Backup Location</value>
  </data>
  <data name="PreferencesSettingsBackupLocationDialogTitle" xml:space="preserve">
    <value>Select Folder to Backup</value>
  </data>
  <data name="PreferencesSettingsBackupFailedTitle" xml:space="preserve">
    <value>Backup location Failed</value>
  </data>
  <data name="PreferencesSettingsBackupFailedMessage" xml:space="preserve">
    <value>Invalid Backup location</value>
  </data>
  <data name="PreferencesSettingMaxRecentFiles" xml:space="preserve">
    <value>Maximum Number of Recent Files</value>
    <comment>Setting menu | Maximum Number of Recent Files</comment>
  </data>
  <data name="BackupInternalUnit" xml:space="preserve">
    <value>Minute(s) between backups</value>
  </data>
  <data name="PythonTemplateAddPathTooltip" xml:space="preserve">
    <value>Add a file path for Python Node Template</value>
  </data>
  <data name="AddFilePathButtonName" xml:space="preserve">
    <value>Add File Path</value>
  </data>
  <data name="PackageDeprecatedTooltip" xml:space="preserve">
    <value>This package is outdated and cannot be installed.</value>
  </data>
  <data name="SplashScreenViewExtensions" xml:space="preserve">
    <value>Loading View Extensions...</value>
  </data>
  <data name="DynamoViewSettingShowStaticSplashScreen" xml:space="preserve">
    <value>Pause Splash Screen</value>
  </data>
  <data name="PreferencesViewShowStaticSplashScreenTooltip" xml:space="preserve">
    <value>Pauses the splash screen when loading is complete, enabling you to launch Dynamo manually, sign in to your Autodesk account, or import settings.</value>
  </data>
  <data name="LogoutMenuItemText" xml:space="preserve">
    <value>Sign Out</value>
  </data>
  <data name="SignInButtonText" xml:space="preserve">
    <value>Sign In</value>
  </data>
  <data name="SigningInButtonText" xml:space="preserve">
    <value>Signing In</value>
  </data>
  <data name="RecentFileNumberInfo" xml:space="preserve">
    <value>Reducing this number will discard all recent files beyond your chosen number.</value>
  </data>
  <data name="WebView2RequiredMessage" xml:space="preserve">
    <value>Dynamo requires WebView2 Evergreen Runtime, which is not installed on your computer. Please use the link below to download the Evergreen Standalone Installer and install the program. Then relaunch Dynamo. \n\n#WebView2 Runtime Installer=https://developer.microsoft.com/en-us/microsoft-edge/webview2/#download-sectionedge/webview2/#download-section</value>
  </data>
  <data name="WebView2RequiredTitle" xml:space="preserve">
    <value>WebView2 Required</value>
  </data>
  <data name="DynamoViewFileMenuInsert" xml:space="preserve">
    <value>Insert...</value>
  </data>
  <data name="DynamoViewRunTypesAutomaticToolTip" xml:space="preserve">
    <value>Graph changes are executed in real time. Best suited for smaller graphs, known graphs, and Dynamo Sandbox.</value>
  </data>
  <data name="DynamoViewRunTypesComboBoxToolTipEnabled" xml:space="preserve">
    <value>Run mode\n\nControls when graph changes are executed.</value>
  </data>
  <data name="DynamoViewRunTypesManualToolTip" xml:space="preserve">
    <value>Graph changes are executed when you click Run. Use this mode when working in large graphs, unfamiliar graphs, or host applications.</value>
  </data>
  <data name="DynamoViewRunTypesPeriodicToolTip" xml:space="preserve">
    <value>Graph changes are executed at a specified interval. Only available when the graph contains specific nodes, such as DateTime.Now or WebRequest.</value>
  </data>
  <data name="PreferencesViewDefaultRunSettingsInfoTooltip" xml:space="preserve">
    <value>Set the default run mode for your graphs. In Manual mode,  graph changes are executed when you click Run. Use this mode when working in large graphs, unfamiliar graphs, or host programs.

In Automatic mode, graph changes are executed in real time. This mode provides immediate feedback. 

In certain complex graphs or host program scenarios, Automatic mode may cause instability issues or other problems. If this happens, try switching to Manual mode.</value>
  </data>
  <data name="GroupStyleFontSizeToolTip" xml:space="preserve">
    <value>Font size</value>
  </data>
  <data name="SplashScreenImportSettings" xml:space="preserve">
    <value>Import Settings</value>
  </data>
  <data name="SplashScreenImportSettingsFailDescription" xml:space="preserve">
    <value>Something went wrong when importing your custom setting file. Please try again or proceed with default settings.</value>
  </data>
  <data name="SplashScreenLaunchingDynamo" xml:space="preserve">
    <value>Launching Dynamo View...</value>
  </data>
  <data name="SplashScreenLaunchTitle" xml:space="preserve">
    <value>Launch Dynamo</value>
  </data>
  <data name="SplashScreenLoadingTimeLabel" xml:space="preserve">
    <value>Loading time</value>
  </data>
  <data name="SplashScreenShowScreenAgainLabel" xml:space="preserve">
    <value>Don't show this again</value>
  </data>
  <data name="SplashScreenSignIn" xml:space="preserve">
    <value>Sign In</value>
  </data>
  <data name="SplashScreenSignOut" xml:space="preserve">
    <value>Sign Out</value>
  </data>
  <data name="SplashScreenWelcomeToDynamo" xml:space="preserve">
    <value>Welcome to Dynamo!</value>
  </data>
  <data name="SplashScreenTotalLoadingTimeLabel" xml:space="preserve">
    <value>Total loading time:</value>
  </data>
  <data name="ExportSettingsFailedMessage" xml:space="preserve">
    <value>Export Failed</value>
  </data>
  <data name="PreferencesWindowHardwareAccelerationTooltip" xml:space="preserve">
    <value>When toggled on, Dynamo benefits from hardware acceleration to improve smoothness of graphics and overall performance, as work is offloaded from central processing units (CPUs) to graphics processing units (GPUs).</value>
  </data>
  <data name="PreferencesWindowIsolateSelectedGeoTooltip" xml:space="preserve">
    <value>When toggled on, selecting a geometry node will highlight the geometry it produces in the background 3D preview.</value>
  </data>
  <data name="PreferencesWindowShowCodeBlockNodeLineNumberTooltip" xml:space="preserve">
    <value>When toggled on, line numbers will be displayed in the Code Block node editor.</value>
  </data>
  <data name="PreferencesWindowShowEdgesTooltip" xml:space="preserve">
    <value>When toggled on, more detailed edges will be displayed for geometry from topology subtypes.</value>
  </data>
  <data name="PreferencesWindowShowPreviewBubblesTooltip" xml:space="preserve">
    <value>When toggled on, a preview of the node’s output will be displayed when hovering over the bottom of a node.</value>
  </data>
  <data name="PreferencesViewBetaTag" xml:space="preserve">
    <value>Beta</value>
  </data>
  <data name="SplashScreenSigningIn" xml:space="preserve">
    <value>Signing In</value>
  </data>
  <data name="InCanvasGeometryScalingToolTip" xml:space="preserve">
    <value>Workspace Geometry Scaling</value>
  </data>
  <data name="GroupContextMenuPreview" xml:space="preserve">
    <value>Preview Geometry</value>
  </data>
  <data name="LibraryZoomScaleTooltipText" xml:space="preserve">
    <value>Drag to adjust Library zoom scale between 25% and 300%. You can also adjust this in Library by pressing “Ctrl” and scrolling the mouse wheel.</value>
  </data>
  <data name="PreferencesViewZoomScalingSettings" xml:space="preserve">
    <value>Zoom Scaling</value>
  </data>
  <data name="DynamoViewSettingLibraryZoomScale" xml:space="preserve">
    <value>Library</value>
  </data>
  <data name="PortPropertiesPromptInputWindowTitle" xml:space="preserve">
    <value>Input Port Properties</value>
    <comment>Input Port title</comment>
  </data>
  <data name="PortPropertiesPromptOutputWindowTitle" xml:space="preserve">
    <value>Output Port Properties</value>
    <comment>Output Port title</comment>
  </data>
  <data name="PortPropertiesPromptDescriptionTooltip" xml:space="preserve">
    <value>Description of port</value>
    <comment>Description of port</comment>
  </data>
  <data name="PortPropertiesPromptWindowDescription" xml:space="preserve">
    <value>Description</value>
    <comment>Port Description Label</comment>
  </data>
  <data name="PortPropertiesPromptNameTooltip" xml:space="preserve">
    <value>Port name</value>
    <comment>Name of port</comment>
  </data>
  <data name="PortPropertiesPromptWindowName" xml:space="preserve">
    <value>Name</value>
    <comment>Port Name Label</comment>
  </data>
  <data name="RemovePythonPortWarningMessageBoxTitle" xml:space="preserve">
    <value>Remove port?</value>
  </data>
  <data name="MessageRemovePythonPort" xml:space="preserve">
    <value>Your custom port properties will be lost once the port is removed.</value>
  </data>
  <data name="MessagePortNameInvalid" xml:space="preserve">
    <value>Cannot contain special characters (# % * ? \ : [ ])</value>
  </data>
  <data name="PreferencesViewEnablePersistExtensions" xml:space="preserve">
    <value>On launch, remember open extensions panels from last session</value>
  </data>
  <data name="PreferencesViewExtensions" xml:space="preserve">
    <value>Extensions</value>
    <comment>Preferences | Features | Extensions</comment>
  </data>
  <data name="PythonZoomScaleTooltipText" xml:space="preserve">
    <value>Drag to adjust Python Editor zoom scale between 25% and 300%. You can also adjust this in Python Editor by pressing "Ctrl" and scrolling the mouse wheel.</value>
  </data>
  <data name="PreferencesViewLanguageSwitchHelp" xml:space="preserve">
    <value>Dynamo must be relaunched to apply the language selection.</value>
  </data>
  <data name="CustomColorPickerApplyBtn" xml:space="preserve">
    <value>Apply</value>
  </data>
  <data name="CustomColorPickerBasicColors" xml:space="preserve">
    <value>Basic colors:</value>
  </data>
  <data name="CustomColorPickerCancelBtn" xml:space="preserve">
    <value>Cancel</value>
  </data>
  <data name="CustomColorPickerCustomColorBtn" xml:space="preserve">
    <value>Define Custom Colors</value>
  </data>
  <data name="CustomColorPickerCustomColors" xml:space="preserve">
    <value>Custom colors:</value>
  </data>
  <data name="CustomColorPickerTitle" xml:space="preserve">
    <value>Color</value>
  </data>
  <data name="PreferencesViewZoomScaling0Percent" xml:space="preserve">
    <value>0%</value>
  </data>
  <data name="PreferencesViewZoomScaling100Percent" xml:space="preserve">
    <value>100%</value>
  </data>
  <data name="PreferencesViewZoomScaling25Percent" xml:space="preserve">
    <value>25%</value>
  </data>
  <data name="PreferencesViewZoomScaling300Percent" xml:space="preserve">
    <value>300%</value>
  </data>
  <data name="PreferencesViewPythonEditorLable" xml:space="preserve">
    <value>Python Editor</value>
    <comment>Preferences -&gt; ZoomScalling -&gt; Python Editor</comment>
  </data>
  <data name="CustomColorsPopupTitle" xml:space="preserve">
    <value>Custom</value>
  </data>
  <data name="PreferencesGrahicHelpersScale" xml:space="preserve">
    <value>Graphic Elements Scale</value>
  </data>
  <data name="PreferencesGrahicHelpersScaleTooltip" xml:space="preserve">
    <value>Select a scale for the background graphic helpers (grids, axes).</value>
  </data>    
  <data name="LibraryLoadFailureMessageSuffix" xml:space="preserve">
    <value>See the console log for the details of the import failure.</value>
  </data>
<<<<<<< HEAD
  <data name="CantExportWorkspaceAsImageEmptyMessage" xml:space="preserve">
    <value>The Workspace cannot be exported as image due to it's empty.</value>
  </data>
  <data name="CantExportWorkspaceAsImageNotValidMessage" xml:space="preserve">
    <value>The Workspace cannot be exported as image due to it contains nodes far away from each other.</value>
  </data>
</root>
=======
  <data name="PreferencesHostGenericScaleImperialUnits" xml:space="preserve">
    <value>Imperial</value>
  </data>
  <data name="PreferencesHostGenericScaleMetricUnits" xml:space="preserve">
    <value>Metric</value>
  </data>
</root>
>>>>>>> 7d3c6f5e
<|MERGE_RESOLUTION|>--- conflicted
+++ resolved
@@ -3633,7 +3633,12 @@
   <data name="LibraryLoadFailureMessageSuffix" xml:space="preserve">
     <value>See the console log for the details of the import failure.</value>
   </data>
-<<<<<<< HEAD
+  <data name="PreferencesHostGenericScaleImperialUnits" xml:space="preserve">
+    <value>Imperial</value>
+  </data>
+  <data name="PreferencesHostGenericScaleMetricUnits" xml:space="preserve">
+    <value>Metric</value>
+  </data>
   <data name="CantExportWorkspaceAsImageEmptyMessage" xml:space="preserve">
     <value>The Workspace cannot be exported as image due to it's empty.</value>
   </data>
@@ -3641,12 +3646,3 @@
     <value>The Workspace cannot be exported as image due to it contains nodes far away from each other.</value>
   </data>
 </root>
-=======
-  <data name="PreferencesHostGenericScaleImperialUnits" xml:space="preserve">
-    <value>Imperial</value>
-  </data>
-  <data name="PreferencesHostGenericScaleMetricUnits" xml:space="preserve">
-    <value>Metric</value>
-  </data>
-</root>
->>>>>>> 7d3c6f5e
