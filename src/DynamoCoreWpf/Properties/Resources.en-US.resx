--- conflicted
+++ resolved
@@ -3387,10 +3387,6 @@
   <data name="RecentFileNumberInfo" xml:space="preserve">
     <value>Reducing this number will discard all recent files beyond your chosen number.</value>
   </data>
-<<<<<<< HEAD
-  <data name="GroupStyleFontSizeToolTip" xml:space="preserve">
-    <value>Font size</value>
-=======
   <data name="DynamoViewFileMenuInsert" xml:space="preserve">
     <value>Insert...</value>
   </data>
@@ -3412,6 +3408,8 @@
 In Automatic mode, graph changes are executed in real time. This mode provides immediate feedback. 
 
 In certain complex graphs or host program scenarios, Automatic mode may cause instability issues or other problems. If this happens, try switching to Manual mode.</value>
->>>>>>> a364c9fe
+  </data>
+  <data name="GroupStyleFontSizeToolTip" xml:space="preserve">
+    <value>Font size</value>
   </data>
 </root>