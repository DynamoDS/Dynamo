﻿<?xml version="1.0" encoding="utf-8"?>
<root>
  <!-- 
    Microsoft ResX Schema 
    
    Version 2.0
    
    The primary goals of this format is to allow a simple XML format 
    that is mostly human readable. The generation and parsing of the 
    various data types are done through the TypeConverter classes 
    associated with the data types.
    
    Example:
    
    ... ado.net/XML headers & schema ...
    <resheader name="resmimetype">text/microsoft-resx</resheader>
    <resheader name="version">2.0</resheader>
    <resheader name="reader">System.Resources.ResXResourceReader, System.Windows.Forms, ...</resheader>
    <resheader name="writer">System.Resources.ResXResourceWriter, System.Windows.Forms, ...</resheader>
    <data name="Name1"><value>this is my long string</value><comment>this is a comment</comment></data>
    <data name="Color1" type="System.Drawing.Color, System.Drawing">Blue</data>
    <data name="Bitmap1" mimetype="application/x-microsoft.net.object.binary.base64">
        <value>[base64 mime encoded serialized .NET Framework object]</value>
    </data>
    <data name="Icon1" type="System.Drawing.Icon, System.Drawing" mimetype="application/x-microsoft.net.object.bytearray.base64">
        <value>[base64 mime encoded string representing a byte array form of the .NET Framework object]</value>
        <comment>This is a comment</comment>
    </data>
                
    There are any number of "resheader" rows that contain simple 
    name/value pairs.
    
    Each data row contains a name, and value. The row also contains a 
    type or mimetype. Type corresponds to a .NET class that support 
    text/value conversion through the TypeConverter architecture. 
    Classes that don't support this are serialized and stored with the 
    mimetype set.
    
    The mimetype is used for serialized objects, and tells the 
    ResXResourceReader how to depersist the object. This is currently not 
    extensible. For a given mimetype the value must be set accordingly:
    
    Note - application/x-microsoft.net.object.binary.base64 is the format 
    that the ResXResourceWriter will generate, however the reader can 
    read any of the formats listed below.
    
    mimetype: application/x-microsoft.net.object.binary.base64
    value   : The object must be serialized with 
            : System.Runtime.Serialization.Formatters.Binary.BinaryFormatter
            : and then encoded with base64 encoding.
    
    mimetype: application/x-microsoft.net.object.soap.base64
    value   : The object must be serialized with 
            : System.Runtime.Serialization.Formatters.Soap.SoapFormatter
            : and then encoded with base64 encoding.

    mimetype: application/x-microsoft.net.object.bytearray.base64
    value   : The object must be serialized into a byte array 
            : using a System.ComponentModel.TypeConverter
            : and then encoded with base64 encoding.
    -->
  <xsd:schema id="root" xmlns="" xmlns:xsd="http://www.w3.org/2001/XMLSchema" xmlns:msdata="urn:schemas-microsoft-com:xml-msdata">
    <xsd:import namespace="http://www.w3.org/XML/1998/namespace" />
    <xsd:element name="root" msdata:IsDataSet="true">
      <xsd:complexType>
        <xsd:choice maxOccurs="unbounded">
          <xsd:element name="metadata">
            <xsd:complexType>
              <xsd:sequence>
                <xsd:element name="value" type="xsd:string" minOccurs="0" />
              </xsd:sequence>
              <xsd:attribute name="name" use="required" type="xsd:string" />
              <xsd:attribute name="type" type="xsd:string" />
              <xsd:attribute name="mimetype" type="xsd:string" />
              <xsd:attribute ref="xml:space" />
            </xsd:complexType>
          </xsd:element>
          <xsd:element name="assembly">
            <xsd:complexType>
              <xsd:attribute name="alias" type="xsd:string" />
              <xsd:attribute name="name" type="xsd:string" />
            </xsd:complexType>
          </xsd:element>
          <xsd:element name="data">
            <xsd:complexType>
              <xsd:sequence>
                <xsd:element name="value" type="xsd:string" minOccurs="0" msdata:Ordinal="1" />
                <xsd:element name="comment" type="xsd:string" minOccurs="0" msdata:Ordinal="2" />
              </xsd:sequence>
              <xsd:attribute name="name" type="xsd:string" use="required" msdata:Ordinal="1" />
              <xsd:attribute name="type" type="xsd:string" msdata:Ordinal="3" />
              <xsd:attribute name="mimetype" type="xsd:string" msdata:Ordinal="4" />
              <xsd:attribute ref="xml:space" />
            </xsd:complexType>
          </xsd:element>
          <xsd:element name="resheader">
            <xsd:complexType>
              <xsd:sequence>
                <xsd:element name="value" type="xsd:string" minOccurs="0" msdata:Ordinal="1" />
              </xsd:sequence>
              <xsd:attribute name="name" type="xsd:string" use="required" />
            </xsd:complexType>
          </xsd:element>
        </xsd:choice>
      </xsd:complexType>
    </xsd:element>
  </xsd:schema>
  <resheader name="resmimetype">
    <value>text/microsoft-resx</value>
  </resheader>
  <resheader name="version">
    <value>2.0</value>
  </resheader>
  <resheader name="reader">
    <value>System.Resources.ResXResourceReader, System.Windows.Forms, Version=4.0.0.0, Culture=neutral, PublicKeyToken=b77a5c561934e089</value>
  </resheader>
  <resheader name="writer">
    <value>System.Resources.ResXResourceWriter, System.Windows.Forms, Version=4.0.0.0, Culture=neutral, PublicKeyToken=b77a5c561934e089</value>
  </resheader>
  <data name="AboutWindowCannotGetVersion" xml:space="preserve">
    <value>Could not get version.</value>
    <comment>To indicate not abe to get Dynamo version</comment>
  </data>
  <data name="AboutWindowDynamoWebsiteButton" xml:space="preserve">
    <value>{0} Website</value>
    <comment>Click button to go to Dynamo website</comment>
  </data>
  <data name="AboutWindowTitle" xml:space="preserve">
    <value>About {0}</value>
    <comment>About window title</comment>
  </data>
  <data name="AboutWindowUpToDate" xml:space="preserve">
    <value>(Up-to-date)</value>
    <comment>To indicate Dynamo is up to date</comment>
  </data>
  <data name="ActionMember" xml:space="preserve">
    <value>Action</value>
  </data>
  <data name="AddButton" xml:space="preserve">
    <value>Add</value>
  </data>
  <data name="AddCustomFileToPackageDialogTitle" xml:space="preserve">
    <value>Add Custom Node, Library, or XML file to Package...</value>
  </data>
  <data name="AddFileToPackageDialogTitle" xml:space="preserve">
    <value>Add File to Package...</value>
  </data>
  <data name="AddToLibraryButton" xml:space="preserve">
    <value>Add</value>
  </data>
  <data name="Autodesk360SignInButtonContentToolTip" xml:space="preserve">
    <value>Sign in to Autodesk A360 to access online services that integrate with your desktop software.</value>
  </data>
  <data name="Autodesk360SignInButtonTitleToolTip" xml:space="preserve">
    <value>Autodesk A360</value>
  </data>
  <data name="AutodeskSignIn" xml:space="preserve">
    <value>Autodesk Sign In</value>
  </data>
  <data name="Automatic" xml:space="preserve">
    <value>Automatic</value>
  </data>
  <data name="BackgroundPreviewCreationFailureMessage" xml:space="preserve">
    <value>There was an error creating a background preview in Dynamo. This could be due to a lack of graphics resources on your machine. See the log for more information.</value>
  </data>
  <data name="BackgroundPreviewDefaultName" xml:space="preserve">
    <value>Default Background Preview</value>
  </data>
  <data name="BackgroundPreviewName" xml:space="preserve">
    <value>Background Preview</value>
    <comment>The name of the 3D background preview.</comment>
  </data>
  <data name="BrowserNodeButtonLabel" xml:space="preserve">
    <value>Browse...</value>
  </data>
  <data name="BrowserNodeNoFileSelected" xml:space="preserve">
    <value>No file selected.</value>
  </data>
  <data name="BrowserWindowLoading" xml:space="preserve">
    <value>Loading...</value>
  </data>
  <data name="BuildVersionNonNegative" xml:space="preserve">
    <value>You must provide a Build version as a non-negative integer.</value>
    <comment>ErrorString</comment>
  </data>
  <data name="CameraDataLoadError" xml:space="preserve">
    <value>Camera position information could not be loaded from the file.</value>
  </data>
  <data name="CameraDataSaveError" xml:space="preserve">
    <value>Camera position information could not be saved.</value>
  </data>
  <data name="CancelButton" xml:space="preserve">
    <value>Cancel</value>
  </data>
  <data name="CannotDownloadPackageMessageBoxTitle" xml:space="preserve">
    <value>Cannot Download Package</value>
  </data>
  <data name="CannotSubmitPackage" xml:space="preserve">
    <value>You can't submit a package in this version of {0}.  You'll need a host application, like Revit, to submit a package.</value>
    <comment>ErrorString</comment>
  </data>
  <data name="ChangeScaleFactorPromptCaptionText" xml:space="preserve">
    <value>To ensure accurate geometry rendering and calculation, select the range of geometry sizes that you will be working on:</value>
  </data>
  <data name="ChangeScaleFactorPromptDescriptionBox" xml:space="preserve">
    <value>Numerical range shown here denote numbers in the following unit:</value>
  </data>
  <data name="ChangeScaleFactorPromptDescriptionContent" xml:space="preserve">
    <value>Use this working range to model in values that fall between {0} to {1} units</value>
  </data>
  <data name="ChangeScaleFactorPromptDescriptionDefaultSetting" xml:space="preserve">
    <value>Default Setting:</value>
  </data>
  <data name="ChangeScaleFactorPromptUnitCm" xml:space="preserve">
    <value>Centimeters (cm)</value>
  </data>
  <data name="ChangeScaleFactorPromptUnitM" xml:space="preserve">
    <value>Meters (m)</value>
  </data>
  <data name="ChangeScaleFactorPromptUnitMm" xml:space="preserve">
    <value>Millimeters (mm)</value>
  </data>
  <data name="ChangeScaleFactorPromptUnitsNumberFormatCm" xml:space="preserve">
    <value>{0} cm</value>
  </data>
  <data name="ChangeScaleFactorPromptUnitsNumberFormatM" xml:space="preserve">
    <value>{0} m</value>
  </data>
  <data name="ChangeScaleFactorPromptUnitsNumberFormatMm" xml:space="preserve">
    <value>{0} mm</value>
  </data>
  <data name="ChangeScaleFactorPromptWindowTitle" xml:space="preserve">
    <value>Geometry Working Range</value>
  </data>
  <data name="CompactLayoutTitle" xml:space="preserve">
    <value>Compact</value>
  </data>
  <data name="ConsentFormGoogleAnalyticsCheckBoxContent" xml:space="preserve">
    <value>I agree to contribute to the Google Analytics program.</value>
  </data>
  <data name="ConsentFormADPAnalyticsCheckBoxContent" xml:space="preserve">
    <value>I agree to data collection in desktop products for Autodesk analytics programs.</value>
  </data>
  <data name="ContextAddGroupFromSelection" xml:space="preserve">
    <value>Add To Group</value>
    <comment>Context menu item</comment>
  </data>
  <data name="ContextCreateGroupFromSelection" xml:space="preserve">
    <value>Create Group</value>
    <comment>Context menu item</comment>
  </data>
  <data name="ContextMenuCopy" xml:space="preserve">
    <value>Copy</value>
    <comment>Context menu item</comment>
  </data>
  <data name="ContextMenuDelete" xml:space="preserve">
    <value>Delete</value>
    <comment>Context menu for selected node - delete selected node</comment>
  </data>
  <data name="ContextMenuEditCustomNode" xml:space="preserve">
    <value>Edit Custom Node...</value>
    <comment>Context menu item</comment>
  </data>
  <data name="ContextMenuEditCustomNodeProperty" xml:space="preserve">
    <value>Edit Custom Node Properties...</value>
    <comment>Context menu item</comment>
  </data>
  <data name="ContextMenuFitToScreen" xml:space="preserve">
    <value>_Fit to Screen</value>
    <comment>Context menu item</comment>
  </data>
  <data name="ContextMenuGeometryView" xml:space="preserve">
    <value>Switch to Geometry _View</value>
    <comment>Context menu item</comment>
  </data>
  <data name="ContextMenuHideGeometry" xml:space="preserve">
    <value>Hide geometry preview</value>
    <comment>Context menu item - Specific to canvas</comment>
  </data>
  <data name="ContextMenuHideAllTextBubble" xml:space="preserve">
    <value>Hide all text bubble</value>
    <comment>Context menu item - Specific to canvas</comment>
  </data>
  <data name="ContextMenuInsertCodeBlock" xml:space="preserve">
    <value>Insert code block</value>
    <comment>Context menu item - Specific to canvas</comment>
  </data>
  <data name="ContextMenuLacing" xml:space="preserve">
    <value>Lacing</value>
    <comment>Context menu for selected node</comment>
  </data>
  <data name="ContextMenuLacingAuto" xml:space="preserve">
    <value>Auto</value>
    <comment>Auto lacing</comment>
  </data>
  <data name="ContextMenuLacingCrossProduct" xml:space="preserve">
    <value>Cross Product</value>
    <comment>Lacing strategy: use cross product for two lists</comment>
  </data>
  <data name="ContextMenuLacingFirst" xml:space="preserve">
    <value>First</value>
    <comment>Lacing strategy: use the first list</comment>
  </data>
  <data name="ContextMenuLacingLongest" xml:space="preserve">
    <value>Longest</value>
    <comment>Lacing strategy: use the longest list</comment>
  </data>
  <data name="ContextMenuLacingShortest" xml:space="preserve">
    <value>Shortest</value>
    <comment>Lacing strategy: use the shortest list</comment>
  </data>
  <data name="ContextMenuNodesFromGeometry" xml:space="preserve">
    <value>Nodes From _Selected Geometry</value>
    <comment>Context menu item</comment>
  </data>
  <data name="ContextMenuNodesFromSelection" xml:space="preserve">
    <value>Create Custom Node</value>
    <comment>Context menu item</comment>
  </data>
  <data name="ContextMenuNodeToCode" xml:space="preserve">
    <value>Node to _Code</value>
    <comment>Context menu item</comment>
  </data>
  <data name="ContextMenuPan" xml:space="preserve">
    <value>Pa_n</value>
    <comment>Context menu item </comment>
  </data>
  <data name="ContextMenuPaste" xml:space="preserve">
    <value>Paste</value>
    <comment>Context menu item</comment>
  </data>
  <data name="ContextMenuPublishCustomNode" xml:space="preserve">
    <value>Publish This Custom Node...</value>
    <comment>Context menu item</comment>
  </data>
  <data name="ContextMenuShowGeometry" xml:space="preserve">
    <value>Show geometry preview</value>
    <comment>Context menu item - Specific to canvas</comment>
  </data>
  <data name="ContextMenuShowAllTextBubble" xml:space="preserve">
    <value>Show all text buble</value>
    <comment>Context menu item - Specific to canvas</comment>
  </data>
  <data name="ContextUnGroupFromSelection" xml:space="preserve">
    <value>Remove from Group</value>
    <comment>Context menu item</comment>
  </data>
  <data name="ContinueButton" xml:space="preserve">
    <value>Continue</value>
    <comment>Continue to use Dynamo</comment>
  </data>
  <data name="ConverterMessageCurrentOffset" xml:space="preserve">
    <value>Current offset X: {0}, Y: {1}</value>
  </data>
  <data name="ConverterMessageTransformOrigin" xml:space="preserve">
    <value>Transform origin X: {0}, Y: {1}</value>
  </data>
  <data name="ConverterMessageZoom" xml:space="preserve">
    <value>Zoom : {0}</value>
  </data>
  <data name="CrashPromptDialogCopyButton" xml:space="preserve">
    <value>Copy</value>
    <comment>Copy crash details</comment>
  </data>
  <data name="CrashPromptDialogCrashMessage" xml:space="preserve">
    <value>Uh oh... something went wrong and {0} has crashed, sorry about that.

You will get a chance to save your work.</value>
  </data>
  <data name="CrashPromptDialogDetailButton" xml:space="preserve">
    <value>Details</value>
    <comment>Click it to display crash details</comment>
  </data>
  <data name="CrashPromptDialogOpenFolderButton" xml:space="preserve">
    <value>Open Folder</value>
    <comment>Open folder that contains crash report</comment>
  </data>
  <data name="CrashPromptDialogSubmitBugButton" xml:space="preserve">
    <value>Submit Bug To Github</value>
    <comment>Submit a bug on github</comment>
  </data>
  <data name="CrashPromptDialogTitle" xml:space="preserve">
    <value>{0} has crashed</value>
  </data>
  <data name="CreateMember" xml:space="preserve">
    <value>Create</value>
  </data>
  <data name="CustomNodePromptDescriptionTooltip" xml:space="preserve">
    <value>A description that helps people understand what the node might be used for.</value>
  </data>
  <data name="CustomNodePromptNameTooltip" xml:space="preserve">
    <value>A unique name for the node.</value>
  </data>
  <data name="CustomNodePropertyErrorMessageBoxTitle" xml:space="preserve">
    <value>Custom Node Property Error</value>
  </data>
  <data name="CustomNodePropertyWindowCategory" xml:space="preserve">
    <value>Add-ons Category</value>
    <comment>Label - specify custom node category</comment>
  </data>
  <data name="CustomNodePropertyWindowDescription" xml:space="preserve">
    <value>Description</value>
    <comment>Label - custom node description</comment>
  </data>
  <data name="CustomNodePropertyWindowDescriptionHint" xml:space="preserve">
    <value>Description of Custom Node</value>
    <comment>Text box hint</comment>
  </data>
  <data name="CustomNodePropertyWindowName" xml:space="preserve">
    <value>Name</value>
    <comment>Label - specify custom node name</comment>
  </data>
  <data name="CustomNodePropertyWindowNameHint" xml:space="preserve">
    <value>Name of Custom Node</value>
    <comment>Text box hint</comment>
  </data>
  <data name="CustomNodePropertyWindowLocationNote" xml:space="preserve">
    <value>Custom Nodes will be placed in the Add-Ons section of the library.</value>
    <comment>Note regarding Custom Node library location</comment>
  </data>
  <data name="CustomNodePropertyWindowTitle" xml:space="preserve">
    <value>Custom Node Properties</value>
    <comment>Dialog name</comment>
  </data>
  <data name="CustomNodeTypeShortString" xml:space="preserve">
    <value>DS</value>
  </data>
  <data name="DeprecatingPackageMessageBoxTitle" xml:space="preserve">
    <value>Deprecating Package</value>
  </data>
  <data name="DescriptionNeedMoreCharacters" xml:space="preserve">
    <value>Description must be longer than 10 characters.</value>
    <comment>ErrorString</comment>
  </data>
  <data name="DetailedLayoutTitle" xml:space="preserve">
    <value>Detailed</value>
  </data>
  <data name="DirectoryNotFound" xml:space="preserve">
    <value>Directory Not Found</value>
  </data>
  <data name="DownloadWarningMessageBoxTitle" xml:space="preserve">
    <value>Download Warning</value>
  </data>
  <data name="DynamoUpdateAvailableToolTip" xml:space="preserve">
    <value>A Dynamo update is available. Click to install.</value>
  </data>
  <data name="DynamoViewCancelButtonTooltip" xml:space="preserve">
    <value>Cancel Run (Shift+F5)</value>
    <comment>Cancel button tooltip</comment>
  </data>
  <data name="DynamoViewContextMenuClearLog" xml:space="preserve">
    <value>Clear</value>
    <comment>Clear log</comment>
  </data>
  <data name="DynamoViewDebugMenu" xml:space="preserve">
    <value>Debug</value>
    <comment>Debug menu</comment>
  </data>
  <data name="DynamoViewDebugMenuCheckDailyBuild" xml:space="preserve">
    <value>Check Daily Builds</value>
    <comment>Debug menu | Check the latest daily build</comment>
  </data>
  <data name="DynamoViewDebugMenuDumpLibrary" xml:space="preserve">
    <value>Dump Library</value>
    <comment>Debug menu | Dump all imported libraries</comment>
  </data>
  <data name="DynamoViewDebugMenuForceReExecute" xml:space="preserve">
    <value>Force Re-execute</value>
    <comment>Debug menu | Force to re-execute the whole graph</comment>
  </data>
  <data name="DynamoViewDebugMenuForceUpdate" xml:space="preserve">
    <value>Force Update</value>
    <comment>Debug menu | Force to update Dynamo</comment>
  </data>
  <data name="DynamoViewDebugMenuRunMutationTest" xml:space="preserve">
    <value>Run mutation test</value>
    <comment>Debug menu | Run mutation test</comment>
  </data>
  <data name="DynamoViewDebugMenuShowDebugAST" xml:space="preserve">
    <value>Show Debug ASTs</value>
    <comment>Debug menu | Show debug abstract syntax tree</comment>
  </data>
  <data name="DynamoViewDebugMenuVerboseLogging" xml:space="preserve">
    <value>Verbose Logging</value>
    <comment>Debug menu | Verbose logging</comment>
  </data>
  <data name="DynamoViewDebugMenuDebugModes" xml:space="preserve">
    <value>Debug Modes</value>
    <comment>Debug menu | Show debug modes</comment>
  </data>
  <data name="DynamoViewEditMenu" xml:space="preserve">
    <value>_Edit</value>
    <comment>Edit menu</comment>
  </data>
  <data name="DynamoViewEditMenuAlighBottom" xml:space="preserve">
    <value>_Bottom</value>
    <comment>Edit menu | Align based on selected nodes' bottom Y position</comment>
  </data>
  <data name="DynamoViewEditMenuAlignLeft" xml:space="preserve">
    <value>_Left</value>
    <comment>Edit menu | Align based on selected nodes' leftmost X position</comment>
  </data>
  <data name="DynamoViewEditMenuAlignRight" xml:space="preserve">
    <value>_Right</value>
    <comment>Edit menu | Align based on selected nodes' rightmost X position</comment>
  </data>
  <data name="DynamoViewEditMenuAlignSelection" xml:space="preserve">
    <value>_Align Selection</value>
    <comment>Edit menu | Align selected nodes</comment>
  </data>
  <data name="DynamoViewEditMenuAlignTop" xml:space="preserve">
    <value>_Top</value>
    <comment>Edit menu | Align based on selected nodes' topmost Y position</comment>
  </data>
  <data name="DynamoViewEditMenuAlignXAverage" xml:space="preserve">
    <value>_X Average</value>
    <comment>Edit menu | Align based on selected nodes' average X positions</comment>
  </data>
  <data name="DynamoViewEditMenuAlignXDistribute" xml:space="preserve">
    <value>_X Distribute</value>
    <comment>Edit menu | Align selected nodes evenly on horizontal direction</comment>
  </data>
  <data name="DynamoViewEditMenuAlignYAverage" xml:space="preserve">
    <value>_Y Average</value>
    <comment>Edit menu | Align based on selected nodes' average Y positions</comment>
  </data>
  <data name="DynamoViewEditMenuAlignYDistribute" xml:space="preserve">
    <value>_Y Distribute</value>
    <comment>Edit menu | Align selected nodes evenly on vertical direction</comment>
  </data>
  <data name="DynamoViewEditMenuCleanupLayout" xml:space="preserve">
    <value>_Cleanup Node Layout</value>
    <comment>Edit menu | Automatically layout graph</comment>
  </data>
  <data name="DynamoViewEditMenuCopy" xml:space="preserve">
    <value>_Copy</value>
    <comment>Edit menu | Copy</comment>
  </data>
  <data name="DynamoViewEditMenuCreateCustomNode" xml:space="preserve">
    <value>_Create Custom Node</value>
    <comment>Edit menu | Create custom node from selected nodes</comment>
  </data>
  <data name="DynamoViewEditMenuCreateGroup" xml:space="preserve">
    <value>_Create Group</value>
    <comment>Edit menu | Create Grouping for nodes</comment>
  </data>
  <data name="DynamoViewEditMenuCreateNote" xml:space="preserve">
    <value>_Create Note</value>
    <comment>Edit menu | Create note for a node</comment>
  </data>
  <data name="DynamoViewEditMenuCreatePreset" xml:space="preserve">
    <value>Create Preset From Selection</value>
  </data>
  <data name="DynamoViewEditMenuDeletePreset" xml:space="preserve">
    <value>Delete Preset</value>
  </data>
  <data name="DynamoViewEditMenuDeleteSelected" xml:space="preserve">
    <value>_Delete Selected</value>
    <comment>Edit menu | Delete selected nodes</comment>
  </data>
  <data name="DynamoViewEditMenuPaste" xml:space="preserve">
    <value>_Paste</value>
    <comment>Edit menu | Paste</comment>
  </data>
  <data name="DynamoViewEditMenuPresetsMenu" xml:space="preserve">
    <value>Presets</value>
  </data>
  <data name="DynamoViewEditMenuRedo" xml:space="preserve">
    <value>_Redo</value>
    <comment>Edit menu | Redo</comment>
  </data>
  <data name="DynamoViewEditMenuRestorePreset" xml:space="preserve">
    <value>Restore Preset</value>
  </data>
  <data name="DynamoViewEditMenuSelectAll" xml:space="preserve">
    <value>_Select All</value>
    <comment>Edit menu | Select all nodes</comment>
  </data>
  <data name="DynamoViewEditMenuSelectNeighbours" xml:space="preserve">
    <value>_Select Neighbors</value>
  </data>
  <data name="DynamoViewEditMenuUndo" xml:space="preserve">
    <value>_Undo</value>
    <comment>Edit menu | Undo</comment>
  </data>
  <data name="DynamoViewDynamoMenuExit" xml:space="preserve">
    <value>_Exit Dynamo</value>
    <comment>Dynamo menu | Exit Dynamo</comment>
  </data>
  <data name="DynamoViewFileMenu" xml:space="preserve">
    <value>_File</value>
    <comment>File menu</comment>
  </data>
  <data name="DynamoViewFileMenuExport3DAsImage" xml:space="preserve">
    <value>_Export Background 3D Preview as Image...</value>
    <comment>File menu | Export Background 3D Preview as image</comment>
  </data>
  <data name="DynamoViewFileMenuExportAsImage" xml:space="preserve">
    <value>_Export Workspace As Image...</value>
    <comment>File menu | Export workspace as image</comment>
  </data>
  <data name="DynamoViewFileMenuExportToSTL" xml:space="preserve">
    <value>_Export Model to STL...</value>
    <comment>File menu | Export geometry model to STL file format</comment>
  </data>
  <data name="DynamoViewFileMenuImport" xml:space="preserve">
    <value>_Import Library...</value>
    <comment>File menu | Import</comment>
  </data>
  <data name="DynamoViewFileMenuNew" xml:space="preserve">
    <value>_New</value>
    <comment>File menu | New</comment>
  </data>
  <data name="DynamoViewFileMenuNewCustomNode" xml:space="preserve">
    <value>_Custom Node...</value>
    <comment>FIle menu | New | New custom node</comment>
  </data>
  <data name="DynamoViewFileMenuNewHomeWorkSpace" xml:space="preserve">
    <value>_Home Workspace</value>
    <comment>File menu | New | New home workspace</comment>
  </data>
  <data name="DynamoViewFileMenuOpen" xml:space="preserve">
    <value>_Open...</value>
    <comment>File menu | Open</comment>
  </data>
  <data name="DynamoViewFileMenuRecentFiles" xml:space="preserve">
    <value>_Open Recent Files</value>
    <comment>File menu | Open Recent files</comment>
  </data>
  <data name="DynamoViewFileMenuSave" xml:space="preserve">
    <value>_Save</value>
    <comment>File menu | Save</comment>
  </data>
  <data name="DynamoViewFileMenuSaveAs" xml:space="preserve">
    <value>_Save As...</value>
    <comment>File menu | Save as</comment>
  </data>
  <data name="DynamoViewHelpDictionary" xml:space="preserve">
    <value>Dynamo Dictionary</value>
    <comment>Help menu | Go to Dynamo Dictionary</comment>
  </data>
  <data name="DynamoViewHelpMenu" xml:space="preserve">
    <value>Help</value>
    <comment>Help menu</comment>
  </data>
  <data name="DynamoViewHelpMenuDisplayStartPage" xml:space="preserve">
    <value>_Display Start Page</value>
    <comment>Help menu | Display start page</comment>
  </data>
  <data name="DynamoViewHelpMenuGotoWebsite" xml:space="preserve">
    <value>_Dynamo Website</value>
    <comment>Help menu | Go go Dynamo website</comment>
  </data>
  <data name="DynamoViewHelpMenuGotoWiki" xml:space="preserve">
    <value>Dynamo Project _Wiki</value>
    <comment>Help menu | Go to wiki</comment>
  </data>
  <data name="DynamoViewHelpMenuReportBug" xml:space="preserve">
    <value>_Report A Bug</value>
    <comment>Help menu | Report a bug</comment>
  </data>
  <data name="DynamoViewHelpMenuShowInFolder" xml:space="preserve">
    <value>Show In Folder</value>
    <comment>Help menu | Show in Folder</comment>
  </data>
  <data name="DynamoViewHepMenuSamples" xml:space="preserve">
    <value>Samples</value>
    <comment>Help menu | Samples</comment>
  </data>
  <data name="DynamoViewPackageMenu" xml:space="preserve">
    <value>_Packages</value>
    <comment>Package menu</comment>
  </data>
  <data name="DynamoViewPackageMenuManagePackage" xml:space="preserve">
    <value>_Manage Packages...</value>
    <comment>Package menu | Manage packages...</comment>
  </data>
  <data name="DynamoViewPackageMenuPublishNodes" xml:space="preserve">
    <value>_Publish Selected Nodes...</value>
    <comment>Package menu | Publish selected nodes as a package</comment>
  </data>
  <data name="DynamoViewPackageMenuPublishPackage" xml:space="preserve">
    <value>_Publish New Package...</value>
    <comment>Package menu | Publish new package</comment>
  </data>
  <data name="DynamoViewPackageMenuPublishWorkspace" xml:space="preserve">
    <value>_Publish Current Workspace...</value>
    <comment>Package menu | Publish current workspace as a package</comment>
  </data>
  <data name="DynamoViewPackageMenuSearchPackage" xml:space="preserve">
    <value>_Search for a Package...</value>
    <comment>Package menu | Search for a package</comment>
  </data>
  <data name="DynamoViewRunAutomaticallyOption" xml:space="preserve">
    <value>Run Automatically</value>
    <comment>Run automatically option</comment>
  </data>
  <data name="DynamoViewRunButton" xml:space="preserve">
    <value>Run</value>
    <comment>Run button</comment>
  </data>
  <data name="DynamoViewRunButtonTooltip" xml:space="preserve">
    <value>Run Workflow (F5)</value>
    <comment>Run button tooltip</comment>
  </data>
  <data name="DynamoViewRunButtonToolTipDisabled" xml:space="preserve">
    <value>Run is not available when running Automatically or Periodically.</value>
  </data>
  <data name="DynamoViewSamplesMenuShowInFolder" xml:space="preserve">
    <value>Show In Folder</value>
  </data>
  <data name="PreferencesViewEnableTSplineNodes" xml:space="preserve">
    <value>Enable T-Spline nodes</value>
    <comment>Preferences | Features | Experimental | Enable T-Spline nodes</comment>
  </data>
  <data name="PreferencesViewExperimentalLabel" xml:space="preserve">
    <value>Experimental</value>
    <comment>Preferences | Features | Experimental</comment>
  </data>
  <data name="DynamoViewSettingMenu" xml:space="preserve">
    <value>_Settings</value>
    <comment>Setting menu</comment>
  </data>
  <data name="DynamoViewSettingMenuAreaUnits" xml:space="preserve">
    <value>Area Display Units</value>
    <comment>Setting menu | Area unit display</comment>
  </data>
  <data name="DynamoViewSettingMenuCentimeter" xml:space="preserve">
    <value>Centimeter</value>
    <comment>Setting menu | Centimeter</comment>
  </data>
  <data name="DynamoViewSettingMenuCubicCentimeter" xml:space="preserve">
    <value>Cubic Centimeter</value>
    <comment>Setting menu | Cubic centimeter</comment>
  </data>
  <data name="DynamoViewSettingMenuCubicFoot" xml:space="preserve">
    <value>Cubic Foot</value>
    <comment>Setting menu | Cubic foot</comment>
  </data>
  <data name="DynamoViewSettingMenuCubicInch" xml:space="preserve">
    <value>Cubic Inch</value>
    <comment>Setting menu | Cubic inch</comment>
  </data>
  <data name="DynamoViewSettingMenuCubicMeter" xml:space="preserve">
    <value>Cubic Meter</value>
    <comment>Setting menu | Cubic meter</comment>
  </data>
  <data name="DynamoViewSettingMenuCubicMillimeter" xml:space="preserve">
    <value>Cubic Millimeter</value>
    <comment>Setting menu | Cubic millimeter</comment>
  </data>
  <data name="DynamoViewSettingMenuDecimalFoot" xml:space="preserve">
    <value>Decimal Foot</value>
    <comment>Setting menu | Decimal foot</comment>
  </data>
  <data name="DynamoViewSettingMenuDecimalInch" xml:space="preserve">
    <value>Decimal Inch</value>
    <comment>Setting menu | Decimal inch</comment>
  </data>
  <data name="DynamoViewSettingMenuShowDataReportingDialog" xml:space="preserve">
    <value>Agreement to Collect Usability Data</value>
    <comment>Setting menu | Show user agreement dialog about data collecting</comment>
  </data>
  <data name="DynamoViewSettingMenuFractionalFoot" xml:space="preserve">
    <value>Fractional Foot</value>
    <comment>Setting menu | Fractional foot</comment>
  </data>
  <data name="DynamoViewSettingMenuFractionalInch" xml:space="preserve">
    <value>Fractional Inch</value>
    <comment>Setting menu | Fractional inch</comment>
  </data>
  <data name="DynamoViewSettingMenuHighRenderPrecision" xml:space="preserve">
    <value>High</value>
    <comment>Setting menu | Slider for render precision</comment>
  </data>
  <data name="DynamoViewSettingMenuLengthUnits" xml:space="preserve">
    <value>Length Display Units</value>
    <comment>Setting menu | Length unit display</comment>
  </data>
  <data name="DynamoViewSettingMenuLowRenderPrecision" xml:space="preserve">
    <value>Low</value>
    <comment>Setting menu | Slider for render precision</comment>
  </data>
  <data name="DynamoViewSettingMenuManagePackagePath" xml:space="preserve">
    <value>Manage Node and Package Paths...</value>
    <comment>Setting menu | Custom node definition and package paths</comment>
  </data>
  <data name="DynamoViewSettingMenuMeter" xml:space="preserve">
    <value>Meter</value>
    <comment>Setting menu | Meter</comment>
  </data>
  <data name="DynamoViewSettingMenuMillimeter" xml:space="preserve">
    <value>Millimeter</value>
    <comment>Setting menu | Millimeter</comment>
  </data>
  <data name="DynamoViewSettingMenuNumber0" xml:space="preserve">
    <value>0</value>
    <comment>Locale dependent number format 0</comment>
  </data>
  <data name="DynamoViewSettingMenuNumber00" xml:space="preserve">
    <value>0.0</value>
    <comment>Locale dependent number format 0.0</comment>
  </data>
  <data name="DynamoViewSettingMenuNumber000" xml:space="preserve">
    <value>0.00</value>
    <comment>Locale dependent number format 0.00</comment>
  </data>
  <data name="DynamoViewSettingMenuNumber0000" xml:space="preserve">
    <value>0.000</value>
    <comment>Locale dependent number format 0.000</comment>
  </data>
  <data name="DynamoViewSettingMenuNumber00000" xml:space="preserve">
    <value>0.0000</value>
    <comment>Locale dependent number format 0.0000</comment>
  </data>
  <data name="DynamoViewSettingMenuNumberFormat" xml:space="preserve">
    <value>Number Format</value>
    <comment>Setting menu | Number format</comment>
  </data>
  <data name="PreferencesViewSelectedPackagePathForDownload" xml:space="preserve">
    <value>Selected package path for download</value>
    <comment>Preferences | Package Manager | Node and Package Paths | New Package Download Directory | Selected package path for download</comment>
  </data>
  <data name="PreferencesViewDisableBuiltInPackages" xml:space="preserve">
    <value>Disable Loading Built-In Packages</value>
    <comment>Preferences | Package Manager | Node and Package Paths | Disable Loading Built-In Packages</comment>
  </data>
  <data name="PreferencesViewDisableCustomPackages" xml:space="preserve">
    <value>Disable Loading Custom Packages</value>
    <comment>Preferences | Package Manager | Node and Package Paths | Disable Loading Custom Packages</comment>
  </data>
  <data name="DynamoViewSettingMenuSquareCentimeter" xml:space="preserve">
    <value>Square Centimeter</value>
    <comment>Setting menu | Square centimeter</comment>
  </data>
  <data name="DynamoViewSettingMenuSquareFoot" xml:space="preserve">
    <value>Square Foot</value>
    <comment>Setting menu | Square foot</comment>
  </data>
  <data name="DynamoViewSettingMenuSquareInch" xml:space="preserve">
    <value>Square Inch</value>
    <comment>Setting menu | Square inch</comment>
  </data>
  <data name="DynamoViewSettingMenuSquareMeter" xml:space="preserve">
    <value>Square Meter</value>
    <comment>Setting menu | Square meter</comment>
  </data>
  <data name="DynamoViewSettingMenuSquareMillimeter" xml:space="preserve">
    <value>Square Millimeter</value>
    <comment>Setting menu | Square millimeter</comment>
  </data>
  <data name="DynamoViewSettingMenuVolumeUnits" xml:space="preserve">
    <value>Volume Display Units</value>
    <comment>Setting menu | Volume unit display</comment>
  </data>
  <data name="DynamoViewSettingShowRunPreview" xml:space="preserve">
    <value>Show Run Preview</value>
    <comment>Setting menu | Show Run Preview</comment>
  </data>
  <data name="DynamoViewSettingsMenuChangeScaleFactor" xml:space="preserve">
    <value>Geometry Scaling...</value>
    <comment>Settings menu | Geometry Scaling</comment>
  </data>
  <data name="DynamoViewSettingsMenuVisualizationSettings" xml:space="preserve">
    <value>Visualization Settings</value>
  </data>
  <data name="DynamoViewToolbarExport3DButtonTooltip" xml:space="preserve">
    <value>Export Background Preview As Image</value>
    <comment>Toolbar export button tooltip</comment>
  </data>
  <data name="DynamoViewToolbarExportButtonTooltip" xml:space="preserve">
    <value>Export Workspace As Image</value>
    <comment>Toolbar export button tooltip</comment>
  </data>
  <data name="DynamoViewToolbarNewButtonTooltip" xml:space="preserve">
    <value>New [Ctrl + N]</value>
    <comment>Toolbar new button tooltip</comment>
  </data>
  <data name="DynamoViewToolbarOpenButtonTooltip" xml:space="preserve">
    <value>Open [Ctrl + O]</value>
    <comment>Toolbar open button tooltip</comment>
  </data>
  <data name="DynamoViewToolbarRedoButtonTooltip" xml:space="preserve">
    <value>Redo [Ctrl + Y]</value>
    <comment>Toolbar redo button tooltip</comment>
  </data>
  <data name="DynamoViewToolbarSaveButtonTooltip" xml:space="preserve">
    <value>Save [Ctrl + S]</value>
    <comment>Toolbar save button tooltip</comment>
  </data>
  <data name="DynamoViewToolbarUndoButtonTooltip" xml:space="preserve">
    <value>Undo [Ctrl + Z]</value>
    <comment>Toolbar undo button tooltip</comment>
  </data>
  <data name="DynamoViewViewMenu" xml:space="preserve">
    <value>_View</value>
    <comment>View menu</comment>
  </data>
  <data name="DynamoViewViewMenu3DPreview" xml:space="preserve">
    <value>_Background 3D Preview</value>
    <comment>View menu | Background 3d preview</comment>
  </data>
  <data name="DynamoViewViewMenuAlternateContextGeometry" xml:space="preserve">
    <value>Show Geometry in {0}</value>
    <comment>View menu | Show geometry in some context</comment>
  </data>
  <data name="DynamoViewViewMenuAvailablePreviews" xml:space="preserve">
    <value>Available Previews</value>
  </data>
  <data name="DynamoViewViewMenuConnector" xml:space="preserve">
    <value>_Connectors</value>
    <comment>View menu | Connector setting</comment>
  </data>
  <data name="DynamoViewViewMenuConnectorType" xml:space="preserve">
    <value>_Connector Type</value>
    <comment>View menu | Connector type</comment>
  </data>
  <data name="DynamoViewViewMenuConnectorTypeCurve" xml:space="preserve">
    <value>Curves</value>
    <comment>View menu | Curve type connector</comment>
  </data>
  <data name="DynamoViewViewMenuConnectorTypePolylines" xml:space="preserve">
    <value>Polylines</value>
    <comment>View menu | Polyline type connector</comment>
  </data>
  <data name="DynamoViewViewMenuHideConsole" xml:space="preserve">
    <value>Hide Console</value>
    <comment>View menu | Hide console</comment>
  </data>
  <data name="DynamoViewViewMenuPan" xml:space="preserve">
    <value>_Pan</value>
    <comment>View menu | Pan</comment>
  </data>
  <data name="DynamoViewViewMenuPanDown" xml:space="preserve">
    <value>Pan Down (Mouse wheel drag down)</value>
    <comment>View menu | Pan down</comment>
  </data>
  <data name="DynamoViewViewMenuPanLeft" xml:space="preserve">
    <value>Pan Left (Mouse wheel drag left)</value>
    <comment>View menu | Pan left</comment>
  </data>
  <data name="DynamoViewViewMenuPanRight" xml:space="preserve">
    <value>Pan Right (Mouse wheel drag right)</value>
    <comment>View menu | Pan right</comment>
  </data>
  <data name="DynamoViewViewMenuPanUp" xml:space="preserve">
    <value>Pan Up (Mouse wheel drag up)</value>
    <comment>View menu | Pan up</comment>
  </data>
  <data name="DynamoViewViewMenuPreviewNavigate" xml:space="preserve">
    <value>Navigate Background 3D Preview</value>
    <comment>View menu | Navigate background 3D preview</comment>
  </data>
  <data name="DynamoViewViewMenuShowBackground3DPreview" xml:space="preserve">
    <value>Showing Background 3D Preview</value>
    <comment>View menu | Show background preview</comment>
  </data>
  <data name="DynamoViewViewMenuShowConnectors" xml:space="preserve">
    <value>_Show Connectors</value>
    <comment>View menu | Show connectors</comment>
  </data>
  <data name="DynamoViewViewMenuShowConsole" xml:space="preserve">
    <value>Show Console</value>
    <comment>View menu | Show console</comment>
  </data>
  <data name="DynamoViewViewMenuShowGrid" xml:space="preserve">
    <value>Show Grid</value>
    <comment>View menu | Show Grid</comment>
  </data>
  <data name="DynamoViewViewMenuZoom" xml:space="preserve">
    <value>_Zoom</value>
    <comment>View menu | Zoom</comment>
  </data>
  <data name="DynamoViewViewMenuZoomIn" xml:space="preserve">
    <value>Zoom In (Mouse wheel down)</value>
    <comment>View menu | Zoom in</comment>
  </data>
  <data name="DynamoViewViewMenuZoomOut" xml:space="preserve">
    <value>Zoom Out (Mouse wheel up)</value>
    <comment>View menu | Zoom out</comment>
  </data>
  <data name="EditAnnotationTitle" xml:space="preserve">
    <value>Edit Group Title</value>
    <comment>Dialog for editing a node's name</comment>
  </data>
  <data name="EditNodeWindowTitle" xml:space="preserve">
    <value>Edit Node Name</value>
    <comment>Dialog for editing a node's name</comment>
  </data>
  <data name="EditWindowAcceptButton" xml:space="preserve">
    <value>Accept</value>
  </data>
  <data name="EditWindowTitle" xml:space="preserve">
    <value>Set value...</value>
  </data>
  <data name="FileDialogAllFiles" xml:space="preserve">
    <value>All Files ({0})|{0}</value>
  </data>
  <data name="FileDialogAssemblyFiles" xml:space="preserve">
    <value>Assembly Library Files ({0})|{0}</value>
  </data>
  <data name="FileDialogCustomNodeDLLXML" xml:space="preserve">
    <value>Custom Node, DLL, XML ({0})|{0}</value>
  </data>
  <data name="FileDialogDefaultPNGName" xml:space="preserve">
    <value>Capture.png</value>
  </data>
  <data name="FileDialogDefaultSTLModelName" xml:space="preserve">
    <value>model.stl</value>
  </data>
  <data name="FileDialogDesignScriptFiles" xml:space="preserve">
    <value>DesignScript Files ({0})|{0}</value>
  </data>
  <data name="FileDialogDynamoCustomNode" xml:space="preserve">
    <value>{0} Custom Node ({1})|{1}</value>
  </data>
  <data name="FileDialogDynamoDefinitions" xml:space="preserve">
    <value>{0} Definitions ({1})|{1}</value>
  </data>
  <data name="FileDialogDynamoWorkspace" xml:space="preserve">
    <value>{0} Workspace ({1})|{1}</value>
  </data>
  <data name="FileDialogLibraryFiles" xml:space="preserve">
    <value>Library Files ({0})|{0}</value>
  </data>
  <data name="FileDialogManualMode" xml:space="preserve">
    <value>Open in Manual Execution Mode</value>
  </data>
  <data name="FileDialogPNGFiles" xml:space="preserve">
    <value>PNG Image|{0}</value>
  </data>
  <data name="FileDialogSTLModels" xml:space="preserve">
    <value>STL Models|{0}</value>
  </data>
  <data name="FileNotPublishCaption" xml:space="preserve">
    <value>Publish Fail!</value>
  </data>
  <data name="FileNotPublishMessage" xml:space="preserve">
    <value>File(s) were not found or are contained inside of a package. Please only add files that are located outside of packages.

Failed to publish file(s): 
{0}</value>
  </data>
  <data name="FilePathConverterNoFileSelected" xml:space="preserve">
    <value>No file selected.</value>
  </data>
  <data name="FilterIconTooltip" xml:space="preserve">
    <value>Filter results</value>
  </data>
  <data name="FolderNotWritableError" xml:space="preserve">
    <value>You do not have write permission to {0}.</value>
  </data>
  <data name="GalleryDynamoVersion" xml:space="preserve">
    <value>Version {0}.{1}.{2}</value>
  </data>
  <data name="GenericTaskDialogSampleLeftButton" xml:space="preserve">
    <value>Sample Left Button</value>
    <comment>Sample button, it will be replaced at runtime</comment>
  </data>
  <data name="GenericTaskDialogSampleRightButton" xml:space="preserve">
    <value>Sample Right Button</value>
    <comment>Sample button, it will be replaced at runtime</comment>
  </data>
  <data name="GenericTaskDialogTitle" xml:space="preserve">
    <value>Generic Task Dialog</value>
  </data>
  <data name="GroupContextMenuBackground" xml:space="preserve">
    <value>Select Background</value>
  </data>
  <data name="GroupContextMenuDeleteGroup" xml:space="preserve">
    <value>Delete Group</value>
  </data>
  <data name="GroupContextMenuFont" xml:space="preserve">
    <value>Font Size</value>
  </data>
  <data name="GroupContextMenuGraphLayout" xml:space="preserve">
    <value>Cleanup Node Layout</value>
  </data>
  <data name="GroupContextMenuUngroup" xml:space="preserve">
    <value>Ungroup</value>
  </data>
  <data name="HideClassicNodeLibrary" xml:space="preserve">
    <value>Hide Classic Node Library</value>
  </data>
  <data name="ImportLibraryDialogTitle" xml:space="preserve">
    <value>Import Library</value>
  </data>
  <data name="InCanvasFitViewButtonToolTip" xml:space="preserve">
    <value>Zoom to Fit</value>
    <comment>Zoom to Fit</comment>
  </data>
  <data name="InCanvasGeomButtonToolTip" xml:space="preserve">
    <value>Enable background 3D preview navigation (Ctrl + B)</value>
    <comment>Enable background 3D preview navigation</comment>
  </data>
  <data name="InCanvasNodeButtonToolTip" xml:space="preserve">
    <value>Enable graph view navigation (Ctrl + B)</value>
    <comment>Enable graph view navigation</comment>
  </data>
  <data name="InCanvasOrbitButtonToolTip" xml:space="preserve">
    <value>Orbit</value>
    <comment>Orbit</comment>
  </data>
  <data name="InCanvasPanButtonToolTip" xml:space="preserve">
    <value>Pan</value>
    <comment>Pan</comment>
  </data>
  <data name="InCanvasZoomInButtonToolTip" xml:space="preserve">
    <value>Zoom In</value>
    <comment>Zoom In</comment>
  </data>
  <data name="InCanvasZoomOutButtonToolTip" xml:space="preserve">
    <value>Zoom Out</value>
    <comment>Zoom Out</comment>
  </data>
  <data name="InfoBubbleError" xml:space="preserve">
    <value>Error: </value>
  </data>
  <data name="InfoBubbleWarning" xml:space="preserve">
    <value>Warning: </value>
  </data>
  <data name="InstalledPackageViewAdditionalFileLabel" xml:space="preserve">
    <value>Additional Files</value>
  </data>
  <data name="InstalledPackageViewAdditionalLabel" xml:space="preserve">
    <value>Additional Libraries</value>
  </data>
  <data name="InstalledPackageViewContextMenuDeprecate" xml:space="preserve">
    <value>Deprecate</value>
  </data>
  <data name="InstalledPackageViewContextMenuDeprecateTooltip" xml:space="preserve">
    <value>Set this package as deprecated.  Only allowed if you're a current maintainer of the package.</value>
  </data>
  <data name="InstalledPackageViewContextMenuGetLatest" xml:space="preserve">
    <value>Get Latest Version</value>
  </data>
  <data name="InstalledPackageViewContextMenuGetLatestTooltip" xml:space="preserve">
    <value>Check if there is a newer version of this package and download it.</value>
  </data>
  <data name="InstalledPackageViewContextMenuPublish" xml:space="preserve">
    <value>Publish...</value>
  </data>
  <data name="InstalledPackageViewContextMenuPublishTooltip" xml:space="preserve">
    <value>Publish this package, if it has yet to be published.</value>
  </data>
  <data name="InstalledPackageViewContextMenuPublishVersion" xml:space="preserve">
    <value>Publish Version...</value>
  </data>
  <data name="InstalledPackageViewContextMenuPublishVersionTooltip" xml:space="preserve">
    <value>Publish a new version of this package, assuming it has already been published. Only allowed if you're a current maintainer of the package.</value>
  </data>
  <data name="InstalledPackageViewContextMenuRemoveDeprecation" xml:space="preserve">
    <value>Remove deprecation</value>
  </data>
  <data name="InstalledPackageViewContextMenuRemoveDeprecationTooltip" xml:space="preserve">
    <value>Remove package deprecation. Only allowed if you're a current maintainer of the package.</value>
  </data>
  <data name="InstalledPackageViewContextMenuShowRootDir" xml:space="preserve">
    <value>Show Root Directory</value>
  </data>
  <data name="InstalledPackageViewContextMenuShowRootDirTooltip" xml:space="preserve">
    <value>Go to the root folder of this package</value>
  </data>
  <data name="InstalledPackageViewCustomNodesLabel" xml:space="preserve">
    <value>Custom Nodes</value>
  </data>
  <data name="InstalledPackageViewNodeLibrariesLabel" xml:space="preserve">
    <value>Node Libraries</value>
  </data>
  <data name="InstalledPackageViewPendingInstallButton" xml:space="preserve">
    <value>Pending uninstall</value>
  </data>
  <data name="InstalledPackageViewTitle" xml:space="preserve">
    <value>Installed Packages</value>
  </data>
  <data name="InstallMessageCaption" xml:space="preserve">
    <value>Install Dynamo</value>
  </data>
  <data name="InvalidLoginUrl" xml:space="preserve">
    <value>Invalid URL for login page!</value>
  </data>
  <data name="InvalidTimeZoneMessage" xml:space="preserve">
    <value>Could not sign in at this moment. Check the date, time and time zone settings and try to sign in again.</value>
  </data>
  <data name="LacingAutoToolTip" xml:space="preserve">
    <value>No replication guide will be added.</value>
  </data>
  <data name="LacingCrossProductToolTip" xml:space="preserve">
    <value>For two lists {a,b,c}{1,2,3} returns {a1,a2,a3}{b1,b2,b3}{c1,c2,c3}.</value>
  </data>
  <data name="LacingDisabledToolTip" xml:space="preserve">
    <value>Argument lacing is disabled for this node.</value>
  </data>
  <data name="LacingFirstToolTip" xml:space="preserve">
    <value>For two lists {a,b,c}{1,2,3} returns {a1}.</value>
  </data>
  <data name="LacingLongestToolTip" xml:space="preserve">
    <value>For two lists {a,b,c}{1,2} returns {a1,b2,c2}.</value>
  </data>
  <data name="LacingShortestToolTip" xml:space="preserve">
    <value>For two lists {a,b,c}{1,2} returns {a1,b2}.</value>
  </data>
  <data name="LayoutIconTooltip" xml:space="preserve">
    <value>View layout</value>
  </data>
  <data name="LearnMore" xml:space="preserve">
    <value>Learn more</value>
  </data>
  <data name="LibraryViewContextMenuEditNode" xml:space="preserve">
    <value>Edit...</value>
  </data>
  <data name="LibraryViewNoMatchesFound" xml:space="preserve">
    <value>No matches found</value>
    <comment>No matches for the search llibrary</comment>
  </data>
  <data name="LibraryViewSearchText" xml:space="preserve">
    <value>Search</value>
  </data>
  <data name="LibraryViewTitle" xml:space="preserve">
    <value>Library</value>
  </data>
  <data name="MajorVersionNonNegative" xml:space="preserve">
    <value>You must provide a Major version as a non-negative integer.</value>
    <comment>ErrorString</comment>
  </data>
  <data name="Manual" xml:space="preserve">
    <value>Manual</value>
  </data>
  <data name="MessageAlreadyInstallDynamo" xml:space="preserve">
    <value>{0} has already installed {1}.

{0} will attempt to uninstall this package before installing.</value>
  </data>
  <data name="MessageConfirmToInstallPackage" xml:space="preserve">
    <value>Are you sure you want to install {0} {1} ?</value>
    <comment>Message box content</comment>
  </data>
  <data name="MessageConfirmToInstallPackageToFolder" xml:space="preserve">
    <value>Are you sure you want to install {0} {1} to {2} ?</value>
    <comment>Message box content</comment>
  </data>
  <data name="MessageConfirmToSaveCustomNode" xml:space="preserve">
    <value>You have unsaved changes to custom node workspace: "{0}".

Would you like to save your changes?</value>
    <comment>Message box content</comment>
  </data>
  <data name="MessageConfirmToSaveHomeWorkSpace" xml:space="preserve">
    <value>You have unsaved changes to the Home workspace.

Would you like to save your changes?</value>
  </data>
  <data name="MessageConfirmToSaveNamedHomeWorkSpace" xml:space="preserve">
    <value>You have unsaved changes to {0}.

Would you like to save your changes?</value>
  </data>
  <data name="MessageConfirmToSaveReadOnlyCustomNode" xml:space="preserve">
    <value>We can't save "{0}" because the file is read-only or contains unresolved or invalid nodes. To keep changes, would you like to "Save As..." with a different name or path?</value>
    <comment>Message box content</comment>
  </data>
  <data name="MessageConfirmToDeletePackage" xml:space="preserve">
    <value>Are you sure you want to delete {0} ?  This will delete the packages root directory.

You can always redownload the package.</value>
  </data>
  <data name="MessageCustomNodeNameExist" xml:space="preserve">
    <value>A built-in node with the given name already exists.</value>
  </data>
  <data name="MessageCustomNodeNeedNewCategory" xml:space="preserve">
    <value>You must enter a new category or choose one from the existing categories.</value>
  </data>
  <data name="MessageCustomNodeNoName" xml:space="preserve">
    <value>You must supply a name.</value>
  </data>
  <data name="MessageCustomNodeNameInvalid" xml:space="preserve">
    <value>Custom Node name cannot contain any of the following special characters:
    # % * ? \ : or any of the non-printable characters.</value>
  </data>
  <data name="MessageErrorOpeningFileGeneral" xml:space="preserve">
    <value>Error Opening File</value>
    <comment>Notification Center Title</comment>
  </data>
  <data name="MessageFailedToAddFile" xml:space="preserve">
    <value>Failed to add file: {0}</value>
    <comment>Message box content</comment>
  </data>
  <data name="MessageFailedToApplyCustomization" xml:space="preserve">
    <value>Failed to apply NodeViewCustomization for {0}</value>
  </data>
  <data name="MessageFailedToAttachToRowColumn" xml:space="preserve">
    <value>'AttachmentToRowColumnConverter' expects a 'ConverterParameter' value to be either 'Row' or 'Column'</value>
  </data>
  <data name="MessageFailedToDownloadPackage" xml:space="preserve">
    <value>Failed to download package with id: {0}.  Please try again and report the package if you continue to have problems.</value>
    <comment>Message box content</comment>
  </data>
  <data name="MessageInvalidPackage" xml:space="preserve">
    <value>Failed to load an invalid package.</value>
  </data>
  <data name="MessageFailedToFindNodeById" xml:space="preserve">
    <value>No node could be found with that Id.</value>
  </data>
  <data name="MessageFailedToOpenCorruptedFile" xml:space="preserve">
    <value>Error opening corrupted file: {0}</value>
    <comment>Message box content</comment>
  </data>
  <data name="MessageFailedToSaveAsImage" xml:space="preserve">
    <value>Failed to save the Workspace as image.</value>
  </data>
  <data name="MessageFailedToDelete" xml:space="preserve">
    <value>{0} failed to delete the package.  You may need to delete the package's root directory manually.</value>
  </data>
  <data name="MessageFailToUninstallPackage" xml:space="preserve">
    <value>{0} failed to uninstall the package: {1}.  The package may need to be reinstalled manually.</value>
    <comment>Message box content</comment>
  </data>
  <data name="MessageGettingNodeError" xml:space="preserve">
    <value>There was a problem getting the node from the workspace.</value>
    <comment>Message box content</comment>
  </data>
  <data name="MessageLoadingTime" xml:space="preserve">
    <value>{0} elapsed for loading {1} main window.</value>
  </data>
  <data name="MessageNeedToRestartAfterDelete" xml:space="preserve">
    <value>{0} and its host application must restart before delete takes effect.</value>
  </data>
  <data name="MessageNodeWithNullFunction" xml:space="preserve">
    <value>There is a null function definition for this node.</value>
  </data>
  <data name="MessageNoNodeDescription" xml:space="preserve">
    <value>No description provided</value>
  </data>
  <data name="MessagePackageContainPythonScript" xml:space="preserve">
    <value>The package or one of its dependencies contains Python scripts or binaries. Do you want to continue?</value>
  </data>
  <data name="MessagePackageNewerDynamo" xml:space="preserve">
    <value>The package or one of its dependencies use a newer version of {0} than you are currently using. Do you want to continue?</value>
  </data>
  <data name="MessageSelectAtLeastOneNode" xml:space="preserve">
    <value>You must select at least one custom node.</value>
    <comment>Message box content</comment>
  </data>
  <data name="MessageSelectSymbolNotFound" xml:space="preserve">
    <value>The selected symbol was not found in the workspace</value>
    <comment>Message box content</comment>
  </data>
  <data name="MessageSubmitSameNamePackage" xml:space="preserve">
    <value>The node is part of the {0} package called "{1}" - do you want to submit a new version of this package?

If not, this node will be moved to the new package you are creating."</value>
    <comment>Message box content</comment>
  </data>
  <data name="MessageToDeprecatePackage" xml:space="preserve">
    <value>Are you sure you want to deprecate {0} ?  This request will be rejected if you are not a maintainer of the package.  It indicates that you will no longer support the package, although the package will still appear when explicitly searched for. 

You can always undeprecate the package.</value>
  </data>
  <data name="MessageToUndeprecatePackage" xml:space="preserve">
    <value>Are you sure you want to undeprecate {0} ?  This request will be rejected if you are not a maintainer of the package.  It indicates that you will continue to support the package and the package will appear when users are browsing packages.

You can always re-deprecate the package.</value>
  </data>
  <data name="MessageUninstallToContinue" xml:space="preserve">
    <value>{0} needs to uninstall {1} to continue, but cannot as one of its types appears to be in use.  Try restarting {0}.</value>
  </data>
  <data name="MessageUninstallToContinue2" xml:space="preserve">
    <value>{2} has dependencies. To install {2}, {0} needs to first uninstall the following dependent packages: {1}. Restart {0} to complete the uninstall, then try and download {2} again.

Uninstall the following dependent packages: {1}?</value>
  </data>
  <data name="MessageUnkownErrorOpeningFile" xml:space="preserve">
    <value>Unknown error opening file: {0}</value>
    <comment>Message box content</comment>
  </data>
  <data name="MessageUnsavedChanges0" xml:space="preserve">
    <value>The following workspaces have not been saved:</value>
  </data>
  <data name="MessageUnsavedChanges1" xml:space="preserve">
    <value>. Please save them and try again.</value>
  </data>
  <data name="MinorVersionNonNegative" xml:space="preserve">
    <value>You must provide a Minor version as a non-negative integer.</value>
    <comment>ErrorString</comment>
  </data>
  <data name="MoreButton" xml:space="preserve">
    <value>More</value>
    <comment>The "More" button on "Publish a Dynamo Package" dialog</comment>
  </data>
  <data name="NameNeedMoreCharacters" xml:space="preserve">
    <value>Name must be at least 3 characters.</value>
    <comment>ErrorString</comment>
  </data>
  <data name="NodeContextMenuEnablePeriodicUpdate" xml:space="preserve">
    <value>Enable Periodic Update</value>
  </data>
  <data name="NodeContextMenuHelp" xml:space="preserve">
    <value>Help...</value>
    <comment>Display help message for this node</comment>
  </data>
  <data name="NodeContextMenuIsInput" xml:space="preserve">
    <value>Is Input</value>
  </data>
  <data name="NodeContextMenuIsOutput" xml:space="preserve">
    <value>Is Output</value>
  </data>
  <data name="NodeContextMenuPreview" xml:space="preserve">
    <value>Preview</value>
    <comment>Context menu item - preview geometry</comment>
  </data>
  <data name="NodeContextMenuRenameNode" xml:space="preserve">
    <value>Rename</value>
    <comment>Context menu item - rename this node</comment>
  </data>
  <data name="NodeContextMenuShowLabels" xml:space="preserve">
    <value>Show Labels</value>
    <comment>Context menu item - show labels</comment>
  </data>
  <data name="NodeHelpWindowNodeCategory" xml:space="preserve">
    <value>CATEGORY</value>
    <comment>Category label</comment>
  </data>
  <data name="NodeHelpWindowNodeDescription" xml:space="preserve">
    <value>DESCRIPTION</value>
    <comment>Description label</comment>
  </data>
  <data name="NodeHelpWindowNodeInput" xml:space="preserve">
    <value>INPUTS</value>
    <comment>Input label</comment>
  </data>
  <data name="NodeHelpWindowNodeOutput" xml:space="preserve">
    <value>OUTPUTS</value>
    <comment>Output label</comment>
  </data>
  <data name="NodeHelpWindowNodeType" xml:space="preserve">
    <value>NODE TYPE</value>
    <comment>Title label</comment>
  </data>
  <data name="NodesRunStatus" xml:space="preserve">
    <value>Freeze</value>
    <comment>Context menu item</comment>
  </data>
  <data name="NodeViewCustomizationFindErrorMessage" xml:space="preserve">
    <value>There was an error while finding node view customizations for {0}. Contact the author of this assembly for more information.</value>
  </data>
  <data name="NoneString" xml:space="preserve">
    <value>none</value>
  </data>
  <data name="NoteViewContextMenuDelete" xml:space="preserve">
    <value>Delete</value>
    <comment>Delete note </comment>
  </data>
  <data name="NoteViewContextMenuEdit" xml:space="preserve">
    <value>Edit...</value>
    <comment>Edit note</comment>
  </data>
  <data name="NullString" xml:space="preserve">
    <value>null</value>
  </data>
  <data name="OKButton" xml:space="preserve">
    <value>OK</value>
  </data>
  <data name="OneAssemblyWasLoadedSeveralTimesErrorMessage" xml:space="preserve">
    <value>Please, load assembly just one time.
Next assemblies were loaded several times:
</value>
  </data>
  <data name="OnlyTitle" xml:space="preserve">
    <value>only</value>
  </data>
  <data name="OpenDynamoDefinitionDialogTitle" xml:space="preserve">
    <value>Open {0} Definition...</value>
  </data>
  <data name="PackageDownloadConfirmMessageBoxTitle" xml:space="preserve">
    <value>Package Download Confirmation</value>
    <comment>Message box title</comment>
  </data>
  <data name="PackageDownloadErrorMessageBoxTitle" xml:space="preserve">
    <value>Package Download Error</value>
    <comment>Message box title</comment>
  </data>
  <data name="PackageDownloadMessageBoxTitle" xml:space="preserve">
    <value>Package Download</value>
  </data>
  <data name="PackageDownloadStateDownloaded" xml:space="preserve">
    <value>Downloaded</value>
  </data>
  <data name="PackageDownloadStateDownloading" xml:space="preserve">
    <value>Downloading</value>
  </data>
  <data name="PackageDownloadStateError" xml:space="preserve">
    <value>Error</value>
  </data>
  <data name="PackageDownloadStateInstalled" xml:space="preserve">
    <value>Installed</value>
  </data>
  <data name="PackageDownloadStateInstalling" xml:space="preserve">
    <value>Installing</value>
  </data>
  <data name="PackageDownloadStateStarting" xml:space="preserve">
    <value>Starting</value>
  </data>
  <data name="PackageDuplicateAssemblyWarning" xml:space="preserve">
    <value>Due to limitations in the .NET framework, it is not possible to update your package assembly while it is already loaded.  Please update the assembly while {0} is not running and try again.</value>
  </data>
  <data name="PackageDuplicateAssemblyWarningTitle" xml:space="preserve">
    <value>Cannot update assembly</value>
  </data>
  <data name="PackageFolderNotAccessible" xml:space="preserve">
    <value>A problem occurred when trying to install the package. Dynamo is unable to obtain read/write access to
{0}</value>
  </data>
  <data name="PackageNameCannotContainTheseCharacters" xml:space="preserve">
    <value>The name of the package cannot contain /,\, or *.</value>
    <comment>ErrorString</comment>
  </data>
  <data name="PackageNeedAtLeastOneFile" xml:space="preserve">
    <value>Your package must contain at least one file.</value>
    <comment>ErrorString</comment>
  </data>
  <data name="PackageNotExisted" xml:space="preserve">
    <value>The root directory of the package does not exist. Please try and re-install the package.</value>
  </data>
  <data name="PackagePathViewAccept" xml:space="preserve">
    <value>Accept Changes</value>
    <comment>Accept changes button on the package path dialog</comment>
  </data>
  <data name="PackagePathViewHeading" xml:space="preserve">
    <value>Paths:</value>
    <comment>Package path management dialog content</comment>
  </data>
  <data name="PackagePathViewSummary1" xml:space="preserve">
    <value>Add paths to make nodes and packages show up in the library.</value>
    <comment>Package path management dialog content</comment>
  </data>
  <data name="PackagePathViewTitle" xml:space="preserve">
    <value>Manage Node and Package Paths</value>
    <comment>Package path management dialog title</comment>
  </data>
  <data name="PackagePathViewToolTipDown" xml:space="preserve">
    <value>Move the selected path downward</value>
    <comment>Tool-tip for down arrow</comment>
  </data>
  <data name="PackagePathViewToolTipMinus" xml:space="preserve">
    <value>Remove the selected path from list</value>
    <comment>Tool-tip for minus icon</comment>
  </data>
  <data name="PackagePathViewToolTipPlus" xml:space="preserve">
    <value>Add a new path to the list</value>
    <comment>Tool-tip for plus icon</comment>
  </data>
  <data name="PackagePathViewToolTipUp" xml:space="preserve">
    <value>Move the selected path upward</value>
    <comment>Tool-tip for up arrow</comment>
  </data>
  <data name="PackagePathAutoAddNotificationTitle" xml:space="preserve">
    <value>Package Path Added</value>
  </data>
  <data name="PackagePathAutoAddNotificationShortDescription" xml:space="preserve">
    <value>A library (*.dll, *.ds) was recently imported into Dynamo. Its path was automatically added to "Preferences &gt; Node and Package Paths..."</value>
  </data>
  <data name="PackagePathAutoAddNotificationDetailedDescription" xml:space="preserve">
    <value>The import path "{0}" was added to "Node and Package Paths". If you want to update or remove this path, please open "Dynamo &gt; Preferences &gt;Package Manager &gt; Node and Package Paths..."</value>
  </data>
  <data name="PackageSearchStateNoResult" xml:space="preserve">
    <value>Search returned no results!</value>
  </data>
  <data name="PackageSearchStateSearching" xml:space="preserve">
    <value>Searching...</value>
  </data>
  <data name="PackageSearchStateSyncingWithServer" xml:space="preserve">
    <value>Syncing with server...</value>
  </data>
  <data name="PackageSearchViewClearButton" xml:space="preserve">
    <value>Clear</value>
    <comment>Clear completed installation</comment>
  </data>
  <data name="PackageSearchViewClearButtonTooltip" xml:space="preserve">
    <value>Clear Downloads</value>
  </data>
  <data name="PackageSearchViewContextMenuOrderAscending" xml:space="preserve">
    <value>Ascending</value>
    <comment>Order by Ascending</comment>
  </data>
  <data name="PackageSearchViewContextMenuOrderDescending" xml:space="preserve">
    <value>Descending</value>
    <comment>Order by Descending</comment>
  </data>
  <data name="PackageSearchViewContextMenuSortByAuthor" xml:space="preserve">
    <value>Author</value>
    <comment>Sort package by author name</comment>
  </data>
  <data name="PackageSearchViewContextMenuSortByDownloads" xml:space="preserve">
    <value>Downloads</value>
    <comment>Sort package by download numbers</comment>
  </data>
  <data name="PackageSearchViewContextMenuSortByName" xml:space="preserve">
    <value>Name</value>
    <comment>Sort package by name</comment>
  </data>
  <data name="PackageSearchViewContextMenuSortByVotes" xml:space="preserve">
    <value>Votes</value>
    <comment>Sort package by user votes</comment>
  </data>
  <data name="PackageSearchViewContextMenuSortyByUpdate" xml:space="preserve">
    <value>Most Recent Update</value>
    <comment>Sort package by the most recent update</comment>
  </data>
  <data name="PackageSearchViewDeprecated" xml:space="preserve">
    <value>DEPRECATED</value>
    <comment>Indicate package has been deprecated</comment>
  </data>
  <data name="PackageSearchViewDeprecatedTooltip" xml:space="preserve">
    <value>The maintainers of this package have indicated that they will no longer be updating it.  Use at your own risk!</value>
  </data>
  <data name="PackageSearchViewDescription" xml:space="preserve">
    <value>Description</value>
    <comment>Package description</comment>
  </data>
  <data name="PackageSearchViewInstallButton" xml:space="preserve">
    <value>⇓ Install</value>
    <comment>To install package</comment>
  </data>
  <data name="PackageSearchViewInstallLatestVersion" xml:space="preserve">
    <value>Install latest version</value>
  </data>
  <data name="PackageSearchViewInstallLatestVersionTo" xml:space="preserve">
    <value>Install latest version to folder...</value>
  </data>
  <data name="PackageSearchViewInstallThisVersion" xml:space="preserve">
    <value>Install this version</value>
  </data>
  <data name="PackageSearchViewInstallThisVersionTo" xml:space="preserve">
    <value>Install this version to folder...</value>
  </data>
  <data name="PackageSearchViewKeywords" xml:space="preserve">
    <value>Keywords</value>
    <comment>Package keywords</comment>
  </data>
  <data name="PackageSearchViewSearchTextBox" xml:space="preserve">
    <value>Search...</value>
  </data>
  <data name="PackageSearchViewSortByButton" xml:space="preserve">
    <value>Sort by</value>
  </data>
  <data name="PackageSearchViewTitle" xml:space="preserve">
    <value>Online Package Search</value>
  </data>
  <data name="PackageSearchViewUpvoteButtonTooltip" xml:space="preserve">
    <value>Vote in support of this package</value>
  </data>
  <data name="PackageSearchViewVersions" xml:space="preserve">
    <value>Versions</value>
    <comment>Package versions</comment>
  </data>
  <data name="PackageSearchViewVisitRepositoryBuutton" xml:space="preserve">
    <value>Visit package repository</value>
  </data>
  <data name="PackageSearchViewVisitWebSiteButton" xml:space="preserve">
    <value>Visit package website</value>
  </data>
  <data name="PackageStateUnknown" xml:space="preserve">
    <value>Unknown</value>
  </data>
  <data name="PackageTypeShortString" xml:space="preserve">
    <value>PKG</value>
  </data>
  <data name="PackageUploadNoDependency" xml:space="preserve">
    <value>None</value>
  </data>
  <data name="PackageUploadStateCompressing" xml:space="preserve">
    <value>Compressing...</value>
  </data>
  <data name="PackageUploadStateCopying" xml:space="preserve">
    <value>Copying...</value>
  </data>
  <data name="PackageUploadStateError" xml:space="preserve">
    <value>Error!</value>
    <comment>Something wrong with package uploading</comment>
  </data>
  <data name="PackageUploadStateReady" xml:space="preserve">
    <value>Ready</value>
  </data>
  <data name="PackageUploadStateUploaded" xml:space="preserve">
    <value>Uploaded</value>
  </data>
  <data name="PackageUploadStateUploading" xml:space="preserve">
    <value>Uploading...</value>
  </data>
  <data name="PackageUseNewerDynamoMessageBoxTitle" xml:space="preserve">
    <value>Package Uses Newer Version of {0}!</value>
  </data>
  <data name="PackageWarningMessageBoxTitle" xml:space="preserve">
    <value>Package Warning</value>
    <comment>Message box title</comment>
  </data>
  <data name="Periodic" xml:space="preserve">
    <value>Periodic</value>
  </data>
  <data name="PortViewContextMenuUserDefaultValue" xml:space="preserve">
    <value>Use Default Value</value>
  </data>
  <data name="PresetOverwrite" xml:space="preserve">
    <value>A preset by this name already exists, do you wish to overwrite?</value>
  </data>
  <data name="PresetPromptDescriptionTooltip" xml:space="preserve">
    <value>A description of the preset state.</value>
  </data>
  <data name="PresetPromptNameTooltip" xml:space="preserve">
    <value>A unique name for the preset.</value>
  </data>
  <data name="PresetsWindowDescription" xml:space="preserve">
    <value>Description</value>
  </data>
  <data name="PresetsWindowDescriptionHint" xml:space="preserve">
    <value>Enter a description for this preset.</value>
  </data>
  <data name="PresetsWindowName" xml:space="preserve">
    <value>Name</value>
  </data>
  <data name="PresetsWindowTitle" xml:space="preserve">
    <value>Preset State Properties</value>
  </data>
  <data name="PresetTextRemaining" xml:space="preserve">
    <value>Characters Remaining</value>
  </data>
  <data name="PresetWarningMessage" xml:space="preserve">
    <value>No input nodes selected. Select at least one input node to create a preset.</value>
  </data>
  <data name="PreviewListLabel" xml:space="preserve">
    <value>List</value>
  </data>
  <data name="PublishPackage" xml:space="preserve">
    <value>Publish Online</value>
  </data>
  <data name="PublishPackageDialogCaption" xml:space="preserve">
    <value>Published Successfully</value>
  </data>
  <data name="PublishPackageLocally" xml:space="preserve">
    <value>Publish Locally</value>
  </data>
  <data name="PublishPackageMessage" xml:space="preserve">
    <value>Package published successfully. 
Want to publish a different package?</value>
  </data>
  <data name="PublishPackagePackageContent" xml:space="preserve">
    <value>Package Contents</value>
  </data>
  <data name="PublishPackageViewAddFileButton" xml:space="preserve">
    <value>Add file...</value>
  </data>
  <data name="PublishPackageViewAddFileButtonTooltip" xml:space="preserve">
    <value>Add File To Package</value>
  </data>
  <data name="PublishPackageViewContextMenuIsNodeLibrary" xml:space="preserve">
    <value>Is Node Library</value>
  </data>
  <data name="PublishPackageViewLicense" xml:space="preserve">
    <value>License (optional - default is MIT)</value>
  </data>
  <data name="PublishPackageViewPackageDependencies" xml:space="preserve">
    <value>Dependencies</value>
  </data>
  <data name="PublishPackageViewPackageDescription" xml:space="preserve">
    <value>Description</value>
  </data>
  <data name="PublishPackageViewPackageDescriptionTooltip" xml:space="preserve">
    <value>A description that helps people understand what the package might be used for.</value>
  </data>
  <data name="PublishPackageViewPackageGroup" xml:space="preserve">
    <value>Group (optional)</value>
    <comment>User to input group name about this package</comment>
  </data>
  <data name="PublishPackageViewPackageGroupTooltip" xml:space="preserve">
    <value>A group to help categorize this package.  Might be useful for a collection of packages related to a firm, school, etc.</value>
  </data>
  <data name="PublishPackageViewPackageKeywords" xml:space="preserve">
    <value>Keywords (optional)</value>
    <comment>User to input some keywords about this package</comment>
  </data>
  <data name="PublishPackageViewPackageKeywordsTooltip" xml:space="preserve">
    <value>Keywords help find your package in the database.  Separate them by spaces.</value>
  </data>
  <data name="PublishPackageViewPackageName" xml:space="preserve">
    <value>Name</value>
  </data>
  <data name="PublishPackageViewPackageNameTooltip" xml:space="preserve">
    <value>A unique name for the package.</value>
  </data>
  <data name="PublishPackageViewPackageVersion" xml:space="preserve">
    <value>Version (major minor build)</value>
  </data>
  <data name="PublishPackageViewPackageVersionTooltip" xml:space="preserve">
    <value>A version name helps a submitter keep track of updates to the package.  A new version of a package will be REJECTED if this is not incremeneted.</value>
  </data>
  <data name="PublishPackageViewPublish" xml:space="preserve">
    <value>Publish a Package</value>
  </data>
  <data name="PublishPackageViewPublisherWebiSite" xml:space="preserve">
    <value>Website Url (optional)</value>
  </data>
  <data name="PublishPackageViewRepositoryUrl" xml:space="preserve">
    <value>Repository Url (optional)</value>
    <comment>Github repository</comment>
  </data>
  <data name="PublishPackageViewTitle" xml:space="preserve">
    <value>Publish a {0} Package</value>
  </data>
  <data name="QueryMember" xml:space="preserve">
    <value>Query</value>
  </data>
  <data name="RerunButton" xml:space="preserve">
    <value>Apply Changes</value>
  </data>
  <data name="RunCompletedMessage" xml:space="preserve">
    <value>Run completed.</value>
  </data>
  <data name="RunCompletedWithScaleChangeAndWarningsMessage" xml:space="preserve">
    <value>Run completed with warnings on setting new working range.</value>
  </data>
  <data name="RunCompletedWithScaleChangeMessage" xml:space="preserve">
    <value>Run completed with new working range.</value>
  </data>
  <data name="RunCompletedWithWarningsMessage" xml:space="preserve">
    <value>Run completed with warnings.</value>
  </data>
  <data name="RunStartedMessage" xml:space="preserve">
    <value>Run started...</value>
  </data>
  <data name="RunStartedWithScaleChangeMessage" xml:space="preserve">
    <value>Run started with new working range...</value>
  </data>
  <data name="RunTypeToolTipAutomatically" xml:space="preserve">
    <value>Run whenever there is a change to the graph.</value>
  </data>
  <data name="RunTypeToolTipManually" xml:space="preserve">
    <value>Run whenever you press the Run button.</value>
  </data>
  <data name="RunTypeToolTipPeriodicallyDisabled" xml:space="preserve">
    <value>Periodic running is disabled when there are no nodes in your graph that support it.</value>
  </data>
  <data name="RunTypeToolTipPeriodicallyEnabled" xml:space="preserve">
    <value>Run at the specified interval.</value>
  </data>
  <data name="SaveConfirmationMessageBoxTitle" xml:space="preserve">
    <value>Confirmation</value>
  </data>
  <data name="SaveModelToSTLDialogTitle" xml:space="preserve">
    <value>Save your model to STL.</value>
  </data>
  <data name="SaveWorkbenToImageDialogTitle" xml:space="preserve">
    <value>Save your Workbench to an Image</value>
  </data>
  <data name="ScalingExtraLargeButton" xml:space="preserve">
    <value>Extra large</value>
  </data>
  <data name="ScalingLargeButton" xml:space="preserve">
    <value>Large</value>
  </data>
  <data name="ScalingMediumButton" xml:space="preserve">
    <value>Medium</value>
  </data>
  <data name="ScalingSmallButton" xml:space="preserve">
    <value>Small</value>
  </data>
  <data name="ScreenShotFrom3DParameter" xml:space="preserve">
    <value>screenshot_3D</value>
  </data>
  <data name="ScreenShotFrom3DShortcutParameter" xml:space="preserve">
    <value>screenshot_3D_shortcut</value>
  </data>
  <data name="SearchViewTopResult" xml:space="preserve">
    <value>Top Result</value>
  </data>
  <data name="SelectAllTitle" xml:space="preserve">
    <value>Select All</value>
  </data>
  <data name="SelectionErrorMessageBoxTitle" xml:space="preserve">
    <value>Selection Error</value>
    <comment>Message box title</comment>
  </data>
  <data name="SelectNodeButtonChange" xml:space="preserve">
    <value>Change</value>
  </data>
  <data name="SelectNodeButtonSelect" xml:space="preserve">
    <value>Select</value>
  </data>
  <data name="ShowClassicNodeLibrary" xml:space="preserve">
    <value>Show Classic Node Library</value>
  </data>
  <data name="ShowHideLibraryIconTooltip" xml:space="preserve">
    <value>Show/hide</value>
  </data>
  <data name="ShowRunPreviewDisableToolTip" xml:space="preserve">
    <value>Preview the execution state of your graph. Nodes that are scheduled for execution will highlight in the graph</value>
  </data>
  <data name="ShowRunPreviewEnableToolTip" xml:space="preserve">
    <value>Execution preview is not available when running automatically</value>
  </data>
  <data name="SolutionToFolderNotWritatbleError" xml:space="preserve">
    <value>Please update the permissions or go to Preferences &gt;Node and Package Paths...' to change your default directory.</value>
  </data>
  <data name="StartPageAdvancedTutorials" xml:space="preserve">
    <value>Advanced Tutorials</value>
    <comment>Start page | Link to tutorials</comment>
  </data>
  <data name="StartPageAsk" xml:space="preserve">
    <value>ASK</value>
  </data>
  <data name="StartPageBackupLocation" xml:space="preserve">
    <value>Backup location</value>
  </data>
  <data name="StartPageBackupNoCrash" xml:space="preserve">
    <value>BACKUP</value>
  </data>
  <data name="StartPageBackupOnCrash" xml:space="preserve">
    <value>RECOVER FROM BACKUP</value>
  </data>
  <data name="StartPageCode" xml:space="preserve">
    <value>CODE</value>
  </data>
  <data name="StartPageDiscussionForum" xml:space="preserve">
    <value>Discussion forum</value>
  </data>
  <data name="StartPageDynamoDictionary" xml:space="preserve">
    <value>Dynamo Dictionary</value>
  </data>
  <data name="StartPageDynamoPrimer" xml:space="preserve">
    <value>Dynamo Primer</value>
  </data>
  <data name="StartPageFiles" xml:space="preserve">
    <value>FILES</value>
  </data>
  <data name="StartPageGithubRepository" xml:space="preserve">
    <value>Github repository</value>
  </data>
  <data name="StartPageMoreSamples" xml:space="preserve">
    <value>More Samples</value>
  </data>
  <data name="StartPageNewCustomNode" xml:space="preserve">
    <value>Custom Node</value>
    <comment>Start page | New custom node</comment>
  </data>
  <data name="StartPageNewFile" xml:space="preserve">
    <value>New</value>
    <comment>Start page | New </comment>
  </data>
  <data name="StartPageOpenAll" xml:space="preserve">
    <value>Open all</value>
  </data>
  <data name="StartPageOpenFile" xml:space="preserve">
    <value>Open</value>
    <comment>Start page | Open files</comment>
  </data>
  <data name="StartPageRecent" xml:space="preserve">
    <value>RECENT</value>
  </data>
  <data name="StartPageReference" xml:space="preserve">
    <value>REFERENCE</value>
  </data>
  <data name="StartPageSamples" xml:space="preserve">
    <value>SAMPLES</value>
  </data>
  <data name="StartPageSendIssues" xml:space="preserve">
    <value>Send issues</value>
  </data>
  <data name="StartPageShowSamples" xml:space="preserve">
    <value>Show Samples In Folder</value>
  </data>
  <data name="StartPageStart" xml:space="preserve">
    <value>Start</value>
  </data>
  <data name="StartPageVideoTutorials" xml:space="preserve">
    <value>Video Tutorials</value>
    <comment>Start page | Link to videos</comment>
  </data>
  <data name="StartPageVisitWebsite" xml:space="preserve">
    <value>{0} website</value>
    <comment>Start page | Link to DynamoBIM</comment>
  </data>
  <data name="StartPageWhatsNew" xml:space="preserve">
    <value>Getting Started</value>
  </data>
  <data name="StringInputNodeEditMenu" xml:space="preserve">
    <value>Edit...</value>
  </data>
  <data name="TabFileNameReadOnlyPrefix" xml:space="preserve">
    <value>[Read-Only] </value>
  </data>
  <data name="TermsOfUseAcceptButton" xml:space="preserve">
    <value>I Accept</value>
  </data>
  <data name="TermsOfUseDeclineButton" xml:space="preserve">
    <value>I Decline</value>
  </data>
  <data name="TermsOfUseViewTitle" xml:space="preserve">
    <value>Package Manager Terms of Use</value>
  </data>
  <data name="TooltipCurrentIndex" xml:space="preserve">
    <value>{0} of {1}</value>
  </data>
  <data name="UnableToAccessPackageDirectory" xml:space="preserve">
    <value>Unable To Access Package Directory</value>
  </data>
  <data name="UndeprecatingPackageMessageBoxTitle" xml:space="preserve">
    <value>Removing Package Deprecation</value>
  </data>
  <data name="DeleteFailureMessageBoxTitle" xml:space="preserve">
    <value>Delete Failure</value>
  </data>
  <data name="MessageNeedToRestartAfterDeleteTitle" xml:space="preserve">
    <value>Deleting Package</value>
  </data>
  <data name="UnitAcres" xml:space="preserve">
    <value>Acres</value>
  </data>
  <data name="UnitArea" xml:space="preserve">
    <value>Area</value>
  </data>
  <data name="UnitCentimeters" xml:space="preserve">
    <value>Centimeters</value>
  </data>
  <data name="UnitCubicCentimeter" xml:space="preserve">
    <value>CubicCentimeter</value>
  </data>
  <data name="UnitCubicFoot" xml:space="preserve">
    <value>CubicFoot</value>
  </data>
  <data name="UnitCubicInches" xml:space="preserve">
    <value>CubicInches</value>
  </data>
  <data name="UnitCubicMeters" xml:space="preserve">
    <value>CubicMeters</value>
  </data>
  <data name="UnitCubicMillimeter" xml:space="preserve">
    <value>CubicMillimeter</value>
  </data>
  <data name="UnitCubicYards" xml:space="preserve">
    <value>CubicYards</value>
  </data>
  <data name="UnitDecimeters" xml:space="preserve">
    <value>Decimeters</value>
  </data>
  <data name="UnitFeet" xml:space="preserve">
    <value>Feet</value>
  </data>
  <data name="UnitHectares" xml:space="preserve">
    <value>Hectares</value>
  </data>
  <data name="UnitInches" xml:space="preserve">
    <value>Inches</value>
  </data>
  <data name="UnitLength" xml:space="preserve">
    <value>Length</value>
  </data>
  <data name="UnitLitres" xml:space="preserve">
    <value>Litres</value>
  </data>
  <data name="UnitMeters" xml:space="preserve">
    <value>Meters</value>
  </data>
  <data name="UnitMillimeters" xml:space="preserve">
    <value>Millimeters</value>
  </data>
  <data name="Units" xml:space="preserve">
    <value>Units:</value>
  </data>
  <data name="UnitSquareCentimeter" xml:space="preserve">
    <value>SquareCentimeter</value>
  </data>
  <data name="UnitSquareFoot" xml:space="preserve">
    <value>SquareFoot</value>
  </data>
  <data name="UnitSquareInch" xml:space="preserve">
    <value>SquareInch</value>
  </data>
  <data name="UnitSquareMeter" xml:space="preserve">
    <value>SquareMeter</value>
  </data>
  <data name="UnitSquareMillimeter" xml:space="preserve">
    <value>SquareMillimeter</value>
  </data>
  <data name="UnitUSGallons" xml:space="preserve">
    <value>USGallons</value>
  </data>
  <data name="UnitVolume" xml:space="preserve">
    <value>Volume</value>
  </data>
  <data name="UnknowDateFormat" xml:space="preserve">
    <value>Unknown date format</value>
  </data>
  <data name="UpdateMessage" xml:space="preserve">
    <value>An update is available for Dynamo.
Installing the latest update requires Dynamo and any host applications to close.
Do you want to install the latest Dynamo update?</value>
  </data>
  <data name="UsageReportPromptDialogTitle" xml:space="preserve">
    <value>Agreement to collect usability data on your use of {0}</value>
  </data>
  <data name="UseLevelKeepListStructureHint" xml:space="preserve">
    <value>Keep 1 input list's nesting</value>
  </data>
  <data name="UseLevelKeepListStructurePopupMenuItem" xml:space="preserve">
    <value>Keep list structure</value>
  </data>
  <data name="UseLevelPopupMenuItem" xml:space="preserve">
    <value>Use Levels</value>
  </data>
  <data name="VersionValueGreaterThan0" xml:space="preserve">
    <value>At least one of your version values must be greater than 0.</value>
    <comment>ErrorString</comment>
  </data>
  <data name="Watch3DViewContextMenuPan" xml:space="preserve">
    <value>_Pan</value>
  </data>
  <data name="Watch3DViewContextMenuRotate" xml:space="preserve">
    <value>_Rotate</value>
  </data>
  <data name="Watch3DViewContextMenuSwitchView" xml:space="preserve">
    <value>Switch to Node _View</value>
  </data>
  <data name="Watch3DViewContextMenuZoomToFit" xml:space="preserve">
    <value>_Zoom to Fit</value>
  </data>
  <data name="WatchNodeRawDataMenu" xml:space="preserve">
    <value>Show Raw Data</value>
  </data>
  <data name="ZeroTouchTypeShortString" xml:space="preserve">
    <value>DLL</value>
  </data>
  <data name="RerunButtonToolTip" xml:space="preserve">
    <value>Rerun the graph.</value>
  </data>
  <data name="PackageSearchViewSearchTextBoxSyncing" xml:space="preserve">
    <value>Please wait...</value>
  </data>
  <data name="EditNoteWindowTitle" xml:space="preserve">
    <value>Write note here</value>
  </data>
  <data name="ExtensionsViewTitle" xml:space="preserve">
    <value>Extensions</value>
  </data>
  <data name="ExtensionAdded" xml:space="preserve">
    <value>Extension tab added to the extensions side bar.</value>
  </data>
  <data name="ExtensionAlreadyPresent" xml:space="preserve">
    <value>No new tab is added, as the extension is already present in the extensions side bar.</value>
  </data>
  <data name="MessageUninstallCustomNodeToContinue" xml:space="preserve">
    <value>{1} cannot be loaded.
Installing it will conflict with one or more node definitions that already exist in {0}, which is currently loaded. 
To install {1}, Dynamo needs to first uninstall {0}. 
Restart Dynamo to complete the uninstall.

Uninstall the following packages: {0}?</value>
  </data>
  <data name="PreviewText" xml:space="preserve">
    <value> This Feature is in Preview! </value>
  </data>
  <data name="PackageHostDependencyTooltip" xml:space="preserve">
    <value>This package contains node(s) that depend on applications outside Dynamo. To fully utilize node(s) in this package, you will need to have these external applications installed.</value>
  </data>
  <data name="PackageHostDependencyFilter" xml:space="preserve">
    <value>Filter packages that depend on applications outside Dynamo. This feature currently can only filter packages which have been marked manually by package authors during publish.</value>
  </data>
  <data name="PackageHostDependencyFilterContextItem" xml:space="preserve">
    <value>Packages contain node(s)  that depend on specified application outside Dynamo.</value>
  </data>
  <data name="MessageUninstallSamePackage" xml:space="preserve">
    <value>"The package {0} is already installed. To reinstall it, you must first uninstall it and restart to complete the uninstall. Would you like to mark {0} for uninstall?"</value>
  </data>
  <data name="MessagePackageNotFound" xml:space="preserve">
    <value>{0} was not found and could not be downloaded.</value>
  </data>
  <data name="MessagePackageVersionNotFound" xml:space="preserve">
    <value>Version {0} of {1} could not be found.</value>
  </data>
  <data name="PublishPackageViewPackageHostDependency" xml:space="preserve">
    <value>External Dependency (optional)</value>
  </data>
  <data name="PublishPackageViewPackageHostDependencyTooltip" xml:space="preserve">
    <value>An indication of what applications outside of Dynamo your package depends on, such as Revit, Civil 3D or Photoshop. Users of your package will need to install these applications to fully utilize your package.</value>
  </data>
  <data name="InfoBubbleDocumentationLinkText" xml:space="preserve">
    <value>Read more...</value>
  </data>
  <data name="PackageSearchViewFilterByButton" xml:space="preserve">
    <value>Filter by</value>
  </data>
  <data name="DynamoViewSettingMenuShowDataReportingDialogTooltip" xml:space="preserve">
    <value>Display the dialog for user to pick agreement on data collecting.</value>
  </data>
  <data name="CrashPromptGithubNewIssueTitle" xml:space="preserve">
    <value>Crash report from Dynamo {0}</value>
  </data>
  <assembly alias="System.Windows.Forms" name="System.Windows.Forms, Version=4.0.0.0, Culture=neutral, PublicKeyToken=b77a5c561934e089" />
  <data name="psDynamoMesh" type="System.Resources.ResXFileRef, System.Windows.Forms">
    <value>..\ViewModels\Watch3D\compiledShaders\psDynamoMesh;System.Byte[], mscorlib, Version=4.0.0.0, Culture=neutral, PublicKeyToken=b77a5c561934e089</value>
  </data>
  <data name="vsDynamoMesh" type="System.Resources.ResXFileRef, System.Windows.Forms">
    <value>..\ViewModels\Watch3D\compiledShaders\vsDynamoMesh;System.Byte[], mscorlib, Version=4.0.0.0, Culture=neutral, PublicKeyToken=b77a5c561934e089</value>
  </data>
  <data name="PreferencesViewShowCodeBlockNodeLineNumber" xml:space="preserve">
    <value>Show CodeBlockNode Line Numbers</value>
    <comment>Preferences | Visual Settings | Display Settings | Show CodeBlockNode Line Numbers</comment>
  </data>
  <data name="PreferencesViewIsIronPythonDialogDisabled" xml:space="preserve">
    <value>Hide IronPython alerts</value>
    <comment>Preferences | Features | Python | Hide IronPython Alerts</comment>
  </data>
  <data name="MessageFailedToDownloadPackageVersion" xml:space="preserve">
    <value>Failed to download version {0} of package with id: {1}.  Please try again and report the package if you continue to have problems.</value>
    <comment>Message box content. {0} = 1.2.3, {1} = 57d576e8f615e7725800001d</comment>
  </data>
  <data name="NodeTooltipDescription" xml:space="preserve">
    <value>Description: </value>
  </data>
  <data name="NodeTooltipOriginalName" xml:space="preserve">
    <value>Original node name: </value>
  </data>
  <data name="RenderingMemoryOutageDescription" xml:space="preserve">
    <value>Please check if you intended to render this amount of geometry, and consider turning off the preview of other nodes within your graph, lowering the amount of Geometry you wish to render, or turning down the render precision.</value>
  </data>
  <data name="RenderingMemoryOutageSummary" xml:space="preserve">
    <value>Dynamo has run out of memory trying to render your geometry. The geometry preview has been disabled.</value>
  </data>
  <data name="vsDynamoPointLine" type="System.Resources.ResXFileRef, System.Windows.Forms">
    <value>..\ViewModels\Watch3D\compiledShaders\vsDynamoPointLine;System.Byte[], mscorlib, Version=4.0.0.0, Culture=neutral, PublicKeyToken=b77a5c561934e089</value>
  </data>
  <data name="psDynamoLine" type="System.Resources.ResXFileRef, System.Windows.Forms">
    <value>..\ViewModels\Watch3D\compiledShaders\psDynamoLine;System.Byte[], mscorlib, Version=4.0.0.0, Culture=neutral, PublicKeyToken=b77a5c561934e089</value>
  </data>
  <data name="psDynamoPoint" type="System.Resources.ResXFileRef, System.Windows.Forms">
    <value>..\ViewModels\Watch3D\compiledShaders\psDynamoPoint;System.Byte[], mscorlib, Version=4.0.0.0, Culture=neutral, PublicKeyToken=b77a5c561934e089</value>
  </data>
  <data name="PreferencesViewShowWhitespaceInPythonEditor" xml:space="preserve">
    <value>Show Whitespace in Python Editor</value>
    <comment>Preferences | Features | Python | Show Whitspace Characters in Python editor</comment>
  </data>
  <data name="PreferencesViewDefaultPythonEngine" xml:space="preserve">
    <value>Default Python Engine</value>
    <comment>Preferences | Features | Python | Default Python Engine</comment>
  </data>
  <data name="PreferencesViewPackageDownloadDirectory" xml:space="preserve">
    <value>New Package Download Directory</value>
    <comment>Preferences | Package Manager | Node and Package Paths | New Package Download Directory</comment>
  </data>
  <data name="PreferencesPackageDownloadDirectoryTooltip" xml:space="preserve">
    <value>Choose a package path from this list to download new packages to.</value>
    <comment>Preferences | Package Manager | Node and Package Paths | New Package Download Directory</comment>
  </data>
  <data name="DefaultPythonEngineNone" xml:space="preserve">
    <value>Use System Default</value>
    <comment>Preferences | Features | Python | Default Python Engine</comment>
  </data>
  <data name="PreferencesViewEnableNodeAutoComplete" xml:space="preserve">
    <value>Node Autocomplete</value>
    <comment>Preferences | Features | Experimental | Enable Node Auto Complete</comment>
  </data>
  <data name="ErrorLoadingIcon" xml:space="preserve">
    <value>An error occurred when loading the application icon: {0}</value>
    <comment>{0} = detailed error message</comment>
  </data>
  <data name="PublishPackageSelectNodeLibraries" xml:space="preserve">
    <value>Select Node Libraries</value>
  </data>
  <data name="PublishPackageMoreInfoFile" xml:space="preserve">
    <value>DynamoCoreWpf;PublishPackageDocumentation.html</value>
  </data>
  <data name="DynamoViewDynamoMenu" xml:space="preserve">
    <value>_Dynamo</value>
    <comment>Dynamo menu</comment>
  </data>
  <data name="DynamoViewDynamoMenuAbout" xml:space="preserve">
    <value>_About</value>
    <comment>Dynamo menu | Display About dialog</comment>
  </data>
  <data name="DynamoViewDynamoMenuPreferences" xml:space="preserve">
    <value>_Preferences...</value>
    <comment>Dynamo menu | Preferences</comment>
  </data>
  <data name="DynamoViewFileMenuExport" xml:space="preserve">
    <value>_Export</value>
    <comment>File menu | Export</comment>
  </data>
  <data name="PublishPackageDocTooltipText" xml:space="preserve">
    <value>Learn More about publishing a package</value>
  </data>
  <data name="PreferencesViewFeaturesTab" xml:space="preserve">
    <value>Features</value>
  </data>
  <data name="PreferencesViewGeneralTab" xml:space="preserve">
    <value>General</value>
  </data>
  <data name="PreferencesViewTitle" xml:space="preserve">
    <value>Preferences</value>
  </data>
  <data name="PreferencesViewVisualSettingsTab" xml:space="preserve">
    <value>Visual Settings</value>
  </data>
  <data name="PreferencesWindowLanguages" xml:space="preserve">
    <value>English,Czech,German,Spanish,French,Italian,Japanese,Korean,Polish,Portuguese,Brazilian,Russian,Chinese Simplified,Chinese Traditional</value>
  </data>
  <data name="PreferencesViewFontSizeLabel" xml:space="preserve">
    <value>Node Font Size</value>
  </data>
  <data name="PreferencesViewLanguageLabel" xml:space="preserve">
    <value>Language</value>
    <comment>Label used in the general tab</comment>
  </data>
  <data name="PreferencesViewRunSettingsLabel" xml:space="preserve">
    <value>Default Run Settings</value>
    <comment>Label used in the general tab</comment>
  </data>
  <data name="DynamoViewExtensionsMenu" xml:space="preserve">
    <value>_Extensions</value>
    <comment>Extensions menu</comment>
  </data>
  <data name="ConnectorContextMenuHeaderBreakConnections" xml:space="preserve">
    <value>Break Connections</value>
  </data>
  <data name="ConnectorContextMenuHeaderShowConnector" xml:space="preserve">
    <value>Show Wire</value>
  </data>
  <data name="ConnectorContextMenuHeaderSelectConnected" xml:space="preserve">
    <value>Select Connected</value>
  </data>
  <data name="ConnectorContextMenuHeaderUnpinConnector" xml:space="preserve">
    <value>Unpin Wire</value>
  </data>
  <data name="PreferencesViewPython" xml:space="preserve">
    <value>Python</value>
    <comment>Preferences | Features | Python</comment>
  </data>
  <data name="PreferencesViewRequiresRelaunchOfDynamo" xml:space="preserve">
    <value>Requires relaunch of Dynamo</value>
    <comment>Preferences | Features | Python | Requires relaunch of Dynamo</comment>
  </data>
  <data name="MessagePackageDepsInBuiltinPackages" xml:space="preserve">
    <value>{1} has dependencies that conflict with the following Built-In packages : {2}. {0} cannot override packages in the Built-In Packages location.</value>
  </data>
  <data name="MessageSamePackageInBuiltinPackages" xml:space="preserve">
    <value>The package {1} is already installed as a Built-In Package. {0} cannot override packages in the Built-In Packages location.</value>
  </data>
  <data name="MessageSamePackageDiffVersInBuiltinPackages" xml:space="preserve">
    <value>A different version of the package {1} is already installed as a Built-In Package. {0} cannot override packages in the Built-In Packages location.</value>
  </data>
  <data name="PreferencesViewVisualSettingsGeoScaling" xml:space="preserve">
    <value>Geometry Scaling</value>
    <comment>Expander Header Name</comment>
  </data>
  <data name="PreferencesViewVisualSettingsGroupStyles" xml:space="preserve">
    <value>Group Styles</value>
    <comment>Expander Header Name</comment>
  </data>
  <data name="PreferencesViewVisualSettingsRenderPrecision" xml:space="preserve">
    <value>Render Precision</value>
    <comment>Expander Header Name</comment>
  </data>
  <data name="PreferencesViewStyleWarning" xml:space="preserve">
    <value>Style name already in use</value>
  </data>
  <data name="PreferencesViewVisualSettingsDisplaySettings" xml:space="preserve">
    <value>Display Settings</value>
    <comment>Expander Header Name</comment>
  </data>
  <data name="PreferencesViewVisualSettingShowEdges" xml:space="preserve">
    <value>Show Edges</value>
    <comment>Show Edges</comment>
  </data>
  <data name="PreferencesViewVisualSettingsIsolateSelectedGeo" xml:space="preserve">
    <value>Isolate Selected Geometry</value>
    <comment>Toogle Button Content</comment>
  </data>
  <data name="PackagePathViewModel_BuiltInPackages" xml:space="preserve">
    <value>Dynamo Built-In Packages</value>
  </data>
  <data name="PreferencesViewSavedChangesLabel" xml:space="preserve">
    <value>All changes saved automatically</value>
  </data>
  <data name="PreferencesViewSavedChangesTooltip" xml:space="preserve">
    <value>Last saved:</value>
  </data>
  <data name="NodeAutocompleteDocumentationUriString" xml:space="preserve">
    <value>DynamoCoreWpf;NodeAutocompleteDocumentation.html</value>
  </data>
  <data name="PreferencesViewEnableNodeAutoCompleteTooltipText" xml:space="preserve">
    <value>Learn more about Node Autocomplete feature.</value>
  </data>
  <data name="AddStyleButton" xml:space="preserve">
    <value>Add Style</value>
  </data>
  <data name="ResetCPythonButtonText" xml:space="preserve">
    <value>Reset CPython</value>
  </data>
  <data name="ResetCPythonButtonToolTip" xml:space="preserve">
    <value>Resets CPython environment by reloading modules.</value>
  </data>
  <data name="GraphIssuesOnSave_CancelBtn" xml:space="preserve">
    <value>Cancel and Show Issues</value>
  </data>
  <data name="GraphIssuesOnSave_Description" xml:space="preserve">
    <value>There are unresolved issues with the graph type. If this graph is designed to be used outside of Dynamo, resolve all issues and save the graph again.</value>
  </data>
  <data name="GraphIssuesOnSave_ProceedBtn" xml:space="preserve">
    <value>Save with Issues</value>
  </data>
  <data name="GraphIssuesOnSave_Summary" xml:space="preserve">
    <value>You are trying to save a graph with unresolved issues</value>
  </data>
  <data name="GraphIssuesOnSave_Title" xml:space="preserve">
    <value>Graph Type Issues found</value>
  </data>
  <data name="PackagePathsExpanderName" xml:space="preserve">
    <value>Node and Package Paths</value>
  </data>
  <data name="PreferencesPackageManagerSettingsTab" xml:space="preserve">
    <value>Package Manager</value>
  </data>
  <data name="PackagePathAddPathButtonName" xml:space="preserve">
    <value>Add Paths</value>
  </data>
  <data name="PackagePathPreferencesTitle" xml:space="preserve">
    <value>Package/Library Search Paths</value>
  </data>
  <data name="PreferencesViewShowRunPreviewTooltip" xml:space="preserve">
    <value>Switchable only when the current workspace is in Manual run mode.</value>
  </data>
  <data name="PersistentVisualStatusOfLinterIssues" xml:space="preserve">
    <value>Issues found</value>
  </data>
  <data name="ContextSelectConnectedDownstream" xml:space="preserve">
    <value>Downstream</value>
  </data>
  <data name="ContextSelectConnectedHeader" xml:space="preserve">
    <value>Select Connected</value>
  </data>
  <data name="ContextSelectConnectedUpstream" xml:space="preserve">
    <value>Upstream</value>
  </data>
  <data name="ContextSelectConnectedUpstreamDownstream" xml:space="preserve">
    <value>Both</value>
  </data>
  <data name="NodeRenamedLabel" xml:space="preserve">
    <value>Renamed</value>
  </data>
  <data name="PackagePathProtected" xml:space="preserve">
    <value>This path is built-in and cannot be modified.</value>
  </data>
  <data name="PackagePathUpdatePathTooltip" xml:space="preserve">
    <value>Edit Path</value>
  </data>
  <data name="GetStartedGuide" xml:space="preserve">
    <value>Get Started</value>
    <comment>Get Started Dynamo Tour</comment>
  </data>
  <data name="InteractiveGuides" xml:space="preserve">
    <value>Interactive Guides</value>
    <comment>Dynamo Guided Tours</comment>
  </data>
  <data name="GetStartedGuideLibraryText" xml:space="preserve">
    <value>The library contains all default functions #(nodes)=https://www.dynamoprimer.com/03_Anatomy-of-a-Dynamo-Definition/3-1_dynamo_nodes.html of Dynamo, as well as custom nodes you may have loaded. \n\nTo find a node, search the library or browse its categories.</value>
  </data>
  <data name="GetStartedGuideLibraryTitle" xml:space="preserve">
    <value>Library</value>
  </data>
  <data name="GetStartedGuidePreferencesText" xml:space="preserve">
    <value>Use Preferences to customize your Dynamo experience. \n\nYou can change language and time zone settings, adjust the visual style of your workspace, and more.</value>
  </data>
  <data name="GetStartedGuidePreferencesTitle" xml:space="preserve">
    <value>Preferences</value>
  </data>
  <data name="GetStartedGuideResourcesText" xml:space="preserve">
    <value>Use the Help menu to access tools and resources to help you get started. \n\nYou can explore sample scripts, browse the Dynamo Dictionary, find other guides, and more.</value>
  </data>
  <data name="GetStartedGuideResourcesTitle" xml:space="preserve">
    <value>Resources</value>
  </data>
  <data name="GetStartedGuideRunStatusBarText" xml:space="preserve">
    <value>Use the Run Status Bar to run a Dynamo graph (a script that contains the logic or algorithm). \n\nYou can select your preferred run type: -Automatic: The graph runs each time you make a change.- -Manual: The graph runs only when you click Run-</value>
  </data>
  <data name="GetStartedGuideRunStatusBarTitle" xml:space="preserve">
    <value>Run Status Bar</value>
  </data>
  <data name="GetStartedGuideToolbarText" xml:space="preserve">
    <value>From the toolbar, you can: -Open a new workspace- -Open a saved Dynamo file- -Save your current Dynamo file- -Undo or redo changes-</value>
  </data>
  <data name="GetStartedGuideToolbarTitle" xml:space="preserve">
    <value>Toolbar</value>
  </data>
  <data name="GetStartedGuideWelcomeText" xml:space="preserve">
    <value>Start your visual programming journey with this short guide. \n\nHere you'll learn some basics about the Dynamo interface and features.</value>
  </data>
  <data name="GetStartedGuideWelcomeTitle" xml:space="preserve">
    <value>Welcome To Dynamo</value>
  </data>
  <data name="ContextMenuGroups" xml:space="preserve">
    <value>Groups</value>
    <comment>Context menu for group-based operations</comment>
  </data>
  <data name="ContextPinToNode" xml:space="preserve">
    <value>Pin to node</value>
  </data>
  <data name="GetStartedGuideRatingTextTitle" xml:space="preserve">
    <value>Rate this guide</value>
  </data>
  <data name="GetStartedGuideSurveyText" xml:space="preserve">
    <value>Learn more about Dynamo in the #online help=https://primer.dynamobim.org/</value>
  </data>
  <data name="GetStartedGuideSurveyTitle" xml:space="preserve">
    <value>Finished</value>
  </data>
  <data name="GroupDefaultText" xml:space="preserve">
    <value>&lt;Double click here to edit group description&gt;</value>
  </data>
  <data name="GroupNameDefaultText" xml:space="preserve">
    <value>&lt;Double click here to edit group title&gt;</value>
  </data>
  <data name="GroupContextMenuAddGroupToGroup" xml:space="preserve">
    <value>Add group to group</value>
  </data>
  <data name="GroupNameDefaultText" xml:space="preserve">
    <value>&lt;Click here to edit the group title&gt;</value>
  </data>
  <data name="NodeInformationalStateDismiss" xml:space="preserve">
    <value>Dismiss</value>
  </data>
  <data name="NodeInformationalStateShowAllInfo" xml:space="preserve">
    <value>Show all info</value>
  </data>
  <data name="NodeInformationalStateShowAllWarnings" xml:space="preserve">
    <value>Show all warnings</value>
  </data>
  <data name="NodeInformationalStateShowAllErrors" xml:space="preserve">
    <value>Show all errors</value>
  </data>
  <data name="NodeInformationalStateShowLess" xml:space="preserve">
    <value>Show less</value>
  </data>
  <data name="LearnMore" xml:space="preserve">
    <value>Learn more</value>
  </data>
  <data name="NodeInformationalStateDismissAll" xml:space="preserve">
    <value>Dismiss all</value>
  </data>
  <data name="NodeInfoDismissButtonToolTip" xml:space="preserve">
    <value>Dismisses the info messages on this node. Utilize when you want to design in graph failures, or the info message will not be relevant during graph execution.</value>
  </data>
  <data name="NodeWarningDismissButtonToolTip" xml:space="preserve">
    <value>Dismisses the warning messages on this node. Utilize when you want to design in graph failures, or the warning message will not be relevant during graph execution.</value>
  </data>
  <data name="BreakConnectionPopupMenuItem" xml:space="preserve">
    <value>Break Connection</value>
  </data>
  <data name="HideWiresPopupMenuItem" xml:space="preserve">
    <value>Hide Wires</value>
  </data>
  <data name="ShowWiresPopupMenuItem" xml:space="preserve">
    <value>Show Wires</value>
  </data>
  <data name="ExitTourWindowContent" xml:space="preserve">
    <value>You can return to this guide later from the Help menu.</value>
  </data>
  <data name="PackageStatePendingUnload" xml:space="preserve">
    <value>Scheduled to be unloaded</value>
  </data>
  <data name="PackageStateError" xml:space="preserve">
    <value>Error</value>
  </data>
  <data name="PackageStateLoaded" xml:space="preserve">
    <value>Loaded</value>
  </data>
  <data name="PackageStateUnloaded" xml:space="preserve">
    <value>Unloaded</value>
  </data>
  <data name="PackageStateScheduledForDeletion" xml:space="preserve">
    <value>Scheduled for Delete</value>
  </data>
  <data name="PackageStateScheduledForUnload" xml:space="preserve">
    <value>Scheduled for Unload</value>
  </data>
  <data name="PackageStateErrorTooltip" xml:space="preserve">
    <value>Error.
This package has not been loaded due to the following error:
{0}.</value>
  </data>
  <data name="PackageStateLoadedTooltip" xml:space="preserve">
    <value>Loaded.
This package is loaded and ready to be used.</value>
  </data>
  <data name="PackageStateUnloadedTooltip" xml:space="preserve">
    <value>Unloaded.
This package has been marked as unloaded.</value>
  </data>
  <data name="PackageStateScheduledForDeletionTooltip" xml:space="preserve">
    <value>Scheduled for Delete.
This package will be deleted after the next Dynamo restart.</value>
  </data>
  <data name="PackageContextMenuDeletePackageText" xml:space="preserve">
    <value>Delete</value>
  </data>
  <data name="PackageContextMenuDeletePackageTooltip" xml:space="preserve">
    <value>Delete this package from the Dynamo package locations. Once deleted, it will not be loaded into Dynamo anymore until it is re-installed</value>
  </data>
  <data name="PackageContextMenuUnloadPackageText" xml:space="preserve">
    <value>Unload</value>
  </data>
  <data name="PackageContextMenuUnloadPackageTooltip" xml:space="preserve">
    <value>Unload this package so that it will not be loaded into Dynamo. The package will not be deleted from the Dynamo package locations</value>
  </data>
  <data name="PackageContextMenuUnmarkDeletePackageText" xml:space="preserve">
    <value>Cancel Delete</value>
  </data>
  <data name="PackageContextMenuUnmarkDeletePackageTooltip" xml:space="preserve">
    <value>Remove the scheduled delete status</value>
  </data>
  <data name="PackageContextMenuUnmarkUnloadPackageText" xml:space="preserve">
    <value>Cancel Unload</value>
  </data>
  <data name="PackageContextMenuUnmarkUnloadPackageTooltip" xml:space="preserve">
    <value>Remove the scheduled unload status</value>
  </data>
  <data name="PackageViewContextMenuLoadText" xml:space="preserve">
    <value>Load</value>
  </data>
  <data name="PackageViewContextMenuLoadTooltip" xml:space="preserve">
    <value>Load this package into Dynamo. Other packages with the same name will be automatically deleted</value>
  </data>
  <data name="CannotLoadPackageMessageBoxTitle" xml:space="preserve">
    <value>Cannot Load Package</value>
  </data>
  <data name="MessageLoadBuiltInPackage" xml:space="preserve">
    <value>To load the built-in package {1}, {0} needs to first delete any conflicting packages.

Delete the following packages: {2}?</value>
  </data>
  <data name="MessageLoadBuiltInWithRestartPackage" xml:space="preserve">
    <value>To load the built-in package {1}, {0} needs to first delete any conflicting packages.
Restart {0} to complete the deletion, then try and load the built-in pacakge again.

Delete the following packages: {2}?
    </value>
  </data>
  <data name="GraphIssuesOnSavePath_Description" xml:space="preserve">
    <value>The selected save location path is too long. Please change the save location and try again.</value>
  </data>
  <data name="GraphIssuesOnSavePath_Summary" xml:space="preserve">
    <value>You are trying to save a graph with a path that is too long.</value>
  </data>
  <data name="GraphIssuesOnSavePath_Title" xml:space="preserve">
    <value>Save Path Issues Found</value>
  </data>
  <data name="MessageNeedToRestartAfterUnload" xml:space="preserve">
    <value>{0} and its host application must restart before unload takes effect.</value>
  </data>
  <data name="MessageNeedToRestartAfterUnloadTitle" xml:space="preserve">
    <value>Unloading Package</value>
  </data>
  <data name="MessageFailedToUnload" xml:space="preserve">
    <value>{0} failed to unload the package.</value>
  </data>
  <data name="UnloadFailureMessageBoxTitle" xml:space="preserve">
    <value>Unload Failure</value>
  </data>
  <data name="DynamoViewViewMenuConnectorShowTooltip" xml:space="preserve">
    <value>_Show Tooltip</value>
  </data>
  <data name="NodeInformationalStateDismissedAlerts" xml:space="preserve">
    <value>Dismissed Alerts</value>
  </data>
  <data name="ContextMenu" xml:space="preserve">
    <value>Node Options</value>
    <comment>Node context menu</comment>
  </data>
  <data name="PackageFilter_Name_All" xml:space="preserve">
    <value>All</value>
  </data>
  <data name="PackageSearchHeader" xml:space="preserve">
    <value>Search for packages</value>
    <comment>The title of the package search manager window.</comment>
  </data>
  <data name="DisablePackageInstallIconTooltip" xml:space="preserve">
    <value>All custom package paths have been disabled in Preferences. Packages cannot be installed unless they are re-enabled.</value>
    <comment>Disable package install icon tooltip.</comment>
  </data>
  <data name="DisableBuiltInPackageToggleInfo" xml:space="preserve">
    <value>If the toggle is on, built-in packages will not load on restart. Built-in packages that are currently loaded will be unloaded on restart. 
If the toggle is off built-in packages that are not already loaded will load once the preferences dialog is closed.</value>
    <comment>Disable built-in package toggle info.</comment>
  </data>
  <data name="DisableCustomPackageToggleInfo" xml:space="preserve">
    <value>If the toggle is on, custom packages will not load on restart. Custom packages that are currently loaded will be unloaded on restart. 
If the toggle is off custom packages that are not already loaded will load once the preferences dialog is closed.</value>
    <comment>Disable custom package toggle info.</comment>
  </data>
  <data name="PackageSearchSortBy" xml:space="preserve">
    <value>SORT BY</value>
    <comment>Header in Package Search 'Sort By' Button  Context Menu</comment>
  </data>
  <data name="PackageSearchResultViewDetails" xml:space="preserve">
    <value>View Details</value>
    <comment>In package search result card.</comment>
  </data>
  <data name="PackageSearchResultRequirements" xml:space="preserve">
    <value>Requirements</value>
    <comment>In package search result card.</comment>
  </data>
  <data name="PackageSearchOrder" xml:space="preserve">
    <value>ORDER</value>
    <comment>Header in Package Search 'Sort By' Button Context Menu</comment>
  </data>
  <data name="PreferencesViewShowPreviewBubbles" xml:space="preserve">
    <value>Show Preview Bubbles</value>
    <comment>Preferences | Visual Settings | Display Settings | Show Preview Bubbles</comment>
  </data>
  <data name="PackagesGuide" xml:space="preserve">
    <value>Packages</value>
  </data>
  <data name="PackagesGuideLearnAbout" xml:space="preserve">
    <value>Learn about packages</value>
  </data>
  <data name="NodeAutoCompleteNotAvailableForCollapsedGroups" xml:space="preserve">
    <value>Node AutoComplete is not available on ports belonging to collapsed groups.</value>
  </data>
  <data name="PackageManagerInstall" xml:space="preserve">
    <value>Install</value>
    <comment>Used on the package manager search result card. If the package is not installed, the button will say 'Install'.</comment>
  </data>
  <data name="PackageManagerPackageUpdated" xml:space="preserve">
    <value>Updated</value>
    <comment>Displays next to the package name in the Package Search window if the package has been updated in the last 30 days.</comment>
  </data>
  <data name="PackageManagerPackageNew" xml:space="preserve">
    <value>New</value>
    <comment>Displays next to the package name in the Package Search window if the package has been added in the last 30 days.</comment>
  </data>
  <data name="PackageDetailsDescription" xml:space="preserve">
    <value>DESCRIPTION</value>
    <comment>Header in the PackageDetailsViewExtension.</comment>
  </data>
  <data name="PackageDetailsLicense" xml:space="preserve">
    <value>LICENSE:</value>
    <comment>Header in the PackageDetailsViewExtension.</comment>
  </data>
  <data name="PackageDetailsVersionsAndPackageRequirements" xml:space="preserve">
    <value>VERSIONS AND PACKAGE REQUIREMENTS</value>
    <comment>Header in the PackageDetailsViewExtension.</comment>
  </data>
  <data name="PackageDetailsVersions" xml:space="preserve">
    <value>Versions</value>
    <comment>Datagrid Column Header in the PackageDetailsViewExtension.</comment>
  </data>
  <data name="PackageDetailsHost" xml:space="preserve">
    <value>Host</value>
    <comment>Datagrid Column Header in the PackageDetailsViewExtension.</comment>
  </data>
  <data name="PackageDetailsPython" xml:space="preserve">
    <value>Python</value>
    <comment>Datagrid Column Header in the PackageDetailsViewExtension.</comment>
  </data>
  <data name="PackageDetailsPackage" xml:space="preserve">
    <value>Package</value>
    <comment>Datagrid Column Header in the PackageDetailsViewExtension.</comment>
  </data>
  <data name="PackageSortToolTip" xml:space="preserve">
    <value>Sort Packages.</value>
  </data>
  <data name="ConnectorContextMenuHeaderHideConnector" xml:space="preserve">
    <value>Hide Wire</value>
  </data>
  <data name="PackagesGuideFindPackageText" xml:space="preserve">
    <value>Packages provide additional functions that you can use in Dynamo. \n\nTo find a package or see what’s available, \n**click Packages &gt; Search for Packages**.</value>
  </data>
  <data name="PackagesGuideFindPackageTitle" xml:space="preserve">
    <value>Find a package</value>
  </data>
  <data name="PackagesGuideSearchFilterText" xml:space="preserve">
    <value>You can find packages whose title, author, or keywords contain the search phrase. To filter and sort the results, use the and icons next to the search bar.</value>
  </data>
  <data name="PackagesGuideSearchFilterTitle" xml:space="preserve">
    <value>Search, filter, and sort</value>
  </data>
  <data name="PackagesGuideTermsOfServiceText" xml:space="preserve">
    <value>Packages may come from third parties. Be aware that packages may pose security risks. More information \n\n**Click I Accept** in the Terms of Service to accept it and proceed with this guide.</value>
  </data>
  <data name="PackagesGuideTermsOfServiceTitle" xml:space="preserve">
    <value>Accept the Terms of Service</value>
  </data>
  <data name="PackagesGuideThirdPartyText" xml:space="preserve">
    <value>Packages may come from third parties. Be aware that packages may pose security risks. 
More information</value>
  </data>
  <data name="PackagesGuideThirdPartyTitle" xml:space="preserve">
    <value>Third-party packages</value>
  </data>
  <data name="GenericTaskDialogOptionYes" xml:space="preserve">
    <value>Yes</value>
  </data>
  <data name="GenericTaskDialogOptionNo" xml:space="preserve">
    <value>No</value>
  </data>
  <data name="GenericTaskDialogOptionOK" xml:space="preserve">
    <value>OK</value>
  </data>
  <data name="GenericTaskDialogOptionCancel" xml:space="preserve">
    <value>Cancel</value>
  </data>
  <data name="WorkspaceTabSavingUnnecessary" xml:space="preserve">
    <value>No need to save!</value>
  </data>
  <data name="WorkspaceTabSavingNecessary" xml:space="preserve">
    <value>You need to save updates to this file.</value>
  </data>
  <data name="WorkspaceTabSavingBrandNewFile" xml:space="preserve">
    <value>This is a brand new file.</value>
  </data>
  <data name="WorkspaceTabNotSavedYet" xml:space="preserve">
    <value>You haven't saved this file yet.</value>
  </data>
  <data name="ScriptTagsRemovalWarning" xml:space="preserve">
    <value>Script tags detected in the help document have been removed.</value>
  </data>
  <data name="PackagesGuideContinueButton" xml:space="preserve">
    <value>Continue</value>
  </data>
  <data name="PackagesGuideExitButton" xml:space="preserve">
    <value>Exit</value>
  </data>
  <data name="ShortcutExportAsImageMainMenu" xml:space="preserve">
    <value>Export as Image</value>
  </data>
  <data name="ShortcutExportBackground3DPreview" xml:space="preserve">
    <value>Background 3D Preview</value>
  </data>
  <data name="ShortcutExportWorkspace" xml:space="preserve">
    <value>Workspace</value>
  </data>
<<<<<<< HEAD
  <data name="PackagesGuideExitAcceptTerms" xml:space="preserve">
    <value>To continue the guide and install the sample package, you must accept the Terms of Service. \n\n **Click Continue.** Then in the terms, **click I Accept.** \n\n\n\n</value>
  </data>
  <data name="PackagesGuideExitTitle" xml:space="preserve">
    <value>Do you want to continue the guide?</value>
=======
  <data name="InfoBubbleInfo" xml:space="preserve">
    <value>Info</value>
>>>>>>> b4715b88
  </data>
</root><|MERGE_RESOLUTION|>--- conflicted
+++ resolved
@@ -2835,15 +2835,13 @@
   <data name="ShortcutExportWorkspace" xml:space="preserve">
     <value>Workspace</value>
   </data>
-<<<<<<< HEAD
   <data name="PackagesGuideExitAcceptTerms" xml:space="preserve">
     <value>To continue the guide and install the sample package, you must accept the Terms of Service. \n\n **Click Continue.** Then in the terms, **click I Accept.** \n\n\n\n</value>
   </data>
   <data name="PackagesGuideExitTitle" xml:space="preserve">
     <value>Do you want to continue the guide?</value>
-=======
+  </data>
   <data name="InfoBubbleInfo" xml:space="preserve">
     <value>Info</value>
->>>>>>> b4715b88
   </data>
 </root>