--- conflicted
+++ resolved
@@ -2505,46 +2505,8 @@
   <data name="GetStartedGuideSurveyTitle" xml:space="preserve">
     <value>Finished</value>
   </data>
-<<<<<<< HEAD
   <data name="GroupContextMenuAddGroupToGroup" xml:space="preserve">
     <value>Add group to group</value>
-  </data>
-  <data name="NodeInformationalStateDismiss" xml:space="preserve">
-    <value>Dismiss</value>
-  </data>
-  <data name="NodeInformationalStateShowAllInfo" xml:space="preserve">
-    <value>Show all info</value>
-  </data>
-  <data name="NodeInformationalStateShowAllWarnings" xml:space="preserve">
-    <value>Show all warnings</value>
-  </data>
-  <data name="NodeInformationalStateShowAllErrors" xml:space="preserve">
-    <value>Show all errors</value>
-  </data>
-  <data name="NodeInformationalStateShowLess" xml:space="preserve">
-    <value>Show less</value>
-  </data>
-  <data name="NodeInformationalStateLearnMore" xml:space="preserve">
-    <value>Learn more</value>
-  </data>
-  <data name="NodeInformationalStateDismissAll" xml:space="preserve">
-    <value>Dismiss all</value>
-  </data>
-  <data name="NodeInfoDismissButtonToolTip" xml:space="preserve">
-    <value>Dismisses the info messages on this node. Utilize when you want to design in graph failures, or the info message will not be relevant during graph execution.</value>
-  </data>
-  <data name="NodeWarningDismissButtonToolTip" xml:space="preserve">
-    <value>Dismisses the warning messages on this node. Utilize when you want to design in graph failures, or the warning message will not be relevant during graph execution.</value>
-=======
-  <data name="GroupDefaultText" xml:space="preserve">
-    <value>&lt;Click here to edit the group description&gt;</value>
-  </data>
-  <data name="GroupNameDefaultText" xml:space="preserve">
-    <value>&lt;Click here to edit the group title&gt;</value>
-  </data>
-  <data name="GroupContextMenuAddGroupToGroup" xml:space="preserve">
-    <value>Add group to group</value>
->>>>>>> 11f08b63
   </data>
   <data name="BreakConnectionPopupMenuItem" xml:space="preserve">
     <value>Break Connection</value>
@@ -2669,13 +2631,10 @@
     <value>Node Options</value>
     <comment>Node context menu</comment>
   </data>
-<<<<<<< HEAD
   <data name="GroupDefaultText" xml:space="preserve">
     <value>&lt;Double click here to edit group description&gt;</value>
   </data>
   <data name="GroupNameDefaultText" xml:space="preserve">
     <value>&lt;Double click here to edit group title&gt;</value>
   </data>
-=======
->>>>>>> 11f08b63
 </root>