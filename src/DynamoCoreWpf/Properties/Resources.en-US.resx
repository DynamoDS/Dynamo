<?xml version="1.0" encoding="utf-8"?>
<root>
  <!-- 
    Microsoft ResX Schema 
    
    Version 2.0
    
    The primary goals of this format is to allow a simple XML format 
    that is mostly human readable. The generation and parsing of the 
    various data types are done through the TypeConverter classes 
    associated with the data types.
    
    Example:
    
    ... ado.net/XML headers & schema ...
    <resheader name="resmimetype">text/microsoft-resx</resheader>
    <resheader name="version">2.0</resheader>
    <resheader name="reader">System.Resources.ResXResourceReader, System.Windows.Forms, ...</resheader>
    <resheader name="writer">System.Resources.ResXResourceWriter, System.Windows.Forms, ...</resheader>
    <data name="Name1"><value>this is my long string</value><comment>this is a comment</comment></data>
    <data name="Color1" type="System.Drawing.Color, System.Drawing">Blue</data>
    <data name="Bitmap1" mimetype="application/x-microsoft.net.object.binary.base64">
        <value>[base64 mime encoded serialized .NET Framework object]</value>
    </data>
    <data name="Icon1" type="System.Drawing.Icon, System.Drawing" mimetype="application/x-microsoft.net.object.bytearray.base64">
        <value>[base64 mime encoded string representing a byte array form of the .NET Framework object]</value>
        <comment>This is a comment</comment>
    </data>
                
    There are any number of "resheader" rows that contain simple 
    name/value pairs.
    
    Each data row contains a name, and value. The row also contains a 
    type or mimetype. Type corresponds to a .NET class that support 
    text/value conversion through the TypeConverter architecture. 
    Classes that don't support this are serialized and stored with the 
    mimetype set.
    
    The mimetype is used for serialized objects, and tells the 
    ResXResourceReader how to depersist the object. This is currently not 
    extensible. For a given mimetype the value must be set accordingly:
    
    Note - application/x-microsoft.net.object.binary.base64 is the format 
    that the ResXResourceWriter will generate, however the reader can 
    read any of the formats listed below.
    
    mimetype: application/x-microsoft.net.object.binary.base64
    value   : The object must be serialized with 
            : System.Runtime.Serialization.Formatters.Binary.BinaryFormatter
            : and then encoded with base64 encoding.
    
    mimetype: application/x-microsoft.net.object.soap.base64
    value   : The object must be serialized with 
            : System.Runtime.Serialization.Formatters.Soap.SoapFormatter
            : and then encoded with base64 encoding.

    mimetype: application/x-microsoft.net.object.bytearray.base64
    value   : The object must be serialized into a byte array 
            : using a System.ComponentModel.TypeConverter
            : and then encoded with base64 encoding.
    -->
  <xsd:schema id="root" xmlns="" xmlns:xsd="http://www.w3.org/2001/XMLSchema" xmlns:msdata="urn:schemas-microsoft-com:xml-msdata">
    <xsd:import namespace="http://www.w3.org/XML/1998/namespace" />
    <xsd:element name="root" msdata:IsDataSet="true">
      <xsd:complexType>
        <xsd:choice maxOccurs="unbounded">
          <xsd:element name="metadata">
            <xsd:complexType>
              <xsd:sequence>
                <xsd:element name="value" type="xsd:string" minOccurs="0" />
              </xsd:sequence>
              <xsd:attribute name="name" use="required" type="xsd:string" />
              <xsd:attribute name="type" type="xsd:string" />
              <xsd:attribute name="mimetype" type="xsd:string" />
              <xsd:attribute ref="xml:space" />
            </xsd:complexType>
          </xsd:element>
          <xsd:element name="assembly">
            <xsd:complexType>
              <xsd:attribute name="alias" type="xsd:string" />
              <xsd:attribute name="name" type="xsd:string" />
            </xsd:complexType>
          </xsd:element>
          <xsd:element name="data">
            <xsd:complexType>
              <xsd:sequence>
                <xsd:element name="value" type="xsd:string" minOccurs="0" msdata:Ordinal="1" />
                <xsd:element name="comment" type="xsd:string" minOccurs="0" msdata:Ordinal="2" />
              </xsd:sequence>
              <xsd:attribute name="name" type="xsd:string" use="required" msdata:Ordinal="1" />
              <xsd:attribute name="type" type="xsd:string" msdata:Ordinal="3" />
              <xsd:attribute name="mimetype" type="xsd:string" msdata:Ordinal="4" />
              <xsd:attribute ref="xml:space" />
            </xsd:complexType>
          </xsd:element>
          <xsd:element name="resheader">
            <xsd:complexType>
              <xsd:sequence>
                <xsd:element name="value" type="xsd:string" minOccurs="0" msdata:Ordinal="1" />
              </xsd:sequence>
              <xsd:attribute name="name" type="xsd:string" use="required" />
            </xsd:complexType>
          </xsd:element>
        </xsd:choice>
      </xsd:complexType>
    </xsd:element>
  </xsd:schema>
  <resheader name="resmimetype">
    <value>text/microsoft-resx</value>
  </resheader>
  <resheader name="version">
    <value>2.0</value>
  </resheader>
  <resheader name="reader">
    <value>System.Resources.ResXResourceReader, System.Windows.Forms, Version=4.0.0.0, Culture=neutral, PublicKeyToken=b77a5c561934e089</value>
  </resheader>
  <resheader name="writer">
    <value>System.Resources.ResXResourceWriter, System.Windows.Forms, Version=4.0.0.0, Culture=neutral, PublicKeyToken=b77a5c561934e089</value>
  </resheader>
  <data name="AboutWindowCannotGetVersion" xml:space="preserve">
    <value>Could not get version.</value>
    <comment>To indicate not abe to get Dynamo version</comment>
  </data>
  <data name="AboutWindowDynamoWebsiteButton" xml:space="preserve">
    <value>{0} Website</value>
    <comment>Click button to go to Dynamo website</comment>
  </data>
  <data name="AboutWindowTitle" xml:space="preserve">
    <value>About {0}</value>
    <comment>About window title</comment>
  </data>
  <data name="AboutWindowUpToDate" xml:space="preserve">
    <value>(Up to date)</value>
    <comment>To indicate Dynamo is up to date</comment>
  </data>
  <data name="ActionMember" xml:space="preserve">
    <value>Action</value>
  </data>
  <data name="AddButton" xml:space="preserve">
    <value>Add</value>
  </data>
  <data name="AddCustomFileToPackageDialogTitle" xml:space="preserve">
    <value>Add Custom Node, Library, or XML file to Package...</value>
  </data>
  <data name="AddFileToPackageDialogTitle" xml:space="preserve">
    <value>Add File to Package...</value>
  </data>
  <data name="AddToLibraryButton" xml:space="preserve">
    <value>Add</value>
  </data>
  <data name="SignInButtonContentToolTip" xml:space="preserve">
    <value>Sign in to access online services that integrate with your desktop software.</value>
  </data>
  <data name="Autodesk360SignInButtonTitleToolTip" xml:space="preserve">
    <value>Autodesk A360</value>
  </data>
  <data name="AutodeskSignIn" xml:space="preserve">
    <value>Autodesk Sign In</value>
  </data>
  <data name="Automatic" xml:space="preserve">
    <value>Automatic</value>
  </data>
  <data name="BackgroundPreviewCreationFailureMessage" xml:space="preserve">
    <value>There was an error creating a background preview in Dynamo. This could be due to a lack of graphics resources on your machine. See the log for more information.</value>
  </data>
  <data name="BackgroundPreviewDefaultName" xml:space="preserve">
    <value>Default Background Preview</value>
  </data>
  <data name="BackgroundPreviewName" xml:space="preserve">
    <value>_Background Preview</value>
    <comment>The name of the 3D background preview.</comment>
  </data>
  <data name="BrowserNodeButtonLabel" xml:space="preserve">
    <value>Browse...</value>
  </data>
  <data name="BrowserNodeNoFileSelected" xml:space="preserve">
    <value>No file selected.</value>
  </data>
  <data name="BrowserWindowLoading" xml:space="preserve">
    <value>Loading...</value>
  </data>
  <data name="BuildVersionNonNegative" xml:space="preserve">
    <value>You must provide a Build version as a non-negative integer.</value>
    <comment>ErrorString</comment>
  </data>
  <data name="CameraDataLoadError" xml:space="preserve">
    <value>Camera position information could not be loaded from the file.</value>
  </data>
  <data name="CameraDataSaveError" xml:space="preserve">
    <value>Camera position information could not be saved.</value>
  </data>
  <data name="CancelButton" xml:space="preserve">
    <value>Cancel</value>
  </data>
  <data name="CannotDownloadPackageMessageBoxTitle" xml:space="preserve">
    <value>Cannot Download Package</value>
  </data>
  <data name="BuiltInPackageConflictMessageBoxTitle" xml:space="preserve">
    <value>Package has conflicts with one or more Built-In packages.</value>
  </data>
  <data name="PackagesInUseConflictMessageBoxTitle" xml:space="preserve">
    <value>Package has conflicts with one or more packages in use.</value>
  </data>
  <data name="LoadedPackagesConflictMessageBoxTitle" xml:space="preserve">
    <value>Package has conflicts with one or more loaded packages.</value>
  </data>
  <data name="CannotSubmitPackage" xml:space="preserve">
    <value>You can't submit a package in this version of {0}.  You'll need a host application, like Revit, to submit a package.</value>
    <comment>ErrorString</comment>
  </data>
  <data name="ChangeScaleFactorPromptCaptionText" xml:space="preserve">
    <value>To ensure accurate geometry rendering and calculation, select the range of geometry sizes that you will be working on:</value>
  </data>
  <data name="ChangeScaleFactorPromptDescriptionBox" xml:space="preserve">
    <value>Numerical range shown here denote numbers in the following unit:</value>
  </data>
  <data name="ChangeScaleFactorPromptDescriptionContent" xml:space="preserve">
    <value>Use this working range to model in values that fall between {0} to {1} units</value>
  </data>
  <data name="ChangeScaleFactorPromptDescriptionDefaultSetting" xml:space="preserve">
    <value>Default Setting:</value>
  </data>
  <data name="ChangeScaleFactorPromptUnitCm" xml:space="preserve">
    <value>Centimeters (cm)</value>
  </data>
  <data name="ChangeScaleFactorPromptUnitM" xml:space="preserve">
    <value>Meters (m)</value>
  </data>
  <data name="ChangeScaleFactorPromptUnitMm" xml:space="preserve">
    <value>Millimeters (mm)</value>
  </data>
  <data name="ChangeScaleFactorPromptUnitsNumberFormatCm" xml:space="preserve">
    <value>{0} cm</value>
  </data>
  <data name="ChangeScaleFactorPromptUnitsNumberFormatM" xml:space="preserve">
    <value>{0} m</value>
  </data>
  <data name="ChangeScaleFactorPromptUnitsNumberFormatMm" xml:space="preserve">
    <value>{0} mm</value>
  </data>
  <data name="ChangeScaleFactorPromptWindowTitle" xml:space="preserve">
    <value>Geometry Working Range</value>
  </data>
  <data name="CompactLayoutTitle" xml:space="preserve">
    <value>Compact</value>
  </data>
  <data name="ConsentFormGoogleAnalyticsCheckBoxContent" xml:space="preserve">
    <value>I agree to contribute to the Google Analytics program.</value>
  </data>
  <data name="ConsentFormADPAnalyticsCheckBoxContent" xml:space="preserve">
    <value>I agree to data collection in desktop products for Autodesk analytics programs.</value>
  </data>
  <data name="ContextAddGroupFromSelection" xml:space="preserve">
    <value>Add Node To Group</value>
    <comment>Context menu item</comment>
  </data>
  <data name="ContextCreateGroupFromSelection" xml:space="preserve">
    <value>Create Group</value>
    <comment>Context menu item</comment>
  </data>
  <data name="ContextMenuCopy" xml:space="preserve">
    <value>Copy Contents</value>
    <comment>Context menu item</comment>
  </data>
  <data name="ContextMenuDelete" xml:space="preserve">
    <value>Delete</value>
    <comment>Context menu for selected node - delete selected node</comment>
  </data>
  <data name="ContextMenuEditCustomNode" xml:space="preserve">
    <value>Edit Custom Node...</value>
    <comment>Context menu item</comment>
  </data>
  <data name="ContextMenuEditCustomNodeProperty" xml:space="preserve">
    <value>Edit Custom Node Properties...</value>
    <comment>Context menu item</comment>
  </data>
  <data name="ContextMenuFitToScreen" xml:space="preserve">
    <value>_Fit to Screen</value>
    <comment>Context menu item</comment>
  </data>
  <data name="ContextMenuGeometryView" xml:space="preserve">
    <value>Switch to Geometry _View</value>
    <comment>Context menu item</comment>
  </data>
  <data name="ContextMenuHideGeometry" xml:space="preserve">
    <value>Hide geometry preview</value>
    <comment>Context menu item - Specific to canvas</comment>
  </data>
  <data name="ContextMenuHideAllTextBubble" xml:space="preserve">
    <value>Hide all text bubble</value>
    <comment>Context menu item - Specific to canvas</comment>
  </data>
  <data name="ContextMenuInsertCodeBlock" xml:space="preserve">
    <value>Insert code block</value>
    <comment>Context menu item - Specific to canvas</comment>
  </data>
  <data name="ContextMenuLacing" xml:space="preserve">
    <value>Lacing</value>
    <comment>Context menu for selected node</comment>
  </data>
  <data name="ContextMenuLacingAuto" xml:space="preserve">
    <value>Auto</value>
    <comment>Auto lacing</comment>
  </data>
  <data name="ContextMenuLacingCrossProduct" xml:space="preserve">
    <value>Cross Product</value>
    <comment>Lacing strategy: use cross product for two lists</comment>
  </data>
  <data name="ContextMenuLacingFirst" xml:space="preserve">
    <value>First</value>
    <comment>Lacing strategy: use the first list</comment>
  </data>
  <data name="ContextMenuLacingLongest" xml:space="preserve">
    <value>Longest</value>
    <comment>Lacing strategy: use the longest list</comment>
  </data>
  <data name="ContextMenuLacingShortest" xml:space="preserve">
    <value>Shortest</value>
    <comment>Lacing strategy: use the shortest list</comment>
  </data>
  <data name="ContextMenuNodesFromGeometry" xml:space="preserve">
    <value>Nodes From _Selected Geometry</value>
    <comment>Context menu item</comment>
  </data>
  <data name="ContextMenuNodesFromSelection" xml:space="preserve">
    <value>Create Custom Node</value>
    <comment>Context menu item</comment>
  </data>
  <data name="ContextMenuNodeToCode" xml:space="preserve">
    <value>Node to _Code</value>
    <comment>Context menu item</comment>
  </data>
  <data name="ContextMenuPan" xml:space="preserve">
    <value>Pa_n</value>
    <comment>Context menu item </comment>
  </data>
  <data name="ContextMenuPaste" xml:space="preserve">
    <value>Paste</value>
    <comment>Context menu item</comment>
  </data>
  <data name="ContextMenuPublishCustomNode" xml:space="preserve">
    <value>Publish This Custom Node...</value>
    <comment>Context menu item</comment>
  </data>
  <data name="ContextMenuShowGeometry" xml:space="preserve">
    <value>Show geometry preview</value>
    <comment>Context menu item - Specific to canvas</comment>
  </data>
  <data name="ContextMenuShowAllTextBubble" xml:space="preserve">
    <value>Show all text buble</value>
    <comment>Context menu item - Specific to canvas</comment>
  </data>
  <data name="ContextUnGroupFromSelection" xml:space="preserve">
    <value>Remove from Group</value>
    <comment>Context menu item</comment>
  </data>
  <data name="ContinueButton" xml:space="preserve">
    <value>Continue</value>
    <comment>Continue to use Dynamo</comment>
  </data>
  <data name="ConverterMessageCurrentOffset" xml:space="preserve">
    <value>Current offset X: {0}, Y: {1}</value>
  </data>
  <data name="ConverterMessageTransformOrigin" xml:space="preserve">
    <value>Transform origin X: {0}, Y: {1}</value>
  </data>
  <data name="ConverterMessageZoom" xml:space="preserve">
    <value>Zoom : {0}</value>
  </data>
  <data name="CrashPromptDialogCopyButton" xml:space="preserve">
    <value>Copy</value>
    <comment>Copy crash details</comment>
  </data>
  <data name="CrashPromptDialogCrashMessage" xml:space="preserve">
    <value>Something went wrong and Dynamo has closed unexpectedly.

Don't worry, you'll have the option to save your work.</value>
  </data>
  <data name="CrashPromptDialogDetailButton" xml:space="preserve">
    <value>Details</value>
    <comment>Click it to display crash details</comment>
  </data>
  <data name="CrashPromptDialogOpenFolderButton" xml:space="preserve">
    <value>Open Folder</value>
    <comment>Open folder that contains crash report</comment>
  </data>
  <data name="CrashPromptDialogSubmitBugButton" xml:space="preserve">
    <value>Submit bug to GitHub</value>
    <comment>Submit a bug on github</comment>
  </data>
  <data name="CrashPromptDialogTitle" xml:space="preserve">
    <value>{0} has closed unexpectedly</value>
  </data>
  <data name="CreateMember" xml:space="preserve">
    <value>Create</value>
  </data>
  <data name="CustomNodePromptDescriptionTooltip" xml:space="preserve">
    <value>A description that helps people understand what the node might be used for.</value>
  </data>
  <data name="CustomNodePromptNameTooltip" xml:space="preserve">
    <value>A unique name for the node.</value>
  </data>
  <data name="CustomNodePropertyErrorMessageBoxTitle" xml:space="preserve">
    <value>Custom Node Property Error</value>
  </data>
  <data name="CustomNodePropertyWindowCategory" xml:space="preserve">
    <value>Add-Ons Category</value>
    <comment>Label - specify custom node category</comment>
  </data>
  <data name="CustomNodePropertyWindowDescription" xml:space="preserve">
    <value>Description</value>
    <comment>Label - custom node description</comment>
  </data>
  <data name="CustomNodePropertyWindowDescriptionHint" xml:space="preserve">
    <value>Description of Custom Node</value>
    <comment>Text box hint</comment>
  </data>
  <data name="CustomNodePropertyWindowName" xml:space="preserve">
    <value>Name</value>
    <comment>Label - specify custom node name</comment>
  </data>
  <data name="CustomNodePropertyWindowNameHint" xml:space="preserve">
    <value>Name of Custom Node</value>
    <comment>Text box hint</comment>
  </data>
  <data name="CustomNodePropertyWindowLocationNote" xml:space="preserve">
    <value>Custom Nodes will be placed in the Add-Ons section of the library.</value>
    <comment>Note regarding Custom Node library location</comment>
  </data>
  <data name="CustomNodePropertyWindowTitle" xml:space="preserve">
    <value>Custom Node Properties</value>
    <comment>Dialog name</comment>
  </data>
  <data name="CustomNodeTypeShortString" xml:space="preserve">
    <value>DS</value>
  </data>
  <data name="DeprecatingPackageMessageBoxTitle" xml:space="preserve">
    <value>Deprecating Package</value>
  </data>
  <data name="DescriptionNeedMoreCharacters" xml:space="preserve">
    <value>Description must be longer than 10 characters.</value>
    <comment>ErrorString</comment>
  </data>
  <data name="DetailedLayoutTitle" xml:space="preserve">
    <value>Detailed</value>
  </data>
  <data name="DirectoryNotFound" xml:space="preserve">
    <value>Directory Not Found</value>
  </data>
  <data name="DownloadWarningMessageBoxTitle" xml:space="preserve">
    <value>Download Warning</value>
  </data>
  <data name="DynamoUpdateAvailableToolTip" xml:space="preserve">
    <value>A Dynamo update is available. Click to install.</value>
  </data>
  <data name="DynamoViewCancelButtonTooltip" xml:space="preserve">
    <value>Cancel Run (Shift+F5)</value>
    <comment>Cancel button tooltip</comment>
  </data>
  <data name="DynamoViewContextMenuClearLog" xml:space="preserve">
    <value>Clear</value>
    <comment>Clear log</comment>
  </data>
  <data name="DynamoViewDebugMenu" xml:space="preserve">
    <value>De_bug</value>
    <comment>Debug menu</comment>
  </data>
  <data name="DynamoViewDebugMenuCheckDailyBuild" xml:space="preserve">
    <value>_Check Daily Builds</value>
    <comment>Debug menu | Check the latest daily build</comment>
  </data>
  <data name="DynamoViewDebugMenuDumpLibrary" xml:space="preserve">
    <value>_Dump Library</value>
    <comment>Debug menu | Dump all imported libraries</comment>
  </data>
  <data name="DynamoViewDebugMenuForceReExecute" xml:space="preserve">
    <value>_Force Re-execute</value>
    <comment>Debug menu | Force to re-execute the whole graph</comment>
  </data>
  <data name="DynamoViewDebugMenuForceUpdate" xml:space="preserve">
    <value>Force _Update</value>
    <comment>Debug menu | Force to update Dynamo</comment>
  </data>
  <data name="DynamoViewDebugMenuRunMutationTest" xml:space="preserve">
    <value>_Run mutation test</value>
    <comment>Debug menu | Run mutation test</comment>
  </data>
  <data name="DynamoViewDebugMenuShowDebugAST" xml:space="preserve">
    <value>_Show Debug ASTs</value>
    <comment>Debug menu | Show debug abstract syntax tree</comment>
  </data>
  <data name="DynamoViewDebugMenuVerboseLogging" xml:space="preserve">
    <value>_Verbose Logging</value>
    <comment>Debug menu | Verbose logging</comment>
  </data>
  <data name="DynamoViewDebugMenuDebugModes" xml:space="preserve">
    <value>Debug _Modes</value>
    <comment>Debug menu | Show debug modes</comment>
  </data>
  <data name="DynamoViewEditMenu" xml:space="preserve">
    <value>_Edit</value>
    <comment>Edit menu</comment>
  </data>
  <data name="DynamoViewEditMenuAlighBottom" xml:space="preserve">
    <value>_Bottom</value>
    <comment>Edit menu | Align based on selected nodes' bottom Y position</comment>
  </data>
  <data name="DynamoViewEditMenuAlignLeft" xml:space="preserve">
    <value>_Left</value>
    <comment>Edit menu | Align based on selected nodes' leftmost X position</comment>
  </data>
  <data name="DynamoViewEditMenuAlignRight" xml:space="preserve">
    <value>_Right</value>
    <comment>Edit menu | Align based on selected nodes' rightmost X position</comment>
  </data>
  <data name="DynamoViewEditMenuAlignSelection" xml:space="preserve">
    <value>_Align Selection</value>
    <comment>Edit menu | Align selected nodes</comment>
  </data>
  <data name="DynamoViewEditMenuAlignTop" xml:space="preserve">
    <value>_Top</value>
    <comment>Edit menu | Align based on selected nodes' topmost Y position</comment>
  </data>
  <data name="DynamoViewEditMenuAlignXAverage" xml:space="preserve">
    <value>_X Average</value>
    <comment>Edit menu | Align based on selected nodes' average X positions</comment>
  </data>
  <data name="DynamoViewEditMenuAlignXDistribute" xml:space="preserve">
    <value>X _Distribute</value>
    <comment>Edit menu | Align selected nodes evenly on horizontal direction</comment>
  </data>
  <data name="DynamoViewEditMenuAlignYAverage" xml:space="preserve">
    <value>_Y Average</value>
    <comment>Edit menu | Align based on selected nodes' average Y positions</comment>
  </data>
  <data name="DynamoViewEditMenuAlignYDistribute" xml:space="preserve">
    <value>Y Di_stribute</value>
    <comment>Edit menu | Align selected nodes evenly on vertical direction</comment>
  </data>
  <data name="DynamoViewEditMenuCleanupLayout" xml:space="preserve">
    <value>Cleanup Node _Layout</value>
    <comment>Edit menu | Automatically layout graph</comment>
  </data>
  <data name="DynamoViewEditMenuCopy" xml:space="preserve">
    <value>_Copy</value>
    <comment>Edit menu | Copy</comment>
  </data>
  <data name="DynamoViewEditMenuCreateCustomNode" xml:space="preserve">
    <value>Crea_te Custom Node</value>
    <comment>Edit menu | Create custom node from selected nodes</comment>
  </data>
  <data name="DynamoViewEditMenuCreateGroup" xml:space="preserve">
    <value>Create _Group</value>
    <comment>Edit menu | Create Grouping for nodes</comment>
  </data>
  <data name="DynamoViewEditMenuCreateNote" xml:space="preserve">
    <value>Create _Note</value>
    <comment>Edit menu | Create note for a node</comment>
  </data>
  <data name="DynamoViewEditMenuCreatePreset" xml:space="preserve">
    <value>Create Preset From Selection</value>
  </data>
  <data name="DynamoViewEditMenuDeletePreset" xml:space="preserve">
    <value>Delete Preset</value>
  </data>
  <data name="DynamoViewEditMenuDeleteSelected" xml:space="preserve">
    <value>_Delete Selected</value>
    <comment>Edit menu | Delete selected nodes</comment>
  </data>
  <data name="DynamoViewEditMenuPaste" xml:space="preserve">
    <value>_Paste</value>
    <comment>Edit menu | Paste</comment>
  </data>
  <data name="DynamoViewEditMenuPresetsMenu" xml:space="preserve">
    <value>Presets</value>
  </data>
  <data name="DynamoViewEditMenuRedo" xml:space="preserve">
    <value>_Redo</value>
    <comment>Edit menu | Redo</comment>
  </data>
  <data name="DynamoViewEditMenuRestorePreset" xml:space="preserve">
    <value>Restore Preset</value>
  </data>
  <data name="DynamoViewEditMenuSelectAll" xml:space="preserve">
    <value>_Select All</value>
    <comment>Edit menu | Select all nodes</comment>
  </data>
  <data name="DynamoViewEditMenuSelectNeighbours" xml:space="preserve">
    <value>_Select Neighbors</value>
  </data>
  <data name="DynamoViewEditMenuUndo" xml:space="preserve">
    <value>_Undo</value>
    <comment>Edit menu | Undo</comment>
  </data>
  <data name="DynamoViewDynamoMenuExit" xml:space="preserve">
    <value>_Exit Dynamo</value>
    <comment>Dynamo menu | Exit Dynamo</comment>
  </data>
  <data name="DynamoViewFileMenu" xml:space="preserve">
    <value>_File</value>
    <comment>File menu</comment>
  </data>
  <data name="DynamoViewFileMenuExport3DAsImage" xml:space="preserve">
    <value>Export _Background 3D Preview as Image...</value>
    <comment>File menu | Export Background 3D Preview as image</comment>
  </data>
  <data name="DynamoViewFileMenuExportAsImage" xml:space="preserve">
    <value>Export _Workspace As Image...</value>
    <comment>File menu | Export workspace as image</comment>
  </data>
  <data name="DynamoViewFileMenuExportToSTL" xml:space="preserve">
    <value>Export _Model to STL...</value>
    <comment>File menu | Export geometry model to STL file format</comment>
  </data>
  <data name="DynamoViewFileMenuImport" xml:space="preserve">
    <value>_Import Library...</value>
    <comment>File menu | Import</comment>
  </data>
  <data name="DynamoViewFileMenuNew" xml:space="preserve">
    <value>_New</value>
    <comment>File menu | New</comment>
  </data>
  <data name="DynamoViewFileMenuNewCustomNode" xml:space="preserve">
    <value>_Custom Node...</value>
    <comment>FIle menu | New | New custom node</comment>
  </data>
  <data name="DynamoViewFileMenuNewHomeWorkSpace" xml:space="preserve">
    <value>_Home Workspace</value>
    <comment>File menu | New | New home workspace</comment>
  </data>
  <data name="DynamoViewFileMenuOpen" xml:space="preserve">
    <value>_Open...</value>
    <comment>File menu | Open</comment>
  </data>
  <data name="DynamoViewFileMenuRecentFiles" xml:space="preserve">
    <value>Open _Recent Files</value>
    <comment>File menu | Open Recent files</comment>
  </data>
  <data name="DynamoViewFileMenuSave" xml:space="preserve">
    <value>_Save</value>
    <comment>File menu | Save</comment>
  </data>
  <data name="DynamoViewFileMenuSaveAs" xml:space="preserve">
    <value>Save _As...</value>
    <comment>File menu | Save as</comment>
  </data>
  <data name="DynamoViewHelpDictionary" xml:space="preserve">
    <value>Dynamo Di_ctionary</value>
    <comment>Help menu | Go to Dynamo Dictionary</comment>
  </data>
  <data name="DynamoViewHelpMenu" xml:space="preserve">
    <value>_Help</value>
    <comment>Help menu</comment>
  </data>
  <data name="DynamoViewHelpMenuDisplayStartPage" xml:space="preserve">
    <value>_Display Start Page</value>
    <comment>Help menu | Display start page</comment>
  </data>
  <data name="DynamoViewHelpMenuGotoWebsite" xml:space="preserve">
    <value>Dynamo _Website</value>
    <comment>Help menu | Go go Dynamo website</comment>
  </data>
  <data name="DynamoViewHelpMenuGotoWiki" xml:space="preserve">
    <value>Dynamo _Project Wiki</value>
    <comment>Help menu | Go to wiki</comment>
  </data>
  <data name="DynamoViewHelpMenuReportBug" xml:space="preserve">
    <value>_Report A Bug</value>
    <comment>Help menu | Report a bug</comment>
  </data>
  <data name="DynamoViewHelpMenuShowInFolder" xml:space="preserve">
    <value>Show In Folder</value>
    <comment>Help menu | Show in Folder</comment>
  </data>
  <data name="DynamoViewHepMenuSamples" xml:space="preserve">
    <value>_Samples</value>
    <comment>Help menu | Samples</comment>
  </data>
  <data name="DynamoViewPackageMenu" xml:space="preserve">
    <value>_Packages</value>
    <comment>Package menu</comment>
  </data>
  <data name="DynamoViewPackageMenuManagePackage" xml:space="preserve">
    <value>_Manage Packages...</value>
    <comment>Package menu | Manage packages...</comment>
  </data>
  <data name="DynamoViewPackageMenuPublishNodes" xml:space="preserve">
    <value>Publish _Selected Nodes...</value>
    <comment>Package menu | Publish selected nodes as a package</comment>
  </data>
  <data name="DynamoViewPackageMenuPublishPackage" xml:space="preserve">
    <value>Publish _New Package...</value>
    <comment>Package menu | Publish new package</comment>
  </data>
  <data name="DynamoViewPackageMenuPublishWorkspace" xml:space="preserve">
    <value>Publish _Current Workspace...</value>
    <comment>Package menu | Publish current workspace as a package</comment>
  </data>
  <data name="DynamoViewPackageMenuSearchPackage" xml:space="preserve">
    <value>_Search for a Package...</value>
    <comment>Package menu | Search for a package</comment>
  </data>
  <data name="DynamoViewRunAutomaticallyOption" xml:space="preserve">
    <value>Run Automatically</value>
    <comment>Run automatically option</comment>
  </data>
  <data name="DynamoViewRunButton" xml:space="preserve">
    <value>Run</value>
    <comment>Run button</comment>
  </data>
  <data name="DynamoViewRunButtonTooltip" xml:space="preserve">
    <value>Run Workflow (F5)</value>
    <comment>Run button tooltip</comment>
  </data>
  <data name="DynamoViewRunButtonToolTipDisabled" xml:space="preserve">
    <value>Run is not available when running Automatically or Periodically.</value>
  </data>
  <data name="DynamoViewSamplesMenuShowInFolder" xml:space="preserve">
    <value>Show In Folder</value>
  </data>
  <data name="PreferencesViewEnableTSplineNodes" xml:space="preserve">
    <value>Enable T-Spline nodes</value>
    <comment>Preferences | Features | Experimental | Enable T-Spline nodes</comment>
  </data>
  <data name="PreferencesViewExperimentalLabel" xml:space="preserve">
    <value>Experimental</value>
    <comment>Preferences | Features | Experimental</comment>
  </data>
  <data name="DynamoViewSettingMenu" xml:space="preserve">
    <value>_Settings</value>
    <comment>Setting menu</comment>
  </data>
  <data name="DynamoViewSettingMenuAreaUnits" xml:space="preserve">
    <value>Area Display Units</value>
    <comment>Setting menu | Area unit display</comment>
  </data>
  <data name="DynamoViewSettingMenuCentimeter" xml:space="preserve">
    <value>Centimeter</value>
    <comment>Setting menu | Centimeter</comment>
  </data>
  <data name="DynamoViewSettingMenuCubicCentimeter" xml:space="preserve">
    <value>Cubic Centimeter</value>
    <comment>Setting menu | Cubic centimeter</comment>
  </data>
  <data name="DynamoViewSettingMenuCubicFoot" xml:space="preserve">
    <value>Cubic Foot</value>
    <comment>Setting menu | Cubic foot</comment>
  </data>
  <data name="DynamoViewSettingMenuCubicInch" xml:space="preserve">
    <value>Cubic Inch</value>
    <comment>Setting menu | Cubic inch</comment>
  </data>
  <data name="DynamoViewSettingMenuCubicMeter" xml:space="preserve">
    <value>Cubic Meter</value>
    <comment>Setting menu | Cubic meter</comment>
  </data>
  <data name="DynamoViewSettingMenuCubicMillimeter" xml:space="preserve">
    <value>Cubic Millimeter</value>
    <comment>Setting menu | Cubic millimeter</comment>
  </data>
  <data name="DynamoViewSettingMenuDecimalFoot" xml:space="preserve">
    <value>Decimal Foot</value>
    <comment>Setting menu | Decimal foot</comment>
  </data>
  <data name="DynamoViewSettingMenuDecimalInch" xml:space="preserve">
    <value>Decimal Inch</value>
    <comment>Setting menu | Decimal inch</comment>
  </data>
  <data name="DynamoViewSettingMenuShowDataReportingDialog" xml:space="preserve">
    <value>Agreement to _Collect Usability Data</value>
    <comment>Dynamo menu | Show user agreement dialog about data collecting</comment>
  </data>
  <data name="DynamoViewSettingMenuFractionalFoot" xml:space="preserve">
    <value>Fractional Foot</value>
    <comment>Setting menu | Fractional foot</comment>
  </data>
  <data name="DynamoViewSettingMenuFractionalInch" xml:space="preserve">
    <value>Fractional Inch</value>
    <comment>Setting menu | Fractional inch</comment>
  </data>
  <data name="DynamoViewSettingMenuHighRenderPrecision" xml:space="preserve">
    <value>High</value>
    <comment>Setting menu | Slider for render precision</comment>
  </data>
  <data name="DynamoViewSettingMenuLengthUnits" xml:space="preserve">
    <value>Length Display Units</value>
    <comment>Setting menu | Length unit display</comment>
  </data>
  <data name="DynamoViewSettingMenuLowRenderPrecision" xml:space="preserve">
    <value>Low</value>
    <comment>Setting menu | Slider for render precision</comment>
  </data>
  <data name="DynamoViewSettingMenuManagePackagePath" xml:space="preserve">
    <value>Manage Node and Package Paths...</value>
    <comment>Setting menu | Custom node definition and package paths</comment>
  </data>
  <data name="DynamoViewSettingMenuMeter" xml:space="preserve">
    <value>Meter</value>
    <comment>Setting menu | Meter</comment>
  </data>
  <data name="DynamoViewSettingMenuMillimeter" xml:space="preserve">
    <value>Millimeter</value>
    <comment>Setting menu | Millimeter</comment>
  </data>
  <data name="DynamoViewSettingMenuNumber0" xml:space="preserve">
    <value>0</value>
    <comment>Locale dependent number format 0</comment>
  </data>
  <data name="DynamoViewSettingMenuNumber00" xml:space="preserve">
    <value>0.0</value>
    <comment>Locale dependent number format 0.0</comment>
  </data>
  <data name="DynamoViewSettingMenuNumber000" xml:space="preserve">
    <value>0.00</value>
    <comment>Locale dependent number format 0.00</comment>
  </data>
  <data name="DynamoViewSettingMenuNumber0000" xml:space="preserve">
    <value>0.000</value>
    <comment>Locale dependent number format 0.000</comment>
  </data>
  <data name="DynamoViewSettingMenuNumber00000" xml:space="preserve">
    <value>0.0000</value>
    <comment>Locale dependent number format 0.0000</comment>
  </data>
  <data name="DynamoViewSettingMenuNumberFormat" xml:space="preserve">
    <value>Number Format</value>
    <comment>Setting menu | Number format</comment>
  </data>
  <data name="PreferencesViewSelectedPackagePathForDownload" xml:space="preserve">
    <value>Selected package path for download</value>
    <comment>Preferences | Package Manager | Node and Package Paths | New Package Download Directory | Selected package path for download</comment>
  </data>
  <data name="PreferencesViewDisableBuiltInPackages" xml:space="preserve">
    <value>Disable Loading Built-In Packages</value>
    <comment>Preferences | Package Manager | Node and Package Paths | Disable Loading Built-In Packages</comment>
  </data>
  <data name="PreferencesViewDisableCustomPackages" xml:space="preserve">
    <value>Disable Loading Custom Packages</value>
    <comment>Preferences | Package Manager | Node and Package Paths | Disable Loading Custom Packages</comment>
  </data>
  <data name="DynamoViewSettingMenuSquareCentimeter" xml:space="preserve">
    <value>Square Centimeter</value>
    <comment>Setting menu | Square centimeter</comment>
  </data>
  <data name="DynamoViewSettingMenuSquareFoot" xml:space="preserve">
    <value>Square Foot</value>
    <comment>Setting menu | Square foot</comment>
  </data>
  <data name="DynamoViewSettingMenuSquareInch" xml:space="preserve">
    <value>Square Inch</value>
    <comment>Setting menu | Square inch</comment>
  </data>
  <data name="DynamoViewSettingMenuSquareMeter" xml:space="preserve">
    <value>Square Meter</value>
    <comment>Setting menu | Square meter</comment>
  </data>
  <data name="DynamoViewSettingMenuSquareMillimeter" xml:space="preserve">
    <value>Square Millimeter</value>
    <comment>Setting menu | Square millimeter</comment>
  </data>
  <data name="DynamoViewSettingMenuVolumeUnits" xml:space="preserve">
    <value>Volume Display Units</value>
    <comment>Setting menu | Volume unit display</comment>
  </data>
  <data name="DynamoViewSettingShowRunPreview" xml:space="preserve">
    <value>Show Run Preview</value>
    <comment>Setting menu | Show Run Preview</comment>
  </data>
  <data name="DynamoViewSettingsMenuChangeScaleFactor" xml:space="preserve">
    <value>Geometry Scaling...</value>
    <comment>Settings menu | Geometry Scaling</comment>
  </data>
  <data name="DynamoViewSettingsMenuVisualizationSettings" xml:space="preserve">
    <value>Visualization Settings</value>
  </data>
  <data name="DynamoViewToolbarExport3DButtonTooltip" xml:space="preserve">
    <value>Export Background Preview As Image</value>
    <comment>Toolbar export button tooltip</comment>
  </data>
  <data name="DynamoViewToolbarExportButtonTooltip" xml:space="preserve">
    <value>Export Workspace As Image</value>
    <comment>Toolbar export button tooltip</comment>
  </data>
  <data name="DynamoViewToolbarNewButtonTooltip" xml:space="preserve">
    <value>New [Ctrl + N]</value>
    <comment>Toolbar new button tooltip</comment>
  </data>
  <data name="DynamoViewToolbarOpenButtonTooltip" xml:space="preserve">
    <value>Open [Ctrl + O]</value>
    <comment>Toolbar open button tooltip</comment>
  </data>
  <data name="DynamoViewToolbarRedoButtonTooltip" xml:space="preserve">
    <value>Redo [Ctrl + Y]</value>
    <comment>Toolbar redo button tooltip</comment>
  </data>
  <data name="DynamoViewToolbarSaveButtonTooltip" xml:space="preserve">
    <value>Save [Ctrl + S]</value>
    <comment>Toolbar save button tooltip</comment>
  </data>
  <data name="DynamoViewToolbarUndoButtonTooltip" xml:space="preserve">
    <value>Undo [Ctrl + Z]</value>
    <comment>Toolbar undo button tooltip</comment>
  </data>
  <data name="DynamoViewViewMenu" xml:space="preserve">
    <value>_View</value>
    <comment>View menu</comment>
  </data>
  <data name="DynamoViewViewMenu3DPreview" xml:space="preserve">
    <value>_Background 3D Preview</value>
    <comment>View menu | Background 3d preview</comment>
  </data>
  <data name="DynamoViewViewMenuAlternateContextGeometry" xml:space="preserve">
    <value>Show Geometry in {0}</value>
    <comment>View menu | Show geometry in some context</comment>
  </data>
  <data name="DynamoViewViewMenuAvailablePreviews" xml:space="preserve">
    <value>_Available Previews</value>
  </data>
  <data name="DynamoViewViewMenuConnector" xml:space="preserve">
    <value>_Connectors</value>
    <comment>View menu | Connector setting</comment>
  </data>
  <data name="DynamoViewViewMenuConnectorType" xml:space="preserve">
    <value>_Connector Type</value>
    <comment>View menu | Connector type</comment>
  </data>
  <data name="DynamoViewViewMenuConnectorTypeCurve" xml:space="preserve">
    <value>Curves</value>
    <comment>View menu | Curve type connector</comment>
  </data>
  <data name="DynamoViewViewMenuConnectorTypePolylines" xml:space="preserve">
    <value>Polylines</value>
    <comment>View menu | Polyline type connector</comment>
  </data>
  <data name="DynamoViewViewMenuHideConsole" xml:space="preserve">
    <value>Hide Console</value>
    <comment>View menu | Hide console</comment>
  </data>
  <data name="DynamoViewViewMenuPan" xml:space="preserve">
    <value>_Pan</value>
    <comment>View menu | Pan</comment>
  </data>
  <data name="DynamoViewViewMenuPanDown" xml:space="preserve">
    <value>Pan Down (Mouse wheel drag down)</value>
    <comment>View menu | Pan down</comment>
  </data>
  <data name="DynamoViewViewMenuPanLeft" xml:space="preserve">
    <value>Pan Left (Mouse wheel drag left)</value>
    <comment>View menu | Pan left</comment>
  </data>
  <data name="DynamoViewViewMenuPanRight" xml:space="preserve">
    <value>Pan Right (Mouse wheel drag right)</value>
    <comment>View menu | Pan right</comment>
  </data>
  <data name="DynamoViewViewMenuPanUp" xml:space="preserve">
    <value>Pan Up (Mouse wheel drag up)</value>
    <comment>View menu | Pan up</comment>
  </data>
  <data name="DynamoViewViewMenuPreviewNavigate" xml:space="preserve">
    <value>_Navigate Background 3D Preview</value>
    <comment>View menu | Navigate background 3D preview</comment>
  </data>
  <data name="DynamoViewViewMenuShowBackground3DPreview" xml:space="preserve">
    <value>Showing Background 3D Preview</value>
    <comment>View menu | Show background preview</comment>
  </data>
  <data name="DynamoViewViewMenuShowConnectors" xml:space="preserve">
    <value>Show _Connectors</value>
    <comment>View menu | Show connectors</comment>
  </data>
  <data name="DynamoViewViewMenuShowConsole" xml:space="preserve">
    <value>_Show Console</value>
    <comment>View menu | Show console</comment>
  </data>
  <data name="DynamoViewViewMenuShowGrid" xml:space="preserve">
    <value>_Show Grid</value>
    <comment>View menu | Show Grid</comment>
  </data>
  <data name="DynamoViewViewMenuZoom" xml:space="preserve">
    <value>_Zoom</value>
    <comment>View menu | Zoom</comment>
  </data>
  <data name="DynamoViewViewMenuZoomIn" xml:space="preserve">
    <value>Zoom In (Mouse wheel down)</value>
    <comment>View menu | Zoom in</comment>
  </data>
  <data name="DynamoViewViewMenuZoomOut" xml:space="preserve">
    <value>Zoom Out (Mouse wheel up)</value>
    <comment>View menu | Zoom out</comment>
  </data>
  <data name="EditAnnotationTitle" xml:space="preserve">
    <value>Edit Group Title</value>
    <comment>Dialog for editing a node's name</comment>
  </data>
  <data name="EditNodeWindowTitle" xml:space="preserve">
    <value>Edit Node Name</value>
    <comment>Dialog for editing a node's name</comment>
  </data>
  <data name="EditWindowAcceptButton" xml:space="preserve">
    <value>Accept</value>
  </data>
  <data name="EditWindowTitle" xml:space="preserve">
    <value>Set value...</value>
  </data>
  <data name="FileDialogAllFiles" xml:space="preserve">
    <value>All Files ({0})|{0}</value>
  </data>
  <data name="FileDialogAssemblyFiles" xml:space="preserve">
    <value>Assembly Library Files ({0})|{0}</value>
  </data>
  <data name="FileDialogCustomNodeDLLXML" xml:space="preserve">
    <value>Custom Node, DLL, XML ({0})|{0}</value>
  </data>
  <data name="FileDialogDefaultPNGName" xml:space="preserve">
    <value>Capture.png</value>
  </data>
  <data name="FileDialogDefaultSTLModelName" xml:space="preserve">
    <value>model.stl</value>
  </data>
  <data name="FileDialogDesignScriptFiles" xml:space="preserve">
    <value>DesignScript Files ({0})|{0}</value>
  </data>
  <data name="FileDialogDynamoCustomNode" xml:space="preserve">
    <value>{0} Custom Node ({1})|{1}</value>
  </data>
  <data name="FileDialogDynamoDefinitions" xml:space="preserve">
    <value>{0} Definitions ({1})|{1}</value>
  </data>
  <data name="FileDialogDynamoWorkspace" xml:space="preserve">
    <value>{0} Workspace ({1})|{1}</value>
  </data>
  <data name="FileDialogLibraryFiles" xml:space="preserve">
    <value>Library Files ({0})|{0}</value>
  </data>
  <data name="FileDialogManualMode" xml:space="preserve">
    <value>Open in Manual Execution Mode</value>
  </data>
  <data name="FileDialogPNGFiles" xml:space="preserve">
    <value>PNG Image|{0}</value>
  </data>
  <data name="FileDialogSTLModels" xml:space="preserve">
    <value>STL Models|{0}</value>
  </data>
  <data name="FileNotPublishCaption" xml:space="preserve">
    <value>Publish Fail!</value>
  </data>
  <data name="FileNotPublishMessage" xml:space="preserve">
    <value>File(s) were not found or are contained inside of a package. Please only add files that are located outside of packages.

Failed to publish file(s): 
{0}</value>
  </data>
  <data name="FilePathConverterNoFileSelected" xml:space="preserve">
    <value>No file selected.</value>
  </data>
  <data name="FilterIconTooltip" xml:space="preserve">
    <value>Filter results</value>
  </data>
  <data name="FolderNotWritableError" xml:space="preserve">
    <value>You do not have write permission to {0}.</value>
  </data>
  <data name="GenericTaskDialogSampleLeftButton" xml:space="preserve">
    <value>Sample Left Button</value>
    <comment>Sample button, it will be replaced at runtime</comment>
  </data>
  <data name="GenericTaskDialogSampleRightButton" xml:space="preserve">
    <value>Sample Right Button</value>
    <comment>Sample button, it will be replaced at runtime</comment>
  </data>
  <data name="GenericTaskDialogTitle" xml:space="preserve">
    <value>Generic Task Dialog</value>
  </data>
  <data name="GroupContextMenuBackground" xml:space="preserve">
    <value>Select Background</value>
  </data>
  <data name="GroupContextMenuDeleteGroup" xml:space="preserve">
    <value>Delete Group</value>
  </data>
  <data name="GroupContextMenuFont" xml:space="preserve">
    <value>Font Size</value>
  </data>
  <data name="GroupContextMenuGraphLayout" xml:space="preserve">
    <value>Cleanup Node Layout</value>
  </data>
  <data name="GroupContextMenuUngroup" xml:space="preserve">
    <value>Ungr_oup</value>
  </data>
  <data name="HideClassicNodeLibrary" xml:space="preserve">
    <value>Hide Classic Node Library</value>
  </data>
  <data name="ImportLibraryDialogTitle" xml:space="preserve">
    <value>Import Library</value>
  </data>
  <data name="InCanvasFitViewButtonToolTip" xml:space="preserve">
    <value>Zoom to Fit</value>
    <comment>Zoom to Fit</comment>
  </data>
  <data name="InCanvasGeomButtonToolTip" xml:space="preserve">
    <value>Enable background 3D preview navigation (Ctrl + B)</value>
    <comment>Enable background 3D preview navigation</comment>
  </data>
  <data name="InCanvasNodeButtonToolTip" xml:space="preserve">
    <value>Enable graph view navigation (Ctrl + B)</value>
    <comment>Enable graph view navigation</comment>
  </data>
  <data name="InCanvasOrbitButtonToolTip" xml:space="preserve">
    <value>Orbit</value>
    <comment>Orbit</comment>
  </data>
  <data name="InCanvasPanButtonToolTip" xml:space="preserve">
    <value>Pan</value>
    <comment>Pan</comment>
  </data>
  <data name="InCanvasZoomInButtonToolTip" xml:space="preserve">
    <value>Zoom In</value>
    <comment>Zoom In</comment>
  </data>
  <data name="InCanvasZoomOutButtonToolTip" xml:space="preserve">
    <value>Zoom Out</value>
    <comment>Zoom Out</comment>
  </data>
  <data name="InfoBubbleError" xml:space="preserve">
    <value>Error: </value>
  </data>
  <data name="InfoBubbleWarning" xml:space="preserve">
    <value>Warning: </value>
  </data>
  <data name="InstalledPackageViewAdditionalFileLabel" xml:space="preserve">
    <value>Additional Files</value>
  </data>
  <data name="InstalledPackageViewAdditionalLabel" xml:space="preserve">
    <value>Additional Libraries</value>
  </data>
  <data name="InstalledPackageViewContextMenuDeprecate" xml:space="preserve">
    <value>Deprecate</value>
  </data>
  <data name="InstalledPackageViewContextMenuDeprecateTooltip" xml:space="preserve">
    <value>Set this package as deprecated.  Only allowed if you're a current maintainer of the package.</value>
  </data>
  <data name="InstalledPackageViewContextMenuGetLatest" xml:space="preserve">
    <value>Get Latest Version</value>
  </data>
  <data name="InstalledPackageViewContextMenuGetLatestTooltip" xml:space="preserve">
    <value>Check if there is a newer version of this package and download it.</value>
  </data>
  <data name="InstalledPackageViewContextMenuPublish" xml:space="preserve">
    <value>Publish...</value>
  </data>
  <data name="InstalledPackageViewContextMenuPublishTooltip" xml:space="preserve">
    <value>Publish this package, if it has yet to be published.</value>
  </data>
  <data name="InstalledPackageViewContextMenuPublishVersion" xml:space="preserve">
    <value>Publish Version...</value>
  </data>
  <data name="InstalledPackageViewContextMenuPublishVersionTooltip" xml:space="preserve">
    <value>Publish a new version of this package, assuming it has already been published. Only allowed if you're a current maintainer of the package.</value>
  </data>
  <data name="InstalledPackageViewContextMenuRemoveDeprecation" xml:space="preserve">
    <value>Remove deprecation</value>
  </data>
  <data name="InstalledPackageViewContextMenuRemoveDeprecationTooltip" xml:space="preserve">
    <value>Remove package deprecation. Only allowed if you're a current maintainer of the package.</value>
  </data>
  <data name="InstalledPackageViewContextMenuShowRootDir" xml:space="preserve">
    <value>Show Root Directory</value>
  </data>
  <data name="InstalledPackageViewContextMenuShowRootDirTooltip" xml:space="preserve">
    <value>Go to the root folder of this package</value>
  </data>
  <data name="InstalledPackageViewCustomNodesLabel" xml:space="preserve">
    <value>Custom Nodes</value>
  </data>
  <data name="InstalledPackageViewNodeLibrariesLabel" xml:space="preserve">
    <value>Node Libraries</value>
  </data>
  <data name="InstalledPackageViewPendingInstallButton" xml:space="preserve">
    <value>Pending uninstall</value>
  </data>
  <data name="InstalledPackageViewTitle" xml:space="preserve">
    <value>Installed Packages</value>
  </data>
  <data name="InstallMessageCaption" xml:space="preserve">
    <value>Install Dynamo</value>
  </data>
  <data name="InvalidLoginUrl" xml:space="preserve">
    <value>Invalid URL for login page!</value>
  </data>
  <data name="InvalidTimeZoneMessage" xml:space="preserve">
    <value>Could not sign in at this moment. Check the date, time and time zone settings and try to sign in again.</value>
  </data>
  <data name="LacingAutoToolTip" xml:space="preserve">
    <value>No replication guide will be added.</value>
  </data>
  <data name="LacingCrossProductToolTip" xml:space="preserve">
    <value>For two lists [a,b,c][1,2,3] returns [a1,a2,a3][b1,b2,b3][c1,c2,c3].</value>
  </data>
  <data name="LacingDisabledToolTip" xml:space="preserve">
    <value>Argument lacing is disabled for this node.</value>
  </data>
  <data name="LacingFirstToolTip" xml:space="preserve">
    <value>For two lists [a,b,c][1,2,3] returns {a1}.</value>
  </data>
  <data name="LacingLongestToolTip" xml:space="preserve">
    <value>For two lists [a,b,c][1,2] returns [a1,b2,c2].</value>
  </data>
  <data name="LacingShortestToolTip" xml:space="preserve">
    <value>For two lists [a,b,c][1,2] returns [a1,b2].</value>
  </data>
  <data name="LayoutIconTooltip" xml:space="preserve">
    <value>View layout</value>
  </data>
  <data name="LearnMore" xml:space="preserve">
    <value>Learn more</value>
  </data>
  <data name="LibraryViewContextMenuEditNode" xml:space="preserve">
    <value>Edit...</value>
  </data>
  <data name="LibraryViewNoMatchesFound" xml:space="preserve">
    <value>No matches found</value>
    <comment>No matches for the search llibrary</comment>
  </data>
  <data name="LibraryViewSearchText" xml:space="preserve">
    <value>Search</value>
  </data>
  <data name="LibraryViewTitle" xml:space="preserve">
    <value>Library</value>
  </data>
  <data name="MajorVersionNonNegative" xml:space="preserve">
    <value>You must provide a Major version as a non-negative integer.</value>
    <comment>ErrorString</comment>
  </data>
  <data name="Manual" xml:space="preserve">
    <value>Manual</value>
  </data>
  <data name="MessageAlreadyInstallDynamo" xml:space="preserve">
    <value>Package {1} is already installed.

{0} will attempt to uninstall this package before installing {2}.</value>
  </data>
  <data name="MessageConfirmToInstallPackage" xml:space="preserve">
    <value>Are you sure you want to install {0} {1} ?</value>
    <comment>Message box content</comment>
  </data>
  <data name="MessageConfirmToInstallPackageToFolder" xml:space="preserve">
    <value>Are you sure you want to install {0} {1} to {2} ?</value>
    <comment>Message box content</comment>
  </data>
  <data name="MessageConfirmToSaveCustomNode" xml:space="preserve">
    <value>You have unsaved changes to custom node workspace: "{0}".

Would you like to save your changes?</value>
    <comment>Message box content</comment>
  </data>
  <data name="MessageConfirmToSaveHomeWorkSpace" xml:space="preserve">
    <value>You have unsaved changes to the Home workspace.

Would you like to save your changes?</value>
  </data>
  <data name="MessageConfirmToSaveNamedHomeWorkSpace" xml:space="preserve">
    <value>You have unsaved changes to {0}.

Would you like to save your changes?</value>
  </data>
  <data name="MessageConfirmToSaveReadOnlyCustomNode" xml:space="preserve">
    <value>We can't save "{0}" because the file is read-only or contains unresolved or invalid nodes. To keep changes, would you like to "Save As..." with a different name or path?</value>
    <comment>Message box content</comment>
  </data>
  <data name="MessageConfirmToDeletePackage" xml:space="preserve">
    <value>Are you sure you want to delete {0} ?  This will delete the packages root directory.

You can always redownload the package.</value>
  </data>
  <data name="MessageCustomNodeNameExist" xml:space="preserve">
    <value>A built-in node with the given name already exists.</value>
  </data>
  <data name="MessageCustomNodeNeedNewCategory" xml:space="preserve">
    <value>You must enter a new category or choose one from the existing categories.</value>
  </data>
  <data name="MessageCustomNodeNoName" xml:space="preserve">
    <value>You must supply a name.</value>
  </data>
  <data name="MessageCustomNodeNameInvalid" xml:space="preserve">
    <value>Custom Node name cannot contain any of the following special characters:
    # % * ? \ : or any of the non-printable characters.</value>
  </data>
  <data name="MessageErrorOpeningFileGeneral" xml:space="preserve">
    <value>Error Opening File</value>
    <comment>Notification Center Title</comment>
  </data>
  <data name="MessageFailedToAddFile" xml:space="preserve">
    <value>Failed to add file: {0}</value>
    <comment>Message box content</comment>
  </data>
  <data name="MessageFailedToApplyCustomization" xml:space="preserve">
    <value>Failed to apply NodeViewCustomization for {0}</value>
  </data>
  <data name="MessageFailedToAttachToRowColumn" xml:space="preserve">
    <value>'AttachmentToRowColumnConverter' expects a 'ConverterParameter' value to be either 'Row' or 'Column'</value>
  </data>
  <data name="MessageFailedToDownloadPackage" xml:space="preserve">
    <value>Failed to download package with id: {0}.  Please try again and report the package if you continue to have problems.</value>
    <comment>Message box content</comment>
  </data>
  <data name="MessageInvalidPackage" xml:space="preserve">
    <value>Failed to load an invalid package.</value>
  </data>
  <data name="MessageFailedToFindNodeById" xml:space="preserve">
    <value>No node could be found with that Id.</value>
  </data>
  <data name="MessageFailedToOpenCorruptedFile" xml:space="preserve">
    <value>Error opening corrupted file: {0}</value>
    <comment>Message box content</comment>
  </data>
  <data name="MessageFailedToSaveAsImage" xml:space="preserve">
    <value>Failed to save the Workspace as image.</value>
  </data>
  <data name="MessageFailedToDelete" xml:space="preserve">
    <value>{0} failed to delete the package.  You may need to delete the package's root directory manually.</value>
  </data>
  <data name="MessageFailToUninstallPackage" xml:space="preserve">
    <value>{0} failed to uninstall the package: {1}.  The package may need to be reinstalled manually.</value>
    <comment>Message box content</comment>
  </data>
  <data name="MessageGettingNodeError" xml:space="preserve">
    <value>There was a problem getting the node from the workspace.</value>
    <comment>Message box content</comment>
  </data>
  <data name="MessageLoadingTime" xml:space="preserve">
    <value>{0} elapsed for loading {1} main window.</value>
  </data>
  <data name="MessageNeedToRestartAfterDelete" xml:space="preserve">
    <value>{0} and its host application must restart before delete takes effect.</value>
  </data>
  <data name="MessageNodeWithNullFunction" xml:space="preserve">
    <value>There is a null function definition for this node.</value>
  </data>
  <data name="MessageNoNodeDescription" xml:space="preserve">
    <value>No description provided</value>
  </data>
  <data name="MessagePackageContainPythonScript" xml:space="preserve">
    <value>The package or one of its dependencies contains Python scripts or binaries. Do you want to continue?</value>
  </data>
  <data name="MessagePackageNewerDynamo" xml:space="preserve">
    <value>The package or one of its dependencies use a newer version of {0} than you are currently using. Do you want to continue?</value>
  </data>
  <data name="MessageSelectAtLeastOneNode" xml:space="preserve">
    <value>You must select at least one custom node.</value>
    <comment>Message box content</comment>
  </data>
  <data name="MessageSelectSymbolNotFound" xml:space="preserve">
    <value>The selected symbol was not found in the workspace</value>
    <comment>Message box content</comment>
  </data>
  <data name="MessageSubmitSameNamePackage" xml:space="preserve">
    <value>The node is part of the {0} package called "{1}" - do you want to submit a new version of this package?

If not, this node will be moved to the new package you are creating."</value>
    <comment>Message box content</comment>
  </data>
  <data name="MessageToDeprecatePackage" xml:space="preserve">
    <value>Are you sure you want to deprecate {0} ?  This request will be rejected if you are not a maintainer of the package.  It indicates that you will no longer support the package, although the package will still appear when explicitly searched for. 

You can always undeprecate the package.</value>
  </data>
  <data name="MessageToUndeprecatePackage" xml:space="preserve">
    <value>Are you sure you want to undeprecate {0} ?  This request will be rejected if you are not a maintainer of the package.  It indicates that you will continue to support the package and the package will appear when users are browsing packages.

You can always re-deprecate the package.</value>
  </data>
  <data name="MessageForceInstallOrUninstallToContinue" xml:space="preserve">
    <value>Package {0} has one or more dependencies that conflict with the following packages that are in use in the workspace: {1}. Dependency conflicts could cause unintended behavior to occur.
    
Do you wish to continue installing it while keeping the packages that are already installed?

If not, {2} needs to uninstall {1} to continue but cannot as they are in use. Try restarting {2} and download {0} again.</value>
  </data>
  <data name="MessageForceInstallOrUninstallUponRestart" xml:space="preserve">
    <value>Package {0} has one or more dependencies that conflict with the following package(s):

{1}

If you continue to install the package, unintended behavior may occur.

To avoid unintended behavior, uninstall the conflicting loaded package(s), restart Dynamo, and download {0} again.</value>
  </data>
  <data name="MessageUnkownErrorOpeningFile" xml:space="preserve">
    <value>Unknown error opening file: {0}</value>
    <comment>Message box content</comment>
  </data>
  <data name="MessageUnsavedChanges0" xml:space="preserve">
    <value>The following workspaces have not been saved:</value>
  </data>
  <data name="MessageUnsavedChanges1" xml:space="preserve">
    <value>. Please save them and try again.</value>
  </data>
  <data name="MinorVersionNonNegative" xml:space="preserve">
    <value>You must provide a Minor version as a non-negative integer.</value>
    <comment>ErrorString</comment>
  </data>
  <data name="MoreButton" xml:space="preserve">
    <value>More</value>
    <comment>The "More" button on "Publish a Dynamo Package" dialog</comment>
  </data>
  <data name="NameNeedMoreCharacters" xml:space="preserve">
    <value>Name must be at least 3 characters.</value>
    <comment>ErrorString</comment>
  </data>
  <data name="NodeContextMenuEnablePeriodicUpdate" xml:space="preserve">
    <value>Enable Periodic Update</value>
  </data>
  <data name="NodeContextMenuHelp" xml:space="preserve">
    <value>Help...</value>
    <comment>Display help message for this node</comment>
  </data>
  <data name="NodeContextMenuIsInput" xml:space="preserve">
    <value>Is Input</value>
  </data>
  <data name="NodeContextMenuIsOutput" xml:space="preserve">
    <value>Is Output</value>
  </data>
  <data name="NodeContextMenuPreview" xml:space="preserve">
    <value>Preview Geometry</value>
    <comment>Context menu item - preview geometry</comment>
  </data>
  <data name="NodeContextMenuRenameNode" xml:space="preserve">
    <value>Rename</value>
    <comment>Context menu item - rename this node</comment>
  </data>
  <data name="NodeContextMenuShowLabels" xml:space="preserve">
    <value>Show Labels</value>
    <comment>Context menu item - show labels</comment>
  </data>
  <data name="NodeHelpWindowNodeCategory" xml:space="preserve">
    <value>CATEGORY</value>
    <comment>Category label</comment>
  </data>
  <data name="NodeHelpWindowNodeDescription" xml:space="preserve">
    <value>DESCRIPTION</value>
    <comment>Description label</comment>
  </data>
  <data name="NodeHelpWindowNodeInput" xml:space="preserve">
    <value>INPUTS</value>
    <comment>Input label</comment>
  </data>
  <data name="NodeHelpWindowNodeOutput" xml:space="preserve">
    <value>OUTPUTS</value>
    <comment>Output label</comment>
  </data>
  <data name="NodeHelpWindowNodeType" xml:space="preserve">
    <value>NODE TYPE</value>
    <comment>Title label</comment>
  </data>
  <data name="NodesRunStatus" xml:space="preserve">
    <value>Freeze</value>
    <comment>Context menu item</comment>
  </data>
  <data name="NodeViewCustomizationFindErrorMessage" xml:space="preserve">
    <value>There was an error while finding node view customizations for {0}. Contact the author of this assembly for more information.</value>
  </data>
  <data name="NoneString" xml:space="preserve">
    <value>none</value>
  </data>
  <data name="NoteViewContextMenuDelete" xml:space="preserve">
    <value>Delete</value>
    <comment>Delete note </comment>
  </data>
  <data name="NoteViewContextMenuEdit" xml:space="preserve">
    <value>Edit...</value>
    <comment>Edit note</comment>
  </data>
  <data name="NullString" xml:space="preserve">
    <value>null</value>
  </data>
  <data name="OKButton" xml:space="preserve">
    <value>OK</value>
  </data>
  <data name="OneAssemblyWasLoadedSeveralTimesErrorMessage" xml:space="preserve">
    <value>Please, load assembly just one time.
Next assemblies were loaded several times:
</value>
  </data>
  <data name="OnlyTitle" xml:space="preserve">
    <value>only</value>
  </data>
  <data name="OpenDynamoDefinitionDialogTitle" xml:space="preserve">
    <value>Open {0} Definition...</value>
  </data>
  <data name="PackageDownloadConfirmMessageBoxTitle" xml:space="preserve">
    <value>Package Download Confirmation</value>
    <comment>Message box title</comment>
  </data>
  <data name="PackageDownloadErrorMessageBoxTitle" xml:space="preserve">
    <value>Package Download Error</value>
    <comment>Message box title</comment>
  </data>
  <data name="PackageDownloadMessageBoxTitle" xml:space="preserve">
    <value>Package Download</value>
  </data>
  <data name="PackageDownloadStateDownloaded" xml:space="preserve">
    <value>Downloaded</value>
  </data>
  <data name="PackageDownloadStateDownloading" xml:space="preserve">
    <value>Downloading</value>
  </data>
  <data name="PackageDownloadStateError" xml:space="preserve">
    <value>Error</value>
  </data>
  <data name="PackageDownloadStateInstalled" xml:space="preserve">
    <value>Installed</value>
  </data>
  <data name="PackageDownloadStateInstalling" xml:space="preserve">
    <value>Installing</value>
  </data>
  <data name="PackageDownloadStateStarting" xml:space="preserve">
    <value>Starting</value>
  </data>
  <data name="PackageDuplicateAssemblyWarning" xml:space="preserve">
    <value>Due to limitations in the .NET framework, it is not possible to update your package assembly while it is already loaded.  Please update the assembly while {0} is not running and try again.</value>
  </data>
  <data name="PackageDuplicateAssemblyWarningTitle" xml:space="preserve">
    <value>Cannot update assembly</value>
  </data>
  <data name="PackageFolderNotAccessible" xml:space="preserve">
    <value>A problem occurred when trying to install the package. Dynamo is unable to obtain read/write access to
{0}</value>
  </data>
  <data name="PackageNameCannotContainTheseCharacters" xml:space="preserve">
    <value>The name of the package cannot contain</value>
    <comment>ErrorString</comment>
  </data>
  <data name="PackageNeedAtLeastOneFile" xml:space="preserve">
    <value>Your package must contain at least one file.</value>
    <comment>ErrorString</comment>
  </data>
  <data name="PackageNotExisted" xml:space="preserve">
    <value>The root directory of the package does not exist. Please try and re-install the package.</value>
  </data>
  <data name="PackagePathViewAccept" xml:space="preserve">
    <value>Accept Changes</value>
    <comment>Accept changes button on the package path dialog</comment>
  </data>
  <data name="PackagePathViewHeading" xml:space="preserve">
    <value>Paths:</value>
    <comment>Package path management dialog content</comment>
  </data>
  <data name="PackagePathViewSummary1" xml:space="preserve">
    <value>Add paths to make nodes and packages show up in the library.</value>
    <comment>Package path management dialog content</comment>
  </data>
  <data name="PackagePathViewTitle" xml:space="preserve">
    <value>Manage Node and Package Paths</value>
    <comment>Package path management dialog title</comment>
  </data>
  <data name="PackagePathViewToolTipDown" xml:space="preserve">
    <value>Move the selected path downward</value>
    <comment>Tool-tip for down arrow</comment>
  </data>
  <data name="PackagePathViewToolTipMinus" xml:space="preserve">
    <value>Remove the selected path from list</value>
    <comment>Tool-tip for minus icon</comment>
  </data>
  <data name="PackagePathViewToolTipPlus" xml:space="preserve">
    <value>Add a new path to the list</value>
    <comment>Tool-tip for plus icon</comment>
  </data>
  <data name="PackagePathViewToolTipUp" xml:space="preserve">
    <value>Move the selected path upward</value>
    <comment>Tool-tip for up arrow</comment>
  </data>
  <data name="PackagePathAutoAddNotificationTitle" xml:space="preserve">
    <value>Package Path Added</value>
  </data>
  <data name="PackagePathAutoAddNotificationShortDescription" xml:space="preserve">
    <value>A library (*.dll, *.ds) was recently imported into Dynamo. Its path was automatically added to "Preferences &gt; Node and Package Paths..."</value>
  </data>
  <data name="PackagePathAutoAddNotificationDetailedDescription" xml:space="preserve">
    <value>The import path "{0}" was added to "Node and Package Paths". If you want to update or remove this path, please open "Dynamo &gt; Preferences &gt;Package Manager &gt; Node and Package Paths..."</value>
  </data>
  <data name="PackageSearchStateNoResult" xml:space="preserve">
    <value>Search returned no results!</value>
  </data>
  <data name="PackageSearchStateSearching" xml:space="preserve">
    <value>Searching...</value>
  </data>
  <data name="PackageSearchStateSyncingWithServer" xml:space="preserve">
    <value>Syncing with server...</value>
  </data>
  <data name="PackageSearchViewClearButton" xml:space="preserve">
    <value>Clear</value>
    <comment>Clear completed installation</comment>
  </data>
  <data name="PackageSearchViewClearButtonTooltip" xml:space="preserve">
    <value>Clear Downloads</value>
  </data>
  <data name="PackageSearchViewContextMenuOrderAscending" xml:space="preserve">
    <value>Ascending</value>
    <comment>Order by Ascending</comment>
  </data>
  <data name="PackageSearchViewContextMenuOrderDescending" xml:space="preserve">
    <value>Descending</value>
    <comment>Order by Descending</comment>
  </data>
  <data name="PackageSearchViewContextMenuSortByAuthor" xml:space="preserve">
    <value>Author</value>
    <comment>Sort package by author name</comment>
  </data>
  <data name="PackageSearchViewContextMenuSortByDownloads" xml:space="preserve">
    <value>Downloads</value>
    <comment>Sort package by download numbers</comment>
  </data>
  <data name="PackageSearchViewContextMenuSortByName" xml:space="preserve">
    <value>Name</value>
    <comment>Sort package by name</comment>
  </data>
  <data name="PackageSearchViewContextMenuSortByVotes" xml:space="preserve">
    <value>Votes</value>
    <comment>Sort package by user votes</comment>
  </data>
  <data name="PackageSearchViewContextMenuSortyByUpdate" xml:space="preserve">
    <value>Most Recent Update</value>
    <comment>Sort package by the most recent update</comment>
  </data>
  <data name="PackageManagerPackageDeprecated" xml:space="preserve">
    <value>Deprecated</value>
    <comment>Indicate package has been deprecated</comment>
  </data>
  <data name="PackageSearchViewDeprecatedTooltip" xml:space="preserve">
    <value>The maintainers of this package have indicated that they will no longer be updating it.  Use at your own risk!</value>
  </data>
  <data name="PackageSearchViewDescription" xml:space="preserve">
    <value>Description</value>
    <comment>Package description</comment>
  </data>
  <data name="PackageSearchViewInstallButton" xml:space="preserve">
    <value>⇓ Install</value>
    <comment>To install package</comment>
  </data>
  <data name="PackageSearchViewInstallLatestVersion" xml:space="preserve">
    <value>Install latest version</value>
  </data>
  <data name="PackageSearchViewInstallLatestVersionTo" xml:space="preserve">
    <value>Install latest version to folder...</value>
  </data>
  <data name="PackageSearchViewInstallThisVersion" xml:space="preserve">
    <value>Install this version</value>
  </data>
  <data name="PackageSearchViewInstallThisVersionTo" xml:space="preserve">
    <value>Install this version to folder...</value>
  </data>
  <data name="PackageSearchViewKeywords" xml:space="preserve">
    <value>Keywords</value>
    <comment>Package keywords</comment>
  </data>
  <data name="PackageSearchViewSearchTextBox" xml:space="preserve">
    <value>Search...</value>
  </data>
  <data name="PackageSearchViewSortByButton" xml:space="preserve">
    <value>Sort by</value>
  </data>
  <data name="PackageSearchViewTitle" xml:space="preserve">
    <value>Online Package Search</value>
  </data>
  <data name="PackageSearchViewUpvoteButtonTooltip" xml:space="preserve">
    <value>Vote in support of this package</value>
  </data>
  <data name="PackageSearchViewVersions" xml:space="preserve">
    <value>Versions</value>
    <comment>Package versions</comment>
  </data>
  <data name="PackageSearchViewVisitRepositoryBuutton" xml:space="preserve">
    <value>Visit package repository</value>
  </data>
  <data name="PackageSearchViewVisitWebSiteButton" xml:space="preserve">
    <value>Visit package website</value>
  </data>
  <data name="PackageStateUnknown" xml:space="preserve">
    <value>Unknown</value>
  </data>
  <data name="PackageTypeShortString" xml:space="preserve">
    <value>PKG</value>
  </data>
  <data name="PackageUploadNoDependency" xml:space="preserve">
    <value>None</value>
  </data>
  <data name="PackageUploadStateCompressing" xml:space="preserve">
    <value>Compressing...</value>
  </data>
  <data name="PackageUploadStateCopying" xml:space="preserve">
    <value>Copying...</value>
  </data>
  <data name="PackageUploadStateError" xml:space="preserve">
    <value>Error!</value>
    <comment>Something wrong with package uploading</comment>
  </data>
  <data name="PackageUploadStateReady" xml:space="preserve">
    <value>Ready</value>
  </data>
  <data name="PackageUploadStateUploaded" xml:space="preserve">
    <value>Uploaded</value>
  </data>
  <data name="PackageUploadStateUploading" xml:space="preserve">
    <value>Uploading...</value>
  </data>
  <data name="PackageUseNewerDynamoMessageBoxTitle" xml:space="preserve">
    <value>Package Uses Newer Version of {0}!</value>
  </data>
  <data name="PackageWarningMessageBoxTitle" xml:space="preserve">
    <value>Package Warning</value>
    <comment>Message box title</comment>
  </data>
  <data name="Periodic" xml:space="preserve">
    <value>Periodic</value>
  </data>
  <data name="PortViewContextMenuUserDefaultValue" xml:space="preserve">
    <value>Use Default Value</value>
  </data>
  <data name="PresetOverwrite" xml:space="preserve">
    <value>A preset by this name already exists, do you wish to overwrite?</value>
  </data>
  <data name="PresetPromptDescriptionTooltip" xml:space="preserve">
    <value>A description of the preset state.</value>
  </data>
  <data name="PresetPromptNameTooltip" xml:space="preserve">
    <value>A unique name for the preset.</value>
  </data>
  <data name="PresetsWindowDescription" xml:space="preserve">
    <value>Description</value>
  </data>
  <data name="PresetsWindowDescriptionHint" xml:space="preserve">
    <value>Enter a description for this preset.</value>
  </data>
  <data name="PresetsWindowName" xml:space="preserve">
    <value>Name</value>
  </data>
  <data name="PresetsWindowTitle" xml:space="preserve">
    <value>Preset State Properties</value>
  </data>
  <data name="PresetTextRemaining" xml:space="preserve">
    <value>Characters Remaining</value>
  </data>
  <data name="PresetWarningMessage" xml:space="preserve">
    <value>No input nodes selected. Select at least one input node to create a preset.</value>
  </data>
  <data name="PreviewListLabel" xml:space="preserve">
    <value>List</value>
  </data>
  <data name="PublishPackage" xml:space="preserve">
    <value>Publish Online</value>
  </data>
  <data name="PublishPackageDialogCaption" xml:space="preserve">
    <value>Published Successfully</value>
  </data>
  <data name="PublishPackageLocally" xml:space="preserve">
    <value>Publish Locally</value>
  </data>
  <data name="PublishPackageMessage" xml:space="preserve">
    <value>Package published successfully. 
Want to publish a different package?</value>
  </data>
  <data name="PublishPackagePackageContent" xml:space="preserve">
    <value>Package Contents</value>
  </data>
  <data name="PublishPackageViewAddFileButton" xml:space="preserve">
    <value>Add Files</value>
  </data>
  <data name="PublishPackageViewAddFileButtonTooltip" xml:space="preserve">
    <value>Add File To Package</value>
  </data>
  <data name="PublishPackageViewContextMenuIsNodeLibrary" xml:space="preserve">
    <value>Is Node Library</value>
  </data>
  <data name="PublishPackageViewLicense" xml:space="preserve">
    <value>License (optional)</value>
  </data>
  <data name="PublishPackageViewPackageDependencies" xml:space="preserve">
    <value>Dependencies</value>
  </data>
  <data name="PublishPackageViewPackageDescriptionTooltip" xml:space="preserve">
    <value>A description that helps people understand what the package might be used for.</value>
  </data>
  <data name="PublishPackageViewPackageGroup" xml:space="preserve">
    <value>Group (optional)</value>
    <comment>User to input group name about this package</comment>
  </data>
  <data name="PublishPackageViewPackageGroupTooltip" xml:space="preserve">
    <value>A group to help categorize this package.  Might be useful for a collection of packages related to a firm, school, etc.</value>
  </data>
  <data name="PublishPackageViewPackageKeywords" xml:space="preserve">
    <value>Keywords (optional)</value>
    <comment>User to input some keywords about this package</comment>
  </data>
  <data name="PublishPackageViewPackageKeywordsTooltip" xml:space="preserve">
    <value>Keywords help find your package in the database.  Separate them by spaces.</value>
  </data>
  <data name="PublishPackageViewPackageName" xml:space="preserve">
    <value>Name</value>
  </data>
  <data name="PublishPackageViewPackageNameTooltip" xml:space="preserve">
    <value>A unique name for the package.</value>
  </data>
  <data name="PublishPackageViewPackageVersion" xml:space="preserve">
    <value>Version (Major Minor Build)</value>
  </data>
  <data name="PublishPackageViewPackageVersionTooltip" xml:space="preserve">
    <value>A version name helps a submitter keep track of updates to the package.  A new version of a package will be REJECTED if this is not incremeneted.</value>
  </data>
  <data name="PublishPackageViewPublish" xml:space="preserve">
    <value>Publish a Package</value>
  </data>
  <data name="PublishPackageViewPublisherWebiSite" xml:space="preserve">
    <value>Website Url (optional)</value>
  </data>
  <data name="PublishPackageViewRepositoryUrl" xml:space="preserve">
    <value>Repository Url (optional)</value>
    <comment>Github repository</comment>
  </data>
  <data name="PublishPackageViewTitle" xml:space="preserve">
    <value>Publish a {0} Package</value>
  </data>
  <data name="QueryMember" xml:space="preserve">
    <value>Query</value>
  </data>
  <data name="RerunButton" xml:space="preserve">
    <value>Apply Changes</value>
  </data>
  <data name="RunCompletedMessage" xml:space="preserve">
    <value>Run completed.</value>
  </data>
  <data name="RunCompletedWithScaleChangeAndWarningsMessage" xml:space="preserve">
    <value>Run completed with warnings on setting new working range.</value>
  </data>
  <data name="RunCompletedWithScaleChangeMessage" xml:space="preserve">
    <value>Run completed with new working range.</value>
  </data>
  <data name="RunCompletedWithWarningsMessage" xml:space="preserve">
    <value>Run completed with warnings.</value>
  </data>
  <data name="RunStartedMessage" xml:space="preserve">
    <value>Run started...</value>
  </data>
  <data name="RunStartedWithScaleChangeMessage" xml:space="preserve">
    <value>Run started with new working range...</value>
  </data>
  <data name="RunTypeToolTipAutomatically" xml:space="preserve">
    <value>Graph changes are executed in real time. Best suited for smaller graphs, known graphs, and Dynamo Sandbox.</value>
  </data>
  <data name="RunTypeToolTipManually" xml:space="preserve">
    <value>Graph changes are executed when you click Run. Use this mode when working in large graphs, unfamiliar graphs, or host applications.</value>
  </data>
  <data name="RunTypeToolTipPeriodicallyDisabled" xml:space="preserve">
    <value>Periodic running is disabled when there are no nodes in your graph that support it.</value>
  </data>
  <data name="RunTypeToolTipPeriodicallyEnabled" xml:space="preserve">
    <value>Graph changes are executed at a specified interval. Only available when the graph contains specific nodes, such as DateTime.Now or WebRequest.</value>
  </data>
  <data name="UnsavedChangesMessageBoxTitle" xml:space="preserve">
    <value>Unsaved changes</value>
  </data>
  <data name="SaveModelToSTLDialogTitle" xml:space="preserve">
    <value>Save your model to STL.</value>
  </data>
  <data name="SaveWorkbenToImageDialogTitle" xml:space="preserve">
    <value>Save your Workbench to an Image</value>
  </data>
  <data name="ScalingExtraLargeButton" xml:space="preserve">
    <value>Extra large</value>
  </data>
  <data name="ScalingLargeButton" xml:space="preserve">
    <value>Large</value>
  </data>
  <data name="ScalingMediumButton" xml:space="preserve">
    <value>Medium</value>
  </data>
  <data name="ScalingSmallButton" xml:space="preserve">
    <value>Small</value>
  </data>
  <data name="ScreenShotFrom3DParameter" xml:space="preserve">
    <value>screenshot_3D</value>
  </data>
  <data name="ScreenShotFrom3DShortcutParameter" xml:space="preserve">
    <value>screenshot_3D_shortcut</value>
  </data>
  <data name="SearchViewTopResult" xml:space="preserve">
    <value>Top Result</value>
  </data>
  <data name="SelectAllTitle" xml:space="preserve">
    <value>Select All</value>
  </data>
  <data name="SelectionErrorMessageBoxTitle" xml:space="preserve">
    <value>Selection Error</value>
    <comment>Message box title</comment>
  </data>
  <data name="SelectNodeButtonChange" xml:space="preserve">
    <value>Change</value>
  </data>
  <data name="SelectNodeButtonSelect" xml:space="preserve">
    <value>Select</value>
  </data>
  <data name="ShowClassicNodeLibrary" xml:space="preserve">
    <value>Show Classic Node Library</value>
  </data>
  <data name="ShowHideLibraryIconTooltip" xml:space="preserve">
    <value>Show/hide</value>
  </data>
  <data name="ShowRunPreviewDisableToolTip" xml:space="preserve">
    <value>Preview the execution state of your graph. Nodes that are scheduled for execution will highlight in the graph</value>
  </data>
  <data name="ShowRunPreviewEnableToolTip" xml:space="preserve">
    <value>Execution preview is not available when running automatically</value>
  </data>
  <data name="SolutionToFolderNotWritatbleError" xml:space="preserve">
    <value>Please update the permissions or go to Preferences &gt;Node and Package Paths...' to change your default directory.</value>
  </data>
  <data name="StartPageAdvancedTutorials" xml:space="preserve">
    <value>Advanced Tutorials</value>
    <comment>Start page | Link to tutorials</comment>
  </data>
  <data name="StartPageAsk" xml:space="preserve">
    <value>ASK</value>
  </data>
  <data name="StartPageBackupLocation" xml:space="preserve">
    <value>Backup location</value>
  </data>
  <data name="StartPageBackupNoCrash" xml:space="preserve">
    <value>BACKUP</value>
  </data>
  <data name="StartPageBackupOnCrash" xml:space="preserve">
    <value>RECOVER FROM BACKUP</value>
  </data>
  <data name="StartPageCode" xml:space="preserve">
    <value>CODE</value>
  </data>
  <data name="StartPageDiscussionForum" xml:space="preserve">
    <value>Discussion forum</value>
  </data>
  <data name="StartPageDynamoDictionary" xml:space="preserve">
    <value>Dynamo Dictionary</value>
  </data>
  <data name="StartPageDynamoPrimer" xml:space="preserve">
    <value>Dynamo Primer</value>
  </data>
  <data name="StartPageFiles" xml:space="preserve">
    <value>FILES</value>
  </data>
  <data name="StartPageGithubRepository" xml:space="preserve">
    <value>Github repository</value>
  </data>
  <data name="StartPageMoreSamples" xml:space="preserve">
    <value>More Samples</value>
  </data>
  <data name="StartPageNewCustomNode" xml:space="preserve">
    <value>Custom Node</value>
    <comment>Start page | New custom node</comment>
  </data>
  <data name="StartPageNewFile" xml:space="preserve">
    <value>New</value>
    <comment>Start page | New </comment>
  </data>
  <data name="StartPageOpenFile" xml:space="preserve">
    <value>Open</value>
    <comment>Start page | Open files</comment>
  </data>
  <data name="StartPageRecent" xml:space="preserve">
    <value>RECENT</value>
  </data>
  <data name="StartPageReference" xml:space="preserve">
    <value>REFERENCE</value>
  </data>
  <data name="StartPageSamples" xml:space="preserve">
    <value>SAMPLES</value>
  </data>
  <data name="StartPageSendIssues" xml:space="preserve">
    <value>Send issues</value>
  </data>
  <data name="StartPageShowSamples" xml:space="preserve">
    <value>Show Samples In Folder</value>
  </data>
  <data name="StartPageVideoTutorials" xml:space="preserve">
    <value>Video Tutorials</value>
    <comment>Start page | Link to videos</comment>
  </data>
  <data name="StartPageVisitWebsite" xml:space="preserve">
    <value>{0} website</value>
    <comment>Start page | Link to DynamoBIM</comment>
  </data>
  <data name="StartPageWhatsNew" xml:space="preserve">
    <value>Getting Started</value>
  </data>
  <data name="StringInputNodeEditMenu" xml:space="preserve">
    <value>Edit...</value>
  </data>
  <data name="TabFileNameReadOnlyPrefix" xml:space="preserve">
    <value>[Read-Only] </value>
  </data>
  <data name="TermsOfUseAcceptButton" xml:space="preserve">
    <value>I Accept</value>
  </data>
  <data name="TermsOfUseDeclineButton" xml:space="preserve">
    <value>I Decline</value>
  </data>
  <data name="TermsOfUseViewTitle" xml:space="preserve">
    <value>Package Manager Terms of Use</value>
  </data>
  <data name="TooltipCurrentIndex" xml:space="preserve">
    <value>{0} of {1}</value>
  </data>
  <data name="UnableToAccessPackageDirectory" xml:space="preserve">
    <value>Unable To Access Package Directory</value>
  </data>
  <data name="UndeprecatingPackageMessageBoxTitle" xml:space="preserve">
    <value>Removing Package Deprecation</value>
  </data>
  <data name="DeleteFailureMessageBoxTitle" xml:space="preserve">
    <value>Delete Failure</value>
  </data>
  <data name="MessageNeedToRestartAfterDeleteTitle" xml:space="preserve">
    <value>Deleting Package</value>
  </data>
  <data name="UnitAcres" xml:space="preserve">
    <value>Acres</value>
  </data>
  <data name="UnitArea" xml:space="preserve">
    <value>Area</value>
  </data>
  <data name="UnitCentimeters" xml:space="preserve">
    <value>Centimeters</value>
  </data>
  <data name="UnitCubicCentimeter" xml:space="preserve">
    <value>CubicCentimeter</value>
  </data>
  <data name="UnitCubicFoot" xml:space="preserve">
    <value>CubicFoot</value>
  </data>
  <data name="UnitCubicInches" xml:space="preserve">
    <value>CubicInches</value>
  </data>
  <data name="UnitCubicMeters" xml:space="preserve">
    <value>CubicMeters</value>
  </data>
  <data name="UnitCubicMillimeter" xml:space="preserve">
    <value>CubicMillimeter</value>
  </data>
  <data name="UnitCubicYards" xml:space="preserve">
    <value>CubicYards</value>
  </data>
  <data name="UnitDecimeters" xml:space="preserve">
    <value>Decimeters</value>
  </data>
  <data name="UnitFeet" xml:space="preserve">
    <value>Feet</value>
  </data>
  <data name="UnitHectares" xml:space="preserve">
    <value>Hectares</value>
  </data>
  <data name="UnitInches" xml:space="preserve">
    <value>Inches</value>
  </data>
  <data name="UnitLength" xml:space="preserve">
    <value>Length</value>
  </data>
  <data name="UnitLitres" xml:space="preserve">
    <value>Litres</value>
  </data>
  <data name="UnitMeters" xml:space="preserve">
    <value>Meters</value>
  </data>
  <data name="UnitMillimeters" xml:space="preserve">
    <value>Millimeters</value>
  </data>
  <data name="Units" xml:space="preserve">
    <value>Units:</value>
  </data>
  <data name="UnitSquareCentimeter" xml:space="preserve">
    <value>SquareCentimeter</value>
  </data>
  <data name="UnitSquareFoot" xml:space="preserve">
    <value>SquareFoot</value>
  </data>
  <data name="UnitSquareInch" xml:space="preserve">
    <value>SquareInch</value>
  </data>
  <data name="UnitSquareMeter" xml:space="preserve">
    <value>SquareMeter</value>
  </data>
  <data name="UnitSquareMillimeter" xml:space="preserve">
    <value>SquareMillimeter</value>
  </data>
  <data name="UnitUSGallons" xml:space="preserve">
    <value>USGallons</value>
  </data>
  <data name="UnitVolume" xml:space="preserve">
    <value>Volume</value>
  </data>
  <data name="UnknowDateFormat" xml:space="preserve">
    <value>Unknown date format</value>
  </data>
  <data name="UpdateMessage" xml:space="preserve">
    <value>An update is available for Dynamo.
Installing the latest update requires Dynamo and any host applications to close.
Do you want to install the latest Dynamo update?</value>
  </data>
  <data name="UsageReportPromptDialogTitle" xml:space="preserve">
    <value>Agreement to Collect Usability Data</value>
  </data>
  <data name="UseLevelKeepListStructureHint" xml:space="preserve">
    <value>Keep 1 input list's nesting</value>
  </data>
  <data name="UseLevelKeepListStructurePopupMenuItem" xml:space="preserve">
    <value>Keep list structure</value>
  </data>
  <data name="UseLevelPopupMenuItem" xml:space="preserve">
    <value>Use Levels</value>
  </data>
  <data name="VersionValueGreaterThan0" xml:space="preserve">
    <value>At least one of your version values must be greater than 0.</value>
    <comment>ErrorString</comment>
  </data>
  <data name="Watch3DViewContextMenuPan" xml:space="preserve">
    <value>_Pan</value>
  </data>
  <data name="Watch3DViewContextMenuRotate" xml:space="preserve">
    <value>_Rotate</value>
  </data>
  <data name="Watch3DViewContextMenuSwitchView" xml:space="preserve">
    <value>Switch to Node _View</value>
  </data>
  <data name="Watch3DViewContextMenuZoomToFit" xml:space="preserve">
    <value>_Zoom to Fit</value>
  </data>
  <data name="WatchNodeRawDataMenu" xml:space="preserve">
    <value>Show Raw Data</value>
  </data>
  <data name="ZeroTouchTypeShortString" xml:space="preserve">
    <value>DLL</value>
  </data>
  <data name="RerunButtonToolTip" xml:space="preserve">
    <value>Rerun the graph.</value>
  </data>
  <data name="PackageSearchViewSearchTextBoxSyncing" xml:space="preserve">
    <value>Please wait...</value>
  </data>
  <data name="EditNoteWindowTitle" xml:space="preserve">
    <value>Write note here</value>
  </data>
  <data name="ExtensionsViewTitle" xml:space="preserve">
    <value>Extensions</value>
  </data>
  <data name="ExtensionAdded" xml:space="preserve">
    <value>Extension tab added to the extensions side bar.</value>
  </data>
  <data name="ExtensionAlreadyPresent" xml:space="preserve">
    <value>No new tab is added, as the extension is already present in the extensions side bar.</value>
  </data>
  <data name="MessageUninstallCustomNodeToContinue" xml:space="preserve">
    <value>{1} cannot be loaded.
Installing it will conflict with one or more node definitions that already exist in {0}, which is currently loaded. 
To install {1}, Dynamo needs to first uninstall {0}. 
Restart Dynamo to complete the uninstall.

Uninstall the following packages: {0}?</value>
  </data>
  <data name="PreviewText" xml:space="preserve">
    <value> This Feature is in Preview! </value>
  </data>
  <data name="PackageHostDependencyTooltip" xml:space="preserve">
    <value>This package contains node(s) that depend on applications outside Dynamo. To fully utilize node(s) in this package, you will need to have these external applications installed.</value>
  </data>
  <data name="PackageHostDependencyFilter" xml:space="preserve">
    <value>Filter packages that depend on applications outside Dynamo. This feature currently can only filter packages which have been marked manually by package authors during publish.</value>
  </data>
  <data name="PackageHostDependencyFilterContextItem" xml:space="preserve">
    <value>Packages contain node(s)  that depend on specified application outside Dynamo.</value>
  </data>
  <data name="MessageUninstallSamePackage" xml:space="preserve">
    <value>"The package {0} is already installed. To reinstall it, you must first uninstall it and restart to complete the uninstall. Would you like to mark {0} for uninstall?"</value>
  </data>
  <data name="MessagePackageNotFound" xml:space="preserve">
    <value>{0} was not found and could not be downloaded.</value>
  </data>
  <data name="MessagePackageVersionNotFound" xml:space="preserve">
    <value>Version {0} of {1} could not be found.</value>
  </data>
  <data name="PublishPackageViewPackageHostDependency" xml:space="preserve">
    <value>External Dependency (optional)</value>
  </data>
  <data name="PublishPackageViewPackageHostDependencyTooltip" xml:space="preserve">
    <value>An indication of what applications outside of Dynamo your package depends on, such as Revit, Civil 3D or Photoshop. Users of your package will need to install these applications to fully utilize your package.</value>
  </data>
  <data name="InfoBubbleDocumentationLinkText" xml:space="preserve">
    <value>Read more...</value>
  </data>
  <data name="PackageSearchViewFilterByButton" xml:space="preserve">
    <value>Filter by</value>
  </data>
  <data name="DynamoViewSettingMenuShowDataReportingDialogTooltip" xml:space="preserve">
    <value>Display the dialog for user to pick agreement on data collecting.</value>
  </data>
  <data name="CrashPromptGithubNewIssueTitle" xml:space="preserve">
    <value>Crash report from Dynamo {0}</value>
  </data>
  <assembly alias="System.Windows.Forms" name="System.Windows.Forms, Version=4.0.0.0, Culture=neutral, PublicKeyToken=b77a5c561934e089" />
  <data name="psDynamoMesh" type="System.Resources.ResXFileRef, System.Windows.Forms">
    <value>..\ViewModels\Watch3D\compiledShaders\psDynamoMesh;System.Byte[], mscorlib, Version=4.0.0.0, Culture=neutral, PublicKeyToken=b77a5c561934e089</value>
  </data>
  <data name="vsDynamoMesh" type="System.Resources.ResXFileRef, System.Windows.Forms">
    <value>..\ViewModels\Watch3D\compiledShaders\vsDynamoMesh;System.Byte[], mscorlib, Version=4.0.0.0, Culture=neutral, PublicKeyToken=b77a5c561934e089</value>
  </data>
  <data name="PreferencesViewShowCodeBlockNodeLineNumber" xml:space="preserve">
    <value>Show CodeBlockNode Line Numbers</value>
    <comment>Preferences | Visual Settings | Display Settings | Show CodeBlockNode Line Numbers</comment>
  </data>
  <data name="PreferencesViewIsIronPythonDialogDisabled" xml:space="preserve">
    <value>Hide IronPython alerts</value>
    <comment>Preferences | Features | Python | Hide IronPython Alerts</comment>
  </data>
  <data name="MessageFailedToDownloadPackageVersion" xml:space="preserve">
    <value>Failed to download version {0} of package with id: {1}.  Please try again and report the package if you continue to have problems.</value>
    <comment>Message box content. {0} = 1.2.3, {1} = 57d576e8f615e7725800001d</comment>
  </data>
  <data name="NodeTooltipDescription" xml:space="preserve">
    <value>Description: </value>
  </data>
  <data name="NodeTooltipOriginalName" xml:space="preserve">
    <value>Original node name: </value>
  </data>
  <data name="RenderingMemoryOutageDescription" xml:space="preserve">
    <value>Please check if you intended to render this amount of geometry, and consider turning off the preview of other nodes within your graph, lowering the amount of Geometry you wish to render, or turning down the render precision.</value>
  </data>
  <data name="RenderingMemoryOutageSummary" xml:space="preserve">
    <value>Dynamo has run out of memory trying to render your geometry. The geometry preview has been disabled.</value>
  </data>
  <data name="vsDynamoPointLine" type="System.Resources.ResXFileRef, System.Windows.Forms">
    <value>..\ViewModels\Watch3D\compiledShaders\vsDynamoPointLine;System.Byte[], mscorlib, Version=4.0.0.0, Culture=neutral, PublicKeyToken=b77a5c561934e089</value>
  </data>
  <data name="psDynamoLine" type="System.Resources.ResXFileRef, System.Windows.Forms">
    <value>..\ViewModels\Watch3D\compiledShaders\psDynamoLine;System.Byte[], mscorlib, Version=4.0.0.0, Culture=neutral, PublicKeyToken=b77a5c561934e089</value>
  </data>
  <data name="psDynamoPoint" type="System.Resources.ResXFileRef, System.Windows.Forms">
    <value>..\ViewModels\Watch3D\compiledShaders\psDynamoPoint;System.Byte[], mscorlib, Version=4.0.0.0, Culture=neutral, PublicKeyToken=b77a5c561934e089</value>
  </data>
  <data name="PreferencesViewShowWhitespaceInPythonEditor" xml:space="preserve">
    <value>Show Whitespace in Python Editor</value>
    <comment>Preferences | Features | Python | Show Whitspace Characters in Python editor</comment>
  </data>
  <data name="PreferencesViewDefaultPythonEngine" xml:space="preserve">
    <value>Default Python Engine</value>
    <comment>Preferences | Features | Python | Default Python Engine</comment>
  </data>
  <data name="PreferencesViewPackageDownloadDirectory" xml:space="preserve">
    <value>New Package Download Path</value>
    <comment>Preferences | Package Manager | Node and Package Paths | New Package Download Directory</comment>
  </data>
  <data name="PreferencesPackageDownloadDirectoryTooltip" xml:space="preserve">
    <value>Choose a package path from this list to download new packages to.</value>
    <comment>Preferences | Package Manager | Node and Package Paths | New Package Download Directory</comment>
  </data>
  <data name="DefaultPythonEngineNone" xml:space="preserve">
    <value>Use System Default</value>
    <comment>Preferences | Features | Python | Default Python Engine</comment>
  </data>
  <data name="PreferencesViewEnableNodeAutoComplete" xml:space="preserve">
    <value>Enable Node Autocomplete</value>
    <comment>Preferences | Features | Experimental | Enable Node Auto Complete</comment>
  </data>
  <data name="ErrorLoadingIcon" xml:space="preserve">
    <value>An error occurred when loading the application icon: {0}</value>
    <comment>{0} = detailed error message</comment>
  </data>
  <data name="PublishPackageSelectNodeLibraries" xml:space="preserve">
    <value>Select Node Libraries</value>
  </data>
  <data name="PublishPackageMoreInfoFile" xml:space="preserve">
    <value>DynamoCoreWpf;PublishPackageDocumentation.html</value>
  </data>
  <data name="DynamoViewDynamoMenu" xml:space="preserve">
    <value>_Dynamo</value>
    <comment>Dynamo menu</comment>
  </data>
  <data name="DynamoViewDynamoMenuAbout" xml:space="preserve">
    <value>_About</value>
    <comment>Dynamo menu | Display About dialog</comment>
  </data>
  <data name="DynamoViewDynamoMenuPreferences" xml:space="preserve">
    <value>_Preferences...</value>
    <comment>Dynamo menu | Preferences</comment>
  </data>
  <data name="DynamoViewFileMenuExport" xml:space="preserve">
    <value>_Export</value>
    <comment>File menu | Export</comment>
  </data>
  <data name="PublishPackageDocTooltipText" xml:space="preserve">
    <value>Learn More about publishing a package</value>
  </data>
  <data name="PreferencesViewFeaturesTab" xml:space="preserve">
    <value>Features</value>
  </data>
  <data name="PreferencesViewGeneralTab" xml:space="preserve">
    <value>General</value>
  </data>
  <data name="PreferencesViewTitle" xml:space="preserve">
    <value>Preferences</value>
  </data>
  <data name="PreferencesViewVisualSettingsTab" xml:space="preserve">
    <value>Visual Settings</value>
  </data>
  <data name="PreferencesWindowLanguages" xml:space="preserve">
    <value>English,Czech,German,Spanish,French,Italian,Japanese,Korean,Polish,Portuguese,Brazilian,Russian,Chinese Simplified,Chinese Traditional</value>
  </data>
  <data name="PreferencesViewFontSizeLabel" xml:space="preserve">
    <value>Node Font Size</value>
  </data>
  <data name="PreferencesViewLanguageLabel" xml:space="preserve">
    <value>Language</value>
    <comment>Label used in the general tab</comment>
  </data>
  <data name="PreferencesViewRunSettingsLabel" xml:space="preserve">
    <value>Default Run Settings</value>
    <comment>Label used in the general tab</comment>
  </data>
  <data name="PreferencesNodeAutocompleteMethod" xml:space="preserve">
    <value>Default Ranking Method</value>
    <comment>Label used in the features tab</comment>
  </data>
  <data name="ObjectType" xml:space="preserve">
    <value>Node Type Match</value>
    <comment>Label used in the features tab</comment>
  </data>
  <data name="RecommendedNodes" xml:space="preserve">
    <value>Recommended Nodes</value>
    <comment>Label used in the features tab</comment>
  </data>
  <data name="DynamoViewExtensionsMenu" xml:space="preserve">
    <value>E_xtensions</value>
    <comment>Extensions menu</comment>
  </data>
  <data name="ConnectorContextMenuHeaderBreakConnection" xml:space="preserve">
    <value>Break Connection</value>
  </data>
  <data name="ConnectorContextMenuHeaderShowConnector" xml:space="preserve">
    <value>Show Wire</value>
  </data>
  <data name="ConnectorContextMenuHeaderSelectConnected" xml:space="preserve">
    <value>Select Connected</value>
  </data>
  <data name="ConnectorContextMenuHeaderUnpinConnector" xml:space="preserve">
    <value>Unpin Wire</value>
  </data>
  <data name="PreferencesViewPython" xml:space="preserve">
    <value>Python</value>
    <comment>Preferences | Features | Python</comment>
  </data>
  <data name="PreferencesViewRequiresRelaunchOfDynamo" xml:space="preserve">
    <value>Requires relaunch of Dynamo</value>
    <comment>Preferences | Features | Python | Requires relaunch of Dynamo</comment>
  </data>
  <data name="MessagePackageDepsInBuiltinPackages" xml:space="preserve">
    <value>{0} has dependencies that conflict with the following built-in package(s): {1}. Dependency conflicts could cause unintended behavior to occur.
    
Do you wish to continue trying to install {0}?</value>
  </data>
  <data name="MessageSamePackageDiffVersInBuiltinPackages" xml:space="preserve">
    <value>{0} cannot be installed as it conflicts with a different version of the built-in package, {1}, which is already installed.
    
You can try disabling loading packages from built-in package paths, or unload the conflicting package, then restart {2} and download {0} again.</value>
  </data>
  <data name="MessageSamePackageSameVersInBuiltinPackages" xml:space="preserve">
    <value>The same version of package {0} is already installed as a built-in package and does not need to be installed again.</value>
  </data>
  <data name="MessageSamePackageSameVersInLocalPackages" xml:space="preserve">
    <value>The same version of {0} is already installed and does not need to be installed again.</value>
  </data>
  <data name="MessageSamePackageDiffVersInLocalPackages" xml:space="preserve">
    <value>Package {0} cannot be installed as it conflicts with a different version, {1}, which is already installed. 

Do you wish to uninstall {1}? Restart {2} to complete the uninstall and try downloading {0} again.</value>
  </data>
  <data name="PreferencesViewVisualSettingsGeoScaling" xml:space="preserve">
    <value>Default Geometry Scaling</value>
    <comment>Expander Header Name</comment>
  </data>
  <data name="PreferencesViewVisualSettingsGroupStyles" xml:space="preserve">
    <value>Group Styles</value>
    <comment>Expander Header Name</comment>
  </data>
  <data name="PreferencesViewVisualSettingsRenderPrecision" xml:space="preserve">
    <value>Render Precision</value>
    <comment>Expander Header Name</comment>
  </data>
  <data name="PreferencesViewAlreadyExistingStyleWarning" xml:space="preserve">
    <value>Style name already in use</value>
  </data>
  <data name="PreferencesViewVisualSettingsDisplaySettings" xml:space="preserve">
    <value>Display Settings</value>
    <comment>Expander Header Name</comment>
  </data>
  <data name="PreferencesViewVisualSettingShowEdges" xml:space="preserve">
    <value>Show Edges</value>
    <comment>Show Edges</comment>
  </data>
  <data name="PreferencesViewVisualSettingsIsolateSelectedGeo" xml:space="preserve">
    <value>Isolate Selected Geometry</value>
    <comment>Toogle Button Content</comment>
  </data>
  <data name="PackagePathViewModel_BuiltInPackages" xml:space="preserve">
    <value>Dynamo Built-In Packages</value>
  </data>
  <data name="PreferencesViewSavedChangesLabel" xml:space="preserve">
    <value>All changes saved automatically</value>
  </data>
  <data name="PreferencesViewSavedChangesTooltip" xml:space="preserve">
    <value>Last saved:</value>
  </data>
  <data name="NodeAutocompleteDocumentationUriString" xml:space="preserve">
    <value>DynamoCoreWpf;NodeAutocompleteDocumentation.html</value>
  </data>
  <data name="FileTrustWarningDocumentationUriString" xml:space="preserve">
    <value>DynamoCoreWpf;FileTrustWarningDocumentation.html</value>
  </data>
  <data name="PreferencesViewEnableNodeAutoCompleteTooltipText" xml:space="preserve">
    <value>Learn more about Node Autocomplete feature.</value>
  </data>
  <data name="AddStyleButton" xml:space="preserve">
    <value>Add Style</value>
  </data>
  <data name="ResetCPythonButtonText" xml:space="preserve">
    <value>Reset CPython</value>
  </data>
  <data name="ResetCPythonButtonToolTip" xml:space="preserve">
    <value>Resets CPython environment by reloading modules.</value>
  </data>
  <data name="GraphIssuesOnSave_CancelBtn" xml:space="preserve">
    <value>Cancel and Show Issues</value>
  </data>
  <data name="GraphIssuesOnSave_Description" xml:space="preserve">
    <value>There are unresolved issues with the graph type. If this graph is designed to be used outside of Dynamo, resolve all issues and save the graph again.</value>
  </data>
  <data name="GraphIssuesOnSave_ProceedBtn" xml:space="preserve">
    <value>Save with Issues</value>
  </data>
  <data name="GraphIssuesOnSave_Summary" xml:space="preserve">
    <value>You are trying to save a graph with unresolved issues</value>
  </data>
  <data name="GraphIssuesOnSave_Title" xml:space="preserve">
    <value>Graph Type Issues found</value>
  </data>
  <data name="PackagePathsExpanderName" xml:space="preserve">
    <value>Node and Package File Locations</value>
  </data>
  <data name="PreferencesPackageManagerSettingsTab" xml:space="preserve">
    <value>Package Manager</value>
  </data>
  <data name="PackagePathAddPathButtonName" xml:space="preserve">
    <value>Add Path</value>
  </data>
  <data name="PackagePathPreferencesTitle" xml:space="preserve">
    <value>Package/Library Search Paths</value>
  </data>
  <data name="PreferencesViewShowRunPreviewTooltip" xml:space="preserve">
    <value>Switchable only when the current workspace is in Manual run mode.</value>
  </data>
  <data name="PersistentVisualStatusOfLinterIssues" xml:space="preserve">
    <value>Issues found</value>
  </data>
  <data name="ContextSelectConnectedDownstream" xml:space="preserve">
    <value>Downstream</value>
  </data>
  <data name="ContextSelectConnectedHeader" xml:space="preserve">
    <value>Select Connected</value>
  </data>
  <data name="ContextSelectConnectedUpstream" xml:space="preserve">
    <value>Upstream</value>
  </data>
  <data name="ContextSelectConnectedUpstreamDownstream" xml:space="preserve">
    <value>Both</value>
  </data>
  <data name="NodeRenamedLabel" xml:space="preserve">
    <value>Renamed</value>
  </data>
  <data name="PackagePathProtected" xml:space="preserve">
    <value>This path is built-in and cannot be modified.</value>
  </data>
  <data name="PackagePathUpdatePathTooltip" xml:space="preserve">
    <value>Edit Path</value>
  </data>
  <data name="GetStartedGuide" xml:space="preserve">
    <value>_User Interface Tour</value>
    <comment>Get Started Dynamo Tour</comment>
  </data>
  <data name="InteractiveGuides" xml:space="preserve">
    <value>_Interactive Guides</value>
    <comment>Dynamo Guided Tours</comment>
  </data>
  <data name="GetStartedGuideLibraryText" xml:space="preserve">
    <value>The library contains all default functions #(nodes)=https://primer2.dynamobim.org/4_nodes_and_wires of Dynamo, as well as custom nodes you may have loaded. \n\nTo find a node, search the library or browse its categories.</value>
  </data>
  <data name="GetStartedGuideLibraryTitle" xml:space="preserve">
    <value>Library</value>
  </data>
  <data name="GetStartedGuidePreferencesText" xml:space="preserve">
    <value>Use Preferences to customize your Dynamo experience. \n\nYou can change language and time zone settings, adjust the visual style of your workspace, and more.</value>
  </data>
  <data name="GetStartedGuidePreferencesTitle" xml:space="preserve">
    <value>Preferences</value>
  </data>
  <data name="GetStartedGuideResourcesText" xml:space="preserve">
    <value>Use the Help menu to access tools and resources to help you get started. \n\nYou can explore sample scripts, browse the Dynamo Dictionary, find other guides, and more.</value>
  </data>
  <data name="GetStartedGuideResourcesTitle" xml:space="preserve">
    <value>Resources</value>
  </data>
  <data name="GetStartedGuideRunStatusBarText" xml:space="preserve">
    <value>Use the Run Status Bar to run a Dynamo graph (a script that contains the logic or algorithm). \n\nYou can select your preferred run type: -Automatic: The graph runs each time you make a change.- -Manual: The graph runs only when you click Run-</value>
  </data>
  <data name="GetStartedGuideRunStatusBarTitle" xml:space="preserve">
    <value>Run Status Bar</value>
  </data>
  <data name="GetStartedGuideToolbarText" xml:space="preserve">
    <value>From the toolbar, you can: -Open a new workspace- -Open a saved Dynamo file- -Save your current Dynamo file- -Undo or redo changes-</value>
  </data>
  <data name="GetStartedGuideToolbarTitle" xml:space="preserve">
    <value>Toolbar</value>
  </data>
  <data name="GetStartedGuideWelcomeText" xml:space="preserve">
    <value>Start your visual programming journey with this short guide. \n\nHere you'll learn some basics about the Dynamo interface and features.</value>
  </data>
  <data name="GetStartedGuideWelcomeTitle" xml:space="preserve">
    <value>Welcome To Dynamo</value>
  </data>
  <data name="ContextMenuGroups" xml:space="preserve">
    <value>Groups</value>
    <comment>Context menu for group-based operations</comment>
  </data>
  <data name="ContextPinToNode" xml:space="preserve">
    <value>Pin to node</value>
  </data>
  <data name="GetStartedGuideRatingTextTitle" xml:space="preserve">
    <value>Rate this guide</value>
  </data>
  <data name="GetStartedGuideSurveyText" xml:space="preserve">
    <value>Learn more about Dynamo in the #online help=https://primer2.dynamobim.org/</value>
  </data>
  <data name="GetStartedGuideSurveyTitle" xml:space="preserve">
    <value>Finished</value>
  </data>
  <data name="GroupDefaultText" xml:space="preserve">
    <value>&lt;Double click here to edit group description&gt;</value>
  </data>
  <data name="GroupNameDefaultText" xml:space="preserve">
    <value>&lt;Click here to edit the group title&gt;</value>
  </data>
  <data name="GroupContextMenuAddGroupToGroup" xml:space="preserve">
    <value>Add Group to This Group</value>
  </data>
  <data name="NodeInformationalStateDismiss" xml:space="preserve">
    <value>Dismiss</value>
  </data>
  <data name="NodeInformationalStateShowAllInfo" xml:space="preserve">
    <value>Show all info</value>
  </data>
  <data name="NodeInformationalStateShowAllWarnings" xml:space="preserve">
    <value>Show all warnings</value>
  </data>
  <data name="NodeInformationalStateShowAllErrors" xml:space="preserve">
    <value>Show all errors</value>
  </data>
  <data name="NodeInformationalStateShowLess" xml:space="preserve">
    <value>Show less</value>
  </data>
  <data name="NodeInformationalStateDismissAll" xml:space="preserve">
    <value>Dismiss all</value>
  </data>
  <data name="NodeInfoDismissButtonToolTip" xml:space="preserve">
    <value>Dismisses the info messages on this node. Utilize when you want to design in graph failures, or the info message will not be relevant during graph execution.</value>
  </data>
  <data name="NodeWarningDismissButtonToolTip" xml:space="preserve">
    <value>Dismisses the warning messages on this node. Utilize when you want to design in graph failures, or the warning message will not be relevant during graph execution.</value>
  </data>
  <data name="BreakConnectionsPopupMenuItem" xml:space="preserve">
    <value>Break Connections</value>
  </data>
  <data name="HideWiresPopupMenuItem" xml:space="preserve">
    <value>Hide Wires</value>
  </data>
  <data name="ShowWiresPopupMenuItem" xml:space="preserve">
    <value>Show Wires</value>
  </data>
  <data name="ExitTourWindowContent" xml:space="preserve">
    <value>You can return to this guide later from the Help menu.</value>
  </data>
  <data name="PackageStatePendingUnload" xml:space="preserve">
    <value>Scheduled to be unloaded</value>
  </data>
  <data name="PackageStateError" xml:space="preserve">
    <value>Error</value>
  </data>
  <data name="PackageStateLoaded" xml:space="preserve">
    <value>Loaded</value>
  </data>
  <data name="PackageStateUnloaded" xml:space="preserve">
    <value>Unloaded</value>
  </data>
  <data name="PackageStateScheduledForDeletion" xml:space="preserve">
    <value>Scheduled for Delete</value>
  </data>
  <data name="PackageStateScheduledForUnload" xml:space="preserve">
    <value>Scheduled for Unload</value>
  </data>
  <data name="PackageStateErrorTooltip" xml:space="preserve">
    <value>Error.
This package has not been loaded due to the following error:
{0}.</value>
  </data>
  <data name="PackageStateLoadedTooltip" xml:space="preserve">
    <value>Loaded.
This package is loaded and ready to be used.</value>
  </data>
  <data name="PackageStateUnloadedTooltip" xml:space="preserve">
    <value>Unloaded.
This package has been marked as unloaded.</value>
  </data>
  <data name="PackageStateScheduledForDeletionTooltip" xml:space="preserve">
    <value>Scheduled for Delete.
This package will be deleted after the next Dynamo restart.</value>
  </data>
  <data name="PackageContextMenuDeletePackageText" xml:space="preserve">
    <value>Delete</value>
  </data>
  <data name="PackageContextMenuDeletePackageTooltip" xml:space="preserve">
    <value>Delete this package from the Dynamo package locations. Once deleted, it will not be loaded into Dynamo anymore until it is re-installed</value>
  </data>
  <data name="PackageContextMenuUnloadPackageText" xml:space="preserve">
    <value>Unload</value>
  </data>
  <data name="PackageContextMenuUnloadPackageTooltip" xml:space="preserve">
    <value>Unload this package so that it will not be loaded into Dynamo. The package will not be deleted from the Dynamo package locations</value>
  </data>
  <data name="PackageContextMenuUnmarkDeletePackageText" xml:space="preserve">
    <value>Cancel Delete</value>
  </data>
  <data name="PackageContextMenuUnmarkDeletePackageTooltip" xml:space="preserve">
    <value>Remove the scheduled delete status</value>
  </data>
  <data name="PackageContextMenuUnmarkUnloadPackageText" xml:space="preserve">
    <value>Cancel Unload</value>
  </data>
  <data name="PackageContextMenuUnmarkUnloadPackageTooltip" xml:space="preserve">
    <value>Remove the scheduled unload status</value>
  </data>
  <data name="PackageViewContextMenuLoadText" xml:space="preserve">
    <value>Load</value>
  </data>
  <data name="PackageViewContextMenuLoadTooltip" xml:space="preserve">
    <value>Load this package into Dynamo. Other packages with the same name will be automatically deleted</value>
  </data>
  <data name="CannotLoadPackageMessageBoxTitle" xml:space="preserve">
    <value>Cannot Load Package</value>
  </data>
  <data name="MessageLoadBuiltInPackage" xml:space="preserve">
    <value>To load the built-in package {1}, {0} needs to first delete any conflicting packages.

Delete the following packages: {2}?</value>
  </data>
  <data name="MessageLoadBuiltInWithRestartPackage" xml:space="preserve">
    <value>To load the built-in package {1}, {0} needs to first delete any conflicting packages.
Restart {0} to complete the deletion, then try and load the built-in pacakge again.

Delete the following packages: {2}?
    </value>
  </data>
  <data name="GraphIssuesOnSavePath_Description" xml:space="preserve">
    <value>The selected save location path is too long. Please change the save location and try again.</value>
  </data>
  <data name="GraphIssuesOnSavePath_Summary" xml:space="preserve">
    <value>You are trying to save a graph with a path that is too long.</value>
  </data>
  <data name="GraphIssuesOnSavePath_Title" xml:space="preserve">
    <value>Save Path Issues Found</value>
  </data>
  <data name="MessageNeedToRestartAfterUnload" xml:space="preserve">
    <value>{0} and its host application must restart before unload takes effect.</value>
  </data>
  <data name="MessageNeedToRestartAfterUnloadTitle" xml:space="preserve">
    <value>Unloading Package</value>
  </data>
  <data name="MessageFailedToUnload" xml:space="preserve">
    <value>{0} failed to unload the package.</value>
  </data>
  <data name="UnloadFailureMessageBoxTitle" xml:space="preserve">
    <value>Unload Failure</value>
  </data>
  <data name="DynamoViewViewMenuConnectorShowTooltip" xml:space="preserve">
    <value>Show _Tooltip</value>
  </data>
  <data name="NodeInformationalStateDismissedAlerts" xml:space="preserve">
    <value>Dismissed Alerts</value>
  </data>
  <data name="ContextMenu" xml:space="preserve">
    <value>Node Options</value>
    <comment>Node context menu</comment>
  </data>
  <data name="NodeAutocomplete" xml:space="preserve">
    <value>Sort results by</value>
    <comment>Node context tooltip</comment>
  </data>
  <data name="PackageFilter_Name_All" xml:space="preserve">
    <value>All</value>
  </data>
  <data name="PackageSearchHeader" xml:space="preserve">
    <value>Search for packages</value>
    <comment>The title of the package search manager window.</comment>
  </data>
  <data name="DisablePackageInstallIconTooltip" xml:space="preserve">
    <value>All custom package paths have been disabled in Preferences. Packages cannot be installed unless they are re-enabled.</value>
    <comment>Disable package install icon tooltip.</comment>
  </data>
  <data name="DisableBuiltInPackageToggleInfo" xml:space="preserve">
    <value>If the toggle is on, built-in packages will not load on restart. Built-in packages that are currently loaded will be unloaded on restart. 
If the toggle is off built-in packages that are not already loaded will load once the preferences dialog is closed.</value>
    <comment>Disable built-in package toggle info.</comment>
  </data>
  <data name="DisableCustomPackageToggleInfo" xml:space="preserve">
    <value>If the toggle is on, custom packages will not load on restart. Custom packages that are currently loaded will be unloaded on restart. 
If the toggle is off custom packages that are not already loaded will load once the preferences dialog is closed.</value>
    <comment>Disable custom package toggle info.</comment>
  </data>
  <data name="PackageSearchSortBy" xml:space="preserve">
    <value>SORT BY</value>
    <comment>Header in Package Search 'Sort By' Button  Context Menu</comment>
  </data>
  <data name="PackageSearchResultViewDetails" xml:space="preserve">
    <value>View Details</value>
    <comment>In package search result card.</comment>
  </data>
  <data name="PackageSearchResultRequirements" xml:space="preserve">
    <value>Requirements</value>
    <comment>In package search result card.</comment>
  </data>
  <data name="PackageSearchOrder" xml:space="preserve">
    <value>ORDER</value>
    <comment>Header in Package Search 'Sort By' Button Context Menu</comment>
  </data>
  <data name="PreferencesViewShowPreviewBubbles" xml:space="preserve">
    <value>Show Preview Bubbles</value>
    <comment>Preferences | Visual Settings | Display Settings | Show Preview Bubbles</comment>
  </data>
  <data name="PublishPackageVersionMajorWatermark" xml:space="preserve">
    <value>0</value>
  </data>
  <data name="PublishPackageVersionMinorWatermark" xml:space="preserve">
    <value>0</value>
  </data>
  <data name="PublishPackageVersionBuildWatermark" xml:space="preserve">
    <value>1</value>
  </data>
  <data name="PublishPackageViewPackageDescription" xml:space="preserve">
    <value>Description</value>
  </data>
  <data name="PublishPackageViewPackageNameWatermark" xml:space="preserve">
    <value>Package name</value>
  </data>
  <data name="PackageStateScheduledForUnloadTooltip" xml:space="preserve">
    <value>Scheduled for Unload.
This package will be unloaded after the next Dynamo restart.</value>
  </data>
  <data name="PublishPackageGroupWatermark" xml:space="preserve">
    <value>Group</value>
  </data>
  <data name="PublishPackageKeywordsWatermark" xml:space="preserve">
    <value>Keywords</value>
  </data>
  <data name="PublishPackageViewLicenseSubLabel" xml:space="preserve">
    <value>Applies to the latest package version. If blank, the package will be licensed under </value>
  </data>
  <data name="PublishPackageViewLicenseWatermark" xml:space="preserve">
    <value>License</value>
  </data>
  <data name="PublishPackageViewCopyrightHolder" xml:space="preserve">
    <value>Copyright Holder (optional)</value>
  </data>
  <data name="PublishPackageViewCopyrightHolderWatermark" xml:space="preserve">
    <value>Author name</value>
  </data>
  <data name="PublishPackageViewCopyrightHolderSubLabel" xml:space="preserve">
    <value>If blank, default is your username</value>
  </data>
  <data name="PublishPackageViewCopyrightYear" xml:space="preserve">
    <value>Copyright Year (optional)</value>
  </data>
  <data name="PublishPackageViewCopyrightYearWatermark" xml:space="preserve">
    <value>Publishing year</value>
  </data>
  <data name="PublishPackageViewCopyrightYearSubLabel" xml:space="preserve">
    <value>If blank, default is publishing year</value>
  </data>
  <data name="PublishPackageViewRepositoryUrlWatermark" xml:space="preserve">
    <value>URL</value>
  </data>
  <data name="PublishPackageViewPublisherWebSite" xml:space="preserve">
    <value>Website Url (optional)</value>
  </data>
  <data name="PublishPackageViewPublisherWebSiteWatermark" xml:space="preserve">
    <value>URL</value>
  </data>
  <data name="PublishPackageViewAddDirectoryButton" xml:space="preserve">
    <value>Add Directory</value>
  </data>
  <data name="PublishPackageViewAddDirectoryButtonTooltip" xml:space="preserve">
    <value>Add Directory And Its Files To Package</value>
  </data>
  <data name="PublishPackageViewMarkdownFilesDirectory" xml:space="preserve">
    <value>Markdown Files Path (optional)</value>
  </data>
  <data name="PublishPackageViewMarkdownFilesDirectoryToolTip" xml:space="preserve">
    <value>An optional location for documenting your package in the markdown format.</value>
  </data>
  <data name="PublishPackageViewResetMarkdownDirectoryButton" xml:space="preserve">
    <value>Reset</value>
  </data>
  <data name="PublishPackageViewResetMarkdownDirectoryButtonToolTip" xml:space="preserve">
    <value>Clears this package's Markdown directory.</value>
  </data>
  <data name="PublishPackageViewRemoveItemToolTip" xml:space="preserve">
    <value>Removes this item from the package contents list.</value>
  </data>
  <data name="PublishPackageExternalPackageDependencies" xml:space="preserve">
    <value>External Package Dependencies</value>
  </data>
  <data name="PreferencesViewMarkdownDirectoryTooltip" xml:space="preserve">
    <value>Markdown documentation can be added to your package that will leverage the Documentation Browser to display author generated information on a per-node basis.</value>
  </data>
  <data name="PublishPackageViewPublisherURLWatermark" xml:space="preserve">
    <value>URL</value>
  </data>
  <data name="PackagesGuide" xml:space="preserve">
    <value>_Packages</value>
  </data>
  <data name="PackagesGuideLearnAbout" xml:space="preserve">
    <value>Learn about packages</value>
  </data>
  <data name="NodeAutoCompleteNotAvailableForCollapsedGroups" xml:space="preserve">
    <value>Node AutoComplete is not available on ports belonging to collapsed groups.</value>
  </data>
  <data name="PackageManagerInstall" xml:space="preserve">
    <value>Install</value>
    <comment>Used on the package manager search result card. If the package is not installed, the button will say 'Install'.</comment>
  </data>
  <data name="PackageManagerPackageUpdated" xml:space="preserve">
    <value>Updated</value>
    <comment>Displays next to the package name in the Package Search window if the package has been updated in the last 30 days.</comment>
  </data>
  <data name="PackageManagerPackageNew" xml:space="preserve">
    <value>New</value>
    <comment>Displays next to the package name in the Package Search window if the package has been added in the last 30 days.</comment>
  </data>
  <data name="PackageDetailsDescription" xml:space="preserve">
    <value>DESCRIPTION</value>
    <comment>Header in the PackageDetailsViewExtension.</comment>
  </data>
  <data name="PackageDetailsLicense" xml:space="preserve">
    <value>LICENSE OF LATEST PACKAGE</value>
    <comment>Header in the PackageDetailsViewExtension.</comment>
  </data>
  <data name="PackageDetailsVersionsAndPackageRequirements" xml:space="preserve">
    <value>VERSIONS AND PACKAGE REQUIREMENTS</value>
    <comment>Header in the PackageDetailsViewExtension.</comment>
  </data>
  <data name="PackageDetailsVersions" xml:space="preserve">
    <value>Versions</value>
    <comment>Datagrid Column Header in the PackageDetailsViewExtension.</comment>
  </data>
  <data name="PackageDetailsHost" xml:space="preserve">
    <value>Host</value>
    <comment>Datagrid Column Header in the PackageDetailsViewExtension.</comment>
  </data>
  <data name="PackageDetailsPython" xml:space="preserve">
    <value>Python</value>
    <comment>Datagrid Column Header in the PackageDetailsViewExtension.</comment>
  </data>
  <data name="PackageDetailsCopyRightHolder" xml:space="preserve">
    <value>Copyright Holder</value>
    <comment>Datagrid Column Header in the PackageDetailsViewExtension.</comment>
  </data>
  <data name="PackageDetailsCopyRightYear" xml:space="preserve">
    <value>Copyright Year</value>
    <comment>Datagrid Column Header in the PackageDetailsViewExtension.</comment>
  </data>
  <data name="PackageDetailsPackage" xml:space="preserve">
    <value>Package</value>
    <comment>Datagrid Column Header in the PackageDetailsViewExtension.</comment>
  </data>
  <data name="PackageSortToolTip" xml:space="preserve">
    <value>Sort Packages.</value>
  </data>
  <data name="ConnectorContextMenuHeaderHideConnector" xml:space="preserve">
    <value>Hide Wire</value>
  </data>
  <data name="PackagesGuideFindPackageText" xml:space="preserve">
    <value>Packages provide additional functions that you can use in Dynamo. \n\nTo find a package or see what’s available, \n**Click Packages &gt; Search for Packages**.</value>
  </data>
  <data name="PackagesGuideFindPackageTitle" xml:space="preserve">
    <value>Find a package</value>
  </data>
  <data name="PackagesGuideSearchFilterText" xml:space="preserve">
    <value>\nYou can find packages whose title, author, or keywords contain the search phrase. To filter and sort the results, use the and icons next to the search bar.</value>
  </data>
  <data name="PackagesGuideSearchFilterTitle" xml:space="preserve">
    <value>Search, filter, and sort</value>
  </data>
  <data name="PackagesGuideTermsOfServiceText" xml:space="preserve">
    <value>\nPackages may come from third parties. Be aware that packages may pose security risks. #More information=https://dynamobim.org/issues/extend-dynamo-with-packages  \n\n**Click I Accept** in the Terms of Service to accept it and proceed with this guide.</value>
  </data>
  <data name="PackagesGuideTermsOfServiceTitle" xml:space="preserve">
    <value>Accept the Terms of Service</value>
  </data>
  <data name="PackagesGuideThirdPartyText" xml:space="preserve">
    <value>\nPackages may come from third parties.\n\nBe aware that packages may pose security risks. #More information=https://dynamobim.org/issues/extend-dynamo-with-packages/</value>
  </data>
  <data name="PackagesGuideThirdPartyTitle" xml:space="preserve">
    <value>Third-party packages</value>
  </data>
  <data name="GenericTaskDialogOptionYes" xml:space="preserve">
    <value>Yes</value>
  </data>
  <data name="GenericTaskDialogOptionNo" xml:space="preserve">
    <value>No</value>
  </data>
  <data name="GenericTaskDialogOptionOK" xml:space="preserve">
    <value>OK</value>
  </data>
  <data name="GenericTaskDialogOptionCancel" xml:space="preserve">
    <value>Cancel</value>
  </data>
  <data name="WorkspaceTabSavingUnnecessary" xml:space="preserve">
    <value>No need to save!</value>
  </data>
  <data name="WorkspaceTabSavingNecessary" xml:space="preserve">
    <value>You need to save updates to this file.</value>
  </data>
  <data name="WorkspaceTabSavingBrandNewFile" xml:space="preserve">
    <value>This is a brand new file.</value>
  </data>
  <data name="WorkspaceTabNotSavedYet" xml:space="preserve">
    <value>You haven't saved this file yet.</value>
  </data>
  <data name="ScriptTagsRemovalWarning" xml:space="preserve">
    <value>Script tags detected in the help document have been removed.</value>
  </data>
  <data name="PackagesGuideContinueButton" xml:space="preserve">
    <value>Continue</value>
  </data>
  <data name="PackagesGuideExitButton" xml:space="preserve">
    <value>Exit</value>
  </data>
  <data name="ShortcutExportAsImageMainMenu" xml:space="preserve">
    <value>Export as Image</value>
  </data>
  <data name="ShortcutExportBackground3DPreview" xml:space="preserve">
    <value>Background 3D Preview</value>
  </data>
  <data name="ShortcutExportWorkspace" xml:space="preserve">
    <value>Workspace</value>
  </data>
  <data name="PackagesGuideExitAcceptTerms" xml:space="preserve">
    <value>To continue the guide and install the sample package, you must accept the Terms of Service. \n\n **Click Continue.** Then in the terms, **click I Accept.** \n\n\n\n</value>
  </data>
  <data name="PackagesGuideExitTitle" xml:space="preserve">
    <value>Do you want to exit the guide?</value>
  </data>
  <data name="InfoBubbleInfo" xml:space="preserve">
    <value>Info</value>
  </data>
  <data name="Save" xml:space="preserve">
    <value>Save</value>
  </data>
  <data name="PackagesGuideInstallAPackageText" xml:space="preserve">
    <value>Package installations are typically quick, depending on their size and other factors. \n\n**Click Install** to install the latest version of the sample Autodesk package and proceed with this guide.</value>
  </data>
  <data name="PackagesGuideInstallAPackageTitle" xml:space="preserve">
    <value>Install a package</value>
  </data>
  <data name="PackagesGuideInstalledPackageText" xml:space="preserve">
    <value>Package installations are typically quick, depending on their size and other factors. \n
To install the latest version of a package, click Install. \n
%./UI/Images/alert.png% The sample Autodesk package is already installed on your computer.</value>
  </data>
  <data name="PackagesGuideDependenciesText" xml:space="preserve">
    <value>\nIf you need other software or tools in order to use this package, they are listed under Dependencies.</value>
  </data>
  <data name="PackagesGuideDependenciesTitle" xml:space="preserve">
    <value>Package dependencies</value>
  </data>
  <data name="PackagesGuideSearchResultsText" xml:space="preserve">
    <value>\nSearch results display summary information for each package: -author- -likes and downloads- -date of the most recent version- \n**Click View Details** to see more information about a package.</value>
  </data>
  <data name="PackagesGuideSearchResultsTitle" xml:space="preserve">
    <value>Search results</value>
  </data>
  <data name="PackageContextMenuDeletePackageCustomNodesInUseTooltip" xml:space="preserve">
    <value>This package contains custom nodes that are in use. These custom nodes need to be deleted or the graph needs to be closed before the package can be deleted.</value>
  </data>
  <data name="PackagesGuideNavigatePackagesText" xml:space="preserve">
    <value>\nWhen you install a package, it appears in the library under Add-ons.  \n\n**Click to expand the package** so you can see its nodes (functions).</value>
  </data>
  <data name="PackagesGuideNavigatePackagesTitle" xml:space="preserve">
    <value>Navigate to packages</value>
  </data>
  <data name="PackagesGuideSurveyText" xml:space="preserve">
    <value>Learn more about packages in the #online help=https://dynamobim.org/issues/extend-dynamo-with-packages</value>
  </data>
  <data name="PackagesGuideSurveyTitle" xml:space="preserve">
    <value>Finished</value>
  </data>
  <data name="PackagesGuideUsePackageText" xml:space="preserve">
    <value>To learn how to use nodes in a package, hover over a node to see a description. To add a node to the workspace, click its name in the list.</value>
  </data>
  <data name="PackagesGuideUsePackageTitle" xml:space="preserve">
    <value>Use package nodes</value>
  </data>
  <data name="ConfigureADPButtonText" xml:space="preserve">
    <value>Configure Autodesk Analytics Program</value>
  </data>
  <data name="ContinueInstall" xml:space="preserve">
    <value>Continue install</value>
  </data>
  <data name="UninstallLoadedPackages" xml:space="preserve">
    <value>Uninstall loaded packages</value>
  </data>
  <data name="UninstallLoadedPackage" xml:space="preserve">
    <value>Uninstall loaded package</value>
  </data>
  <data name="PackagesGuidePackagesNodeTitle" xml:space="preserve">
    <value>Use package nodes</value>
  </data>
  <data name="PublishPackageViewFilePath" xml:space="preserve">
    <value>File Path</value>
  </data>
  <data name="PublishPackageViewNodeLibrary" xml:space="preserve">
    <value>Node Library</value>
  </data>
  <data name="NodeTooltipRenamed" xml:space="preserve">
    <value>Renamed from {0}</value>
  </data>
  <data name="WorkspaceTabTooltipHeaderUnsaved" xml:space="preserve">
    <value>Unsaved</value>
  </data>
  <data name="TourLabelProgressText" xml:space="preserve">
    <value>of</value>
  </data>
  <data name="StartTourButtonText" xml:space="preserve">
    <value>Start Tour</value>
  </data>
  <data name="ContextUnpinFromNode" xml:space="preserve">
    <value>Unpin from node</value>
  </data>
  <data name="UnpinNodeTooltip" xml:space="preserve">
    <value>Unpin this note from the node</value>
  </data>
  <data name="PreferencesViewVisualSettingsGroupStyleInput" xml:space="preserve">
    <value>Style Name</value>
  </data>
  <data name="PreferencesViewEmptyStyleWarning" xml:space="preserve">
    <value>Please enter a valid name</value>
  </data>
  <data name="GroupStyleContextAnnotation" xml:space="preserve">
    <value>Group Style</value>
  </data>
  <data name="ContextPinToNodeTooltip" xml:space="preserve">
    <value>Select a node to pin to this note.</value>
  </data>
  <data name="GroupStylesCancelButtonText" xml:space="preserve">
    <value>Cancel</value>
  </data>
  <data name="GroupStylesSaveButtonText" xml:space="preserve">
    <value>Save</value>
  </data>
  <data name="OnboardingGuide" xml:space="preserve">
    <value>_Getting Started</value>
  </data>
  <data name="OnboardingGuideWelcomeTitle" xml:space="preserve">
    <value>Get started with Dynamo</value>
  </data>
  <data name="OnboardingGuideSurveyText" xml:space="preserve">
    <value>You've finished the Getting Started guide.</value>
  </data>
  <data name="OnboardingWorkspaceText" xml:space="preserve">
    <value>This is the workspace, where you’ll develop visual programs and preview the results. \n\nEach visual program is powered by a **graph** . Graphs can process data, create geometry, and more. In this guide, we’ll work with a sample graph.</value>
  </data>
  <data name="OnboardingWorkspaceTitle" xml:space="preserve">
    <value>Workspace</value>
  </data>
  <data name="GetStartedLinkText" xml:space="preserve">
    <value>Get Started</value>
  </data>
  <data name="NextGuideText" xml:space="preserve">
    <value>Next guide: </value>
  </data>
  <data name="GroupContextMenuColor" xml:space="preserve">
    <value>Color</value>
  </data>
  <data name="RunCompletedWithErrorsMessage" xml:space="preserve">
    <value>Run completed with errors.</value>
  </data>
  <data name="RunCompletedWithScaleChangeAndErrorsMessage" xml:space="preserve">
    <value>Run completed with errors on setting new working range.</value>
  </data>
  <data name="RunReady" xml:space="preserve">
    <value>Ready to run.</value>
  </data>
  <data name="PreferencesSecuritySettingsTab" xml:space="preserve">
    <value>Security</value>
  </data>
  <data name="PreferencesViewTrustWarningHeader" xml:space="preserve">
    <value>Trust warning</value>
  </data>
  <data name="PreferencesViewTrustWarningLabel" xml:space="preserve">
    <value>Disable trust warning</value>
  </data>
  <data name="PreferencesViewTrustWarningTooltipText" xml:space="preserve">
    <value>This applies to Dynamo, Dynamo Player and Generative Design Player. We recommend keeping this toggle off to avoid inadvertently opening a file from an untrusted location.</value>
  </data>
  <data name="SecurityPathAddPathButtonName" xml:space="preserve">
    <value>Add Path</value>
  </data>
  <data name="SecurityWarningExpanderName" xml:space="preserve">
    <value>Warning</value>
  </data>
  <data name="TrustedPathsExpanderName" xml:space="preserve">
    <value>Trusted File Locations</value>
  </data>
  <data name="ZoomLevel" xml:space="preserve">
    <value>0.4</value>
  </data>
  <data name="OnboardingNodesText" xml:space="preserve">
    <value>Nodes are the building blocks of graphs. Nodes perform operations, such as storing a number or creating geometry.\n\nYou can learn more about a node by hovering over its parts. This node is missing an input.\n\nHover over the input port to see what types of data it accepts.</value>
  </data>
  <data name="OnboardingNodesTitle" xml:space="preserve">
    <value>Nodes</value>
  </data>
  <data name="OnboardingGuideWelcomeText" xml:space="preserve">
    <value>Learn about the basic building blocks of Dynamo. Get hands-on practice working with a graph.</value>
  </data>
  <data name="OnboardingPlaceNodeText" xml:space="preserve">
    <value>The library contains the nodes used to build graphs. To find a node, you can search the library or browse its categories.

To place a node from the library to the workspace, click the node.

Try placing the highlighted **ByOrigin** node.</value>
  </data>
  <data name="OnboardingPlaceNodeTitle" xml:space="preserve">
    <value>Placing nodes</value>
  </data>
  <data name="OnboardingGuideConnectNodesText" xml:space="preserve">
    <value>This new node needs to be connected to another to make it part of the graph. Give it a try, then click the Next arrow.</value>
  </data>
  <data name="OnboardingGuideConnectNodesTitle" xml:space="preserve">
    <value>Connect the nodes</value>
  </data>
  <data name="OnboardingGuideRunGraphText" xml:space="preserve">
    <value>Let’s run the graph and see the results of the adjustments you made. Click Run.</value>
  </data>
  <data name="OnboardingGuideRunGraphTitle" xml:space="preserve">
    <value>Run the graph</value>
  </data>
  <data name="FileTrustWarningCheckBoxText" xml:space="preserve">
    <value>Trust this file’s location in the future.</value>
  </data>
  <data name="FileTrustWarningPopupNoCloseFile" xml:space="preserve">
    <value>No, close file</value>
  </data>
  <data name="FileTrustWarningPopupSettings" xml:space="preserve">
    <value>Settings</value>
  </data>
  <data name="FileTrustWarningPopupText" xml:space="preserve">
    <value>This file is stored in an untrusted location. Do you want to open this file?</value>
  </data>
  <data name="FileTrustWarningPopupTitle" xml:space="preserve">
    <value>Open external file?</value>
  </data>
  <data name="FileTrustWarningPopupTooltip1" xml:space="preserve">
    <value>External content may bring risks to your system security.</value>
  </data>
  <data name="FileTrustWarningPopupTooltip2" xml:space="preserve">
    <value>The file's current location will be added to trusted locations.
You can manage this in Preferences -&gt; Security.</value>
  </data>
  <data name="FileTrustWarningPopupYes" xml:space="preserve">
    <value>Yes</value>
  </data>
  <data name="DynamoViewRunButtonToolTipDisabledFileTrust" xml:space="preserve">
    <value>Graph execution is suspended until warning is resolved</value>
  </data>
  <data name="DynamoShowFileTrustWarning" xml:space="preserve">
    <value>Show File Trust Warning</value>
  </data>
  <data name="DynamoViewRunTypesComboBoxToolTipDisabled" xml:space="preserve">
    <value>Run mode can not be changed until warning is resolved</value>
  </data>
  <data name="BubbleDismissAllButtonTooltip" xml:space="preserve">
    <value>Temporarily dismiss all warnings of this node</value>
    <comment>Tooltip text of Dismiss All warnong button.</comment>
  </data>
  <data name="RunCompletedWithWarningsDismissedMessage" xml:space="preserve">
    <value>Run completed with dismissed warnings.</value>
  </data>
  <data name="PackageRepositoryLabel" xml:space="preserve">
    <value>Repository</value>
  </data>
  <data name="PackageWebsiteLabel" xml:space="preserve">
    <value>Website</value>
  </data>
  <data name="OnboardingSuccessText" xml:space="preserve">
    <value>Well done! You just ran your first graph in Dynamo. \n\nStay tuned for more guides on Dynamo basics. In the meantime, continue your learning journey in #Dynamo Primer=https://primer2.dynamobim.org/ .</value>
  </data>
  <data name="OnboardingSuccessTitle" xml:space="preserve">
    <value>Success</value>
  </data>
  <data name="MessagePackageTargetOtherHosts" xml:space="preserve">
    <value>The package or one of its dependencies targets a different environment, such as Revit, Civil 3D, Advance Steel, Alias or FormIt. This can cause instability and unexpected problems. Do you want to continue?</value>
  </data>
  <data name="RunBlockedMessage" xml:space="preserve">
    <value>Run blocked.</value>
    <comment>Run status message for case where graph run blocked due to unresolved security warning.</comment>
  </data>
  <data name="FooterNotificationErrorImage" xml:space="preserve">
    <value>/DynamoCoreWpf;component/UI/Images/error.png</value>
  </data>
  <data name="FooterNotificationErrorTooltip" xml:space="preserve">
    <value>Click to cycle through nodes with errors.</value>
  </data>
  <data name="FooterNotificationInfoImage" xml:space="preserve">
    <value>/DynamoCoreWpf;component/UI/Images/info.png</value>
  </data>
  <data name="FooterNotificationInfoTooltip" xml:space="preserve">
    <value>Click to cycle through nodes with info states.</value>
  </data>
  <data name="FooterNotificationWarningImage" xml:space="preserve">
    <value>/DynamoCoreWpf;component/UI/Images/warning_16px.png</value>
  </data>
  <data name="FooterNotificationWarningTooltip" xml:space="preserve">
    <value>Click to cycle through nodes with warnings.</value>
  </data>
  <data name="TrustLocationAddedNotification" xml:space="preserve">
    <value>You have trusted file location:
{0}</value>
  </data>
  <data name="TrustLocationSkippedNotification" xml:space="preserve">
    <value>File location was not added to trusted locations.</value>
  </data>
  <data name="MessagePackageTargetOtherHosts2" xml:space="preserve">
    <value>The package or one of its dependencies targets a different environment, such as Revit, Civil 3D, Advance Steel, Alias or FormIt. This can cause instability and unexpected problems.</value>
  </data>
  <data name="MessagePackageTargetOtherHostShort" xml:space="preserve">
    <value>Package targets a different host than current host application.</value>
  </data>
  <data name="TitlePackageTargetOtherHost" xml:space="preserve">
    <value>Package Host Error</value>
  </data>
  <data name="TrustedLocationNotAccessible" xml:space="preserve">
    <value>A problem occurred when trying to access the trusted location. Dynamo is unable to obtain read/write access to
{0}</value>
  </data>
  <data name="UnableToAccessTrustedDirectory" xml:space="preserve">
    <value>Unable To Access Trusted Directory</value>
  </data>
  <data name="ConnectorContextMenuHeaderPinConnector" xml:space="preserve">
    <value>Pin Wire</value>
  </data>
  <data name="ContextMenuConnectionsHideAll" xml:space="preserve">
    <value>Hide All Wires</value>
  </data>
  <data name="ContextMenuConnectionsShowAll" xml:space="preserve">
    <value>Show All Wires</value>
  </data>
  <data name="ConnectorContextMenuHeaderStartNode" xml:space="preserve">
    <value>Navigate Upstream</value>
  </data>
  <data name="ConnectorContextMenuHeaderEndNode" xml:space="preserve">
    <value>Navigate Downtream</value>
  </data>
  <data name="ContextMenuNodeConnections" xml:space="preserve">
    <value>Node Connections</value>
  </data>
  <data name="InvalidDraggingOperationMessgae" xml:space="preserve">
    <value>Nothing is being dragged. If you see this message, most likely your recent Dynamo interaction is not recommended.</value>
  </data>
  <data name="UngroupParentGroupWarning" xml:space="preserve">
    <value>Dynamo cannot ungroup when there is no parent group.</value>
  </data>
  <data name="PreferencesViewEnableNotificationCenter" xml:space="preserve">
    <value>Receive notification</value>
    <comment>Preferences | Features | Notification Center | Receive notification</comment>
  </data>
  <data name="PreferencesViewNotificationCenter" xml:space="preserve">
    <value>Notification Center</value>
    <comment>Preferences | Features | Notification Center</comment>
  </data>
  <data name="NotificationCenterButtonTooltip" xml:space="preserve">
    <value>Click to view latest news from Dynamo Team.</value>
  </data>
  <data name="InfectedPackageMessageString" xml:space="preserve">
    <value>This is an infected package. Please upload a clean version.</value>
  </data>
  <data name="InfectedPackageErrorString" xml:space="preserve">
    <value>Upload Error</value>
  </data>
  <data name="PrePackagePublishMessage" xml:space="preserve">
    <value>Your package will be scanned for viruses, and will be available for download once it successfully passes the scan.</value>
  </data>
  <data name="PrePackagePublishTitle" xml:space="preserve">
    <value>Package Upload Scan</value>
  </data>
  <data name="ImportPreferencesInfo" xml:space="preserve">
    <value>You can import custom settings here, which will overwrite your current settings. If you'd like to preserve a copy of your current settings, export them before importing new settings. Settings not shown in the Preferences panel will be applied once Dynamo and any host program restarts.</value>
    <comment>Import Preferences Info.</comment>
  </data>
  <data name="PreferencesViewNodeAutocomplete" xml:space="preserve">
    <value>Node Autocomplete</value>
    <comment>Preferences | Features | Node Autocomplete</comment>
  </data>
  <data name="HideNodesBelowSpecificConfidenceLevel" xml:space="preserve">
    <value>Hide nodes below a specified confidence level</value>
  </data>
  <data name="HideNodesBelowSpecificConfidenceLevelInfo" xml:space="preserve">
    <value>Confidence level appears next to each recommended node and represents estimated probability that the node is a good choice. When toggled on, this setting hides recommended nodes that don’t meet the specified confidence level. You can click the Low Confidence header to show the nodes.</value>
  </data>
  <data name="MLRecommendationNumberOfResults" xml:space="preserve">
    <value>Number of results</value>
  </data>
  <data name="ImportPreferencesText" xml:space="preserve">
    <value>Import</value>
    <comment>Import Preferences Text.</comment>
  </data>
  <data name="ExportPreferencesText" xml:space="preserve">
    <value>Export</value>
    <comment>Export Preferences Text.</comment>
  </data>
  <data name="ExportSettingsDialogTitle" xml:space="preserve">
    <value>Select Folder to Export</value>
  </data>
  <data name="FileDialogImportSettingsFiles" xml:space="preserve">
    <value>Settings Files ({0})|{0}</value>
  </data>
  <data name="ImportSettingsDialogTitle" xml:space="preserve">
    <value>Import Settings</value>
  </data>
  <data name="ImportSettingsSuccessMessage" xml:space="preserve">
    <value>Import Success</value>
  </data>
  <data name="ImportSettingsFailedMessage" xml:space="preserve">
    <value>Import Failed</value>
  </data>
  <data name="PreferencesSettingHardwareAcceleration" xml:space="preserve">
    <value>Use Hardware Acceleration</value>
  </data>
  <data name="PreferencesSettingCustomPythomTemplate" xml:space="preserve">
    <value>Custom Python Template File Path</value>
    <comment>Preferences | Features | Python | Python Template File</comment>
  </data>
  <data name="PreferencesSettingBackupInterval" xml:space="preserve">
    <value>Auto-Backup Interval</value>
    <comment>Setting menu | Auto-Backup Interval</comment>
  </data>
  <data name="PreferencesSettingMaxRecentFiles" xml:space="preserve">
    <value>Maximum Number of Recent Files</value>
    <comment>Setting menu | Maximum Number of Recent Files</comment>
  </data>
  <data name="BackupInternalUnit" xml:space="preserve">
    <value>Minute(s) between backups</value>
  </data>
  <data name="PythonTemplateAddPathTooltip" xml:space="preserve">
    <value>Add a file path for Python Node Template</value>
  </data>
  <data name="AddFilePathButtonName" xml:space="preserve">
    <value>Add File Path</value>
  </data>
  <data name="PackageDeprecatedTooltip" xml:space="preserve">
    <value>This package is outdated and cannot be installed.</value>
  </data>
  <data name="SplashScreenViewExtensions" xml:space="preserve">
    <value>Loading View Extensions...</value>
  </data>
  <data name="DynamoViewSettingShowStaticSplashScreen" xml:space="preserve">
    <value>Pause Splash Screen</value>
  </data>
  <data name="PreferencesViewShowStaticSplashScreenTooltip" xml:space="preserve">
    <value>Pauses the splash screen when loading is complete, enabling you to launch Dynamo manually, sign in to your Autodesk account, or import settings.</value>
  </data>
  <data name="LogoutMenuItemText" xml:space="preserve">
    <value>Sign Out</value>
  </data>
  <data name="SignInButtonText" xml:space="preserve">
    <value>Sign In</value>
  </data>
  <data name="SigningInButtonText" xml:space="preserve">
    <value>Signing In</value>
  </data>
  <data name="RecentFileNumberInfo" xml:space="preserve">
    <value>Reducing this number will discard all recent files beyond your chosen number.</value>
  </data>
  <data name="WebView2RequiredMessage" xml:space="preserve">
    <value>Dynamo requires WebView2 Evergreen Runtime, which is not installed on your computer. Please use the link below to download the Evergreen Standalone Installer and install the program. Then relaunch Dynamo. \n\n#WebView2 Runtime Installer=https://developer.microsoft.com/en-us/microsoft-edge/webview2/#download-sectionedge/webview2/#download-section</value>
  </data>
  <data name="WebView2RequiredTitle" xml:space="preserve">
    <value>WebView2 Required</value>
  </data>
  <data name="DynamoViewFileMenuInsert" xml:space="preserve">
    <value>Insert...</value>
  </data>
  <data name="DynamoViewRunTypesAutomaticToolTip" xml:space="preserve">
    <value>Graph changes are executed in real time. Best suited for smaller graphs, known graphs, and Dynamo Sandbox.</value>
  </data>
  <data name="DynamoViewRunTypesComboBoxToolTipEnabled" xml:space="preserve">
    <value>Run mode\n\nControls when graph changes are executed.</value>
  </data>
  <data name="DynamoViewRunTypesManualToolTip" xml:space="preserve">
    <value>Graph changes are executed when you click Run. Use this mode when working in large graphs, unfamiliar graphs, or host applications.</value>
  </data>
  <data name="DynamoViewRunTypesPeriodicToolTip" xml:space="preserve">
    <value>Graph changes are executed at a specified interval. Only available when the graph contains specific nodes, such as DateTime.Now or WebRequest.</value>
  </data>
  <data name="PreferencesViewDefaultRunSettingsInfoTooltip" xml:space="preserve">
    <value>Set the default run mode for your graphs. In Manual mode,  graph changes are executed when you click Run. Use this mode when working in large graphs, unfamiliar graphs, or host programs.

In Automatic mode, graph changes are executed in real time. This mode provides immediate feedback. 

In certain complex graphs or host program scenarios, Automatic mode may cause instability issues or other problems. If this happens, try switching to Manual mode.</value>
  </data>
  <data name="GroupStyleFontSizeToolTip" xml:space="preserve">
    <value>Font size</value>
  </data>
  <data name="SplashScreenImportSettings" xml:space="preserve">
    <value>Import Settings</value>
  </data>
  <data name="SplashScreenImportSettingsFailDescription" xml:space="preserve">
    <value>Something went wrong when importing your custom setting file. Please try again or proceed with default settings.</value>
  </data>
  <data name="SplashScreenLaunchingDynamo" xml:space="preserve">
    <value>Launching Dynamo View...</value>
  </data>
  <data name="SplashScreenLaunchTitle" xml:space="preserve">
    <value>Launch Dynamo</value>
  </data>
  <data name="SplashScreenLoadingTimeLabel" xml:space="preserve">
    <value>Loading time</value>
  </data>
  <data name="SplashScreenShowScreenAgainLabel" xml:space="preserve">
    <value>Don't show this again</value>
  </data>
  <data name="SplashScreenSignIn" xml:space="preserve">
    <value>Sign In</value>
  </data>
  <data name="SplashScreenSignOut" xml:space="preserve">
    <value>Sign Out</value>
  </data>
  <data name="SplashScreenWelcomeToDynamo" xml:space="preserve">
    <value>Welcome to Dynamo!</value>
  </data>
  <data name="SplashScreenTotalLoadingTimeLabel" xml:space="preserve">
    <value>Total loading time:</value>
  </data>
  <data name="ExportSettingsFailedMessage" xml:space="preserve">
    <value>Export Failed</value>
  </data>
  <data name="PreferencesWindowHardwareAccelerationTooltip" xml:space="preserve">
    <value>When toggled on, Dynamo benefits from hardware acceleration to improve smoothness of graphics and overall performance, as work is offloaded from central processing units (CPUs) to graphics processing units (GPUs).</value>
  </data>
  <data name="PreferencesWindowIsolateSelectedGeoTooltip" xml:space="preserve">
    <value>When toggled on, selecting a geometry node will highlight the geometry it produces in the background 3D preview.</value>
  </data>
  <data name="PreferencesWindowShowCodeBlockNodeLineNumberTooltip" xml:space="preserve">
    <value>When toggled on, line numbers will be displayed in the Code Block node editor.</value>
  </data>
  <data name="PreferencesWindowShowEdgesTooltip" xml:space="preserve">
    <value>When toggled on, more detailed edges will be displayed for geometry from topology subtypes.</value>
  </data>
  <data name="PreferencesWindowShowPreviewBubblesTooltip" xml:space="preserve">
    <value>When toggled on, a preview of the node’s output will be displayed when hovering over the bottom of a node.</value>
  </data>
  <data name="PreferencesViewBetaTag" xml:space="preserve">
    <value>Beta</value>
  </data>
  <data name="SplashScreenSigningIn" xml:space="preserve">
    <value>Signing In</value>
  </data>
<<<<<<< HEAD
  <data name="InCanvasGeometryScalingToolTip" xml:space="preserve">
    <value>Workspace Geometry Scaling</value>
=======
  <data name="GroupContextMenuPreview" xml:space="preserve">
    <value>Preview Geometry</value>
>>>>>>> 7262a784
  </data>
</root><|MERGE_RESOLUTION|>--- conflicted
+++ resolved
@@ -3482,12 +3482,10 @@
   <data name="SplashScreenSigningIn" xml:space="preserve">
     <value>Signing In</value>
   </data>
-<<<<<<< HEAD
   <data name="InCanvasGeometryScalingToolTip" xml:space="preserve">
     <value>Workspace Geometry Scaling</value>
-=======
+  </data>
   <data name="GroupContextMenuPreview" xml:space="preserve">
     <value>Preview Geometry</value>
->>>>>>> 7262a784
   </data>
 </root>