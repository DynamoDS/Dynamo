--- conflicted
+++ resolved
@@ -3497,7 +3497,6 @@
   <data name="DynamoViewSettingLibraryZoomScale" xml:space="preserve">
     <value>Library</value>
   </data>
-<<<<<<< HEAD
   <data name="PortPropertiesPromptInputWindowTitle">
       <value>Input Port Properties</value>
       <comment>Input Port title</comment>
@@ -3530,7 +3529,7 @@
   </data>
   <data name="MessagePortNameInvalid" xml:space="preserve">
     <value>Cannot contain special characters (# % * ? \ : [ ])</value>
-=======
+  </data>
   <data name="PreferencesViewEnablePersistExtensions" xml:space="preserve">
     <value>On launch, remember open extensions panels from last session</value>
   </data>
@@ -3577,6 +3576,5 @@
   <data name="PreferencesViewPythonEditorLable" xml:space="preserve">
     <value>Python Editor</value>
     <comment>Preferences -&gt; ZoomScalling -&gt; Python Editor</comment>
->>>>>>> 58a4593e
   </data>
 </root>