<?xml version="1.0" encoding="utf-8"?>
<root>
  <!-- 
    Microsoft ResX Schema 
    
    Version 2.0
    
    The primary goals of this format is to allow a simple XML format 
    that is mostly human readable. The generation and parsing of the 
    various data types are done through the TypeConverter classes 
    associated with the data types.
    
    Example:
    
    ... ado.net/XML headers & schema ...
    <resheader name="resmimetype">text/microsoft-resx</resheader>
    <resheader name="version">2.0</resheader>
    <resheader name="reader">System.Resources.ResXResourceReader, System.Windows.Forms, ...</resheader>
    <resheader name="writer">System.Resources.ResXResourceWriter, System.Windows.Forms, ...</resheader>
    <data name="Name1"><value>this is my long string</value><comment>this is a comment</comment></data>
    <data name="Color1" type="System.Drawing.Color, System.Drawing">Blue</data>
    <data name="Bitmap1" mimetype="application/x-microsoft.net.object.binary.base64">
        <value>[base64 mime encoded serialized .NET Framework object]</value>
    </data>
    <data name="Icon1" type="System.Drawing.Icon, System.Drawing" mimetype="application/x-microsoft.net.object.bytearray.base64">
        <value>[base64 mime encoded string representing a byte array form of the .NET Framework object]</value>
        <comment>This is a comment</comment>
    </data>
                
    There are any number of "resheader" rows that contain simple 
    name/value pairs.
    
    Each data row contains a name, and value. The row also contains a 
    type or mimetype. Type corresponds to a .NET class that support 
    text/value conversion through the TypeConverter architecture. 
    Classes that don't support this are serialized and stored with the 
    mimetype set.
    
    The mimetype is used for serialized objects, and tells the 
    ResXResourceReader how to depersist the object. This is currently not 
    extensible. For a given mimetype the value must be set accordingly:
    
    Note - application/x-microsoft.net.object.binary.base64 is the format 
    that the ResXResourceWriter will generate, however the reader can 
    read any of the formats listed below.
    
    mimetype: application/x-microsoft.net.object.binary.base64
    value   : The object must be serialized with 
            : System.Runtime.Serialization.Formatters.Binary.BinaryFormatter
            : and then encoded with base64 encoding.
    
    mimetype: application/x-microsoft.net.object.soap.base64
    value   : The object must be serialized with 
            : System.Runtime.Serialization.Formatters.Soap.SoapFormatter
            : and then encoded with base64 encoding.

    mimetype: application/x-microsoft.net.object.bytearray.base64
    value   : The object must be serialized into a byte array 
            : using a System.ComponentModel.TypeConverter
            : and then encoded with base64 encoding.
    -->
  <xsd:schema id="root" xmlns="" xmlns:xsd="http://www.w3.org/2001/XMLSchema" xmlns:msdata="urn:schemas-microsoft-com:xml-msdata">
    <xsd:import namespace="http://www.w3.org/XML/1998/namespace" />
    <xsd:element name="root" msdata:IsDataSet="true">
      <xsd:complexType>
        <xsd:choice maxOccurs="unbounded">
          <xsd:element name="metadata">
            <xsd:complexType>
              <xsd:sequence>
                <xsd:element name="value" type="xsd:string" minOccurs="0" />
              </xsd:sequence>
              <xsd:attribute name="name" use="required" type="xsd:string" />
              <xsd:attribute name="type" type="xsd:string" />
              <xsd:attribute name="mimetype" type="xsd:string" />
              <xsd:attribute ref="xml:space" />
            </xsd:complexType>
          </xsd:element>
          <xsd:element name="assembly">
            <xsd:complexType>
              <xsd:attribute name="alias" type="xsd:string" />
              <xsd:attribute name="name" type="xsd:string" />
            </xsd:complexType>
          </xsd:element>
          <xsd:element name="data">
            <xsd:complexType>
              <xsd:sequence>
                <xsd:element name="value" type="xsd:string" minOccurs="0" msdata:Ordinal="1" />
                <xsd:element name="comment" type="xsd:string" minOccurs="0" msdata:Ordinal="2" />
              </xsd:sequence>
              <xsd:attribute name="name" type="xsd:string" use="required" msdata:Ordinal="1" />
              <xsd:attribute name="type" type="xsd:string" msdata:Ordinal="3" />
              <xsd:attribute name="mimetype" type="xsd:string" msdata:Ordinal="4" />
              <xsd:attribute ref="xml:space" />
            </xsd:complexType>
          </xsd:element>
          <xsd:element name="resheader">
            <xsd:complexType>
              <xsd:sequence>
                <xsd:element name="value" type="xsd:string" minOccurs="0" msdata:Ordinal="1" />
              </xsd:sequence>
              <xsd:attribute name="name" type="xsd:string" use="required" />
            </xsd:complexType>
          </xsd:element>
        </xsd:choice>
      </xsd:complexType>
    </xsd:element>
  </xsd:schema>
  <resheader name="resmimetype">
    <value>text/microsoft-resx</value>
  </resheader>
  <resheader name="version">
    <value>2.0</value>
  </resheader>
  <resheader name="reader">
    <value>System.Resources.ResXResourceReader, System.Windows.Forms, Version=4.0.0.0, Culture=neutral, PublicKeyToken=b77a5c561934e089</value>
  </resheader>
  <resheader name="writer">
    <value>System.Resources.ResXResourceWriter, System.Windows.Forms, Version=4.0.0.0, Culture=neutral, PublicKeyToken=b77a5c561934e089</value>
  </resheader>
  <data name="AboutWindowCannotGetVersion" xml:space="preserve">
    <value>Could not get version.</value>
    <comment>To indicate not abe to get Dynamo version</comment>
  </data>
  <data name="AboutWindowDynamoWebsiteButton" xml:space="preserve">
    <value>{0} Website</value>
    <comment>Click button to go to Dynamo website</comment>
  </data>
  <data name="AboutWindowTitle" xml:space="preserve">
    <value>About {0}</value>
    <comment>About window title</comment>
  </data>
  <data name="AboutWindowUpToDate" xml:space="preserve">
    <value>(Up to date)</value>
    <comment>To indicate Dynamo is up to date</comment>
  </data>
  <data name="ActionMember" xml:space="preserve">
    <value>Action</value>
  </data>
  <data name="AddButton" xml:space="preserve">
    <value>Add</value>
  </data>
  <data name="AddCustomFileToPackageDialogTitle" xml:space="preserve">
    <value>Add Custom Node, Library, or XML file to Package...</value>
  </data>
  <data name="AddFileToPackageDialogTitle" xml:space="preserve">
    <value>Add File to Package...</value>
  </data>
  <data name="AddToLibraryButton" xml:space="preserve">
    <value>Add</value>
  </data>
  <data name="SignInButtonContentToolTip" xml:space="preserve">
    <value>Sign in to access online services that integrate with your desktop software.</value>
  </data>
  <data name="Autodesk360SignInButtonTitleToolTip" xml:space="preserve">
    <value>Autodesk A360</value>
  </data>
  <data name="AutodeskSignIn" xml:space="preserve">
    <value>Autodesk Sign In</value>
  </data>
  <data name="Automatic" xml:space="preserve">
    <value>Automatic</value>
  </data>
  <data name="BackgroundPreviewCreationFailureMessage" xml:space="preserve">
    <value>There was an error creating a background preview in Dynamo. This could be due to a lack of graphics resources on your machine. See the log for more information.</value>
  </data>
  <data name="BackgroundPreviewDefaultName" xml:space="preserve">
    <value>Default Background Preview</value>
  </data>
  <data name="BackgroundPreviewName" xml:space="preserve">
    <value>_Background Preview</value>
    <comment>The name of the 3D background preview.</comment>
  </data>
  <data name="BrowserNodeButtonLabel" xml:space="preserve">
    <value>Browse...</value>
  </data>
  <data name="BrowserNodeNoFileSelected" xml:space="preserve">
    <value>No file selected.</value>
  </data>
  <data name="BrowserWindowLoading" xml:space="preserve">
    <value>Loading...</value>
  </data>
  <data name="BuildVersionNonNegative" xml:space="preserve">
    <value>You must provide a Build version as a non-negative integer.</value>
    <comment>ErrorString</comment>
  </data>
  <data name="CameraDataLoadError" xml:space="preserve">
    <value>Camera position information could not be loaded from the file.</value>
  </data>
  <data name="CameraDataSaveError" xml:space="preserve">
    <value>Camera position information could not be saved.</value>
  </data>
  <data name="CancelButton" xml:space="preserve">
    <value>Cancel</value>
  </data>
  <data name="CannotDownloadPackageMessageBoxTitle" xml:space="preserve">
    <value>Cannot Download Package</value>
  </data>
  <data name="BuiltInPackageConflictMessageBoxTitle" xml:space="preserve">
    <value>Package has conflicts with one or more Built-In packages.</value>
  </data>
  <data name="PackagesInUseConflictMessageBoxTitle" xml:space="preserve">
    <value>Package has conflicts with one or more packages in use.</value>
  </data>
  <data name="LoadedPackagesConflictMessageBoxTitle" xml:space="preserve">
    <value>Package has conflicts with one or more loaded packages.</value>
  </data>
  <data name="CannotSubmitPackage" xml:space="preserve">
    <value>You can't submit a package in this version of {0}.  You'll need a host application, like Revit, to submit a package.</value>
    <comment>ErrorString</comment>
  </data>
  <data name="ChangeScaleFactorPromptCaptionText" xml:space="preserve">
    <value>To ensure accurate geometry rendering and calculation, select the range of geometry sizes that you will be working on:</value>
  </data>
  <data name="ChangeScaleFactorPromptDescriptionBox" xml:space="preserve">
    <value>Numerical range shown here denote numbers in the following unit:</value>
  </data>
  <data name="ChangeScaleFactorPromptDescriptionContent" xml:space="preserve">
    <value>Use this working range to model in values that fall between {0} to {1} units</value>
  </data>
  <data name="ChangeScaleFactorPromptDescriptionDefaultSetting" xml:space="preserve">
    <value>Default Setting:</value>
  </data>
  <data name="ChangeScaleFactorPromptUnitCm" xml:space="preserve">
    <value>Centimeters (cm)</value>
  </data>
  <data name="ChangeScaleFactorPromptUnitM" xml:space="preserve">
    <value>Meters (m)</value>
  </data>
  <data name="ChangeScaleFactorPromptUnitMm" xml:space="preserve">
    <value>Millimeters (mm)</value>
  </data>
  <data name="ChangeScaleFactorPromptUnitsNumberFormatCm" xml:space="preserve">
    <value>{0} cm</value>
  </data>
  <data name="ChangeScaleFactorPromptUnitsNumberFormatM" xml:space="preserve">
    <value>{0} m</value>
  </data>
  <data name="ChangeScaleFactorPromptUnitsNumberFormatMm" xml:space="preserve">
    <value>{0} mm</value>
  </data>
  <data name="ChangeScaleFactorPromptWindowTitle" xml:space="preserve">
    <value>Geometry Working Range</value>
  </data>
  <data name="CompactLayoutTitle" xml:space="preserve">
    <value>Compact</value>
  </data>
  <data name="ConsentFormADPAnalyticsCheckBoxContent" xml:space="preserve">
    <value>I agree to data collection in desktop products for Autodesk analytics programs.</value>
  </data>
  <data name="ContextAddGroupFromSelection" xml:space="preserve">
    <value>Add Node To Group</value>
    <comment>Context menu item</comment>
  </data>
  <data name="ContextCreateGroupFromSelection" xml:space="preserve">
    <value>Create Group</value>
    <comment>Context menu item</comment>
  </data>
  <data name="ContextMenuCopy" xml:space="preserve">
    <value>Copy Contents</value>
    <comment>Context menu item</comment>
  </data>
  <data name="ContextMenuDelete" xml:space="preserve">
    <value>Delete</value>
    <comment>Context menu for selected node - delete selected node</comment>
  </data>
  <data name="ContextMenuEditCustomNode" xml:space="preserve">
    <value>Edit Custom Node...</value>
    <comment>Context menu item</comment>
  </data>
  <data name="ContextMenuEditCustomNodeProperty" xml:space="preserve">
    <value>Edit Custom Node Properties...</value>
    <comment>Context menu item</comment>
  </data>
  <data name="ContextMenuFitToScreen" xml:space="preserve">
    <value>_Fit to Screen</value>
    <comment>Context menu item</comment>
  </data>
  <data name="ContextMenuGeometryView" xml:space="preserve">
    <value>Switch to Geometry _View</value>
    <comment>Context menu item</comment>
  </data>
  <data name="ContextMenuHideGeometry" xml:space="preserve">
    <value>Hide geometry preview</value>
    <comment>Context menu item - Specific to canvas</comment>
  </data>
  <data name="ContextMenuHideAllTextBubble" xml:space="preserve">
    <value>Hide all text bubble</value>
    <comment>Context menu item - Specific to canvas</comment>
  </data>
  <data name="ContextMenuInsertCodeBlock" xml:space="preserve">
    <value>Insert code block</value>
    <comment>Context menu item - Specific to canvas</comment>
  </data>
  <data name="ContextMenuLacing" xml:space="preserve">
    <value>Lacing</value>
    <comment>Context menu for selected node</comment>
  </data>
  <data name="ContextMenuLacingAuto" xml:space="preserve">
    <value>Auto</value>
    <comment>Auto lacing</comment>
  </data>
  <data name="ContextMenuLacingCrossProduct" xml:space="preserve">
    <value>Cross Product</value>
    <comment>Lacing strategy: use cross product for two lists</comment>
  </data>
  <data name="ContextMenuLacingFirst" xml:space="preserve">
    <value>First</value>
    <comment>Lacing strategy: use the first list</comment>
  </data>
  <data name="ContextMenuLacingLongest" xml:space="preserve">
    <value>Longest</value>
    <comment>Lacing strategy: use the longest list</comment>
  </data>
  <data name="ContextMenuLacingShortest" xml:space="preserve">
    <value>Shortest</value>
    <comment>Lacing strategy: use the shortest list</comment>
  </data>
  <data name="ContextMenuNodesFromGeometry" xml:space="preserve">
    <value>Nodes From _Selected Geometry</value>
    <comment>Context menu item</comment>
  </data>
  <data name="ContextMenuNodesFromSelection" xml:space="preserve">
    <value>Create Custom Node</value>
    <comment>Context menu item</comment>
  </data>
  <data name="ContextMenuNodeToCode" xml:space="preserve">
    <value>Node to _Code</value>
    <comment>Context menu item</comment>
  </data>
  <data name="ContextMenuPan" xml:space="preserve">
    <value>Pa_n</value>
    <comment>Context menu item </comment>
  </data>
  <data name="ContextMenuPaste" xml:space="preserve">
    <value>Paste</value>
    <comment>Context menu item</comment>
  </data>
  <data name="ContextMenuPublishCustomNode" xml:space="preserve">
    <value>Publish This Custom Node...</value>
    <comment>Context menu item</comment>
  </data>
  <data name="ContextMenuShowGeometry" xml:space="preserve">
    <value>Show geometry preview</value>
    <comment>Context menu item - Specific to canvas</comment>
  </data>
  <data name="ContextMenuShowAllTextBubble" xml:space="preserve">
    <value>Show all text buble</value>
    <comment>Context menu item - Specific to canvas</comment>
  </data>
  <data name="ContextUnGroupFromSelection" xml:space="preserve">
    <value>Remove from Group</value>
    <comment>Context menu item</comment>
  </data>
  <data name="ContinueButton" xml:space="preserve">
    <value>Continue</value>
    <comment>Continue to use Dynamo</comment>
  </data>
  <data name="ConverterMessageCurrentOffset" xml:space="preserve">
    <value>Current offset X: {0}, Y: {1}</value>
  </data>
  <data name="ConverterMessageTransformOrigin" xml:space="preserve">
    <value>Transform origin X: {0}, Y: {1}</value>
  </data>
  <data name="ConverterMessageZoom" xml:space="preserve">
    <value>Zoom : {0}</value>
  </data>
  <data name="CrashPromptDialogCopyButton" xml:space="preserve">
    <value>Copy</value>
    <comment>Copy crash details</comment>
  </data>
  <data name="CrashPromptDialogCrashMessage" xml:space="preserve">
    <value>Something went wrong and Dynamo has closed unexpectedly.

Don't worry, you'll have the option to save your work.</value>
  </data>
  <data name="CrashPromptDialogDetailButton" xml:space="preserve">
    <value>Details</value>
    <comment>Click it to display crash details</comment>
  </data>
  <data name="CrashPromptDialogOpenFolderButton" xml:space="preserve">
    <value>Open Folder</value>
    <comment>Open folder that contains crash report</comment>
  </data>
  <data name="CrashPromptDialogSubmitBugButton" xml:space="preserve">
    <value>Submit bug to GitHub</value>
    <comment>Submit a bug on github</comment>
  </data>
  <data name="CrashPromptDialogTitle" xml:space="preserve">
    <value>{0} has closed unexpectedly</value>
  </data>
  <data name="CreateMember" xml:space="preserve">
    <value>Create</value>
  </data>
  <data name="CustomNodePromptDescriptionTooltip" xml:space="preserve">
    <value>A description that helps people understand what the node might be used for.</value>
  </data>
  <data name="CustomNodePromptNameTooltip" xml:space="preserve">
    <value>A unique name for the node.</value>
  </data>
  <data name="CustomNodePropertyErrorMessageBoxTitle" xml:space="preserve">
    <value>Custom Node Property Error</value>
  </data>
  <data name="CustomNodePropertyWindowCategory" xml:space="preserve">
    <value>Add-Ons Category</value>
    <comment>Label - specify custom node category</comment>
  </data>
  <data name="CustomNodePropertyWindowDescription" xml:space="preserve">
    <value>Description</value>
    <comment>Label - custom node description</comment>
  </data>
  <data name="CustomNodePropertyWindowDescriptionHint" xml:space="preserve">
    <value>Description of Custom Node</value>
    <comment>Text box hint</comment>
  </data>
  <data name="CustomNodePropertyWindowName" xml:space="preserve">
    <value>Name</value>
    <comment>Label - specify custom node name</comment>
  </data>
  <data name="CustomNodePropertyWindowNameHint" xml:space="preserve">
    <value>Name of Custom Node</value>
    <comment>Text box hint</comment>
  </data>
  <data name="CustomNodePropertyWindowLocationNote" xml:space="preserve">
    <value>Custom Nodes will be placed in the Add-Ons section of the library.</value>
    <comment>Note regarding Custom Node library location</comment>
  </data>
  <data name="CustomNodePropertyWindowTitle" xml:space="preserve">
    <value>Custom Node Properties</value>
    <comment>Dialog name</comment>
  </data>
  <data name="CustomNodeTypeShortString" xml:space="preserve">
    <value>DS</value>
  </data>
  <data name="DeprecatingPackageMessageBoxTitle" xml:space="preserve">
    <value>Deprecating Package</value>
  </data>
  <data name="DescriptionNeedMoreCharacters" xml:space="preserve">
    <value>Description must be longer than 10 characters.</value>
    <comment>ErrorString</comment>
  </data>
  <data name="DetailedLayoutTitle" xml:space="preserve">
    <value>Detailed</value>
  </data>
  <data name="DirectoryNotFound" xml:space="preserve">
    <value>Directory Not Found</value>
  </data>
  <data name="DownloadWarningMessageBoxTitle" xml:space="preserve">
    <value>Download Warning</value>
  </data>
  <data name="CopyToClipboardTooltip" xml:space="preserve">
    <value>Copy to clipboard</value>
  </data>
  <data name="CopyToClipboardFailedMessage" xml:space="preserve">
    <value>Copy to clipboard failed</value>
  </data>
  <data name="DynamoUpdateAvailableToolTip" xml:space="preserve">
    <value>A Dynamo update is available. Click to install.</value>
  </data>
  <data name="DynamoViewCancelButtonTooltip" xml:space="preserve">
    <value>Cancel Run (Shift+F5)</value>
    <comment>Cancel button tooltip</comment>
  </data>
  <data name="DynamoViewContextMenuClearLog" xml:space="preserve">
    <value>Clear</value>
    <comment>Clear log</comment>
  </data>
  <data name="DynamoViewDebugMenu" xml:space="preserve">
    <value>De_bug</value>
    <comment>Debug menu</comment>
  </data>
  <data name="DynamoViewDebugMenuCheckDailyBuild" xml:space="preserve">
    <value>_Check Daily Builds</value>
    <comment>Debug menu | Check the latest daily build</comment>
  </data>
  <data name="DynamoViewDebugMenuDumpLibrary" xml:space="preserve">
    <value>_Dump Library</value>
    <comment>Debug menu | Dump all imported libraries</comment>
  </data>
  <data name="DynamoViewDebugMenuForceReExecute" xml:space="preserve">
    <value>_Force Re-execute</value>
    <comment>Debug menu | Force to re-execute the whole graph</comment>
  </data>
  <data name="DynamoViewDebugMenuForceUpdate" xml:space="preserve">
    <value>Force _Update</value>
    <comment>Debug menu | Force to update Dynamo</comment>
  </data>
  <data name="DynamoViewDebugMenuRunMutationTest" xml:space="preserve">
    <value>_Run mutation test</value>
    <comment>Debug menu | Run mutation test</comment>
  </data>
  <data name="DynamoViewDebugMenuShowDebugAST" xml:space="preserve">
    <value>_Show Debug ASTs</value>
    <comment>Debug menu | Show debug abstract syntax tree</comment>
  </data>
  <data name="DynamoViewDebugMenuVerboseLogging" xml:space="preserve">
    <value>_Verbose Logging</value>
    <comment>Debug menu | Verbose logging</comment>
  </data>
  <data name="DynamoViewDebugMenuDebugModes" xml:space="preserve">
    <value>Debug _Modes</value>
    <comment>Debug menu | Show debug modes</comment>
  </data>
  <data name="DynamoViewEditMenu" xml:space="preserve">
    <value>_Edit</value>
    <comment>Edit menu</comment>
  </data>
  <data name="DynamoViewEditMenuAlighBottom" xml:space="preserve">
    <value>_Bottom</value>
    <comment>Edit menu | Align based on selected nodes' bottom Y position</comment>
  </data>
  <data name="DynamoViewEditMenuAlignLeft" xml:space="preserve">
    <value>_Left</value>
    <comment>Edit menu | Align based on selected nodes' leftmost X position</comment>
  </data>
  <data name="DynamoViewEditMenuAlignRight" xml:space="preserve">
    <value>_Right</value>
    <comment>Edit menu | Align based on selected nodes' rightmost X position</comment>
  </data>
  <data name="DynamoViewEditMenuAlignSelection" xml:space="preserve">
    <value>_Align Selection</value>
    <comment>Edit menu | Align selected nodes</comment>
  </data>
  <data name="DynamoViewEditMenuAlignTop" xml:space="preserve">
    <value>_Top</value>
    <comment>Edit menu | Align based on selected nodes' topmost Y position</comment>
  </data>
  <data name="DynamoViewEditMenuAlignXAverage" xml:space="preserve">
    <value>_X Average</value>
    <comment>Edit menu | Align based on selected nodes' average X positions</comment>
  </data>
  <data name="DynamoViewEditMenuAlignXDistribute" xml:space="preserve">
    <value>X _Distribute</value>
    <comment>Edit menu | Align selected nodes evenly on horizontal direction</comment>
  </data>
  <data name="DynamoViewEditMenuAlignYAverage" xml:space="preserve">
    <value>_Y Average</value>
    <comment>Edit menu | Align based on selected nodes' average Y positions</comment>
  </data>
  <data name="DynamoViewEditMenuAlignYDistribute" xml:space="preserve">
    <value>Y Di_stribute</value>
    <comment>Edit menu | Align selected nodes evenly on vertical direction</comment>
  </data>
  <data name="DynamoViewEditMenuCleanupLayout" xml:space="preserve">
    <value>Cleanup Node _Layout</value>
    <comment>Edit menu | Automatically layout graph</comment>
  </data>
  <data name="DynamoViewEditMenuCopy" xml:space="preserve">
    <value>_Copy</value>
    <comment>Edit menu | Copy</comment>
  </data>
  <data name="DynamoViewEditMenuCreateCustomNode" xml:space="preserve">
    <value>Crea_te Custom Node</value>
    <comment>Edit menu | Create custom node from selected nodes</comment>
  </data>
  <data name="DynamoViewEditMenuCreateGroup" xml:space="preserve">
    <value>Create _Group</value>
    <comment>Edit menu | Create Grouping for nodes</comment>
  </data>
  <data name="DynamoViewEditMenuCreateNote" xml:space="preserve">
    <value>Create _Note</value>
    <comment>Edit menu | Create note for a node</comment>
  </data>
  <data name="DynamoViewEditMenuCreatePreset" xml:space="preserve">
    <value>Create Preset From Selection</value>
  </data>
  <data name="DynamoViewEditMenuDeletePreset" xml:space="preserve">
    <value>Delete Preset</value>
  </data>
  <data name="DynamoViewEditMenuDeleteSelected" xml:space="preserve">
    <value>_Delete Selected</value>
    <comment>Edit menu | Delete selected nodes</comment>
  </data>
  <data name="DynamoViewEditMenuPaste" xml:space="preserve">
    <value>_Paste</value>
    <comment>Edit menu | Paste</comment>
  </data>
  <data name="DynamoViewEditMenuPresetsMenu" xml:space="preserve">
    <value>Presets</value>
  </data>
  <data name="DynamoViewEditMenuRedo" xml:space="preserve">
    <value>_Redo</value>
    <comment>Edit menu | Redo</comment>
  </data>
  <data name="DynamoViewEditMenuRestorePreset" xml:space="preserve">
    <value>Restore Preset</value>
  </data>
  <data name="DynamoViewEditMenuSelectAll" xml:space="preserve">
    <value>_Select All</value>
    <comment>Edit menu | Select all nodes</comment>
  </data>
  <data name="DynamoViewEditMenuUnpinAllPreviewBubbles" xml:space="preserve">
    <value>_Unpin All Preview Bubbles</value>
    <comment>Edit menu | Unpin preview bubbles</comment>
  </data>
  <data name="DynamoViewEditMenuSelectNeighbours" xml:space="preserve">
    <value>_Select Neighbors</value>
  </data>
  <data name="DynamoViewEditMenuUndo" xml:space="preserve">
    <value>_Undo</value>
    <comment>Edit menu | Undo</comment>
  </data>
  <data name="DynamoViewDynamoMenuExit" xml:space="preserve">
    <value>_Exit Dynamo</value>
    <comment>Dynamo menu | Exit Dynamo</comment>
  </data>
  <data name="DynamoViewFileMenu" xml:space="preserve">
    <value>_File</value>
    <comment>File menu</comment>
  </data>
  <data name="DynamoViewFileMenuExport3DAsImage" xml:space="preserve">
    <value>Export _Background 3D Preview as Image...</value>
    <comment>File menu | Export Background 3D Preview as image</comment>
  </data>
  <data name="DynamoViewFileMenuExportAsImage" xml:space="preserve">
    <value>Export _Workspace As Image...</value>
    <comment>File menu | Export workspace as image</comment>
  </data>
  <data name="DynamoViewFileMenuExportToSTL" xml:space="preserve">
    <value>Export _Model to STL...</value>
    <comment>File menu | Export geometry model to STL file format</comment>
  </data>
  <data name="DynamoViewFileMenuImport" xml:space="preserve">
    <value>_Import Library...</value>
    <comment>File menu | Import</comment>
  </data>
  <data name="DynamoViewFileMenuNew" xml:space="preserve">
    <value>_New</value>
    <comment>File menu | New</comment>
  </data>
  <data name="DynamoViewFileMenuNewCustomNode" xml:space="preserve">
    <value>_Custom Node...</value>
    <comment>FIle menu | New | New custom node</comment>
  </data>
  <data name="DynamoViewFileMenuNewHomeWorkSpace" xml:space="preserve">
    <value>_Home Workspace</value>
    <comment>File menu | New | New home workspace</comment>
  </data>
  <data name="DynamoViewFileMenuOpen" xml:space="preserve">
    <value>_Open...</value>
    <comment>File menu | Open</comment>
  </data>
  <data name="DynamoViewFileMenuRecentFiles" xml:space="preserve">
    <value>Open _Recent Files</value>
    <comment>File menu | Open Recent files</comment>
  </data>
  <data name="DynamoViewFileMenuSave" xml:space="preserve">
    <value>_Save</value>
    <comment>File menu | Save</comment>
  </data>
  <data name="DynamoViewFileMenuSaveAs" xml:space="preserve">
    <value>Save _As...</value>
    <comment>File menu | Save as</comment>
  </data>
  <data name="DynamoViewHelpDictionary" xml:space="preserve">
    <value>Dynamo Di_ctionary</value>
    <comment>Help menu | Go to Dynamo Dictionary</comment>
  </data>
  <data name="DynamoViewHelpMenu" xml:space="preserve">
    <value>_Help</value>
    <comment>Help menu</comment>
  </data>
  <data name="DynamoViewHelpMenuDisplayStartPage" xml:space="preserve">
    <value>_Display Start Page</value>
    <comment>Help menu | Display start page</comment>
  </data>
  <data name="DynamoViewHelpMenuGotoWebsite" xml:space="preserve">
    <value>Dynamo _Website</value>
    <comment>Help menu | Go go Dynamo website</comment>
  </data>
  <data name="DynamoViewHelpMenuGotoRepo" xml:space="preserve">
    <value>Dynamo _Repository</value>
    <comment>Help menu | Go go Dynamo repository</comment>
  </data>
  <data name="DynamoViewHelpMenuGotoWiki" xml:space="preserve">
    <value>Dynamo _Project Wiki</value>
    <comment>Help menu | Go to wiki</comment>
  </data>
  <data name="DynamoViewHelpMenuReportBug" xml:space="preserve">
    <value>_Report A Bug</value>
    <comment>Help menu | Report a bug</comment>
  </data>
  <data name="DynamoViewHelpMenuShowInFolder" xml:space="preserve">
    <value>Show In Folder</value>
    <comment>Help menu | Show in Folder</comment>
  </data>
  <data name="DynamoViewHepMenuSamples" xml:space="preserve">
    <value>_Samples</value>
    <comment>Help menu | Samples</comment>
  </data>
  <data name="DynamoViewPackageMenu" xml:space="preserve">
    <value>_Packages</value>
    <comment>Package menu</comment>
  </data>
  <data name="DynamoViewPackageMenuManagePackage" xml:space="preserve">
    <value>_Manage Packages...</value>
    <comment>Package menu | Manage packages...</comment>
  </data>
  <data name="DynamoViewPackageMenuPublishNodes" xml:space="preserve">
    <value>Publish _Selected Nodes...</value>
    <comment>Package menu | Publish selected nodes as a package</comment>
  </data>
  <data name="DynamoViewPackageMenuPublishWorkspace" xml:space="preserve">
    <value>Publish _Current Workspace...</value>
    <comment>Package menu | Publish current workspace as a package</comment>
  </data>
  <data name="DynamoViewPackageMenuSearchPackage" xml:space="preserve">
    <value>_Search for a Package...</value>
    <comment>Package menu | Search for a package</comment>
  </data>
  <data name="DynamoViewPackageMenuPackageManager" xml:space="preserve">
    <value>_Package Manager...</value>
    <comment>Package menu | Launches the Package Manager</comment>
  </data>
  <data name="DynamoViewRunAutomaticallyOption" xml:space="preserve">
    <value>Run Automatically</value>
    <comment>Run automatically option</comment>
  </data>
  <data name="DynamoViewRunButton" xml:space="preserve">
    <value>Run</value>
    <comment>Run button</comment>
  </data>
  <data name="DynamoViewRunButtonTooltip" xml:space="preserve">
    <value>Run Workflow (F5)</value>
    <comment>Run button tooltip</comment>
  </data>
  <data name="DynamoViewRunButtonToolTipDisabled" xml:space="preserve">
    <value>Run is not available when running Automatically or Periodically.</value>
  </data>
  <data name="DynamoViewSamplesMenuShowInFolder" xml:space="preserve">
    <value>Show In Folder</value>
  </data>
  <data name="PreferencesViewEnableTSplineNodes" xml:space="preserve">
    <value>Enable T-Spline nodes</value>
    <comment>Preferences | Features | Experimental | Enable T-Spline nodes</comment>
  </data>
  <data name="PreferencesViewExperimentalLabel" xml:space="preserve">
    <value>Experimental</value>
    <comment>Preferences | Features | Experimental</comment>
  </data>
  <data name="DynamoViewSettingMenu" xml:space="preserve">
    <value>_Settings</value>
    <comment>Setting menu</comment>
  </data>
  <data name="DynamoViewSettingMenuAreaUnits" xml:space="preserve">
    <value>Area Display Units</value>
    <comment>Setting menu | Area unit display</comment>
  </data>
  <data name="DynamoViewSettingMenuCentimeter" xml:space="preserve">
    <value>Centimeter</value>
    <comment>Setting menu | Centimeter</comment>
  </data>
  <data name="DynamoViewSettingMenuCubicCentimeter" xml:space="preserve">
    <value>Cubic Centimeter</value>
    <comment>Setting menu | Cubic centimeter</comment>
  </data>
  <data name="DynamoViewSettingMenuCubicFoot" xml:space="preserve">
    <value>Cubic Foot</value>
    <comment>Setting menu | Cubic foot</comment>
  </data>
  <data name="DynamoViewSettingMenuCubicInch" xml:space="preserve">
    <value>Cubic Inch</value>
    <comment>Setting menu | Cubic inch</comment>
  </data>
  <data name="DynamoViewSettingMenuCubicMeter" xml:space="preserve">
    <value>Cubic Meter</value>
    <comment>Setting menu | Cubic meter</comment>
  </data>
  <data name="DynamoViewSettingMenuCubicMillimeter" xml:space="preserve">
    <value>Cubic Millimeter</value>
    <comment>Setting menu | Cubic millimeter</comment>
  </data>
  <data name="DynamoViewSettingMenuDecimalFoot" xml:space="preserve">
    <value>Decimal Foot</value>
    <comment>Setting menu | Decimal foot</comment>
  </data>
  <data name="DynamoViewSettingMenuDecimalInch" xml:space="preserve">
    <value>Decimal Inch</value>
    <comment>Setting menu | Decimal inch</comment>
  </data>
  <data name="DynamoViewSettingMenuShowDataReportingDialog" xml:space="preserve">
    <value>Agreements for _Data Collection</value>
    <comment>Dynamo menu | Show user agreement dialog about data collecting</comment>
  </data>
  <data name="DynamoViewSettingMenuFractionalFoot" xml:space="preserve">
    <value>Fractional Foot</value>
    <comment>Setting menu | Fractional foot</comment>
  </data>
  <data name="DynamoViewSettingMenuFractionalInch" xml:space="preserve">
    <value>Fractional Inch</value>
    <comment>Setting menu | Fractional inch</comment>
  </data>
  <data name="DynamoViewSettingMenuHighRenderPrecision" xml:space="preserve">
    <value>High</value>
    <comment>Setting menu | Slider for render precision</comment>
  </data>
  <data name="DynamoViewSettingMenuLengthUnits" xml:space="preserve">
    <value>Length Display Units</value>
    <comment>Setting menu | Length unit display</comment>
  </data>
  <data name="DynamoViewSettingMenuLowRenderPrecision" xml:space="preserve">
    <value>Low</value>
    <comment>Setting menu | Slider for render precision</comment>
  </data>
  <data name="DynamoViewSettingMenuManagePackagePath" xml:space="preserve">
    <value>Manage Node and Package Paths...</value>
    <comment>Setting menu | Custom node definition and package paths</comment>
  </data>
  <data name="DynamoViewSettingMenuMeter" xml:space="preserve">
    <value>Meter</value>
    <comment>Setting menu | Meter</comment>
  </data>
  <data name="DynamoViewSettingMenuMillimeter" xml:space="preserve">
    <value>Millimeter</value>
    <comment>Setting menu | Millimeter</comment>
  </data>
  <data name="DynamoViewSettingMenuNumber0" xml:space="preserve">
    <value>0</value>
    <comment>Locale dependent number format 0</comment>
  </data>
  <data name="DynamoViewSettingMenuNumber00" xml:space="preserve">
    <value>0.0</value>
    <comment>Locale dependent number format 0.0</comment>
  </data>
  <data name="DynamoViewSettingMenuNumber000" xml:space="preserve">
    <value>0.00</value>
    <comment>Locale dependent number format 0.00</comment>
  </data>
  <data name="DynamoViewSettingMenuNumber0000" xml:space="preserve">
    <value>0.000</value>
    <comment>Locale dependent number format 0.000</comment>
  </data>
  <data name="DynamoViewSettingMenuNumber00000" xml:space="preserve">
    <value>0.0000</value>
    <comment>Locale dependent number format 0.0000</comment>
  </data>
  <data name="DynamoViewSettingMenuNumberFormat" xml:space="preserve">
    <value>Number Format</value>
    <comment>Setting menu | Number format</comment>
  </data>
  <data name="PreferencesViewSelectedPackagePathForDownload" xml:space="preserve">
    <value>Selected package path for download</value>
    <comment>Preferences | Package Manager | Node and Package Paths | New Package Download Directory | Selected package path for download</comment>
  </data>
  <data name="PreferencesViewDisableBuiltInPackages" xml:space="preserve">
    <value>Disable Loading Built-In Packages</value>
    <comment>Preferences | Package Manager | Node and Package Paths | Disable Loading Built-In Packages</comment>
  </data>
  <data name="PreferencesViewDisableCustomPackages" xml:space="preserve">
    <value>Disable Loading Custom Packages</value>
    <comment>Preferences | Package Manager | Node and Package Paths | Disable Loading Custom Packages</comment>
  </data>
  <data name="DynamoViewSettingMenuSquareCentimeter" xml:space="preserve">
    <value>Square Centimeter</value>
    <comment>Setting menu | Square centimeter</comment>
  </data>
  <data name="DynamoViewSettingMenuSquareFoot" xml:space="preserve">
    <value>Square Foot</value>
    <comment>Setting menu | Square foot</comment>
  </data>
  <data name="DynamoViewSettingMenuSquareInch" xml:space="preserve">
    <value>Square Inch</value>
    <comment>Setting menu | Square inch</comment>
  </data>
  <data name="DynamoViewSettingMenuSquareMeter" xml:space="preserve">
    <value>Square Meter</value>
    <comment>Setting menu | Square meter</comment>
  </data>
  <data name="DynamoViewSettingMenuSquareMillimeter" xml:space="preserve">
    <value>Square Millimeter</value>
    <comment>Setting menu | Square millimeter</comment>
  </data>
  <data name="DynamoViewSettingMenuVolumeUnits" xml:space="preserve">
    <value>Volume Display Units</value>
    <comment>Setting menu | Volume unit display</comment>
  </data>
  <data name="DynamoViewSettingShowRunPreview" xml:space="preserve">
    <value>Show Run Preview</value>
    <comment>Setting menu | Show Run Preview</comment>
  </data>
  <data name="DynamoViewSettingsMenuChangeScaleFactor" xml:space="preserve">
    <value>Geometry Scaling...</value>
    <comment>Settings menu | Geometry Scaling</comment>
  </data>
  <data name="DynamoViewSettingsMenuVisualizationSettings" xml:space="preserve">
    <value>Visualization Settings</value>
  </data>
  <data name="DynamoViewToolbarExport3DButtonTooltip" xml:space="preserve">
    <value>Export Background Preview As Image</value>
    <comment>Toolbar export button tooltip</comment>
  </data>
  <data name="DynamoViewToolbarExportButtonTooltip" xml:space="preserve">
    <value>Export Workspace As Image</value>
    <comment>Toolbar export button tooltip</comment>
  </data>
  <data name="DynamoViewToolbarNewButtonTooltip" xml:space="preserve">
    <value>New [Ctrl + N]</value>
    <comment>Toolbar new button tooltip</comment>
  </data>
  <data name="DynamoViewToolbarOpenButtonTooltip" xml:space="preserve">
    <value>Open [Ctrl + O]</value>
    <comment>Toolbar open button tooltip</comment>
  </data>
  <data name="DynamoViewToolbarRedoButtonTooltip" xml:space="preserve">
    <value>Redo [Ctrl + Y]</value>
    <comment>Toolbar redo button tooltip</comment>
  </data>
  <data name="DynamoViewToolbarSaveButtonTooltip" xml:space="preserve">
    <value>Save [Ctrl + S]</value>
    <comment>Toolbar save button tooltip</comment>
  </data>
  <data name="DynamoViewToolbarUndoButtonTooltip" xml:space="preserve">
    <value>Undo [Ctrl + Z]</value>
    <comment>Toolbar undo button tooltip</comment>
  </data>
  <data name="DynamoViewViewMenu" xml:space="preserve">
    <value>_View</value>
    <comment>View menu</comment>
  </data>
  <data name="DynamoViewViewMenu3DPreview" xml:space="preserve">
    <value>_Background 3D Preview</value>
    <comment>View menu | Background 3d preview</comment>
  </data>
  <data name="DynamoViewViewMenuAlternateContextGeometry" xml:space="preserve">
    <value>Show Geometry in {0}</value>
    <comment>View menu | Show geometry in some context</comment>
  </data>
  <data name="DynamoViewViewMenuAvailablePreviews" xml:space="preserve">
    <value>_Available Previews</value>
  </data>
  <data name="DynamoViewViewMenuConnector" xml:space="preserve">
    <value>_Connectors</value>
    <comment>View menu | Connector setting</comment>
  </data>
  <data name="DynamoViewViewMenuConnectorType" xml:space="preserve">
    <value>_Connector Type</value>
    <comment>View menu | Connector type</comment>
  </data>
  <data name="DynamoViewViewMenuConnectorTypeCurve" xml:space="preserve">
    <value>Curves</value>
    <comment>View menu | Curve type connector</comment>
  </data>
  <data name="DynamoViewViewMenuConnectorTypePolylines" xml:space="preserve">
    <value>Polylines</value>
    <comment>View menu | Polyline type connector</comment>
  </data>
  <data name="DynamoViewViewMenuHideConsole" xml:space="preserve">
    <value>Hide Console</value>
    <comment>View menu | Hide console</comment>
  </data>
  <data name="DynamoViewViewMenuPan" xml:space="preserve">
    <value>_Pan</value>
    <comment>View menu | Pan</comment>
  </data>
  <data name="DynamoViewViewMenuPanDown" xml:space="preserve">
    <value>Pan Down (Mouse wheel drag down)</value>
    <comment>View menu | Pan down</comment>
  </data>
  <data name="DynamoViewViewMenuPanLeft" xml:space="preserve">
    <value>Pan Left (Mouse wheel drag left)</value>
    <comment>View menu | Pan left</comment>
  </data>
  <data name="DynamoViewViewMenuPanRight" xml:space="preserve">
    <value>Pan Right (Mouse wheel drag right)</value>
    <comment>View menu | Pan right</comment>
  </data>
  <data name="DynamoViewViewMenuPanUp" xml:space="preserve">
    <value>Pan Up (Mouse wheel drag up)</value>
    <comment>View menu | Pan up</comment>
  </data>
  <data name="DynamoViewViewMenuPreviewNavigate" xml:space="preserve">
    <value>_Navigate Background 3D Preview</value>
    <comment>View menu | Navigate background 3D preview</comment>
  </data>
  <data name="DynamoViewViewMenuShowBackground3DPreview" xml:space="preserve">
    <value>Showing Background 3D Preview</value>
    <comment>View menu | Show background preview</comment>
  </data>
  <data name="DynamoViewViewMenuShowConnectors" xml:space="preserve">
    <value>Show _Connectors</value>
    <comment>View menu | Show connectors</comment>
  </data>
  <data name="DynamoViewViewMenuShowConsole" xml:space="preserve">
    <value>_Show Console</value>
    <comment>View menu | Show console</comment>
  </data>
  <data name="DynamoViewViewMenuShowGrid" xml:space="preserve">
    <value>_Show Helpers</value>
    <comment>View menu | Show Helpers</comment>
  </data>
  <data name="DynamoViewViewMenuZoom" xml:space="preserve">
    <value>_Zoom</value>
    <comment>View menu | Zoom</comment>
  </data>
  <data name="DynamoViewViewMenuZoomIn" xml:space="preserve">
    <value>Zoom In (Mouse wheel down)</value>
    <comment>View menu | Zoom in</comment>
  </data>
  <data name="DynamoViewViewMenuZoomOut" xml:space="preserve">
    <value>Zoom Out (Mouse wheel up)</value>
    <comment>View menu | Zoom out</comment>
  </data>
  <data name="EditAnnotationTitle" xml:space="preserve">
    <value>Edit Group Title</value>
    <comment>Dialog for editing a node's name</comment>
  </data>
  <data name="EditNodeWindowTitle" xml:space="preserve">
    <value>Edit Node Name</value>
    <comment>Dialog for editing a node's name</comment>
  </data>
  <data name="EditWindowAcceptButton" xml:space="preserve">
    <value>Accept</value>
  </data>
  <data name="EditWindowTitle" xml:space="preserve">
    <value>Set value...</value>
  </data>
  <data name="FileDialogAllFiles" xml:space="preserve">
    <value>All Files ({0})|{0}</value>
  </data>
  <data name="FileDialogAssemblyFiles" xml:space="preserve">
    <value>Assembly Library Files ({0})|{0}</value>
  </data>
  <data name="FileDialogCustomNodeDLLXML" xml:space="preserve">
    <value>Custom Node, DLL, XML ({0})|{0}</value>
  </data>
  <data name="FileDialogDefaultPNGName" xml:space="preserve">
    <value>Capture.png</value>
  </data>
  <data name="FileDialogDefaultSTLModelName" xml:space="preserve">
    <value>model.stl</value>
  </data>
  <data name="FileDialogDesignScriptFiles" xml:space="preserve">
    <value>DesignScript Files ({0})|{0}</value>
  </data>
  <data name="FileDialogDynamoCustomNode" xml:space="preserve">
    <value>{0} Custom Node ({1})|{1}</value>
  </data>
  <data name="FileDialogDynamoDefinitions" xml:space="preserve">
    <value>{0} Definitions ({1})|{1}</value>
  </data>
  <data name="FileDialogDynamoWorkspace" xml:space="preserve">
    <value>{0} Workspace ({1})|{1}</value>
  </data>
  <data name="FileDialogLibraryFiles" xml:space="preserve">
    <value>Library Files ({0})|{0}</value>
  </data>
  <data name="FileDialogManualMode" xml:space="preserve">
    <value>Open in Manual Execution Mode</value>
  </data>
  <data name="FileDialogPNGFiles" xml:space="preserve">
    <value>PNG Image|{0}</value>
  </data>
  <data name="FileDialogSTLModels" xml:space="preserve">
    <value>STL Models|{0}</value>
  </data>
  <data name="FileNotPublishCaption" xml:space="preserve">
    <value>Publish Fail!</value>
  </data>
  <data name="FileNotPublishMessage" xml:space="preserve">
    <value>File(s) were not found or are contained inside of a package. Please only add files that are located outside of packages.

Failed to publish file(s): 
{0}</value>
  </data>
  <data name="FilePathConverterNoFileSelected" xml:space="preserve">
    <value>No file selected.</value>
  </data>
  <data name="FilterIconTooltip" xml:space="preserve">
    <value>Filter results</value>
  </data>
  <data name="FolderNotWritableError" xml:space="preserve">
    <value>You do not have write permission to {0}.</value>
  </data>
  <data name="GenericTaskDialogSampleLeftButton" xml:space="preserve">
    <value>Sample Left Button</value>
    <comment>Sample button, it will be replaced at runtime</comment>
  </data>
  <data name="GenericTaskDialogSampleRightButton" xml:space="preserve">
    <value>Sample Right Button</value>
    <comment>Sample button, it will be replaced at runtime</comment>
  </data>
  <data name="GenericTaskDialogTitle" xml:space="preserve">
    <value>Generic Task Dialog</value>
  </data>
  <data name="GroupContextMenuBackground" xml:space="preserve">
    <value>Select Background</value>
  </data>
  <data name="GroupContextMenuDeleteGroup" xml:space="preserve">
    <value>Delete Group</value>
  </data>
  <data name="GroupContextMenuFont" xml:space="preserve">
    <value>Font Size</value>
  </data>
  <data name="GroupContextMenuGraphLayout" xml:space="preserve">
    <value>Cleanup Node Layout</value>
  </data>
  <data name="GroupContextMenuUngroup" xml:space="preserve">
    <value>Ungr_oup</value>
  </data>
  <data name="HideClassicNodeLibrary" xml:space="preserve">
    <value>Hide Classic Node Library</value>
  </data>
  <data name="ImportLibraryDialogTitle" xml:space="preserve">
    <value>Import Library</value>
  </data>
  <data name="InCanvasFitViewButtonToolTip" xml:space="preserve">
    <value>Zoom to Fit</value>
    <comment>Zoom to Fit</comment>
  </data>
  <data name="InCanvasGeomButtonToolTip" xml:space="preserve">
    <value>Enable background 3D preview navigation (Ctrl + B)</value>
    <comment>Enable background 3D preview navigation</comment>
  </data>
  <data name="InCanvasNodeButtonToolTip" xml:space="preserve">
    <value>Enable graph view navigation (Ctrl + B)</value>
    <comment>Enable graph view navigation</comment>
  </data>
  <data name="InCanvasOrbitButtonToolTip" xml:space="preserve">
    <value>Orbit</value>
    <comment>Orbit</comment>
  </data>
  <data name="InCanvasPanButtonToolTip" xml:space="preserve">
    <value>Pan</value>
    <comment>Pan</comment>
  </data>
  <data name="InCanvasZoomInButtonToolTip" xml:space="preserve">
    <value>Zoom In</value>
    <comment>Zoom In</comment>
  </data>
  <data name="InCanvasZoomOutButtonToolTip" xml:space="preserve">
    <value>Zoom Out</value>
    <comment>Zoom Out</comment>
  </data>
  <data name="InfoBubbleError" xml:space="preserve">
    <value>Error: </value>
  </data>
  <data name="InfoBubbleWarning" xml:space="preserve">
    <value>Warning: </value>
  </data>
  <data name="InstalledPackageViewAdditionalFileLabel" xml:space="preserve">
    <value>Additional Files</value>
  </data>
  <data name="InstalledPackageViewAdditionalLabel" xml:space="preserve">
    <value>Additional Libraries</value>
  </data>
  <data name="InstalledPackageViewContextMenuDeprecate" xml:space="preserve">
    <value>Deprecate</value>
  </data>
  <data name="InstalledPackageViewContextMenuDeprecateTooltip" xml:space="preserve">
    <value>Set this package as deprecated.  Only allowed if you're a current maintainer of the package.</value>
  </data>
  <data name="InstalledPackageViewContextMenuGetLatest" xml:space="preserve">
    <value>Get Latest Version</value>
  </data>
  <data name="InstalledPackageViewContextMenuGetLatestTooltip" xml:space="preserve">
    <value>Check if there is a newer version of this package and download it.</value>
  </data>
  <data name="InstalledPackageViewContextMenuPublish" xml:space="preserve">
    <value>Publish...</value>
  </data>
  <data name="InstalledPackageViewContextMenuPublishTooltip" xml:space="preserve">
    <value>Publish this package, if it has yet to be published.</value>
  </data>
  <data name="InstalledPackageViewContextMenuPublishVersion" xml:space="preserve">
    <value>Publish Version...</value>
  </data>
  <data name="InstalledPackageViewContextMenuPublishVersionTooltip" xml:space="preserve">
    <value>Publish a new version of this package, assuming it has already been published. Only allowed if you're a current maintainer of the package.</value>
  </data>
  <data name="InstalledPackageViewContextMenuRemoveDeprecation" xml:space="preserve">
    <value>Remove deprecation</value>
  </data>
  <data name="InstalledPackageViewContextMenuRemoveDeprecationTooltip" xml:space="preserve">
    <value>Remove package deprecation. Only allowed if you're a current maintainer of the package.</value>
  </data>
  <data name="InstalledPackageViewContextMenuShowRootDir" xml:space="preserve">
    <value>Show Root Directory</value>
  </data>
  <data name="InstalledPackageViewContextMenuShowRootDirTooltip" xml:space="preserve">
    <value>Go to the root folder of this package</value>
  </data>
  <data name="InstalledPackageViewCustomNodesLabel" xml:space="preserve">
    <value>Custom Nodes</value>
  </data>
  <data name="InstalledPackageViewNodeLibrariesLabel" xml:space="preserve">
    <value>Node Libraries</value>
  </data>
  <data name="InstalledPackageViewPendingInstallButton" xml:space="preserve">
    <value>Pending uninstall</value>
  </data>
  <data name="InstalledPackageViewTitle" xml:space="preserve">
    <value>Installed Packages</value>
  </data>
  <data name="InstalledPackagePartialTextMessage" xml:space="preserve">
    <value>View your installed packages in the </value>
  </data>
  <data name="InstalledPackagePartialHyperlinkMessage" xml:space="preserve">
    <value>Package Manager</value>
  </data>
  <data name="InstallMessageCaption" xml:space="preserve">
    <value>Install Dynamo</value>
  </data>
  <data name="InvalidLoginUrl" xml:space="preserve">
    <value>Invalid URL for login page!</value>
  </data>
  <data name="InvalidTimeZoneMessage" xml:space="preserve">
    <value>Could not sign in at this moment. Check the date, time and time zone settings and try to sign in again.</value>
  </data>
  <data name="LacingAutoToolTip" xml:space="preserve">
    <value>No replication guide will be added.</value>
  </data>
  <data name="LacingCrossProductToolTip" xml:space="preserve">
    <value>For two lists [a,b,c][1,2,3] returns [a1,a2,a3][b1,b2,b3][c1,c2,c3].</value>
  </data>
  <data name="LacingDisabledToolTip" xml:space="preserve">
    <value>Argument lacing is disabled for this node.</value>
  </data>
  <data name="LacingFirstToolTip" xml:space="preserve">
    <value>For two lists [a,b,c][1,2,3] returns {a1}.</value>
  </data>
  <data name="LacingLongestToolTip" xml:space="preserve">
    <value>For two lists [a,b,c][1,2] returns [a1,b2,c2].</value>
  </data>
  <data name="LacingShortestToolTip" xml:space="preserve">
    <value>For two lists [a,b,c][1,2] returns [a1,b2].</value>
  </data>
  <data name="LayoutIconTooltip" xml:space="preserve">
    <value>View layout</value>
  </data>
  <data name="LearnMore" xml:space="preserve">
    <value>Learn more</value>
  </data>
  <data name="LibraryViewContextMenuEditNode" xml:space="preserve">
    <value>Edit...</value>
  </data>
  <data name="LibraryViewNoMatchesFound" xml:space="preserve">
    <value>No matches found</value>
    <comment>No matches for the search llibrary</comment>
  </data>
  <data name="LibraryViewSearchText" xml:space="preserve">
    <value>Search</value>
  </data>
  <data name="LibraryViewTitle" xml:space="preserve">
    <value>Library</value>
  </data>
  <data name="MajorVersionNonNegative" xml:space="preserve">
    <value>Provide major, minor, and build version number.</value>
    <comment>ErrorString</comment>
  </data>
  <data name="Manual" xml:space="preserve">
    <value>Manual</value>
  </data>
  <data name="MessageAlreadyInstallDynamo" xml:space="preserve">
    <value>Package {1} is already installed.

{0} will attempt to uninstall this package before installing {2}.</value>
  </data>
  <data name="MessageConfirmToInstallPackage" xml:space="preserve">
    <value>Are you sure you want to install {0} {1} ?</value>
    <comment>Message box content</comment>
  </data>
  <data name="MessageConfirmToInstallPackageToFolder" xml:space="preserve">
    <value>Are you sure you want to install {0} {1} to {2} ?</value>
    <comment>Message box content</comment>
  </data>
  <data name="MessageConfirmToSaveCustomNode" xml:space="preserve">
    <value>You have unsaved changes to custom node workspace: "{0}".

Would you like to save your changes?</value>
    <comment>Message box content</comment>
  </data>
  <data name="MessageConfirmToSaveHomeWorkSpace" xml:space="preserve">
    <value>You have unsaved changes to the Home workspace.

Would you like to save your changes?</value>
  </data>
  <data name="MessageFileInUseByApplication" xml:space="preserve">
    <value>The file is currently in use by another application.
	
Please close the file before trying to overwrite it.</value>
  </data>
  <data name="TitleFileInUse" xml:space="preserve">
    <value>File in use</value>
  </data>
  <data name="MessageConfirmToSaveNamedHomeWorkSpace" xml:space="preserve">
    <value>You have unsaved changes to {0}.

Would you like to save your changes?</value>
  </data>
  <data name="MessageConfirmToSaveReadOnlyCustomNode" xml:space="preserve">
    <value>We can't save "{0}" because the file is read-only or contains unresolved or invalid nodes. To keep changes, would you like to "Save As..." with a different name or path?</value>
    <comment>Message box content</comment>
  </data>
  <data name="MessageConfirmToDeletePackage" xml:space="preserve">
    <value>Are you sure you want to delete {0} ?  This will delete the packages root directory.

You can always redownload the package.</value>
  </data>
  <data name="MessageExcessiveLoadTime" xml:space="preserve">
    <value>Loading the packages is taking longer than expected. What would you like to do?</value>
  </data>
  <data name="MessageExcessiveLoadTimeTitle" xml:space="preserve">
    <value>Still loading</value>
  </data>
  <data name="MessageCustomNodeNameExist" xml:space="preserve">
    <value>A built-in node with the given name already exists.</value>
  </data>
  <data name="MessageCustomNodeNeedNewCategory" xml:space="preserve">
    <value>You must enter a new category or choose one from the existing categories.</value>
  </data>
  <data name="MessageCustomNodeNoName" xml:space="preserve">
    <value>You must supply a name.</value>
  </data>
  <data name="MessageCustomNodeNameInvalid" xml:space="preserve">
    <value>Custom Node name cannot contain any of the following special characters:
    # % * ? \ : or any of the non-printable characters.</value>
  </data>
  <data name="MessageErrorOpeningFileGeneral" xml:space="preserve">
    <value>Error Opening File</value>
    <comment>Notification Center Title</comment>
  </data>
  <data name="MessageFailedToAddFile" xml:space="preserve">
    <value>Failed to add file: {0}</value>
    <comment>Message box content</comment>
  </data>
  <data name="MessageFailedToApplyCustomization" xml:space="preserve">
    <value>Failed to apply NodeViewCustomization for {0}</value>
  </data>
  <data name="MessageFailedToAttachToRowColumn" xml:space="preserve">
    <value>'AttachmentToRowColumnConverter' expects a 'ConverterParameter' value to be either 'Row' or 'Column'</value>
  </data>
  <data name="MessageFailedToDownloadPackage" xml:space="preserve">
    <value>Failed to download package with id: {0}.  Please try again and report the package if you continue to have problems.</value>
    <comment>Message box content</comment>
  </data>
  <data name="MessageInvalidPackage" xml:space="preserve">
    <value>Failed to load an invalid package.</value>
  </data>
  <data name="MessageFailedToFindNodeById" xml:space="preserve">
    <value>No node could be found with that Id.</value>
  </data>
  <data name="MessageFailedToFindGroupById" xml:space="preserve">
    <value>No group could be found with that Id.</value>
  </data>
  <data name="MessageFailedToOpenCorruptedFile" xml:space="preserve">
    <value>Error opening corrupted file: {0}</value>
    <comment>Message box content</comment>
  </data>
  <data name="MessageFailedToSaveAsImage" xml:space="preserve">
    <value>Failed to save the Workspace as image.</value>
  </data>
  <data name="MessageFailedToDelete" xml:space="preserve">
    <value>{0} failed to delete the package.  You may need to delete the package's root directory manually.</value>
  </data>
  <data name="MessageFailToUninstallPackage" xml:space="preserve">
    <value>{0} failed to uninstall the package: {1}.  The package may need to be reinstalled manually.</value>
    <comment>Message box content</comment>
  </data>
  <data name="MessageGettingNodeError" xml:space="preserve">
    <value>There was a problem getting the node from the workspace.</value>
    <comment>Message box content</comment>
  </data>
  <data name="MessageLoadingTime" xml:space="preserve">
    <value>{0} elapsed for loading {1} main window.</value>
  </data>
  <data name="MessageNeedToRestartAfterDelete" xml:space="preserve">
    <value>{0} and its host application must restart before delete takes effect.</value>
  </data>
  <data name="MessageNodeWithNullFunction" xml:space="preserve">
    <value>There is a null function definition for this node.</value>
  </data>
  <data name="MessageNoNodeDescription" xml:space="preserve">
    <value>No description provided</value>
  </data>
  <data name="MessagePackageContainPythonScript" xml:space="preserve">
    <value>The package or one of its dependencies contains Python scripts or binaries. Do you want to continue?</value>
  </data>
  <data name="MessagePackageNewerDynamo" xml:space="preserve">
    <value>This package or one of its dependencies were created for a newer version of Dynamo. It may not work in this version. Do you want to continue?</value>
  </data>
  <data name="MessageSelectAtLeastOneNode" xml:space="preserve">
    <value>You must select at least one custom node.</value>
    <comment>Message box content</comment>
  </data>
  <data name="MessageSelectSymbolNotFound" xml:space="preserve">
    <value>The selected symbol was not found in the workspace</value>
    <comment>Message box content</comment>
  </data>
  <data name="MessageSubmitSameNamePackage" xml:space="preserve">
    <value>The node is part of the {0} package called "{1}" - do you want to submit a new version of this package?

If not, this node will be moved to the new package you are creating."</value>
    <comment>Message box content</comment>
  </data>
  <data name="MessageToDeprecatePackage" xml:space="preserve">
    <value>Are you sure you want to deprecate {0} ?  This request will be rejected if you are not a maintainer of the package.  It indicates that you will no longer support the package, although the package will still appear when explicitly searched for. 

You can always undeprecate the package.</value>
  </data>
  <data name="MessageToUndeprecatePackage" xml:space="preserve">
    <value>Are you sure you want to undeprecate {0} ?  This request will be rejected if you are not a maintainer of the package.  It indicates that you will continue to support the package and the package will appear when users are browsing packages.

You can always re-deprecate the package.</value>
  </data>
  <data name="MessageForceInstallOrUninstallToContinue" xml:space="preserve">
    <value>Package {0} has one or more dependencies that conflict with the following packages that are in use in the workspace: {1}. Dependency conflicts could cause unintended behavior to occur.
    
Do you wish to continue installing it while keeping the packages that are already installed?

If not, {2} needs to uninstall {1} to continue but cannot as they are in use. Try restarting {2} and download {0} again.</value>
  </data>
  <data name="MessageForceInstallOrUninstallUponRestart" xml:space="preserve">
    <value>Package {0} has one or more dependencies that conflict with the following package(s):

{1}

If you continue to install the package, unintended behavior may occur.

To avoid unintended behavior, uninstall the conflicting loaded package(s), restart Dynamo, and download {0} again.</value>
  </data>
  <data name="MessageUnkownErrorOpeningFile" xml:space="preserve">
    <value>Unknown error opening file: {0}</value>
    <comment>Message box content</comment>
  </data>
  <data name="MessageUnsavedChanges0" xml:space="preserve">
    <value>The following workspaces have not been saved:</value>
  </data>
  <data name="MessageUnsavedChanges1" xml:space="preserve">
    <value>. Please save them and try again.</value>
  </data>
  <data name="MinorVersionNonNegative" xml:space="preserve">
    <value>You must provide a Minor version as a non-negative integer.</value>
    <comment>ErrorString</comment>
  </data>
  <data name="MoreButton" xml:space="preserve">
    <value>More</value>
    <comment>The "More" button on "Publish a Dynamo Package" dialog</comment>
  </data>
  <data name="NameNeedMoreCharacters" xml:space="preserve">
    <value>Must be at least 3 characters</value>
    <comment>ErrorString</comment>
  </data>
  <data name="PackageManagerProvidePackageName" xml:space="preserve">
    <value>Provide package name</value>
    <comment>ErrorString</comment>
  </data>
  <data name="PackageManagerProvidePackageNameAndFiles" xml:space="preserve">
    <value>Provide package name and file(s)</value>
    <comment>ErrorString</comment>
  </data>
  <data name="PackageManagerProvidePackageNameAndVersion" xml:space="preserve">
    <value>Provide package name and version number</value>
    <comment>ErrorString</comment>
  </data>
  <data name="PackageManagerProvideVersion" xml:space="preserve">
    <value>Provide version number</value>
    <comment>ErrorString</comment>
  </data>
  <data name="PackageManagerProvideVersionAndFiles" xml:space="preserve">
    <value>Provide version number and file(s)</value>
    <comment>ErrorString</comment>
  </data>
  <data name="PackageManagerProvideFiles" xml:space="preserve">
    <value>Provide file(s)</value>
    <comment>ErrorString</comment>
  </data>
  <data name="NodeContextMenuEnablePeriodicUpdate" xml:space="preserve">
    <value>Enable Periodic Update</value>
  </data>
  <data name="NodeContextMenuHelp" xml:space="preserve">
    <value>Help...</value>
    <comment>Display help message for this node</comment>
  </data>
  <data name="NodeContextMenuIsInput" xml:space="preserve">
    <value>Is Input</value>
  </data>
  <data name="NodeContextMenuIsOutput" xml:space="preserve">
    <value>Is Output</value>
  </data>
  <data name="NodeContextMenuPreview" xml:space="preserve">
    <value>Preview Geometry</value>
    <comment>Context menu item - preview geometry</comment>
  </data>
  <data name="NodeContextMenuRenameNode" xml:space="preserve">
    <value>Rename</value>
    <comment>Context menu item - rename this node</comment>
  </data>
  <data name="NodeContextMenuShowLabels" xml:space="preserve">
    <value>Show Labels</value>
    <comment>Context menu item - show labels</comment>
  </data>
  <data name="NodeHelpWindowNodeCategory" xml:space="preserve">
    <value>CATEGORY</value>
    <comment>Category label</comment>
  </data>
  <data name="NodeHelpWindowNodeDescription" xml:space="preserve">
    <value>DESCRIPTION</value>
    <comment>Description label</comment>
  </data>
  <data name="NodeHelpWindowNodeInput" xml:space="preserve">
    <value>INPUTS</value>
    <comment>Input label</comment>
  </data>
  <data name="NodeHelpWindowNodeOutput" xml:space="preserve">
    <value>OUTPUTS</value>
    <comment>Output label</comment>
  </data>
  <data name="NodeHelpWindowNodeType" xml:space="preserve">
    <value>NODE TYPE</value>
    <comment>Title label</comment>
  </data>
  <data name="NodesRunStatus" xml:space="preserve">
    <value>Freeze</value>
    <comment>Context menu item</comment>
  </data>
  <data name="NodeViewCustomizationFindErrorMessage" xml:space="preserve">
    <value>There was an error while finding node view customizations for {0}. Contact the author of this assembly for more information.</value>
  </data>
  <data name="NoneString" xml:space="preserve">
    <value>none</value>
  </data>
  <data name="NoteViewContextMenuDelete" xml:space="preserve">
    <value>Delete</value>
    <comment>Delete note </comment>
  </data>
  <data name="NoteViewContextMenuEdit" xml:space="preserve">
    <value>Edit...</value>
    <comment>Edit note</comment>
  </data>
  <data name="NullString" xml:space="preserve">
    <value>null</value>
  </data>
  <data name="OKButton" xml:space="preserve">
    <value>OK</value>
  </data>
  <data name="OneAssemblyWasLoadedSeveralTimesErrorMessage" xml:space="preserve">
    <value>Please, load assembly just one time.
Next assemblies were loaded several times:
</value>
  </data>
  <data name="PackageManagerNoValidationErrors" xml:space="preserve">
    <value>No validation errors</value>
  </data>
  <data name="OnlyTitle" xml:space="preserve">
    <value>only</value>
  </data>
  <data name="OpenDynamoDefinitionDialogTitle" xml:space="preserve">
    <value>Open {0} Definition...</value>
  </data>
  <data name="PackageDownloadConfirmMessageBoxTitle" xml:space="preserve">
    <value>Package Download Confirmation</value>
    <comment>Message box title</comment>
  </data>
  <data name="PackageDownloadErrorMessageBoxTitle" xml:space="preserve">
    <value>Package Download Error</value>
    <comment>Message box title</comment>
  </data>
  <data name="PackageDownloadMessageBoxTitle" xml:space="preserve">
    <value>Package Download</value>
  </data>
  <data name="PackageDownloadStateDownloaded" xml:space="preserve">
    <value>Downloaded</value>
  </data>
  <data name="PackageDownloadStateDownloading" xml:space="preserve">
    <value>Downloading</value>
  </data>
  <data name="PackageDownloadStateError" xml:space="preserve">
    <value>Error</value>
  </data>
  <data name="PackageDownloadStateInstalled" xml:space="preserve">
    <value>Installed</value>
  </data>
  <data name="PackageDownloadStateInstalling" xml:space="preserve">
    <value>Installing</value>
  </data>
  <data name="PackageDownloadStateStarting" xml:space="preserve">
    <value>Starting</value>
  </data>
  <data name="PackageDuplicateAssemblyWarning" xml:space="preserve">
    <value>Due to limitations in the .NET framework, it is not possible to update your package assembly while it is already loaded.  Please update the assembly while {0} is not running and try again.</value>
  </data>
  <data name="PackageDuplicateAssemblyWarningTitle" xml:space="preserve">
    <value>Cannot update assembly</value>
  </data>
  <data name="PackageFolderNotAccessible" xml:space="preserve">
    <value>A problem occurred when trying to install the package. Dynamo is unable to obtain read/write access to
{0}</value>
  </data>
  <data name="PackageNameCannotContainTheseCharacters" xml:space="preserve">
    <value>The name of the package cannot contain</value>
    <comment>ErrorString</comment>
  </data>
  <data name="PackageNeedAtLeastOneFile" xml:space="preserve">
    <value>Your package must contain at least one file.</value>
    <comment>ErrorString</comment>
  </data>
  <data name="PackageCompatibilityMatrixMissing" xml:space="preserve">
    <value>Provide compatibility information for the package..</value>
    <comment>ErrorString</comment>
  </data>
  <data name="PackageNotExisted" xml:space="preserve">
    <value>The root directory of the package does not exist. Please try and re-install the package.</value>
  </data>
  <data name="PackagePathViewAccept" xml:space="preserve">
    <value>Accept Changes</value>
    <comment>Accept changes button on the package path dialog</comment>
  </data>
  <data name="PackagePathViewHeading" xml:space="preserve">
    <value>Paths:</value>
    <comment>Package path management dialog content</comment>
  </data>
  <data name="PackagePathViewSummary1" xml:space="preserve">
    <value>Add paths to make nodes and packages show up in the library.</value>
    <comment>Package path management dialog content</comment>
  </data>
  <data name="PackagePathViewTitle" xml:space="preserve">
    <value>Manage Node and Package Paths</value>
    <comment>Package path management dialog title</comment>
  </data>
  <data name="PackagePathViewToolTipDown" xml:space="preserve">
    <value>Move the selected path downward</value>
    <comment>Tool-tip for down arrow</comment>
  </data>
  <data name="PackagePathViewToolTipMinus" xml:space="preserve">
    <value>Remove the selected path from list</value>
    <comment>Tool-tip for minus icon</comment>
  </data>
  <data name="PackagePathViewToolTipPlus" xml:space="preserve">
    <value>Add a new path to the list</value>
    <comment>Tool-tip for plus icon</comment>
  </data>
  <data name="PackagePathViewToolTipUp" xml:space="preserve">
    <value>Move the selected path upward</value>
    <comment>Tool-tip for up arrow</comment>
  </data>
  <data name="PackageManagerFinishedPackagePackagePath" xml:space="preserve">
    <value>Package Path</value>
  </data>
  <data name="PackageManagerFinishedPackageFilesUploadedMessage" xml:space="preserve">
    <value> files uploaded</value>
  </data>
  <data name="PackageManagerFinishedPackageFilesPublishedMessage" xml:space="preserve">
    <value> files published</value>
  </data>
  <data name="PackagePathAutoAddNotificationTitle" xml:space="preserve">
    <value>Package Path Added</value>
  </data>
  <data name="PackagePathAutoAddNotificationShortDescription" xml:space="preserve">
    <value>A library (*.dll, *.ds) was recently imported into Dynamo. Its path was automatically added to "Preferences &gt; Node and Package Paths..."</value>
  </data>
  <data name="PackagePathAutoAddNotificationDetailedDescription" xml:space="preserve">
    <value>The import path "{0}" was added to "Node and Package Paths". If you want to update or remove this path, please open "Dynamo &gt; Preferences &gt;Package Manager &gt; Node and Package Paths..."</value>
  </data>
  <data name="PackageSearchStateNoResult" xml:space="preserve">
    <value>Search returned no results!</value>
  </data>
  <data name="PackageSearchStateSearching" xml:space="preserve">
    <value>Searching...</value>
  </data>
  <data name="PackageSearchStateSyncingWithServer" xml:space="preserve">
    <value>Syncing with server...</value>
  </data>
  <data name="PackageSearchViewClearButton" xml:space="preserve">
    <value>Clear</value>
    <comment>Clear completed installation</comment>
  </data>
  <data name="PackageSearchViewClearButtonTooltip" xml:space="preserve">
    <value>Clear Downloads</value>
  </data>
  <data name="PackageSearchViewContextMenuOrderAscending" xml:space="preserve">
    <value>Ascending</value>
    <comment>Order by Ascending</comment>
  </data>
  <data name="PackageSearchViewContextMenuOrderDescending" xml:space="preserve">
    <value>Descending</value>
    <comment>Order by Descending</comment>
  </data>
  <data name="PackageSearchViewContextMenuSortByAuthor" xml:space="preserve">
    <value>Author</value>
    <comment>Sort package by author name</comment>
  </data>
  <data name="PackageSearchViewContextMenuSortByDownloads" xml:space="preserve">
    <value>Downloads</value>
    <comment>Sort package by download numbers</comment>
  </data>
  <data name="PackageSearchViewContextMenuSortByName" xml:space="preserve">
    <value>Name</value>
    <comment>Sort package by name</comment>
  </data>
  <data name="PackageSearchViewContextMenuSortByVotes" xml:space="preserve">
    <value>Votes</value>
    <comment>Sort package by user votes</comment>
  </data>
  <data name="PackageSearchViewContextMenuSortyByUpdate" xml:space="preserve">
    <value>Most Recent Update</value>
    <comment>Sort package by the most recent update</comment>
  </data>
  <data name="PackageManagerPackageDeprecated" xml:space="preserve">
    <value>Deprecated</value>
    <comment>Indicate package has been deprecated</comment>
  </data>
  <data name="PackageSearchViewDeprecatedTooltip" xml:space="preserve">
    <value>The maintainers of this package have indicated that they will no longer be updating it.  Use at your own risk!</value>
  </data>
  <data name="PackageSearchViewDescription" xml:space="preserve">
    <value>Description</value>
    <comment>Package description</comment>
  </data>
  <data name="PackageSearchViewInstallButton" xml:space="preserve">
    <value>⇓ Install</value>
    <comment>To install package</comment>
  </data>
  <data name="PackageSearchViewInstallLatestVersion" xml:space="preserve">
    <value>Install latest version</value>
  </data>
  <data name="PackageSearchViewInstallLatestVersionTo" xml:space="preserve">
    <value>Install to folder...</value>
  </data>
  <data name="PackageSearchViewInstallThisVersion" xml:space="preserve">
    <value>Install this version</value>
  </data>
  <data name="PackageSearchViewInstallThisVersionTo" xml:space="preserve">
    <value>Install this version to folder...</value>
  </data>
  <data name="PackageSearchViewKeywords" xml:space="preserve">
    <value>Keywords</value>
    <comment>Package keywords</comment>
  </data>
  <data name="PackageSearchViewSearchTextBox" xml:space="preserve">
    <value>Search...</value>
  </data>
  <data name="PackageSearchViewSortByButton" xml:space="preserve">
    <value>Sort by</value>
  </data>
  <data name="PackageSearchViewTitle" xml:space="preserve">
    <value>Online Package Search</value>
  </data>
  <data name="PackageSearchViewUpvoteButtonTooltip" xml:space="preserve">
    <value>Vote in support of this package</value>
  </data>
  <data name="PackageSearchViewVersions" xml:space="preserve">
    <value>Versions</value>
    <comment>Package versions</comment>
  </data>
  <data name="PackageSearchViewVisitRepositoryBuutton" xml:space="preserve">
    <value>Visit package repository</value>
  </data>
  <data name="PackageSearchViewVisitWebSiteButton" xml:space="preserve">
    <value>Visit package website</value>
  </data>
  <data name="PackageStateUnknown" xml:space="preserve">
    <value>Unknown</value>
  </data>
  <data name="PackageTypeShortString" xml:space="preserve">
    <value>PKG</value>
  </data>
  <data name="PackageUploadNoDependency" xml:space="preserve">
    <value>None</value>
  </data>
  <data name="PackageUploadStateCompressing" xml:space="preserve">
    <value>Compressing...</value>
  </data>
  <data name="PackageUploadStateCopying" xml:space="preserve">
    <value>Copying...</value>
  </data>
  <data name="PackageUploadStateError" xml:space="preserve">
    <value>Error!</value>
    <comment>Something wrong with package uploading</comment>
  </data>
  <data name="PackageUploadStateReady" xml:space="preserve">
    <value>Ready</value>
  </data>
  <data name="PackageUploadStateUploaded" xml:space="preserve">
    <value>Uploaded</value>
  </data>
  <data name="PackageUploadStateUploading" xml:space="preserve">
    <value>Uploading...</value>
  </data>
  <data name="PackageFilterByHost" xml:space="preserve">
    <value>HOST</value>
  </data>
  <data name="PackageFilterByStatus" xml:space="preserve">
    <value>STATUS</value>
  </data>
  <data name="PackageFilterNewTooltip" xml:space="preserve">
    <value>Published in the last 30 days</value>
  </data>
  <data name="PackageFilterUpdatedTooltip" xml:space="preserve">
    <value>Updated in the last 30 days</value>
  </data>
  <data name="PackageFilterDeprecatedTooltip" xml:space="preserve">
    <value>Discontinued packages</value>
  </data>
  <data name="PackageFilterByDependency" xml:space="preserve">
    <value>DEPENDENCY</value>
  </data>
  <data name="PackageFilterHasDependenciesTooltip" xml:space="preserve">
    <value>Packages that require other packages to be installed</value>
  </data>
  <data name="PackageFilterHasNoDependenciesTooltip" xml:space="preserve">
    <value>Stand-alone packages</value>
  </data>
  <data name="PackageSearchViewContextMenuFilterActive" xml:space="preserve">
    <value>Active</value>
  </data>
  <data name="PackageSearchViewContextMenuFilterDeprecated" xml:space="preserve">
    <value>Deprecated</value>
  </data>
  <data name="PackageSearchViewContextMenuFilterDependencies" xml:space="preserve">
    <value>Has dependecies</value>
  </data>
  <data name="PackageSearchViewContextMenuFilterNoDependencies" xml:space="preserve">
    <value>Has no dependecies</value>
  </data>
  <data name="PackageUseNewerDynamoMessageBoxTitle" xml:space="preserve">
    <value>Package may not work in this version of {0}!</value>
  </data>
  <data name="PackageWarningMessageBoxTitle" xml:space="preserve">
    <value>Package Warning</value>
    <comment>Message box title</comment>
  </data>
  <data name="PackageManagerClearAllButtonText" xml:space="preserve">
    <value>Clear all</value>
  </data>
  <data name="Periodic" xml:space="preserve">
    <value>Periodic</value>
  </data>
  <data name="PortViewContextMenuUserDefaultValue" xml:space="preserve">
    <value>Use Default Value</value>
  </data>
  <data name="PresetOverwrite" xml:space="preserve">
    <value>A preset by this name already exists, do you wish to overwrite?</value>
  </data>
  <data name="PresetPromptDescriptionTooltip" xml:space="preserve">
    <value>A description of the preset state.</value>
  </data>
  <data name="PresetPromptNameTooltip" xml:space="preserve">
    <value>A unique name for the preset.</value>
  </data>
  <data name="PresetsWindowDescription" xml:space="preserve">
    <value>Description</value>
  </data>
  <data name="PresetsWindowDescriptionHint" xml:space="preserve">
    <value>Enter a description for this preset.</value>
  </data>
  <data name="PresetsWindowName" xml:space="preserve">
    <value>Name</value>
  </data>
  <data name="PresetsWindowTitle" xml:space="preserve">
    <value>Preset State Properties</value>
  </data>
  <data name="PresetTextRemaining" xml:space="preserve">
    <value>Characters Remaining</value>
  </data>
  <data name="PresetWarningMessage" xml:space="preserve">
    <value>No input nodes selected. Select at least one input node to create a preset.</value>
  </data>
  <data name="PreviewListLabel" xml:space="preserve">
    <value>List</value>
  </data>
  <data name="PublishPackage" xml:space="preserve">
    <value>Publish Online</value>
  </data>
  <data name="PublishPackageDialogCaption" xml:space="preserve">
    <value>Published Successfully</value>
  </data>
  <data name="PublishPackageSelectPackageContentsMessage" xml:space="preserve">
    <value>Select package contents</value>
  </data>
  <data name="PublishPackagePreviewPackageContentsMessage" xml:space="preserve">
    <value>Preview package contents (read only)</value>
  </data>
  <data name="PublishPackageLocally" xml:space="preserve">
    <value>Publish Locally</value>
  </data>
  <data name="PublishPackageResetButton" xml:space="preserve">
    <value>Reset</value>
  </data>
  <data name="PublishPackageMessage" xml:space="preserve">
    <value>Package published successfully. 
Want to publish a different package?</value>
  </data>
  <data name="PublishPackagePackageContent" xml:space="preserve">
    <value>Package Contents</value>
  </data>
  <data name="PublishPackageViewAddFileButton" xml:space="preserve">
    <value>Add Files</value>
  </data>
  <data name="PublishPackageViewAddFileButtonTooltip" xml:space="preserve">
    <value>Add file</value>
  </data>
  <data name="PublishPackageRemoveFromPacakgeTooltip" xml:space="preserve">
    <value>Remove from package</value>
  </data>
  <data name="PublishPackageViewContextMenuIsNodeLibrary" xml:space="preserve">
    <value>Is Node Library</value>
  </data>
  <data name="PublishPackageViewLicense" xml:space="preserve">
    <value>License (optional)</value>
  </data>
  <data name="PublishPackageViewPackageDependencies" xml:space="preserve">
    <value>Dependencies</value>
  </data>
  <data name="PublishPackageViewPackageDescriptionTooltip" xml:space="preserve">
    <value>A description that helps people understand what the package might be used for.</value>
  </data>
  <data name="PublishPackageViewPackageGroup" xml:space="preserve">
    <value>Group (optional)</value>
    <comment>User to input group name about this package</comment>
  </data>
  <data name="PublishPackageViewPackageGroupTooltip" xml:space="preserve">
    <value>A group to help categorize this package.  Might be useful for a collection of packages related to a firm, school, etc.</value>
  </data>
  <data name="PublishPackageViewPackageKeywords" xml:space="preserve">
    <value>Keywords (optional)</value>
    <comment>User to input some keywords about this package</comment>
  </data>
  <data name="PublishPackageViewPackageKeywordsTooltip" xml:space="preserve">
    <value>Keywords help find your package in the database.  Separate them by spaces.</value>
  </data>
  <data name="PublishPackageViewPackageName" xml:space="preserve">
    <value>Name</value>
  </data>
  <data name="PublishPackageViewPackageNameTooltip" xml:space="preserve">
    <value>A unique name for the package.</value>
  </data>
  <data name="PublishPackageViewPackageVersion" xml:space="preserve">
    <value>Version</value>
  </data>
  <data name="PublishPackageViewMajorPackageVersionLabel" xml:space="preserve">
    <value>Major</value>
  </data>
  <data name="PublishPackageViewMinorPackageVersionLabel" xml:space="preserve">
    <value>Minor</value>
  </data>
  <data name="PublishPackageViewBuildPackageVersionLabel" xml:space="preserve">
    <value>Build</value>
  </data>
  <data name="PublishPackageViewPackageVersionTooltip" xml:space="preserve">
    <value>A version name helps a submitter keep track of updates to the package. When a new version of a package is added, version number must be increased.</value>
  </data>
  <data name="PublishPackageViewPublisherWebsiteTooltip" xml:space="preserve">
    <value>Website link for the package.</value>
  </data>
  <data name="PublishPackageViewGithubLinkTooltip" xml:space="preserve">
    <value>GitHub repository link for the package.</value>
  </data>
  <data name="PublishPackageViewLicenceTooltip" xml:space="preserve">
    <value>The package's licence.</value>
  </data>
  <data name="PublishPackageViewCopyrightHolderTooltip" xml:space="preserve">
    <value>The package's copyright holder.</value>
  </data>
  <data name="PublishPackageViewCopyrightYearTooltip" xml:space="preserve">
    <value>The copyright year for the package.</value>
  </data>
  <data name="PublishPackageViewPublish" xml:space="preserve">
    <value>Publish a Package</value>
  </data>
  <data name="PublishPackageViewPublisherWebiSite" xml:space="preserve">
    <value>Website Url (optional)</value>
  </data>
  <data name="PublishPackageViewRepositoryUrl" xml:space="preserve">
    <value>Repository Url (optional)</value>
    <comment>Github repository</comment>
  </data>
  <data name="PublishPackageViewTitle" xml:space="preserve">
    <value>Publish a {0} Package</value>
  </data>
  <data name="QueryMember" xml:space="preserve">
    <value>Query</value>
  </data>
  <data name="RerunButton" xml:space="preserve">
    <value>Apply Changes</value>
  </data>
  <data name="RunCompletedMessage" xml:space="preserve">
    <value>Run completed.</value>
  </data>
  <data name="RunCompletedWithScaleChangeAndWarningsMessage" xml:space="preserve">
    <value>Run completed with warnings on setting new working range.</value>
  </data>
  <data name="RunCompletedWithScaleChangeMessage" xml:space="preserve">
    <value>Run completed with new working range.</value>
  </data>
  <data name="RunCompletedWithWarningsMessage" xml:space="preserve">
    <value>Run completed with warnings.</value>
  </data>
  <data name="RunStartedMessage" xml:space="preserve">
    <value>Run started...</value>
  </data>
  <data name="RunStartedWithScaleChangeMessage" xml:space="preserve">
    <value>Run started with new working range...</value>
  </data>
  <data name="RunTypeToolTipAutomatically" xml:space="preserve">
    <value>Graph changes are executed in real time. Best suited for smaller graphs, known graphs, and Dynamo Sandbox.</value>
  </data>
  <data name="RunTypeToolTipManually" xml:space="preserve">
    <value>Graph changes are executed when you click Run. Use this mode when working in large graphs, unfamiliar graphs, or host applications.</value>
  </data>
  <data name="RunTypeToolTipPeriodicallyDisabled" xml:space="preserve">
    <value>Periodic running is disabled when there are no nodes in your graph that support it.</value>
  </data>
  <data name="RunTypeToolTipPeriodicallyEnabled" xml:space="preserve">
    <value>Graph changes are executed at a specified interval. Only available when the graph contains specific nodes, such as DateTime.Now or WebRequest.</value>
  </data>
  <data name="UnsavedChangesMessageBoxTitle" xml:space="preserve">
    <value>Unsaved changes</value>
  </data>
  <data name="SaveModelToSTLDialogTitle" xml:space="preserve">
    <value>Save your model to STL.</value>
  </data>
  <data name="SaveWorkbenToImageDialogTitle" xml:space="preserve">
    <value>Save your Workbench to an Image</value>
  </data>
  <data name="ScalingExtraLargeButton" xml:space="preserve">
    <value>Extra large</value>
  </data>
  <data name="ScalingLargeButton" xml:space="preserve">
    <value>Large</value>
  </data>
  <data name="ScalingMediumButton" xml:space="preserve">
    <value>Medium</value>
  </data>
  <data name="ScalingSmallButton" xml:space="preserve">
    <value>Small</value>
  </data>
  <data name="ScreenShotFrom3DParameter" xml:space="preserve">
    <value>screenshot_3D</value>
  </data>
  <data name="ScreenShotFrom3DShortcutParameter" xml:space="preserve">
    <value>screenshot_3D_shortcut</value>
  </data>
  <data name="SearchViewTopResult" xml:space="preserve">
    <value>Top Result</value>
  </data>
  <data name="SelectAllTitle" xml:space="preserve">
    <value>Select All</value>
  </data>
  <data name="SelectionErrorMessageBoxTitle" xml:space="preserve">
    <value>Selection Error</value>
    <comment>Message box title</comment>
  </data>
  <data name="SelectNodeButtonChange" xml:space="preserve">
    <value>Change</value>
  </data>
  <data name="SelectNodeButtonSelect" xml:space="preserve">
    <value>Select</value>
  </data>
  <data name="ShowClassicNodeLibrary" xml:space="preserve">
    <value>Show Classic Node Library</value>
  </data>
  <data name="ShowHideLibraryIconTooltip" xml:space="preserve">
    <value>Show/hide</value>
  </data>
  <data name="ShowRunPreviewDisableToolTip" xml:space="preserve">
    <value>Preview the execution state of your graph. Nodes that are scheduled for execution will highlight in the graph</value>
  </data>
  <data name="ShowRunPreviewEnableToolTip" xml:space="preserve">
    <value>Execution preview is not available when running automatically</value>
  </data>
  <data name="SolutionToFolderNotWritatbleError" xml:space="preserve">
    <value>Please update the permissions or go to Preferences &gt;Node and Package Paths...' to change your default directory.</value>
  </data>
  <data name="StartPageAdvancedTutorials" xml:space="preserve">
    <value>Advanced Tutorials</value>
    <comment>Start page | Link to tutorials</comment>
  </data>
  <data name="StartPageAsk" xml:space="preserve">
    <value>ASK</value>
  </data>
  <data name="StartPageBackupLocation" xml:space="preserve">
    <value>Backup location</value>
  </data>
  <data name="StartPageBackupNoCrash" xml:space="preserve">
    <value>BACKUP</value>
  </data>
  <data name="StartPageBackupOnCrash" xml:space="preserve">
    <value>RECOVER FROM BACKUP</value>
  </data>
  <data name="StartPageCode" xml:space="preserve">
    <value>CODE</value>
  </data>
  <data name="StartPageDiscussionForum" xml:space="preserve">
    <value>Discussion forum</value>
  </data>
  <data name="StartPageDynamoDictionary" xml:space="preserve">
    <value>Dynamo Dictionary</value>
  </data>
  <data name="StartPageDynamoPrimer" xml:space="preserve">
    <value>Dynamo Primer</value>
  </data>
  <data name="StartPageFiles" xml:space="preserve">
    <value>FILES</value>
  </data>
  <data name="StartPageGithubRepository" xml:space="preserve">
    <value>Github repository</value>
  </data>
  <data name="StartPageMoreSamples" xml:space="preserve">
    <value>More Samples</value>
  </data>
  <data name="StartPageNewCustomNode" xml:space="preserve">
    <value>Custom Node</value>
    <comment>Start page | New custom node</comment>
  </data>
  <data name="StartPageNewFile" xml:space="preserve">
    <value>New</value>
    <comment>Start page | New </comment>
  </data>
  <data name="StartPageOpenFile" xml:space="preserve">
    <value>Open</value>
    <comment>Start page | Open files</comment>
  </data>
  <data name="StartPageRecent" xml:space="preserve">
    <value>RECENT</value>
  </data>
  <data name="StartPageReference" xml:space="preserve">
    <value>REFERENCE</value>
  </data>
  <data name="StartPageSamples" xml:space="preserve">
    <value>SAMPLES</value>
  </data>
  <data name="StartPageSendIssues" xml:space="preserve">
    <value>Send issues</value>
  </data>
  <data name="StartPageShowSamples" xml:space="preserve">
    <value>Show Samples In Folder</value>
  </data>
  <data name="StartPageVideoTutorials" xml:space="preserve">
    <value>Video Tutorials</value>
    <comment>Start page | Link to videos</comment>
  </data>
  <data name="StartPageVisitWebsite" xml:space="preserve">
    <value>{0} website</value>
    <comment>Start page | Link to DynamoBIM</comment>
  </data>
  <data name="StartPageWhatsNew" xml:space="preserve">
    <value>Getting Started</value>
  </data>
  <data name="StringInputNodeEditMenu" xml:space="preserve">
    <value>Edit...</value>
  </data>
  <data name="TabFileNameReadOnlyPrefix" xml:space="preserve">
    <value>[Read-Only] </value>
  </data>
  <data name="TermsOfUseAcceptButton" xml:space="preserve">
    <value>I Accept</value>
  </data>
  <data name="TermsOfUseDeclineButton" xml:space="preserve">
    <value>I Decline</value>
  </data>
  <data name="TermsOfUseViewTitle" xml:space="preserve">
    <value>Package Manager Terms of Use</value>
  </data>
  <data name="TooltipCurrentIndex" xml:space="preserve">
    <value>{0} of {1}</value>
  </data>
  <data name="UnableToAccessPackageDirectory" xml:space="preserve">
    <value>Unable To Access Package Directory</value>
  </data>
  <data name="UndeprecatingPackageMessageBoxTitle" xml:space="preserve">
    <value>Removing Package Deprecation</value>
  </data>
  <data name="DeleteFailureMessageBoxTitle" xml:space="preserve">
    <value>Delete Failure</value>
  </data>
  <data name="MessageNeedToRestartAfterDeleteTitle" xml:space="preserve">
    <value>Deleting Package</value>
  </data>
  <data name="UnitAcres" xml:space="preserve">
    <value>Acres</value>
  </data>
  <data name="UnitArea" xml:space="preserve">
    <value>Area</value>
  </data>
  <data name="UnitCentimeters" xml:space="preserve">
    <value>Centimeters</value>
  </data>
  <data name="UnitCubicCentimeter" xml:space="preserve">
    <value>CubicCentimeter</value>
  </data>
  <data name="UnitCubicFoot" xml:space="preserve">
    <value>CubicFoot</value>
  </data>
  <data name="UnitCubicInches" xml:space="preserve">
    <value>CubicInches</value>
  </data>
  <data name="UnitCubicMeters" xml:space="preserve">
    <value>CubicMeters</value>
  </data>
  <data name="UnitCubicMillimeter" xml:space="preserve">
    <value>CubicMillimeter</value>
  </data>
  <data name="UnitCubicYards" xml:space="preserve">
    <value>CubicYards</value>
  </data>
  <data name="UnitDecimeters" xml:space="preserve">
    <value>Decimeters</value>
  </data>
  <data name="UnitFeet" xml:space="preserve">
    <value>Feet</value>
  </data>
  <data name="UnitHectares" xml:space="preserve">
    <value>Hectares</value>
  </data>
  <data name="UnitInches" xml:space="preserve">
    <value>Inches</value>
  </data>
  <data name="UnitLength" xml:space="preserve">
    <value>Length</value>
  </data>
  <data name="UnitLitres" xml:space="preserve">
    <value>Litres</value>
  </data>
  <data name="UnitMeters" xml:space="preserve">
    <value>Meters</value>
  </data>
  <data name="UnitMillimeters" xml:space="preserve">
    <value>Millimeters</value>
  </data>
  <data name="Units" xml:space="preserve">
    <value>Units:</value>
  </data>
  <data name="UnitSquareCentimeter" xml:space="preserve">
    <value>SquareCentimeter</value>
  </data>
  <data name="UnitSquareFoot" xml:space="preserve">
    <value>SquareFoot</value>
  </data>
  <data name="UnitSquareInch" xml:space="preserve">
    <value>SquareInch</value>
  </data>
  <data name="UnitSquareMeter" xml:space="preserve">
    <value>SquareMeter</value>
  </data>
  <data name="UnitSquareMillimeter" xml:space="preserve">
    <value>SquareMillimeter</value>
  </data>
  <data name="UnitUSGallons" xml:space="preserve">
    <value>USGallons</value>
  </data>
  <data name="UnitVolume" xml:space="preserve">
    <value>Volume</value>
  </data>
  <data name="UnknowDateFormat" xml:space="preserve">
    <value>Unknown date format</value>
  </data>
  <data name="UpdateMessage" xml:space="preserve">
    <value>An update is available for Dynamo.
Installing the latest update requires Dynamo and any host applications to close.
Do you want to install the latest Dynamo update?</value>
  </data>
  <data name="UsageReportPromptDialogTitle" xml:space="preserve">
    <value>Agreements for Data Collection</value>
  </data>
  <data name="AgreeToMLAutocompleteTOUText" xml:space="preserve">
    <value>I would like to participate in data collection for Machine Learning Programs</value>
  </data>
  <data name="UseLevelKeepListStructureHint" xml:space="preserve">
    <value>Keep 1 input list's nesting</value>
  </data>
  <data name="UseLevelKeepListStructurePopupMenuItem" xml:space="preserve">
    <value>Keep list structure</value>
  </data>
  <data name="UseLevelPopupMenuItem" xml:space="preserve">
    <value>Use Levels</value>
  </data>
  <data name="VersionValueGreaterThan0" xml:space="preserve">
    <value>At least one of your version values must be greater than 0.</value>
    <comment>ErrorString</comment>
  </data>
  <data name="Watch3DViewContextMenuPan" xml:space="preserve">
    <value>_Pan</value>
  </data>
  <data name="Watch3DViewContextMenuRotate" xml:space="preserve">
    <value>_Rotate</value>
  </data>
  <data name="Watch3DViewContextMenuSwitchView" xml:space="preserve">
    <value>Switch to Node _View</value>
  </data>
  <data name="Watch3DViewContextMenuZoomToFit" xml:space="preserve">
    <value>_Zoom to Fit</value>
  </data>
  <data name="WatchNodeRawDataMenu" xml:space="preserve">
    <value>Show Raw Data</value>
  </data>
  <data name="ZeroTouchTypeShortString" xml:space="preserve">
    <value>DLL</value>
  </data>
  <data name="RerunButtonToolTip" xml:space="preserve">
    <value>Rerun the graph.</value>
  </data>
  <data name="PackageSearchViewSearchTextBoxSyncing" xml:space="preserve">
    <value>Please wait...</value>
  </data>
  <data name="EditNoteWindowTitle" xml:space="preserve">
    <value>Write note here</value>
  </data>
  <data name="SideBarPanelViewTitle" xml:space="preserve">
    <value>Sidebar</value>
  </data>
  <data name="ExtensionAdded" xml:space="preserve">
    <value>Extension tab added to the extensions side bar.</value>
  </data>
  <data name="ExtensionAlreadyPresent" xml:space="preserve">
    <value>No new tab is added, as the extension is already present in the extensions side bar.</value>
  </data>
  <data name="MessageUninstallCustomNodeToContinue" xml:space="preserve">
    <value>{1} cannot be loaded.
Installing it will conflict with one or more node definitions that already exist in {0}, which is currently loaded. 
To install {1}, Dynamo needs to first uninstall {0}. 
Restart Dynamo to complete the uninstall.

Uninstall the following packages: {0}?</value>
  </data>
  <data name="PreviewText" xml:space="preserve">
    <value> This Feature is in Preview! </value>
  </data>
  <data name="PackageHostDependencyTooltip" xml:space="preserve">
    <value>This package contains node(s) that depend on applications outside Dynamo. To fully utilize node(s) in this package, you will need to have these external applications installed.</value>
  </data>
  <data name="PackageHostDependencyFilter" xml:space="preserve">
    <value>Filter packages that depend on applications outside Dynamo. This feature currently can only filter packages which have been marked manually by package authors during publish.</value>
  </data>
  <data name="PackageHostDependencyFilterContextItem" xml:space="preserve">
    <value>Packages that depend on selected external application</value>
  </data>
  <data name="MessageUninstallSamePackage" xml:space="preserve">
    <value>"The package {0} is already installed. To reinstall it, you must first uninstall it and restart to complete the uninstall. Would you like to mark {0} for uninstall?"</value>
  </data>
  <data name="MessagePackageNotFound" xml:space="preserve">
    <value>{0} was not found and could not be downloaded.</value>
  </data>
  <data name="MessagePackageVersionNotFound" xml:space="preserve">
    <value>Version {0} of {1} could not be found.</value>
  </data>
  <data name="PublishPackageViewPackageHostDependency" xml:space="preserve">
    <value>Host (optional)</value>
  </data>
  <data name="PublishPackageViewPackageHostDependencyTooltip" xml:space="preserve">
    <value>An indication of what applications outside of Dynamo your package depends on, such as Revit, Civil 3D or Photoshop. Users of your package will need to install these applications to fully utilize your package.</value>
  </data>
  <data name="InfoBubbleDocumentationLinkText" xml:space="preserve">
    <value>Read more...</value>
  </data>
  <data name="PackageSearchViewFilterByButton" xml:space="preserve">
    <value>Filter by</value>
  </data>
  <assembly alias="System.Windows.Forms" name="System.Windows.Forms, Version=4.0.0.0, Culture=neutral, PublicKeyToken=b77a5c561934e089" />
  <data name="psDynamoMesh" type="System.Resources.ResXFileRef, System.Windows.Forms">
    <value>..\ViewModels\Watch3D\compiledShaders\psDynamoMesh;System.Byte[], mscorlib, Version=4.0.0.0, Culture=neutral, PublicKeyToken=b77a5c561934e089</value>
  </data>
  <data name="vsDynamoMesh" type="System.Resources.ResXFileRef, System.Windows.Forms">
    <value>..\ViewModels\Watch3D\compiledShaders\vsDynamoMesh;System.Byte[], mscorlib, Version=4.0.0.0, Culture=neutral, PublicKeyToken=b77a5c561934e089</value>
  </data>
  <data name="PreferencesViewShowCodeBlockNodeLineNumber" xml:space="preserve">
    <value>Show CodeBlockNode Line Numbers</value>
    <comment>Preferences | Visual Settings | Display Settings | Show CodeBlockNode Line Numbers</comment>
  </data>
  <data name="MessageFailedToDownloadPackageVersion" xml:space="preserve">
    <value>Failed to download version {0} of package with id: {1}.  Please try again and report the package if you continue to have problems.</value>
    <comment>Message box content. {0} = 1.2.3, {1} = 57d576e8f615e7725800001d</comment>
  </data>
  <data name="NodeTooltipDescription" xml:space="preserve">
    <value>Description: </value>
  </data>
  <data name="NodeTooltipOriginalName" xml:space="preserve">
    <value>Original node name: </value>
  </data>
  <data name="NodeTooltipPackage" xml:space="preserve">
    <value>Package: </value>
  </data>
  <data name="RenderingMemoryOutageDescription" xml:space="preserve">
    <value>Please check if you intended to render this amount of geometry, and consider turning off the preview of other nodes within your graph, lowering the amount of Geometry you wish to render, or turning down the render precision.</value>
  </data>
  <data name="RenderingMemoryOutageSummary" xml:space="preserve">
    <value>Dynamo has run out of memory trying to render your geometry. The geometry preview has been disabled.</value>
  </data>
  <data name="vsDynamoPointLine" type="System.Resources.ResXFileRef, System.Windows.Forms">
    <value>..\ViewModels\Watch3D\compiledShaders\vsDynamoPointLine;System.Byte[], mscorlib, Version=4.0.0.0, Culture=neutral, PublicKeyToken=b77a5c561934e089</value>
  </data>
  <data name="psDynamoLine" type="System.Resources.ResXFileRef, System.Windows.Forms">
    <value>..\ViewModels\Watch3D\compiledShaders\psDynamoLine;System.Byte[], mscorlib, Version=4.0.0.0, Culture=neutral, PublicKeyToken=b77a5c561934e089</value>
  </data>
  <data name="psDynamoPoint" type="System.Resources.ResXFileRef, System.Windows.Forms">
    <value>..\ViewModels\Watch3D\compiledShaders\psDynamoPoint;System.Byte[], mscorlib, Version=4.0.0.0, Culture=neutral, PublicKeyToken=b77a5c561934e089</value>
  </data>
  <data name="PreferencesViewShowWhitespaceInPythonEditor" xml:space="preserve">
    <value>Show Whitespace in Python Editor</value>
    <comment>Preferences | Features | Python | Show Whitspace Characters in Python editor</comment>
  </data>
  <data name="PreferencesViewDefaultPythonEngine" xml:space="preserve">
    <value>Default Python Engine</value>
    <comment>Preferences | Features | Python | Default Python Engine</comment>
  </data>
  <data name="PreferencesViewPackageDownloadDirectory" xml:space="preserve">
    <value>New Package Download Path</value>
    <comment>Preferences | Package Manager | Node and Package Paths | New Package Download Directory</comment>
  </data>
  <data name="PreferencesPackageDownloadDirectoryTooltip" xml:space="preserve">
    <value>Choose a package path from this list to download new packages to.</value>
    <comment>Preferences | Package Manager | Node and Package Paths | New Package Download Directory</comment>
  </data>
  <data name="DefaultPythonEngineNone" xml:space="preserve">
    <value>Use System Default</value>
    <comment>Preferences | Features | Python | Default Python Engine</comment>
  </data>
  <data name="PreferencesViewEnableNodeAutoComplete" xml:space="preserve">
    <value>Enable Node Autocomplete</value>
    <comment>Preferences | Features | Experimental | Enable Node Auto Complete</comment>
  </data>
  <data name="ErrorLoadingIcon" xml:space="preserve">
    <value>An error occurred when loading the application icon: {0}</value>
    <comment>{0} = detailed error message</comment>
  </data>
  <data name="PublishPackageSelectNodeLibraries" xml:space="preserve">
    <value>Select Node Libraries</value>
  </data>
  <data name="PublishPackageMoreInfoFile" xml:space="preserve">
    <value>DynamoCoreWpf;PublishPackageDocumentation.html</value>
  </data>
  <data name="DynamoViewDynamoMenu" xml:space="preserve">
    <value>_Dynamo</value>
    <comment>Dynamo menu</comment>
  </data>
  <data name="DynamoViewDynamoMenuAbout" xml:space="preserve">
    <value>_About</value>
    <comment>Dynamo menu | Display About dialog</comment>
  </data>
  <data name="DynamoViewDynamoMenuPreferences" xml:space="preserve">
    <value>_Preferences...</value>
    <comment>Dynamo menu | Preferences</comment>
  </data>
  <data name="DynamoViewFileMenuExport" xml:space="preserve">
    <value>_Export</value>
    <comment>File menu | Export</comment>
  </data>
  <data name="PublishPackageDocTooltipText" xml:space="preserve">
    <value>Learn more about packages</value>
  </data>
  <data name="PreferencesViewFeaturesTab" xml:space="preserve">
    <value>Features</value>
  </data>
  <data name="PreferencesViewGeneralTab" xml:space="preserve">
    <value>General</value>
  </data>
  <data name="PreferencesViewTitle" xml:space="preserve">
    <value>Preferences</value>
  </data>
  <data name="PreferencesViewVisualSettingsTab" xml:space="preserve">
    <value>Visual Settings</value>
  </data>
  <data name="PreferencesViewFontSizeLabel" xml:space="preserve">
    <value>Node Font Size</value>
  </data>
  <data name="PreferencesViewLanguageLabel" xml:space="preserve">
    <value>Language</value>
    <comment>Label used in the general tab</comment>
  </data>
  <data name="PreferencesViewRunSettingsLabel" xml:space="preserve">
    <value>Default Run Settings</value>
    <comment>Label used in the general tab</comment>
  </data>
  <data name="PreferencesNodeAutocompleteMethod" xml:space="preserve">
    <value>Default Ranking Method</value>
    <comment>Label used in the features tab</comment>
  </data>
  <data name="ConfidenceToolTipTitle" xml:space="preserve">
    <value>Confidence rating</value>
    <comment>Confidence tooltip title</comment>
  </data>
  <data name="ConfidenceToolTipDescription" xml:space="preserve">
    <value>Represents estimated probability that the given node is the right choice. Recommended nodes are listed in order from highest to lowest confidence level. Confidence level percentages for all recommended nodes add up to about 100%.</value>
    <comment>Confidence tooltip description</comment>
  </data>
  <data name="ConfidenceToolTipoLearnMore" xml:space="preserve">
    <value>Learn more</value>
    <comment>Confidence tooltip Learn more</comment>
  </data>
  <data name="ObjectType" xml:space="preserve">
    <value>Node Type Match</value>
    <comment>Label used in the features tab</comment>
  </data>
  <data name="RecommendedNodes" xml:space="preserve">
    <value>Recommended Nodes</value>
    <comment>Label used in the features tab</comment>
  </data>
  <data name="DynamoViewExtensionsMenu" xml:space="preserve">
    <value>E_xtensions</value>
    <comment>Extensions menu</comment>
  </data>
  <data name="ConnectorContextMenuHeaderBreakConnection" xml:space="preserve">
    <value>Break Connection</value>
  </data>
  <data name="ConnectorContextMenuHeaderShowConnector" xml:space="preserve">
    <value>Show Wire</value>
  </data>
  <data name="ConnectorContextMenuHeaderSelectConnected" xml:space="preserve">
    <value>Select Connected</value>
  </data>
  <data name="ConnectorContextMenuHeaderUnpinConnector" xml:space="preserve">
    <value>Unpin Wire</value>
  </data>
  <data name="PreferencesViewPython" xml:space="preserve">
    <value>Python</value>
    <comment>Preferences | Features | Python</comment>
  </data>
  <data name="PreferencesViewRequiresRelaunchOfDynamo" xml:space="preserve">
    <value>Requires relaunch of Dynamo</value>
    <comment>Preferences | Features | Python | Requires relaunch of Dynamo</comment>
  </data>
  <data name="MessagePackageDepsInBuiltinPackages" xml:space="preserve">
    <value>{0} has dependencies that conflict with the following built-in package(s): {1}. Dependency conflicts could cause unintended behavior to occur.
    
Do you wish to continue trying to install {0}?</value>
  </data>
  <data name="MessageSamePackageDiffVersInBuiltinPackages" xml:space="preserve">
    <value>{0} cannot be installed as it conflicts with a different version of the built-in package, {1}, which is already installed.
    
You can try disabling loading packages from built-in package paths, or unload the conflicting package, then restart {2} and download {0} again.</value>
  </data>
  <data name="MessageSamePackageSameVersInBuiltinPackages" xml:space="preserve">
    <value>The same version of package {0} is already installed as a built-in package and does not need to be installed again.</value>
  </data>
  <data name="MessageSamePackageSameVersInLocalPackages" xml:space="preserve">
    <value>The same version of {0} is already installed and does not need to be installed again.</value>
  </data>
  <data name="MessageSamePackageDiffVersInLocalPackages" xml:space="preserve">
    <value>Package {0} cannot be installed as it conflicts with a different version, {1}, which is already installed. 

Do you wish to uninstall {1}? Restart {2} to complete the uninstall and try downloading {0} again.</value>
  </data>
  <data name="PreferencesViewGeneralSettingsRun" xml:space="preserve">
    <value>Run Settings</value>
    <comment>Expander Header Name</comment>
  </data>
  <data name="PreferencesViewGeneralSettingsGeoScaling" xml:space="preserve">
    <value>Default Geometry Scaling</value>
    <comment>Expander Header Name</comment>
  </data>
  <data name="PreferencesViewGeneralSettingsBackup" xml:space="preserve">
    <value>Backup Settings</value>
    <comment>Expander Header Name</comment>
  </data>
  <data name="PreferencesViewVisualSettingsGroupStyles" xml:space="preserve">
    <value>Groups</value>
    <comment>Expander Header Name</comment>
  </data>
  <data name="PreferencesViewVisualSettingsRenderPrecision" xml:space="preserve">
    <value>Render Precision</value>
    <comment>Expander Header Name</comment>
  </data>
  <data name="PreferencesViewAlreadyExistingStyleWarning" xml:space="preserve">
    <value>Style name already in use</value>
  </data>
  <data name="PreferencesViewVisualSettingsDisplaySettings" xml:space="preserve">
    <value>Display Settings</value>
    <comment>Expander Header Name</comment>
  </data>
  <data name="PreferencesViewVisualSettingShowEdges" xml:space="preserve">
    <value>Show Edges</value>
    <comment>Show Edges</comment>
  </data>
  <data name="PreferencesViewVisualSettingsIsolateSelectedGeo" xml:space="preserve">
    <value>Isolate Selected Geometry</value>
    <comment>Toogle Button Content</comment>
  </data>
  <data name="PackagePathViewModel_BuiltInPackages" xml:space="preserve">
    <value>Dynamo Built-In Packages</value>
  </data>
  <data name="PreferencesViewSavedChangesLabel" xml:space="preserve">
    <value>All changes saved automatically</value>
  </data>
  <data name="PreferencesViewSavedChangesTooltip" xml:space="preserve">
    <value>Last saved:</value>
  </data>
  <data name="NodeAutocompleteDocumentationUriString" xml:space="preserve">
    <value>DynamoCoreWpf;NodeAutocompleteDocumentation.html</value>
  </data>
  <data name="FileTrustWarningDocumentationUriString" xml:space="preserve">
    <value>DynamoCoreWpf;FileTrustWarningDocumentation.html</value>
  </data>
  <data name="PreferencesViewEnableNodeAutoCompleteTooltipText" xml:space="preserve">
    <value>Learn more about Node Autocomplete feature.</value>
  </data>
  <data name="AddStyleButton" xml:space="preserve">
    <value>Add Style</value>
  </data>
  <data name="ResetCPythonButtonText" xml:space="preserve">
    <value>Reset CPython</value>
  </data>
  <data name="ResetCPythonButtonToolTip" xml:space="preserve">
    <value>Resets CPython environment by reloading modules.</value>
  </data>
  <data name="GraphIssuesOnSave_CancelBtn" xml:space="preserve">
    <value>Cancel and Show Issues</value>
  </data>
  <data name="GraphIssuesOnSave_Description" xml:space="preserve">
    <value>There are unresolved issues with the graph type. If this graph is designed to be used outside of Dynamo, resolve all issues and save the graph again.</value>
  </data>
  <data name="GraphIssuesOnSave_ProceedBtn" xml:space="preserve">
    <value>Save with Issues</value>
  </data>
  <data name="GraphIssuesOnSave_Summary" xml:space="preserve">
    <value>You are trying to save a graph with unresolved issues</value>
  </data>
  <data name="GraphIssuesOnSave_Title" xml:space="preserve">
    <value>Graph Type Issues found</value>
  </data>
  <data name="PackagePathsExpanderName" xml:space="preserve">
    <value>Node and Package File Locations</value>
  </data>
  <data name="PreferencesPackageManagerSettingsTab" xml:space="preserve">
    <value>Package Settings</value>
  </data>
  <data name="PackagePathAddPathButtonName" xml:space="preserve">
    <value>Add Path</value>
  </data>
  <data name="PackagePathPreferencesTitle" xml:space="preserve">
    <value>Package/Library Search Paths</value>
  </data>
  <data name="PreferencesViewShowRunPreviewTooltip" xml:space="preserve">
    <value>To preview the execution state of your graph, wires connected to ports that will be affected by a graph run are highlighted in orange. Available only when the current workspace is in Manual run mode.</value>
  </data>
  <data name="PersistentVisualStatusOfLinterIssues" xml:space="preserve">
    <value>Issues found</value>
  </data>
  <data name="ContextSelectConnectedDownstream" xml:space="preserve">
    <value>Downstream</value>
  </data>
  <data name="ContextSelectConnectedHeader" xml:space="preserve">
    <value>Select Connected</value>
  </data>
  <data name="ContextSelectConnectedUpstream" xml:space="preserve">
    <value>Upstream</value>
  </data>
  <data name="ContextSelectConnectedUpstreamDownstream" xml:space="preserve">
    <value>Both</value>
  </data>
  <data name="NodeRenamedLabel" xml:space="preserve">
    <value>Renamed</value>
  </data>
  <data name="PackagePathProtected" xml:space="preserve">
    <value>This path is built-in and cannot be modified.</value>
  </data>
  <data name="PackagePathUpdatePathTooltip" xml:space="preserve">
    <value>Edit Path</value>
  </data>
  <data name="GetStartedGuide" xml:space="preserve">
    <value>_User Interface Tour</value>
    <comment>Get Started Dynamo Tour</comment>
  </data>
  <data name="GetStartedGuideDescription" xml:space="preserve">
    <value>Start your visual programming journey with this short guide. Here you'll learn some basics about the Dynamo interface and features.</value>
  </data>
  <data name="OnboardingGuideDescription" xml:space="preserve">
    <value>Learn about the basic building blocks of Dynamo. Get hands-on practice working with a graph.</value>
  </data>
  <data name="PackagesGuideDescription" xml:space="preserve">
    <value>A package is a toolkit of utilities that let you do more with Dynamo, beyond its core functionality. This guide shows how to find, install, and use packages. It installs a sample Autodesk package for you to explore.</value>
  </data>
  <data name="InteractiveGuides" xml:space="preserve">
    <value>_Interactive Guides</value>
    <comment>Dynamo Guided Tours</comment>
  </data>
  <data name="GetStartedGuideLibraryText" xml:space="preserve">
    <value>The library contains all default functions #(nodes)=https://primer2.dynamobim.org/4_nodes_and_wires of Dynamo, as well as custom nodes you may have loaded. \n\nTo find a node, search the library or browse its categories.</value>
  </data>
  <data name="GetStartedGuideLibraryTitle" xml:space="preserve">
    <value>Library</value>
  </data>
  <data name="GetStartedGuidePreferencesText" xml:space="preserve">
    <value>Use Preferences to customize your Dynamo experience. \n\nYou can change language and time zone settings, adjust the visual style of your workspace, and more.</value>
  </data>
  <data name="GetStartedGuidePreferencesTitle" xml:space="preserve">
    <value>Preferences</value>
  </data>
  <data name="GetStartedGuideResourcesText" xml:space="preserve">
    <value>Use the Help menu to access tools and resources to help you get started. \n\nYou can explore sample scripts, browse the Dynamo Dictionary, find other guides, and more.</value>
  </data>
  <data name="GetStartedGuideResourcesTitle" xml:space="preserve">
    <value>Resources</value>
  </data>
  <data name="GetStartedGuideRunStatusBarText" xml:space="preserve">
    <value>Use the Run Status Bar to run a Dynamo graph (a script that contains the logic or algorithm). \n\nYou can select your preferred run type: -Automatic: The graph runs each time you make a change.- -Manual: The graph runs only when you click Run-</value>
  </data>
  <data name="GetStartedGuideRunStatusBarTitle" xml:space="preserve">
    <value>Run Status Bar</value>
  </data>
  <data name="GetStartedGuideToolbarText" xml:space="preserve">
    <value>From the toolbar, you can: -Open a new workspace- -Open a saved Dynamo file- -Save your current Dynamo file- -Undo or redo changes-</value>
  </data>
  <data name="GetStartedGuideToolbarTitle" xml:space="preserve">
    <value>Toolbar</value>
  </data>
  <data name="GetStartedGuideWelcomeText" xml:space="preserve">
    <value>Start your visual programming journey with this short guide. \n\nHere you'll learn some basics about the Dynamo interface and features.</value>
  </data>
  <data name="GetStartedGuideWelcomeTitle" xml:space="preserve">
    <value>Welcome To Dynamo</value>
  </data>
  <data name="ContextMenuGroups" xml:space="preserve">
    <value>Groups</value>
    <comment>Context menu for group-based operations</comment>
  </data>
  <data name="ContextPinToNode" xml:space="preserve">
    <value>Pin to node</value>
  </data>
  <data name="GetStartedGuideRatingTextTitle" xml:space="preserve">
    <value>Rate this guide</value>
  </data>
  <data name="GetStartedGuideSurveyText" xml:space="preserve">
    <value>Learn more about Dynamo in the #online help=https://primer2.dynamobim.org/</value>
  </data>
  <data name="GetStartedGuideSurveyTitle" xml:space="preserve">
    <value>Finished</value>
  </data>
  <data name="GroupDefaultText" xml:space="preserve">
    <value>Description &lt;Double click here to edit group description&gt;</value>
  </data>
  <data name="GroupNameDefaultText" xml:space="preserve">
    <value>Title &lt;Click here to edit the group title&gt;</value>
  </data>
  <data name="GroupContextMenuAddGroupToGroup" xml:space="preserve">
    <value>Add Group to This Group</value>
  </data>
  <data name="NodeInformationalStateDismiss" xml:space="preserve">
    <value>Dismiss</value>
  </data>
  <data name="NodeInformationalStateShowAllInfo" xml:space="preserve">
    <value>Show all info</value>
  </data>
  <data name="NodeInformationalStateShowAllWarnings" xml:space="preserve">
    <value>Show all warnings</value>
  </data>
  <data name="NodeInformationalStateShowAllErrors" xml:space="preserve">
    <value>Show all errors</value>
  </data>
  <data name="NodeInformationalStateShowLess" xml:space="preserve">
    <value>Show less</value>
  </data>
  <data name="NodeInformationalStateDismissAll" xml:space="preserve">
    <value>Dismiss all</value>
  </data>
  <data name="NodeInfoDismissButtonToolTip" xml:space="preserve">
    <value>Dismisses the info messages on this node. Utilize when you want to design in graph failures, or the info message will not be relevant during graph execution.</value>
  </data>
  <data name="NodeWarningDismissButtonToolTip" xml:space="preserve">
    <value>Dismisses the warning messages on this node. Utilize when you want to design in graph failures, or the warning message will not be relevant during graph execution.</value>
  </data>
  <data name="BreakConnectionsPopupMenuItem" xml:space="preserve">
    <value>Break Connections</value>
  </data>
  <data name="RenamePortPopupMenuItem" xml:space="preserve">
    <value>Edit Port Properties</value>
  </data>
  <data name="HideWiresPopupMenuItem" xml:space="preserve">
    <value>Hide Wires</value>
  </data>
  <data name="ShowWiresPopupMenuItem" xml:space="preserve">
    <value>Show Wires</value>
  </data>
  <data name="ExitTourWindowContent" xml:space="preserve">
    <value>You can return to this guide later from the Help menu.</value>
  </data>
  <data name="PackageStatePendingUnload" xml:space="preserve">
    <value>Scheduled to be unloaded</value>
  </data>
  <data name="PackageStateError" xml:space="preserve">
    <value>Error</value>
  </data>
  <data name="PackageStateLoaded" xml:space="preserve">
    <value>Loaded</value>
  </data>
  <data name="PackageStateUnloaded" xml:space="preserve">
    <value>Unloaded</value>
  </data>
  <data name="PackageStateScheduledForDeletion" xml:space="preserve">
    <value>Scheduled for Delete</value>
  </data>
  <data name="PackageStateScheduledForUnload" xml:space="preserve">
    <value>Scheduled for Unload</value>
  </data>
  <data name="PackageStateErrorTooltip" xml:space="preserve">
    <value>Error.
This package has not been loaded due to the following error:
{0}.</value>
  </data>
  <data name="PackageStateLoadedTooltip" xml:space="preserve">
    <value>Loaded.
This package is loaded and ready to be used.</value>
  </data>
  <data name="PackageStateUnloadedTooltip" xml:space="preserve">
    <value>Unloaded.
This package has been marked as unloaded.</value>
  </data>
  <data name="PackageStateScheduledForDeletionTooltip" xml:space="preserve">
    <value>Scheduled for Delete.
This package will be deleted after the next Dynamo restart.</value>
  </data>
  <data name="PackageContextMenuDeletePackageText" xml:space="preserve">
    <value>Delete</value>
  </data>
  <data name="PackageContextMenuDeletePackageTooltip" xml:space="preserve">
    <value>Delete this package from the Dynamo package locations. Once deleted, it will not be loaded into Dynamo anymore until it is re-installed</value>
  </data>
  <data name="PackageContextMenuUnloadPackageText" xml:space="preserve">
    <value>Unload</value>
  </data>
  <data name="PackageContextMenuUnloadPackageTooltip" xml:space="preserve">
    <value>Unload this package so that it will not be loaded into Dynamo. The package will not be deleted from the Dynamo package locations</value>
  </data>
  <data name="PackageContextMenuUnmarkDeletePackageText" xml:space="preserve">
    <value>Cancel Delete</value>
  </data>
  <data name="PackageContextMenuUnmarkDeletePackageTooltip" xml:space="preserve">
    <value>Remove the scheduled delete status</value>
  </data>
  <data name="PackageContextMenuUnmarkUnloadPackageText" xml:space="preserve">
    <value>Cancel Unload</value>
  </data>
  <data name="PackageContextMenuUnmarkUnloadPackageTooltip" xml:space="preserve">
    <value>Remove the scheduled unload status</value>
  </data>
  <data name="PackageViewContextMenuLoadText" xml:space="preserve">
    <value>Load</value>
  </data>
  <data name="PackageViewContextMenuLoadTooltip" xml:space="preserve">
    <value>Load this package into Dynamo. Other packages with the same name will be automatically deleted</value>
  </data>
  <data name="CannotLoadPackageMessageBoxTitle" xml:space="preserve">
    <value>Cannot Load Package</value>
  </data>
  <data name="MessageLoadBuiltInPackage" xml:space="preserve">
    <value>To load the built-in package {1}, {0} needs to first delete any conflicting packages.

Delete the following packages: {2}?</value>
  </data>
  <data name="MessageLoadBuiltInWithRestartPackage" xml:space="preserve">
    <value>To load the built-in package {1}, {0} needs to first delete any conflicting packages.
Restart {0} to complete the deletion, then try and load the built-in pacakge again.

Delete the following packages: {2}?
    </value>
  </data>
  <data name="GraphIssuesOnSavePath_Description" xml:space="preserve">
    <value>The selected save location path is too long. Please change the save location and try again.</value>
  </data>
  <data name="GraphIssuesOnSavePath_Summary" xml:space="preserve">
    <value>You are trying to save a graph with a path that is too long.</value>
  </data>
  <data name="GraphIssuesOnSavePath_Title" xml:space="preserve">
    <value>Save Path Issues Found</value>
  </data>
  <data name="MessageNeedToRestartAfterUnload" xml:space="preserve">
    <value>{0} and its host application must restart before unload takes effect.</value>
  </data>
  <data name="MessageNeedToRestartAfterUnloadTitle" xml:space="preserve">
    <value>Unloading Package</value>
  </data>
  <data name="MessageFailedToUnload" xml:space="preserve">
    <value>{0} failed to unload the package.</value>
  </data>
  <data name="UnloadFailureMessageBoxTitle" xml:space="preserve">
    <value>Unload Failure</value>
  </data>
  <data name="DynamoViewViewMenuConnectorShowTooltip" xml:space="preserve">
    <value>Show _Tooltip</value>
  </data>
  <data name="NodeInformationalStateDismissedAlerts" xml:space="preserve">
    <value>Dismissed Alerts</value>
  </data>
  <data name="ContextMenu" xml:space="preserve">
    <value>Node Options</value>
    <comment>Node context menu</comment>
  </data>
  <data name="NodeAutocomplete" xml:space="preserve">
    <value>Sort results by</value>
    <comment>Node context tooltip</comment>
  </data>
  <data name="PackageFilter_Name_All" xml:space="preserve">
    <value>All</value>
  </data>
  <data name="PackageSearchHeader" xml:space="preserve">
    <value>Search for packages</value>
    <comment>The title of the package search manager window.</comment>
  </data>
  <data name="DisablePackageInstallIconTooltip" xml:space="preserve">
    <value>All custom package paths have been disabled in Preferences. Packages cannot be installed unless they are re-enabled.</value>
    <comment>Disable package install icon tooltip.</comment>
  </data>
  <data name="DisableBuiltInPackageToggleInfo" xml:space="preserve">
    <value>If the toggle is on, built-in packages will not load on restart. Built-in packages that are currently loaded will be unloaded on restart. 
If the toggle is off built-in packages that are not already loaded will load once the preferences dialog is closed.</value>
    <comment>Disable built-in package toggle info.</comment>
  </data>
  <data name="DisableCustomPackageToggleInfo" xml:space="preserve">
    <value>If the toggle is on, custom packages will not load on restart. Custom packages that are currently loaded will be unloaded on restart. 
If the toggle is off custom packages that are not already loaded will load once the preferences dialog is closed.</value>
    <comment>Disable custom package toggle info.</comment>
  </data>
  <data name="PackageSearchSortBy" xml:space="preserve">
    <value>SORT BY</value>
    <comment>Header in Package Search 'Sort By' Button  Context Menu</comment>
  </data>
  <data name="PackageSearchResultViewDetails" xml:space="preserve">
    <value>Info</value>
    <comment>In package search result card.</comment>
  </data>
  <data name="PackageSearchResultRequirements" xml:space="preserve">
    <value>Requirements</value>
    <comment>In package search result card.</comment>
  </data>
  <data name="PackageSearchOrder" xml:space="preserve">
    <value>ORDER</value>
    <comment>Header in Package Search 'Sort By' Button Context Menu</comment>
  </data>
  <data name="PreferencesViewShowPreviewBubbles" xml:space="preserve">
    <value>Show Preview Bubbles</value>
    <comment>Preferences | Visual Settings | Display Settings | Show Preview Bubbles</comment>
  </data>
  <data name="PreferencesUseHostScaleUnits" xml:space="preserve">
    <value>Use Revit to scale background graphic helpers</value>
  </data>
  <data name="PreferencesUseHostScaleUnitsToolTip" xml:space="preserve">
    <value>When toggled on, the current Host document units will be used to scale the background graphic helpers (grids, axes). Otherwise, the Graphic Elements Scale drop-down will determine scale.</value>
  </data>
  <data name="PublishPackageVersionMajorWatermark" xml:space="preserve">
    <value>0</value>
  </data>
  <data name="PublishPackageVersionMinorWatermark" xml:space="preserve">
    <value>0</value>
  </data>
  <data name="PublishPackageVersionBuildWatermark" xml:space="preserve">
    <value>0</value>
  </data>
  <data name="PublishPackageViewPackageDescription" xml:space="preserve">
    <value>Description</value>
  </data>
  <data name="PublishPackageViewPackageNameWatermark" xml:space="preserve">
    <value>Package name</value>
  </data>
  <data name="PackageStateScheduledForUnloadTooltip" xml:space="preserve">
    <value>Scheduled for Unload.
This package will be unloaded after the next Dynamo restart.</value>
  </data>
  <data name="PublishPackageGroupWatermark" xml:space="preserve">
    <value>Group</value>
  </data>
  <data name="PublishPackageKeywordsWatermark" xml:space="preserve">
    <value>Keywords</value>
  </data>
  <data name="PublishPackageViewLicenseSubLabel" xml:space="preserve">
    <value>Applies to the latest package version. If blank, the package will be licensed under </value>
  </data>
  <data name="PublishPackageViewLicenseWatermark" xml:space="preserve">
    <value>License</value>
  </data>
  <data name="PublishPackageViewCopyrightHolder" xml:space="preserve">
    <value>Copyright Holder (optional)</value>
  </data>
  <data name="PublishPackageViewCopyrightHolderWatermark" xml:space="preserve">
    <value>Author name</value>
  </data>
  <data name="PublishPackageViewCopyrightHolderSubLabel" xml:space="preserve">
    <value>If blank, default is your username</value>
  </data>
  <data name="PublishPackageViewCopyrightYear" xml:space="preserve">
    <value>Copyright Year (optional)</value>
  </data>
  <data name="PublishPackageViewCopyrightYearWatermark" xml:space="preserve">
    <value>Publishing year</value>
  </data>
  <data name="PublishPackageViewCopyrightYearSubLabel" xml:space="preserve">
    <value>If blank, default is publishing year</value>
  </data>
  <data name="PublishPackageViewRepositoryUrlWatermark" xml:space="preserve">
    <value>URL</value>
  </data>
  <data name="PublishPackageViewPublisherWebSite" xml:space="preserve">
    <value>Website Url (optional)</value>
  </data>
  <data name="PublishPackageViewPublisherWebSiteWatermark" xml:space="preserve">
    <value>URL</value>
  </data>
  <data name="PublishPackageViewAddDirectoryButton" xml:space="preserve">
    <value>Add Directory</value>
  </data>
  <data name="PublishPackageViewAddDirectoryButtonTooltip" xml:space="preserve">
    <value>Add folder</value>
  </data>
  <data name="PublishPackageViewMarkdownFilesDirectory" xml:space="preserve">
    <value>Markdown Files Path (optional)</value>
  </data>
  <data name="PublishPackageViewMarkdownFilesDirectoryToolTip" xml:space="preserve">
    <value>An optional location for documenting your package in the markdown format.</value>
  </data>
  <data name="PublishPackageViewResetMarkdownDirectoryButton" xml:space="preserve">
    <value>Reset</value>
  </data>
  <data name="PublishPackageViewResetMarkdownDirectoryButtonToolTip" xml:space="preserve">
    <value>Clears this package's Markdown directory.</value>
  </data>
  <data name="PublishPackageViewRemoveItemToolTip" xml:space="preserve">
    <value>Removes this item from the package contents list.</value>
  </data>
  <data name="PublishPackageExternalPackageDependencies" xml:space="preserve">
    <value>External Package Dependencies</value>
  </data>
  <data name="PreferencesViewMarkdownDirectoryTooltip" xml:space="preserve">
    <value>Markdown documentation can be added to your package that will leverage the Documentation Browser to display author generated information on a per-node basis.</value>
  </data>
  <data name="PublishPackageViewPublisherURLWatermark" xml:space="preserve">
    <value>URL</value>
  </data>
  <data name="PackagesGuide" xml:space="preserve">
    <value>_Packages</value>
  </data>
  <data name="PackagesGuideLearnAbout" xml:space="preserve">
    <value>Learn about packages</value>
  </data>
  <data name="NodeAutoCompleteNotAvailableForCollapsedGroups" xml:space="preserve">
    <value>Node AutoComplete is not available on ports belonging to collapsed groups.</value>
  </data>
  <data name="PackageManagerInstall" xml:space="preserve">
    <value>Install</value>
    <comment>Used on the package manager search result card. If the package is not installed, the button will say 'Install'.</comment>
  </data>
  <data name="PackageManagerPackageUpdated" xml:space="preserve">
    <value>Updated</value>
    <comment>Displays next to the package name in the Package Search window if the package has been updated in the last 30 days.</comment>
  </data>
  <data name="PackageManagerPackageNew" xml:space="preserve">
    <value>New</value>
    <comment>Displays next to the package name in the Package Search window if the package has been added in the last 30 days.</comment>
  </data>
  <data name="PackageManagerMyPackagesControlName" xml:space="preserve">
    <value>packageManagerMyPackages</value>
  </data>
  <data name="PackageManagerSearchTab" xml:space="preserve">
    <value>Search for Packages</value>
  </data>
  <data name="PackageManagerPublishTab" xml:space="preserve">
    <value>Publish a Package</value>
  </data>
  <data name="PackageManagerPublishOnlineFinishedMessage" xml:space="preserve">
    <value>Virus scan in progress. Your package will be searchable in a few minutes.</value>
  </data>
  <data name="PackageManagerInstalledPackagesTab" xml:space="preserve">
    <value>Installed Packages</value>
  </data>
  <data name="PackageManagerMyPackagesTab" xml:space="preserve">
    <value>My Packages</value>
  </data>
  <data name="PackageManagerPackageSettingsTab" xml:space="preserve">
    <value>Package Settings</value>
  </data>
  <data name="PackageManagerTitle" xml:space="preserve">
    <value>Package Manager</value>
  </data>
  <data name="PackageManagerLoadingTimedOutWarningMessage" xml:space="preserve">
    <value>Loading the packages is taking longer than expected. Please wait, or restart the Package Manager.</value>
  </data>
  <data name="PackagerManageNoInstalledPackagesMessage" xml:space="preserve">
    <value>You don’t have any installed packages yet.</value>
  </data>
  <data name="PackageManagerNoInstalledPackagesSubMessage" xml:space="preserve">
    <value>Once you install a package, you can find it here.</value>
  </data>
  <data name="PackagerManageUserNotSignedPackagesMessage" xml:space="preserve">
    <value>Sign in to your Dynamo account to view your published packages.</value>
  </data>
  <data name="PackageManagerUserNotSignedPackagesSubMessage" xml:space="preserve">
    <value>Once signed in, you can find your published packages here.</value>
  </data>
  <data name="PackageManagerSearchPackagesButton" xml:space="preserve">
    <value>Search for Packages</value>
  </data>
  <data name="PackagerManageNoPublishedPackagesMessage" xml:space="preserve">
    <value>You haven’t published any packages yet.</value>
  </data>
  <data name="PackagerManageNoPublishedPackagesSubMessage" xml:space="preserve">
    <value>Once you publish a package, you can find it here.</value>
  </data>
  <data name="PackageManagerPublishPackageButton" xml:space="preserve">
    <value>Publish a Package</value>
  </data>
  <data name="PackageManagerSettingsRunPrefix" xml:space="preserve">
    <value>Edit your package settings in </value>
  </data>
  <data name="PackageManagerSettingsHyperlink" xml:space="preserve">
    <value>Preferences</value>
  </data>
  <data name="PackageDetailsDescription" xml:space="preserve">
    <value>DESCRIPTION</value>
    <comment>Header in the PackageDetailsViewExtension.</comment>
  </data>
  <data name="PackageDetailsLicense" xml:space="preserve">
    <value>LICENSE OF LATEST PACKAGE</value>
    <comment>Header in the PackageDetailsViewExtension.</comment>
  </data>
  <data name="PackageDetailsVersionsAndPackageRequirements" xml:space="preserve">
    <value>VERSIONS AND PACKAGE REQUIREMENTS</value>
    <comment>Header in the PackageDetailsViewExtension.</comment>
  </data>
  <data name="PackageDetailsVersions" xml:space="preserve">
    <value>Versions</value>
    <comment>Datagrid Column Header in the PackageDetailsViewExtension.</comment>
  </data>
  <data name="PackageDetailsHost" xml:space="preserve">
    <value>Host</value>
    <comment>Datagrid Column Header in the PackageDetailsViewExtension.</comment>
  </data>
  <data name="PackageDetailsPython" xml:space="preserve">
    <value>Python</value>
    <comment>Datagrid Column Header in the PackageDetailsViewExtension.</comment>
  </data>
  <data name="PackageDetailsCopyRightHolder" xml:space="preserve">
    <value>Copyright Holder</value>
    <comment>Datagrid Column Header in the PackageDetailsViewExtension.</comment>
  </data>
  <data name="PackageDetailsCopyRightYear" xml:space="preserve">
    <value>Copyright Year</value>
    <comment>Datagrid Column Header in the PackageDetailsViewExtension.</comment>
  </data>
  <data name="PackageDetailsPackage" xml:space="preserve">
    <value>Package</value>
    <comment>Datagrid Column Header in the PackageDetailsViewExtension.</comment>
  </data>
  <data name="PackageSortToolTip" xml:space="preserve">
    <value>Sort Packages.</value>
  </data>
  <data name="ConnectorContextMenuHeaderHideConnector" xml:space="preserve">
    <value>Hide Wire</value>
  </data>
  <data name="PackagesGuideFindPackageText" xml:space="preserve">
    <value>Packages provide additional functions that you can use in Dynamo. \n\nTo find a package or see what’s available, \n**Click Packages &gt; Package Manager...**.</value>
  </data>
  <data name="PackagesGuideFindPackageTitle" xml:space="preserve">
    <value>Find a package</value>
  </data>
  <data name="PackagesGuideSearchFilterText" xml:space="preserve">
    <value>\nYou can find packages whose title, author, or keywords contain the search phrase. To filter and sort the results, use the and icons next to the search bar.</value>
  </data>
  <data name="PackagesGuideSearchFilterTitle" xml:space="preserve">
    <value>Search, filter, and sort</value>
  </data>
  <data name="PackagesGuideTermsOfServiceText" xml:space="preserve">
    <value>\nPackages may come from third parties. Be aware that packages may pose security risks. #More information=https://dynamobim.org/issues/extend-dynamo-with-packages  \n\n**Click I Accept** in the Terms of Service to accept it and proceed with this guide.</value>
  </data>
  <data name="PackagesGuideTermsOfServiceTitle" xml:space="preserve">
    <value>Accept the Terms of Service</value>
  </data>
  <data name="PackagesGuideThirdPartyText" xml:space="preserve">
    <value>\nPackages may come from third parties.\n\nBe aware that packages may pose security risks. #More information=https://dynamobim.org/issues/extend-dynamo-with-packages/</value>
  </data>
  <data name="PackagesGuideThirdPartyTitle" xml:space="preserve">
    <value>Third-party packages</value>
  </data>
  <data name="GenericTaskDialogOptionYes" xml:space="preserve">
    <value>Yes</value>
  </data>
  <data name="GenericTaskDialogOptionNo" xml:space="preserve">
    <value>No</value>
  </data>
  <data name="GenericTaskDialogOptionOK" xml:space="preserve">
    <value>OK</value>
  </data>
  <data name="GenericTaskDialogOptionCancel" xml:space="preserve">
    <value>Cancel</value>
  </data>
  <data name="WorkspaceTabSavingUnnecessary" xml:space="preserve">
    <value>No need to save!</value>
  </data>
  <data name="WorkspaceTabSavingNecessary" xml:space="preserve">
    <value>You need to save updates to this file.</value>
  </data>
  <data name="WorkspaceTabSavingBrandNewFile" xml:space="preserve">
    <value>This is a brand new file.</value>
  </data>
  <data name="WorkspaceTabNotSavedYet" xml:space="preserve">
    <value>You haven't saved this file yet.</value>
  </data>
  <data name="ScriptTagsRemovalWarning" xml:space="preserve">
    <value>Script tags detected in the help document have been removed.</value>
  </data>
  <data name="PackagesGuideContinueButton" xml:space="preserve">
    <value>Continue</value>
  </data>
  <data name="PackagesGuideExitButton" xml:space="preserve">
    <value>Exit</value>
  </data>
  <data name="ShortcutExportAsImageMainMenu" xml:space="preserve">
    <value>Export as Image</value>
  </data>
  <data name="ShortcutExportBackground3DPreview" xml:space="preserve">
    <value>Background 3D Preview</value>
  </data>
  <data name="ShortcutExportWorkspace" xml:space="preserve">
    <value>Workspace</value>
  </data>
  <data name="PackagesGuideExitAcceptTerms" xml:space="preserve">
    <value>To continue the guide and install the sample package, you must accept the Terms of Service. \n\n **Click Continue.** Then in the terms, **click I Accept.** \n\n\n\n</value>
  </data>
  <data name="PackagesGuideExitTitle" xml:space="preserve">
    <value>Do you want to exit the guide?</value>
  </data>
  <data name="InfoBubbleInfo" xml:space="preserve">
    <value>Info</value>
  </data>
  <data name="Save" xml:space="preserve">
    <value>Save</value>
  </data>
  <data name="PackagesGuideInstallAPackageText" xml:space="preserve">
    <value>Package installations are typically quick, depending on their size and other factors. \n\n**Click Install** to install the latest version of the sample Autodesk package and proceed with this guide.</value>
  </data>
  <data name="PackagesGuideInstallAPackageTitle" xml:space="preserve">
    <value>Install a package</value>
  </data>
  <data name="PackagesGuideInstalledPackageText" xml:space="preserve">
    <value>Package installations are typically quick, depending on their size and other factors. \n
To install the latest version of a package, click Install. \n
%./UI/Images/alert.png% The sample Autodesk package is already installed on your computer.</value>
  </data>
  <data name="PackagesGuideDependenciesText" xml:space="preserve">
    <value>\nIf you need other software or tools in order to use this package, they are listed under Versions and Package Requirements.</value>
  </data>
  <data name="PackagesGuideDependenciesTitle" xml:space="preserve">
    <value>Package dependencies</value>
  </data>
  <data name="PackagesGuideSearchResultsText" xml:space="preserve">
    <value>\nSearch results display summary information for each package: -author- -likes and downloads- -date of the most recent version- \n**Click View Details** to see more information about a package.</value>
  </data>
  <data name="PackagesGuideSearchResultsTitle" xml:space="preserve">
    <value>Search results</value>
  </data>
  <data name="PackageContextMenuDeletePackageCustomNodesInUseTooltip" xml:space="preserve">
    <value>This package contains custom nodes that are in use. These custom nodes need to be deleted or the graph needs to be closed before the package can be deleted.</value>
  </data>
  <data name="PackagesGuideNavigatePackagesText" xml:space="preserve">
    <value>\nWhen you install a package, it appears in the library under Add-ons.  \n\n**Click to expand the package** so you can see its nodes (functions).</value>
  </data>
  <data name="PackagesGuideNavigatePackagesTitle" xml:space="preserve">
    <value>Navigate to packages</value>
  </data>
  <data name="PackagesGuideSurveyText" xml:space="preserve">
    <value>Learn more about packages in the #online help=https://dynamobim.org/issues/extend-dynamo-with-packages</value>
  </data>
  <data name="PackagesGuideSurveyTitle" xml:space="preserve">
    <value>Finished</value>
  </data>
  <data name="PackagesGuideUsePackageText" xml:space="preserve">
    <value>To learn how to use nodes in a package, hover over a node to see a description. To add a node to the workspace, click its name in the list.</value>
  </data>
  <data name="PackagesGuideUsePackageTitle" xml:space="preserve">
    <value>Use package nodes</value>
  </data>
  <data name="ConfigureADPButtonText" xml:space="preserve">
    <value>Configure Autodesk Analytics Program</value>
  </data>
  <data name="ContinueInstall" xml:space="preserve">
    <value>Continue install</value>
  </data>
  <data name="UninstallLoadedPackages" xml:space="preserve">
    <value>Uninstall loaded packages</value>
  </data>
  <data name="UninstallLoadedPackage" xml:space="preserve">
    <value>Uninstall loaded package</value>
  </data>
  <data name="PackagesGuidePackagesNodeTitle" xml:space="preserve">
    <value>Use package nodes</value>
  </data>
  <data name="PublishPackageViewFilePath" xml:space="preserve">
    <value>File Path</value>
  </data>
  <data name="PublishPackageViewNodeLibrary" xml:space="preserve">
    <value>Node Library</value>
  </data>
  <data name="PublishPackageRetainFolderStructureTooltip" xml:space="preserve">
    <value>When this setting is enabled, the folder structure of uploaded files will be retained. Otherwise, files will be placed into predefined folders.

Note: Incorrect folder structure may affect the functionality of packages that rely on the correct file organization. When in doubt, leave this setting off.
    </value>
  </data>
  <data name="PublishPackageNodeLibraryTooltip" xml:space="preserve">
    <value>DLL file containing types and methods that Dynamo imports as nodes. Mark ZeroTouch, NodeModel, or NodeViewCustomization DLLs and types you want to import into Dynamo as node libraries.</value>
  </data>
  <data name="NodeTooltipRenamed" xml:space="preserve">
    <value>Renamed from {0}</value>
  </data>
  <data name="WorkspaceTabTooltipHeaderUnsaved" xml:space="preserve">
    <value>Unsaved</value>
  </data>
  <data name="TourLabelProgressText" xml:space="preserve">
    <value>of</value>
  </data>
  <data name="StartTourButtonText" xml:space="preserve">
    <value>Start Tour</value>
  </data>
  <data name="ContextUnpinFromNode" xml:space="preserve">
    <value>Unpin from node</value>
  </data>
  <data name="UnpinNodeTooltip" xml:space="preserve">
    <value>Unpin this note from the node</value>
  </data>
  <data name="PreferencesViewVisualSettingsGroupStyleInput" xml:space="preserve">
    <value>Style Name</value>
  </data>
  <data name="PreferencesViewEmptyStyleWarning" xml:space="preserve">
    <value>Please enter a valid name</value>
  </data>
  <data name="GroupStyleContextAnnotation" xml:space="preserve">
    <value>Group Style</value>
  </data>
  <data name="ContextPinToNodeTooltip" xml:space="preserve">
    <value>Select a node to pin to this note.</value>
  </data>
  <data name="GroupStylesCancelButtonText" xml:space="preserve">
    <value>Cancel</value>
  </data>
  <data name="GroupStylesSaveButtonText" xml:space="preserve">
    <value>Save</value>
  </data>
  <data name="OnboardingGuide" xml:space="preserve">
    <value>_Getting Started</value>
  </data>
  <data name="OnboardingGuideWelcomeTitle" xml:space="preserve">
    <value>Get started with Dynamo</value>
  </data>
  <data name="OnboardingGuideSurveyText" xml:space="preserve">
    <value>You've finished the Getting Started guide.</value>
  </data>
  <data name="OnboardingWorkspaceText" xml:space="preserve">
    <value>This is the workspace, where you’ll develop visual programs and preview the results. \n\nEach visual program is powered by a **graph** . Graphs can process data, create geometry, and more. In this guide, we’ll work with a sample graph.</value>
  </data>
  <data name="OnboardingWorkspaceTitle" xml:space="preserve">
    <value>Workspace</value>
  </data>
  <data name="GetStartedLinkText" xml:space="preserve">
    <value>Get Started</value>
  </data>
  <data name="NextGuideText" xml:space="preserve">
    <value>Next guide: </value>
  </data>
  <data name="GroupContextMenuColor" xml:space="preserve">
    <value>Color</value>
  </data>
  <data name="RunCompletedWithErrorsMessage" xml:space="preserve">
    <value>Run completed with errors.</value>
  </data>
  <data name="RunCompletedWithScaleChangeAndErrorsMessage" xml:space="preserve">
    <value>Run completed with errors on setting new working range.</value>
  </data>
  <data name="RunReady" xml:space="preserve">
    <value>Ready to run.</value>
  </data>
  <data name="PreferencesSecuritySettingsTab" xml:space="preserve">
    <value>Security</value>
  </data>
  <data name="PreferencesViewTrustWarningHeader" xml:space="preserve">
    <value>Trust warning</value>
  </data>
  <data name="PreferencesViewTrustWarningLabel" xml:space="preserve">
    <value>Disable trust warning</value>
  </data>
  <data name="PreferencesViewTrustWarningTooltipText" xml:space="preserve">
    <value>This applies to Dynamo, Dynamo Player and Generative Design Player. We recommend keeping this toggle off to avoid inadvertently opening a file from an untrusted location.</value>
  </data>
  <data name="SecurityPathAddPathButtonName" xml:space="preserve">
    <value>Add Path</value>
  </data>
  <data name="SecurityWarningExpanderName" xml:space="preserve">
    <value>Warning</value>
  </data>
  <data name="TrustedPathsExpanderName" xml:space="preserve">
    <value>Trusted File Locations</value>
  </data>
  <data name="ZoomLevel" xml:space="preserve">
    <value>0.4</value>
  </data>
  <data name="OnboardingNodesText" xml:space="preserve">
    <value>Nodes are the building blocks of graphs. Nodes perform operations, such as storing a number or creating geometry.\n\nYou can learn more about a node by hovering over its parts. This node is missing an input.\n\nHover over the input port to see what types of data it accepts.</value>
  </data>
  <data name="OnboardingNodesTitle" xml:space="preserve">
    <value>Nodes</value>
  </data>
  <data name="OnboardingGuideWelcomeText" xml:space="preserve">
    <value>Learn about the basic building blocks of Dynamo. Get hands-on practice working with a graph.</value>
  </data>
  <data name="OnboardingPlaceNodeText" xml:space="preserve">
    <value>The library contains the nodes used to build graphs. To find a node, you can search the library or browse its categories.

To place a node from the library to the workspace, click the node.

Try placing the highlighted **ByOrigin** node.</value>
  </data>
  <data name="OnboardingPlaceNodeTitle" xml:space="preserve">
    <value>Placing nodes</value>
  </data>
  <data name="OnboardingGuideConnectNodesText" xml:space="preserve">
    <value>This new node needs to be connected to another to make it part of the graph. Give it a try, then click the Next arrow.</value>
  </data>
  <data name="OnboardingGuideConnectNodesTitle" xml:space="preserve">
    <value>Connect the nodes</value>
  </data>
  <data name="OnboardingGuideRunGraphText" xml:space="preserve">
    <value>Let’s run the graph and see the results of the adjustments you made. Click Run.</value>
  </data>
  <data name="OnboardingGuideRunGraphTitle" xml:space="preserve">
    <value>Run the graph</value>
  </data>
  <data name="FileTrustWarningCheckBoxText" xml:space="preserve">
    <value>Trust this file’s location in the future.</value>
  </data>
  <data name="FileTrustWarningPopupNoCloseFile" xml:space="preserve">
    <value>No, close file</value>
  </data>
  <data name="DiscardChangesWarningPopupCaption" xml:space="preserve">
    <value>Discard changes?</value>
  </data>
  <data name="DiscardChangesWarningPopupMessage" xml:space="preserve">
    <value>Your changes will be lost if you navigate away from the package upload screen.</value>
  </data>
  <data name="FileTrustWarningPopupSettings" xml:space="preserve">
    <value>Settings</value>
  </data>
  <data name="FileTrustWarningPopupText" xml:space="preserve">
    <value>This file is stored in an untrusted location. Do you want to open this file?</value>
  </data>
  <data name="FileTrustWarningPopupTitle" xml:space="preserve">
    <value>Open external file?</value>
  </data>
  <data name="FileTrustWarningPopupTooltip1" xml:space="preserve">
    <value>External content may bring risks to your system security.</value>
  </data>
  <data name="FileTrustWarningPopupTooltip2" xml:space="preserve">
    <value>The file's current location will be added to trusted locations.
You can manage this in Preferences -&gt; Security.</value>
  </data>
  <data name="FileTrustWarningPopupYes" xml:space="preserve">
    <value>Yes</value>
  </data>
  <data name="DynamoViewRunButtonToolTipDisabledFileTrust" xml:space="preserve">
    <value>Graph execution is suspended until warning is resolved</value>
  </data>
  <data name="DynamoShowFileTrustWarning" xml:space="preserve">
    <value>Show File Trust Warning</value>
  </data>
  <data name="DynamoViewRunTypesComboBoxToolTipDisabled" xml:space="preserve">
    <value>Run mode can not be changed until warning is resolved</value>
  </data>
  <data name="BubbleDismissAllButtonTooltip" xml:space="preserve">
    <value>Temporarily dismiss all warnings of this node</value>
    <comment>Tooltip text of Dismiss All warnong button.</comment>
  </data>
  <data name="RunCompletedWithWarningsDismissedMessage" xml:space="preserve">
    <value>Run completed with dismissed warnings.</value>
  </data>
  <data name="PackageRepositoryLabel" xml:space="preserve">
    <value>Repository</value>
  </data>
  <data name="PackageWebsiteLabel" xml:space="preserve">
    <value>Website</value>
  </data>
  <data name="OnboardingSuccessText" xml:space="preserve">
    <value>Well done! You just ran your first graph in Dynamo. \n\nStay tuned for more guides on Dynamo basics. In the meantime, continue your learning journey in #Dynamo Primer=https://primer2.dynamobim.org/ .</value>
  </data>
  <data name="OnboardingSuccessTitle" xml:space="preserve">
    <value>Success</value>
  </data>
  <data name="MessagePackageTargetOtherHosts" xml:space="preserve">
    <value>The package or one of its dependencies targets a different environment, such as Revit, Civil 3D, Advance Steel, Alias or FormIt. This can cause instability and unexpected problems. Do you want to continue?</value>
  </data>
  <data name="RunBlockedMessage" xml:space="preserve">
    <value>Run blocked.</value>
    <comment>Run status message for case where graph run blocked due to unresolved security warning.</comment>
  </data>
  <data name="FooterNotificationErrorImage" xml:space="preserve">
    <value>/DynamoCoreWpf;component/UI/Images/error.png</value>
  </data>
  <data name="FooterNotificationErrorTooltip" xml:space="preserve">
    <value>Click to cycle through nodes with errors.</value>
  </data>
  <data name="FooterNotificationInfoImage" xml:space="preserve">
    <value>/DynamoCoreWpf;component/UI/Images/info.png</value>
  </data>
  <data name="FooterNotificationInfoTooltip" xml:space="preserve">
    <value>Click to cycle through nodes with info states.</value>
  </data>
  <data name="FooterNotificationWarningImage" xml:space="preserve">
    <value>/DynamoCoreWpf;component/UI/Images/warning_16px.png</value>
  </data>
  <data name="FooterNotificationWarningTooltip" xml:space="preserve">
    <value>Click to cycle through nodes with warnings.</value>
  </data>
  <data name="TrustLocationAddedNotification" xml:space="preserve">
    <value>You have trusted file location:
{0}</value>
  </data>
  <data name="TrustLocationSkippedNotification" xml:space="preserve">
    <value>File location was not added to trusted locations.</value>
  </data>
  <data name="MessagePackageTargetOtherHosts2" xml:space="preserve">
    <value>The package or one of its dependencies targets a different environment, such as Revit, Civil 3D, Advance Steel, Alias or FormIt. This can cause instability and unexpected problems.</value>
  </data>
  <data name="MessagePackageTargetOtherHostShort" xml:space="preserve">
    <value>Package targets a different host than current host application.</value>
  </data>
  <data name="TitlePackageTargetOtherHost" xml:space="preserve">
    <value>Package Host Error</value>
  </data>
  <data name="TrustedLocationNotAccessible" xml:space="preserve">
    <value>A problem occurred when trying to access the trusted location. Dynamo is unable to obtain read/write access to
{0}</value>
  </data>
  <data name="UnableToAccessTrustedDirectory" xml:space="preserve">
    <value>Unable To Access Trusted Directory</value>
  </data>
  <data name="ConnectorContextMenuHeaderPinConnector" xml:space="preserve">
    <value>Pin Wire</value>
  </data>
  <data name="ContextMenuConnectionsHideAll" xml:space="preserve">
    <value>Hide All Wires</value>
  </data>
  <data name="ContextMenuConnectionsShowAll" xml:space="preserve">
    <value>Show All Wires</value>
  </data>
  <data name="ConnectorContextMenuHeaderStartNode" xml:space="preserve">
    <value>Navigate Upstream</value>
  </data>
  <data name="ConnectorContextMenuHeaderEndNode" xml:space="preserve">
    <value>Navigate Downtream</value>
  </data>
  <data name="ContextMenuNodeConnections" xml:space="preserve">
    <value>Node Connections</value>
  </data>
  <data name="InvalidDraggingOperationMessgae" xml:space="preserve">
    <value>Nothing is being dragged. If you see this message, most likely your recent Dynamo interaction is not recommended.</value>
  </data>
  <data name="UngroupParentGroupWarning" xml:space="preserve">
    <value>Dynamo cannot ungroup when there is no parent group.</value>
  </data>
  <data name="PreferencesViewEnableNotificationCenter" xml:space="preserve">
    <value>Receive notification</value>
    <comment>Preferences | Features | Notification Center | Receive notification</comment>
  </data>
  <data name="PreferencesViewNotificationCenter" xml:space="preserve">
    <value>Notification Center</value>
    <comment>Preferences | Features | Notification Center</comment>
  </data>
  <data name="NotificationCenterButtonTooltip" xml:space="preserve">
    <value>Click to view latest news from Dynamo Team.</value>
  </data>
  <data name="InfectedPackageMessageString" xml:space="preserve">
    <value>This is an infected package. Please upload a clean version.</value>
  </data>
  <data name="InfectedPackageErrorString" xml:space="preserve">
    <value>Upload Error</value>
  </data>
  <data name="PrePackagePublishMessage" xml:space="preserve">
    <value>Your package will be scanned for viruses, and will be available for download once it successfully passes the scan.</value>
  </data>
  <data name="PrePackagePublishTitle" xml:space="preserve">
    <value>Package Upload Scan</value>
  </data>
  <data name="ImportPreferencesInfo" xml:space="preserve">
    <value>You can import custom settings here, which will overwrite your current settings. If you'd like to preserve a copy of your current settings, export them before importing new settings. Settings not shown in the Preferences panel will be applied once Dynamo and any host program restarts.</value>
    <comment>Import Preferences Info.</comment>
  </data>
  <data name="PreferencesMustBeClosedMessage" xml:space="preserve">
    <value>Preferences must be closed before you proceed. All changes saved automatically.</value>
  </data>
  <data name="PreferencesViewNodeAutocomplete" xml:space="preserve">
    <value>Node Autocomplete</value>
    <comment>Preferences | Features | Node Autocomplete</comment>
  </data>
  <data name="PreferredConfidenceLevel" xml:space="preserve">
    <value>Preferred confidence level</value>
  </data>
  <data name="PreferredConfidenceLevelInfo" xml:space="preserve">
    <value>Confidence level appears next to each recommended node and represents estimated probability that the node is a good choice. When toggled on, this setting hides recommended nodes that don’t meet the specified confidence level. You can click the Low Confidence header to show the nodes.</value>
  </data>
  <data name="MLRecommendationNumberOfResults" xml:space="preserve">
    <value>Number of results for Recommended Nodes</value>
  </data>
  <data name="ImportPreferencesText" xml:space="preserve">
    <value>Import</value>
    <comment>Import Preferences Text.</comment>
  </data>
  <data name="ExportPreferencesText" xml:space="preserve">
    <value>Export</value>
    <comment>Export Preferences Text.</comment>
  </data>
  <data name="ExportSettingsDialogTitle" xml:space="preserve">
    <value>Select Folder to Export</value>
  </data>
  <data name="FileDialogImportSettingsFiles" xml:space="preserve">
    <value>Settings Files ({0})|{0}</value>
  </data>
  <data name="ImportSettingsDialogTitle" xml:space="preserve">
    <value>Import Settings</value>
  </data>
  <data name="ImportSettingsSuccessMessage" xml:space="preserve">
    <value>Import Success</value>
  </data>
  <data name="ImportSettingsFailedMessage" xml:space="preserve">
    <value>Import Failed</value>
  </data>
  <data name="PreferencesSettingHardwareAcceleration" xml:space="preserve">
    <value>Use Hardware Acceleration</value>
  </data>
  <data name="PreferencesSettingCustomPythomTemplate" xml:space="preserve">
    <value>Custom Python Template File Path</value>
    <comment>Preferences | Features | Python | Python Template File</comment>
  </data>
  <data name="PreferencesSettingBackupInterval" xml:space="preserve">
    <value>Auto-Backup Interval</value>
    <comment>Setting menu | Auto-Backup Interval</comment>
  </data>
  <data name="PreferencesSettingDefaultBackupLocation" xml:space="preserve">
    <value>Default Backup Location</value>
    <comment>Default Backup Location</comment>
  </data>
  <data name="PreferencesSettingUpdateBackupLocationTooltip" xml:space="preserve">
    <value>Edit Backup Location</value>
  </data>
  <data name="PreferencesSettingResetBackupLocationTooltip" xml:space="preserve">
    <value>Reset Backup Location</value>
  </data>
  <data name="PreferencesSettingsBackupLocationDialogTitle" xml:space="preserve">
    <value>Select Folder to Backup</value>
  </data>
  <data name="PreferencesSettingsBackupFailedTitle" xml:space="preserve">
    <value>Backup location Failed</value>
  </data>
  <data name="PreferencesSettingsBackupFailedMessage" xml:space="preserve">
    <value>Invalid Backup location</value>
  </data>
  <data name="PreferencesSettingMaxRecentFiles" xml:space="preserve">
    <value>Maximum Number of Recent Files</value>
    <comment>Setting menu | Maximum Number of Recent Files</comment>
  </data>
  <data name="BackupInternalUnit" xml:space="preserve">
    <value>Minute(s) between backups</value>
  </data>
  <data name="PythonTemplateAddPathTooltip" xml:space="preserve">
    <value>Add a file path for Python Node Template</value>
  </data>
  <data name="AddFilePathButtonName" xml:space="preserve">
    <value>Add File Path</value>
  </data>
  <data name="PackageDeprecatedTooltip" xml:space="preserve">
    <value>This package is outdated and cannot be installed.</value>
  </data>
  <data name="PackageManagerMyPackagesPublishVersion" xml:space="preserve">
    <value>Publish Version</value>
  </data>
  <data name="SplashScreenViewExtensions" xml:space="preserve">
    <value>Loading View Extensions...</value>
  </data>
  <data name="DynamoViewSettingShowStaticSplashScreen" xml:space="preserve">
    <value>Pause Splash Screen</value>
  </data>
  <data name="PreferencesViewShowStaticSplashScreenTooltip" xml:space="preserve">
    <value>Pauses the splash screen when loading is complete, enabling you to launch Dynamo manually, sign in to your Autodesk account, or import settings.</value>
  </data>
  <data name="LogoutMenuItemText" xml:space="preserve">
    <value>Sign Out</value>
  </data>
  <data name="SignInButtonText" xml:space="preserve">
    <value>Sign In</value>
  </data>
  <data name="SigningInButtonText" xml:space="preserve">
    <value>Signing In</value>
  </data>
  <data name="RecentFileNumberInfo" xml:space="preserve">
    <value>Reducing this number will discard all recent files beyond your chosen number.</value>
  </data>
  <data name="WebView2RequiredMessage" xml:space="preserve">
    <value>Dynamo requires WebView2 Evergreen Runtime, which is not installed on your computer. Please use the link below to download the Evergreen Standalone Installer and install the program. Then relaunch Dynamo. \n\n#WebView2 Runtime Installer=https://developer.microsoft.com/en-us/microsoft-edge/webview2/#download-sectionedge/webview2/#download-section</value>
  </data>
  <data name="WebView2RequiredTitle" xml:space="preserve">
    <value>WebView2 Required</value>
  </data>
  <data name="DynamoViewFileMenuInsert" xml:space="preserve">
    <value>Insert...</value>
  </data>
  <data name="DynamoViewRunTypesAutomaticToolTip" xml:space="preserve">
    <value>Graph changes are executed in real time. Best suited for smaller graphs, known graphs, and Dynamo Sandbox.</value>
  </data>
  <data name="DynamoViewRunTypesComboBoxToolTipEnabled" xml:space="preserve">
    <value>Run mode\n\nControls when graph changes are executed.</value>
  </data>
  <data name="DynamoViewRunTypesManualToolTip" xml:space="preserve">
    <value>Graph changes are executed when you click Run. Use this mode when working in large graphs, unfamiliar graphs, or host applications.</value>
  </data>
  <data name="DynamoViewRunTypesPeriodicToolTip" xml:space="preserve">
    <value>Graph changes are executed at a specified interval. Only available when the graph contains specific nodes, such as DateTime.Now or WebRequest.</value>
  </data>
  <data name="PreferencesViewDefaultRunSettingsInfoTooltip" xml:space="preserve">
    <value>Set the default run mode for your graphs. In Manual mode,  graph changes are executed when you click Run. Use this mode when working in large graphs, unfamiliar graphs, or host programs.

In Automatic mode, graph changes are executed in real time. This mode provides immediate feedback. 

In certain complex graphs or host program scenarios, Automatic mode may cause instability issues or other problems. If this happens, try switching to Manual mode.</value>
  </data>
  <data name="GroupStyleFontSizeToolTip" xml:space="preserve">
    <value>Font size</value>
  </data>
  <data name="SplashScreenImportSettings" xml:space="preserve">
    <value>Import Settings</value>
  </data>
  <data name="SplashScreenImportSettingsFailDescription" xml:space="preserve">
    <value>Something went wrong when importing your custom setting file. Please try again or proceed with default settings.</value>
  </data>
  <data name="SplashScreenLaunchingDynamo" xml:space="preserve">
    <value>Launching Dynamo View...</value>
  </data>
  <data name="SplashScreenLaunchTitle" xml:space="preserve">
    <value>Launch Dynamo</value>
  </data>
  <data name="SplashScreenLoadingTimeLabel" xml:space="preserve">
    <value>Loading time</value>
  </data>
  <data name="SplashScreenShowScreenAgainLabel" xml:space="preserve">
    <value>Don't show this again</value>
  </data>
  <data name="SplashScreenSignIn" xml:space="preserve">
    <value>Sign In</value>
  </data>
  <data name="SplashScreenSignOut" xml:space="preserve">
    <value>Sign Out</value>
  </data>
  <data name="SplashScreenWelcomeToDynamo" xml:space="preserve">
    <value>Welcome to Dynamo!</value>
  </data>
  <data name="SplashScreenTotalLoadingTimeLabel" xml:space="preserve">
    <value>Total loading time:</value>
  </data>
  <data name="ExportSettingsFailedMessage" xml:space="preserve">
    <value>Export Failed</value>
  </data>
  <data name="PreferencesWindowHardwareAccelerationTooltip" xml:space="preserve">
    <value>When toggled on, Dynamo benefits from hardware acceleration to improve smoothness of graphics and overall performance, as work is offloaded from central processing units (CPUs) to graphics processing units (GPUs).</value>
  </data>
  <data name="PreferencesWindowIsolateSelectedGeoTooltip" xml:space="preserve">
    <value>When toggled on, selecting a geometry node will highlight the geometry it produces in the background 3D preview.</value>
  </data>
  <data name="PreferencesWindowShowCodeBlockNodeLineNumberTooltip" xml:space="preserve">
    <value>When toggled on, line numbers will be displayed in the Code Block node editor.</value>
  </data>
  <data name="PreferencesWindowShowEdgesTooltip" xml:space="preserve">
    <value>When toggled on, more detailed edges will be displayed for geometry from topology subtypes.</value>
  </data>
  <data name="PreferencesWindowShowPreviewBubblesTooltip" xml:space="preserve">
    <value>When toggled on, a preview of the node’s output will be displayed when hovering over the bottom of a node.</value>
  </data>
  <data name="PreferencesViewBetaTag" xml:space="preserve">
    <value>Beta</value>
  </data>
  <data name="SplashScreenSigningIn" xml:space="preserve">
    <value>Signing In</value>
  </data>
  <data name="InCanvasGeometryScalingToolTip" xml:space="preserve">
    <value>Workspace Geometry Scaling</value>
  </data>
  <data name="GroupContextMenuPreview" xml:space="preserve">
    <value>Preview Geometry</value>
  </data>
  <data name="LibraryZoomScaleTooltipText" xml:space="preserve">
    <value>Drag to adjust Library zoom scale between 25% and 300%. You can also adjust this in Library by pressing “Ctrl” and scrolling the mouse wheel.</value>
  </data>
  <data name="PreferencesViewZoomScalingSettings" xml:space="preserve">
    <value>Zoom Scaling</value>
  </data>
  <data name="DynamoViewSettingLibraryZoomScale" xml:space="preserve">
    <value>Library</value>
  </data>
  <data name="PortPropertiesPromptInputWindowTitle" xml:space="preserve">
    <value>Input Port Properties</value>
    <comment>Input Port title</comment>
  </data>
  <data name="PortPropertiesPromptOutputWindowTitle" xml:space="preserve">
    <value>Output Port Properties</value>
    <comment>Output Port title</comment>
  </data>
  <data name="PortPropertiesPromptDescriptionTooltip" xml:space="preserve">
    <value>Description of port</value>
    <comment>Description of port</comment>
  </data>
  <data name="PortPropertiesPromptWindowDescription" xml:space="preserve">
    <value>Description</value>
    <comment>Port Description Label</comment>
  </data>
  <data name="PortPropertiesPromptNameTooltip" xml:space="preserve">
    <value>Port name</value>
    <comment>Name of port</comment>
  </data>
  <data name="PortPropertiesPromptWindowName" xml:space="preserve">
    <value>Name</value>
    <comment>Port Name Label</comment>
  </data>
  <data name="RemovePythonPortWarningMessageBoxTitle" xml:space="preserve">
    <value>Remove port?</value>
  </data>
  <data name="MessageRemovePythonPort" xml:space="preserve">
    <value>Your custom port properties will be lost once the port is removed.</value>
  </data>
  <data name="MessagePortNameInvalid" xml:space="preserve">
    <value>Cannot contain special characters (# % * ? \ : [ ])</value>
  </data>
  <data name="PreferencesViewEnablePersistExtensions" xml:space="preserve">
    <value>On launch, remember open extensions panels from last session</value>
  </data>
  <data name="PreferencesViewExtensions" xml:space="preserve">
    <value>Extensions</value>
    <comment>Preferences | Features | Extensions</comment>
  </data>
  <data name="PythonZoomScaleTooltipText" xml:space="preserve">
    <value>Drag to adjust Python Editor zoom scale between 25% and 300%. You can also adjust this in Python Editor by pressing "Ctrl" and scrolling the mouse wheel.</value>
  </data>
  <data name="PreferencesViewLanguageSwitchHelp" xml:space="preserve">
    <value>Dynamo must be relaunched to apply the language selection.</value>
  </data>
  <data name="CustomColorPickerApplyBtn" xml:space="preserve">
    <value>Apply</value>
  </data>
  <data name="CustomColorPickerBasicColors" xml:space="preserve">
    <value>Basic colors:</value>
  </data>
  <data name="CustomColorPickerCancelBtn" xml:space="preserve">
    <value>Cancel</value>
  </data>
  <data name="CustomColorPickerCustomColorBtn" xml:space="preserve">
    <value>Define Custom Colors</value>
  </data>
  <data name="CustomColorPickerCustomColors" xml:space="preserve">
    <value>Custom colors:</value>
  </data>
  <data name="CustomColorPickerTitle" xml:space="preserve">
    <value>Color</value>
  </data>
  <data name="PreferencesViewZoomScaling0Percent" xml:space="preserve">
    <value>0%</value>
  </data>
  <data name="PreferencesViewZoomScaling100Percent" xml:space="preserve">
    <value>100%</value>
  </data>
  <data name="PreferencesViewZoomScaling25Percent" xml:space="preserve">
    <value>25%</value>
  </data>
  <data name="PreferencesViewZoomScaling300Percent" xml:space="preserve">
    <value>300%</value>
  </data>
  <data name="PreferencesViewPythonEditorLable" xml:space="preserve">
    <value>Python Editor</value>
    <comment>Preferences -&gt; ZoomScalling -&gt; Python Editor</comment>
  </data>
  <data name="CustomColorsPopupTitle" xml:space="preserve">
    <value>Custom</value>
  </data>
  <data name="PreferencesGrahicHelpersScale" xml:space="preserve">
    <value>Graphic Elements Scale</value>
  </data>
  <data name="PreferencesGrahicHelpersScaleTooltip" xml:space="preserve">
    <value>Select a scale for the background graphic helpers (grids, axes).</value>
  </data>
  <data name="LibraryLoadFailureMessageSuffix" xml:space="preserve">
    <value>See the console log for the details of the import failure.</value>
  </data>
  <data name="PreferencesHostGenericScaleImperialUnits" xml:space="preserve">
    <value>Imperial</value>
  </data>
  <data name="PreferencesHostGenericScaleMetricUnits" xml:space="preserve">
    <value>Metric</value>
  </data>
  <data name="CantExportWorkspaceAsImageEmptyMessage" xml:space="preserve">
    <value>The workspace cannot be exported as an image because it is empty.</value>
  </data>
  <data name="CantExportWorkspaceAsImageNotValidMessage" xml:space="preserve">
    <value>The workspace cannot be exported as an image because it contains nodes that are too far away from each other.</value>
  </data>
  <data name="PreferencesViewSettingIncludeTimestampExportPath" xml:space="preserve">
    <value>Include Timestamp in Export Image Path</value>
  </data>
  <data name="PreferencesViewIncludeTimestampExportPathTooltip" xml:space="preserve">
    <value>When toggled on, file names of exported images include date and time of export.</value>
  </data>
  <data name="ElementBindingWarningMessage" xml:space="preserve">
    <value>A Save As command will create a workspace which is treated as a completely new file by Dynamo and existing element binding data will be lost. New element binding data will be created as normal as you run this file. Use the Save command instead if you wish to preserve element binding with the host document.</value>
  </data>
  <data name="ElementBindingWarningTitle" xml:space="preserve">
    <value>Element Binding Warning</value>
  </data>
  <data name="ElementBindingDesc" xml:space="preserve">
    <value>Element Binding allows a two-way interaction between Dynamo and the host application like Revit or Civil3D where a user can select an element in the host document and have Dynamo "bind" that element to a node in the workspace.</value>
  </data>
  <data name="PreferencesViewVisualSettingUseInstancing" xml:space="preserve">
    <value>Use Instancing (Beta)</value>
  </data>
  <data name="PreferencesWindowUseInstancingTooltip" xml:space="preserve">
    <value>When toggled on, some symmetric geometry types such as cubes, rectangles, or spheres will render faster due to mutiple copies being drawn at once vs sequentially.</value>
  </data>
  <data name="NotificationToAgreeMLNodeautocompleteTOU" xml:space="preserve">
    <value>To access the Recommended Nodes feature, please read and accept Dynamo &gt; Agreements for Data Collection.</value>
  </data>
  <data name="GESUnitCentimeters" xml:space="preserve">
    <value>Centimeters</value>
  </data>
  <data name="GESUnitFeet" xml:space="preserve">
    <value>Feet</value>
  </data>
  <data name="GESUnitInches" xml:space="preserve">
    <value>Inches</value>
  </data>
  <data name="GESUnitKilometers" xml:space="preserve">
    <value>Kilometers</value>
  </data>
  <data name="GESUnitMeters" xml:space="preserve">
    <value>Meters</value>
  </data>
  <data name="GESUnitMiles" xml:space="preserve">
    <value>Miles</value>
  </data>
  <data name="GESUnitMillimeters" xml:space="preserve">
    <value>Millimeters</value>
  </data>
  <data name="SignOutConfirmationDialogText" xml:space="preserve">
    <value>Signing out of Dynamo will sign you out of all Autodesk desktop products.</value>
  </data>
  <data name="SignOutConfirmationDialogTitle" xml:space="preserve">
    <value>Sign out of Dynamo</value>
  </data>
  <data name="PackageDetailsGroup" xml:space="preserve">
    <value>GROUP</value>
  </data>
  <data name="PackageDetailsKeywords" xml:space="preserve">
    <value>KEYWORDS</value>
  </data>
  <data name="PackageDetailsSize" xml:space="preserve">
    <value>Size</value>
  </data>
  <data name="PackageDetailsLinks" xml:space="preserve">
    <value>LINKS</value>
  </data>
  <data name="ResetChangesWarningPopupMessage" xml:space="preserve">
    <value>Your changes will be lost if you proceed.</value>
  </data>
  <data name="DynamoViewFileMenuOpenFile" xml:space="preserve">
    <value>_File</value>
  </data>
  <data name="DynamoViewFileMenuOpenTemplate" xml:space="preserve">
    <value>_Template</value>
  </data>
  <data name="WorkspaceSaveTemplateDirectoryBlockMsg" xml:space="preserve">
    <value>Workspaces cannot be saved directly to the Templates folder. Please choose a different folder to save your file.
To make this file into a new template, save it to a different folder, then move it to the Templates folder.</value>
  </data>
  <data name="WorkspaceSaveTemplateDirectoryBlockTitle" xml:space="preserve">
    <value>Invalid Save Path</value>
  </data>
  <data name="PublishPackageRetainFolderStructureToggleButtonText" xml:space="preserve">
    <value>Retain folder structure</value>
  </data>
  <data name="UpdateNodeIconsDebugMenu" xml:space="preserve">
    <value>Update Node Icons</value>
  </data>
  <data name="PreferencesViewEnablePanelingNodes" xml:space="preserve">
    <value>Enable Paneling nodes</value>
    <comment>Preferences | Features | Experimental | Enable Paneling nodes</comment>
  </data>
  <data name="PreferencesSettingTemplateLocationLabel" xml:space="preserve">
    <value>Templates Path</value>
  </data>
  <data name="PreferencesSettingResetTemplateLocationTooltip" xml:space="preserve">
    <value>Reset Template Location</value>
  </data>
  <data name="PreferencesSettingsTemplateFailedMessage" xml:space="preserve">
    <value>Failed to update template location</value>
  </data>
  <data name="PreferencesSettingsTemplateFailedTitle" xml:space="preserve">
    <value>Invalid Template Location</value>
  </data>
  <data name="PreferencesSettingsTemplateLocationDialogTitle" xml:space="preserve">
    <value>Select Folder for Templates</value>
  </data>
  <data name="PreferencesSettingUpdateTemplateLocationTooltip" xml:space="preserve">
    <value>Edit Template Location</value>
  </data>
  <data name="PreferencesViewGeneralSettingsTemplate" xml:space="preserve">
    <value>Templates</value>
  </data>
  <data name="DynamoXmlFileFormat" xml:space="preserve">
    <value>Dynamo 1.x file format</value>
  </data>
  <data name="DataInputNodeModeLockTooltip" xml:space="preserve">
    <value>When locked, this node only accepts the selected data type as input. When unlocked, the input can be any supported data type.</value>
    <comment>Tool-tip for the padlock toggle button controlling auto/manual mode.</comment>
  </data>
  <data name="DataInputNodeInformationTooltip" xml:space="preserve">
    <value>Toggle on if the input data contains a list.</value>
    <comment>Tool-tip for info questionmark icon.</comment>
  </data>
  <data name="DataInputAutoDetectTypeTooltip" xml:space="preserve">
    <value>Toggle on to allow Define Data to automatically detect the data type of the input node. Toggle off to set the desired data type yourself</value>
  </data>
  <data name="DataInputAutoDetectTypeLabel" xml:space="preserve">
    <value>Auto-detect type</value>
  </data>
  <data name="DataInputTypeLabel" xml:space="preserve">
    <value>Type</value>
  </data>
  <data name="DataInputListLabel" xml:space="preserve">
    <value>List</value>
  </data>
  <data name="MessagePackageOlderDynamo" xml:space="preserve">
    <value>This package or one of its dependencies were created for a previous version of Dynamo. It may not work in this version. Do you want to continue?</value>
  </data>
  <data name="PackageUseOlderDynamoMessageBoxTitle" xml:space="preserve">
    <value>Package may not work in this version of {0}!</value>
  </data>
  <data name="MessagePackOlderDynamoLink" xml:space="preserve">
    <value>#Learn more=https://primer2.dynamobim.org/1_developer_primer_intro/3_developing_for_dynamo/updating-your-packages-and-dynamo-libraries-for-dynamo-3x-net8</value>
  </data>
  <data name="DuplicateFilesInPublishWarningMessage" xml:space="preserve">
    <value>Files with same name will be overwritten in the final package. To avoid this, rename or discard the duplicate files, or enable the Retain Folder Structure option.\n\n{0} duplicate file(s) found:\n{1}</value>
  </data>
  <data name="DuplicateFilesInPublishWarningTitle" xml:space="preserve">
    <value>Duplicate Files</value>
  </data>
  <data name="NodeInCanvasSearchCreationError" xml:space="preserve">
    <value>Failed to create node: </value>
  </data>
  <data name="InstancingRenderFailureDescription" xml:space="preserve">
    <value>Please disable Use Instancing in the Display Settings section of Visual Settings.</value>
  </data>
  <data name="PartialRenderFailureTitle" xml:space="preserve">
    <value>Background Preview had an issue</value>
  </data>
  <data name="DynamoViewDebugMenuDumpData" xml:space="preserve">
    <value>_Dump Data</value>
    <comment>Debug menu | Dump data options</comment>
  </data>
  <data name="DynamoViewDebugMenuDumpNodeHelpData" xml:space="preserve">
    <value>_Dump Node Help Data</value>
    <comment>Debug menu | Dump all node help data like hash mapping</comment>
  </data>
  <data name="NodeHelpIsDumped" xml:space="preserve">
    <value>Node Help Data is dumped to \"{0}\".</value>
  </data>
  <data name="UpdateAllPythonEngineWarning" xml:space="preserve">
    <value>Update all {0} python nodes in the current workspace to use {1} engine?</value>
  </data>
  <data name="UpdateAllPythonEngineWarningTitle" xml:space="preserve">
    <value>Update All Python Nodes</value>
  </data>
  <data name="UpdateAllPythonEngineMainMenuHeader" xml:space="preserve">
    <value>Set Python Engine</value>
  </data>
  <data name="PackageDetailsReleaseNotes" xml:space="preserve">
    <value>Release notes</value>
  </data>
  <data name="PackageDetailsDependsOn" xml:space="preserve">
    <value>Depends on</value>
  </data>
  <data name="PackageDetailsCompatibility" xml:space="preserve">
    <value>COMPATIBILITY</value>
  </data>
  <data name="PackageDetailsCompatibilityWithSetup" xml:space="preserve">
    <value>Compatible with your current setup</value>
  </data>
  <data name="PackageDetailsIncompatibilityWithSetup" xml:space="preserve">
    <value>Incompatible with your current setup</value>
  </data>
  <data name="PackageDetailsXCompatibilityWithSetup" xml:space="preserve">
    <value>Unknown compatibility with your current setup</value>
  </data>
  <data name="PackageDetailsCompatibleVersionTooltip" xml:space="preserve">
    <value>This version should be compatible with your current setup</value>
  </data>
  <data name="PackageDetailsUnknownCompatibilityVersionTooltip" xml:space="preserve">
    <value>The compatibility of this version has not been verified. It may or may not be compatible with your current setup</value>
  </data>
  <data name="PackageDetailsIncompatibileVersionTooltip" xml:space="preserve">
    <value>This version may be incompatible with your current setup</value>
  </data>
  <data name="PackageManagerIncompatibleVersionDownloadMsg" xml:space="preserve">
    <value>This version is incompatible with your current setup (Dynamo and host version, if applicable). It may not work properly. Do you want to install it anyway?</value>
  </data>
  <data name="PackageManagerIncompatibleVersionDownloadTitle" xml:space="preserve">
    <value>Incompatible version</value>
  </data>
  <data name="PackageFilterByCompatibility" xml:space="preserve">
    <value>VERSION COMPATIBILITY</value>
  </data>
  <data name="PackageCompatible" xml:space="preserve">
    <value>Compatible</value>
  </data>
  <data name="PackageCompatibleFilterTooltip" xml:space="preserve">
    <value>Versions compatible with the current setup</value>
  </data>
  <data name="PackageUnknownCompatibility" xml:space="preserve">
    <value>Unknown compatibility</value>
  </data>
  <data name="PackageUnknownCompatibilityFilterTooltip" xml:space="preserve">
    <value>Compatibility of package version cannot be verified</value>
  </data>
  <data name="PackageIncompatible" xml:space="preserve">
    <value>Incompatible</value>
  </data>
  <data name="PackageIncompatibleFilterTooltip" xml:space="preserve">
    <value>Versions maybe incompatible with the current setup</value>
  </data>
  <data name="PackageVersionTooltip" xml:space="preserve">
    <value>Versions marked with .x include all versions in the specified major or minor release</value>
  </data>
  <data name="CannotAddNodeToWorkspace" xml:space="preserve">
    <value>You cannot place a custom node in its own workspace without correctly implementing the recursive base case using scopeif node.</value>
  </data>
  <data name="PackageUnknownCompatibilityVersionDownloadMsg" xml:space="preserve">
    <value>The compatibility of this version with your setup has not been verified. It may or may not work as expected.</value>
  </data>
  <data name="IDSDKErrorMessage" xml:space="preserve">
    <value>It seems like Autodesk Identity Manager is not set up on your system. To ensure full access to all features, please sign in to your Autodesk account using Autodesk Identity Manager.
#Download and install=https://manage.autodesk.com/products/updates it here or through Autodesk Access, then sign in.</value>
  </data>
  <data name="IDSDKErrorMessageTitle" xml:space="preserve">
    <value>Download Autodesk Identity Manager</value>
  </data>
  <data name="MessageErrorOpeningInvalidPath" xml:space="preserve">
    <value>Invalid file path provided. In case the file is archived, please make sure to extract it before opening.\n{0}</value>
  </data>
  <data name="GroupContextMenuFreezeGroup" xml:space="preserve">
    <value>Freeze Group</value>
  </data>
  <data name="SaveButton" xml:space="preserve">
    <value>Save</value>
  </data>
  <data name="DiscardButton" xml:space="preserve">
    <value>Discard</value>
  </data>
  <data name="PreferencesViewGroupStylesHeader" xml:space="preserve">
    <value>Group Styles</value>
  </data>
  <data name="PreferencesViewShowDefaultGroupDescription" xml:space="preserve">
    <value>Show default group description</value>
  </data>
  <data name="NodeAutoCompleteToolTip" xml:space="preserve">
    <value>Click to get Node Autocomplete suggestions</value>
  </data>
  <data name="ExportWorkspaceAsImage" xml:space="preserve">
    <value>Workspace has been exported as an image to </value>
  </data>
  <data name="ExportWorkspaceAs3DImage" xml:space="preserve">
    <value>Workspace has been exported as a 3D image to </value>
  </data>
  <data name="PackageDetailsViewExtensionName" xml:space="preserve">
    <value>Package Details</value>
  </data>
  <data name="PublishPackageBackToFileButton" xml:space="preserve">
    <value>Back to File Selection</value>
  </data>
  <data name="GroupFrozenButtonToolTip" xml:space="preserve">
    <value>This group is frozen. Click to unfreeze.</value>
  </data>
  <data name="PreferencesViewEnableNodeAutoCompleteNewUI" xml:space="preserve">
    <value>Enable Floating Toolbar</value>
    <comment>Preferences | Features | Experimental | Enable Node AutoComplete New UI</comment>
  </data>
  <data name="PreferencesViewEnableNodeAutoCompleteNewUITooltipText" xml:space="preserve">
    <value>Enable a floating toolbar for node suggestions for a more streamlined workflow. Turn off to return to the traditional pop-up dialog.</value>
  </data>
  <data name="DynamoViewDebugMenuDumpNodeIcons" xml:space="preserve">
    <value>_Dump Node Icon Data</value>
    <comment>Debug menu | Dump all node icon data</comment>
  </data>
  <data name="NodeIconDataIsDumped" xml:space="preserve">
    <value>Node Icon Data is dumped to \"{0}\".</value>
    <comment>Debug menu | Dump all node icons</comment>
  </data>
<<<<<<< HEAD
  <data name="DynamoViewFileMenuGraphPropertiesAdvanced" xml:space="preserve">
    <value>Advanced Sharing</value>
  </data>
  <data name="DynamoViewFileMenuGraphPropertiesGeneral" xml:space="preserve">
    <value>_General</value>
  </data>
  <data name="DynamoViewFileMenuShowGraphProperties" xml:space="preserve">
    <value>Show Graph _Properties</value>
=======
  <data name="GroupOptionalInportsText" xml:space="preserve">
    <value>Optional</value>
  </data>
  <data name="GroupUnconnectedOutportsText" xml:space="preserve">
    <value>Unconnected</value>
  </data>
  <data name="PreferencesViewCollapsedGroupHeader" xml:space="preserve">
    <value>Collapsed Group</value>
  </data>
  <data name="PreferencesViewCollapseToMinSizeDescription" xml:space="preserve">
    <value>Collapse to minimal size by default</value>
  </data>
  <data name="PreferencesViewHideInportsDescription" xml:space="preserve">
    <value>Hide optional input ports by default</value>
  </data>
  <data name="PreferencesViewHideOutportsDescription" xml:space="preserve">
    <value>Hide unconnected output ports by default</value>
>>>>>>> f727fb6f
  </data>
</root><|MERGE_RESOLUTION|>--- conflicted
+++ resolved
@@ -4176,7 +4176,6 @@
     <value>Node Icon Data is dumped to \"{0}\".</value>
     <comment>Debug menu | Dump all node icons</comment>
   </data>
-<<<<<<< HEAD
   <data name="DynamoViewFileMenuGraphPropertiesAdvanced" xml:space="preserve">
     <value>Advanced Sharing</value>
   </data>
@@ -4185,7 +4184,7 @@
   </data>
   <data name="DynamoViewFileMenuShowGraphProperties" xml:space="preserve">
     <value>Show Graph _Properties</value>
-=======
+  </data>
   <data name="GroupOptionalInportsText" xml:space="preserve">
     <value>Optional</value>
   </data>
@@ -4203,6 +4202,5 @@
   </data>
   <data name="PreferencesViewHideOutportsDescription" xml:space="preserve">
     <value>Hide unconnected output ports by default</value>
->>>>>>> f727fb6f
   </data>
 </root>