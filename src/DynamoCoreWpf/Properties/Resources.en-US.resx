--- conflicted
+++ resolved
@@ -2949,13 +2949,12 @@
   <data name="InfoBubbleInfo" xml:space="preserve">
     <value>Info</value>
   </data>
-<<<<<<< HEAD
   <data name="AutodeskSamplePackage" xml:space="preserve">
     <value>Autodesk sample</value>
   </data>
   <data name="Save" xml:space="preserve">
     <value>Save</value>
-=======
+  </data>
   <data name="PackagesGuideInstallAPackageText" xml:space="preserve">
     <value>Package installations are typically quick, depending on their size and other factors. \n\n **Click Install** to install the latest version of the sample Autodesk package and proceed with this guide.</value>
   </data>
@@ -2966,7 +2965,6 @@
     <value>Package installations are typically quick, depending on their size and other factors. \n
 To install the latest version of a package, click Install. \n
 %./UI/Images/alert.png% The sample Autodesk package is already installed on your computer.</value>
->>>>>>> 9f011df0
   </data>
   <data name="PackagesGuideDependenciesText" xml:space="preserve">
     <value>\nIf you need other software or tools in order to use this package, they are listed under Dependencies.</value>
